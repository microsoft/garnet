name: Garnet CI BDN.benchmark
on:
  workflow_dispatch:
  push:
    branches:
      - main

env:
  DOTNET_SKIP_FIRST_TIME_EXPERIENCE: 1
  DOTNET_NOLOGO: true

permissions:
  actions: write
  deployments: write  # permission to deploy GitHub pages website
  contents: write  # permission to update benchmark contents in continuousbenchmark branch

jobs:
  changes:
    name: Check for changes
    runs-on: ubuntu-latest
    steps:
    - name: Check out code
      uses: actions/checkout@v4
    - name: Apply filter
      uses: dorny/paths-filter@v3
      id: filter
      with:
        filters: |
          website:
            - 'website/**'
          bdnbenchmark:
            - '!((*.md)|(website/**))'
  
  # Job to build and run BDN.benchmark
  build-run-bdnbenchmark:
    name: BDNBenchmark
    needs: [changes]
    runs-on: ${{ matrix.os }}
    strategy:
      fail-fast: false
      matrix:
        os: [ ubuntu-latest, windows-latest ]
        framework: [ 'net8.0' ]
        configuration: [ 'Release' ]
<<<<<<< HEAD
        test: [ 'Operations.BasicOperations', 'Operations.ObjectOperations', 'Cluster.ClusterMigrate', 'Cluster.ClusterOperations', 'Lua.LuaScripts', 'Operations.CustomOperations','Operations.RawStringOperations','Operations.ScriptOperations' ]
=======
        test: [ 'Operations.BasicOperations', 'Operations.ObjectOperations', 'Operations.HashObjectOperations', 'Cluster.ClusterMigrate', 'Cluster.ClusterOperations', 'Lua.LuaScripts' ]
>>>>>>> 3f679b0b
    steps:
      - name: Check out code
        uses: actions/checkout@v4
      - name: Setup .NET
        uses: actions/setup-dotnet@v4
        with:
          dotnet-version: 8.0.x
      - name: Install dependencies
        run: dotnet restore

      - name: Run BDN.benchmark Perf Test
        run: ./test/BDNPerfTests/run_bdnperftest.ps1 ${{ matrix.test }}
        shell: pwsh
        continue-on-error: false
   
      - name: Upload test results to artifacts
        uses: actions/upload-artifact@v4
        with:
          name: Results-${{ matrix.os }}-${{ matrix.framework }}-${{ matrix.configuration }}-${{ matrix.test }}
          path: |
             ./test/BDNPerfTests/results
        if: ${{ always() }}

      - name: Upload Error Log to artifacts
        uses: actions/upload-artifact@v4
        with:
          name: ErrorLog-${{ matrix.os }}-${{ matrix.framework }}-${{ matrix.configuration }}-${{ matrix.test }}
          path: |
            ./test/BDNPerfTests/errorlog
        if: ${{ always() }}

      # Run `github-action-benchmark` action for the Continuous Benchmarking Charts (https://microsoft.github.io/garnet/charts/)
      - name: Store benchmark result for charts
        uses: benchmark-action/github-action-benchmark@v1
        with:
          name: ${{matrix.test}} (${{matrix.os}}  ${{matrix.framework}} ${{matrix.configuration}})
          tool: 'benchmarkdotnet'
          output-file-path: ./test/BDNPerfTests/BenchmarkDotNet.Artifacts/results/BDN.benchmark.${{ matrix.test }}-report-full-compressed.json
          github-token: ${{ secrets.GITHUB_TOKEN }}
          summary-always: true
          gh-pages-branch: 'continuousbenchmark'
          benchmark-data-dir-path: 'website/static/charts'
          auto-push: true
          max-items-in-chart: 50
          <|MERGE_RESOLUTION|>--- conflicted
+++ resolved
@@ -42,11 +42,7 @@
         os: [ ubuntu-latest, windows-latest ]
         framework: [ 'net8.0' ]
         configuration: [ 'Release' ]
-<<<<<<< HEAD
-        test: [ 'Operations.BasicOperations', 'Operations.ObjectOperations', 'Cluster.ClusterMigrate', 'Cluster.ClusterOperations', 'Lua.LuaScripts', 'Operations.CustomOperations','Operations.RawStringOperations','Operations.ScriptOperations' ]
-=======
-        test: [ 'Operations.BasicOperations', 'Operations.ObjectOperations', 'Operations.HashObjectOperations', 'Cluster.ClusterMigrate', 'Cluster.ClusterOperations', 'Lua.LuaScripts' ]
->>>>>>> 3f679b0b
+        test: [ 'Operations.BasicOperations', 'Operations.ObjectOperations', 'Operations.HashObjectOperations', 'Cluster.ClusterMigrate', 'Cluster.ClusterOperations', 'Lua.LuaScripts','Operations.RawStringOperations','Operations.ScriptOperations' ]
     steps:
       - name: Check out code
         uses: actions/checkout@v4
