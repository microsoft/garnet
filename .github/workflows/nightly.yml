name: Garnet Nightly Tests
on:
  schedule:
    - cron:  '0 7 * * *' # Runs at 07:00 UTC, which is 11:00 PM PST
  workflow_dispatch:
  
env:
  DOTNET_SKIP_FIRST_TIME_EXPERIENCE: 1
  DOTNET_NOLOGO: true

jobs:
  build-test-garnet:
    name: Garnet
    runs-on: ${{ matrix.os }}
    strategy:
      fail-fast: false
      matrix:
        os: [ ubuntu-22.04, ubuntu-20.04, windows-2022, windows-2019 ]
<<<<<<< HEAD
        framework: [ 'net6.0', 'net8.0' ]
=======
        framework: [ 'net8.0' ]
>>>>>>> 0cd333dc
        configuration: [ 'Debug', 'Release' ]
        test: [ 'Garnet.test', 'Garnet.test.cluster' ]
    steps:
      - name: Check out code
        uses: actions/checkout@v4
      - name: Setup .NET
        uses: actions/setup-dotnet@v4
        with:
          dotnet-version: 8.0.x
      - name: Install dependencies
        run: dotnet restore
      - name: Check style format
        run: dotnet format --verify-no-changes --verbosity diagnostic
      - name: Build Garnet
        run: dotnet build --configuration ${{ matrix.configuration }}
      - name: Run tests ${{ matrix.test }}
        run: dotnet test test/${{ matrix.test }} -f ${{ matrix.framework }} --logger "console;verbosity=detailed" --logger trx --results-directory "GarnetTestResults-${{ matrix.os }}-${{ matrix.framework }}-${{ matrix.configuration }}-${{ matrix.test }}"
        timeout-minutes: 45 
      - name: Upload test results
        uses: actions/upload-artifact@v4
        with:
          name: dotnet-garnet-results-${{ matrix.os }}-${{ matrix.framework }}-${{ matrix.configuration }}-${{ matrix.test }}
          path: GarnetTestResults-${{ matrix.os }}-${{ matrix.framework }}-${{ matrix.configuration }}-${{ matrix.test }}
        if: ${{ always() }}

  # Job to build and test Tsavorite code
  build-test-tsavorite:        
    name: Tsavorite
    runs-on: ${{ matrix.os }}
    strategy:
      fail-fast: false
      matrix:
        os: [ ubuntu-22.04, ubuntu-20.04, windows-2022, windows-2019 ]
<<<<<<< HEAD
        framework: [ 'net6.0', 'net8.0' ]
=======
        framework: [ 'net8.0' ]
>>>>>>> 0cd333dc
        configuration: [ 'Debug', 'Release' ]
    steps:
      - name: Check out code
        uses: actions/checkout@v4
      - name: Set environment variable for Linux
        run: echo "RunAzureTests=yes" >> $GITHUB_ENV
        if: ${{ matrix.os == 'ubuntu-latest' }}
      - name: Set environment variable for Windows
        run: echo ("RunAzureTests=yes") >> $env:GITHUB_ENV
        if: ${{ matrix.os == 'windows-latest' }}
      - name: Setup .NET
        uses: actions/setup-dotnet@v4
        with:
          dotnet-version: 8.0.x
      - name: Setup Node.js for Azurite
        uses: actions/setup-node@v4
        with:
          node-version: '20'
      - name: Install and Run Azurite
        shell: bash
        run: |
          npm install -g azurite
          azurite &
      - name: Install dependencies
        run: dotnet restore
      - name: Format
        run: dotnet format --verify-no-changes --verbosity diagnostic
      - name: Build Tsavorite
        run: dotnet build libs/storage/Tsavorite/cs/test/Tsavorite.test.csproj --configuration ${{ matrix.configuration }}
      - name: Run Tsavorite tests
        run: dotnet test libs/storage/Tsavorite/cs/test/Tsavorite.test.csproj -f ${{ matrix.framework }} --logger "console;verbosity=detailed" --logger trx --results-directory "TsavoriteTestResults-${{ matrix.os }}-${{ matrix.framework }}-${{ matrix.configuration }}"
        timeout-minutes: 45 
      - name: Upload test results
        uses: actions/upload-artifact@v4
        with:
          name: dotnet-tsavorite-results-${{ matrix.os }}-${{ matrix.framework }}-${{ matrix.configuration }}
          path: TsavoriteTestResults-${{ matrix.os }}-${{ matrix.framework }}-${{ matrix.configuration }}
        if: ${{ always() }}

  pipeline-success:
    name: Garnet Nightly (Complete)
    runs-on: ubuntu-latest
    needs: [ build-test-garnet,  build-test-tsavorite ]
    steps:
    - run: echo Done!
    if: ${{ !(failure() || cancelled()) }}
    <|MERGE_RESOLUTION|>--- conflicted
+++ resolved
@@ -16,11 +16,7 @@
       fail-fast: false
       matrix:
         os: [ ubuntu-22.04, ubuntu-20.04, windows-2022, windows-2019 ]
-<<<<<<< HEAD
-        framework: [ 'net6.0', 'net8.0' ]
-=======
         framework: [ 'net8.0' ]
->>>>>>> 0cd333dc
         configuration: [ 'Debug', 'Release' ]
         test: [ 'Garnet.test', 'Garnet.test.cluster' ]
     steps:
@@ -54,11 +50,7 @@
       fail-fast: false
       matrix:
         os: [ ubuntu-22.04, ubuntu-20.04, windows-2022, windows-2019 ]
-<<<<<<< HEAD
-        framework: [ 'net6.0', 'net8.0' ]
-=======
         framework: [ 'net8.0' ]
->>>>>>> 0cd333dc
         configuration: [ 'Debug', 'Release' ]
     steps:
       - name: Check out code
