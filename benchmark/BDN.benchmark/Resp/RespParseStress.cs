﻿// Copyright (c) Microsoft Corporation.
// Licensed under the MIT license.

using System.Runtime.CompilerServices;
using BenchmarkDotNet.Attributes;
using Embedded.perftest;
using Garnet;
using Garnet.server;
using Garnet.server.Auth.Settings;

namespace BDN.benchmark.Resp
{
    [MemoryDiagnoser]
    public unsafe class RespParseStress
    {
        EmbeddedRespServer server;
        RespServerSession session;
        protected IAuthenticationSettings authSettings = null;

        const int batchSize = 128;

        static ReadOnlySpan<byte> INLINE_PING => "PING\r\n"u8;
        byte[] pingRequestBuffer;
        byte* pingRequestBufferPointer;

        static ReadOnlySpan<byte> SET => "*3\r\n$3\r\nSET\r\n$1\r\na\r\n$1\r\na\r\n"u8;
        byte[] setRequestBuffer;
        byte* setRequestBufferPointer;

        static ReadOnlySpan<byte> SETEX => "*4\r\n$5\r\nSETEX\r\n$1\r\nd\r\n$1\r\n9\r\n$1\r\nd\r\n"u8;
        byte[] setexRequestBuffer;
        byte* setexRequestBufferPointer;

        static ReadOnlySpan<byte> GET => "*2\r\n$3\r\nGET\r\n$1\r\nb\r\n"u8;
        byte[] getRequestBuffer;
        byte* getRequestBufferPointer;

        static ReadOnlySpan<byte> ZADDREM => "*4\r\n$4\r\nZADD\r\n$1\r\nc\r\n$1\r\n1\r\n$1\r\nc\r\n*3\r\n$4\r\nZREM\r\n$1\r\nc\r\n$1\r\nc\r\n"u8;
        byte[] zAddRemRequestBuffer;
        byte* zAddRemRequestBufferPointer;

<<<<<<< HEAD
        static ReadOnlySpan<byte> MYDICTSETGET => "*4\r\n$9\r\nMYDICTSET\r\n$2\r\nck\r\n$1\r\nf\r\n$1\r\nv\r\n*3\r\n$9\r\nMYDICTGET\r\n$2\r\nck\r\n$1\r\nf\r\n"u8;
        byte[] myDictSetGetRequestBuffer;
        byte* myDictSetGetRequestBufferPointer;
=======
        static ReadOnlySpan<byte> LPUSHPOP => "*3\r\n$5\r\nLPUSH\r\n$1\r\nd\r\n$1\r\ne\r\n*2\r\n$4\r\nLPOP\r\n$1\r\nd\r\n"u8;
        byte[] lPushPopRequestBuffer;
        byte* lPushPopRequestBufferPointer;

        static ReadOnlySpan<byte> SADDREM => "*3\r\n$4\r\nSADD\r\n$1\r\ne\r\n$1\r\na\r\n*3\r\n$4\r\nSREM\r\n$1\r\ne\r\n$1\r\na\r\n"u8;
        byte[] sAddRemRequestBuffer;
        byte* sAddRemRequestBufferPointer;

        static ReadOnlySpan<byte> HSETDEL => "*4\r\n$4\r\nHSET\r\n$1\r\nf\r\n$1\r\na\r\n$1\r\na\r\n*3\r\n$4\r\nHDEL\r\n$1\r\nf\r\n$1\r\na\r\n"u8;
        byte[] hSetDelRequestBuffer;
        byte* hSetDelRequestBufferPointer;
>>>>>>> 35d99dd9

        [GlobalSetup]
        public void GlobalSetup()
        {
            var opt = new GarnetServerOptions
            {
                QuietMode = true,
                AuthSettings = authSettings,
            };
            server = new EmbeddedRespServer(opt);

            var factory = new MyDictFactory();
            server.Register.NewType(factory);
            server.Register.NewCommand("MYDICTSET", 2, CommandType.ReadModifyWrite, factory, new MyDictSet());
            server.Register.NewCommand("MYDICTGET", 1, CommandType.Read, factory, new MyDictGet());

            session = server.GetRespSession();

            pingRequestBuffer = GC.AllocateArray<byte>(INLINE_PING.Length * batchSize, pinned: true);
            pingRequestBufferPointer = (byte*)Unsafe.AsPointer(ref pingRequestBuffer[0]);
            for (int i = 0; i < batchSize; i++)
                INLINE_PING.CopyTo(new Span<byte>(pingRequestBuffer).Slice(i * INLINE_PING.Length));

            setRequestBuffer = GC.AllocateArray<byte>(SET.Length * batchSize, pinned: true);
            setRequestBufferPointer = (byte*)Unsafe.AsPointer(ref setRequestBuffer[0]);
            for (int i = 0; i < batchSize; i++)
                SET.CopyTo(new Span<byte>(setRequestBuffer).Slice(i * SET.Length));

            setexRequestBuffer = GC.AllocateArray<byte>(SETEX.Length * batchSize, pinned: true);
            setexRequestBufferPointer = (byte*)Unsafe.AsPointer(ref setexRequestBuffer[0]);
            for (int i = 0; i < batchSize; i++)
                SETEX.CopyTo(new Span<byte>(setexRequestBuffer).Slice(i * SETEX.Length));

            getRequestBuffer = GC.AllocateArray<byte>(GET.Length * batchSize, pinned: true);
            getRequestBufferPointer = (byte*)Unsafe.AsPointer(ref getRequestBuffer[0]);
            for (int i = 0; i < batchSize; i++)
                GET.CopyTo(new Span<byte>(getRequestBuffer).Slice(i * GET.Length));

            zAddRemRequestBuffer = GC.AllocateArray<byte>(ZADDREM.Length * batchSize, pinned: true);
            zAddRemRequestBufferPointer = (byte*)Unsafe.AsPointer(ref zAddRemRequestBuffer[0]);
            for (int i = 0; i < batchSize; i++)
                ZADDREM.CopyTo(new Span<byte>(zAddRemRequestBuffer).Slice(i * ZADDREM.Length));

            lPushPopRequestBuffer = GC.AllocateArray<byte>(LPUSHPOP.Length * batchSize, pinned: true);
            lPushPopRequestBufferPointer = (byte*)Unsafe.AsPointer(ref lPushPopRequestBuffer[0]);
            for (int i = 0; i < batchSize; i++)
                LPUSHPOP.CopyTo(new Span<byte>(lPushPopRequestBuffer).Slice(i * LPUSHPOP.Length));

            sAddRemRequestBuffer = GC.AllocateArray<byte>(SADDREM.Length * batchSize, pinned: true);
            sAddRemRequestBufferPointer = (byte*)Unsafe.AsPointer(ref sAddRemRequestBuffer[0]);
            for (int i = 0; i < batchSize; i++)
                SADDREM.CopyTo(new Span<byte>(sAddRemRequestBuffer).Slice(i * SADDREM.Length));

            hSetDelRequestBuffer = GC.AllocateArray<byte>(HSETDEL.Length * batchSize, pinned: true);
            hSetDelRequestBufferPointer = (byte*)Unsafe.AsPointer(ref hSetDelRequestBuffer[0]);
            for (int i = 0; i < batchSize; i++)
                HSETDEL.CopyTo(new Span<byte>(hSetDelRequestBuffer).Slice(i * HSETDEL.Length));

            // Pre-populate sorted set with a single element to avoid repeatedly emptying it during the benchmark
            SlowConsumeMessage("*4\r\n$4\r\nZADD\r\n$1\r\nc\r\n$1\r\n1\r\n$1\r\nd\r\n"u8);

<<<<<<< HEAD
            myDictSetGetRequestBuffer = GC.AllocateArray<byte>(MYDICTSETGET.Length * batchSize, pinned: true);
            myDictSetGetRequestBufferPointer = (byte*)Unsafe.AsPointer(ref myDictSetGetRequestBuffer[0]);
            for (int i = 0; i < batchSize; i++)
                MYDICTSETGET.CopyTo(new Span<byte>(myDictSetGetRequestBuffer).Slice(i * MYDICTSETGET.Length));

            // Pre-populate custom object
            SlowConsumeMessage("*4\r\n$9\r\nMYDICTSET\r\n$2\r\nck\r\n$1\r\nf\r\n$1\r\nv\r\n"u8);
=======
            // Pre-populate list with a single element to avoid repeatedly emptying it during the benchmark
            SlowConsumeMessage("*3\r\n$4\r\nLPUSH\r\n$1\r\nd\r\n$1\r\nf\r\n"u8);

            // Pre-populate set with a single element to avoid repeatedly emptying it during the benchmark
            SlowConsumeMessage("*3\r\n$4\r\nSADD\r\n$1\r\ne\r\n$1\r\nb\r\n"u8);

            // Pre-populate hash with a single element to avoid repeatedly emptying it during the benchmark
            SlowConsumeMessage("*3\r\n$4\r\nHSET\r\n$1\r\nf\r\n$1\r\nb\r\n$1\r\nb\r\n"u8);
>>>>>>> 35d99dd9
        }

        [GlobalCleanup]
        public void GlobalCleanup()
        {
            session.Dispose();
            server.Dispose();
        }

        [Benchmark]
        public void InlinePing()
        {
            _ = session.TryConsumeMessages(pingRequestBufferPointer, pingRequestBuffer.Length);
        }

        [Benchmark]
        public void Set()
        {
            _ = session.TryConsumeMessages(setRequestBufferPointer, setRequestBuffer.Length);
        }

        [Benchmark]
        public void SetEx()
        {
            _ = session.TryConsumeMessages(setexRequestBufferPointer, setexRequestBuffer.Length);
        }

        [Benchmark]
        public void Get()
        {
            _ = session.TryConsumeMessages(getRequestBufferPointer, getRequestBuffer.Length);
        }

        [Benchmark]
        public void ZAddRem()
        {
            _ = session.TryConsumeMessages(zAddRemRequestBufferPointer, zAddRemRequestBuffer.Length);
        }

        [Benchmark]
<<<<<<< HEAD
        public void MyDictSetGet()
        {
            _ = session.TryConsumeMessages(myDictSetGetRequestBufferPointer, myDictSetGetRequestBuffer.Length);
=======
        public void LPushPop()
        {
            _ = session.TryConsumeMessages(lPushPopRequestBufferPointer, lPushPopRequestBuffer.Length);
        }

        [Benchmark]
        public void SAddRem()
        {
            _ = session.TryConsumeMessages(sAddRemRequestBufferPointer, sAddRemRequestBuffer.Length);
        }

        [Benchmark]
        public void HSetDel()
        {
            _ = session.TryConsumeMessages(hSetDelRequestBufferPointer, hSetDelRequestBuffer.Length);
>>>>>>> 35d99dd9
        }

        private void SlowConsumeMessage(ReadOnlySpan<byte> message)
        {
            var buffer = GC.AllocateArray<byte>(message.Length, pinned: true);
            var bufferPointer = (byte*)Unsafe.AsPointer(ref buffer[0]);
            message.CopyTo(new Span<byte>(buffer));
            _ = session.TryConsumeMessages(bufferPointer, buffer.Length);
        }
    }
}<|MERGE_RESOLUTION|>--- conflicted
+++ resolved
@@ -39,23 +39,21 @@
         byte[] zAddRemRequestBuffer;
         byte* zAddRemRequestBufferPointer;
 
-<<<<<<< HEAD
+        static ReadOnlySpan<byte> LPUSHPOP => "*3\r\n$5\r\nLPUSH\r\n$1\r\nd\r\n$1\r\ne\r\n*2\r\n$4\r\nLPOP\r\n$1\r\nd\r\n"u8;
+        byte[] lPushPopRequestBuffer;
+        byte* lPushPopRequestBufferPointer;
+
+        static ReadOnlySpan<byte> SADDREM => "*3\r\n$4\r\nSADD\r\n$1\r\ne\r\n$1\r\na\r\n*3\r\n$4\r\nSREM\r\n$1\r\ne\r\n$1\r\na\r\n"u8;
+        byte[] sAddRemRequestBuffer;
+        byte* sAddRemRequestBufferPointer;
+
+        static ReadOnlySpan<byte> HSETDEL => "*4\r\n$4\r\nHSET\r\n$1\r\nf\r\n$1\r\na\r\n$1\r\na\r\n*3\r\n$4\r\nHDEL\r\n$1\r\nf\r\n$1\r\na\r\n"u8;
+        byte[] hSetDelRequestBuffer;
+        byte* hSetDelRequestBufferPointer;
+
         static ReadOnlySpan<byte> MYDICTSETGET => "*4\r\n$9\r\nMYDICTSET\r\n$2\r\nck\r\n$1\r\nf\r\n$1\r\nv\r\n*3\r\n$9\r\nMYDICTGET\r\n$2\r\nck\r\n$1\r\nf\r\n"u8;
         byte[] myDictSetGetRequestBuffer;
         byte* myDictSetGetRequestBufferPointer;
-=======
-        static ReadOnlySpan<byte> LPUSHPOP => "*3\r\n$5\r\nLPUSH\r\n$1\r\nd\r\n$1\r\ne\r\n*2\r\n$4\r\nLPOP\r\n$1\r\nd\r\n"u8;
-        byte[] lPushPopRequestBuffer;
-        byte* lPushPopRequestBufferPointer;
-
-        static ReadOnlySpan<byte> SADDREM => "*3\r\n$4\r\nSADD\r\n$1\r\ne\r\n$1\r\na\r\n*3\r\n$4\r\nSREM\r\n$1\r\ne\r\n$1\r\na\r\n"u8;
-        byte[] sAddRemRequestBuffer;
-        byte* sAddRemRequestBufferPointer;
-
-        static ReadOnlySpan<byte> HSETDEL => "*4\r\n$4\r\nHSET\r\n$1\r\nf\r\n$1\r\na\r\n$1\r\na\r\n*3\r\n$4\r\nHDEL\r\n$1\r\nf\r\n$1\r\na\r\n"u8;
-        byte[] hSetDelRequestBuffer;
-        byte* hSetDelRequestBufferPointer;
->>>>>>> 35d99dd9
 
         [GlobalSetup]
         public void GlobalSetup()
@@ -117,7 +115,15 @@
             // Pre-populate sorted set with a single element to avoid repeatedly emptying it during the benchmark
             SlowConsumeMessage("*4\r\n$4\r\nZADD\r\n$1\r\nc\r\n$1\r\n1\r\n$1\r\nd\r\n"u8);
 
-<<<<<<< HEAD
+            // Pre-populate list with a single element to avoid repeatedly emptying it during the benchmark
+            SlowConsumeMessage("*3\r\n$4\r\nLPUSH\r\n$1\r\nd\r\n$1\r\nf\r\n"u8);
+
+            // Pre-populate set with a single element to avoid repeatedly emptying it during the benchmark
+            SlowConsumeMessage("*3\r\n$4\r\nSADD\r\n$1\r\ne\r\n$1\r\nb\r\n"u8);
+
+            // Pre-populate hash with a single element to avoid repeatedly emptying it during the benchmark
+            SlowConsumeMessage("*3\r\n$4\r\nHSET\r\n$1\r\nf\r\n$1\r\nb\r\n$1\r\nb\r\n"u8);
+
             myDictSetGetRequestBuffer = GC.AllocateArray<byte>(MYDICTSETGET.Length * batchSize, pinned: true);
             myDictSetGetRequestBufferPointer = (byte*)Unsafe.AsPointer(ref myDictSetGetRequestBuffer[0]);
             for (int i = 0; i < batchSize; i++)
@@ -125,16 +131,6 @@
 
             // Pre-populate custom object
             SlowConsumeMessage("*4\r\n$9\r\nMYDICTSET\r\n$2\r\nck\r\n$1\r\nf\r\n$1\r\nv\r\n"u8);
-=======
-            // Pre-populate list with a single element to avoid repeatedly emptying it during the benchmark
-            SlowConsumeMessage("*3\r\n$4\r\nLPUSH\r\n$1\r\nd\r\n$1\r\nf\r\n"u8);
-
-            // Pre-populate set with a single element to avoid repeatedly emptying it during the benchmark
-            SlowConsumeMessage("*3\r\n$4\r\nSADD\r\n$1\r\ne\r\n$1\r\nb\r\n"u8);
-
-            // Pre-populate hash with a single element to avoid repeatedly emptying it during the benchmark
-            SlowConsumeMessage("*3\r\n$4\r\nHSET\r\n$1\r\nf\r\n$1\r\nb\r\n$1\r\nb\r\n"u8);
->>>>>>> 35d99dd9
         }
 
         [GlobalCleanup]
@@ -175,27 +171,26 @@
         }
 
         [Benchmark]
-<<<<<<< HEAD
+        public void LPushPop()
+        {
+            _ = session.TryConsumeMessages(lPushPopRequestBufferPointer, lPushPopRequestBuffer.Length);
+        }
+
+        [Benchmark]
+        public void SAddRem()
+        {
+            _ = session.TryConsumeMessages(sAddRemRequestBufferPointer, sAddRemRequestBuffer.Length);
+        }
+
+        [Benchmark]
+        public void HSetDel()
+        {
+            _ = session.TryConsumeMessages(hSetDelRequestBufferPointer, hSetDelRequestBuffer.Length);
+        }
+
         public void MyDictSetGet()
         {
             _ = session.TryConsumeMessages(myDictSetGetRequestBufferPointer, myDictSetGetRequestBuffer.Length);
-=======
-        public void LPushPop()
-        {
-            _ = session.TryConsumeMessages(lPushPopRequestBufferPointer, lPushPopRequestBuffer.Length);
-        }
-
-        [Benchmark]
-        public void SAddRem()
-        {
-            _ = session.TryConsumeMessages(sAddRemRequestBufferPointer, sAddRemRequestBuffer.Length);
-        }
-
-        [Benchmark]
-        public void HSetDel()
-        {
-            _ = session.TryConsumeMessages(hSetDelRequestBufferPointer, hSetDelRequestBuffer.Length);
->>>>>>> 35d99dd9
         }
 
         private void SlowConsumeMessage(ReadOnlySpan<byte> message)
