﻿// Copyright (c) Microsoft Corporation.
// Licensed under the MIT license.

using System;
using System.Diagnostics;
using System.Threading.Tasks;
using Garnet.common;
using Garnet.networking;
using Microsoft.Extensions.Logging;

namespace Embedded.server
{
    internal class EmbeddedNetworkHandler : NetworkHandler<GarnetServerEmbedded, EmbeddedNetworkSender>
    {
        public EmbeddedNetworkHandler(GarnetServerEmbedded serverHook, EmbeddedNetworkSender networkSender, NetworkBufferSettings networkBufferSettings, LimitedFixedBufferPool networkPool, bool useTLS, IMessageConsumer messageConsumer = null, ILogger logger = null) : base(serverHook, networkSender, networkBufferSettings, networkPool, useTLS, messageConsumer, logger)
        {
        }

        public override string RemoteEndpointName => throw new NotImplementedException();
        public override string LocalEndpointName => throw new NotImplementedException();
        public override void Dispose()
        {
            DisposeImpl();
        }

        public override bool TryClose() => throw new NotImplementedException();

<<<<<<< HEAD
        public unsafe ValueTask Send(Request request)
=======
        public async ValueTask Send(Request request)
>>>>>>> 5b2accf7
        {
            networkReceiveBuffer = request.buffer;
            unsafe { networkReceiveBufferPtr = request.bufferPtr; }

<<<<<<< HEAD
            var networkReceive = OnNetworkReceiveAsync(request.buffer.Length);
=======
            await OnNetworkReceiveAsync(request.buffer.Length);
>>>>>>> 5b2accf7

            Debug.Assert(networkBytesRead == 0);
            Debug.Assert(networkReadHead == 0);
            return networkReceive;
        }

    }
}<|MERGE_RESOLUTION|>--- conflicted
+++ resolved
@@ -25,25 +25,15 @@
 
         public override bool TryClose() => throw new NotImplementedException();
 
-<<<<<<< HEAD
-        public unsafe ValueTask Send(Request request)
-=======
         public async ValueTask Send(Request request)
->>>>>>> 5b2accf7
         {
             networkReceiveBuffer = request.buffer;
             unsafe { networkReceiveBufferPtr = request.bufferPtr; }
 
-<<<<<<< HEAD
-            var networkReceive = OnNetworkReceiveAsync(request.buffer.Length);
-=======
             await OnNetworkReceiveAsync(request.buffer.Length);
->>>>>>> 5b2accf7
 
             Debug.Assert(networkBytesRead == 0);
             Debug.Assert(networkReadHead == 0);
-            return networkReceive;
         }
-
     }
 }