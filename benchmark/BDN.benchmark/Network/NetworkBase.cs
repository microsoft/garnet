--- conflicted
+++ resolved
@@ -69,26 +69,12 @@
             server.Dispose();
         }
 
-<<<<<<< HEAD
-        protected unsafe void PrepareBuffer(byte[] requestBuffer, byte* requestBufferPointer)
-        {
-            networkHandler.PrepareBuffer(requestBuffer, requestBufferPointer);
-        }
-
-        public async ValueTask Send(int length)
-        {
-            await networkHandler.Send(length);
-        }
-
-        protected unsafe void SetupOperation(ref byte[] requestBuffer, ref byte* requestBufferPointer, ReadOnlySpan<byte> operation)
-=======
         protected void Send(Request request)
         {
             networkHandler.Send(request);
         }
 
         protected unsafe void SetupOperation(ref Request request, ReadOnlySpan<byte> operation, int batchSize = batchSize)
->>>>>>> 47ac84f2
         {
             request.buffer = GC.AllocateArray<byte>(operation.Length * batchSize, pinned: true);
             request.bufferPtr = (byte*)Unsafe.AsPointer(ref request.buffer[0]);
@@ -98,20 +84,9 @@
 
         protected void SlowConsumeMessage(ReadOnlySpan<byte> message)
         {
-<<<<<<< HEAD
-            var buffer = GC.AllocateArray<byte>(message.Length, pinned: true);
-            unsafe
-            {
-                var bufferPointer = (byte*)Unsafe.AsPointer(ref buffer[0]);
-                message.CopyTo(new Span<byte>(buffer));
-                PrepareBuffer(buffer, bufferPointer);
-            }
-            Send(buffer.Length).GetAwaiter().GetResult();
-=======
             Request request = default;
             SetupOperation(ref request, message, 1);
             Send(request);
->>>>>>> 47ac84f2
         }
     }
 }