﻿// Copyright (c) Microsoft Corporation.
// Licensed under the MIT license.

using BenchmarkDotNet.Attributes;
using Embedded.server;
using Garnet.common;
using Garnet.server;
using Garnet.server.Auth;

namespace BDN.benchmark.Lua
{
    [MemoryDiagnoser]
    public class LuaScriptCacheOperations
    {
        /// <summary>
        /// Lua parameters
        /// </summary>
        [ParamsSource(nameof(LuaParamsProvider))]
        public LuaParams Params { get; set; }

        /// <summary>
        /// Lua parameters provider
        /// </summary>
        public IEnumerable<LuaParams> LuaParamsProvider()
        => [
            new(LuaMemoryManagementMode.Native, false),
            new(LuaMemoryManagementMode.Tracked, false),
            new(LuaMemoryManagementMode.Tracked, true),
            new(LuaMemoryManagementMode.Managed, false),
            new(LuaMemoryManagementMode.Managed, true),
        ];

        private EmbeddedRespServer server;
        private StoreWrapper storeWrapper;
        private SessionScriptCache sessionScriptCache;
        private RespServerSession session;

        private byte[] outerHitDigest;
        private byte[] innerHitDigest;
        private byte[] missDigest;

        [GlobalSetup]
        public void GlobalSetup()
        {
            var options = Params.CreateOptions();

            server = new EmbeddedRespServer(new GarnetServerOptions() { EnableLua = true, QuietMode = true, LuaOptions = options });
            storeWrapper = server.StoreWrapper;
            sessionScriptCache = new SessionScriptCache(storeWrapper, new GarnetNoAuthAuthenticator(), null);
            session = server.GetRespSession();

            outerHitDigest = GC.AllocateUninitializedArray<byte>(SessionScriptCache.SHA1Len, pinned: true);
            sessionScriptCache.GetScriptDigest("return 1"u8, outerHitDigest);
            if (!storeWrapper.storeScriptCache.TryAdd(new(outerHitDigest), "return 1"u8.ToArray()))
            {
                throw new InvalidOperationException("Should have been able to load into global cache");
            }

            innerHitDigest = GC.AllocateUninitializedArray<byte>(SessionScriptCache.SHA1Len, pinned: true);
            sessionScriptCache.GetScriptDigest("return 1 + 1"u8, innerHitDigest);
            if (!storeWrapper.storeScriptCache.TryAdd(new(innerHitDigest), "return 1 + 1"u8.ToArray()))
            {
                throw new InvalidOperationException("Should have been able to load into global cache");
            }

            missDigest = GC.AllocateUninitializedArray<byte>(SessionScriptCache.SHA1Len, pinned: true);
            sessionScriptCache.GetScriptDigest("foobar"u8, missDigest);
        }

        [GlobalCleanup]
        public void GlobalCleanup()
        {
            session?.Dispose();
            server?.Dispose();
        }

        [IterationSetup]
        public void IterationSetup()
        {
            // Force lookup to do work
            sessionScriptCache.Clear();

            // Make outer hit available for every iteration
<<<<<<< HEAD
            if (!sessionScriptCache.TryLoad(session, "return 1"u8, new(outerHitDigest), out _, out _))
=======
            if (!sessionScriptCache.TryLoad(session, "return 1"u8, new(outerHitDigest), out _, out _, out _, out var error))
>>>>>>> b74267e9
            {
                throw new InvalidOperationException("Should have been able to load");
            }
        }

        [Benchmark]
        public void LookupHit()
        {
            _ = sessionScriptCache.TryGetFromDigest(new(outerHitDigest), out _);
        }

        [Benchmark]
        public void LookupMiss()
        {
            _ = sessionScriptCache.TryGetFromDigest(new(missDigest), out _);
        }

        [Benchmark]
        public void LoadOuterHit()
        {
            // First if returns true
            //
            // This is the common case
            LoadScript(outerHitDigest);
        }

        [Benchmark]
        public void LoadInnerHit()
        {
            // First if returns false, second if returns true
            //
            // This is expected, but rare
            LoadScript(innerHitDigest);
        }

        [Benchmark]
        public void LoadMiss()
        {
            // First if returns false, second if returns false
            //
            // This is extremely unlikely, basically implies an error on the client
            LoadScript(missDigest);
        }

        [Benchmark]
        public void Digest()
        {
            Span<byte> digest = stackalloc byte[SessionScriptCache.SHA1Len];
            sessionScriptCache.GetScriptDigest("return 1 + redis.call('GET', KEYS[1])"u8, digest);
        }

        /// <summary>
        /// The moral equivalent to our cache load operation.
        /// </summary>
        private void LoadScript(Span<byte> digest)
        {
            AsciiUtils.ToLowerInPlace(digest);

            var digestKey = new ScriptHashKey(digest);

            if (!sessionScriptCache.TryGetFromDigest(digestKey, out var runner))
            {
                if (storeWrapper.storeScriptCache.TryGetValue(digestKey, out var source))
                {
<<<<<<< HEAD
                    if (!sessionScriptCache.TryLoad(session, source, digestKey, out runner, out _))
=======
                    if (!sessionScriptCache.TryLoad(session, source, digestKey, out runner, out _, out _, out var error))
>>>>>>> b74267e9
                    {
                        // TryLoad will have written an error out, it any

                        _ = storeWrapper.storeScriptCache.TryRemove(digestKey, out _);
                    }
                }
            }
        }
    }
}<|MERGE_RESOLUTION|>--- conflicted
+++ resolved
@@ -81,11 +81,7 @@
             sessionScriptCache.Clear();
 
             // Make outer hit available for every iteration
-<<<<<<< HEAD
-            if (!sessionScriptCache.TryLoad(session, "return 1"u8, new(outerHitDigest), out _, out _))
-=======
-            if (!sessionScriptCache.TryLoad(session, "return 1"u8, new(outerHitDigest), out _, out _, out _, out var error))
->>>>>>> b74267e9
+            if (!sessionScriptCache.TryLoad(session, "return 1"u8, new(outerHitDigest), out _, out _, out _))
             {
                 throw new InvalidOperationException("Should have been able to load");
             }
@@ -150,11 +146,7 @@
             {
                 if (storeWrapper.storeScriptCache.TryGetValue(digestKey, out var source))
                 {
-<<<<<<< HEAD
-                    if (!sessionScriptCache.TryLoad(session, source, digestKey, out runner, out _))
-=======
-                    if (!sessionScriptCache.TryLoad(session, source, digestKey, out runner, out _, out _, out var error))
->>>>>>> b74267e9
+                    if (!sessionScriptCache.TryLoad(session, source, digestKey, out runner, out _, out _))
                     {
                         // TryLoad will have written an error out, it any
 
