--- conflicted
+++ resolved
@@ -1,157 +1,10 @@
 ﻿// Copyright (c) Microsoft Corporation.
 // Licensed under the MIT license.
 
-<<<<<<< HEAD
-using System.Runtime.CompilerServices;
-using System.Runtime.InteropServices;
-using System.Text;
-=======
->>>>>>> a4b47b4d
 using BenchmarkDotNet.Attributes;
 
 namespace BDN.benchmark.Cluster
 {
-<<<<<<< HEAD
-    public unsafe struct Request
-    {
-        public byte[] buffer;
-        public byte* ptr;
-
-        public Request(int size)
-        {
-            buffer = GC.AllocateArray<byte>(size, pinned: true);
-            ptr = (byte*)Unsafe.AsPointer(ref buffer[0]);
-        }
-    }
-
-    public unsafe class ClusterContext
-    {
-        EmbeddedRespServer server;
-        RespServerSession session;
-        BenchUtils benchUtils = new();
-
-        private readonly int Port = 7000;
-
-        public ReadOnlySpan<byte> keyTag => "{0}"u8;
-        public Request[] singleGetSet;
-        public Request[] singleMGetMSet;
-
-        public void Dispose()
-        {
-            session.Dispose();
-            server.Dispose();
-        }
-
-        public void SetupSingleInstance()
-        {
-            var opt = new GarnetServerOptions
-            {
-                QuietMode = true,
-                EnableCluster = true,
-                Port = Port,
-                CleanClusterConfig = true,
-                CheckpointDir = RuntimeInformation.IsOSPlatform(OSPlatform.Linux) ? "/tmp" : null
-            };
-            server = new EmbeddedRespServer(opt);
-            session = server.GetRespSession();
-        }
-
-        public void AddSlotRange(List<(int, int)> slotRanges)
-        {
-            foreach (var slotRange in slotRanges)
-            {
-                var clusterAddSlotsRange = Encoding.ASCII.GetBytes($"*4\r\n$7\r\nCLUSTER\r\n$13\r\nADDSLOTSRANGE\r\n" +
-                    $"${NumUtils.NumDigits(slotRange.Item1)}\r\n{slotRange.Item1}\r\n" +
-                    $"${NumUtils.NumDigits(slotRange.Item2)}\r\n{slotRange.Item2}\r\n");
-                fixed (byte* req = clusterAddSlotsRange)
-                    _ = session.TryConsumeMessages(req, clusterAddSlotsRange.Length);
-            }
-        }
-
-        public void CreateGetSet(int keySize = 8, int valueSize = 32, int batchSize = 128)
-        {
-            var pairs = new (byte[], byte[])[batchSize];
-            for (var i = 0; i < batchSize; i++)
-            {
-                pairs[i] = (new byte[keySize], new byte[valueSize]);
-
-                keyTag.CopyTo(pairs[i].Item1.AsSpan());
-                benchUtils.RandomBytes(ref pairs[i].Item1, startOffset: keyTag.Length);
-                benchUtils.RandomBytes(ref pairs[i].Item2);
-            }
-
-            var setByteCount = batchSize * ("*2\r\n$3\r\nSET\r\n"u8.Length + (1 + NumUtils.NumDigits(keySize) + 2 + keySize + 2) + (1 + NumUtils.NumDigits(valueSize) + 2 + valueSize + 2));
-            var setReq = new Request(setByteCount);
-            var curr = setReq.ptr;
-            var end = curr + setReq.buffer.Length;
-            for (var i = 0; i < batchSize; i++)
-            {
-                _ = RespWriteUtils.WriteArrayLength(3, ref curr, end);
-                _ = RespWriteUtils.WriteBulkString("SET"u8, ref curr, end);
-                _ = RespWriteUtils.WriteBulkString(pairs[i].Item1, ref curr, end);
-                _ = RespWriteUtils.WriteBulkString(pairs[i].Item2, ref curr, end);
-            }
-
-            var getByteCount = batchSize * ("*2\r\n$3\r\nGET\r\n"u8.Length + 1 + NumUtils.NumDigits(keySize) + 2 + keySize + 2);
-            var getReq = new Request(getByteCount);
-            curr = getReq.ptr;
-            end = curr + getReq.buffer.Length;
-            for (var i = 0; i < batchSize; i++)
-            {
-                _ = RespWriteUtils.WriteArrayLength(2, ref curr, end);
-                _ = RespWriteUtils.WriteBulkString("GET"u8, ref curr, end);
-                _ = RespWriteUtils.WriteBulkString(pairs[i].Item1, ref curr, end);
-            }
-            singleGetSet = [getReq, setReq];
-        }
-
-        public void CreateMGetMSet(int keySize = 8, int valueSize = 32, int batchSize = 128)
-        {
-            var pairs = new (byte[], byte[])[batchSize];
-            for (var i = 0; i < batchSize; i++)
-            {
-                pairs[i] = (new byte[keySize], new byte[valueSize]);
-
-                keyTag.CopyTo(pairs[i].Item1.AsSpan());
-                benchUtils.RandomBytes(ref pairs[i].Item1, startOffset: keyTag.Length);
-                benchUtils.RandomBytes(ref pairs[i].Item2);
-            }
-
-            var mGetHeaderSize = 1 + NumUtils.NumDigits(1 + batchSize) + 2 + "$4\r\nMGET\r\n"u8.Length;
-            var getRespSize = 1 + NumUtils.NumDigits(keySize) + 2 + keySize + 2;
-            var mGetByteCount = mGetHeaderSize + (batchSize * getRespSize);
-            var mGetReq = new Request(mGetByteCount);
-
-            var curr = mGetReq.ptr;
-            var end = curr + mGetReq.buffer.Length;
-            _ = RespWriteUtils.WriteArrayLength(1 + batchSize, ref curr, end);
-            _ = RespWriteUtils.WriteBulkString("MGET"u8, ref curr, end);
-            for (var i = 0; i < batchSize; i++)
-                _ = RespWriteUtils.WriteBulkString(pairs[i].Item1, ref curr, end);
-
-            var mSetHeaderSize = 1 + NumUtils.NumDigits(1 + batchSize * 2) + 2 + "$4\r\nMSET\r\n"u8.Length;
-            var setRespSize = 1 + NumUtils.NumDigits(keySize) + 2 + keySize + 2 + 1 + NumUtils.NumDigits(valueSize) + 2 + valueSize + 2;
-            var mSetByteCount = mSetHeaderSize + (batchSize * setRespSize);
-            var mSetReq = new Request(mSetByteCount);
-
-            curr = mSetReq.ptr;
-            end = curr + mSetReq.buffer.Length;
-            _ = RespWriteUtils.WriteArrayLength(1 + batchSize * 2, ref curr, end);
-            _ = RespWriteUtils.WriteBulkString("MSET"u8, ref curr, end);
-            for (var i = 0; i < batchSize; i++)
-            {
-                _ = RespWriteUtils.WriteBulkString(pairs[i].Item1, ref curr, end);
-                _ = RespWriteUtils.WriteBulkString(pairs[i].Item2, ref curr, end);
-            }
-            singleMGetMSet = [mGetReq, mSetReq];
-        }
-
-        public void Consume(byte* ptr, int length)
-            => session.TryConsumeMessages(ptr, length);
-    }
-
-=======
->>>>>>> a4b47b4d
     [MemoryDiagnoser]
     public unsafe class RespClusterBench
     {
