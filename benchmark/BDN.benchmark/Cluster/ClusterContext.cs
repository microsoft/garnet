--- conflicted
+++ resolved
@@ -68,11 +68,7 @@
                 benchUtils.RandomBytes(ref pairs[i].Item2);
             }
 
-<<<<<<< HEAD
-            var setByteCount = batchSize * ("*3\r\n$3\r\nSET\r\n"u8.Length + 1 + NumUtils.NumDigits(keySize) + 2 + keySize + 2 + 1 + NumUtils.NumDigits(valueSize) + 2 + valueSize + 2);
-=======
-            var setByteCount = batchSize * ("*2\r\n$3\r\nSET\r\n"u8.Length + 1 + NumUtils.CountDigits(keySize) + 2 + keySize + 2 + 1 + NumUtils.CountDigits(valueSize) + 2 + valueSize + 2);
->>>>>>> 837aa892
+            var setByteCount = batchSize * ("*3\r\n$3\r\nSET\r\n"u8.Length + 1 + NumUtils.CountDigits(keySize) + 2 + keySize + 2 + 1 + NumUtils.CountDigits(valueSize) + 2 + valueSize + 2);
             var setReq = new Request(setByteCount);
             var curr = setReq.ptr;
             var end = curr + setReq.buffer.Length;
