---
id: api-compatibility
sidebar_label: API Compatibility
title: API compatibility
slug: api-compatibility
---

Below is the full list of API commands and their implementation status in Garnet.<br/>
Note that this list is subject to change as we continue to expand our API command support with the help of our growing community.

### Command Categories
1. [ACL](#acl)
2. [BITMAP](#bitmap)
3. [CLIENT](#client)
4. [CLUSTER](#cluster)
5. [COMMAND](#command)
6. [CONNECTION](#connection)
7. [FUNCTIONS](#functions)
8. [GENERIC](#generic)
9. [GEO](#geo)
10. [HASH](#hash)
11. [HYPERLOGLOG](#hyperloglog)
12. [KEYS](#keys)
13. [LATENCY](#latency)
14. [LIST](#list)
15. [MEMORY](#memory)
16. [MODULE](#module)
17. [OBJECT](#object)
18. [PUB/SUB](#pubsub)
19. [SCRIPTING](#scripting)
20. [SERVER](#server)
21. [SET](#set)
22. [SORTED SET](#sorted-set)
23. [STREAM](#stream)
24. [STRING](#string)
25. [TRANSACTIONS](#transactions)

### Full Commands List

| Category | Command | Implemented in Garnet | Notes |
| ------------- | ------------- | ------------- | ------------- | 
| <span id="acl">**ACL**</span> | [CAT](acl.md#acl-cat) | ➕ |  |
|  | [DELUSER](acl.md#acl-deluser) | ➕ |  |
|  | DRYRUN | ➖ |  |
|  | GENPASS | ➖ |  |
|  | GETUSER | ➖ |  |
|  | [LIST](acl.md#acl-list) | ➕ |  |
|  | [LOAD](acl.md#acl-load) | ➕ |  |
|  | HELP | ➖ |  |
|  | LOG | ➖ |  |
|  | SAVE | ➖ |  |
|  | [SETUSER](acl.md#acl-setuser) | ➕ |  |
|  | [USERS](acl.md#acl-users) | ➕ |  |
|  | [WHOAMI](acl.md#acl-whoami) | ➕ |  |
| <span id="bitmap">**BITMAP**</span> | [BITCOUNT](analytics.md#bitcount) | ➕ |  |
|  | [BITFIELD](analytics.md#bitfield) | ➕ |  |
|  | [BITFIELD_RO](analytics.md#bitfield_ro) | ➕ |  |
|  | [BITOP AND](analytics.md#bitop-and) | ➕ |  |
|  | [BITOP NOT](analytics.md#bitop-not) | ➕ |  |
|  | [BITPOS](analytics.md#bitpos) | ➕ |  |
|  | [GETBIT](analytics.md#getbit) | ➕ |  |
|  | [SETBIT](analytics.md#setbit) | ➕ |  |
| <span id="client">**CLIENT**</span> | CACHING | ➖ |  |
|  | GETNAME | ➖ |  |
|  | GETREDIR | ➖ |  |
|  | HELP | ➖ |  |
|  | [ID](client.md#client-id) | ➕ |  |
|  | [INFO](client.md#client-info) | ➕ |  |
|  | [KILL](client.md#client-kill) | ➕ |  |
|  | [LIST](client.md#client-list) | ➕ |  |
|  | NO-EVICT | ➖ |  |
|  | NO-TOUCH | ➖ |  |
|  | PAUSE | ➖ |  |
|  | REPLY | ➖ |  |
|  | SETINFO | ➖ |  |
|  | SETNAME | ➖ |  |
|  | TRACKING | ➖ |  |
|  | TRACKINGINFO | ➖ |  |
|  | UNBLOCK | ➖ |  |
|  | UNPAUSE | ➖ |  |
| <span id="cluster">**CLUSTER**</span> | [ADDSLOTS](cluster.md#cluster-addslots) | ➕ |  |
|  | [ADDSLOTSRANGE](cluster.md#cluster-addslotsrange) | ➕ |  |
|  | [ASKING](cluster.md#asking) | ➕ |  |
|  | [BUMPEPOCH](cluster.md#cluster-bumpepoch) | ➕ |  |
|  | COUNT-FAILURE-REPORTS | ➖ |  |
|  | [COUNTKEYSINSLOT](cluster.md#cluster-countkeysinslot) | ➕ |  |
|  | [DELSLOTS](cluster.md#cluster-delslots) | ➕ |  |
|  | [DELSLOTSRANGE](cluster.md#cluster-delslotsrange) | ➕ |  |
|  | [FAILOVER](cluster.md#cluster-failover) | ➕ |  |
|  | FLUSHSLOTS | ➖ |  |
|  | [FORGET](cluster.md#cluster-forget) | ➕ |  |
|  | [GETKEYINSLOT](cluster.md#cluster-getkeysinslot) | ➕ |  |
|  | [INFO](cluster.md#cluster-info) | ➕ |  |
|  | [KEYSLOT](cluster.md#cluster-keyslot) | ➕ |  |
|  | LINKS | ➖ |  |
|  | [MEET](cluster.md#cluster-meet) | ➕ |  |
|  | [MYID](cluster.md#cluster-myid) | ➕ |  |
|  | MYSHARDID | ➖ |  |
|  | [NODES](cluster.md#cluster-nodes) | ➕ |  |
|  | [READONLY](cluster.md#readonly) | ➕ |  |
|  | [READWRITE](cluster.md#readwrite) | ➕ |  |
|  | [REPLICAS](cluster.md#cluster-replicas) | ➕ |  |
|  | [REPLICATE](cluster.md#cluster-replicate) | ➕ |  |
|  | [RESET](cluster.md#reset) | ➕ |  |
|  | SAVECONFIG | ➖ |  |
|  | [SET-CONFIG-EPOCH](cluster.md#cluster-set-config-epoch) | ➕ |  |
|  | [SETSLOT](cluster.md#cluster-setslot) | ➕ |  |
|  | SHARDS | ➖ |  |
|  | [SLAVES](cluster.md#slaves) | ➕ | (Deprecated) |
|  | [SLOTS](cluster.md#cluster-slots) | ➕ | (deprecated) |
| <span id="command">**COMMAND**</span> | [COMMAND](server.md#command) | ➕ |  |
|  | [COUNT](server.md#command-count) | ➕ |  |
|  | [DOCS](server.md#command-docs) | ➕ |  |
|  | GETKEYS | ➖ |  |
|  | GETKEYSANDFLAGS | ➖ |  | 
|  | HELP | ➖ |  | 
|  | [INFO](server.md#command-info) | ➕ |  | 
|  | LIST | ➖ |  | 
| <span id="connection">**CONNECTION**</span> | [AUTH](generic-commands.md#auth) | ➕ |  |
|  | [ECHO](generic-commands.md#echo) | ➕ |  |
|  | [HELLO](generic-commands.md#hello) | ➕ |  |
|  | [PING](generic-commands.md#ping) | ➕ |  |
|  | [QUIT](generic-commands.md#quit) | ➕ | (Deprecated) |
|  | [SELECT](generic-commands.md#select) | ➕ |  |
| <span id="functions">**FUNCTIONS**</span> | FCALL | ➖ |  |
|  | FCALL_RO | ➖ |  |
|  | DELETE | ➖ |
|  | DUMP | ➖ |
|  | FLUSH | ➖ |
|  | HELP | ➖ |
|  | KILL | ➖ |
|  | LIST | ➖ |
|  | LOAD | ➖ |
|  | RESTORE | ➖ |
|  | STATS | ➖ |
| <span id="generic">**GENERIC**</span> | [PERSIST](generic-commands.md#persist) | ➕ |  |
|  | [PEXPIRE](generic-commands.md#pexpire) | ➕ |  |
|  | [PEXPIREAT](generic-commands.md#pexpireat) | ➕ |  |
|  | [PEXPIRETIME](generic-commands.md#pexpiretime) | ➕ |  |
|  | [PTTL](generic-commands.md#pttl) | ➕ |  |
|  | RANDOMKEY | ➖ |  |
|  | [RENAME](generic-commands.md#rename) | ➕ |  |
|  | [RENAMENX](generic-commands.md#renamenx) | ➕ |  |
|  | RESTORE | ➖ |  |
|  | [SCAN](generic-commands.md#scan) | ➕ |  |
|  | SORT | ➖ |  |
|  | SORT_RO | ➖ |  |
|  | TOUCH | ➖ |  |
|  | [TTL](generic-commands.md#ttl) | ➕ |  |
|  | [TYPE](generic-commands.md#type) | ➕ |  |
|  | [UNLINK](generic-commands.md#unlink) | ➕ |  |
|  | WAIT | ➖ |  |
|  | WAITAOF | ➖ |  |
| <span id="geo">**GEO**</span> | [GEOADD](data-structures.md#geoadd) | ➕ |  |
|  | [GEODIST](data-structures.md#geodist) | ➕ |  |
|  | [GEOHASH](data-structures.md#geohash) | ➕ |  |
|  | [GEOPOS](data-structures.md#geopos) | ➕ |  |
|  | GEORADIUS | ➖ | (Deprecated) |
|  | GEORADIUS_RO | ➖ | (Deprecated) |
|  | GEORADIUSBYMEMBER | ➖ | (Deprecated) |
|  | GEORADIUSBYMEMBER_RO | ➖ | (Deprecated) |
|  | [GEOSEARCH](data-structures.md#geosearch) | ➕ | Partially Implemented |
|  | GEOSEARCHSTORE | ➖ |  |
| <span id="hash">**HASH**</span> | [HDEL](data-structures.md#hdel) | ➕ |  |
|  | [HEXISTS](data-structures.md#hexists) | ➕ |  |
|  | HEXPIRE | ➖ |  |
|  | HEXPIREAT | ➖ |  |
|  | HEXPIRETIME | ➖ |  |
|  | [HGET](data-structures.md#hget) | ➕ |  |
|  | [HGETALL](data-structures.md#hgetall) | ➕ |  |
|  | [HINCRBY](data-structures.md#hincrby) | ➕ |  |
|  | [HINCRBYFLOAT](data-structures.md#hincrbyfloat) | ➕ |  |
|  | [HKEYS](data-structures.md#hkeys) | ➕ |  |
|  | [HLEN](data-structures.md#hlen) | ➕ |  |
|  | [HMGET](data-structures.md#hmget) | ➕ |  |
|  | [HMSET](data-structures.md#hmset) | ➕ | (Deprecated) |
|  | HPERSIST | ➖ |  |
|  | HPEXPIRE | ➖ |  |
|  | HPEXPIREAT | ➖ |  |
|  | HPEXPIRETIME | ➖ |  |
|  | HPTTL | ➖ |  |
|  | [HRANDFIELD](data-structures.md#hrandfield) | ➕ |  |
|  | [HSCAN](data-structures.md#hscan) | ➕ |  |
|  | [HSET](data-structures.md#hset) | ➕ |  |
|  | [HSETNX](data-structures.md#hsetnx) | ➕ |  |
|  | [HSTRLEN](data-structures.md#hstrlen) | ➕ |  |
|  | HTTL | ➖ |  |
|  | [HVALS](data-structures.md#hvals) | ➕ |  |
| <span id="hyperloglog">**HYPERLOGLOG**</span> | [PFADD](analytics.md#pfadd) | ➕ |  |
|  | [PFCOUNT](analytics.md#pfcount) | ➕ |  |
|  | PFDEBUG | ➖ | Internal command |
|  | [PFMERGE](analytics.md#pfmerge) | ➕ |  |
|  | PFSELFTEST | ➖ | Internal command |
| <span id="keys">**KEYS**</span> | COPY | ➖ |  |
|  | [DEL](generic-commands.md#del) | ➕ |  |
|  | DUMP | ➖ |  |
|  | [EXISTS](generic-commands.md#exists) | ➕ |  |
|  | [EXPIRE](generic-commands.md#expire) | ➕ |  |
|  | [EXPIREAT](generic-commands.md#expireat) | ➕ |  |
|  | [EXPIRETIME](generic-commands.md#expiretime) | ➕ |  |
|  | [KEYS](generic-commands.md#keys) | ➕ |  |
|  | [MIGRATE](generic-commands.md#migrate) | ➕ |  |
|  | MOVE | ➖ |  |
| <span id="latency">**LATENCY**</span> | DOCTOR | ➖ |  |
|  | GRAPH | ➖ |  |
|  | HELP | ➖ |  |
|  | [HISTOGRAM](server.md#latency-histogram) | ➕ |  |
|  | HISTORY | ➖ |  |
|  | LATEST | ➖ |  |
|  | [RESET](server.md#latency-reset) | ➕ |  |
| <span id="list">**LIST**</span> | [BLMOVE](data-structures.md#blmove) | ➕ |  |
|  | BLMPOP | ➖ |  |
|  | [BLPOP](data-structures.md#blpop) | ➕ |  |
|  | [BRPOP](data-structures.md#brpop) | ➕ |  |
|  | BRPOPLPUSH | ➖ | (Deprecated) |
|  | [LINDEX](data-structures.md#lindex) | ➕ |  |
|  | [LINSERT](data-structures.md#linsert) | ➕ |  |
|  | [LLEN](data-structures.md#llen) | ➕ |  |
|  | [LMOVE](data-structures.md#lmove) | ➕ |  |
|  | [LMPOP](data-structures.md#lmpop) | ➕ |  |
|  | [LPOP](data-structures.md#lpop) | ➕ |  |
|  | [LPOS](data-structures.md#lpos) | ➕ |  |
|  | [LPUSH](data-structures.md#lpush) | ➕ |  |
|  | [LPUSHX](data-structures.md#lpushx) | ➕ |  |
|  | [LRANGE](data-structures.md#lrange) | ➕ |  |
|  | [LREM](data-structures.md#lrem) | ➕ |  |
|  | [LSET](data-structures.md#lset) | ➕ |  |
|  | [LTRIM](data-structures.md#ltrim) | ➕ |  |
|  | [RPOP](data-structures.md#rpop) | ➕ |  |
|  | [RPOPLPUSH](data-structures.md#rpoplpush) | ➕ | (Deprecated) |
|  | [RPUSH](data-structures.md#rpush) | ➕ |  |
|  | [RPUSHX](data-structures.md#rpushx) | ➕ |  |
| <span id="memory">**MEMORY**</span> | DOCTOR | ➖ |  |
|  | HELP | ➖ |  |
|  | MALLOC-STATS | ➖ |  |
|  | PURGE | ➖ |  |
|  | STATS | ➖ |  |
|  | [USAGE](server.md#memory-usage) | ➕ |  |
| <span id="module">**MODULE**</span> | HELP | ➖ |  |
|  | LIST | ➖ |  |
|  | LOAD | ➖ |  |
|  | LOADEX | ➖ |  |
|  | UNLOAD | ➖ |  |
| <span id="object">**OBJECT**</span> | ENCODING | ➖ |  |
|  | FREQ | ➖ |  |
|  | HELP | ➖ |  |
|  | IDLETIME | ➖ |  |
|  | REFCOUNT | ➖ |  |
| <span id="pubsub">**PUB/SUB**</span> | [PSUBSCRIBE](analytics.md#psubscribe) | ➕ |  |
|  | [PUBLISH](analytics.md#publish) | ➕ |  |
|  | PUBSUB CHANNELS | ➖ |  |
|  | PUBSUB HELP | ➖ |  |
|  | PUBSUB NUMPAT | ➖ |  |
|  | PUBSUB NUMSUB | ➖ |  |
|  | PUBSUB SHARDCHANNELS | ➖ |  |
|  | PUBSUB SHARDNUMSUB | ➖ |  |
|  | [PUNSUBSCRIBE](analytics.md#punsubscribe) | ➕ |  |
|  | [SUBSCRIBE](analytics.md#subscribe) | ➕ |  |
|  | [UNSUBSCRIBE](analytics.md#unsubscribe) | ➕ |  |
| <span id="scripting">**SCRIPTING**</span> | [EVAL](scripting-and-functions.md#eval) | ➕ |  |
|  | EVAL_RO | ➖ |  |
|  | [EVALSHA](scripting-and-functions.md#evalsha) | ➕ |  |
|  | EVALSHA_RO | ➖ |  |
|  | SCRIPT DEBUG | ➖ |  |
|  | [SCRIPT EXISTS](scripting-and-functions.md#script-exists) | ➕ |  |
|  | [SCRIPT FLUSH](scripting-and-functions.md#script-flush) | ➕ |  |
|  | SCRIPT HELP | ➖ |  |
|  | SCRIPT KILL | ➖ |  |
|  | [SCRIPT LOAD](scripting-and-functions.md#script-load) | ➕ |  |
| <span id="server">**SERVER**</span> | ACL | ➖ |  |
|  | BGREWRITEAOF | ➖ |  |
|  | [BGSAVE](checkpoint.md#bgsave) | ➕ |  |
|  | [COMMITAOF](server.md#commitaof) | ➕ |  |
|  | [CONFIG GET](server.md#config-get) | ➕ |  |
|  | CONFIG HELP | ➖ |  |
|  | CONFIG RESETSTAT | ➖ |  |
|  | CONFIG REWRITE | ➖ |  |
|  | [CONFIG SET](server.md#config-set) | ➕ |  |
|  | [DBSIZE](server.md#dbsize) | ➕ |  |
|  | DEBUG | ➖ | Internal command |
|  | [FLUSHALL](server.md#flushall) | ➕ |  |
|  | [FLUSHDB](server.md#flushdb) | ➕ |  |
|  | [LASTSAVE](checkpoint.md#lastsave) | ➕ |  |
|  | LOLWUT | ➖ |  |
|  | [MONITOR](server.md#monitor) | ➕ |  |
|  | PSYNC | ➖ |  |
|  | REPLCONF | ➖ |  |
|  | [REPLICAOF](server.md#replicaof) | ➕ |  |
|  | RESTORE-ASKING | ➖ |  |
|  | ROLE | ➖ |  |
|  | [SAVE](checkpoint.md#save) | ➕ |  |
|  | SHUTDOWN | ➖ |  |
|  | SLAVEOF | ➖ | (Deprecated) |
|  | SWAPDB | ➖ |  |
|  | SYNC | ➖ |  |
|  | [TIME](server.md#time) | ➕ |  |
| <span id="set">**SET**</span> | [SADD](data-structures.md#sadd) | ➕ |  |
|  | [SCARD](data-structures.md#scard) | ➕ |  |
|  | [SDIFF](data-structures.md#sdiff) | ➕ |  |
|  | [SDIFFSTORE](data-structures.md#sdiffstore) | ➕ |  |
|  | [SINTER](data-structures.md#sinter) | ➕ |  |
|  | [SINTERSTORE](data-structures.md#sinterstore) | ➕ |  |
|  | SINTERCARD | ➖ |  |
|  | [SISMEMBER](data-structures.md#sismember) | ➕ |  |
|  | [SMEMBERS](data-structures.md#smembers) | ➕ |  |
<<<<<<< HEAD
|  | [SMISMEMBER](data-structures.md#smismember) | ➕ |  |
|  | SMOVE | ➖ |  |
=======
|  | SMISMEMBER | ➖ |  |
|  | [SMOVE](data-structures.md#smove) | ➕ |  |
>>>>>>> d69545cf
|  | [SPOP](data-structures.md#spop) | ➕ |  |
|  | SPUBLISH | ➖ |  |
|  | [SRANDMEMBER](data-structures.md#srandmember) | ➕ |  |
|  | [SREM](data-structures.md#srem) | ➕ |  |
|  | [SSCAN](data-structures.md#sscan) | ➕ |  |
|  | SSUBSCRIBE | ➖ |  |
|  | [SUNION](data-structures.md#sunion) | ➕ |  |
|  | [SUNIONSTORE](data-structures.md#sunionstore) | ➕ |  |
|  | SUNSUBSCRIBE | ➖ |  |
| <span id="sorted-set">**SLOWLOG**</span> | GET | ➖ |  |
|  | HELP | ➖ |  |
|  | LEN | ➖ |  |
|  | RESET | ➖ |  |
| <span id="sorted-set">**SORTED SET**</span> | BZMPOP | ➖ |  |
|  | BZPOPMAX | ➖ |  |
|  | BZPOPMIN | ➖ |  |
|  | [ZADD](data-structures.md#zadd) | ➕ |  |
|  | [ZCARD](data-structures.md#zcard) | ➕ |  |
|  | [ZCOUNT](data-structures.md#zcount) | ➕ |  |
|  | [ZDIFF](data-structures.md#zdiff) | ➕ |  |
|  | ZDIFFSTORE | ➖ |  |
|  | [ZINCRBY](data-structures.md#zincrby) | ➕ |  |
|  | ZINTER | ➖ |  |
|  | ZINTERCARD | ➖ |  |
|  | ZINTERSTORE | ➖ |  |
|  | [ZLEXCOUNT](data-structures.md#zlexcount) | ➕ |  |
|  | ZMPOP | ➖ |  |
|  | [ZMSCORE](data-structures.md#zmscore) | ➕ |  |
|  | [ZPOPMAX](data-structures.md#zpopmax) | ➕ |  |
|  | [ZPOPMIN](data-structures.md#zpopmin) | ➕ |  |
|  | [ZRANDMEMBER](data-structures.md#zrandmember) | ➕ |  |
|  | [ZRANGE](data-structures.md#zrange) | ➕ |  |
|  | [ZRANGEBYLEX](data-structures.md#zrangebylex) | ➕ | (Deprecated) |
|  | [ZRANGEBYSCORE](data-structures.md#zrangebyscore) | ➕ | (Deprecated) |
|  | ZRANGESTORE | ➖ |  |
|  | [ZRANK](data-structures.md#zrank) | ➕ |  |
|  | [ZREM](data-structures.md#zrem) | ➕ |  |
|  | [ZREMRANGEBYLEX](data-structures.md#zremrangebylex) | ➕ |  |
|  | [ZREMRANGEBYRANK](data-structures.md#zremrangebyrank) | ➕ |  |
|  | [ZREMRANGEBYSCORE](data-structures.md#zremrangebyscore) | ➕ |  |
|  | [ZREVRANGE](data-structures.md#zrevrange) | ➕ | (Deprecated) |
|  | ZREVRANGEBYLEX | ➖ | (Deprecated) |
|  | [ZREVRANGEBYSCORE](data-structures.md#zrevrangebyscore) | ➕ | (Deprecated) |
|  | [ZREVRANK](data-structures.md#zrevrank) | ➕ |  |
|  | [ZSCAN](data-structures.md#zscan) | ➕ |  |
|  | [ZSCORE](data-structures.md#zscore) | ➕ |  |
|  | ZUNION | ➖ |  |
|  | ZUNIONSTORE | ➖ |  |
| <span id="stream">**STREAM**</span> | XACK | ➖ |  |
|  | XADD | ➖ |  |
|  | XAUTOCLAIM | ➖ |  |
|  | XCLAIM | ➖ |  |
|  | XDEL | ➖ |  |
|  | XGROUP CREATE | ➖ |  |
|  | XGROUP CREATECONSUMER | ➖ |  |
|  | XGROUP DELCONSUMER | ➖ |  |
|  | XGROUP DESTROY | ➖ |  |
|  | XGROUP HELP | ➖ |  |
|  | XGROUP SETID | ➖ |  |
|  | XINFO CONSUMERS | ➖ |  |
|  | XINFO GROUPS | ➖ |  |
|  | XINFO HELP | ➖ |  |
|  | XINFO STREAM | ➖ |  |
|  | XLEN | ➖ |  |
|  | XPENDING | ➖ |  |
|  | XRANGE | ➖ |  |
|  | XREAD | ➖ |  |
|  | XREADGROUP | ➖ |  |
|  | XREVRANGE | ➖ |  |
|  | XSETID | ➖ |  |
|  | XTRIM | ➖ |  |
| <span id="string">**STRING**</span> | [APPEND](raw-string.md#append) | ➕ |  |
|  | [DECR](raw-string.md#decr) | ➕ |  |
|  | [DECRBY](raw-string.md#decrby) | ➕ |  |
|  | [GET](raw-string.md#get) | ➕ |  |
|  | [GETDEL](raw-string.md#getdel) | ➕ |  |
|  | [GETEX](raw-string.md#getex) | ➕ |  |
|  | [GETRANGE](raw-string.md#getrange) | ➕ |  |
|  | [GETSET](raw-string.md#getset) | ➖ |  |
|  | [INCR](raw-string.md#incr) | ➕ |  |
|  | [INCRBY](raw-string.md#incrby) | ➕ |  |
|  | [INCRBYFLOAT](raw-string.md#incrbyfloat) | ➖ |  |
|  | LCS | ➖ |  |
|  | [MGET](raw-string.md#mget) | ➕ |  |
|  | [MSET](raw-string.md#mset) | ➕ |  |
|  | [MSETNX](raw-string.md#msetnx) | ➕ |  |
|  | [PSETEX](raw-string.md#psetex) | ➕ | (Deprecated) |
|  | [SET](raw-string.md#set) | ➕ |  |
|  | [SETEX](raw-string.md#setex) | ➕ | (Deprecated) |
|  | [SETNX](raw-string.md#setnx) | ➖ |  |
|  | [SETRANGE](raw-string.md#setrange) | ➕ |  |
|  | [STRLEN](raw-string.md#strlen) | ➕ |  |
|  | SUBSTR | ➖ | (Deprecated) |
| <span id="transactions">**TRANSACTIONS**</span> | [DISCARD](transactions.md#discard) | ➕ |  |
|  | [EXEC](transactions.md#exec) | ➕ |  |
|  | [MULTI](transactions.md#multi) | ➕ |  |
|  | [UNWATCH](transactions.md#unwatch) | ➕ |  |
|  | [WATCH](transactions.md#watch) | ➕ |  |<|MERGE_RESOLUTION|>--- conflicted
+++ resolved
@@ -303,13 +303,8 @@
 |  | SINTERCARD | ➖ |  |
 |  | [SISMEMBER](data-structures.md#sismember) | ➕ |  |
 |  | [SMEMBERS](data-structures.md#smembers) | ➕ |  |
-<<<<<<< HEAD
 |  | [SMISMEMBER](data-structures.md#smismember) | ➕ |  |
-|  | SMOVE | ➖ |  |
-=======
-|  | SMISMEMBER | ➖ |  |
 |  | [SMOVE](data-structures.md#smove) | ➕ |  |
->>>>>>> d69545cf
 |  | [SPOP](data-structures.md#spop) | ➕ |  |
 |  | SPUBLISH | ➖ |  |
 |  | [SRANDMEMBER](data-structures.md#srandmember) | ➕ |  |
