--- conflicted
+++ resolved
@@ -110,7 +110,7 @@
 |  | [SLOTS](cluster.md#cluster-slots) | ➕ | (deprecated) |
 | <span id="command">**COMMAND**</span> | [COMMAND](server.md#command) | ➕ |  |
 |  | [COUNT](server.md#command-count) | ➕ |  |
-|  | DOCS | ➖ |  |
+|  | [DOCS](server.md#command-docs) | ➕ |  |
 |  | GETKEYS | ➖ |  |
 |  | GETKEYSANDFLAGS | ➖ |  | 
 |  | HELP | ➖ |  | 
@@ -270,16 +270,6 @@
 | <span id="server">**SERVER**</span> | ACL | ➖ |  |
 |  | BGREWRITEAOF | ➖ |  |
 |  | [BGSAVE](checkpoint.md#bgsave) | ➕ |  |
-<<<<<<< HEAD
-|  | [COMMAND](server.md#command) | ➕ |  |
-|  | [COMMAND COUNT](server.md#command-count) | ➕ |  |
-|  | [COMMAND DOCS](server.md#command-docs) | ➕ |  |
-|  | COMMAND GETKEYS | ➖ |  |
-|  | COMMAND GETKEYSANDFLAGS | ➖ |  | 
-|  | [COMMAND INFO](server.md#command-info) | ➕ |  | 
-|  | COMMAND LIST | ➖ |  | 
-=======
->>>>>>> 64636ce1
 |  | [COMMITAOF](server.md#commitaof) | ➕ |  |
 |  | [CONFIG GET](server.md#config-get) | ➕ |  |
 |  | CONFIG HELP | ➖ |  |
