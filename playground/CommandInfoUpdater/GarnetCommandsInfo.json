--- conflicted
+++ resolved
@@ -579,8 +579,6 @@
     ]
   },
   {
-<<<<<<< HEAD
-=======
     "Command": "PURGEBP",
     "Name": "PURGEBP",
     "IsInternal": false,
@@ -670,7 +668,6 @@
     ]
   },
   {
->>>>>>> e61bc7cb
     "Command": "SETIFMATCH",
     "Name": "SETIFMATCH",
     "IsInternal": false,
@@ -695,8 +692,6 @@
         "Flags": "RW, Access, Update, VariableFlags"
       }
     ]
-<<<<<<< HEAD
-=======
   },
   {
     "Command": "WATCH",
@@ -722,6 +717,5 @@
         "Flags": "RO"
       }
     ]
->>>>>>> e61bc7cb
   }
 ]