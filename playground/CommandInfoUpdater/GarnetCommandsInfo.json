﻿[
  {
    "Command": "CLUSTER",
    "Name": "CLUSTER",
    "IsInternal": false,
    "Arity": -2,
    "Flags": "None",
    "FirstKey": 0,
    "LastKey": 0,
    "Step": 0,
    "AclCategories": "Slow",
    "Tips": null,
    "KeySpecifications": null,
    "SubCommands": [
      {
        "Command": "CLUSTER_AOFSYNC",
        "Name": "CLUSTER|AOFSYNC",
        "IsInternal": true,
        "Arity": 3,
        "Flags": "Admin, NoScript, NoMulti",
        "FirstKey": 0,
        "LastKey": 0,
        "Step": 0,
        "AclCategories": "Admin, Dangerous, Slow, Garnet",
        "KeySpecifications": null,
        "SubCommands": null
      },
      {
        "Command": "CLUSTER_APPENDLOG",
        "Name": "CLUSTER|APPENDLOG",
        "IsInternal": true,
        "Arity": 6,
        "Flags": "Admin, NoScript, NoMulti",
        "FirstKey": 0,
        "LastKey": 0,
        "Step": 0,
        "AclCategories": "Admin, Dangerous, Slow, Garnet",
        "KeySpecifications": null,
        "SubCommands": null
      },
      {
        "Command": "CLUSTER_BANLIST",
        "Name": "CLUSTER|BANLIST",
        "IsInternal": true,
        "Arity": 1,
        "Flags": "Admin, NoScript, NoMulti",
        "FirstKey": 0,
        "LastKey": 0,
        "Step": 0,
        "AclCategories": "Admin, Dangerous, Slow, Garnet",
        "KeySpecifications": null,
        "SubCommands": null
      },
      {
        "Command": "CLUSTER_BEGIN_REPLICA_RECOVER",
        "Name": "CLUSTER|BEGIN_REPLICA_RECOVER",
        "IsInternal": true,
        "Arity": 8,
        "Flags": "Admin, NoScript, NoMulti",
        "FirstKey": 0,
        "LastKey": 0,
        "Step": 0,
        "AclCategories": "Admin, Dangerous, Slow, Garnet",
        "KeySpecifications": null,
        "SubCommands": null
      },
      {
        "Command": "CLUSTER_DELKEYSINSLOT",
        "Name": "CLUSTER|DELKEYSINSLOT",
        "IsInternal": true,
        "Arity": 2,
        "Flags": "Admin, NoScript, NoMulti",
        "FirstKey": 0,
        "LastKey": 0,
        "Step": 0,
        "AclCategories": "Admin, Dangerous, Slow, Garnet",
        "KeySpecifications": null,
        "SubCommands": null
      },
      {
        "Command": "CLUSTER_DELKEYSINSLOTRANGE",
        "Name": "CLUSTER|DELKEYSINSLOTRANGE",
        "IsInternal": true,
        "Arity": -3,
        "Flags": "Admin, NoScript, NoMulti",
        "FirstKey": 0,
        "LastKey": 0,
        "Step": 0,
        "AclCategories": "Admin, Dangerous, Slow, Garnet",
        "KeySpecifications": null,
        "SubCommands": null
      },
      {
        "Command": "CLUSTER_ENDPOINT",
        "Name": "CLUSTER|ENDPOINT",
        "IsInternal": true,
        "Arity": 2,
        "Flags": "Admin, NoScript, NoMulti",
        "FirstKey": 0,
        "LastKey": 0,
        "Step": 0,
        "AclCategories": "Admin, Dangerous, Slow, Garnet",
        "KeySpecifications": null,
        "SubCommands": null
      },
      {
        "Command": "CLUSTER_FAILSTOPWRITES",
        "Name": "CLUSTER|FAILSTOPWRITES",
        "IsInternal": true,
        "Arity": 2,
        "Flags": "Admin, NoScript, NoMulti",
        "FirstKey": 0,
        "LastKey": 0,
        "Step": 0,
        "AclCategories": "Admin, Dangerous, Slow, Garnet",
        "KeySpecifications": null,
        "SubCommands": null
      },
      {
        "Command": "CLUSTER_FAILREPLICATIONOFFSET",
        "Name": "CLUSTER|FAILREPLICATIONOFFSET",
        "IsInternal": true,
        "Arity": 2,
        "Flags": "Admin, NoScript, NoMulti",
        "FirstKey": 0,
        "LastKey": 0,
        "Step": 0,
        "AclCategories": "Admin, Dangerous, Slow, Garnet",
        "KeySpecifications": null,
        "SubCommands": null
      },
      {
        "Command": "CLUSTER_GOSSIP",
        "Name": "CLUSTER|GOSSIP",
        "IsInternal": true,
        "Arity": -2,
        "Flags": "Admin, NoScript, NoMulti",
        "FirstKey": 0,
        "LastKey": 0,
        "Step": 0,
        "AclCategories": "Admin, Dangerous, Slow, Garnet",
        "KeySpecifications": null,
        "SubCommands": null
      },
      {
        "Command": "CLUSTER_HELP",
        "Name": "CLUSTER|HELP",
        "IsInternal": false,
        "Arity": 1,
        "Flags": "Admin, NoScript, NoMulti",
        "FirstKey": 0,
        "LastKey": 0,
        "Step": 0,
        "AclCategories": "Admin, Slow, Garnet",
        "KeySpecifications": null,
        "SubCommands": null
      },
      {
        "Command": "CLUSTER_INITIATE_REPLICA_SYNC",
        "Name": "CLUSTER|INITIATE_REPLICA_SYNC",
        "IsInternal": true,
        "Arity": 6,
        "Flags": "Admin, NoScript, NoMulti",
        "FirstKey": 0,
        "LastKey": 0,
        "Step": 0,
        "AclCategories": "Admin, Dangerous, Slow, Garnet",
        "KeySpecifications": null,
        "SubCommands": null
      },
      {
        "Command": "CLUSTER_MIGRATE",
        "Name": "CLUSTER|MIGRATE",
        "IsInternal": true,
        "Arity": 4,
        "Flags": "Admin, NoScript, NoMulti",
        "FirstKey": 0,
        "LastKey": 0,
        "Step": 0,
        "AclCategories": "Admin, Dangerous, Slow, Garnet",
        "KeySpecifications": null,
        "SubCommands": null
      },
      {
        "Command": "CLUSTER_MTASKS",
        "Name": "CLUSTER|MTASKS",
        "IsInternal": true,
        "Arity": 1,
        "Flags": "Admin, NoScript, NoMulti",
        "FirstKey": 0,
        "LastKey": 0,
        "Step": 0,
        "AclCategories": "Admin, Dangerous, Slow, Garnet",
        "KeySpecifications": null,
        "SubCommands": null
      },
      {
        "Command": "CLUSTER_MYPARENTID",
        "Name": "CLUSTER|MYPARENTID",
        "IsInternal": true,
        "Arity": 1,
        "Flags": "Admin, NoScript, NoMulti",
        "FirstKey": 0,
        "LastKey": 0,
        "Step": 0,
        "AclCategories": "Admin, Garnet",
        "KeySpecifications": null,
        "SubCommands": null
      },
      {
        "Command": "CLUSTER_SEND_CKPT_FILE_SEGMENT",
        "Name": "CLUSTER|SEND_CKPT_FILE_SEGMENT",
        "IsInternal": true,
        "Arity": 6,
        "Flags": "Admin, NoScript, NoMulti",
        "FirstKey": 0,
        "LastKey": 0,
        "Step": 0,
        "AclCategories": "Admin, Dangerous, Slow, Garnet",
        "KeySpecifications": null,
        "SubCommands": null
      },
      {
        "Command": "CLUSTER_SEND_CKPT_METADATA",
        "Name": "CLUSTER|SEND_CKPT_METADATA",
        "IsInternal": true,
        "Arity": 4,
        "Flags": "Admin, NoScript, NoMulti",
        "FirstKey": 0,
        "LastKey": 0,
        "Step": 0,
        "AclCategories": "Admin, Dangerous, Slow, Garnet",
        "KeySpecifications": null,
        "SubCommands": null
      },
      {
        "Command": "CLUSTER_SETSLOTSRANGE",
        "Name": "CLUSTER|SETSLOTSRANGE",
        "IsInternal": true,
        "Arity": -4,
        "Flags": "Admin, NoScript, NoMulti",
        "FirstKey": 0,
        "LastKey": 0,
        "Step": 0,
        "AclCategories": "Admin, Dangerous, Slow, Garnet",
        "KeySpecifications": null,
        "SubCommands": null
      },
      {
        "Command": "CLUSTER_SLOTSTATE",
        "Name": "CLUSTER|SLOTSTATE",
        "IsInternal": true,
        "Arity": 1,
        "Flags": "Admin, NoScript, NoMulti",
        "FirstKey": 0,
        "LastKey": 0,
        "Step": 0,
        "AclCategories": "Admin, Dangerous, Slow, Garnet",
        "KeySpecifications": null,
        "SubCommands": null
      }
    ]
  },
  {
    "Command": "COMMITAOF",
    "Name": "COMMITAOF",
    "Arity": -1,
    "Flags": "Admin, NoScript, NoMulti, ReadOnly",
    "FirstKey": 1,
    "LastKey": 1,
    "Step": 1,
    "AclCategories": "Admin, Garnet",
    "Tips": null,
    "KeySpecifications": null,
    "SubCommands": null
  },
  {
    "Command": "COSCAN",
    "Name": "COSCAN",
    "Arity": -3,
    "Flags": "ReadOnly",
    "FirstKey": 1,
    "LastKey": 1,
    "Step": 1,
    "AclCategories": "Read, Slow, Garnet",
    "Tips": null,
    "KeySpecifications": null,
    "SubCommands": null
  },
  {
    "Command": "CustomRawStringCmd",
    "Name": "CustomRawStringCmd",
    "IsInternal": true,
    "Arity": 1,
    "Flags": "None",
    "FirstKey": 0,
    "LastKey": 0,
    "Step": 0,
    "AclCategories": "Garnet, Custom, Dangerous, Slow",
    "Tips": null,
    "KeySpecifications": null,
    "SubCommands": null
  },
  {
    "Command": "CustomObjCmd",
    "Name": "CustomObjCmd",
    "IsInternal": true,
    "Arity": 1,
    "Flags": "None",
    "FirstKey": 0,
    "LastKey": 0,
    "Step": 0,
    "AclCategories": "Garnet, Custom, Dangerous, Slow",
    "Tips": null,
    "KeySpecifications": null,
    "SubCommands": null
  },
  {
    "Command": "CustomTxn",
    "Name": "CustomTxn",
    "IsInternal": true,
    "Arity": 1,
    "Flags": "None",
    "FirstKey": 0,
    "LastKey": 0,
    "Step": 0,
    "AclCategories": "Garnet, Custom, Dangerous, Slow",
    "Tips": null,
    "KeySpecifications": null,
    "SubCommands": null
  },
  {
    "Command": "CustomProcedure",
    "Name": "CustomProcedure",
    "IsInternal": true,
    "Arity": 1,
    "Flags": "None",
    "FirstKey": 0,
    "LastKey": 0,
    "Step": 0,
    "AclCategories": "Garnet, Custom, Dangerous, Slow",
    "Tips": null,
    "KeySpecifications": null,
    "SubCommands": null
  },
  {
    "Command": "FORCEGC",
    "Name": "FORCEGC",
    "Arity": -1,
    "Flags": "Admin, NoScript, NoMulti, ReadOnly",
    "FirstKey": 1,
    "LastKey": 1,
    "Step": 1,
    "AclCategories": "Admin, Garnet",
    "Tips": null,
    "KeySpecifications": null,
    "SubCommands": null
  },
  {
    "Command": "LATENCY",
    "Name": "LATENCY",
    "IsInternal": false,
    "Arity": -2,
    "Flags": "None",
    "FirstKey": 0,
    "LastKey": 0,
    "Step": 0,
    "AclCategories": "Slow",
    "Tips": null,
    "KeySpecifications": null,
    "SubCommands": [
      {
        "Command": "LATENCY_HELP",
        "Name": "LATENCY|HELP",
        "IsInternal": false,
        "Arity": 0,
        "Flags": "Admin, Loading, NoScript, Stale",
        "FirstKey": 0,
        "LastKey": 0,
        "Step": 0,
        "AclCategories": "Slow, Garnet",
        "KeySpecifications": null,
        "SubCommands": null
      }
    ]
  },
  {
    "Command": "SECONDARYOF",
    "Name": "SECONDARYOF",
    "IsInternal": false,
    "Arity": 3,
    "Flags": "Admin, NoAsyncLoading, NoScript, Stale",
    "FirstKey": 0,
    "LastKey": 0,
    "Step": 0,
    "AclCategories": "Admin, Dangerous, Slow",
    "Tips": null,
    "KeySpecifications": null,
    "SubCommands": null
  },
  {
    "Command": "REGISTERCS",
    "Name": "REGISTERCS",
    "Arity": -5,
    "Flags": "Admin, NoScript, NoMulti, ReadOnly",
    "FirstKey": 1,
    "LastKey": 1,
    "Step": 1,
    "AclCategories": "Admin, Dangerous, Garnet",
    "Tips": null,
    "KeySpecifications": null,
    "SubCommands": null
  },
  {
    "Command": "RUNTXP",
    "Name": "RUNTXP",
    "Arity": -2,
    "Flags": "NoScript, NoMulti",
    "FirstKey": 1,
    "LastKey": 1,
    "Step": 1,
    "AclCategories": "Transaction, Garnet",
    "Tips": null,
    "KeySpecifications": null,
    "SubCommands": null
  },
  {
    "Command": "WATCHMS",
    "Name": "WATCHMS",
    "IsInternal": false,
    "Arity": -2,
    "Flags": "Fast, Loading, NoScript, Stale, AllowBusy",
    "FirstKey": 1,
    "LastKey": -1,
    "Step": 1,
    "AclCategories": "Fast, Read, Transaction",
    "Tips": null,
    "KeySpecifications": [
      {
        "BeginSearch": {
          "TypeDiscriminator": "BeginSearchIndex",
          "Index": 1
        },
        "FindKeys": {
          "TypeDiscriminator": "FindKeysRange",
          "LastKey": -1,
          "KeyStep": 1,
          "Limit": 0
        },
        "Notes": null,
        "Flags": "RO"
      }
    ],
    "SubCommands": null
  },
  {
    "Command": "WATCHOS",
    "Name": "WATCHOS",
    "IsInternal": false,
    "Arity": -2,
    "Flags": "Fast, Loading, NoScript, Stale, AllowBusy",
    "FirstKey": 1,
    "LastKey": -1,
    "Step": 1,
    "AclCategories": "Fast, Read, Transaction",
    "Tips": null,
    "KeySpecifications": [
      {
        "BeginSearch": {
          "TypeDiscriminator": "BeginSearchIndex",
          "Index": 1
        },
        "FindKeys": {
          "TypeDiscriminator": "FindKeysRange",
          "LastKey": -1,
          "KeyStep": 1,
          "Limit": 0
        },
        "Notes": null,
        "Flags": "RO"
      }
    ],
    "SubCommands": null
  },
  {
    "Command": "ASYNC",
    "ArrayCommand": null,
    "Name": "ASYNC",
    "IsInternal": false,
    "Arity": 1,
    "Flags": "NoScript, NoMulti, ReadOnly",
    "FirstKey": 0,
    "LastKey": 0,
    "Step": 0,
    "AclCategories": "Slow",
    "Tips": null,
    "KeySpecifications": null,
    "SubCommands": null
  },
  {
    "Command": "MODULE",
    "Name": "MODULE",
    "IsInternal": false,
    "Arity": -2,
    "Flags": "Admin",
    "FirstKey": 0,
    "LastKey": 0,
    "Step": 0,
    "AclCategories": "Admin, Dangerous, Slow",
    "Tips": null,
    "KeySpecifications": null,
    "SubCommands": [
      {
        "Command": "MODULE_LOADCS",
        "Name": "MODULE|LOADCS",
        "IsInternal": false,
        "Arity": -3,
        "Flags": "Admin, NoAsyncLoading, NoScript",
        "FirstKey": 0,
        "LastKey": 0,
        "Step": 0,
        "AclCategories": "Admin, Dangerous, Slow",
        "Tips": null,
        "KeySpecifications": null,
        "SubCommands": null
      }
    ]
  },
  {
<<<<<<< HEAD
    "Command": "HCOLLECT",
    "Name": "HCOLLECT",
    "Arity": 2,
    "Flags": "Admin, Write",
    "FirstKey": 1,
    "LastKey": 1,
    "Step": 1,
    "AclCategories": "Hash, Write, Admin, Garnet",
=======
    "Command": "GETIFNOTMATCH",
    "Name": "GETIFNOTMATCH",
    "IsInternal": false,
    "Arity": 3,
    "Flags": "NONE",
    "FirstKey": 1,
    "LastKey": 1,
    "Step": 1,
    "AclCategories": "Fast, String, Read",
    "KeySpecifications": [
      {
        "BeginSearch": {
          "TypeDiscriminator": "BeginSearchIndex",
          "Index": 1
        },
        "FindKeys": {
          "TypeDiscriminator": "FindKeysRange",
          "LastKey": 0,
          "KeyStep": 1,
          "Limit": 0
        },
        "Flags": "RO, Access"
      }
    ]
  },
  {
    "Command": "GETWITHETAG",
    "Name": "GETWITHETAG",
    "IsInternal": false,
    "Arity": 2,
    "Flags": "NONE",
    "FirstKey": 1,
    "LastKey": 1,
    "Step": 1,
    "AclCategories": "Fast, String, Read",
>>>>>>> 0f304c5c
    "KeySpecifications": [
      {
        "BeginSearch": {
          "TypeDiscriminator": "BeginSearchIndex",
          "Index": 1
        },
        "FindKeys": {
          "TypeDiscriminator": "FindKeysRange",
          "LastKey": 0,
          "KeyStep": 1,
          "Limit": 0
        },
<<<<<<< HEAD
        "Flags": "RW, Access, Update"
=======
        "Flags": "RO, Access"
      }
    ]
  },
  {
    "Command": "PURGEBP",
    "Name": "PURGEBP",
    "IsInternal": false,
    "Arity": 2,
    "Flags": "Admin, NoMulti, NoScript, ReadOnly",
    "FirstKey": 1,
    "LastKey": 1,
    "Step": 1,
    "AclCategories": "Admin, Garnet"
  },
  {
    "Command": "RENAME",
    "Name": "RENAME",
    "IsInternal": false,
    "Arity": -3,
    "Flags": "Write",
    "FirstKey": 1,
    "LastKey": 2,
    "Step": 1,
    "AclCategories": "KeySpace, Slow, Write",
    "KeySpecifications": [
      {
        "BeginSearch": {
          "TypeDiscriminator": "BeginSearchIndex",
          "Index": 1
        },
        "FindKeys": {
          "TypeDiscriminator": "FindKeysRange",
          "LastKey": 0,
          "KeyStep": 1,
          "Limit": 0
        },
        "Flags": "RW, Access, Delete"
      },
      {
        "BeginSearch": {
          "TypeDiscriminator": "BeginSearchIndex",
          "Index": 2
        },
        "FindKeys": {
          "TypeDiscriminator": "FindKeysRange",
          "LastKey": 0,
          "KeyStep": 1,
          "Limit": 0
        },
        "Flags": "OW, Update"
      }
    ]
  },
  {
    "Command": "RENAMENX",
    "Name": "RENAMENX",
    "IsInternal": false,
    "Arity": -3,
    "Flags": "Fast, Write",
    "FirstKey": 1,
    "LastKey": 2,
    "Step": 1,
    "AclCategories": "Fast, KeySpace, Write",
    "KeySpecifications": [
      {
        "BeginSearch": {
          "TypeDiscriminator": "BeginSearchIndex",
          "Index": 1
        },
        "FindKeys": {
          "TypeDiscriminator": "FindKeysRange",
          "LastKey": 0,
          "KeyStep": 1,
          "Limit": 0
        },
        "Flags": "RW, Access, Delete"
      },
      {
        "BeginSearch": {
          "TypeDiscriminator": "BeginSearchIndex",
          "Index": 2
        },
        "FindKeys": {
          "TypeDiscriminator": "FindKeysRange",
          "LastKey": 0,
          "KeyStep": 1,
          "Limit": 0
        },
        "Flags": "OW, Insert"
      }
    ]
  },
  {
    "Command": "SETIFMATCH",
    "Name": "SETIFMATCH",
    "IsInternal": false,
    "Arity": -4,
    "Flags": "NONE",
    "FirstKey": 1,
    "LastKey": 1,
    "Step": 1,
    "AclCategories": "Slow, String, Write",
    "KeySpecifications": [
      {
        "BeginSearch": {
          "TypeDiscriminator": "BeginSearchIndex",
          "Index": 1
        },
        "FindKeys": {
          "TypeDiscriminator": "FindKeysRange",
          "LastKey": 0,
          "KeyStep": 1,
          "Limit": 0
        },
        "Flags": "RW, Access, Update, VariableFlags"
      }
    ]
  },
  {
    "Command": "WATCH",
    "Name": "WATCH",
    "Arity": -2,
    "Flags": "Fast, Loading, NoScript, Stale, AllowBusy",
    "FirstKey": 1,
    "LastKey": -1,
    "Step": 1,
    "AclCategories": "Fast, Read, Transaction",
    "KeySpecifications": [
      {
        "BeginSearch": {
          "TypeDiscriminator": "BeginSearchIndex",
          "Index": 1
        },
        "FindKeys": {
          "TypeDiscriminator": "FindKeysRange",
          "LastKey": -1,
          "KeyStep": 1,
          "Limit": 0
        },
        "Flags": "RO"
>>>>>>> 0f304c5c
      }
    ]
  }
]<|MERGE_RESOLUTION|>--- conflicted
+++ resolved
@@ -527,16 +527,6 @@
     ]
   },
   {
-<<<<<<< HEAD
-    "Command": "HCOLLECT",
-    "Name": "HCOLLECT",
-    "Arity": 2,
-    "Flags": "Admin, Write",
-    "FirstKey": 1,
-    "LastKey": 1,
-    "Step": 1,
-    "AclCategories": "Hash, Write, Admin, Garnet",
-=======
     "Command": "GETIFNOTMATCH",
     "Name": "GETIFNOTMATCH",
     "IsInternal": false,
@@ -572,7 +562,6 @@
     "LastKey": 1,
     "Step": 1,
     "AclCategories": "Fast, String, Read",
->>>>>>> 0f304c5c
     "KeySpecifications": [
       {
         "BeginSearch": {
@@ -585,9 +574,6 @@
           "KeyStep": 1,
           "Limit": 0
         },
-<<<<<<< HEAD
-        "Flags": "RW, Access, Update"
-=======
         "Flags": "RO, Access"
       }
     ]
@@ -729,7 +715,6 @@
           "Limit": 0
         },
         "Flags": "RO"
->>>>>>> 0f304c5c
       }
     ]
   }
