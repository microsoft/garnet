--- conflicted
+++ resolved
@@ -131,11 +131,8 @@
             new("GETDEL", RespCommand.GETDEL),
             new("GETIFNOTMATCH", RespCommand.GETIFNOTMATCH),
             new("GETRANGE", RespCommand.GETRANGE),
-<<<<<<< HEAD
             new("GETWITHETAG", RespCommand.GETWITHETAG),
-=======
             new("GETSET", RespCommand.GETSET),
->>>>>>> 4d11e66e
             new("HDEL", RespCommand.HDEL),
             new("HELLO", RespCommand.HELLO),
             new("HEXISTS", RespCommand.HEXISTS),
@@ -235,11 +232,8 @@
             new("SET", RespCommand.SET),
             new("SETBIT", RespCommand.SETBIT),
             new("SETEX", RespCommand.SETEX),
-<<<<<<< HEAD
             new("SETIFMATCH", RespCommand.SETIFMATCH),
-=======
             new("SETNX", RespCommand.SETNX),
->>>>>>> 4d11e66e
             new("SETRANGE", RespCommand.SETRANGE),
             new("SETWITHETAG", RespCommand.SETWITHETAG),
             new("SISMEMBER", RespCommand.SISMEMBER),
