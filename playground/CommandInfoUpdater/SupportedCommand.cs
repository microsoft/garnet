--- conflicted
+++ resolved
@@ -111,11 +111,8 @@
             new("EXEC", RespCommand.EXEC),
             new("EXISTS", RespCommand.EXISTS),
             new("EXPIRE", RespCommand.EXPIRE),
-<<<<<<< HEAD
+            new("EXPIREAT", RespCommand.EXPIREAT),
             new("EXPIRETIME", RespCommand.EXPIRETIME),
-=======
-            new("EXPIREAT", RespCommand.EXPIREAT),
->>>>>>> 748ec9a2
             new("FAILOVER", RespCommand.FAILOVER),
             new("FLUSHALL", RespCommand.FLUSHALL),
             new("FLUSHDB", RespCommand.FLUSHDB),
@@ -187,11 +184,8 @@
             new("MULTI", RespCommand.MULTI),
             new("PERSIST", RespCommand.PERSIST),
             new("PEXPIRE", RespCommand.PEXPIRE),
-<<<<<<< HEAD
+            new("PEXPIREAT", RespCommand.PEXPIREAT),
             new("PEXPIRETIME", RespCommand.PEXPIRETIME),
-=======
-            new("PEXPIREAT", RespCommand.PEXPIREAT),
->>>>>>> 748ec9a2
             new("PFADD", RespCommand.PFADD),
             new("PFCOUNT", RespCommand.PFCOUNT),
             new("PFMERGE", RespCommand.PFMERGE),
