﻿// Copyright (c) Microsoft Corporation.
// Licensed under the MIT license.

using System.Collections.ObjectModel;
using Garnet.server;

namespace CommandInfoUpdater
{
    /// <summary>
    /// Defines a command supported by Garnet
    /// </summary>
    public class SupportedCommand
    {
        private static readonly SupportedCommand[] AllSupportedCommands = [
            new("ACL", RespCommand.ACL,
            [
                new("ACL|CAT", RespCommand.ACL_CAT),
                new("ACL|DELUSER", RespCommand.ACL_DELUSER),
                new("ACL|LIST", RespCommand.ACL_LIST),
                new("ACL|LOAD", RespCommand.ACL_LOAD),
                new("ACL|SAVE", RespCommand.ACL_SAVE),
                new("ACL|SETUSER", RespCommand.ACL_SETUSER),
                new("ACL|USERS", RespCommand.ACL_USERS),
                new("ACL|WHOAMI", RespCommand.ACL_WHOAMI),
            ]),
            new("APPEND", RespCommand.APPEND),
            new("ASKING", RespCommand.ASKING),
            new("ASYNC", RespCommand.ASYNC),
            new("AUTH", RespCommand.AUTH),
            new("BGSAVE", RespCommand.BGSAVE),
            new("BITCOUNT", RespCommand.BITCOUNT),
            new("BITFIELD", RespCommand.BITFIELD),
            new("BITFIELD_RO", RespCommand.BITFIELD_RO),
            new("BITOP", RespCommand.BITOP),
            new("BITPOS", RespCommand.BITPOS),
            new("BLPOP", RespCommand.BLPOP),
            new("BRPOP", RespCommand.BRPOP),
            new("BLMOVE", RespCommand.BLMOVE),
<<<<<<< HEAD
            new("BLMPOP", RespCommand.BLMPOP),
=======
            new("BRPOPLPUSH", RespCommand.BRPOPLPUSH),
>>>>>>> ebb9071b
            new("CLIENT", RespCommand.CLIENT,
            [
                new("CLIENT|ID", RespCommand.CLIENT_ID),
                new("CLIENT|INFO", RespCommand.CLIENT_INFO),
                new("CLIENT|LIST", RespCommand.CLIENT_LIST),
                new("CLIENT|KILL", RespCommand.CLIENT_KILL),
                new("CLIENT|GETNAME", RespCommand.CLIENT_GETNAME),
                new("CLIENT|SETNAME", RespCommand.CLIENT_SETNAME),
                new("CLIENT|SETINFO", RespCommand.CLIENT_SETINFO),
            ]),
            new("CLUSTER", RespCommand.CLUSTER,
            [
                new("CLUSTER|ADDSLOTS", RespCommand.CLUSTER_ADDSLOTS),
                new("CLUSTER|ADDSLOTSRANGE", RespCommand.CLUSTER_ADDSLOTSRANGE),
                new("CLUSTER|AOFSYNC", RespCommand.CLUSTER_AOFSYNC),
                new("CLUSTER|APPENDLOG", RespCommand.CLUSTER_APPENDLOG),
                new("CLUSTER|BANLIST", RespCommand.CLUSTER_BANLIST),
                new("CLUSTER|BEGIN_REPLICA_RECOVER", RespCommand.CLUSTER_BEGIN_REPLICA_RECOVER),
                new("CLUSTER|BUMPEPOCH", RespCommand.CLUSTER_BUMPEPOCH),
                new("CLUSTER|COUNTKEYSINSLOT", RespCommand.CLUSTER_COUNTKEYSINSLOT),
                new("CLUSTER|DELKEYSINSLOT", RespCommand.CLUSTER_DELKEYSINSLOT),
                new("CLUSTER|DELKEYSINSLOTRANGE", RespCommand.CLUSTER_DELKEYSINSLOTRANGE),
                new("CLUSTER|DELSLOTS", RespCommand.CLUSTER_DELSLOTS),
                new("CLUSTER|DELSLOTSRANGE", RespCommand.CLUSTER_DELSLOTSRANGE),
                new("CLUSTER|ENDPOINT", RespCommand.CLUSTER_ENDPOINT),
                new("CLUSTER|FAILOVER", RespCommand.CLUSTER_FAILOVER),
                new("CLUSTER|FAILREPLICATIONOFFSET", RespCommand.CLUSTER_FAILREPLICATIONOFFSET),
                new("CLUSTER|FAILSTOPWRITES", RespCommand.CLUSTER_FAILSTOPWRITES),
                new("CLUSTER|FORGET", RespCommand.CLUSTER_FORGET),
                new("CLUSTER|GETKEYSINSLOT", RespCommand.CLUSTER_GETKEYSINSLOT),
                new("CLUSTER|GOSSIP", RespCommand.CLUSTER_GOSSIP),
                new("CLUSTER|HELP", RespCommand.CLUSTER_HELP),
                new("CLUSTER|INFO", RespCommand.CLUSTER_INFO),
                new("CLUSTER|INITIATE_REPLICA_SYNC", RespCommand.CLUSTER_INITIATE_REPLICA_SYNC),
                new("CLUSTER|KEYSLOT", RespCommand.CLUSTER_KEYSLOT),
                new("CLUSTER|MEET", RespCommand.CLUSTER_MEET),
                new("CLUSTER|MIGRATE", RespCommand.CLUSTER_MIGRATE),
                new("CLUSTER|MTASKS", RespCommand.CLUSTER_MTASKS),
                new("CLUSTER|MYID", RespCommand.CLUSTER_MYID),
                new("CLUSTER|MYPARENTID", RespCommand.CLUSTER_MYPARENTID),
                new("CLUSTER|NODES", RespCommand.CLUSTER_NODES),
                new("CLUSTER|REPLICAS", RespCommand.CLUSTER_REPLICAS),
                new("CLUSTER|REPLICATE", RespCommand.CLUSTER_REPLICATE),
                new("CLUSTER|RESET", RespCommand.CLUSTER_RESET),
                new("CLUSTER|SEND_CKPT_FILE_SEGMENT", RespCommand.CLUSTER_SEND_CKPT_FILE_SEGMENT),
                new("CLUSTER|SEND_CKPT_METADATA", RespCommand.CLUSTER_SEND_CKPT_METADATA),
                new("CLUSTER|SET-CONFIG-EPOCH", RespCommand.CLUSTER_SETCONFIGEPOCH),
                new("CLUSTER|SETSLOT", RespCommand.CLUSTER_SETSLOT),
                new("CLUSTER|SETSLOTSRANGE", RespCommand.CLUSTER_SETSLOTSRANGE),
                new("CLUSTER|SHARDS", RespCommand.CLUSTER_SHARDS),
                new("CLUSTER|SLOTS", RespCommand.CLUSTER_SLOTS),
                new("CLUSTER|SLOTSTATE", RespCommand.CLUSTER_SLOTSTATE),
            ]),
            new("COMMAND", RespCommand.COMMAND,
            [
                new("COMMAND|INFO", RespCommand.COMMAND_INFO),
                new("COMMAND|COUNT", RespCommand.COMMAND_COUNT),
                new("COMMAND|DOCS", RespCommand.COMMAND_DOCS),
            ]),
            new("COMMITAOF", RespCommand.COMMITAOF),
            new("CONFIG", RespCommand.CONFIG,
            [
                new("CONFIG|GET", RespCommand.CONFIG_GET),
                new("CONFIG|SET", RespCommand.CONFIG_SET),
                new("CONFIG|REWRITE", RespCommand.CONFIG_REWRITE),
            ]),
            new("COSCAN", RespCommand.COSCAN),
            new("CustomRawStringCmd", RespCommand.CustomRawStringCmd),
            new("CustomObjCmd", RespCommand.CustomObjCmd),
            new("CustomTxn", RespCommand.CustomTxn),
            new("CustomProcedure", RespCommand.CustomProcedure),
            new("DBSIZE", RespCommand.DBSIZE),
            new("DECR", RespCommand.DECR),
            new("DECRBY", RespCommand.DECRBY),
            new("DEL", RespCommand.DEL),
            new("DISCARD", RespCommand.DISCARD),
            new("ECHO", RespCommand.ECHO),
            new("EXEC", RespCommand.EXEC),
            new("EXISTS", RespCommand.EXISTS),
            new("EXPIRE", RespCommand.EXPIRE),
            new("EXPIREAT", RespCommand.EXPIREAT),
            new("EXPIRETIME", RespCommand.EXPIRETIME),
            new("FAILOVER", RespCommand.FAILOVER),
            new("FLUSHALL", RespCommand.FLUSHALL),
            new("FLUSHDB", RespCommand.FLUSHDB),
            new("FORCEGC", RespCommand.FORCEGC),
            new("GEOADD", RespCommand.GEOADD),
            new("GEODIST", RespCommand.GEODIST),
            new("GEOHASH", RespCommand.GEOHASH),
            new("GEOPOS", RespCommand.GEOPOS),
            new("GEOSEARCH", RespCommand.GEOSEARCH),
            new("GEOSEARCHSTORE", RespCommand.GEOSEARCHSTORE),
            new("GET", RespCommand.GET),
            new("GETEX", RespCommand.GETEX),
            new("GETBIT", RespCommand.GETBIT),
            new("GETDEL", RespCommand.GETDEL),
            new("GETRANGE", RespCommand.GETRANGE),
            new("GETSET", RespCommand.GETSET),
            new("HDEL", RespCommand.HDEL),
            new("HELLO", RespCommand.HELLO),
            new("HEXISTS", RespCommand.HEXISTS),
            new("HGET", RespCommand.HGET),
            new("HGETALL", RespCommand.HGETALL),
            new("HINCRBY", RespCommand.HINCRBY),
            new("HINCRBYFLOAT", RespCommand.HINCRBYFLOAT),
            new("HKEYS", RespCommand.HKEYS),
            new("HLEN", RespCommand.HLEN),
            new("HMGET", RespCommand.HMGET),
            new("HMSET", RespCommand.HMSET),
            new("HRANDFIELD", RespCommand.HRANDFIELD),
            new("HSCAN", RespCommand.HSCAN),
            new("HSET", RespCommand.HSET),
            new("HSETNX", RespCommand.HSETNX),
            new("HSTRLEN", RespCommand.HSTRLEN),
            new("HVALS", RespCommand.HVALS),
            new("INCR", RespCommand.INCR),
            new("INCRBY", RespCommand.INCRBY),
            new("INCRBYFLOAT", RespCommand.INCRBYFLOAT),
            new("INFO", RespCommand.INFO),
            new("KEYS", RespCommand.KEYS),
            new("LASTSAVE", RespCommand.LASTSAVE),
            new("LATENCY", RespCommand.LATENCY,
            [
                new("LATENCY|HELP", RespCommand.LATENCY_HELP),
                new("LATENCY|HISTOGRAM", RespCommand.LATENCY_HISTOGRAM),
                new("LATENCY|RESET", RespCommand.LATENCY_RESET),
            ]),
            new("LINDEX", RespCommand.LINDEX),
            new("LINSERT", RespCommand.LINSERT),
            new("LLEN", RespCommand.LLEN),
            new("LMOVE", RespCommand.LMOVE),
            new("LMPOP", RespCommand.LMPOP),
            new("LPOP", RespCommand.LPOP),
            new("LPOS", RespCommand.LPOS),
            new("LPUSH", RespCommand.LPUSH),
            new("LPUSHX", RespCommand.LPUSHX),
            new("LRANGE", RespCommand.LRANGE),
            new("LREM", RespCommand.LREM),
            new("LSET", RespCommand.LSET),
            new("LTRIM", RespCommand.LTRIM),
            new("MEMORY", RespCommand.MEMORY,
            [
                new("MEMORY|USAGE", RespCommand.MEMORY_USAGE),
            ]),
            new("MGET", RespCommand.MGET),
            new("MIGRATE", RespCommand.MIGRATE),
            new("PURGEBP", RespCommand.PURGEBP),
            new("MODULE", RespCommand.MODULE,
            [
                new("MODULE|LOADCS", RespCommand.MODULE_LOADCS),
            ]),
            new("MONITOR", RespCommand.MONITOR),
            new("MSET", RespCommand.MSET),
            new("MSETNX", RespCommand.MSETNX),
            new("MULTI", RespCommand.MULTI),
            new("PERSIST", RespCommand.PERSIST),
            new("PEXPIRE", RespCommand.PEXPIRE),
            new("PEXPIREAT", RespCommand.PEXPIREAT),
            new("PEXPIRETIME", RespCommand.PEXPIRETIME),
            new("PFADD", RespCommand.PFADD),
            new("PFCOUNT", RespCommand.PFCOUNT),
            new("PFMERGE", RespCommand.PFMERGE),
            new("PING", RespCommand.PING),
            new("PSETEX", RespCommand.PSETEX),
            new("PSUBSCRIBE", RespCommand.PSUBSCRIBE),
            new("PTTL", RespCommand.PTTL),
            new("PUBLISH", RespCommand.PUBLISH),
            new("PUBSUB", RespCommand.PUBSUB,
            [
                new("PUBSUB|CHANNELS", RespCommand.PUBSUB_CHANNELS),
                new("PUBSUB|NUMPAT", RespCommand.PUBSUB_NUMPAT),
                new("PUBSUB|NUMSUB", RespCommand.PUBSUB_NUMSUB),
            ]),
            new("PUNSUBSCRIBE", RespCommand.PUNSUBSCRIBE),
            new("REGISTERCS", RespCommand.REGISTERCS),
            new("QUIT", RespCommand.QUIT),
            new("READONLY", RespCommand.READONLY),
            new("READWRITE", RespCommand.READWRITE),
            new("RENAME", RespCommand.RENAME),
            new("RENAMENX", RespCommand.RENAMENX),
            new("REPLICAOF", RespCommand.REPLICAOF),
            new("RPOP", RespCommand.RPOP),
            new("RPOPLPUSH", RespCommand.RPOPLPUSH),
            new("RPUSH", RespCommand.RPUSH),
            new("RPUSHX", RespCommand.RPUSHX),
            new("RUNTXP", RespCommand.RUNTXP),
            new("SADD", RespCommand.SADD),
            new("SCARD", RespCommand.SCARD),
            new("SAVE", RespCommand.SAVE),
            new("SCAN", RespCommand.SCAN),
            new("SDIFF", RespCommand.SDIFF),
            new("SDIFFSTORE", RespCommand.SDIFFSTORE),
            new("SECONDARYOF", RespCommand.SECONDARYOF),
            new("SELECT", RespCommand.SELECT),
            new("SET", RespCommand.SET),
            new("SETBIT", RespCommand.SETBIT),
            new("SETEX", RespCommand.SETEX),
            new("SETNX", RespCommand.SETNX),
            new("SETRANGE", RespCommand.SETRANGE),
            new("SISMEMBER", RespCommand.SISMEMBER),
            new("SLAVEOF", RespCommand.SECONDARYOF),
            new("SMEMBERS", RespCommand.SMEMBERS),
            new("SMISMEMBER", RespCommand.SMISMEMBER),
            new("SMOVE", RespCommand.SMOVE),
            new("SPOP", RespCommand.SPOP),
            new("SRANDMEMBER", RespCommand.SRANDMEMBER),
            new("SREM", RespCommand.SREM),
            new("SSCAN", RespCommand.SSCAN),
            new("STRLEN", RespCommand.STRLEN),
            new("SUBSCRIBE", RespCommand.SUBSCRIBE),
            new("SUBSTR", RespCommand.SUBSTR),
            new("SUNION", RespCommand.SUNION),
            new("SUNIONSTORE", RespCommand.SUNIONSTORE),
            new("SINTER", RespCommand.SINTER),
            new("SINTERSTORE", RespCommand.SINTERSTORE),
            new("TIME", RespCommand.TIME),
            new("TTL", RespCommand.TTL),
            new("TYPE", RespCommand.TYPE),
            new("UNLINK", RespCommand.UNLINK),
            new("UNSUBSCRIBE", RespCommand.UNSUBSCRIBE),
            new("UNWATCH", RespCommand.UNWATCH),
            new("WATCH", RespCommand.WATCH),
            new("WATCHMS", RespCommand.WATCHMS),
            new("WATCHOS", RespCommand.WATCHOS),
            new("ZADD", RespCommand.ZADD),
            new("ZCARD", RespCommand.ZCARD),
            new("ZCOUNT", RespCommand.ZCOUNT),
            new("ZDIFF", RespCommand.ZDIFF),
            new("ZDIFFSTORE", RespCommand.ZDIFFSTORE),
            new("ZINCRBY", RespCommand.ZINCRBY),
            new("ZLEXCOUNT", RespCommand.ZLEXCOUNT),
            new("ZMSCORE", RespCommand.ZMSCORE),
            new("ZPOPMAX", RespCommand.ZPOPMAX),
            new("ZPOPMIN", RespCommand.ZPOPMIN),
            new("ZRANDMEMBER", RespCommand.ZRANDMEMBER),
            new("ZRANGE", RespCommand.ZRANGE),
            new("ZRANGEBYSCORE", RespCommand.ZRANGEBYSCORE),
            new("ZRANK", RespCommand.ZRANK),
            new("ZREM", RespCommand.ZREM),
            new("ZREMRANGEBYLEX", RespCommand.ZREMRANGEBYLEX),
            new("ZREMRANGEBYRANK", RespCommand.ZREMRANGEBYRANK),
            new("ZREMRANGEBYSCORE", RespCommand.ZREMRANGEBYSCORE),
            new("ZREVRANGE", RespCommand.ZREVRANGE),
            new("ZREVRANGEBYLEX", RespCommand.ZREVRANGEBYLEX),
            new("ZREVRANGEBYSCORE", RespCommand.ZREVRANGEBYSCORE),
            new("ZREVRANK", RespCommand.ZREVRANK),
            new("ZSCAN", RespCommand.ZSCAN),
            new("ZSCORE", RespCommand.ZSCORE),
            new("EVAL", RespCommand.EVAL),
            new("EVALSHA", RespCommand.EVALSHA),
            new("SCRIPT", RespCommand.SCRIPT),
        ];

        static readonly Lazy<IReadOnlyDictionary<string, SupportedCommand>> LazySupportedCommandsMap =
            new(() =>
            {
                var map = new Dictionary<string, SupportedCommand>(StringComparer.OrdinalIgnoreCase);
                foreach (var supportedCommand in AllSupportedCommands)
                {
                    map.Add(supportedCommand.Command, supportedCommand);
                }

                return new ReadOnlyDictionary<string, SupportedCommand>(map);
            });

        static readonly Lazy<IReadOnlyDictionary<string, SupportedCommand>> LazySupportedCommandsFlattenedMap =
            new(() =>
            {
                var map = new Dictionary<string, SupportedCommand>(SupportedCommandsMap, StringComparer.OrdinalIgnoreCase);
                foreach (var supportedCommand in SupportedCommandsMap.Values)
                {
                    if (supportedCommand.SubCommands != null)
                    {
                        foreach (var subCommand in supportedCommand.SubCommands)
                        {
                            map.Add(subCommand.Key, subCommand.Value);
                        }
                    }
                }

                return new ReadOnlyDictionary<string, SupportedCommand>(map);
            });

        /// <summary>
        /// Map between a supported command's name and its SupportedCommand object
        /// </summary>
        public static IReadOnlyDictionary<string, SupportedCommand> SupportedCommandsMap => LazySupportedCommandsMap.Value;

        /// <summary>
        /// Map between a supported command's and supported sub-command's name and its SupportedCommand object
        /// </summary>
        public static IReadOnlyDictionary<string, SupportedCommand> SupportedCommandsFlattenedMap => LazySupportedCommandsFlattenedMap.Value;

        /// <summary>
        /// Supported command's name
        /// </summary>
        public string Command { get; set; }

        /// <summary>
        /// Supported command's sub-commands' names
        /// </summary>
        public IReadOnlyDictionary<string, SupportedCommand> SubCommands { get; set; }

        /// <summary>
        /// Garnet RespCommand
        /// </summary>
        public RespCommand RespCommand { get; set; }

        /// <summary>
        /// Default constructor provided for JSON serialization
        /// </summary>
        public SupportedCommand()
        {

        }

        /// <summary>
        /// SupportedCommand constructor
        /// </summary>
        /// <param name="command">Supported command name</param>
        /// <param name="respCommand">RESP Command enum</param>
        /// <param name="subCommands">List of supported sub-command names (optional)</param>
        public SupportedCommand(string command, RespCommand respCommand = RespCommand.NONE, IEnumerable<SupportedCommand> subCommands = null) : this()
        {
            Command = command;
            SubCommands = subCommands?.ToDictionary(sc => sc.Command, sc => sc);
            RespCommand = respCommand;
        }
    }
}<|MERGE_RESOLUTION|>--- conflicted
+++ resolved
@@ -36,11 +36,8 @@
             new("BLPOP", RespCommand.BLPOP),
             new("BRPOP", RespCommand.BRPOP),
             new("BLMOVE", RespCommand.BLMOVE),
-<<<<<<< HEAD
+            new("BRPOPLPUSH", RespCommand.BRPOPLPUSH),
             new("BLMPOP", RespCommand.BLMPOP),
-=======
-            new("BRPOPLPUSH", RespCommand.BRPOPLPUSH),
->>>>>>> ebb9071b
             new("CLIENT", RespCommand.CLIENT,
             [
                 new("CLIENT|ID", RespCommand.CLIENT_ID),
