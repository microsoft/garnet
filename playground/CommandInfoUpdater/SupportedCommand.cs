--- conflicted
+++ resolved
@@ -183,15 +183,10 @@
             new("SSCAN", RespCommand.SSCAN),
             new("STRLEN", RespCommand.STRLEN),
             new("SUBSCRIBE", RespCommand.SUBSCRIBE),
-<<<<<<< HEAD
             new("SUNION", RespCommand.SUNION),
             new("SUNIONSTORE", RespCommand.SUNIONSTORE),
-=======
-            new("SUNION", RespCommand.Set, (byte)SetOperation.SUNION),
-            new("SUNIONSTORE", RespCommand.Set, (byte)SetOperation.SUNIONSTORE),
-            new("SINTER", RespCommand.Set, (byte)SetOperation.SINTER),
-            new("SINTERSTORE", RespCommand.Set, (byte)SetOperation.SINTERSTORE),
->>>>>>> 5a65fd73
+            new("SINTER", RespCommand.SINTER),
+            new("SINTERSTORE", RespCommand.SINTERSTORE),
             new("TIME", RespCommand.TIME),
             new("TTL", RespCommand.TTL),
             new("TYPE", RespCommand.TYPE),
