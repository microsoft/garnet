--- conflicted
+++ resolved
@@ -23,15 +23,13 @@
 
             context.RegisterTransaction("SampleModule.READWRITETX", () => new ReadWriteTxn());
 
-<<<<<<< HEAD
-            context.RegisterCommand("SampleModule.SUM", new Sum());
-=======
             var factory = new MyDictFactory();
             context.RegisterType(factory);
 
             context.RegisterCommand("SampleModule.MYDICTSET", factory, new MyDictSet());
             context.RegisterCommand("SampleModule.MYDICTGET", factory, new MyDictGet(), CommandType.Read);
->>>>>>> dd31566a
+
+            context.RegisterCommand("SampleModule.SUM", new Sum());
         }
     }
 }