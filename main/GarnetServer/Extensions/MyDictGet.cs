﻿// Copyright (c) Microsoft Corporation.
// Licensed under the MIT license.

using System.Diagnostics;
using Garnet.common;
using Garnet.server;
using Tsavorite.core;

namespace Garnet
{
    public class MyDictGet : CustomObjectFunctions
    {
<<<<<<< HEAD
        public override bool Reader(ReadOnlySpan<byte> key, ref ObjectInput input, IGarnetObject value, ref (IMemoryOwner<byte>, int) output, ref ReadInfo readInfo)
=======
        public override bool Reader(ReadOnlyMemory<byte> key, ref ObjectInput input, IGarnetObject value, ref RespMemoryWriter writer, ref ReadInfo readInfo)
>>>>>>> fc84667e
        {
            Debug.Assert(value is MyDict);

            var entryKey = GetFirstArg(ref input);

            var dictObject = (MyDict)value;
            if (dictObject.TryGetValue(entryKey.ToArray(), out var result))
                writer.WriteBulkString(result);
            else
                writer.WriteNull();

            return true;
        }
    }
}<|MERGE_RESOLUTION|>--- conflicted
+++ resolved
@@ -10,11 +10,7 @@
 {
     public class MyDictGet : CustomObjectFunctions
     {
-<<<<<<< HEAD
-        public override bool Reader(ReadOnlySpan<byte> key, ref ObjectInput input, IGarnetObject value, ref (IMemoryOwner<byte>, int) output, ref ReadInfo readInfo)
-=======
-        public override bool Reader(ReadOnlyMemory<byte> key, ref ObjectInput input, IGarnetObject value, ref RespMemoryWriter writer, ref ReadInfo readInfo)
->>>>>>> fc84667e
+        public override bool Reader(ReadOnlySpan<byte> key, ref ObjectInput input, IGarnetObject value, ref RespMemoryWriter writer, ref ReadInfo readInfo)
         {
             Debug.Assert(value is MyDict);
 
