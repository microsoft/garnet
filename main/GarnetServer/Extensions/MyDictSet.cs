--- conflicted
+++ resolved
@@ -10,15 +10,9 @@
 {
     public class MyDictSet : CustomObjectFunctions
     {
-<<<<<<< HEAD
-        public override bool NeedInitialUpdate(ReadOnlySpan<byte> key, ref ObjectInput input, ref (IMemoryOwner<byte>, int) output) => true;
+        public override bool NeedInitialUpdate(ReadOnlySpan<byte> key, ref ObjectInput input, ref RespMemoryWriter writer) => true;
 
-        public override bool Updater(ReadOnlySpan<byte> key, ref ObjectInput input, IGarnetObject value, ref (IMemoryOwner<byte>, int) output, ref RMWInfo rmwInfo)
-=======
-        public override bool NeedInitialUpdate(ReadOnlyMemory<byte> key, ref ObjectInput input, ref RespMemoryWriter writer) => true;
-
-        public override bool Updater(ReadOnlyMemory<byte> key, ref ObjectInput input, IGarnetObject value, ref RespMemoryWriter writer, ref RMWInfo rmwInfo)
->>>>>>> fc84667e
+        public override bool Updater(ReadOnlySpan<byte> key, ref ObjectInput input, IGarnetObject value, ref RespMemoryWriter writer, ref RMWInfo rmwInfo)
         {
             Debug.Assert(value is MyDict);
 
