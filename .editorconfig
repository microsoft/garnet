--- conflicted
+++ resolved
@@ -201,36 +201,28 @@
 csharp_style_var_when_type_is_apparent = true:suggestion
 csharp_style_var_elsewhere = true:suggestion
 
-<<<<<<< HEAD
+# CA18xx: Performance
+
 # CA1813: Avoid unsealed attributes
 dotnet_diagnostic.CA1813.severity = suggestion
 
 # CA1822: Mark members as static
 dotnet_diagnostic.CA1822.severity = suggestion
 
+# CA1825: Avoid zero-length array allocations
+dotnet_diagnostic.CA1825.severity = suggestion
+
+# CA1827: Do not use Count()/LongCount() when Any() can be used
+dotnet_diagnostic.CA1827.severity = suggestion
+
+# CA1829: Use Length/Count property instead of Enumerable.Count method
+dotnet_diagnostic.CA1829.severity = suggestion
+
+# CA1836: Prefer IsEmpty over Count when available
+dotnet_diagnostic.CA1836.severity = suggestion
+
 # CA1852: Seal internal types
 dotnet_diagnostic.CA1852.severity = suggestion
-=======
-# CA18xx: Performance
-
-# CA1852: Seal internal types
-dotnet_diagnostic.CA1852.severity = suggestion
-
-# CA1813: Avoid unsealed attributes
-dotnet_diagnostic.CA1813.severity = suggestion
-
-# CA1825: Avoid zero-length array allocations
-dotnet_diagnostic.CA1825.severity = suggestion
-
-# CA1827: Do not use Count()/LongCount() when Any() can be used
-dotnet_diagnostic.CA1827.severity = suggestion
-
-# CA1829: Use Length/Count property instead of Enumerable.Count method
-dotnet_diagnostic.CA1829.severity = suggestion
-
-# CA1836: Prefer IsEmpty over Count when available
-dotnet_diagnostic.CA1836.severity = suggestion
->>>>>>> 8fed7780
 
 # Xml project files
 [*.{csproj,vbproj,vcxproj,vcxproj.filters,proj,nativeproj,locproj}]
