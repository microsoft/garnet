--- conflicted
+++ resolved
@@ -35,18 +35,16 @@
 # CA5359: Do not disable certificate validation
 dotnet_diagnostic.CA5359.severity = suggestion
 
-<<<<<<< HEAD
 # Use 'string.Method(char)' instead of 'string.Method(string)' for string with single char
 dotnet_diagnostic.CA1865.severity = warning
 # Use 'string.Method(char)' instead of 'string.Method(string)' for string with single char
 dotnet_diagnostic.CA1866.severity = warning
 # Use 'string.Method(char)' instead of 'string.Method(string)' for string with single char
 dotnet_diagnostic.CA1867.severity = warning
-=======
+
 # Usage rules
 # CA2254: Template should be a static expression
 dotnet_diagnostic.CA2254.severity = warning
->>>>>>> 16a6a004
 
 # Miscellaneous style rules
 dotnet_separate_import_directive_groups = false
