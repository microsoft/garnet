--- conflicted
+++ resolved
@@ -129,12 +129,8 @@
         /// <param name="newLine">The string to use for new lines.</param>
         /// <param name="space">The string to use for spaces.</param>
         /// <returns>True if the operation is successful; otherwise, false.</returns>
-<<<<<<< HEAD
-        public bool TryGet(ReadOnlySpan<PinnedSpanByte> paths, List<byte[]> output, out ReadOnlySpan<byte> errorMessage, string? indent = null, string? newLine = null, string? space = null)
-=======
-        public bool TryGet(ReadOnlySpan<ArgSlice> paths, List<byte[]> output, out ReadOnlySpan<byte> errorMessage,
+        public bool TryGet(ReadOnlySpan<PinnedSpanByte> paths, List<byte[]> output, out ReadOnlySpan<byte> errorMessage,
             string? indent = null, string? newLine = null, string? space = null)
->>>>>>> 4d3316a7
         {
             if (paths.Length == 1)
                 return TryGet(paths[0].ReadOnlySpan, output, out errorMessage, indent, newLine, space);
@@ -145,11 +141,7 @@
             {
                 if (!isFirst)
                     output.Add(Comma);
-<<<<<<< HEAD
-=======
-                }
-
->>>>>>> 4d3316a7
+
                 isFirst = false;
 
                 output.Add(DoubleQuotes);
@@ -159,7 +151,6 @@
                 if (!TryGet(item.ReadOnlySpan, output, out errorMessage, indent, newLine, space))
                     return false;
             }
-
             output.Add(CloseCurlyBracket);
 
             errorMessage = default;
@@ -204,11 +195,7 @@
                 {
                     if (!isFirst)
                         output.Add(Comma);
-<<<<<<< HEAD
-=======
-                    }
-
->>>>>>> 4d3316a7
+
                     isFirst = false;
 
                     output.Add(JsonSerializer.SerializeToUtf8Bytes(item,
@@ -237,13 +224,8 @@
         /// <param name="errorMessage">The error message if the operation fails.</param>
         /// <returns>The result of the set operation.</returns>
         /// <exception cref="JsonException">Thrown when there is an error in JSON processing.</exception>
-<<<<<<< HEAD
         /// <remarks>TODO: This currently does not update <see cref="GarnetObjectBase.MemorySize"/> or <see cref="GarnetObjectBase.DiskSize"/></remarks>
         public SetResult Set(ReadOnlySpan<byte> path, ReadOnlySpan<byte> value, ExistOptions existOptions, out ReadOnlySpan<byte> errorMessage)
-=======
-        public SetResult Set(ReadOnlySpan<byte> path, ReadOnlySpan<byte> value, ExistOptions existOptions,
-            out ReadOnlySpan<byte> errorMessage)
->>>>>>> 4d3316a7
         {
             try
             {
