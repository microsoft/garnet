﻿// Copyright (c) Microsoft Corporation.
// Licensed under the MIT license.

using System.Diagnostics;
using Garnet.common;
using Garnet.server;
using Garnet.server.Custom;
using Microsoft.Extensions.Logging;
using Tsavorite.core;

namespace GarnetJSON
{
    /// <summary>
    /// Represents a custom function to set JSON values in the Garnet object store.
    /// </summary>
    public class JsonSET : CustomObjectFunctions
    {
        private ILogger? logger;

        /// <summary>
        /// Initializes a new instance of the <see cref="JsonSET"/> class.
        /// </summary>
        /// <param name="logger">The logger instance to use for logging.</param>
        public JsonSET(ILogger? logger = null) => this.logger = logger;

        /// <summary>
        /// Determines whether an initial update is needed.
        /// </summary>
        /// <param name="key">The key of the object.</param>
        /// <param name="input">The input data.</param>
        /// <param name="writer">The output data.</param>
        /// <returns>Always returns true.</returns>
<<<<<<< HEAD
        public override bool NeedInitialUpdate(ReadOnlySpan<byte> key, ref ObjectInput input, ref RespMemoryWriter writer) => true;
=======
        public override bool NeedInitialUpdate(ReadOnlyMemory<byte> key, ref ObjectInput input,
            ref RespMemoryWriter writer) => true;
>>>>>>> 4d3316a7

        /// <summary>
        /// Updates the JSON object with the specified key and input.
        /// </summary>
        /// <param name="key">The key of the object.</param>
        /// <param name="input">The input data.</param>
        /// <param name="jsonObject">The JSON object to update.</param>
        /// <param name="writer">The output data.</param>
        /// <param name="rmwInfo">Additional information for the update.</param>
        /// <returns>True if the update is successful, otherwise false.</returns>
<<<<<<< HEAD
        public override bool Updater(ReadOnlySpan<byte> key, ref ObjectInput input, IGarnetObject jsonObject, ref RespMemoryWriter writer, ref RMWInfo rmwInfo)
=======
        public override bool Updater(ReadOnlyMemory<byte> key, ref ObjectInput input, IGarnetObject jsonObject,
            ref RespMemoryWriter writer, ref RMWInfo rmwInfo)
>>>>>>> 4d3316a7
        {
            Debug.Assert(jsonObject is GarnetJsonObject);

            var parseState = input.parseState;
            if (parseState.Count is not (2 or 3))
            {
                return AbortWithWrongNumberOfArguments(ref writer, "json.set");
            }

            int offset = 0;
            var path = GetNextArg(ref input, ref offset);
            var value = GetNextArg(ref input, ref offset);
            var existOptions = ExistOptions.None;

            if (parseState.Count is 4 && !input.TryGetExistOption(ref offset, out existOptions))
            {
                return AbortWithSyntaxError(ref writer);
            }

            var garnetJsonObject = jsonObject as GarnetJsonObject;
            Debug.Assert(garnetJsonObject is not null);

            var result = garnetJsonObject.Set(path, value, existOptions, out var errorMessage);

            switch (result)
            {
                case SetResult.Success:
                    return true;
                case SetResult.ConditionNotMet:
                    writer.WriteNull();
                    break;
                default:
                    AbortWithErrorMessage(ref writer, errorMessage);
                    break;
            }

            return true;
        }
    }

    /// <summary>
    /// Represents a custom function to get JSON values from the Garnet object store.
    /// </summary>
    public class JsonGET : CustomObjectFunctions
    {
        private ILogger? logger;

        /// <summary>
        /// Initializes a new instance of the <see cref="JsonGET"/> class.
        /// </summary>
        /// <param name="logger">The logger instance to use for logging.</param>
        public JsonGET(ILogger? logger = null) => this.logger = logger;

        /// <summary>
        /// Reads the JSON object with the specified key and input.
        /// </summary>
        /// <param name="key">The key of the object.</param>
        /// <param name="input">The input data.</param>
        /// <param name="jsonObject">The JSON object to read.</param>
        /// <param name="writer">The output data.</param>
        /// <param name="readInfo">Additional information for the read operation.</param>
        /// <returns>True if the read is successful, otherwise false.</returns>
<<<<<<< HEAD
        public override bool Reader(ReadOnlySpan<byte> key, ref ObjectInput input, IGarnetObject jsonObject, ref RespMemoryWriter writer, ref ReadInfo readInfo)
=======
        public override bool Reader(ReadOnlyMemory<byte> key, ref ObjectInput input, IGarnetObject jsonObject,
            ref RespMemoryWriter writer, ref ReadInfo readInfo)
>>>>>>> 4d3316a7
        {
            Debug.Assert(jsonObject is GarnetJsonObject);
            var garnetJsonObject = jsonObject as GarnetJsonObject;
            Debug.Assert(garnetJsonObject is not null);

            var parseState = input.parseState;

            var outputArr = new List<byte[]>();
            var isSuccess = false;
            ReadOnlySpan<byte> errorMessage = default;
            if (parseState.Count == 0)
            {
                ReadOnlySpan<byte> path = default;
                isSuccess = garnetJsonObject.TryGet(path, outputArr, out errorMessage);
            }
            else
            {
                ReadOnlySpan<PinnedSpanByte> paths = default;
                var offset = 0;
                string? indent = null;
                string? newLine = null;
                string? space = null;
                while (true)
                {
                    var option = GetNextArg(ref input, ref offset);
                    if (option.EqualsUpperCaseSpanIgnoringCase(JsonCmdStrings.INDENT) && offset < parseState.Count)
                    {
                        indent = GetNextString(ref input, ref offset);
                        continue;
                    }
                    else if (option.EqualsUpperCaseSpanIgnoringCase(JsonCmdStrings.NEWLINE) &&
                             offset < parseState.Count)
                    {
                        newLine = GetNextString(ref input, ref offset);
                        continue;
                    }
                    else if (option.EqualsUpperCaseSpanIgnoringCase(JsonCmdStrings.SPACE) && offset < parseState.Count)
                    {
                        space = GetNextString(ref input, ref offset);
                        continue;
                    }

                    if (offset > parseState.Count)
                    {
                        return AbortWithWrongNumberOfArguments(ref writer, "json.get");
                    }
                    else
                    {
                        // If the code reached here then it means the current offset is a path, not an option
                        paths = parseState.Parameters.Slice(--offset);
                        break;
                    }
                }

                isSuccess = garnetJsonObject.TryGet(paths, outputArr, out errorMessage, indent, newLine, space);
            }

            if (!isSuccess)
            {
                AbortWithErrorMessage(ref writer, errorMessage);
                return true;
            }

            if (outputArr.Count == 0)
            {
                writer.WriteNull();
            }
            else
            {
                writer.Realloc(outputArr.Select(x => x.Length).Sum());
                writer.WriteBulkString(outputArr);
            }

            return true;
        }
    }
}<|MERGE_RESOLUTION|>--- conflicted
+++ resolved
@@ -30,12 +30,7 @@
         /// <param name="input">The input data.</param>
         /// <param name="writer">The output data.</param>
         /// <returns>Always returns true.</returns>
-<<<<<<< HEAD
         public override bool NeedInitialUpdate(ReadOnlySpan<byte> key, ref ObjectInput input, ref RespMemoryWriter writer) => true;
-=======
-        public override bool NeedInitialUpdate(ReadOnlyMemory<byte> key, ref ObjectInput input,
-            ref RespMemoryWriter writer) => true;
->>>>>>> 4d3316a7
 
         /// <summary>
         /// Updates the JSON object with the specified key and input.
@@ -46,12 +41,7 @@
         /// <param name="writer">The output data.</param>
         /// <param name="rmwInfo">Additional information for the update.</param>
         /// <returns>True if the update is successful, otherwise false.</returns>
-<<<<<<< HEAD
         public override bool Updater(ReadOnlySpan<byte> key, ref ObjectInput input, IGarnetObject jsonObject, ref RespMemoryWriter writer, ref RMWInfo rmwInfo)
-=======
-        public override bool Updater(ReadOnlyMemory<byte> key, ref ObjectInput input, IGarnetObject jsonObject,
-            ref RespMemoryWriter writer, ref RMWInfo rmwInfo)
->>>>>>> 4d3316a7
         {
             Debug.Assert(jsonObject is GarnetJsonObject);
 
@@ -114,12 +104,7 @@
         /// <param name="writer">The output data.</param>
         /// <param name="readInfo">Additional information for the read operation.</param>
         /// <returns>True if the read is successful, otherwise false.</returns>
-<<<<<<< HEAD
         public override bool Reader(ReadOnlySpan<byte> key, ref ObjectInput input, IGarnetObject jsonObject, ref RespMemoryWriter writer, ref ReadInfo readInfo)
-=======
-        public override bool Reader(ReadOnlyMemory<byte> key, ref ObjectInput input, IGarnetObject jsonObject,
-            ref RespMemoryWriter writer, ref ReadInfo readInfo)
->>>>>>> 4d3316a7
         {
             Debug.Assert(jsonObject is GarnetJsonObject);
             var garnetJsonObject = jsonObject as GarnetJsonObject;
