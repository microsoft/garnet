--- conflicted
+++ resolved
@@ -79,17 +79,10 @@
 
             ClassicAssert.AreEqual(5952, cacheSizeTracker.mainLogTracker.LogHeapSizeBytes); // 24 * 248 for each hashset object
 
-<<<<<<< HEAD
-            // Wait for 3x resize task delay for the resizing to happen
-            if (!epcEvent.Wait(TimeSpan.FromSeconds(3 * LogSizeTracker<ObjectStoreFunctions, ObjectStoreAllocator, CacheSizeTracker.LogSizeCalculator>.resizeTaskDelaySeconds)))
-=======
             // Wait for the resizing to happen
             bool eventSignaled = epcEvent.Wait(
-                TimeSpan.FromSeconds(3 * LogSizeTracker<byte[], IGarnetObject, ObjectStoreFunctions, ObjectStoreAllocator, CacheSizeTracker.LogSizeCalculator>.ResizeTaskDelaySeconds)); // Wait for 3x resize task delay
-
+                TimeSpan.FromSeconds(3 * LogSizeTracker<ObjectStoreFunctions, ObjectStoreAllocator, CacheSizeTracker.LogSizeCalculator>.ResizeTaskDelaySeconds)); // Wait for 3x resize task delay
             if (!eventSignaled)
-            {
->>>>>>> 4d3316a7
                 Assert.Fail("Timeout occurred. Resizing did not happen within the specified time.");
         }
 
@@ -129,11 +122,7 @@
             var info = TestUtils.GetStoreAddressInfo(redis.GetServer(TestUtils.EndPoint), includeReadCache: true, isObjectStore: true);
             ClassicAssert.AreEqual(632, info.ReadCacheTailAddress); // 25 (records) * 24 (rec size) + 24 (initial) + 8 (page boundary)
 
-<<<<<<< HEAD
-            if (!readCacheEpcEvent.Wait(TimeSpan.FromSeconds(3 * 3 * LogSizeTracker<ObjectStoreFunctions, ObjectStoreAllocator, CacheSizeTracker.LogSizeCalculator>.resizeTaskDelaySeconds)))
-=======
-            if (!readCacheEpcEvent.Wait(TimeSpan.FromSeconds(3 * 3 * LogSizeTracker<byte[], IGarnetObject, ObjectStoreFunctions, ObjectStoreAllocator, CacheSizeTracker.LogSizeCalculator>.ResizeTaskDelaySeconds)))
->>>>>>> 4d3316a7
+            if (!readCacheEpcEvent.Wait(TimeSpan.FromSeconds(3 * 3 * LogSizeTracker<ObjectStoreFunctions, ObjectStoreAllocator, CacheSizeTracker.LogSizeCalculator>.ResizeTaskDelaySeconds)))
                 ClassicAssert.Fail("Timeout occurred. Resizing did not happen within the specified time.");
 
             ClassicAssert.AreEqual(1, readCacheEmptyPageCountIncrements);
