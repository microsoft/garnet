--- conflicted
+++ resolved
@@ -269,13 +269,7 @@
 
             if (acceleration == 0)
             {
-<<<<<<< HEAD
-                long offset = rng.Next(1, maxBitmapLen);
-                bool set = !db.StringSetBit(key, offset, true);
-                expectedCount += set ? 1 : 0;
-=======
                 SimpleBitCountTest();
->>>>>>> 87f04718
             }
             else
             {
@@ -312,7 +306,7 @@
 
                 for (var i = 0; i < iter; i++)
                 {
-                    var offset = r.Next(1, maxBitmapLen);
+                    var offset = rng.Next(1, maxBitmapLen);
                     var set = !db.StringSetBit(key, offset, true);
                     expectedCount += set ? 1 : 0;
                 }
