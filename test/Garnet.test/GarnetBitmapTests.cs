--- conflicted
+++ resolved
@@ -45,15 +45,6 @@
             TestUtils.DeleteDirectory(TestUtils.MethodTestDir);
         }
 
-<<<<<<< HEAD
-        private long LongRandom() => ((long)this.rng.Next() << 32) | (long)this.rng.Next();
-
-        private ulong ULongRandom()
-        {
-            ulong lsb = (ulong)(this.rng.Next());
-            ulong msb = (ulong)(this.rng.Next()) << 32;
-            return (msb | lsb);
-=======
         private GarnetServerTestProcess CreateServerWithEnvironmentVariables(string environment)
         {
             var parts = environment.Split('=', 2);
@@ -68,10 +59,9 @@
             {
                 return new GarnetServerTestProcess();
             }
->>>>>>> 424f0030
-        }
-
-        private long LongRandom() => r.NextInt64(long.MinValue, long.MaxValue);
+        }
+
+        private long LongRandom() => rng.NextInt64(long.MinValue, long.MaxValue);
 
         private ulong ULongRandom() => (ulong)LongRandom();
 
@@ -309,28 +299,9 @@
 
             for (var i = 0; i < iter; i++)
             {
-<<<<<<< HEAD
-                using var redis = ConnectionMultiplexer.Connect(configOptions);
-                var db = redis.GetDatabase(0);
-                var maxBitmapLen = 1 << 12;
-                var iter = 1024;
-                var expectedCount = 0;
-                var key = "SimpleBitCountTest";
-
-                for (var i = 0; i < iter; i++)
-                {
-                    var offset = rng.Next(1, maxBitmapLen);
-                    var set = !db.StringSetBit(key, offset, true);
-                    expectedCount += set ? 1 : 0;
-                }
-
-                var count = db.StringBitCount(key);
-                ClassicAssert.AreEqual(expectedCount, count);
-=======
-                var offset = r.Next(1, maxBitmapLen);
+                var offset = rng.Next(1, maxBitmapLen);
                 var set = !db.StringSetBit(key, offset, true);
                 expectedCount += set ? 1 : 0;
->>>>>>> 424f0030
             }
 
             var count = db.StringBitCount(key);
@@ -855,7 +826,7 @@
             var dstKey = "dst";
 
             var srcKeyBitmap = new byte[bitmapLength];
-            r.NextBytes(srcKeyBitmap);
+            rng.NextBytes(srcKeyBitmap);
             var expectedBitmap = CopyBitmap(srcKeyBitmap, invert: true);
             db.StringSet(srcKey, srcKeyBitmap);
 
@@ -911,63 +882,17 @@
             var srcKeys = new RedisKey[keys];
             var srcKeyBitmaps = new byte[keys][];
 
-<<<<<<< HEAD
-            int maxBytes = 512;
-            byte[] dataA = new byte[rng.Next(1, maxBytes)];
-            byte[] dataB = new byte[rng.Next(1, maxBytes)];
-            byte[] dataC = new byte[rng.Next(1, maxBytes)];
-            byte[] dataD = new byte[rng.Next(1, maxBytes)];
-            byte[] dataX = null;
-=======
             var dstKey = "dst";
             var expectedBitmap = new byte[bitmapSize];
->>>>>>> 424f0030
 
             for (var i = 0; i < srcKeys.Length; i++)
             {
-<<<<<<< HEAD
-                for (int i = 0; i < tests; i++)
-                {
-                    rng.NextBytes(dataA);
-                    rng.NextBytes(dataB);
-                    rng.NextBytes(dataC);
-                    rng.NextBytes(dataD);
-
-                    db.StringSet(a, dataA);
-                    db.StringSet(b, dataB);
-                    db.StringSet(c, dataC);
-                    db.StringSet(d, dataD);
-
-                    Func<byte, byte, byte> f8 = null;
-                    switch (bitwiseOps[j])
-                    {
-                        case Bitwise.And:
-                            f8 = (a, b) => (byte)(a & b);
-                            break;
-                        case Bitwise.Or:
-                            f8 = (a, b) => (byte)(a | b);
-                            break;
-                        case Bitwise.Xor:
-                            f8 = (a, b) => (byte)(a ^ b);
-                            break;
-                    }
-=======
                 srcKeyBitmaps[i] = new byte[bitmapSize];
-                r.NextBytes(srcKeyBitmaps[i]);
->>>>>>> 424f0030
+                rng.NextBytes(srcKeyBitmaps[i]);
 
                 srcKeys[i] = "src" + i;
                 db.StringSet(srcKeys[i], srcKeyBitmaps[i]);
 
-<<<<<<< HEAD
-                    long actualSize = db.StringBitOperation(bitwiseOps[j], x, keys);
-                    ClassicAssert.AreEqual(dataX.Length, actualSize);
-
-                    byte[] actualX = db.StringGet(x);
-                    ClassicAssert.AreEqual(dataX, actualX);
-                }
-            }
-=======
                 if (i == 0)
                     srcKeyBitmaps[i].AsSpan().CopyTo(expectedBitmap);
                 else
@@ -980,7 +905,6 @@
             byte[] actualBitmap = db.StringGet(dstKey);
             ClassicAssert.AreEqual(expectedBitmap.Length, actualBitmap.Length);
             ClassicAssert.AreEqual(expectedBitmap, actualBitmap);
->>>>>>> 424f0030
         }
 
 
@@ -991,29 +915,12 @@
             [Values(1, 2, 16, 32 + 3, 128 + 32 + 3, 256 + 32 + 3, 512 + 32 + 3, 4096, 4096 + 32, 4096 + 32 + 3)] int sharedLength,
             [Values(new int[] { 0, 7 }, new int[] { 16, 0, 7 }, new int[] { 1, 16, 1, 32 })] int[] additionalLengths)
         {
-<<<<<<< HEAD
-            using var redis = ConnectionMultiplexer.Connect(TestUtils.GetConfig());
-            var db = redis.GetDatabase(0);
-            int tests = 32;
-
-            string srcKey = "srcKey";
-            string dstKey = "dstKey";
-
-            int maxBytes = 256;
-            byte[] srcVal = new byte[rng.Next(1, maxBytes)];
-            byte[] dstVal;
-            for (int i = 0; i < tests; i++)
-            {
-                rng.NextBytes(srcVal);
-                db.StringSet(srcKey, srcVal);
-=======
             Func<byte, byte, byte> opFunc = op switch
             {
                 Bitwise.And => static (a, b) => (byte)(a & b),
                 Bitwise.Or => static (a, b) => (byte)(a | b),
                 Bitwise.Xor => static (a, b) => (byte)(a ^ b),
                 Bitwise.Diff => static (a, b) => (byte)(a & ~b),
->>>>>>> 424f0030
 
                 _ => throw new NotSupportedException()
             };
@@ -1031,14 +938,8 @@
 
             for (var i = 0; i < srcKeys.Length; i++)
             {
-<<<<<<< HEAD
-                dataA = new byte[rng.Next(minSize, minSize + 32)];
-                rng.NextBytes(dataA);
-                db.StringSet(a, dataA);
-=======
                 srcKeyBitmaps[i] = new byte[sharedLength + additionalLengths[i]];
-                r.NextBytes(srcKeyBitmaps[i]);
->>>>>>> 424f0030
+                rng.NextBytes(srcKeyBitmaps[i]);
 
                 srcKeys[i] = "src" + i;
                 db.StringSet(srcKeys[i], srcKeyBitmaps[i]);
@@ -1049,55 +950,8 @@
                     ApplyBitop(ref expectedBitmap, srcKeyBitmaps[i], opFunc);
             }
 
-<<<<<<< HEAD
-            //Test AND, OR, XOR
-            for (int j = 0; j < bitwiseOps.Length; j++)
-            {
-                for (int i = 0; i < tests; i++)
-                {
-                    dataA = new byte[rng.Next(minSize, minSize + 16)]; minSize = dataA.Length;
-                    dataB = new byte[rng.Next(minSize, minSize + 16)]; minSize = dataB.Length;
-                    dataC = new byte[rng.Next(minSize, minSize + 16)]; minSize = dataC.Length;
-                    dataD = new byte[rng.Next(minSize, minSize + 16)]; minSize = dataD.Length;
-                    minSize = 17;
-
-                    rng.NextBytes(dataA);
-                    rng.NextBytes(dataB);
-                    rng.NextBytes(dataC);
-                    rng.NextBytes(dataD);
-
-                    db.StringSet(a, dataA);
-                    db.StringSet(b, dataB);
-                    db.StringSet(c, dataC);
-                    db.StringSet(d, dataD);
-
-                    Func<byte, byte, byte> f8 = null;
-                    switch (bitwiseOps[j])
-                    {
-                        case Bitwise.And:
-                            f8 = (a, b) => (byte)(a & b);
-                            break;
-                        case Bitwise.Or:
-                            f8 = (a, b) => (byte)(a | b);
-                            break;
-                        case Bitwise.Xor:
-                            f8 = (a, b) => (byte)(a ^ b);
-                            break;
-                    }
-
-                    dataX = null;
-                    InitBitmap(ref dataX, dataA);
-                    ApplyBitop(ref dataX, dataB, f8);
-                    ApplyBitop(ref dataX, dataC, f8);
-                    ApplyBitop(ref dataX, dataD, f8);
-
-                    long size = db.StringBitOperation(bitwiseOps[j], x, keys);
-                    ClassicAssert.AreEqual(size, dataX.Length);
-                    byte[] expectedX = db.StringGet(x);
-=======
             var size = db.StringBitOperation(op, dstKey, srcKeys);
             ClassicAssert.AreEqual(expectedBitmap.Length, size);
->>>>>>> 424f0030
 
             byte[] actualBitmap = db.StringGet(dstKey);
             ClassicAssert.AreEqual(expectedBitmap.Length, actualBitmap.Length);
