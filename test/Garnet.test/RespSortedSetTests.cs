﻿// Copyright (c) Microsoft Corporation.
// Licensed under the MIT license.

using System;
using System.Collections.Generic;
using System.Linq;
using System.Text;
using System.Threading.Tasks;
using Embedded.perftest;
using Garnet.common;
using Garnet.server;
using NUnit.Framework;
using NUnit.Framework.Legacy;
using StackExchange.Redis;
using Tsavorite.core;
using SetOperation = StackExchange.Redis.SetOperation;

namespace Garnet.test
{
    using TestBasicGarnetApi = GarnetApi<BasicContext<SpanByte, SpanByte, RawStringInput, SpanByteAndMemory, long, MainSessionFunctions,
            /* MainStoreFunctions */ StoreFunctions<SpanByte, SpanByte, SpanByteComparer, SpanByteRecordDisposer>,
            SpanByteAllocator<StoreFunctions<SpanByte, SpanByte, SpanByteComparer, SpanByteRecordDisposer>>>,
        BasicContext<byte[], IGarnetObject, ObjectInput, GarnetObjectStoreOutput, long, ObjectSessionFunctions,
            /* ObjectStoreFunctions */ StoreFunctions<byte[], IGarnetObject, ByteArrayKeyComparer, DefaultRecordDisposer<byte[], IGarnetObject>>,
            GenericAllocator<byte[], IGarnetObject, StoreFunctions<byte[], IGarnetObject, ByteArrayKeyComparer, DefaultRecordDisposer<byte[], IGarnetObject>>>>>;

    [TestFixture]
    public class RespSortedSetTests
    {
        protected GarnetServer server;

        static readonly SortedSetEntry[] entries =
              [
                new SortedSetEntry("a", 1),
                  new SortedSetEntry("b", 2),
                  new SortedSetEntry("c", 3),
                  new SortedSetEntry("d", 4),
                  new SortedSetEntry("e", 5),
                  new SortedSetEntry("f", 6),
                  new SortedSetEntry("g", 7),
                  new SortedSetEntry("h", 8),
                  new SortedSetEntry("i", 9),
                  new SortedSetEntry("j", 10)
              ];

        static readonly SortedSetEntry[] leaderBoard =
             [
                new SortedSetEntry("Dave", 340),
                 new SortedSetEntry("Kendra", 400),
                 new SortedSetEntry("Tom", 560),
                 new SortedSetEntry("Barbara", 650),
                 new SortedSetEntry("Jennifer", 690),
                 new SortedSetEntry("Peter", 690),
                 new SortedSetEntry("Frank", 740),
                 new SortedSetEntry("Lester", 790),
                 new SortedSetEntry("Alice", 850),
                 new SortedSetEntry("Mary", 980)
             ];

        static readonly SortedSetEntry[] powOfTwo =
            [
                new SortedSetEntry("a", 1),
                new SortedSetEntry("b", 2),
                new SortedSetEntry("c", 4),
                new SortedSetEntry("d", 8),
                new SortedSetEntry("e", 16),
                new SortedSetEntry("f", 32),
                new SortedSetEntry("g", 64),
                new SortedSetEntry("h", 128),
                new SortedSetEntry("i", 256),
                new SortedSetEntry("j", 512)
            ];


        [SetUp]
        public void Setup()
        {
            TestUtils.DeleteDirectory(TestUtils.MethodTestDir, wait: true);
            server = TestUtils.CreateGarnetServer(TestUtils.MethodTestDir, lowMemory: true);
            server.Start();
        }


        [TearDown]
        public void TearDown()
        {
            server.Dispose();
            TestUtils.DeleteDirectory(TestUtils.MethodTestDir);
        }

        #region SETests
        [Test]
        public unsafe void SortedSetPopTest()
        {
            using var redis = ConnectionMultiplexer.Connect(TestUtils.GetConfig());
            var db = redis.GetDatabase(0);
            db.SortedSetAdd("key1", "a", 1);
            db.SortedSetAdd("key1", "b", 2);

            var session = new RespServerSession(0, new DummyNetworkSender(), server.Provider.StoreWrapper, null, null, false);
            var api = new TestBasicGarnetApi(session.storageSession, session.storageSession.basicContext, session.storageSession.objectStoreBasicContext);
            var key = Encoding.ASCII.GetBytes("key1");
            fixed (byte* keyPtr = key)
            {
                var result = api.SortedSetPop(new ArgSlice(keyPtr, key.Length), out var items);
                ClassicAssert.AreEqual(1, items.Length);
                ClassicAssert.AreEqual("a", Encoding.ASCII.GetString(items[0].member.ReadOnlySpan));
                ClassicAssert.AreEqual("1", Encoding.ASCII.GetString(items[0].score.ReadOnlySpan));

                result = api.SortedSetPop(new ArgSlice(keyPtr, key.Length), out items);
                ClassicAssert.AreEqual(1, items.Length);
                ClassicAssert.AreEqual("b", Encoding.ASCII.GetString(items[0].member.ReadOnlySpan));
                ClassicAssert.AreEqual("2", Encoding.ASCII.GetString(items[0].score.ReadOnlySpan));
            }
        }

        [Test]
        public void AddAndLength()
        {
            using var redis = ConnectionMultiplexer.Connect(TestUtils.GetConfig());
            var db = redis.GetDatabase(0);

            var key = "SortedSet_Add";

            // 10 entries are added
            var added = db.SortedSetAdd(key, entries);
            ClassicAssert.AreEqual(entries.Length, added);

            var card = db.SortedSetLength(key);
            ClassicAssert.AreEqual(entries.Length, card);

            var response = db.Execute("MEMORY", "USAGE", key);
            var actualValue = ResultType.Integer == response.Resp2Type ? Int32.Parse(response.ToString()) : -1;
            var expectedResponse = 1792;
            ClassicAssert.AreEqual(expectedResponse, actualValue);

            var entries2 = new SortedSetEntry[entries.Length + 1];
            entries.CopyTo(entries2, 0);
            entries2[entries2.Length - 1] = new SortedSetEntry("k", 11);

            // only 1 new entry should get added
            added = db.SortedSetAdd(key, entries2);
            ClassicAssert.AreEqual(1, added);

            response = db.Execute("MEMORY", "USAGE", key);
            actualValue = ResultType.Integer == response.Resp2Type ? Int32.Parse(response.ToString()) : -1;
            expectedResponse = 1952;
            ClassicAssert.AreEqual(expectedResponse, actualValue);

            // no new entries get added
            added = db.SortedSetAdd(key, entries2);
            ClassicAssert.AreEqual(0, added);

            response = db.Execute("MEMORY", "USAGE", key);
            actualValue = ResultType.Integer == response.Resp2Type ? Int32.Parse(response.ToString()) : -1;
            expectedResponse = 1952;
            ClassicAssert.AreEqual(expectedResponse, actualValue);

            card = db.SortedSetLength(key);
            ClassicAssert.AreEqual(entries2.Length, card);

            added = db.SortedSetAdd(key, [new SortedSetEntry("a", 12)]);
            ClassicAssert.AreEqual(0, added);

            response = db.Execute("MEMORY", "USAGE", key);
            actualValue = ResultType.Integer == response.Resp2Type ? Int32.Parse(response.ToString()) : -1;
            expectedResponse = 1952;
            ClassicAssert.AreEqual(expectedResponse, actualValue);

            var deleted = db.KeyDelete(key);
            ClassicAssert.IsTrue(deleted);

            added = db.SortedSetAdd(key, []);
            ClassicAssert.AreEqual(0, added);

            var exists = db.KeyExists(key);
            ClassicAssert.IsFalse(exists);
        }

        [Test]
        public void AddWithOptions()
        {
            using var redis = ConnectionMultiplexer.Connect(TestUtils.GetConfig());
            var db = redis.GetDatabase(0);

            var key = "SortedSet_Add";

            var added = db.SortedSetAdd(key, entries);
            ClassicAssert.AreEqual(entries.Length, added);

            // XX - Only update elements that already exist. Don't add new elements.
            var testEntries = new[]
            {
                new SortedSetEntry("a", 3),
                new SortedSetEntry("b", 4),
                new SortedSetEntry("k", 11),
                new SortedSetEntry("l", 12),
            };

            added = db.SortedSetAdd(key, testEntries, SortedSetWhen.Exists);
            ClassicAssert.AreEqual(0, added);
            var scores = db.SortedSetScores(key, [new RedisValue("a"), new RedisValue("b")]);
            CollectionAssert.AreEqual(new double[] { 3, 4 }, scores);
            var count = db.SortedSetLength(key);
            ClassicAssert.AreEqual(10, count);

            // NX - Only add new elements. Don't update already existing elements.
            testEntries =
            [
                new SortedSetEntry("a", 4),
                new SortedSetEntry("b", 5),
                new SortedSetEntry("k", 11),
                new SortedSetEntry("l", 12),
            ];

            added = db.SortedSetAdd(key, testEntries, SortedSetWhen.NotExists);
            ClassicAssert.AreEqual(2, added);
            scores = db.SortedSetScores(key, [new RedisValue("a"), new RedisValue("b"), new RedisValue("k"), new RedisValue("l")]);
            CollectionAssert.AreEqual(new double[] { 3, 4, 11, 12 }, scores);
            count = db.SortedSetLength(key);
            ClassicAssert.AreEqual(12, count);

            // LT - Only update existing elements if the new score is less than the current score.
            testEntries =
            [
                new SortedSetEntry("a", 4),
                new SortedSetEntry("b", 3),
                new SortedSetEntry("m", 13),
            ];

            added = db.SortedSetAdd(key, testEntries, SortedSetWhen.LessThan);
            ClassicAssert.AreEqual(1, added);
            scores = db.SortedSetScores(key, [new RedisValue("a"), new RedisValue("b"), new RedisValue("m")]);
            CollectionAssert.AreEqual(new double[] { 3, 3, 13 }, scores);
            count = db.SortedSetLength(key);
            ClassicAssert.AreEqual(13, count);

            // GT - Only update existing elements if the new score is greater than the current score.
            testEntries =
            [
                new SortedSetEntry("a", 4),
                new SortedSetEntry("b", 2),
                new SortedSetEntry("n", 14),
            ];

            added = db.SortedSetAdd(key, testEntries, SortedSetWhen.GreaterThan);
            ClassicAssert.AreEqual(1, added);
            scores = db.SortedSetScores(key, [new RedisValue("a"), new RedisValue("b"), new RedisValue("n")]);
            CollectionAssert.AreEqual(new double[] { 4, 3, 14 }, scores);
            count = db.SortedSetLength(key);
            ClassicAssert.AreEqual(14, count);

            // CH - Modify the return value from the number of new elements added, to the total number of elements changed
            var testArgs = new object[]
            {
                key, "CH",
                "1", "a",
                "2", "b",
                "3", "c",
                "15", "o"
            };

            var resp = db.Execute("ZADD", testArgs);
            ClassicAssert.IsTrue(int.TryParse(resp.ToString(), out var changed));
            ClassicAssert.AreEqual(3, changed);

            // INCR - When this option is specified ZADD acts like ZINCRBY
            testArgs = [key, "INCR", "3.5", "a"];

            resp = db.Execute("ZADD", testArgs);
            ClassicAssert.IsTrue(double.TryParse(resp.ToString(), out var newVal));
            ClassicAssert.AreEqual(4.5, newVal);
        }

        [Test]
        public void AddWithOptionsErrorConditions()
        {
            using var redis = ConnectionMultiplexer.Connect(TestUtils.GetConfig());
            var db = redis.GetDatabase(0);

            var key = "SortedSet_Add";
            var sampleEntries = new[] { "1", "m1", "2", "m2" };

            // XX & NX options are mutually exclusive
            var args = new[] { key, "XX", "NX" }.Union(sampleEntries).ToArray<object>();
            var ex = Assert.Throws<RedisServerException>(() => db.Execute("ZADD", args));
            ClassicAssert.AreEqual(Encoding.ASCII.GetString(CmdStrings.RESP_ERR_XX_NX_NOT_COMPATIBLE), ex.Message);

            // GT, LT & NX options are mutually exclusive
            var argCombinations = new[]
            {
                new[] { key, "GT", "LT" },
                [key, "GT", "NX"],
                [key, "LT", "NX"],
            };

            foreach (var argCombination in argCombinations)
            {
                args = argCombination.Union(sampleEntries).ToArray<object>();
                ex = Assert.Throws<RedisServerException>(() => db.Execute("ZADD", args));
                ClassicAssert.AreEqual(Encoding.ASCII.GetString(CmdStrings.RESP_ERR_GT_LT_NX_NOT_COMPATIBLE), ex.Message);
            }

            // INCR option supports only one score-element pair
            args = new[] { key, "INCR" }.Union(sampleEntries).ToArray<object>();
            ex = Assert.Throws<RedisServerException>(() => db.Execute("ZADD", args));
            ClassicAssert.AreEqual(Encoding.ASCII.GetString(CmdStrings.RESP_ERR_INCR_SUPPORTS_ONLY_SINGLE_PAIR), ex.Message);

            // No member-score pairs
            args = [key, "XX", "CH"];
            ex = Assert.Throws<RedisServerException>(() => db.Execute("ZADD", args));
            ClassicAssert.AreEqual(Encoding.ASCII.GetString(CmdStrings.RESP_SYNTAX_ERROR), ex.Message);
        }

        [Test]
        public void CanCreateLeaderBoard()
        {
            using var redis = ConnectionMultiplexer.Connect(TestUtils.GetConfig());
            var db = redis.GetDatabase(0);
            var key = "LeaderBoard";

            // 10 entries are added
            var added = db.SortedSetAdd(key, leaderBoard);
            ClassicAssert.AreEqual(leaderBoard.Length, added);

            var response = db.Execute("MEMORY", "USAGE", key);
            var actualValue = ResultType.Integer == response.Resp2Type ? Int32.Parse(response.ToString()) : -1;
            var expectedResponse = 1792;
            ClassicAssert.AreEqual(expectedResponse, actualValue);

            var card = db.SortedSetLength(key);
            ClassicAssert.AreEqual(leaderBoard.Length, card);
        }

        [Test]
        public void CanGetScoresZCount()
        {
            using var redis = ConnectionMultiplexer.Connect(TestUtils.GetConfig());
            var db = redis.GetDatabase(0);
            var key = "LeaderBoard";

            // 10 entries are added
            var added = db.SortedSetAdd(key, leaderBoard);
            ClassicAssert.AreEqual(leaderBoard.Length, added);

            var card = db.SortedSetLength(new RedisKey(key), min: 500, max: 700);
            ClassicAssert.IsTrue(4 == card);

            //using infinity
            card = db.SortedSetLength(new RedisKey(key), min: -1);
            ClassicAssert.IsTrue(10 == card);
        }

        [Test]
        public void AddRemove()
        {
            using var redis = ConnectionMultiplexer.Connect(TestUtils.GetConfig());
            var db = redis.GetDatabase(0);

            var key = "SortedSet_AddRemove";

            // 10 entries are added
            var added = db.SortedSetAdd(key, entries);
            ClassicAssert.AreEqual(entries.Length, added);

            var card = db.SortedSetLength(key);
            ClassicAssert.AreEqual(entries.Length, card);

            var response = db.Execute("MEMORY", "USAGE", key);
            var actualValue = ResultType.Integer == response.Resp2Type ? Int32.Parse(response.ToString()) : -1;
            var expectedResponse = 1800;
            ClassicAssert.AreEqual(expectedResponse, actualValue);

            // remove all entries
            var removed = db.SortedSetRemove(key, entries.Select(e => e.Element).ToArray());
            ClassicAssert.AreEqual(entries.Length, removed);

            // length should be 0
            card = db.SortedSetLength(key);
            ClassicAssert.AreEqual(0, card);

            var keyExists = db.KeyExists(key);
            ClassicAssert.IsFalse(keyExists);

            response = db.Execute("MEMORY", "USAGE", key);
            ClassicAssert.IsTrue(response.IsNull);

            // 1 entry added
            added = db.SortedSetAdd(key, [entries[0]]);
            ClassicAssert.AreEqual(1, added);

            card = db.SortedSetLength(key);
            ClassicAssert.AreEqual(1, card);

            response = db.Execute("MEMORY", "USAGE", key);
            actualValue = ResultType.Integer == response.Resp2Type ? Int32.Parse(response.ToString()) : -1;
            expectedResponse = 360;
            ClassicAssert.AreEqual(expectedResponse, actualValue);

            // remove the single entry
            removed = db.SortedSetRemove(key, entries.Take(1).Select(e => e.Element).ToArray());
            ClassicAssert.AreEqual(1, removed);

            // length should be 0
            card = db.SortedSetLength(key);
            ClassicAssert.AreEqual(0, card);

            var response_keys = db.SortedSetRangeByRankWithScores(key, 0, 100);
            ClassicAssert.IsEmpty(response_keys);

            keyExists = db.KeyExists(key);
            ClassicAssert.IsFalse(keyExists);

            response = db.Execute("MEMORY", "USAGE", key);
            ClassicAssert.IsTrue(response.IsNull);

            // 10 entries are added
            added = db.SortedSetAdd(key, entries);
            ClassicAssert.AreEqual(entries.Length, added);

            card = db.SortedSetLength(key);
            ClassicAssert.AreEqual(entries.Length, card);

            response = db.Execute("MEMORY", "USAGE", key);
            actualValue = ResultType.Integer == response.Resp2Type ? Int32.Parse(response.ToString()) : -1;
            expectedResponse = 1800;
            ClassicAssert.AreEqual(expectedResponse, actualValue);

            // 1 entry removed
            bool isRemoved = db.SortedSetRemove(key, entries[0].Element);
            ClassicAssert.IsTrue(isRemoved);

            // length should be 1 less
            card = db.SortedSetLength(key);
            ClassicAssert.AreEqual(entries.Length - 1, card);

            response = db.Execute("MEMORY", "USAGE", key);
            actualValue = ResultType.Integer == response.Resp2Type ? Int32.Parse(response.ToString()) : -1;
            expectedResponse = 1640;
            ClassicAssert.AreEqual(expectedResponse, actualValue);

            // remaining entries removed
            removed = db.SortedSetRemove(key, entries.Select(e => e.Element).ToArray());
            ClassicAssert.AreEqual(entries.Length - 1, removed);

            keyExists = db.KeyExists(key);
            ClassicAssert.IsFalse(keyExists);

            response = db.Execute("MEMORY", "USAGE", key);
            ClassicAssert.IsTrue(response.IsNull);
        }

        [Test]
        public void AddRemoveBy()
        {
            using var redis = ConnectionMultiplexer.Connect(TestUtils.GetConfig());
            var db = redis.GetDatabase(0);

            var key = "SortedSet_AddRemoveBy";

            // 10 entries are added
            var added = db.SortedSetAdd(key, entries);
            ClassicAssert.AreEqual(entries.Length, added);

            var result = db.SortedSetRemoveRangeByValue(key, new RedisValue("e"), new RedisValue("g"));
            ClassicAssert.AreEqual(3, result);

            result = db.SortedSetRemoveRangeByScore(key, 9, 10);
            ClassicAssert.AreEqual(2, result);

            result = db.SortedSetRemoveRangeByRank(key, 0, 1);
            ClassicAssert.AreEqual(2, result);

            var members = db.SortedSetRangeByRank(key);
            ClassicAssert.AreEqual(new[] { new RedisValue("c"), new RedisValue("d"), new RedisValue("h") }, members);

            result = db.SortedSetRemoveRangeByRank(key, 0, 2);
            ClassicAssert.AreEqual(3, result);

            var exists = db.KeyExists(key);
            ClassicAssert.IsFalse(exists);

            added = db.SortedSetAdd(key, entries);
            ClassicAssert.AreEqual(entries.Length, added);

            result = db.SortedSetRemoveRangeByScore(key, 0, 10);
            ClassicAssert.AreEqual(10, result);

            exists = db.KeyExists(key);
            ClassicAssert.IsFalse(exists);

            added = db.SortedSetAdd(key, entries);
            ClassicAssert.AreEqual(entries.Length, added);

            result = db.SortedSetRemoveRangeByValue(key, "a", "j");
            ClassicAssert.AreEqual(10, result);

            exists = db.KeyExists(key);
            ClassicAssert.IsFalse(exists);
        }

        [Test]
        public void AddPopDesc()
        {
            using var redis = ConnectionMultiplexer.Connect(TestUtils.GetConfig());
            var db = redis.GetDatabase(0);

            var key = "SortedSet_AddPop";

            var added = db.SortedSetAdd(key, entries);

            var response = db.Execute("MEMORY", "USAGE", key);
            var actualValue = ResultType.Integer == response.Resp2Type ? Int32.Parse(response.ToString()) : -1;
            var expectedResponse = 1792;
            ClassicAssert.AreEqual(expectedResponse, actualValue);

            var last = db.SortedSetPop(key, Order.Descending);
            ClassicAssert.True(last.HasValue);
            ClassicAssert.AreEqual(entries[9], last.Value);
            ClassicAssert.AreEqual(9, db.SortedSetLength(key));

            response = db.Execute("MEMORY", "USAGE", key);
            actualValue = ResultType.Integer == response.Resp2Type ? Int32.Parse(response.ToString()) : -1;
            expectedResponse = 1632;
            ClassicAssert.AreEqual(expectedResponse, actualValue);

            var last2 = db.SortedSetPop(key, 2, Order.Descending);
            ClassicAssert.AreEqual(2, last2.Length);
            ClassicAssert.AreEqual(entries[8], last2[0]);
            ClassicAssert.AreEqual(entries[7], last2[1]);
            ClassicAssert.AreEqual(7, db.SortedSetLength(key));

            response = db.Execute("MEMORY", "USAGE", key);
            actualValue = ResultType.Integer == response.Resp2Type ? Int32.Parse(response.ToString()) : -1;
            expectedResponse = 1312;
            ClassicAssert.AreEqual(expectedResponse, actualValue);

            var last3 = db.SortedSetPop(key, 999, Order.Descending);
            ClassicAssert.AreEqual(7, last3.Length);
            for (int i = 0; i < 7; i++)
                ClassicAssert.AreEqual(entries[6 - i], last3[i]);
            ClassicAssert.AreEqual(0, db.SortedSetLength(key));

            var keyExists = db.KeyExists(key);
            ClassicAssert.IsFalse(keyExists);

            response = db.Execute("MEMORY", "USAGE", key);
            ClassicAssert.IsTrue(response.IsNull);
        }

        [Test]
        public void AddScore()
        {
            using var redis = ConnectionMultiplexer.Connect(TestUtils.GetConfig());
            var db = redis.GetDatabase(0);

            var key = "SortedSet_AddScore";

            var added = db.SortedSetAdd(key, entries);

            var score = db.SortedSetScore(key, "a");
            ClassicAssert.True(score.HasValue);
            ClassicAssert.AreEqual(1, score.Value);

            score = db.SortedSetScore(key, "x");
            ClassicAssert.False(score.HasValue);

            var response = db.Execute("MEMORY", "USAGE", key);
            var actualValue = ResultType.Integer == response.Resp2Type ? Int32.Parse(response.ToString()) : -1;
            var expectedResponse = 1800;
            ClassicAssert.AreEqual(expectedResponse, actualValue);
        }

        [Test]
        public void CanDoZMScore()
        {
            using var redis = ConnectionMultiplexer.Connect(TestUtils.GetConfig());
            var db = redis.GetDatabase(0);

            var key = "SortedSet_GetMemberScores";
            var added = db.SortedSetAdd(key, entries);
            var scores = db.SortedSetScores(key, ["a", "b", "z", "i"]);
            ClassicAssert.AreEqual(scores, new List<double?>() { 1, 2, null, 9 });


            scores = db.SortedSetScores("nokey", ["a", "b", "c"]);
            ClassicAssert.AreEqual(scores, new List<double?>() { null, null, null });

            Assert.Throws<RedisServerException>(
                () => db.SortedSetScores("nokey", []),
                "ERR wrong number of arguments for ZMSCORE command.");

            var memResponse = db.Execute("MEMORY", "USAGE", key);
            var memActualValue = ResultType.Integer == memResponse.Resp2Type ? Int32.Parse(memResponse.ToString()) : -1;
            var memExpectedResponse = 1808;
            ClassicAssert.AreEqual(memExpectedResponse, memActualValue);
        }

        [Test]
        public void CanDoZMScoreLC()
        {
            using var lightClientRequest = TestUtils.CreateRequest();

            lightClientRequest.SendCommands("ZADD zmscore 0 a 1 b", "PING");

            var response = lightClientRequest.SendCommands("ZMSCORE zmscore", "PING");
            var expectedResponse = $"{FormatWrongNumOfArgsError("ZMSCORE")}+PONG\r\n";
            var actualValue = Encoding.ASCII.GetString(response).Substring(0, expectedResponse.Length);
            ClassicAssert.AreEqual(expectedResponse, actualValue);

            response = lightClientRequest.SendCommands("ZMSCORE nokey a b c", "PING", 4, 1);
            expectedResponse = "*3\r\n$-1\r\n$-1\r\n$-1\r\n+PONG\r\n";
            actualValue = Encoding.ASCII.GetString(response).Substring(0, expectedResponse.Length);
            ClassicAssert.AreEqual(expectedResponse, actualValue);

            response = lightClientRequest.SendCommands("ZMSCORE zmscore a z b", "PING", 4, 1);
            expectedResponse = "*3\r\n$1\r\n0\r\n$-1\r\n$1\r\n1\r\n+PONG\r\n";
            actualValue = Encoding.ASCII.GetString(response).Substring(0, expectedResponse.Length);
            ClassicAssert.AreEqual(expectedResponse, actualValue);
        }

        [Test]
        public void CandDoZIncrby()
        {
            using var redis = ConnectionMultiplexer.Connect(TestUtils.GetConfig());
            var db = redis.GetDatabase(0);
            var key = "LeaderBoard";

            // 10 entries should be added
            var added = db.SortedSetAdd(key, leaderBoard);
            ClassicAssert.AreEqual(leaderBoard.Length, added);

            var incr = db.SortedSetIncrement(key, new RedisValue("Tom"), 90);
            ClassicAssert.IsTrue(incr == 650);

            var response = db.Execute("MEMORY", "USAGE", key);
            var actualValue = ResultType.Integer == response.Resp2Type ? Int32.Parse(response.ToString()) : -1;
            var expectedResponse = 1792;
            ClassicAssert.AreEqual(expectedResponse, actualValue);
        }


        [Test]
        public void CanManageNotExistingKeySE()
        {

            using var redis = ConnectionMultiplexer.Connect(TestUtils.GetConfig());
            var db = redis.GetDatabase(0);

            //ZPOPMAX
            var actualResult = db.SortedSetPop(new RedisKey("nokey"), Order.Descending);
            ClassicAssert.AreEqual(null, actualResult);

            //ZCOUNT
            var doneZCount = db.SortedSetLength(new RedisKey("nokey"), 1, 3, Exclude.None, CommandFlags.None);
            ClassicAssert.AreEqual(0, doneZCount);

            //ZLEXCOUNT
            var doneZLEXCount = db.SortedSetLengthByValue(new RedisKey("nokey"), Double.NegativeInfinity, Double.PositiveInfinity);
            ClassicAssert.AreEqual(0, doneZLEXCount);

            //ZCARD
            var doneZCard = db.SortedSetLength(new RedisKey("nokey"));
            ClassicAssert.AreEqual(0, doneZCard);

            //ZPOPMIN
            actualResult = db.SortedSetPop(new RedisKey("nokey"));
            ClassicAssert.AreEqual(null, actualResult);

            //ZREM
            var doneRemove = db.SortedSetRemove(new RedisKey("nokey"), new RedisValue("a"));
            ClassicAssert.AreEqual(false, doneRemove);

            //ZREMRANGEBYLEX
            var doneRemByLex = db.SortedSetRemoveRangeByValue(new RedisKey("nokey"), new RedisValue("a"), new RedisValue("b"));
            ClassicAssert.AreEqual(0, doneRemByLex);

            //ZREMRANGEBYRANK
            var doneRemRangeByRank = db.SortedSetRemoveRangeByRank(new RedisKey("nokey"), 0, 1);
            ClassicAssert.AreEqual(0, doneRemRangeByRank);

            //ZREMRANGEBYSCORE
            var doneRemRangeByScore = db.SortedSetRemoveRangeByScore(new RedisKey("nokey"), 0, 1);
            ClassicAssert.AreEqual(0, doneRemRangeByScore);

            var response = db.Execute("MEMORY", "USAGE", "nokey");
            var actualValue = ResultType.Integer == response.Resp2Type ? Int32.Parse(response.ToString()) : -1;
            var expectedResponse = -1;
            ClassicAssert.AreEqual(expectedResponse, actualValue);

            //ZINCR, with this command the sorted set gets created
            var doneZIncr = db.SortedSetIncrement(new RedisKey("nokey"), new RedisValue("1"), 1);
            ClassicAssert.AreEqual(1, doneZIncr);

            response = db.Execute("MEMORY", "USAGE", "nokey");
            actualValue = ResultType.Integer == response.Resp2Type ? Int32.Parse(response.ToString()) : -1;
            expectedResponse = 344;
            ClassicAssert.AreEqual(expectedResponse, actualValue);
        }

        [Test]
        public void CanUseZScanNoParameters()
        {
            using var redis = ConnectionMultiplexer.Connect(TestUtils.GetConfig());
            var db = redis.GetDatabase(0);

            // ZSCAN without key
            try
            {
                db.Execute("ZSCAN");
                Assert.Fail();
            }
            catch (RedisServerException e)
            {
                var expectedErrorMessage = string.Format(CmdStrings.GenericErrWrongNumArgs, nameof(SortedSetOperation.ZSCAN));
                ClassicAssert.AreEqual(expectedErrorMessage, e.Message);
            }

            // Use sortedsetscan on non existing key
            var items = db.SortedSetScan(new RedisKey("foo"), new RedisValue("*"), pageSize: 10);
            ClassicAssert.IsEmpty(items, "Failed to use SortedSetScan on non existing key");

            // Add some items
            var added = db.SortedSetAdd("myss", entries);
            ClassicAssert.AreEqual(entries.Length, added);

            var members = db.SortedSetScan(new RedisKey("myss"), new RedisValue("*"));
            ClassicAssert.IsTrue(((IScanningCursor)members).Cursor == 0);
            ClassicAssert.IsTrue(members.Count() == 10);

            int i = 0;
            foreach (var item in members)
            {
                ClassicAssert.IsTrue(entries[i++].Element.Equals(item.Element));
            }
        }

        [Test]
        public void CanUseZScanWithMatch()
        {
            using var redis = ConnectionMultiplexer.Connect(TestUtils.GetConfig());
            var db = redis.GetDatabase(0);

            // Add some items
            var added = db.SortedSetAdd("myss", entries);
            ClassicAssert.AreEqual(entries.Length, added);

            var members = db.SortedSetScan(new RedisKey("myss"), new RedisValue("j*"));
            ClassicAssert.IsTrue(((IScanningCursor)members).Cursor == 0);
            ClassicAssert.IsTrue(members.Count() == 1);
            ClassicAssert.IsTrue(entries[9].Element.Equals(members.ElementAt(0).Element));
        }

        [Test]
        public void CanUseZScanWithCollection()
        {
            using var redis = ConnectionMultiplexer.Connect(TestUtils.GetConfig());
            var db = redis.GetDatabase(0);

            // Add some items
            var r = new Random();

            // Fill a new SortedSetEntry with 1000 random entries
            int n = 1000;
            var entries = new SortedSetEntry[n];

            for (int i = 0; i < n; i++)
            {
                var memberId = r.Next(0, 10000000);
                entries[i] = new SortedSetEntry($"key:{memberId}", memberId);
            }

            var ssLen = db.SortedSetAdd("myss", entries);
            var members = db.SortedSetScan(new RedisKey("myss"), new RedisValue("key:*"), (Int32)ssLen);
            ClassicAssert.IsTrue(((IScanningCursor)members).Cursor == 0);
            ClassicAssert.IsTrue(members.Count() == ssLen);

            entries = new SortedSetEntry[n];
            for (int i = 0; i < n; i++)
            {
                var memberId = r.NextDouble();
                entries[i] = new SortedSetEntry($"key:{memberId}", memberId);
            }

            ssLen = db.SortedSetAdd("myssDoubles", entries);
            members = db.SortedSetScan(new RedisKey("myssDoubles"), new RedisValue("key:*"), (Int32)ssLen);
            ClassicAssert.IsTrue(((IScanningCursor)members).Cursor == 0);
            ClassicAssert.IsTrue(members.Count() == ssLen);
        }


        [Test]
        public void CanUseZScanWithDoubleDifferentFormats()
        {
            using var redis = ConnectionMultiplexer.Connect(TestUtils.GetConfig());
            var db = redis.GetDatabase(0);
            double[] numbers;

            numbers = new double[7];

            // initialize numbers array with different doubles values including scientific notation and exponential notation
            numbers[0] = 1.11;
            numbers[1] = 42e73;
            numbers[2] = 4.94065645841247E-324;
            numbers[3] = 1.7976931348623157E+308;
            numbers[4] = -1.7976931348623157E+308;
            numbers[5] = 9223372036854775807;
            numbers[6] = -9223372036854775808;

            var key = "ssScores";
            var entries = new SortedSetEntry[numbers.Length];

            for (int i = 0; i < numbers.Length; i++)
            {
                entries[i] = new SortedSetEntry($"{key}:{i}", numbers[i]);
            }

            var ssLen = db.SortedSetAdd(key, entries);
            ClassicAssert.IsTrue(numbers.Length == ssLen);

            var members = db.SortedSetScan(key, new RedisValue("*Scores:*"), (Int32)ssLen);
            ClassicAssert.IsTrue(((IScanningCursor)members).Cursor == 0);
            ClassicAssert.IsTrue(members.Count() == ssLen);

            int k = 0;
            foreach (var item in members)
            {
                ClassicAssert.AreEqual(item.Score, numbers[k++]);
            }

            // Test for no matching members
            members = db.SortedSetScan(key, new RedisValue("key*"), (Int32)ssLen);
            ClassicAssert.IsTrue(((IScanningCursor)members).Cursor == 0);
            ClassicAssert.IsEmpty(members);
        }

        [Test]
        public void CanDoZScanWithCursor()
        {
            using var redis = ConnectionMultiplexer.Connect(TestUtils.GetConfig());
            var db = redis.GetDatabase(0);

            // Fill a new SortedSetEntry with 1000 random entries
            int n = 1000;
            var entries = new SortedSetEntry[n];
            var keySS = new RedisKey("keySS");

            // Add some items
            for (int i = 0; i < n; i++)
            {
                entries[i] = new SortedSetEntry($"key:{i}", i);
            }

            db.SortedSetAdd(keySS, entries);

            int pageSize = 45;
            var response = db.SortedSetScan(keySS, "*", pageSize: pageSize, cursor: 0);
            var cursor = ((IScanningCursor)response);
            var j = 0;
            long pageNumber = 0;
            long pageOffset = 0;

            // Consume the enumeration
            foreach (var i in response)
            {
                // Represents the *active* page of results (not the pending/next page of results as returned by HSCAN/ZSCAN/SSCAN)
                pageNumber = cursor.Cursor;

                // The offset into the current page.
                pageOffset = cursor.PageOffset;
                j++;
            }

            // Assert the end of the enumeration was reached
            ClassicAssert.AreEqual(entries.Length, j);

            // Assert the cursor is at the end of the enumeration
            ClassicAssert.AreEqual(pageNumber + pageOffset, entries.Length - 1);

            var l = response.LastOrDefault();
            ClassicAssert.AreEqual($"key:{entries.Length - 1}", l.Element.ToString());
        }

        [Test]
        public async Task CanUseZRangeByScoreWithSE()
        {
            using var redis = ConnectionMultiplexer.Connect(TestUtils.GetConfig());
            var db = redis.GetDatabase(0);

            var key = "SortedSet_Pof2";

            // 10 entries are added
            await db.SortedSetAddAsync(key, powOfTwo, CommandFlags.FireAndForget);

            var res = await db.SortedSetRangeByScoreAsync(key, start: double.PositiveInfinity, double.NegativeInfinity, order: Order.Ascending);
            ClassicAssert.AreEqual(powOfTwo.Length, res.Length);

            var range = await db.SortedSetRangeByRankWithScoresAsync(key);
            ClassicAssert.AreEqual(powOfTwo.Length, range.Length);
        }

        [Test]
        public async Task CanManageZRangeByScoreWhenStartHigherThanExistingMaxScoreSE()
        {
            using var redis = ConnectionMultiplexer.Connect(TestUtils.GetConfig());
            var db = redis.GetDatabase(0);

            var key = "SortedSet_OnlyZeroScore";

            await db.SortedSetAddAsync(key, "A", 0, CommandFlags.FireAndForget);

            var res = await db.SortedSetRangeByScoreAsync(key, start: 1);
            ClassicAssert.AreEqual(0, res.Length);

            var range = await db.SortedSetRangeByRankWithScoresAsync(key, start: 1);
            ClassicAssert.AreEqual(0, range.Length);
        }

        [Test]
        public void CheckEmptySortedSetKeyRemoved()
        {
            using var redis = ConnectionMultiplexer.Connect(TestUtils.GetConfig());
            var key = new RedisKey("user1:sortedset");
            var db = redis.GetDatabase(0);

            var added = db.SortedSetAdd(key, entries);
            ClassicAssert.AreEqual(entries.Length, added);

            var actualMembers = db.SortedSetPop(key, entries.Length);
            ClassicAssert.AreEqual(entries.Length, actualMembers.Length);

            var keyExists = db.KeyExists(key);
            ClassicAssert.IsFalse(keyExists);
        }

        [Test]
        public void CheckSortedSetOperationsOnWrongTypeObjectSE()
        {
            using var redis = ConnectionMultiplexer.Connect(TestUtils.GetConfig());
            var db = redis.GetDatabase(0);

            var keys = new[] { new RedisKey("user1:obj1"), new RedisKey("user1:obj2") };
            var destinationKey = new RedisKey("user1:objA");
            var key1Values = new[] { new RedisValue("Hello"), new RedisValue("World") };
            var key2Values = new[] { new RedisValue("Hola"), new RedisValue("Mundo") };
            var values = new[] { key1Values, key2Values };
            double[][] scores = [[1.1, 1.2], [2.1, 2.2]];
            var sortedSetEntries = values.Select((h, idx) => h
                .Zip(scores[idx], (n, v) => new SortedSetEntry(n, v)).ToArray()).ToArray();


            // Set up different type objects
            RespTestsUtils.SetUpTestObjects(db, GarnetObjectType.Set, keys, values);

            // ZADD
            RespTestsUtils.CheckCommandOnWrongTypeObjectSE(() => db.SortedSetAdd(keys[0], sortedSetEntries[0]));
            // ZCARD
            RespTestsUtils.CheckCommandOnWrongTypeObjectSE(() => db.SortedSetLength(keys[0]));
            // ZPOPMAX
            RespTestsUtils.CheckCommandOnWrongTypeObjectSE(() => db.SortedSetPop(keys[0]));
            // ZSCORE
            RespTestsUtils.CheckCommandOnWrongTypeObjectSE(() => db.SortedSetScore(keys[0], values[0][0]));
            // ZREM
            RespTestsUtils.CheckCommandOnWrongTypeObjectSE(() => db.SortedSetRemove(keys[0], values[0]));
            // ZCOUNT
            RespTestsUtils.CheckCommandOnWrongTypeObjectSE(() => db.SortedSetLength(keys[1], 1, 2));
            // ZINCRBY
            RespTestsUtils.CheckCommandOnWrongTypeObjectSE(() => db.SortedSetIncrement(keys[1], values[1][0], 2.2));
            // ZRANK
            RespTestsUtils.CheckCommandOnWrongTypeObjectSE(() => db.SortedSetRank(keys[1], values[1][0]));
            // ZRANGE
            //RespTests.CheckCommandOnWrongTypeObjectSE(() => db.SortedSetRangeByValueAsync(keys[1]).Wait());
            // ZRANGEBYSCORE
            RespTestsUtils.CheckCommandOnWrongTypeObjectSE(() => db.SortedSetRangeByScore(keys[1]));
            // ZREVRANGE
            //RespTests.CheckCommandOnWrongTypeObjectSE(() => db.SortedSetRangeByScore(keys[1], 1, 2, Exclude.None, Order.Descending));
            // ZREVRANK
            RespTestsUtils.CheckCommandOnWrongTypeObjectSE(() => db.SortedSetRangeByRank(keys[1], 1, 2, Order.Descending));
            // ZREMRANGEBYLEX
            //RespTests.CheckCommandOnWrongTypeObjectSE(() => db.SortedSetRemoveRangeByValue(keys[1], values[1][0], values[1][1]));
            // ZREMRANGEBYRANK
            RespTestsUtils.CheckCommandOnWrongTypeObjectSE(() => db.SortedSetRemoveRangeByRank(keys[1], 0, 1));
            // ZREMRANGEBYSCORE
            RespTestsUtils.CheckCommandOnWrongTypeObjectSE(() => db.SortedSetRemoveRangeByScore(keys[1], 1, 2));
            // ZLEXCOUNT
            RespTestsUtils.CheckCommandOnWrongTypeObjectSE(() => db.SortedSetLengthByValue(keys[1], values[1][0], values[1][1]));
            // ZPOPMIN
            RespTestsUtils.CheckCommandOnWrongTypeObjectSE(() => db.SortedSetPop(keys[1], Order.Descending));
            // ZRANDMEMBER
            RespTestsUtils.CheckCommandOnWrongTypeObjectSE(() => db.SortedSetRandomMember(keys[1]));
            // ZDIFF
            RespTestsUtils.CheckCommandOnWrongTypeObjectSE(() => db.SortedSetCombine(SetOperation.Difference, keys));
            // ZDIFFSTORE
            RespTestsUtils.CheckCommandOnWrongTypeObjectSE(() => db.SortedSetCombineAndStore(SetOperation.Difference, destinationKey, keys));
            // ZSCAN
            RespTestsUtils.CheckCommandOnWrongTypeObjectSE(() => db.SortedSetScan(keys[1], new RedisValue("*")).FirstOrDefault());
            //ZMSCORE
            RespTestsUtils.CheckCommandOnWrongTypeObjectSE(() => db.SortedSetScores(keys[1], values[1]));
        }

        [Test]
        public void CanDoZDiff()
        {
            using var redis = ConnectionMultiplexer.Connect(TestUtils.GetConfig());
            var db = redis.GetDatabase(0);

            var key1 = new RedisKey("key1");
            var key2 = new RedisKey("key2");
            var key1Values = new[] { new SortedSetEntry("Hello", 1), new SortedSetEntry("World", 2) };
            var key2Values = new[] { new SortedSetEntry("Hello", 5), new SortedSetEntry("Mundo", 7) };
            var expectedValue = new SortedSetEntry("World", 2);

            db.SortedSetAdd(key1, key1Values);
            db.SortedSetAdd(key2, key2Values);

            var diff = db.SortedSetCombine(SetOperation.Difference, [key1, key2]);
            ClassicAssert.AreEqual(1, diff.Length);
            ClassicAssert.AreEqual(expectedValue.Element.ToString(), diff[0].ToString());

            var diffWithScore = db.SortedSetCombineWithScores(SetOperation.Difference, [key1, key2]);
            ClassicAssert.AreEqual(1, diffWithScore.Length);
            ClassicAssert.AreEqual(expectedValue.Element.ToString(), diffWithScore[0].Element.ToString());
            ClassicAssert.AreEqual(expectedValue.Score, diffWithScore[0].Score);

            // With only one key, it should return the same elements
            diffWithScore = db.SortedSetCombineWithScores(SetOperation.Difference, [key1]);
            ClassicAssert.AreEqual(2, diffWithScore.Length);
            ClassicAssert.AreEqual(key1Values[0].Element.ToString(), diffWithScore[0].Element.ToString());
            ClassicAssert.AreEqual(key1Values[0].Score, diffWithScore[0].Score);
            ClassicAssert.AreEqual(key1Values[1].Element.ToString(), diffWithScore[1].Element.ToString());
            ClassicAssert.AreEqual(key1Values[1].Score, diffWithScore[1].Score);

            // With no value key, it should return an empty array
            diffWithScore = db.SortedSetCombineWithScores(SetOperation.Difference, [new RedisKey("key3")]);
            ClassicAssert.AreEqual(0, diffWithScore.Length);
        }

        [Test]
        [TestCase(false)]
        [TestCase(true)]
        public void CheckSortedSetDifferenceStoreSE(bool isDestinationKeyExisting)
        {
            using var redis = ConnectionMultiplexer.Connect(TestUtils.GetConfig());
            var db = redis.GetDatabase(0);

            var keys = new[] { new RedisKey("user1:obj1"), new RedisKey("user1:obj2") };
            var destinationKey = new RedisKey("user1:objA");
            var key1Values = new[] { new SortedSetEntry("Hello", 1), new SortedSetEntry("World", 2) };
            var key2Values = new[] { new SortedSetEntry("Hello", 5), new SortedSetEntry("Mundo", 7) };
            var expectedValue = new SortedSetEntry("World", 2);

            // Set up sorted sets
            db.SortedSetAdd(keys[0], key1Values);
            db.SortedSetAdd(keys[1], key2Values);

            if (isDestinationKeyExisting)
            {
                db.SortedSetAdd(destinationKey, key1Values); // Set up destination key to overwrite if exists
            }

            var actualCount = db.SortedSetCombineAndStore(SetOperation.Difference, destinationKey, keys);
            ClassicAssert.AreEqual(1, actualCount);

            var actualMembers = db.SortedSetRangeByScoreWithScores(destinationKey);
            ClassicAssert.AreEqual(1, actualMembers.Length);
            ClassicAssert.AreEqual(expectedValue.Element.ToString(), actualMembers[0].Element.ToString());
            ClassicAssert.AreEqual(expectedValue.Score, actualMembers[0].Score);
        }

        [Test]
        public void CheckSortedSetDifferenceStoreWithNoMatchSE()
        {
            using var redis = ConnectionMultiplexer.Connect(TestUtils.GetConfig());
            var db = redis.GetDatabase(0);

            var keys = new[] { new RedisKey("user1:obj1"), new RedisKey("user1:obj2") };
            var destinationKey = new RedisKey("user1:objA");

            // Set up sorted sets
            db.SortedSetAdd(destinationKey, "Dummy", 10); // Set up destination key to overwrite if exists

            var actualCount = db.SortedSetCombineAndStore(SetOperation.Difference, destinationKey, keys);
            ClassicAssert.AreEqual(0, actualCount);

            var actualMembers = db.SortedSetRangeByScoreWithScores(destinationKey);
            ClassicAssert.AreEqual(0, actualMembers.Length);
        }

        [Test]
<<<<<<< HEAD
        [TestCase("SUM", new double[] { 5, 7, 3, 6 }, new string[] { "a", "b", "c", "d" }, Description = "Tests ZUNION with SUM aggregate")]
        [TestCase("MIN", new double[] { 1, 2, 3, 6 }, new string[] { "a", "b", "c", "d" }, Description = "Tests ZUNION with MIN aggregate")]
        [TestCase("MAX", new double[] { 4, 5, 3, 6 }, new string[] { "a", "b", "c", "d" }, Description = "Tests ZUNION with MAX aggregate")]
        public void CanUseZUnionWithAggregateOption(string aggregateType, double[] expectedScores, string[] expectedElements)
=======
        [TestCase("(a", "(a", new string[] { })]
        public void CanDoZRevRangeByLex(string max, string min, string[] expected, int offset = 0, int count = -1)
>>>>>>> ebb9071b
        {
            using var redis = ConnectionMultiplexer.Connect(TestUtils.GetConfig());
            var db = redis.GetDatabase(0);

<<<<<<< HEAD
            // Setup test data
            db.SortedSetAdd("zset1",
            [
                new SortedSetEntry("a", 1),
                new SortedSetEntry("b", 2),
                new SortedSetEntry("c", 3)
            ]);
            db.SortedSetAdd("zset2",
            [
                new SortedSetEntry("a", 4),
                new SortedSetEntry("b", 5),
                new SortedSetEntry("d", 6)
            ]);

            var result = db.SortedSetCombineWithScores(SetOperation.Union, ["zset1", "zset2"],
                weights: null, aggregate: aggregateType switch
                {
                    "SUM" => Aggregate.Sum,
                    "MIN" => Aggregate.Min,
                    "MAX" => Aggregate.Max,
                    _ => throw new ArgumentException("Invalid aggregate type")
                });

            ClassicAssert.AreEqual(expectedScores.Length, result.Length);
            for (int i = 0; i < result.Length; i++)
            {
                ClassicAssert.AreEqual(expectedScores[i], result[i].Score);
                ClassicAssert.AreEqual(expectedElements[i], result[i].Element.ToString());
            }
        }

        [Test]
        [TestCase(new double[] { 2, 3 }, new double[] { 14, 19, 6, 18 }, new string[] { "a", "b", "c", "d" }, Description = "Tests ZUNION with multiple weights")]
        public void CanUseZUnionWithWeights(double[] weights, double[] expectedScores, string[] expectedElements)
        {
            using var redis = ConnectionMultiplexer.Connect(TestUtils.GetConfig());
            var db = redis.GetDatabase(0);

            // Setup test data
            db.SortedSetAdd("zset1", [
                new("a", 1),
                new("b", 2),
                new("c", 3)
            ]);
            db.SortedSetAdd("zset2", [
                new("a", 4),
                new("b", 5),
                new("d", 6)
            ]);

            var result = db.SortedSetCombineWithScores(SetOperation.Union,
                ["zset1", "zset2"],
                weights: weights);

            ClassicAssert.AreEqual(expectedScores.Length, result.Length);
            for (int i = 0; i < result.Length; i++)
            {
                ClassicAssert.AreEqual(expectedScores[i], result[i].Score);
                ClassicAssert.AreEqual(expectedElements[i], result[i].Element.ToString());
            }
        }

        [Test]
        [TestCase("SUM", new double[] { 3, 5, 6, 7 }, new string[] { "c", "a", "d", "b" }, Description = "Tests ZUNIONSTORE with SUM aggregate")]
        [TestCase("MIN", new double[] { 1, 2, 3, 6 }, new string[] { "a", "b", "c", "d" }, Description = "Tests ZUNIONSTORE with MIN aggregate")]
        [TestCase("MAX", new double[] { 3, 4, 5, 6 }, new string[] { "c", "a", "b", "d" }, Description = "Tests ZUNIONSTORE with MAX aggregate")]
        public void CanUseZUnionStoreWithAggregateOption(string aggregateType, double[] expectedScores, string[] expectedElements)
        {
            using var redis = ConnectionMultiplexer.Connect(TestUtils.GetConfig());
            var db = redis.GetDatabase(0);

            // Setup test data
            db.SortedSetAdd("zset1",
            [
                new SortedSetEntry("a", 1),
                new SortedSetEntry("b", 2),
                new SortedSetEntry("c", 3)
            ]);
            db.SortedSetAdd("zset2",
            [
                new SortedSetEntry("a", 4),
                new SortedSetEntry("b", 5),
                new SortedSetEntry("d", 6)
            ]);

            db.SortedSetCombineAndStore(SetOperation.Union, "zset3", ["zset1", "zset2"],
                weights: null, aggregate: aggregateType switch
                {
                    "SUM" => Aggregate.Sum,
                    "MIN" => Aggregate.Min,
                    "MAX" => Aggregate.Max,
                    _ => throw new ArgumentException("Invalid aggregate type")
                });

            var result = db.SortedSetRangeByRankWithScores("zset3");

            ClassicAssert.AreEqual(expectedScores.Length, result.Length);
            for (int i = 0; i < result.Length; i++)
            {
                ClassicAssert.AreEqual(expectedScores[i], result[i].Score);
                ClassicAssert.AreEqual(expectedElements[i], result[i].Element.ToString());
            }
        }

        [Test]
        public void CanUseZUnionStoreWithNonEmptyDestinationKey()
        {
            using var redis = ConnectionMultiplexer.Connect(TestUtils.GetConfig());
            var db = redis.GetDatabase(0);

            // Setup test data
            db.SortedSetAdd("zset1",
            [
                new SortedSetEntry("a", 1),
                new SortedSetEntry("b", 2),
                new SortedSetEntry("c", 3)
            ]);
            db.SortedSetAdd("zset2",
            [
                new SortedSetEntry("a", 4),
                new SortedSetEntry("b", 5),
                new SortedSetEntry("d", 6)
            ]);

            // Add some data to the destination key
            db.SortedSetAdd("zset3",
            [
                new SortedSetEntry("x", 10),
                new SortedSetEntry("y", 20)
            ]);

            db.SortedSetCombineAndStore(SetOperation.Union, "zset3", ["zset1", "zset2"], weights: null, aggregate: Aggregate.Sum);

            var result = db.SortedSetRangeByRankWithScores("zset3");

            var expectedScores = new double[] { 3, 5, 6, 7 };
            var expectedElements = new string[] { "c", "a", "d", "b" };

            ClassicAssert.AreEqual(expectedScores.Length, result.Length);
            for (int i = 0; i < result.Length; i++)
            {
                ClassicAssert.AreEqual(expectedScores[i], result[i].Score);
                ClassicAssert.AreEqual(expectedElements[i], result[i].Element.ToString());
            }
        }

        [Test]
        [TestCase(new double[] { 2, 3 }, new double[] { 6, 14, 18, 19 }, new string[] { "c", "a", "d", "b" }, Description = "Tests ZUNIONSTORE with multiple weights")]
        public void CanUseZUnionStoreWithWeights(double[] weights, double[] expectedScores, string[] expectedElements)
=======
            var key = "myzset";
            db.SortedSetAdd(key, "a", 0);
            db.SortedSetAdd(key, "b", 0);
            db.SortedSetAdd(key, "c", 0);
            db.SortedSetAdd(key, "d", 0);
            db.SortedSetAdd(key, "e", 0);
            db.SortedSetAdd(key, "f", 0);
            db.SortedSetAdd(key, "g", 0);

            var result = (string[])db.Execute("ZREVRANGEBYLEX", key, max, min, "LIMIT", offset, count);
            CollectionAssert.AreEqual(expected, result);
        }

        [Test]
        [TestCase("(a", "(a", new string[] { })]
        public void CanDoZRevRangeByLexWithoutLimit(string min, string max, string[] expected)
>>>>>>> ebb9071b
        {
            using var redis = ConnectionMultiplexer.Connect(TestUtils.GetConfig());
            var db = redis.GetDatabase(0);

<<<<<<< HEAD
            // Setup test data
            db.SortedSetAdd("zset1", [
                new("a", 1),
                new("b", 2),
                new("c", 3)
            ]);
            db.SortedSetAdd("zset2", [
                new("a", 4),
                new("b", 5),
                new("d", 6)
            ]);

            db.SortedSetCombineAndStore(SetOperation.Union, "zset3", ["zset1", "zset2"], weights: weights);

            var result = db.SortedSetRangeByRankWithScores("zset3");

            ClassicAssert.AreEqual(expectedScores.Length, result.Length);
            for (int i = 0; i < result.Length; i++)
            {
                ClassicAssert.AreEqual(expectedScores[i], result[i].Score);
                ClassicAssert.AreEqual(expectedElements[i], result[i].Element.ToString());
            }
=======
            var key = "myzset";
            db.SortedSetAdd(key, "a", 0);
            db.SortedSetAdd(key, "b", 0);
            db.SortedSetAdd(key, "c", 0);
            db.SortedSetAdd(key, "d", 0);
            db.SortedSetAdd(key, "e", 0);
            db.SortedSetAdd(key, "f", 0);
            db.SortedSetAdd(key, "g", 0);

            var result = (string[])db.Execute("ZREVRANGEBYLEX", key, max, min);
            ClassicAssert.AreEqual(expected, result);
>>>>>>> ebb9071b
        }

        #endregion

        #region LightClientTests

        /// <summary>
        /// This test exercises the SortedSet Comparer used in the Tsavorite resp commands
        /// </summary>
        [Test]
        public void CanHaveEqualScores()
        {
            SortedSet<(double, byte[])> sortedSet = new(new SortedSetComparer())
            {
                (340, Encoding.ASCII.GetBytes("Dave")),
                (400, Encoding.ASCII.GetBytes("Kendra")),
                (560, Encoding.ASCII.GetBytes("Tom")),
                (650, Encoding.ASCII.GetBytes("Barbara")),
                (690, Encoding.ASCII.GetBytes("Jennifer")),
                (690, Encoding.ASCII.GetBytes("Peter")),
                (740, Encoding.ASCII.GetBytes("Frank"))
            };
            var c = sortedSet.Count;
            ClassicAssert.AreEqual(7, c);

            //This simulates the ZCOUNT min max
            var r = sortedSet.Where(t => t.Item1 >= 500 && t.Item1 <= 700).Count();
            ClassicAssert.AreEqual(4, r);
        }

        [Test]
        [TestCase(10)]
        [TestCase(30)]
        [TestCase(100)]
        public void CanDoZCountLC(int bytesPerSend)
        {
            using var lightClientRequest = TestUtils.CreateRequest();
            var response = lightClientRequest.SendCommandChunks("ZADD board 340 Dave 400 Kendra 560 Tom 650 Barbara 690 Jennifer 690 Peter", bytesPerSend);
            var expectedResponse = ":6\r\n";
            var actualValue = Encoding.ASCII.GetString(response).Substring(0, expectedResponse.Length);
            ClassicAssert.AreEqual(expectedResponse, actualValue);

            response = lightClientRequest.SendCommands("ZCOUNT board 500 700", "PING");
            expectedResponse = ":4\r\n+PONG\r\n";
            actualValue = Encoding.ASCII.GetString(response).Substring(0, expectedResponse.Length);
            ClassicAssert.AreEqual(expectedResponse, actualValue);

            response = lightClientRequest.SendCommandChunks("ZCOUNT board 500 700", bytesPerSend);
            expectedResponse = ":4\r\n";
            actualValue = Encoding.ASCII.GetString(response).Substring(0, expectedResponse.Length);
            ClassicAssert.AreEqual(expectedResponse, actualValue);
        }

        [Test]
        [TestCase(10)]
        [TestCase(30)]
        [TestCase(100)]
        public void CanDoZRangeByIndexLC(int bytesSent)
        {
            //ZRANGE key min max [BYSCORE|BYLEX] [REV] [LIMIT offset count] [WITHSCORES]
            using var lightClientRequest = TestUtils.CreateRequest();
            var response = lightClientRequest.SendCommand("ZADD board 1 one");
            lightClientRequest.SendCommand("ZADD board 2 two");
            lightClientRequest.SendCommand("ZADD board 3 three");

            response = lightClientRequest.SendCommandChunks("ZRANGE board 0 -1", bytesSent, 4);
            var expectedResponse = "*3\r\n$3\r\none\r\n$3\r\ntwo\r\n$5\r\nthree\r\n";
            var actualValue = Encoding.ASCII.GetString(response).Substring(0, expectedResponse.Length);
            ClassicAssert.AreEqual(expectedResponse, actualValue);

            // get a range by index with scores
            response = lightClientRequest.SendCommandChunks("ZRANGE board 0 -1 WITHSCORES", bytesSent, 7);
            expectedResponse = "*6\r\n$3\r\none\r\n$1\r\n1\r\n$3\r\ntwo\r\n$1\r\n2\r\n$5\r\nthree\r\n$1\r\n3\r\n";
            actualValue = Encoding.ASCII.GetString(response).Substring(0, expectedResponse.Length);
            ClassicAssert.AreEqual(expectedResponse, actualValue);

            response = lightClientRequest.SendCommand("ZRANGE board 2 3", 2);
            expectedResponse = "*1\r\n$5\r\nthree\r\n";
            actualValue = Encoding.ASCII.GetString(response).Substring(0, expectedResponse.Length);
            ClassicAssert.AreEqual(expectedResponse, actualValue);

            response = lightClientRequest.SendCommand("ZRANGE board -2 -1", 3);
            expectedResponse = "*2\r\n$3\r\ntwo\r\n$5\r\nthree\r\n";
            actualValue = Encoding.ASCII.GetString(response).Substring(0, expectedResponse.Length);
            ClassicAssert.AreEqual(expectedResponse, actualValue);

            response = lightClientRequest.SendCommand("ZRANGE board -2 -1 WITHSCORES", 5);
            expectedResponse = "*4\r\n$3\r\ntwo\r\n$1\r\n2\r\n$5\r\nthree\r\n$1\r\n3\r\n";
            actualValue = Encoding.ASCII.GetString(response).Substring(0, expectedResponse.Length);
            ClassicAssert.AreEqual(expectedResponse, actualValue);

            response = lightClientRequest.SendCommand("ZRANGE board -50 -1 WITHSCORES", 7);
            expectedResponse = "*6\r\n$3\r\none\r\n$1\r\n1\r\n$3\r\ntwo\r\n$1\r\n2\r\n$5\r\nthree\r\n$1\r\n3\r\n";
            actualValue = Encoding.ASCII.GetString(response).Substring(0, expectedResponse.Length);
            ClassicAssert.AreEqual(expectedResponse, actualValue);

            response = lightClientRequest.SendCommand("ZRANGE board -50 -10 WITHSCORES", 1);
            expectedResponse = "*0\r\n";
            actualValue = Encoding.ASCII.GetString(response).Substring(0, expectedResponse.Length);
            ClassicAssert.AreEqual(expectedResponse, actualValue);

            response = lightClientRequest.SendCommand("ZRANGE board 2 1 WITHSCORES", 1);
            expectedResponse = "*0\r\n";
            actualValue = Encoding.ASCII.GetString(response).Substring(0, expectedResponse.Length);
            ClassicAssert.AreEqual(expectedResponse, actualValue);

            response = lightClientRequest.SendCommand("ZRANGE board -1 -2 WITHSCORES", 1);
            expectedResponse = "*0\r\n";
            actualValue = Encoding.ASCII.GetString(response).Substring(0, expectedResponse.Length);
            ClassicAssert.AreEqual(expectedResponse, actualValue);

            response = lightClientRequest.SendCommand("ZRANGE board 50 60 WITHSCORES", 1);
            expectedResponse = "*0\r\n";
            actualValue = Encoding.ASCII.GetString(response).Substring(0, expectedResponse.Length);
            ClassicAssert.AreEqual(expectedResponse, actualValue);

            response = lightClientRequest.SendCommand("ZRANGE board (1 +inf BYSCORE LIMIT 1 1", 2);
            expectedResponse = "*1\r\n$5\r\nthree\r\n";
            actualValue = Encoding.ASCII.GetString(response).Substring(0, expectedResponse.Length);
            ClassicAssert.AreEqual(expectedResponse, actualValue);

            response = lightClientRequest.SendCommandChunks("ZRANGE board (1 +inf BYSCORE LIMIT 1 1", bytesSent, 2);
            actualValue = Encoding.ASCII.GetString(response).Substring(0, expectedResponse.Length);
            ClassicAssert.AreEqual(expectedResponse, actualValue);
        }

        [Test]
        [TestCase(10)]
        [TestCase(50)]
        [TestCase(100)]
        public void CanDoZRangeByScoreLC(int bytesSent)
        {
            //ZRANGEBYSCORE key min max [WITHSCORES] [LIMIT offset count]
            using var lightClientRequest = TestUtils.CreateRequest();
            var response = lightClientRequest.SendCommand("ZADD board 1 one");
            lightClientRequest.SendCommand("ZADD board 2 two");
            lightClientRequest.SendCommand("ZADD board 3 three");

            // 1 < score <= 5
            response = lightClientRequest.SendCommandChunks("ZRANGEBYSCORE board (1 5", bytesSent, 3);
            var expectedResponse = "*2\r\n$3\r\ntwo\r\n$5\r\nthree\r\n";
            var actualValue = Encoding.ASCII.GetString(response).Substring(0, expectedResponse.Length);
            ClassicAssert.AreEqual(expectedResponse, actualValue);

            // 1 < score <= 5
            response = lightClientRequest.SendCommands("ZRANGEBYSCORE board (1 5", "PING", 3, 1);
            expectedResponse = "*2\r\n$3\r\ntwo\r\n$5\r\nthree\r\n+PONG\r\n";
            actualValue = Encoding.ASCII.GetString(response).Substring(0, expectedResponse.Length);
            ClassicAssert.AreEqual(expectedResponse, actualValue);
        }

        [Test]
        [TestCase(10)]
        [TestCase(50)]
        [TestCase(100)]
        public void CanDoZRangeByScoreReverseLC(int bytesSent)
        {
            //ZRANGEBYSCORE key min max REV [WITHSCORES] [LIMIT offset count]
            using var lightClientRequest = TestUtils.CreateRequest();
            var response = lightClientRequest.SendCommand("ZADD board 1 one");
            lightClientRequest.SendCommand("ZADD board 2 two");
            lightClientRequest.SendCommand("ZADD board 3 three");

            // 5 < score <= 1
            response = lightClientRequest.SendCommandChunks("ZRANGE board 2 5 BYSCORE REV", bytesSent, 1);
            var expectedResponse = "*0\r\n";
            var actualValue = Encoding.ASCII.GetString(response).Substring(0, expectedResponse.Length);
            ClassicAssert.AreEqual(expectedResponse, actualValue);

            // 1 < score <= 5
            response = lightClientRequest.SendCommandChunks("ZRANGE board 5 2 BYSCORE REV", bytesSent, 3);
            expectedResponse = "*2\r\n$5\r\nthree\r\n$3\r\ntwo\r\n";
            actualValue = Encoding.ASCII.GetString(response).Substring(0, expectedResponse.Length);
            ClassicAssert.AreEqual(expectedResponse, actualValue);

            // 1 < score <= 5
            response = lightClientRequest.SendCommands("ZRANGE board 5 2 BYSCORE REV", "PING", 3, 1);
            expectedResponse = "*2\r\n$5\r\nthree\r\n$3\r\ntwo\r\n+PONG\r\n";
            actualValue = Encoding.ASCII.GetString(response).Substring(0, expectedResponse.Length);
            ClassicAssert.AreEqual(expectedResponse, actualValue);
        }

        [Test]
        [TestCase(2)]
        [TestCase(10)]
        [TestCase(50)]
        [TestCase(100)]
        public void CanDoZRangeByScoreWithLimitLC(int bytesSent)
        {
            // ZRANGEBYSCORE key min max [WITHSCORES] [LIMIT offset count]
            using var lightClientRequest = TestUtils.CreateRequest(countResponseType: CountResponseType.Bytes);

            var expectedResponse = ":3\r\n";
            var response = lightClientRequest.Execute("ZADD mysales 1556 Samsung 2000 Nokia 1800 Micromax", expectedResponse.Length, bytesSent);
            ClassicAssert.AreEqual(expectedResponse, response);

            expectedResponse = ":3\r\n";
            response = lightClientRequest.Execute("ZADD mysales 2200 Sunsui 1800 MicroSoft 2500 LG", expectedResponse.Length, bytesSent);
            ClassicAssert.AreEqual(expectedResponse, response);

            expectedResponse = "*4\r\n$5\r\nNokia\r\n$4\r\n2000\r\n$6\r\nSunsui\r\n$4\r\n2200\r\n";
            response = lightClientRequest.Execute("ZRANGEBYSCORE mysales (1800 2200 WITHSCORES", expectedResponse.Length, bytesSent);
            ClassicAssert.AreEqual(expectedResponse, response);

            // LIMIT
            expectedResponse = "*6\r\n$7\r\nSamsung\r\n$4\r\n1556\r\n$9\r\nMicroSoft\r\n$4\r\n1800\r\n$8\r\nMicromax\r\n$4\r\n1800\r\n";
            response = lightClientRequest.Execute("ZRANGEBYSCORE mysales -inf +inf WITHSCORES LIMIT 0 3", expectedResponse.Length, bytesSent);
            ClassicAssert.AreEqual(expectedResponse, response);

            expectedResponse = "*4\r\n$6\r\nSunsui\r\n$4\r\n2200\r\n$2\r\nLG\r\n$4\r\n2500\r\n";
            response = lightClientRequest.Execute("ZRANGEBYSCORE mysales -inf +inf WITHSCORES LIMIT 4 10", expectedResponse.Length, bytesSent);
            ClassicAssert.AreEqual(expectedResponse, response);
        }


        [Test]
        public void CanDoZRangeByLex()
        {
            //ZRANGE key min max BYLEX [WITHSCORES]
            using var lightClientRequest = TestUtils.CreateRequest();
            var response = lightClientRequest.SendCommand("ZADD board 0 a");
            lightClientRequest.SendCommand("ZADD board 0 b");
            lightClientRequest.SendCommand("ZADD board 0 c");
            lightClientRequest.SendCommand("ZADD board 0 d");
            lightClientRequest.SendCommand("ZADD board 0 e");
            lightClientRequest.SendCommand("ZADD board 0 f");
            lightClientRequest.SendCommand("ZADD board 0 g");

            // get a range by lex order
            response = lightClientRequest.SendCommand("ZRANGE board (a (d BYLEX", 3);
            var expectedResponse = "*2\r\n$1\r\nb\r\n$1\r\nc\r\n";
            var actualValue = Encoding.ASCII.GetString(response).Substring(0, expectedResponse.Length);
            ClassicAssert.AreEqual(expectedResponse, actualValue);

            //by lex with different range
            response = lightClientRequest.SendCommand("ZRANGE board [aaa (g BYLEX", 6);
            expectedResponse = "*5\r\n$1\r\nb\r\n$1\r\nc\r\n$1\r\nd\r\n$1\r\ne\r\n$1\r\nf\r\n";
            actualValue = Encoding.ASCII.GetString(response).Substring(0, expectedResponse.Length);
            ClassicAssert.AreEqual(expectedResponse, actualValue);

            //by lex with different range
            response = lightClientRequest.SendCommand("ZRANGE board - [c BYLEX", 4);
            expectedResponse = "*3\r\n$1\r\na\r\n$1\r\nb\r\n$1\r\nc\r\n";
            actualValue = Encoding.ASCII.GetString(response).Substring(0, expectedResponse.Length);
            ClassicAssert.AreEqual(expectedResponse, actualValue);
        }

        [Test]
        public void CanDoZRangeByLexReverse()
        {
            //ZRANGE key min max BYLEX REV [WITHSCORES]
            using var lightClientRequest = TestUtils.CreateRequest();
            var response = lightClientRequest.SendCommand("ZADD board 0 a");
            lightClientRequest.SendCommand("ZADD board 0 b");
            lightClientRequest.SendCommand("ZADD board 0 c");
            lightClientRequest.SendCommand("ZADD board 0 d");
            lightClientRequest.SendCommand("ZADD board 0 e");
            lightClientRequest.SendCommand("ZADD board 0 f");
            lightClientRequest.SendCommand("ZADD board 0 g");

            // get a range by lex order
            response = lightClientRequest.SendCommand("ZRANGE board (a (d BYLEX REV", 1);
            var expectedResponse = "*0\r\n";
            var actualValue = Encoding.ASCII.GetString(response).Substring(0, expectedResponse.Length);
            ClassicAssert.AreEqual(expectedResponse, actualValue);

            // get a range by lex order
            response = lightClientRequest.SendCommand("ZRANGE board (d (a BYLEX REV", 3);
            expectedResponse = "*2\r\n$1\r\nc\r\n$1\r\nb\r\n";
            actualValue = Encoding.ASCII.GetString(response).Substring(0, expectedResponse.Length);
            ClassicAssert.AreEqual(expectedResponse, actualValue);

            //by lex with different range
            response = lightClientRequest.SendCommand("ZRANGE board [g (aaa BYLEX REV", 6);
            expectedResponse = "*5\r\n$1\r\nf\r\n$1\r\ne\r\n$1\r\nd\r\n$1\r\nc\r\n$1\r\nb\r\n";
            actualValue = Encoding.ASCII.GetString(response).Substring(0, expectedResponse.Length);
            ClassicAssert.AreEqual(expectedResponse, actualValue);

            //by lex with different range
            response = lightClientRequest.SendCommand("ZRANGE board [c - BYLEX REV", 4);
            expectedResponse = "*3\r\n$1\r\nc\r\n$1\r\nb\r\n$1\r\na\r\n";
            actualValue = Encoding.ASCII.GetString(response).Substring(0, expectedResponse.Length);
            ClassicAssert.AreEqual(expectedResponse, actualValue);
        }

        [Test]
        public void CanDoZRangeByLexWithLimit()
        {
            using var lightClientRequest = TestUtils.CreateRequest();
            var response = lightClientRequest.SendCommand("ZADD mycity 0 Delhi 0 London 0 Paris 0 Tokyo 0 NewYork 0 Seoul");
            response = lightClientRequest.SendCommand("ZRANGE mycity (London + BYLEX", 5);
            var expectedResponse = "*4\r\n$7\r\nNewYork\r\n$5\r\nParis\r\n$5\r\nSeoul\r\n$5\r\nTokyo\r\n";
            var actualValue = Encoding.ASCII.GetString(response).Substring(0, expectedResponse.Length);
            ClassicAssert.AreEqual(expectedResponse, actualValue);

            response = lightClientRequest.SendCommand("ZRANGE mycity - + BYLEX LIMIT 2 3", 4);
            expectedResponse = "*3\r\n$7\r\nNewYork\r\n$5\r\nParis\r\n$5\r\nSeoul\r\n";
            actualValue = Encoding.ASCII.GetString(response).Substring(0, expectedResponse.Length);
            ClassicAssert.AreEqual(expectedResponse, actualValue);
        }


        [Test]
        [TestCase(10)]
        [TestCase(50)]
        [TestCase(100)]
        public void CanDoZRangeByIndexReverse(int bytesSent)
        {
            //ZRANGE key min max REV
            using var lightClientRequest = TestUtils.CreateRequest();
            var response = lightClientRequest.SendCommand("ZADD board 0 a");
            lightClientRequest.SendCommand("ZADD board 0 b");
            lightClientRequest.SendCommand("ZADD board 0 c");
            lightClientRequest.SendCommand("ZADD board 0 d");
            lightClientRequest.SendCommand("ZADD board 0 e");
            lightClientRequest.SendCommand("ZADD board 0 f");

            // get a range by lex order
            response = lightClientRequest.SendCommandChunks("ZRANGE board 0 -1 REV", bytesSent, 7);

            var expectedResponse = "*6\r\n$1\r\nf\r\n$1\r\ne\r\n$1\r\nd\r\n$1\r\nc\r\n$1\r\nb\r\n$1\r\na\r\n";
            var actualValue = Encoding.ASCII.GetString(response).Substring(0, expectedResponse.Length);
            ClassicAssert.AreEqual(expectedResponse, actualValue);

            response = lightClientRequest.SendCommand("ZRANGE board 0 -1 REV", 7);
        }

        [Test]
        [TestCase(10)]
        [TestCase(50)]
        [TestCase(100)]
        public void CanUseZRevRangeCitiesCommandInChunksLC(int bytesSent)
        {
            using var lightClientRequest = TestUtils.CreateRequest();
            var response = lightClientRequest.SendCommandChunks("ZADD cities 100000 Delhi 850000 Mumbai 700000 Hyderabad 800000 Kolkata", bytesSent);
            var expectedResponse = ":4\r\n";
            var actualValue = Encoding.ASCII.GetString(response).Substring(0, expectedResponse.Length);
            ClassicAssert.AreEqual(expectedResponse, actualValue);

            response = lightClientRequest.SendCommandChunks("ZREVRANGE cities -2 -1 WITHSCORES", bytesSent, 5);
            expectedResponse = "*4\r\n$9\r\nHyderabad\r\n$6\r\n700000\r\n$5\r\nDelhi\r\n$6\r\n100000\r\n";
            actualValue = Encoding.ASCII.GetString(response).Substring(0, expectedResponse.Length);
            ClassicAssert.AreEqual(expectedResponse, actualValue);
        }

        [Test]
        [TestCase(10)]
        [TestCase(30)]
        [TestCase(100)]
        public void CanUseZUnion(int bytesSent)
        {
            using var lightClientRequest = TestUtils.CreateRequest();
            lightClientRequest.SendCommand("ZADD zset1 1 uno 2 due 3 tre 4 quattro");
            lightClientRequest.SendCommand("ZADD zset2 1 uno 2 due 3 tre 4 quattro 5 cinque 6 sei");

            // Basic ZUNION
            var response = lightClientRequest.SendCommandChunks("ZUNION 2 zset1 zset2", bytesSent, 7);
            var expectedResponse = "*6\r\n$3\r\nuno\r\n$3\r\ndue\r\n$3\r\ntre\r\n$7\r\nquattro\r\n$6\r\ncinque\r\n$3\r\nsei\r\n";
            var actualValue = Encoding.ASCII.GetString(response).Substring(0, expectedResponse.Length);
            ClassicAssert.AreEqual(expectedResponse, actualValue);

            // ZUNION with WITHSCORES
            response = lightClientRequest.SendCommandChunks("ZUNION 2 zset1 zset2 WITHSCORES", bytesSent, 13);
            expectedResponse = "*12\r\n$3\r\nuno\r\n$1\r\n2\r\n$3\r\ndue\r\n$1\r\n4\r\n$3\r\ntre\r\n$1\r\n6\r\n$7\r\nquattro\r\n$1\r\n8\r\n$6\r\ncinque\r\n$1\r\n5\r\n$3\r\nsei\r\n$1\r\n6\r\n";
            actualValue = Encoding.ASCII.GetString(response).Substring(0, expectedResponse.Length);
            ClassicAssert.AreEqual(expectedResponse, actualValue);
        }

        [Test]
        [TestCase(10)]
        [TestCase(30)]
        [TestCase(100)]
        public void CanUseZUnionStore(int bytesSent)
        {
            using var lightClientRequest = TestUtils.CreateRequest();
            lightClientRequest.SendCommand("ZADD zset1 1 uno 2 due 3 tre 4 quattro");
            lightClientRequest.SendCommand("ZADD zset2 1 uno 2 due 3 tre 4 quattro 5 cinque 6 sei");

            // Basic ZUNIONSTORE
            var response = lightClientRequest.SendCommandChunks("ZUNIONSTORE destset 2 zset1 zset2", bytesSent);
            var expectedResponse = ":6\r\n";
            var actualValue = Encoding.ASCII.GetString(response).Substring(0, expectedResponse.Length);
            ClassicAssert.AreEqual(expectedResponse, actualValue);

            // Verify stored result
            response = lightClientRequest.SendCommandChunks("ZRANGE destset 0 -1 WITHSCORES", bytesSent, 13);
            expectedResponse = "*12\r\n$3\r\nuno\r\n$1\r\n2\r\n$3\r\ndue\r\n$1\r\n4\r\n$6\r\ncinque\r\n$1\r\n5\r\n$3\r\nsei\r\n$1\r\n6\r\n$3\r\ntre\r\n$1\r\n6\r\n$7\r\nquattro\r\n$1\r\n8\r\n";
            actualValue = Encoding.ASCII.GetString(response).Substring(0, expectedResponse.Length);
            ClassicAssert.AreEqual(expectedResponse, actualValue);
        }

        [Test]
        public void CanUseZUnionWithMultipleOptions()
        {
            using var lightClientRequest = TestUtils.CreateRequest();
            lightClientRequest.SendCommand("ZADD zset1 1 uno 2 due 3 tre");
            lightClientRequest.SendCommand("ZADD zset2 4 uno 5 due 6 quattro");

            // Test WEIGHTS and AGGREGATE together
            var response = lightClientRequest.SendCommand("ZUNION 2 zset1 zset2 WEIGHTS 2 3 AGGREGATE MAX WITHSCORES");
            var expectedResponse = "*8\r\n$3\r\nuno\r\n$2\r\n12\r\n$3\r\ndue\r\n$2\r\n15\r\n$3\r\ntre\r\n$1\r\n6\r\n$7\r\nquattro\r\n$2\r\n18\r\n";
            var actualValue = Encoding.ASCII.GetString(response).Substring(0, expectedResponse.Length);
            ClassicAssert.AreEqual(expectedResponse, actualValue);
        }

        #endregion

        #region NegativeTestsLC

        [Test]
        [TestCase(10)]
        [TestCase(50)]
        [TestCase(100)]
        public void CanValidateInvalidParamentersZCountLC(int bytesSent)
        {
            using var lightClientRequest = TestUtils.CreateRequest(countResponseType: CountResponseType.Bytes);

            var expectedResponse = ":1\r\n";
            var response = lightClientRequest.Execute("ZADD board 400 Kendra", expectedResponse.Length, bytesSent);
            ClassicAssert.AreEqual(expectedResponse, response);

            expectedResponse = ":1\r\n";
            response = lightClientRequest.Execute("ZADD board 560 Tom", expectedResponse.Length, bytesSent);
            ClassicAssert.AreEqual(expectedResponse, response);

            expectedResponse = $"-{Encoding.ASCII.GetString(CmdStrings.RESP_ERR_MIN_MAX_NOT_VALID_FLOAT)}\r\n";
            response = lightClientRequest.Execute("ZCOUNT board 5 b", expectedResponse.Length, bytesSent);
            ClassicAssert.AreEqual(expectedResponse, response);
        }


        [Test]
        [TestCase(10)]
        [TestCase(30)]
        [TestCase(100)]
        public void CanManageErrorsInZCountLC(int bytesSent)
        {
            using var lightClientRequest = TestUtils.CreateRequest();
            var response = lightClientRequest.SendCommands("ZCOUNT nokey 12 232 4343 5454", "PING");
            var expectedResponse = $"{FormatWrongNumOfArgsError("ZCOUNT")}+PONG\r\n";
            var actualValue = Encoding.ASCII.GetString(response).Substring(0, expectedResponse.Length);
            ClassicAssert.AreEqual(expectedResponse, actualValue);

            response = lightClientRequest.SendCommandChunks("ZCOUNT nokey 12 232 4343 5454", bytesSent);
            expectedResponse = FormatWrongNumOfArgsError("ZCOUNT");
            actualValue = Encoding.ASCII.GetString(response).Substring(0, expectedResponse.Length);
            ClassicAssert.AreEqual(expectedResponse, actualValue);

            // no arguments
            response = lightClientRequest.SendCommandChunks("ZCOUNT nokey", bytesSent);
            expectedResponse = FormatWrongNumOfArgsError("ZCOUNT");
            actualValue = Encoding.ASCII.GetString(response).Substring(0, expectedResponse.Length);
            ClassicAssert.AreEqual(expectedResponse, actualValue);

            // not found key
            response = lightClientRequest.SendCommandChunks("ZCOUNT nokey", bytesSent);
            expectedResponse = FormatWrongNumOfArgsError("ZCOUNT");
            actualValue = Encoding.ASCII.GetString(response).Substring(0, expectedResponse.Length);
            ClassicAssert.AreEqual(expectedResponse, actualValue);

            response = lightClientRequest.SendCommandChunks("ZCOUNT nokey 1 2", bytesSent);
            expectedResponse = ":0\r\n";
            actualValue = Encoding.ASCII.GetString(response).Substring(0, expectedResponse.Length);
            ClassicAssert.AreEqual(expectedResponse, actualValue);

            response = lightClientRequest.SendCommands("ZCOUNT nokey 1 2", "PING");
            expectedResponse = ":0\r\n+PONG\r\n";
            actualValue = Encoding.ASCII.GetString(response).Substring(0, expectedResponse.Length);
            ClassicAssert.AreEqual(expectedResponse, actualValue);
        }


        [Test]
        [TestCase(10)]
        [TestCase(30)]
        [TestCase(100)]
        public void CanCreateNewSortedSetWithIncrbyLC(int bytesSent)
        {
            using var lightClientRequest = TestUtils.CreateRequest();
            var response = lightClientRequest.SendCommandChunks("ZINCRBY newboard 200 Tom", bytesSent);
            var expectedResponse = "$3\r\n200\r\n";
            var actualValue = Encoding.ASCII.GetString(response).Substring(0, expectedResponse.Length);
            ClassicAssert.AreEqual(expectedResponse, actualValue);

            response = lightClientRequest.SendCommandChunks("ZCARD newboard", bytesSent);
            expectedResponse = ":1\r\n";
            actualValue = Encoding.ASCII.GetString(response).Substring(0, expectedResponse.Length);
            ClassicAssert.AreEqual(expectedResponse, actualValue);
        }

        [Test]
        public void CreateLeaderBoardWithZADDWithStatusPending()
        {
            using var redis = ConnectionMultiplexer.Connect(TestUtils.GetConfig());
            var db = redis.GetDatabase(0);
            var key = "LeaderBoard";

            var added = db.SortedSetAdd(key, leaderBoard);
            ClassicAssert.AreEqual(leaderBoard.Length, added);

            // 100 keys should be added
            for (int i = 0; i < 100; i++)
                db.SortedSetAdd(key + i, leaderBoard);

            added = db.SortedSetAdd(key, leaderBoard);
            ClassicAssert.AreEqual(0, added);

            var card = db.SortedSetLength(key);
            ClassicAssert.AreEqual(leaderBoard.Length, card);
        }


        [Test]
        [TestCase(10)]
        [TestCase(50)]
        [TestCase(100)]
        public void CanAddDuplicateScoreLC(int bytesSent)
        {
            using var lightClientRequest = TestUtils.CreateRequest();
            var response = lightClientRequest.SendCommandChunks("ZADD board 340 Dave 400 Kendra 560 Tom 650 Barbara 690 Jennifer 690 Peter", bytesSent);
            var expectedResponse = ":6\r\n";
            var actualValue = Encoding.ASCII.GetString(response).Substring(0, expectedResponse.Length);
            ClassicAssert.AreEqual(expectedResponse, actualValue);

            //get the number of elements in the Sorted Set
            response = lightClientRequest.SendCommand("ZCARD board");
            actualValue = Encoding.ASCII.GetString(response).Substring(0, expectedResponse.Length);
            ClassicAssert.AreEqual(expectedResponse, actualValue);

            response = lightClientRequest.SendCommandChunks("ZCARD board", bytesSent);
            actualValue = Encoding.ASCII.GetString(response).Substring(0, expectedResponse.Length);
            ClassicAssert.AreEqual(expectedResponse, actualValue);
        }

        [Test]
        [TestCase(10)]
        [TestCase(30)]
        [TestCase(100)]
        public void CanDoIncrByLC(int bytesSent)
        {
            //ZINCRBY key increment member
            using var lightClientRequest = TestUtils.CreateRequest();
            var response = lightClientRequest.SendCommand("ZADD board 340 Dave");
            lightClientRequest.SendCommand("ZADD board 400 Kendra");
            lightClientRequest.SendCommand("ZADD board 560 Tom");

            response = lightClientRequest.SendCommandChunks("ZINCRBY board 10 Tom", bytesSent);
            var expectedResponse = "$3\r\n570\r\n";
            var actualValue = Encoding.ASCII.GetString(response).Substring(0, expectedResponse.Length);
            ClassicAssert.AreEqual(expectedResponse, actualValue);

            response = lightClientRequest.SendCommand("ZINCRBY board -590 Tom");
            expectedResponse = "$3\r\n-20\r\n";
            actualValue = Encoding.ASCII.GetString(response).Substring(0, expectedResponse.Length);
            ClassicAssert.AreEqual(expectedResponse, actualValue);

            response = lightClientRequest.SendCommandChunks("ZINCRBY board -590", bytesSent);
            expectedResponse = FormatWrongNumOfArgsError("ZINCRBY");
            actualValue = Encoding.ASCII.GetString(response).Substring(0, expectedResponse.Length);
            ClassicAssert.AreEqual(expectedResponse, actualValue);

            //using key exists but non existing member
            response = lightClientRequest.SendCommandChunks("ZINCRBY board 10 Julia", bytesSent);
            expectedResponse = "$2\r\n10\r\n";
            actualValue = Encoding.ASCII.GetString(response).Substring(0, expectedResponse.Length);
            ClassicAssert.AreEqual(expectedResponse, actualValue);

            response = lightClientRequest.SendCommandChunks("ZCARD board", bytesSent);
            expectedResponse = ":4\r\n";
            actualValue = Encoding.ASCII.GetString(response).Substring(0, expectedResponse.Length);
            ClassicAssert.AreEqual(expectedResponse, actualValue);

        }

        [Test]
        public void CanManageNoParametersInZIncrbyLC()
        {
            using var lightClientRequest = TestUtils.CreateRequest();
            var response = lightClientRequest.SendCommands("ZINCRBY nokey", "PING");
            var expectedResponse = $"{FormatWrongNumOfArgsError("ZINCRBY")}+PONG\r\n";
            var actualValue = Encoding.ASCII.GetString(response).Substring(0, expectedResponse.Length);
            ClassicAssert.AreEqual(expectedResponse, actualValue);
        }

        [Test]
        [TestCase(10)]
        [TestCase(30)]
        [TestCase(100)]
        public void CanManageExistingKeyButOtherTypeLC(int bytesSent)
        {
            using var lightClientRequest = TestUtils.CreateRequest();
            //create a hash myboard
            lightClientRequest.SendCommand("HSET myboard field1 myvalue");

            //do zincrby
            var response = lightClientRequest.SendCommandChunks("ZINCRBY myboard 1 field1", bytesSent);
            var expectedResponse = $"-{Encoding.ASCII.GetString(CmdStrings.RESP_ERR_WRONG_TYPE)}\r\n";
            var actualValue = Encoding.ASCII.GetString(response).Substring(0, expectedResponse.Length);
            ClassicAssert.AreEqual(expectedResponse, actualValue);
        }

        [Test]
        public void CanUseZRevRange()
        {
            //ZREVRANGE key start stop [WITHSCORES]
            using var lightClientRequest = TestUtils.CreateRequest();
            var response = lightClientRequest.SendCommand("ZADD board 10 a");
            lightClientRequest.SendCommand("ZADD board 20 b");
            lightClientRequest.SendCommand("ZADD board 30 c");
            lightClientRequest.SendCommand("ZADD board 40 d");
            lightClientRequest.SendCommand("ZADD board 50 e");
            lightClientRequest.SendCommand("ZADD board 60 f");

            // get a range by lex order
            response = lightClientRequest.SendCommand("ZREVRANGE board 0 -1", 7);
            var expectedResponse = "*6\r\n$1\r\nf\r\n$1\r\ne\r\n$1\r\nd\r\n$1\r\nc\r\n$1\r\nb\r\n$1\r\na\r\n";
            var actualValue = Encoding.ASCII.GetString(response).Substring(0, expectedResponse.Length);
            ClassicAssert.AreEqual(expectedResponse, actualValue);


            // including scores
            response = lightClientRequest.SendCommand("ZREVRANGE board 0 -1 WITHSCORES", 13);
            expectedResponse = "*12\r\n$1\r\nf\r\n$2\r\n60\r\n$1\r\ne\r\n$2\r\n50\r\n$1\r\nd\r\n$2\r\n40\r\n$1\r\nc\r\n$2\r\n30\r\n$1\r\nb\r\n$2\r\n20\r\n$1\r\na\r\n$2\r\n10\r\n";
            actualValue = Encoding.ASCII.GetString(response).Substring(0, expectedResponse.Length);
            ClassicAssert.AreEqual(expectedResponse, actualValue);

            response = lightClientRequest.SendCommand("ZREVRANGE board 0 1", 3);
            expectedResponse = "*2\r\n$1\r\nf\r\n$1\r\ne\r\n";
            actualValue = Encoding.ASCII.GetString(response).Substring(0, expectedResponse.Length);
            ClassicAssert.AreEqual(expectedResponse, actualValue);
        }

        [Test]
        public void CanUseZRevRangeByScore()
        {
            //ZREVRANGESCORE key start stop [WITHSCORES] [LIMIT offset count]
            using var lightClientRequest = TestUtils.CreateRequest();
            var response = lightClientRequest.SendCommand("ZADD board 10 a");
            lightClientRequest.SendCommand("ZADD board 20 b");
            lightClientRequest.SendCommand("ZADD board 30 c");
            lightClientRequest.SendCommand("ZADD board 40 d");
            lightClientRequest.SendCommand("ZADD board 50 e");
            lightClientRequest.SendCommand("ZADD board 60 f");

            // get a reverse range by score order
            response = lightClientRequest.SendCommand("ZREVRANGEBYSCORE board 70 0", 7);
            var expectedResponse = "*6\r\n$1\r\nf\r\n$1\r\ne\r\n$1\r\nd\r\n$1\r\nc\r\n$1\r\nb\r\n$1\r\na\r\n";
            var actualValue = Encoding.ASCII.GetString(response).Substring(0, expectedResponse.Length);
            ClassicAssert.AreEqual(expectedResponse, actualValue);

            // including scores
            response = lightClientRequest.SendCommand("ZREVRANGEBYSCORE board 60 10 WITHSCORES", 13);
            expectedResponse = "*12\r\n$1\r\nf\r\n$2\r\n60\r\n$1\r\ne\r\n$2\r\n50\r\n$1\r\nd\r\n$2\r\n40\r\n$1\r\nc\r\n$2\r\n30\r\n$1\r\nb\r\n$2\r\n20\r\n$1\r\na\r\n$2\r\n10\r\n";
            actualValue = Encoding.ASCII.GetString(response).Substring(0, expectedResponse.Length);
            ClassicAssert.AreEqual(expectedResponse, actualValue);

            response = lightClientRequest.SendCommand("ZREVRANGEBYSCORE board +inf 45", 3);
            expectedResponse = "*2\r\n$1\r\nf\r\n$1\r\ne\r\n";
            actualValue = Encoding.ASCII.GetString(response).Substring(0, expectedResponse.Length);
            ClassicAssert.AreEqual(expectedResponse, actualValue);

            response = lightClientRequest.SendCommand("ZREVRANGEBYSCORE board 70 45 LIMIT 0 1", 2);
            expectedResponse = "*1\r\n$1\r\nf\r\n";
            actualValue = Encoding.ASCII.GetString(response).Substring(0, expectedResponse.Length);
            ClassicAssert.AreEqual(expectedResponse, actualValue);
        }

        [Test]
        [TestCase(10)]
        [TestCase(30)]
        [TestCase(100)]
        public void CanDoZRankLC(int bytesSent)
        {
            //ZRANK key member
            using var lightClientRequest = TestUtils.CreateRequest();
            var response = lightClientRequest.SendCommand("ZADD board 340 Dave");
            lightClientRequest.SendCommand("ZADD board 400 Kendra");
            lightClientRequest.SendCommand("ZADD board 560 Tom");

            response = lightClientRequest.SendCommandChunks("ZRANK board Jon", bytesSent);
            var expectedResponse = "$-1\r\n";
            var actualValue = Encoding.ASCII.GetString(response).Substring(0, expectedResponse.Length);
            ClassicAssert.AreEqual(expectedResponse, actualValue);

            response = lightClientRequest.SendCommandChunks("ZRANK board Tom INVALIDOPTION", bytesSent);
            expectedResponse = "-ERR syntax error\r\n";
            actualValue = Encoding.ASCII.GetString(response).Substring(0, expectedResponse.Length);
            ClassicAssert.AreEqual(expectedResponse, actualValue);

            response = lightClientRequest.SendCommandChunks("ZRANK board Tom", bytesSent);
            expectedResponse = ":2\r\n";
            actualValue = Encoding.ASCII.GetString(response).Substring(0, expectedResponse.Length);
            ClassicAssert.AreEqual(expectedResponse, actualValue);

            response = lightClientRequest.SendCommandChunks("ZRANK board Tom withscore", bytesSent);
            expectedResponse = "*2\r\n:2\r\n$3\r\n560\r\n";
            actualValue = Encoding.ASCII.GetString(response).Substring(0, expectedResponse.Length);
            ClassicAssert.AreEqual(expectedResponse, actualValue);
        }

        [Test]
        [TestCase(10)]
        [TestCase(30)]
        [TestCase(100)]
        public void CanDoZRevRankLC(int bytesSent)
        {
            //ZREVRANK key member
            using var lightClientRequest = TestUtils.CreateRequest();
            var response = lightClientRequest.SendCommand("ZADD board 340 Dave");
            lightClientRequest.SendCommand("ZADD board 400 Kendra");
            lightClientRequest.SendCommand("ZADD board 560 Tom");

            response = lightClientRequest.SendCommandChunks("ZREVRANK board Jon", bytesSent);
            var expectedResponse = "$-1\r\n";
            var actualValue = Encoding.ASCII.GetString(response).Substring(0, expectedResponse.Length);
            ClassicAssert.AreEqual(expectedResponse, actualValue);

            response = lightClientRequest.SendCommandChunks("ZREVRANK board Tom INVALIDOPTION", bytesSent);
            expectedResponse = "-ERR syntax error\r\n";
            actualValue = Encoding.ASCII.GetString(response).Substring(0, expectedResponse.Length);
            ClassicAssert.AreEqual(expectedResponse, actualValue);

            response = lightClientRequest.SendCommandChunks("ZREVRANK board Tom", bytesSent);
            expectedResponse = ":0\r\n";
            actualValue = Encoding.ASCII.GetString(response).Substring(0, expectedResponse.Length);
            ClassicAssert.AreEqual(expectedResponse, actualValue);

            response = lightClientRequest.SendCommandChunks("ZREVRANK board Kendra", bytesSent);
            expectedResponse = ":1\r\n";
            actualValue = Encoding.ASCII.GetString(response).Substring(0, expectedResponse.Length);
            ClassicAssert.AreEqual(expectedResponse, actualValue);

            response = lightClientRequest.SendCommandChunks("ZREVRANK board Dave", bytesSent);
            expectedResponse = ":2\r\n";
            actualValue = Encoding.ASCII.GetString(response).Substring(0, expectedResponse.Length);
            ClassicAssert.AreEqual(expectedResponse, actualValue);

            response = lightClientRequest.SendCommandChunks("ZREVRANK board Dave WITHSCORE", bytesSent);
            expectedResponse = "*2\r\n:2\r\n$3\r\n340\r\n";
            actualValue = Encoding.ASCII.GetString(response).Substring(0, expectedResponse.Length);
            ClassicAssert.AreEqual(expectedResponse, actualValue);
        }

        [Test]
        [TestCase(10)]
        [TestCase(30)]
        [TestCase(100)]
        public void CanDoZRemRangeByLexLC(int bytesSent)
        {
            //ZREMRANGEBYLEX key member
            using var lightClientRequest = TestUtils.CreateRequest();
            var response = lightClientRequest.SendCommand("ZADD myzset 0 aaaa 0 b 0 c 0 d 0 e");
            lightClientRequest.SendCommand("ZADD myzset 0 foo 0 zap 0 zip 0 ALPHA 0 alpha");
            response = lightClientRequest.SendCommand("ZRANGE myzset 0 -1", 11);
            var expectedResponse = "*10\r\n$5\r\nALPHA\r\n$4\r\naaaa\r\n$5\r\nalpha\r\n$1\r\nb\r\n$1\r\nc\r\n$1\r\nd\r\n$1\r\ne\r\n$3\r\nfoo\r\n$3\r\nzap\r\n$3\r\nzip\r\n";
            var actualValue = Encoding.ASCII.GetString(response).Substring(0, expectedResponse.Length);
            ClassicAssert.AreEqual(expectedResponse, actualValue);

            response = lightClientRequest.SendCommandChunks("ZREMRANGEBYLEX myzset [alpha [omega", bytesSent);
            expectedResponse = ":6\r\n";
            actualValue = Encoding.ASCII.GetString(response).Substring(0, expectedResponse.Length);
            ClassicAssert.AreEqual(expectedResponse, actualValue);

            response = lightClientRequest.SendCommandChunks("ZRANGE myzset 0 -1", bytesSent, 5);
            expectedResponse = "*4\r\n$5\r\nALPHA\r\n$4\r\naaaa\r\n$3\r\nzap\r\n$3\r\nzip\r\n";
            actualValue = Encoding.ASCII.GetString(response).Substring(0, expectedResponse.Length);
            ClassicAssert.AreEqual(expectedResponse, actualValue);
        }

        [Test]
        [TestCase(10)]
        [TestCase(50)]
        [TestCase(100)]
        public void CanDoZRemRangeByRank(int bytesSent)
        {
            //ZREMRANGEBYRANK key start stop
            using var lightClientRequest = TestUtils.CreateRequest();
            var response = lightClientRequest.SendCommand("ZADD board 340 Dave");
            lightClientRequest.SendCommand("ZADD board 400 Kendra");
            lightClientRequest.SendCommand("ZADD board 560 Tom");

            response = lightClientRequest.SendCommand("ZADD myzset 0 aaaa 0 b 0 c 0 d 0 e");
            lightClientRequest.SendCommand("ZADD myzset 0 foo 0 zap 0 zip 0 ALPHA 0 alpha");
            response = lightClientRequest.SendCommand("ZRANGE myzset 0 -1", 11);
            var expectedResponse = "*10\r\n$5\r\nALPHA\r\n$4\r\naaaa\r\n$5\r\nalpha\r\n$1\r\nb\r\n$1\r\nc\r\n$1\r\nd\r\n$1\r\ne\r\n$3\r\nfoo\r\n$3\r\nzap\r\n$3\r\nzip\r\n";
            var actualValue = Encoding.ASCII.GetString(response).Substring(0, expectedResponse.Length);
            ClassicAssert.AreEqual(expectedResponse, actualValue);

            response = lightClientRequest.SendCommandChunks("ZREMRANGEBYLEX myzset [alpha [omega", bytesSent);
            expectedResponse = ":6\r\n";
            actualValue = Encoding.ASCII.GetString(response).Substring(0, expectedResponse.Length);
            ClassicAssert.AreEqual(expectedResponse, actualValue);

            response = lightClientRequest.SendCommandChunks("ZREMRANGEBYLEX myzset =a .", bytesSent);
            expectedResponse = $"-{Encoding.ASCII.GetString(CmdStrings.RESP_ERR_MIN_MAX_NOT_VALID_STRING)}\r\n";
            actualValue = Encoding.ASCII.GetString(response).Substring(0, expectedResponse.Length);
            ClassicAssert.AreEqual(expectedResponse, actualValue);

            response = lightClientRequest.SendCommandChunks("ZRANGE myzset 0 -1", bytesSent, 5);
            expectedResponse = "*4\r\n$5\r\nALPHA\r\n$4\r\naaaa\r\n$3\r\nzap\r\n$3\r\nzip\r\n";
            actualValue = Encoding.ASCII.GetString(response).Substring(0, expectedResponse.Length);
            ClassicAssert.AreEqual(expectedResponse, actualValue);

            response = lightClientRequest.SendCommandChunks("ZREMRANGEBYRANK board a b", bytesSent);
            expectedResponse = $"-{Encoding.ASCII.GetString(CmdStrings.RESP_ERR_GENERIC_VALUE_IS_NOT_INTEGER)}\r\n";
            actualValue = Encoding.ASCII.GetString(response).Substring(0, expectedResponse.Length);
            ClassicAssert.AreEqual(expectedResponse, actualValue);

            response = lightClientRequest.SendCommandChunks("ZREMRANGEBYRANK board 0 1", bytesSent);
            expectedResponse = ":2\r\n";
            actualValue = Encoding.ASCII.GetString(response).Substring(0, expectedResponse.Length);
            ClassicAssert.AreEqual(expectedResponse, actualValue);

            response = lightClientRequest.SendCommands("ZREMRANGEBYRANK board 0 1", "PING");
            expectedResponse = ":1\r\n+PONG\r\n";
            actualValue = Encoding.ASCII.GetString(response).Substring(0, expectedResponse.Length);
            ClassicAssert.AreEqual(expectedResponse, actualValue);
        }


        [Test]
        [TestCase(10)]
        [TestCase(50)]
        [TestCase(100)]
        public void CanDoZRemRangeByScore(int bytesSent)
        {
            //ZREMRANGEBYSCORE key min max
            using var lightClientRequest = TestUtils.CreateRequest();
            var response = lightClientRequest.SendCommand("ZADD board 340 Dave");
            lightClientRequest.SendCommand("ZADD board 400 Kendra");
            lightClientRequest.SendCommand("ZADD board 560 Tom");

            response = lightClientRequest.SendCommandChunks("ZREMRANGEBYSCORE board -inf (500", bytesSent);
            var expectedResponse = ":2\r\n";
            var actualValue = Encoding.ASCII.GetString(response).Substring(0, expectedResponse.Length);
            ClassicAssert.AreEqual(expectedResponse, actualValue);

            response = lightClientRequest.SendCommandChunks("ZCARD board", bytesSent);
            expectedResponse = ":1\r\n";
            actualValue = Encoding.ASCII.GetString(response).Substring(0, expectedResponse.Length);
            ClassicAssert.AreEqual(expectedResponse, actualValue);

            response = lightClientRequest.SendCommandChunks("ZREMRANGEBYSCORE board a b", bytesSent);
            expectedResponse = $"-{Encoding.ASCII.GetString(CmdStrings.RESP_ERR_MIN_MAX_NOT_VALID_FLOAT)}\r\n";
            actualValue = Encoding.ASCII.GetString(response).Substring(0, expectedResponse.Length);
            ClassicAssert.AreEqual(expectedResponse, actualValue);
        }

        [Test]
        [TestCase(10)]
        [TestCase(50)]
        [TestCase(100)]
        public void CanSendErrorZRangeWithLimit(int bytesSent)
        {
            using var lightClientRequest = TestUtils.CreateRequest();
            var response = lightClientRequest.SendCommand("ZADD board 0 a");
            lightClientRequest.SendCommand("ZADD board 0 b");
            lightClientRequest.SendCommand("ZADD board 0 c");

            response = lightClientRequest.SendCommandChunks("ZRANGE board 0 -1 LIMIT 1 1", bytesSent);
            var expectedResponse = $"-{Encoding.ASCII.GetString(CmdStrings.RESP_ERR_LIMIT_NOT_SUPPORTED)}\r\n";
            var actualValue = Encoding.ASCII.GetString(response).Substring(0, expectedResponse.Length);
            ClassicAssert.AreEqual(expectedResponse, actualValue);
        }


        [Test]
        [TestCase(10)]
        [TestCase(30)]
        [TestCase(100)]
        public void CanUseZLexCount(int bytesSent)
        {
            using var lightClientRequest = TestUtils.CreateRequest();
            var response = lightClientRequest.SendCommand("ZADD board 0 a 0 b 0 c 0 d 0 e 0 f 0 g");

            response = lightClientRequest.SendCommandChunks("ZLEXCOUNT board - +", bytesSent);
            var expectedResponse = ":7\r\n";
            var actualValue = Encoding.ASCII.GetString(response).Substring(0, expectedResponse.Length);
            ClassicAssert.AreEqual(expectedResponse, actualValue);

            response = lightClientRequest.SendCommandChunks("ZLEXCOUNT board [b [f", bytesSent);
            expectedResponse = ":5\r\n";
            actualValue = Encoding.ASCII.GetString(response).Substring(0, expectedResponse.Length);
            ClassicAssert.AreEqual(expectedResponse, actualValue);

            response = lightClientRequest.SendCommandChunks("ZLEXCOUNT board *d 8", bytesSent);
            expectedResponse = $"-{Encoding.ASCII.GetString(CmdStrings.RESP_ERR_MIN_MAX_NOT_VALID_STRING)}\r\n";
            actualValue = Encoding.ASCII.GetString(response).Substring(0, expectedResponse.Length);
            ClassicAssert.AreEqual(expectedResponse, actualValue);
        }

        [Test]
        [TestCase(10)]
        [TestCase(30)]
        [TestCase(100)]
        public void CanUseZPopMin(int bytesSent)
        {
            using var lightClientRequest = TestUtils.CreateRequest();
            var response = lightClientRequest.SendCommand("ZADD board 1 one 2 two 3 three");

            response = lightClientRequest.SendCommandChunks("ZPOPMIN board", bytesSent);
            var expectedResponse = "*2\r\n$3\r\none\r\n$1\r\n1\r\n";
            var actualValue = Encoding.ASCII.GetString(response).Substring(0, expectedResponse.Length);
            ClassicAssert.AreEqual(expectedResponse, actualValue);

            response = lightClientRequest.SendCommandChunks("ZPOPMIN board 3", bytesSent, 5);
            expectedResponse = "*4\r\n$3\r\ntwo\r\n$1\r\n2\r\n$5\r\nthree\r\n$1\r\n3\r\n";
            actualValue = Encoding.ASCII.GetString(response).Substring(0, expectedResponse.Length);
            ClassicAssert.AreEqual(expectedResponse, actualValue);
        }

        [Test]
        [TestCase(10)]
        [TestCase(30)]
        [TestCase(100)]
        public void CanUseZRandMember(int bytesSent)
        {
            using var lightClientRequest = TestUtils.CreateRequest();

            _ = lightClientRequest.SendCommand("ZADD dadi 1 uno 2 due 3 tre 4 quattro 5 cinque 6 six 7 sept 8 huit 9 nough 10 dis");

            // ZRANDMEMBER
            var s = Encoding.ASCII.GetString(lightClientRequest.SendCommandChunks("ZRANDMEMBER dadi", bytesSent));
            int startIndexField = s.IndexOf('\n') + 1;
            int endIndexField = s.IndexOf('\n', startIndexField) - 1;
            string memberValue = s.Substring(startIndexField, endIndexField - startIndexField);
            var foundInSet = ("uno due tre quattro cinque six sept huit nough dis").IndexOf(memberValue, StringComparison.InvariantCultureIgnoreCase);
            ClassicAssert.IsTrue(foundInSet >= 0);

            // ZRANDMEMBER count
            var response = lightClientRequest.SendCommandChunks("ZRANDMEMBER dadi 5", bytesSent, 6);
            var expectedResponse = "*5\r\n"; // 5 values
            var actualValue = Encoding.ASCII.GetString(response).Substring(0, expectedResponse.Length);
            ClassicAssert.AreEqual(expectedResponse, actualValue);

            // ZRANDMEMBER [count [WITHSCORES]]
            response = lightClientRequest.SendCommandChunks("ZRANDMEMBER dadi 3 WITHSCORES", bytesSent, 7);
            expectedResponse = "*6\r\n"; // 3 keyvalue pairs
            actualValue = Encoding.ASCII.GetString(response).Substring(0, expectedResponse.Length);
            ClassicAssert.AreEqual(expectedResponse, actualValue);

            response = lightClientRequest.SendCommandChunks("ZRANDMEMBER dadi 1 WITHSCORES", bytesSent, 3);
            expectedResponse = "*2\r\n"; // 2 elements
            actualValue = Encoding.ASCII.GetString(response).Substring(0, expectedResponse.Length);
            ClassicAssert.AreEqual(expectedResponse, actualValue);

            response = lightClientRequest.SendCommandChunks("ZRANDMEMBER dadi 0 WITHSCORES", bytesSent);
            expectedResponse = "*0\r\n"; // Empty List
            actualValue = Encoding.ASCII.GetString(response).Substring(0, expectedResponse.Length);
            ClassicAssert.AreEqual(expectedResponse, actualValue);
        }


        [Test]
        public async Task CanUseZRandMemberWithSE()
        {
            using var redis = ConnectionMultiplexer.Connect(TestUtils.GetConfig());
            var db = redis.GetDatabase(0);

            var key = "SortedSet_Add";

            // no-existing key case
            var key0 = "SortedSet_Foo";

            db.KeyDelete(key, CommandFlags.FireAndForget);
            db.SortedSetAdd(key, powOfTwo, CommandFlags.FireAndForget);

            var randMember = await db.SortedSetRandomMemberAsync(key);
            ClassicAssert.True(Array.Exists(powOfTwo, element => element.Element.Equals(randMember)));

            // Check ZRANDMEMBER with wrong number of arguments
            var ex = Assert.Throws<RedisServerException>(() => db.Execute("ZRANDMEMBER", key, 3, "WITHSCORES", "bla"));
            var expectedMessage = string.Format(CmdStrings.GenericErrWrongNumArgs, nameof(RespCommand.ZRANDMEMBER));
            ClassicAssert.IsNotNull(ex);
            ClassicAssert.AreEqual(expectedMessage, ex.Message);

            // Check ZRANDMEMBER with non-numeric count
            ex = Assert.Throws<RedisServerException>(() => db.Execute("ZRANDMEMBER", key, "bla"));
            expectedMessage = Encoding.ASCII.GetString(CmdStrings.RESP_ERR_GENERIC_VALUE_IS_NOT_INTEGER);
            ClassicAssert.IsNotNull(ex);
            ClassicAssert.AreEqual(expectedMessage, ex.Message);

            // Check ZRANDMEMBER with syntax error
            ex = Assert.Throws<RedisServerException>(() => db.Execute("ZRANDMEMBER", key, 3, "withscore"));
            expectedMessage = Encoding.ASCII.GetString(CmdStrings.RESP_SYNTAX_ERROR);
            ClassicAssert.IsNotNull(ex);
            ClassicAssert.AreEqual(expectedMessage, ex.Message);

            //ZRANDMEMBER count
            var randMemberArray = await db.SortedSetRandomMembersAsync(key, 5);
            ClassicAssert.AreEqual(5, randMemberArray.Length);
            ClassicAssert.AreEqual(5, randMemberArray.Distinct().Count());
            foreach (var member in randMemberArray)
            {
                var match = powOfTwo.FirstOrDefault(pt => pt.Element == member);
                ClassicAssert.IsNotNull(match);
            }

            randMemberArray = await db.SortedSetRandomMembersAsync(key, 15);
            ClassicAssert.AreEqual(10, randMemberArray.Length);
            ClassicAssert.AreEqual(10, randMemberArray.Distinct().Count());
            foreach (var member in randMemberArray)
            {
                var match = powOfTwo.FirstOrDefault(pt => pt.Element == member);
                ClassicAssert.IsNotNull(match);
            }

            randMemberArray = await db.SortedSetRandomMembersAsync(key, -5);
            ClassicAssert.AreEqual(5, randMemberArray.Length);

            randMemberArray = await db.SortedSetRandomMembersAsync(key, -15);
            ClassicAssert.AreEqual(15, randMemberArray.Length);
            ClassicAssert.GreaterOrEqual(10, randMemberArray.Distinct().Count());
            foreach (var member in randMemberArray)
            {
                var match = powOfTwo.FirstOrDefault(pt => pt.Element == member);
                ClassicAssert.IsNotNull(match);
            }

            //ZRANDMEMBER [count [WITHSCORES]]
            var randMemberArray2 = await db.SortedSetRandomMembersWithScoresAsync(key, 2);
            ClassicAssert.AreEqual(2, randMemberArray2.Length);
            foreach (var member in randMemberArray2)
            {
                ClassicAssert.Contains(member, powOfTwo);
            }

            // No-existing key case
            randMember = await db.SortedSetRandomMemberAsync(key0);
            ClassicAssert.True(randMember.IsNull);
            randMemberArray = await db.SortedSetRandomMembersAsync(key0, 2);
            ClassicAssert.True(randMemberArray.Length == 0);
            randMemberArray2 = await db.SortedSetRandomMembersWithScoresAsync(key0, 2);
            ClassicAssert.True(randMemberArray2.Length == 0);
        }


        [Test]
        [TestCase(10)]
        [TestCase(30)]
        [TestCase(100)]
        public void CanUseZDiff(int bytesSent)
        {
            using var lightClientRequest = TestUtils.CreateRequest();
            lightClientRequest.SendCommand("ZADD dadi 1 uno 2 due 3 tre 4 quattro 5 cinque 6 sei");
            lightClientRequest.SendCommand("ZADD seconddadi 1 uno 2 due 3 tre 4 quattro");

            //zdiff withscores
            var zdiffResult = lightClientRequest.SendCommandChunks("ZDIFF 2 dadi seconddadi WITHSCORES", bytesSent, 5);
            var expectedResponse = "*4\r\n$6\r\ncinque\r\n$1\r\n5\r\n$3\r\nsei\r\n$1\r\n6\r\n";
            var actualValue = Encoding.ASCII.GetString(zdiffResult).Substring(0, expectedResponse.Length);
            ClassicAssert.AreEqual(expectedResponse, actualValue);

            zdiffResult = lightClientRequest.SendCommandChunks("ZDIFF 2 dadi seconddadi", bytesSent, 3);
            expectedResponse = "*2\r\n$6\r\ncinque\r\n$3\r\nsei\r\n";
            actualValue = Encoding.ASCII.GetString(zdiffResult).Substring(0, expectedResponse.Length);
        }

        [Test]
        [TestCase(10)]
        [TestCase(30)]
        [TestCase(100)]
        public void CanUseZDiffSTORE(int bytesSent)
        {
            using var lightClientRequest = TestUtils.CreateRequest();

            //zdiff withscores
            var zdiffResult = lightClientRequest.SendCommandChunks("ZDIFFSTORE desKey 2 dadi seconddadi", bytesSent);
            var expectedResponse = ":0\r\n";
            var actualValue = Encoding.ASCII.GetString(zdiffResult).Substring(0, expectedResponse.Length);
            ClassicAssert.AreEqual(expectedResponse, actualValue);

            lightClientRequest.SendCommand("ZADD dadi 1 uno 2 due 3 tre 4 quattro 5 cinque 6 sei");
            lightClientRequest.SendCommand("ZADD seconddadi 1 uno 2 due 3 tre 4 quattro");

            zdiffResult = lightClientRequest.SendCommandChunks("ZDIFFSTORE desKey 2 dadi seconddadi", bytesSent);
            expectedResponse = "1\r\n";
            actualValue = Encoding.ASCII.GetString(zdiffResult).Substring(0, expectedResponse.Length);
        }

        [Test]
        [TestCase(10)]
        [TestCase(30)]
        [TestCase(100)]
        public void CanUseZDiffMultipleKeys(int bytesSent)
        {
            using var lightClientRequest = TestUtils.CreateRequest();
            lightClientRequest.SendCommand("ZADD zset1 1 uno 2 due 3 tre 4 quattro 5 cinque 6 sei");
            lightClientRequest.SendCommand("ZADD zset2 1 uno 2 due 3 tre 4 quattro");
            lightClientRequest.SendCommand("ZADD zset3 300 Jean 500 Leia 350 Grant 700 Rue");

            var zdiffResult = lightClientRequest.SendCommandChunks("ZDIFF 3 zset1 zset2 zset3", bytesSent, 3);
            var expectedResponse = "*2\r\n$6\r\ncinque\r\n$3\r\nsei\r\n";
            var actualValue = Encoding.ASCII.GetString(zdiffResult).Substring(0, expectedResponse.Length);
            ClassicAssert.AreEqual(expectedResponse, actualValue);

            // Zdiff withscores
            zdiffResult = lightClientRequest.SendCommandChunks("ZDIFF 3 zset1 zset2 zset3 WITHSCORES", bytesSent, 5);
            expectedResponse = "*4\r\n$6\r\ncinque\r\n$1\r\n5\r\n$3\r\nsei\r\n$1\r\n6\r\n";
            actualValue = Encoding.ASCII.GetString(zdiffResult).Substring(0, expectedResponse.Length);
            ClassicAssert.AreEqual(expectedResponse, actualValue);
        }

        [Test]
        public void CanUseZDiffWithNull()
        {
            using var lightClientRequest = TestUtils.CreateRequest();
            lightClientRequest.SendCommand("ZADD zset1 1 uno 2 due 3 tre 4 quattro 5 cinque 6 sei");
            var zdiffResult = lightClientRequest.SendCommand("ZDIFF 2 zsetnotfound zset1");
            var expectedResponse = "*0\r\n";
            var actualValue = Encoding.ASCII.GetString(zdiffResult).Substring(0, expectedResponse.Length);
            ClassicAssert.AreEqual(expectedResponse, actualValue);

            zdiffResult = lightClientRequest.SendCommand("ZDIFF 2 zsetnotfound zset1notfound");
            expectedResponse = "*0\r\n";
            actualValue = Encoding.ASCII.GetString(zdiffResult).Substring(0, expectedResponse.Length);
            ClassicAssert.AreEqual(expectedResponse, actualValue);
        }

        [Test]
        public void CanManageNotExistingKeySortedSetCommandsReadOps()
        {
            using var lightClientRequest = TestUtils.CreateRequest();

            var result = lightClientRequest.SendCommand("ZCARD nokey");
            var expectedResponse = ":0\r\n";
            var actualValue = Encoding.ASCII.GetString(result).Substring(0, expectedResponse.Length);
            ClassicAssert.AreEqual(expectedResponse, actualValue);

            result = lightClientRequest.SendCommand("ZSCORE nokey a");
            expectedResponse = "$-1\r\n"; // NULL
            actualValue = Encoding.ASCII.GetString(result).Substring(0, expectedResponse.Length);
            ClassicAssert.AreEqual(expectedResponse, actualValue);

            result = lightClientRequest.SendCommand("ZRANK noboard a");
            expectedResponse = "$-1\r\n";
            actualValue = Encoding.ASCII.GetString(result).Substring(0, expectedResponse.Length);
            ClassicAssert.AreEqual(expectedResponse, actualValue);

            result = lightClientRequest.SendCommand("ZRANGE unekey 0 1");
            expectedResponse = "*0\r\n"; //empty array
            actualValue = Encoding.ASCII.GetString(result).Substring(0, expectedResponse.Length);
            ClassicAssert.AreEqual(expectedResponse, actualValue);

            result = lightClientRequest.SendCommand("ZRANGEBYSCORE nonekey 0 1");
            expectedResponse = "*0\r\n"; //empty array
            actualValue = Encoding.ASCII.GetString(result).Substring(0, expectedResponse.Length);
            ClassicAssert.AreEqual(expectedResponse, actualValue);

            result = lightClientRequest.SendCommand("ZREVRANGE nonekey 0 1");
            expectedResponse = "*0\r\n"; //empty array
            actualValue = Encoding.ASCII.GetString(result).Substring(0, expectedResponse.Length);
            ClassicAssert.AreEqual(expectedResponse, actualValue);

            result = lightClientRequest.SendCommand("ZREVRANK nonekey 0");
            expectedResponse = "$-1\r\n"; // NULL
            actualValue = Encoding.ASCII.GetString(result).Substring(0, expectedResponse.Length);
            ClassicAssert.AreEqual(expectedResponse, actualValue);

            result = lightClientRequest.SendCommand("ZREVRANGE nonekey 0 1");
            expectedResponse = "*0\r\n"; //empty array
            actualValue = Encoding.ASCII.GetString(result).Substring(0, expectedResponse.Length);
            ClassicAssert.AreEqual(expectedResponse, actualValue);

            result = lightClientRequest.SendCommand("ZLEXCOUNT nonekey [a [f");
            expectedResponse = ":0\r\n"; //integer reply
            actualValue = Encoding.ASCII.GetString(result).Substring(0, expectedResponse.Length);
            ClassicAssert.AreEqual(expectedResponse, actualValue);

            //without the additional count argument, the command returns nil when key does not exist.
            result = lightClientRequest.SendCommand("ZRANDMEMBER nonekey");
            expectedResponse = "$-1\r\n"; //nil when key does not exist.
            actualValue = Encoding.ASCII.GetString(result).Substring(0, expectedResponse.Length);
            ClassicAssert.AreEqual(expectedResponse, actualValue);

            //when the additional count argument is passed, the command returns an array of elements,
            //or an empty array when key does not exist.
            result = lightClientRequest.SendCommand("ZRANDMEMBER nonekey 1");
            expectedResponse = "*0\r\n"; //empty array
            actualValue = Encoding.ASCII.GetString(result).Substring(0, expectedResponse.Length);
            ClassicAssert.AreEqual(expectedResponse, actualValue);

            result = lightClientRequest.SendCommand("ZDIFF 2 i i");
            expectedResponse = "*0\r\n"; //empty array
            actualValue = Encoding.ASCII.GetString(result).Substring(0, expectedResponse.Length);
            ClassicAssert.AreEqual(expectedResponse, actualValue);

            result = lightClientRequest.SendCommand("ZDIFF 1 nonekey");
            expectedResponse = "*0\r\n"; //empty array
            actualValue = Encoding.ASCII.GetString(result).Substring(0, expectedResponse.Length);
            ClassicAssert.AreEqual(expectedResponse, actualValue);
        }

        [Test]
        public void CanManageNotExistingKeySortedSetCommandsRMWOps()
        {
            using var lightClientRequest = TestUtils.CreateRequest();

            var result = lightClientRequest.SendCommand("ZPOPMAX nokey");
            var expectedResponse = "*0\r\n";
            var actualValue = Encoding.ASCII.GetString(result).Substring(0, expectedResponse.Length);
            ClassicAssert.AreEqual(expectedResponse, actualValue);

            result = lightClientRequest.SendCommand("ZREM nokey a");
            expectedResponse = ":0\r\n";
            actualValue = Encoding.ASCII.GetString(result).Substring(0, expectedResponse.Length);
            ClassicAssert.AreEqual(expectedResponse, actualValue);

            //for this case the boundaries arguments are wrong, in redis this validation occurs
            //before the validation of a non existing key, but we are not executing the backend until
            //the key is validated first.
            result = lightClientRequest.SendCommand("ZREMRANGEBYLEX nokey 0 1");
            expectedResponse = ":0\r\n";
            actualValue = Encoding.ASCII.GetString(result).Substring(0, expectedResponse.Length);
            ClassicAssert.AreEqual(expectedResponse, actualValue);

            //testing out only a nonexisting key
            result = lightClientRequest.SendCommand("ZREMRANGEBYLEX nokey [a [b");
            expectedResponse = ":0\r\n";
            actualValue = Encoding.ASCII.GetString(result).Substring(0, expectedResponse.Length);
            ClassicAssert.AreEqual(expectedResponse, actualValue);

            result = lightClientRequest.SendCommand("ZREMRANGEBYLEX iii [a [b");
            expectedResponse = ":0\r\n";
            actualValue = Encoding.ASCII.GetString(result).Substring(0, expectedResponse.Length);
            ClassicAssert.AreEqual(expectedResponse, actualValue);

            result = lightClientRequest.SendCommand("ZREM nokey a");
            expectedResponse = ":0\r\n";
            actualValue = Encoding.ASCII.GetString(result).Substring(0, expectedResponse.Length);
            ClassicAssert.AreEqual(expectedResponse, actualValue);

            result = lightClientRequest.SendCommand("ZREMRANGEBYRANK nokey 0 1");
            expectedResponse = ":0\r\n";
            actualValue = Encoding.ASCII.GetString(result).Substring(0, expectedResponse.Length);
            ClassicAssert.AreEqual(expectedResponse, actualValue);

            result = lightClientRequest.SendCommand("ZREMRANGEBYSCORE nokey 0 1");
            expectedResponse = ":0\r\n";
            actualValue = Encoding.ASCII.GetString(result).Substring(0, expectedResponse.Length);
            ClassicAssert.AreEqual(expectedResponse, actualValue);

            lightClientRequest.SendCommand("ZADD zset1 1 uno 2 due 3 tre 4 quattro 5 cinque 6 sei");

            result = lightClientRequest.SendCommand("ZREMRANGEBYLEX zset1 0 1");
            expectedResponse = $"-{Encoding.ASCII.GetString(CmdStrings.RESP_ERR_MIN_MAX_NOT_VALID_STRING)}\r\n"; ;
            actualValue = Encoding.ASCII.GetString(result).Substring(0, expectedResponse.Length);
            ClassicAssert.AreEqual(expectedResponse, actualValue);

        }


        /// <summary>
        /// This test executes an RMW followed by a Read method which none
        /// of them should create a new key
        /// </summary>
        [Test]
        public void CanManageRMWAndReadInCommands()
        {
            using var lightClientRequest = TestUtils.CreateRequest();

            // Executing an RMW method first
            var result = lightClientRequest.SendCommand("ZPOPMAX nokey");
            var expectedResponse = "*0\r\n";
            var actualValue = Encoding.ASCII.GetString(result).Substring(0, expectedResponse.Length);
            ClassicAssert.AreEqual(expectedResponse, actualValue);

            // When the additional count argument is passed, the command returns an array of elements,
            // Or an empty array when key does not exist.
            result = lightClientRequest.SendCommand("ZRANDMEMBER nokey 1");
            expectedResponse = "*0\r\n"; //empty array
            actualValue = Encoding.ASCII.GetString(result).Substring(0, expectedResponse.Length);
            ClassicAssert.AreEqual(expectedResponse, actualValue);

            result = lightClientRequest.SendCommand("ZCARD nokey");
            expectedResponse = ":0\r\n";
            actualValue = Encoding.ASCII.GetString(result).Substring(0, expectedResponse.Length);
            ClassicAssert.AreEqual(expectedResponse, actualValue);
        }


        [Test]
        public void CanManageAddAndDelete()
        {
            using var lightClientRequest = TestUtils.CreateRequest();
            var response = lightClientRequest.SendCommandChunks("ZADD board 340 Dave 400 Kendra 560 Tom 650 Barbara 690 Jennifer 690 Peter", 100);
            var expectedResponse = ":6\r\n";
            var actualValue = Encoding.ASCII.GetString(response).Substring(0, expectedResponse.Length);
            ClassicAssert.AreEqual(expectedResponse, actualValue);

            response = lightClientRequest.SendCommand("ZPOPMAX board", 3);
            expectedResponse = "*2\r\n$5\r\nPeter\r\n$3\r\n690\r\n";
            actualValue = Encoding.ASCII.GetString(response).Substring(0, expectedResponse.Length);
            ClassicAssert.AreEqual(expectedResponse, actualValue);

            response = lightClientRequest.SendCommand("ZPOPMAX board 2", 5);
            expectedResponse = "*4\r\n$8\r\nJennifer\r\n$3\r\n690\r\n$7\r\nBarbara\r\n$3\r\n650\r\n";
            actualValue = Encoding.ASCII.GetString(response).Substring(0, expectedResponse.Length);
            ClassicAssert.AreEqual(expectedResponse, actualValue);

            response = lightClientRequest.SendCommands("DEL board", "PING");
            expectedResponse = ":1\r\n+PONG\r\n";
            actualValue = Encoding.ASCII.GetString(response).Substring(0, expectedResponse.Length);
            ClassicAssert.AreEqual(expectedResponse, actualValue);

            // Check the key is null or empty
            response = lightClientRequest.SendCommand("ZPOPMAX board");
            expectedResponse = "*0\r\n";
            actualValue = Encoding.ASCII.GetString(response).Substring(0, expectedResponse.Length);
            ClassicAssert.AreEqual(expectedResponse, actualValue);

            using var redis = ConnectionMultiplexer.Connect(TestUtils.GetConfig());
            var db = redis.GetDatabase(0);
            var key = "LeaderBoard";

            var added = db.SortedSetAdd(key, leaderBoard);
            ClassicAssert.AreEqual(leaderBoard.Length, added);
            var removed = db.KeyDelete(key);

            // ZPOPMAX
            var actualResult = db.SortedSetPop(new RedisKey(key), Order.Descending);
            ClassicAssert.AreEqual(null, actualResult);
        }

        [Test]
        public void CanManageKeyAbscentInCommands()
        {
            using var lightClientRequest = TestUtils.CreateRequest();
            SendCommandWithoutKey("ZCARD", lightClientRequest);
            SendCommandWithoutKey("ZPOPMAX", lightClientRequest);
            SendCommandWithoutKey("ZSCORE", lightClientRequest);
            SendCommandWithoutKey("ZREM", lightClientRequest);
            SendCommandWithoutKey("ZINCRBY", lightClientRequest);
            SendCommandWithoutKey("ZCARD", lightClientRequest);
            SendCommandWithoutKey("ZCOUNT", lightClientRequest);
        }

        [Test]
        public async Task CanFailWhenUseMultiWatchTest()
        {
            var lightClientRequest = TestUtils.CreateRequest();
            string key = "MySSKey";
            byte[] res;

            res = lightClientRequest.SendCommand($"ZADD {key} 1 a 2 b 3 c");
            string expectedResponse = ":3\r\n";
            ClassicAssert.AreEqual(res.AsSpan().Slice(0, expectedResponse.Length).ToArray(), expectedResponse);

            res = lightClientRequest.SendCommand($"WATCH {key}");
            expectedResponse = "+OK\r\n";
            ClassicAssert.AreEqual(res.AsSpan().Slice(0, expectedResponse.Length).ToArray(), expectedResponse);

            res = lightClientRequest.SendCommand("MULTI");
            expectedResponse = "+OK\r\n";
            ClassicAssert.AreEqual(res.AsSpan().Slice(0, expectedResponse.Length).ToArray(), expectedResponse);

            res = lightClientRequest.SendCommand($"ZREM {key} a");
            expectedResponse = "+QUEUED\r\n";
            ClassicAssert.AreEqual(res.AsSpan().Slice(0, expectedResponse.Length).ToArray(), expectedResponse);

            await Task.Run(() => UpdateSortedSetKey(key));

            res = lightClientRequest.SendCommand("EXEC");
            expectedResponse = "*-1";
            ClassicAssert.AreEqual(res.AsSpan().Slice(0, expectedResponse.Length).ToArray(), expectedResponse);

            // This sequence should work
            res = lightClientRequest.SendCommand("MULTI");
            expectedResponse = "+OK\r\n";
            ClassicAssert.AreEqual(res.AsSpan().Slice(0, expectedResponse.Length).ToArray(), expectedResponse);

            res = lightClientRequest.SendCommand($"ZADD {key} 7 g");
            expectedResponse = "+QUEUED\r\n";
            ClassicAssert.AreEqual(res.AsSpan().Slice(0, expectedResponse.Length).ToArray(), expectedResponse);

            // This should commit
            res = lightClientRequest.SendCommand("EXEC", 2);
            expectedResponse = "*1\r\n:1\r\n";
            ClassicAssert.AreEqual(res.AsSpan().Slice(0, expectedResponse.Length).ToArray(), expectedResponse);
        }

        [Test]
        public void CanUseMultiTest()
        {
            var lightClientRequest = TestUtils.CreateRequest();
            byte[] res;

            res = lightClientRequest.SendCommand("ZADD MySSKey 1 a 2 b 3 c");
            string expectedResponse = ":3\r\n";
            ClassicAssert.AreEqual(res.AsSpan().Slice(0, expectedResponse.Length).ToArray(), expectedResponse);

            res = lightClientRequest.SendCommand("MULTI");
            expectedResponse = "+OK\r\n";
            ClassicAssert.AreEqual(res.AsSpan().Slice(0, expectedResponse.Length).ToArray(), expectedResponse);

            res = lightClientRequest.SendCommand("ZREM MySSKey a");
            expectedResponse = "+QUEUED\r\n";
            ClassicAssert.AreEqual(res.AsSpan().Slice(0, expectedResponse.Length).ToArray(), expectedResponse);

            res = lightClientRequest.SendCommand("ZADD MySSKey 7 g");
            expectedResponse = "+QUEUED\r\n";
            ClassicAssert.AreEqual(res.AsSpan().Slice(0, expectedResponse.Length).ToArray(), expectedResponse);

            res = lightClientRequest.SendCommand("EXEC", 3);
            expectedResponse = "*2\r\n:1\r\n:1\r\n";
            ClassicAssert.AreEqual(res.AsSpan().Slice(0, expectedResponse.Length).ToArray(), expectedResponse);
        }

        [Test]
        public void CanFastForwardExtraArguments()
        {
            var lightClientRequest = TestUtils.CreateRequest();
            var response = lightClientRequest.SendCommand("ZSCORE foo bar foo bar foo");
            var expectedResponse = FormatWrongNumOfArgsError("ZSCORE");
            var actualValue = Encoding.ASCII.GetString(response).Substring(0, expectedResponse.Length);
            ClassicAssert.AreEqual(expectedResponse, actualValue);

            // Add a large number
            response = lightClientRequest.SendCommand("ZADD zset1 -9007199254740992 uno");
            expectedResponse = ":1\r\n";
            actualValue = Encoding.ASCII.GetString(response).Substring(0, expectedResponse.Length);
            ClassicAssert.AreEqual(expectedResponse, actualValue);

            response = lightClientRequest.SendCommand("ZSCORE zset1 uno");
            expectedResponse = $"$17\r\n-9007199254740992\r\n";
            actualValue = Encoding.ASCII.GetString(response).Substring(0, expectedResponse.Length);
            ClassicAssert.AreEqual(expectedResponse, actualValue);
        }


        [Test]
        public void CanDoZaddWithInvalidInput()
        {
            using var lightClientRequest = TestUtils.CreateRequest();
            var key = "zset1";
            var response = lightClientRequest.SendCommand($"ZADD {key} 1 uno 2 due 3 tre 4 quattro 5 cinque foo bar");
            var expectedResponse = $"-{Encoding.ASCII.GetString(CmdStrings.RESP_ERR_NOT_VALID_FLOAT)}\r\n";
            var actualValue = Encoding.ASCII.GetString(response).Substring(0, expectedResponse.Length);
            ClassicAssert.AreEqual(expectedResponse, actualValue);

            key = "zset2";
            response = lightClientRequest.SendCommand($"ZADD {key} 1 uno 2 due 3 tre foo bar 4 quattro 5 cinque");
            actualValue = Encoding.ASCII.GetString(response).Substring(0, expectedResponse.Length);
            ClassicAssert.AreEqual(expectedResponse, actualValue);

            key = "zset3";
            response = lightClientRequest.SendCommand($"ZADD {key} foo bar 1 uno 2 due 3 tre 4 quattro 5 cinque");
            actualValue = Encoding.ASCII.GetString(response).Substring(0, expectedResponse.Length);
            ClassicAssert.AreEqual(expectedResponse, actualValue);
        }

        [Test]
        public void CheckSortedSetOperationsOnWrongTypeObjectLC()
        {
            // This is to test remaining commands that were not covered in CheckSortedSetOperationsOnWrongTypeObjectLC
            // since they are not supported in SE.Redis
            using var redis = ConnectionMultiplexer.Connect(TestUtils.GetConfig());
            var db = redis.GetDatabase(0);
            using var lightClientRequest = TestUtils.CreateRequest();

            var keys = new[] { new RedisKey("user1:obj1"), new RedisKey("user1:obj2") };
            var key1Values = new[] { new RedisValue("Hello"), new RedisValue("World") };
            var key2Values = new[] { new RedisValue("Hola"), new RedisValue("Mundo") };
            var values = new[] { key1Values, key2Values };

            // Set up different type objects
            RespTestsUtils.SetUpTestObjects(db, GarnetObjectType.Set, keys, values);

            // ZRANGE
            var response = lightClientRequest.SendCommand($"ZRANGE {keys[0]} 0 -1");
            var expectedResponse = $"-{Encoding.ASCII.GetString(CmdStrings.RESP_ERR_WRONG_TYPE)}\r\n";
            var actualValue = Encoding.ASCII.GetString(response).Substring(0, expectedResponse.Length);
            ClassicAssert.AreEqual(expectedResponse, actualValue);


            // ZREVRANGE
            response = lightClientRequest.SendCommand($"ZREVRANGE {keys[0]} 0 -1");
            expectedResponse = $"-{Encoding.ASCII.GetString(CmdStrings.RESP_ERR_WRONG_TYPE)}\r\n";
            actualValue = Encoding.ASCII.GetString(response).Substring(0, expectedResponse.Length);
            ClassicAssert.AreEqual(expectedResponse, actualValue);

            // ZREMRANGEBYLEX
            response = lightClientRequest.SendCommand($"ZREMRANGEBYLEX {keys[0]} {values[1][0]} {values[1][1]}");
            expectedResponse = $"-{Encoding.ASCII.GetString(CmdStrings.RESP_ERR_WRONG_TYPE)}\r\n";
            actualValue = Encoding.ASCII.GetString(response).Substring(0, expectedResponse.Length);
            ClassicAssert.AreEqual(expectedResponse, actualValue);

            // ZREVRANGEBYSCORE
            response = lightClientRequest.SendCommand($"ZREVRANGEBYSCORE {keys[0]} 0 -1");
            expectedResponse = $"-{Encoding.ASCII.GetString(CmdStrings.RESP_ERR_WRONG_TYPE)}\r\n";
            actualValue = Encoding.ASCII.GetString(response).Substring(0, expectedResponse.Length);
            ClassicAssert.AreEqual(expectedResponse, actualValue);
        }

        #endregion

        private static void SendCommandWithoutKey(string command, LightClientRequest lightClientRequest)
        {
            var result = lightClientRequest.SendCommand(command);
            var expectedResponse = FormatWrongNumOfArgsError(command);
            var actualValue = Encoding.ASCII.GetString(result).Substring(0, expectedResponse.Length);
            ClassicAssert.AreEqual(expectedResponse, actualValue);
        }

        private static void UpdateSortedSetKey(string keyName)
        {
            using var lightClientRequest = TestUtils.CreateRequest();
            byte[] res = lightClientRequest.SendCommand($"ZADD {keyName} 4 d");
            string expectedResponse = ":1\r\n";
            ClassicAssert.AreEqual(res.AsSpan().Slice(0, expectedResponse.Length).ToArray(), expectedResponse);
        }

        private static string FormatWrongNumOfArgsError(string commandName) => $"-{string.Format(CmdStrings.GenericErrWrongNumArgs, commandName)}\r\n";
    }

    public class SortedSetComparer : IComparer<(double, byte[])>
    {
        public int Compare((double, byte[]) x, (double, byte[]) y)
        {
            var ret = x.Item1.CompareTo(y.Item1);
            if (ret == 0)
                return new ReadOnlySpan<byte>(x.Item2).SequenceCompareTo(y.Item2);
            return ret;
        }
    }
}<|MERGE_RESOLUTION|>--- conflicted
+++ resolved
@@ -1087,20 +1087,54 @@
         }
 
         [Test]
-<<<<<<< HEAD
+        [TestCase("(a", "(a", new string[] { })]
+        public void CanDoZRevRangeByLex(string max, string min, string[] expected, int offset = 0, int count = -1)
+        {
+            using var redis = ConnectionMultiplexer.Connect(TestUtils.GetConfig());
+            var db = redis.GetDatabase(0);
+
+            var key = "myzset";
+            db.SortedSetAdd(key, "a", 0);
+            db.SortedSetAdd(key, "b", 0);
+            db.SortedSetAdd(key, "c", 0);
+            db.SortedSetAdd(key, "d", 0);
+            db.SortedSetAdd(key, "e", 0);
+            db.SortedSetAdd(key, "f", 0);
+            db.SortedSetAdd(key, "g", 0);
+
+            var result = (string[])db.Execute("ZREVRANGEBYLEX", key, max, min, "LIMIT", offset, count);
+            CollectionAssert.AreEqual(expected, result);
+        }
+
+        [Test]
+        [TestCase("(a", "(a", new string[] { })]
+        public void CanDoZRevRangeByLexWithoutLimit(string min, string max, string[] expected)
+        {
+            using var redis = ConnectionMultiplexer.Connect(TestUtils.GetConfig());
+            var db = redis.GetDatabase(0);
+
+            var key = "myzset";
+            db.SortedSetAdd(key, "a", 0);
+            db.SortedSetAdd(key, "b", 0);
+            db.SortedSetAdd(key, "c", 0);
+            db.SortedSetAdd(key, "d", 0);
+            db.SortedSetAdd(key, "e", 0);
+            db.SortedSetAdd(key, "f", 0);
+            db.SortedSetAdd(key, "g", 0);
+
+            var result = (string[])db.Execute("ZREVRANGEBYLEX", key, max, min);
+            ClassicAssert.AreEqual(expected, result);
+        }
+
+        [Test]
         [TestCase("SUM", new double[] { 5, 7, 3, 6 }, new string[] { "a", "b", "c", "d" }, Description = "Tests ZUNION with SUM aggregate")]
         [TestCase("MIN", new double[] { 1, 2, 3, 6 }, new string[] { "a", "b", "c", "d" }, Description = "Tests ZUNION with MIN aggregate")]
         [TestCase("MAX", new double[] { 4, 5, 3, 6 }, new string[] { "a", "b", "c", "d" }, Description = "Tests ZUNION with MAX aggregate")]
         public void CanUseZUnionWithAggregateOption(string aggregateType, double[] expectedScores, string[] expectedElements)
-=======
-        [TestCase("(a", "(a", new string[] { })]
-        public void CanDoZRevRangeByLex(string max, string min, string[] expected, int offset = 0, int count = -1)
->>>>>>> ebb9071b
-        {
-            using var redis = ConnectionMultiplexer.Connect(TestUtils.GetConfig());
-            var db = redis.GetDatabase(0);
-
-<<<<<<< HEAD
+        {
+            using var redis = ConnectionMultiplexer.Connect(TestUtils.GetConfig());
+            var db = redis.GetDatabase(0);
+
             // Setup test data
             db.SortedSetAdd("zset1",
             [
@@ -1250,29 +1284,10 @@
         [Test]
         [TestCase(new double[] { 2, 3 }, new double[] { 6, 14, 18, 19 }, new string[] { "c", "a", "d", "b" }, Description = "Tests ZUNIONSTORE with multiple weights")]
         public void CanUseZUnionStoreWithWeights(double[] weights, double[] expectedScores, string[] expectedElements)
-=======
-            var key = "myzset";
-            db.SortedSetAdd(key, "a", 0);
-            db.SortedSetAdd(key, "b", 0);
-            db.SortedSetAdd(key, "c", 0);
-            db.SortedSetAdd(key, "d", 0);
-            db.SortedSetAdd(key, "e", 0);
-            db.SortedSetAdd(key, "f", 0);
-            db.SortedSetAdd(key, "g", 0);
-
-            var result = (string[])db.Execute("ZREVRANGEBYLEX", key, max, min, "LIMIT", offset, count);
-            CollectionAssert.AreEqual(expected, result);
-        }
-
-        [Test]
-        [TestCase("(a", "(a", new string[] { })]
-        public void CanDoZRevRangeByLexWithoutLimit(string min, string max, string[] expected)
->>>>>>> ebb9071b
-        {
-            using var redis = ConnectionMultiplexer.Connect(TestUtils.GetConfig());
-            var db = redis.GetDatabase(0);
-
-<<<<<<< HEAD
+        {
+            using var redis = ConnectionMultiplexer.Connect(TestUtils.GetConfig());
+            var db = redis.GetDatabase(0);
+
             // Setup test data
             db.SortedSetAdd("zset1", [
                 new("a", 1),
@@ -1295,19 +1310,6 @@
                 ClassicAssert.AreEqual(expectedScores[i], result[i].Score);
                 ClassicAssert.AreEqual(expectedElements[i], result[i].Element.ToString());
             }
-=======
-            var key = "myzset";
-            db.SortedSetAdd(key, "a", 0);
-            db.SortedSetAdd(key, "b", 0);
-            db.SortedSetAdd(key, "c", 0);
-            db.SortedSetAdd(key, "d", 0);
-            db.SortedSetAdd(key, "e", 0);
-            db.SortedSetAdd(key, "f", 0);
-            db.SortedSetAdd(key, "g", 0);
-
-            var result = (string[])db.Execute("ZREVRANGEBYLEX", key, max, min);
-            ClassicAssert.AreEqual(expected, result);
->>>>>>> ebb9071b
         }
 
         #endregion
