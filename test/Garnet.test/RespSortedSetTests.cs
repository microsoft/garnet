--- conflicted
+++ resolved
@@ -1087,7 +1087,46 @@
         }
 
         [Test]
-<<<<<<< HEAD
+        [TestCase("(a", "(a", new string[] { })]
+        public void CanDoZRevRangeByLex(string max, string min, string[] expected, int offset = 0, int count = -1)
+        {
+            using var redis = ConnectionMultiplexer.Connect(TestUtils.GetConfig());
+            var db = redis.GetDatabase(0);
+
+            var key = "myzset";
+            db.SortedSetAdd(key, "a", 0);
+            db.SortedSetAdd(key, "b", 0);
+            db.SortedSetAdd(key, "c", 0);
+            db.SortedSetAdd(key, "d", 0);
+            db.SortedSetAdd(key, "e", 0);
+            db.SortedSetAdd(key, "f", 0);
+            db.SortedSetAdd(key, "g", 0);
+
+            var result = (string[])db.Execute("ZREVRANGEBYLEX", key, max, min, "LIMIT", offset, count);
+            CollectionAssert.AreEqual(expected, result);
+        }
+
+        [Test]
+        [TestCase("(a", "(a", new string[] { })]
+        public void CanDoZRevRangeByLexWithoutLimit(string min, string max, string[] expected)
+        {
+            using var redis = ConnectionMultiplexer.Connect(TestUtils.GetConfig());
+            var db = redis.GetDatabase(0);
+
+            var key = "myzset";
+            db.SortedSetAdd(key, "a", 0);
+            db.SortedSetAdd(key, "b", 0);
+            db.SortedSetAdd(key, "c", 0);
+            db.SortedSetAdd(key, "d", 0);
+            db.SortedSetAdd(key, "e", 0);
+            db.SortedSetAdd(key, "f", 0);
+            db.SortedSetAdd(key, "g", 0);
+
+            var result = (string[])db.Execute("ZREVRANGEBYLEX", key, max, min);
+            ClassicAssert.AreEqual(expected, result);
+        }
+
+        [Test]
         [TestCase("board1", 1, Description = "Pop from single key")]
         [TestCase("board2", 3, Description = "Pop multiple elements")]
         public void SortedSetMultiPopTest(string key, int count)
@@ -1123,35 +1162,10 @@
         [TestCase(new string[] { "board1", "nokey1" }, "MAX", null, new string[] { "j" }, new double[] { 10.0 }, Description = "Pop maximum element from mixed existing and missing keys without count")]
         [TestCase(new string[] { "board1", "nokey1" }, "MIN", null, new string[] { "a" }, new double[] { 1.0 }, Description = "Pop minimum element from mixed existing and missing keys without count")]
         public void SortedSetMultiPopWithOptionsTest(string[] keys, string direction, int? count, string[] expectedValues, double[] expectedScores)
-=======
-        [TestCase("(a", "(a", new string[] { })]
-        public void CanDoZRevRangeByLex(string max, string min, string[] expected, int offset = 0, int count = -1)
-        {
-            using var redis = ConnectionMultiplexer.Connect(TestUtils.GetConfig());
-            var db = redis.GetDatabase(0);
-
-            var key = "myzset";
-            db.SortedSetAdd(key, "a", 0);
-            db.SortedSetAdd(key, "b", 0);
-            db.SortedSetAdd(key, "c", 0);
-            db.SortedSetAdd(key, "d", 0);
-            db.SortedSetAdd(key, "e", 0);
-            db.SortedSetAdd(key, "f", 0);
-            db.SortedSetAdd(key, "g", 0);
-
-            var result = (string[])db.Execute("ZREVRANGEBYLEX", key, max, min, "LIMIT", offset, count);
-            CollectionAssert.AreEqual(expected, result);
-        }
-
-        [Test]
-        [TestCase("(a", "(a", new string[] { })]
-        public void CanDoZRevRangeByLexWithoutLimit(string min, string max, string[] expected)
->>>>>>> d4a954ab
-        {
-            using var redis = ConnectionMultiplexer.Connect(TestUtils.GetConfig());
-            var db = redis.GetDatabase(0);
-
-<<<<<<< HEAD
+        {
+            using var redis = ConnectionMultiplexer.Connect(TestUtils.GetConfig());
+            var db = redis.GetDatabase(0);
+
             if (keys[0] == "board1")
             {
                 db.SortedSetAdd(keys[0], entries);
@@ -1205,19 +1219,6 @@
             ClassicAssert.IsNotNull(result2);
             var popResult2 = (RedisResult[])result2;
             ClassicAssert.AreEqual("board2", (string)popResult2[0]);
-=======
-            var key = "myzset";
-            db.SortedSetAdd(key, "a", 0);
-            db.SortedSetAdd(key, "b", 0);
-            db.SortedSetAdd(key, "c", 0);
-            db.SortedSetAdd(key, "d", 0);
-            db.SortedSetAdd(key, "e", 0);
-            db.SortedSetAdd(key, "f", 0);
-            db.SortedSetAdd(key, "g", 0);
-
-            var result = (string[])db.Execute("ZREVRANGEBYLEX", key, max, min);
-            ClassicAssert.AreEqual(expected, result);
->>>>>>> d4a954ab
         }
 
         #endregion
