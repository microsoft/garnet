--- conflicted
+++ resolved
@@ -1127,7 +1127,130 @@
         }
 
         [Test]
-<<<<<<< HEAD
+        [TestCase("user1:obj1", "user1:objA", new[] { "Hello", "World" }, new[] { 1.0, 2.0 }, new[] { "Hello", "World" }, new[] { 1.0, 2.0 })] // Normal case
+        [TestCase("user1:emptySet", "user1:objB", new string[] { }, new double[] { }, new string[] { }, new double[] { })] // Empty set
+        [TestCase("user1:nonExistingKey", "user1:objC", new string[] { }, new double[] { }, new string[] { }, new double[] { })] // Non-existing key
+        [TestCase("user1:obj2", "user1:objD", new[] { "Alpha", "Beta", "Gamma" }, new[] { 1.0, 2.0, 3.0 }, new[] { "Beta", "Gamma" }, new[] { 2.0, 3.0 }, -2, -1)] // Negative range
+        public void CheckSortedSetRangeStoreSE(string key, string destinationKey, string[] elements, double[] scores, string[] expectedElements, double[] expectedScores, int start = 0, int stop = -1)
+        {
+            int expectedCount = expectedElements.Length;
+
+            using var redis = ConnectionMultiplexer.Connect(TestUtils.GetConfig());
+            var db = redis.GetDatabase(0);
+
+            var keyValues = elements.Zip(scores, (e, s) => new SortedSetEntry(e, s)).ToArray();
+
+            // Set up sorted set if elements are provided
+            if (keyValues.Length > 0)
+            {
+                db.SortedSetAdd(key, keyValues);
+            }
+
+            var actualCount = db.SortedSetRangeAndStore(key, destinationKey, start, stop);
+            ClassicAssert.AreEqual(expectedCount, actualCount);
+
+            var actualMembers = db.SortedSetRangeByScoreWithScores(destinationKey);
+            ClassicAssert.AreEqual(expectedCount, actualMembers.Length);
+
+            for (int i = 0; i < expectedCount; i++)
+            {
+                ClassicAssert.AreEqual(expectedElements[i], actualMembers[i].Element.ToString());
+                ClassicAssert.AreEqual(expectedScores[i], actualMembers[i].Score);
+            }
+        }
+
+        [Test]
+        [TestCase("set1", "dest1", new[] { "a", "b", "c", "d" }, new[] { 1.0, 2.0, 3.0, 4.0 }, "BYSCORE", "(2", "4", "", 2, new[] { "c", "d" }, new[] { 3.0, 4.0 }, Description = "ZRANGESTORE BYSCORE with exclusive min")]
+        [TestCase("set1", "dest1", new[] { "a", "b", "c", "d" }, new[] { 1.0, 2.0, 3.0, 4.0 }, "BYSCORE", "2", "(4", "", 2, new[] { "b", "c" }, new[] { 2.0, 3.0 }, Description = "ZRANGESTORE BYSCORE with exclusive max")]
+        [TestCase("set1", "dest1", new[] { "a", "b", "c", "d" }, new[] { 1.0, 2.0, 3.0, 4.0 }, "BYSCORE REV", "4", "1", "", 4, new[] { "a", "b", "c", "d" }, new[] { 1.0, 2.0, 3.0, 4.0 }, Description = "ZRANGESTORE BYSCORE with REV")]
+        [TestCase("set1", "dest1", new[] { "a", "b", "c", "d" }, new[] { 1.0, 2.0, 3.0, 4.0 }, "BYSCORE", "2", "4", "LIMIT 1 1", 1, new[] { "c" }, new[] { 3.0 }, Description = "ZRANGESTORE BYSCORE with LIMIT")]
+        public void CheckSortedSetRangeStoreByScoreSE(string sourceKey, string destKey, string[] sourceElements, double[] sourceScores, string options, string min, string max, string limit,
+            int expectedCount, string[] expectedElements, double[] expectedScores)
+        {
+            using var redis = ConnectionMultiplexer.Connect(TestUtils.GetConfig());
+            var db = redis.GetDatabase(0);
+
+            var entries = sourceElements.Zip(sourceScores, (e, s) => new SortedSetEntry(e, s)).ToArray();
+            db.SortedSetAdd(sourceKey, entries);
+
+            var command = $"{destKey} {sourceKey} {min} {max} {options} {limit}".Trim().Split(" ");
+            var result = db.Execute("ZRANGESTORE", command);
+            ClassicAssert.AreEqual(expectedCount, int.Parse(result.ToString()));
+
+            var actualMembers = db.SortedSetRangeByScoreWithScores(destKey);
+            ClassicAssert.AreEqual(expectedElements.Length, actualMembers.Length);
+
+            for (int i = 0; i < expectedElements.Length; i++)
+            {
+                ClassicAssert.AreEqual(expectedElements[i], actualMembers[i].Element.ToString());
+                ClassicAssert.AreEqual(expectedScores[i], actualMembers[i].Score);
+            }
+        }
+
+        [Test]
+        [TestCase("set1", "dest1", new[] { "a", "b", "c", "d" }, new[] { 1.0, 1.0, 1.0, 1.0 }, "BYLEX", "[b", "[d", "", 3, new[] { "b", "c", "d" }, Description = "ZRANGESTORE BYLEX with inclusive range")]
+        [TestCase("set1", "dest1", new[] { "a", "b", "c", "d" }, new[] { 1.0, 1.0, 1.0, 1.0 }, "BYLEX", "(b", "(d", "", 1, new[] { "c" }, Description = "ZRANGESTORE BYLEX with exclusive range")]
+        [TestCase("set1", "dest1", new[] { "a", "b", "c", "d" }, new[] { 1.0, 1.0, 1.0, 1.0 }, "BYLEX REV", "[d", "[b", "", 3, new[] { "b", "c", "d" }, Description = "ZRANGESTORE BYLEX with REV")]
+        [TestCase("set1", "dest1", new[] { "a", "b", "c", "d" }, new[] { 1.0, 1.0, 1.0, 1.0 }, "BYLEX", "[b", "[d", "LIMIT 1 1", 1, new[] { "c" }, Description = "ZRANGESTORE BYLEX with LIMIT")]
+        public void CheckSortedSetRangeStoreByLexSE(string sourceKey, string destKey, string[] sourceElements, double[] sourceScores, string options, string min, string max, string limit,
+            int expectedCount, string[] expectedElements)
+        {
+            using var redis = ConnectionMultiplexer.Connect(TestUtils.GetConfig());
+            var db = redis.GetDatabase(0);
+
+            var entries = sourceElements.Zip(sourceScores, (e, s) => new SortedSetEntry(e, s)).ToArray();
+            db.SortedSetAdd(sourceKey, entries);
+
+            var command = $"{destKey} {sourceKey} {min} {max} {options} {limit}".Trim().Split();
+            var result = db.Execute("ZRANGESTORE", command);
+            ClassicAssert.AreEqual(expectedCount, int.Parse(result.ToString()));
+
+            var actualMembers = db.SortedSetRangeByScore(destKey);
+            ClassicAssert.AreEqual(expectedElements.Length, actualMembers.Length);
+
+            for (int i = 0; i < expectedElements.Length; i++)
+            {
+                ClassicAssert.AreEqual(expectedElements[i], actualMembers[i].ToString());
+            }
+        }
+
+        [Test]
+        public void TestCheckSortedSetRangeStoreWithExistingDestinationKeySE()
+        {
+            using var redis = ConnectionMultiplexer.Connect(TestUtils.GetConfig());
+            var db = redis.GetDatabase(0);
+
+            var sourceKey = "sourceKey";
+            var destinationKey = "destKey";
+
+            // Set up source sorted set
+            var sourceElements = new[] { "a", "b", "c", "d" };
+            var sourceScores = new[] { 1.0, 2.0, 3.0, 4.0 };
+            var sourceEntries = sourceElements.Zip(sourceScores, (e, s) => new SortedSetEntry(e, s)).ToArray();
+            db.SortedSetAdd(sourceKey, sourceEntries);
+
+            // Set up existing destination sorted set
+            db.StringSet(destinationKey, "dummy");
+
+            // Expected elements after range store
+            var expectedElements = new[] { "b", "c" };
+            var expectedScores = new[] { 2.0, 3.0 };
+
+            var actualCount = db.SortedSetRangeAndStore(sourceKey, destinationKey, 1, 2);
+
+            Assert.That(actualCount, Is.EqualTo(expectedElements.Length));
+
+            var actualMembers = db.SortedSetRangeByScoreWithScores(destinationKey);
+            Assert.That(actualMembers.Length, Is.EqualTo(expectedElements.Length));
+
+            for (int i = 0; i < expectedElements.Length; i++)
+            {
+                Assert.That(actualMembers[i].Element.ToString(), Is.EqualTo(expectedElements[i]));
+                Assert.That(actualMembers[i].Score, Is.EqualTo(expectedScores[i]));
+            }
+        }
+
+        [Test]
         public void CanDoZInterWithSE()
         {
             using var redis = ConnectionMultiplexer.Connect(TestUtils.GetConfig());
@@ -1184,52 +1307,10 @@
         [TestCase(2, "ZINTER 2 zset1 zset2 AGGREGATE MIN WITHSCORES", new[] { "one", "two" }, new[] { 1.0, 2.0 }, Description = "Using minimum of scores")]
         [TestCase(2, "ZINTER 2 zset1 zset2 WEIGHTS 2 3 AGGREGATE SUM WITHSCORES", new[] { "one", "two" }, new[] { 5.0, 10.0 }, Description = "Weights with sum aggregation")]
         public void CanDoZInterWithSE(int numKeys, string command, string[] expectedValues, double[] expectedScores)
-=======
-        [TestCase("user1:obj1", "user1:objA", new[] { "Hello", "World" }, new[] { 1.0, 2.0 }, new[] { "Hello", "World" }, new[] { 1.0, 2.0 })] // Normal case
-        [TestCase("user1:emptySet", "user1:objB", new string[] { }, new double[] { }, new string[] { }, new double[] { })] // Empty set
-        [TestCase("user1:nonExistingKey", "user1:objC", new string[] { }, new double[] { }, new string[] { }, new double[] { })] // Non-existing key
-        [TestCase("user1:obj2", "user1:objD", new[] { "Alpha", "Beta", "Gamma" }, new[] { 1.0, 2.0, 3.0 }, new[] { "Beta", "Gamma" }, new[] { 2.0, 3.0 }, -2, -1)] // Negative range
-        public void CheckSortedSetRangeStoreSE(string key, string destinationKey, string[] elements, double[] scores, string[] expectedElements, double[] expectedScores, int start = 0, int stop = -1)
-        {
-            int expectedCount = expectedElements.Length;
-
-            using var redis = ConnectionMultiplexer.Connect(TestUtils.GetConfig());
-            var db = redis.GetDatabase(0);
-
-            var keyValues = elements.Zip(scores, (e, s) => new SortedSetEntry(e, s)).ToArray();
-
-            // Set up sorted set if elements are provided
-            if (keyValues.Length > 0)
-            {
-                db.SortedSetAdd(key, keyValues);
-            }
-
-            var actualCount = db.SortedSetRangeAndStore(key, destinationKey, start, stop);
-            ClassicAssert.AreEqual(expectedCount, actualCount);
-
-            var actualMembers = db.SortedSetRangeByScoreWithScores(destinationKey);
-            ClassicAssert.AreEqual(expectedCount, actualMembers.Length);
-
-            for (int i = 0; i < expectedCount; i++)
-            {
-                ClassicAssert.AreEqual(expectedElements[i], actualMembers[i].Element.ToString());
-                ClassicAssert.AreEqual(expectedScores[i], actualMembers[i].Score);
-            }
-        }
-
-        [Test]
-        [TestCase("set1", "dest1", new[] { "a", "b", "c", "d" }, new[] { 1.0, 2.0, 3.0, 4.0 }, "BYSCORE", "(2", "4", "", 2, new[] { "c", "d" }, new[] { 3.0, 4.0 }, Description = "ZRANGESTORE BYSCORE with exclusive min")]
-        [TestCase("set1", "dest1", new[] { "a", "b", "c", "d" }, new[] { 1.0, 2.0, 3.0, 4.0 }, "BYSCORE", "2", "(4", "", 2, new[] { "b", "c" }, new[] { 2.0, 3.0 }, Description = "ZRANGESTORE BYSCORE with exclusive max")]
-        [TestCase("set1", "dest1", new[] { "a", "b", "c", "d" }, new[] { 1.0, 2.0, 3.0, 4.0 }, "BYSCORE REV", "4", "1", "", 4, new[] { "a", "b", "c", "d" }, new[] { 1.0, 2.0, 3.0, 4.0 }, Description = "ZRANGESTORE BYSCORE with REV")]
-        [TestCase("set1", "dest1", new[] { "a", "b", "c", "d" }, new[] { 1.0, 2.0, 3.0, 4.0 }, "BYSCORE", "2", "4", "LIMIT 1 1", 1, new[] { "c" }, new[] { 3.0 }, Description = "ZRANGESTORE BYSCORE with LIMIT")]
-        public void CheckSortedSetRangeStoreByScoreSE(string sourceKey, string destKey, string[] sourceElements, double[] sourceScores, string options, string min, string max, string limit,
-            int expectedCount, string[] expectedElements, double[] expectedScores)
->>>>>>> 4e7cc740
-        {
-            using var redis = ConnectionMultiplexer.Connect(TestUtils.GetConfig());
-            var db = redis.GetDatabase(0);
-
-<<<<<<< HEAD
+        {
+            using var redis = ConnectionMultiplexer.Connect(TestUtils.GetConfig());
+            var db = redis.GetDatabase(0);
+
             // Setup test data
             db.SortedSetAdd("zset1",
             [
@@ -1279,41 +1360,15 @@
                 {
                     ClassicAssert.AreEqual(expectedValues[i], result[i].ToString());
                 }
-=======
-            var entries = sourceElements.Zip(sourceScores, (e, s) => new SortedSetEntry(e, s)).ToArray();
-            db.SortedSetAdd(sourceKey, entries);
-
-            var command = $"{destKey} {sourceKey} {min} {max} {options} {limit}".Trim().Split(" ");
-            var result = db.Execute("ZRANGESTORE", command);
-            ClassicAssert.AreEqual(expectedCount, int.Parse(result.ToString()));
-
-            var actualMembers = db.SortedSetRangeByScoreWithScores(destKey);
-            ClassicAssert.AreEqual(expectedElements.Length, actualMembers.Length);
-
-            for (int i = 0; i < expectedElements.Length; i++)
-            {
-                ClassicAssert.AreEqual(expectedElements[i], actualMembers[i].Element.ToString());
-                ClassicAssert.AreEqual(expectedScores[i], actualMembers[i].Score);
->>>>>>> 4e7cc740
-            }
-        }
-
-        [Test]
-<<<<<<< HEAD
+            }
+        }
+
+        [Test]
         public void CanDoZInterCardWithSE()
-=======
-        [TestCase("set1", "dest1", new[] { "a", "b", "c", "d" }, new[] { 1.0, 1.0, 1.0, 1.0 }, "BYLEX", "[b", "[d", "", 3, new[] { "b", "c", "d" }, Description = "ZRANGESTORE BYLEX with inclusive range")]
-        [TestCase("set1", "dest1", new[] { "a", "b", "c", "d" }, new[] { 1.0, 1.0, 1.0, 1.0 }, "BYLEX", "(b", "(d", "", 1, new[] { "c" }, Description = "ZRANGESTORE BYLEX with exclusive range")]
-        [TestCase("set1", "dest1", new[] { "a", "b", "c", "d" }, new[] { 1.0, 1.0, 1.0, 1.0 }, "BYLEX REV", "[d", "[b", "", 3, new[] { "b", "c", "d" }, Description = "ZRANGESTORE BYLEX with REV")]
-        [TestCase("set1", "dest1", new[] { "a", "b", "c", "d" }, new[] { 1.0, 1.0, 1.0, 1.0 }, "BYLEX", "[b", "[d", "LIMIT 1 1", 1, new[] { "c" }, Description = "ZRANGESTORE BYLEX with LIMIT")]
-        public void CheckSortedSetRangeStoreByLexSE(string sourceKey, string destKey, string[] sourceElements, double[] sourceScores, string options, string min, string max, string limit,
-            int expectedCount, string[] expectedElements)
->>>>>>> 4e7cc740
-        {
-            using var redis = ConnectionMultiplexer.Connect(TestUtils.GetConfig());
-            var db = redis.GetDatabase(0);
-
-<<<<<<< HEAD
+        {
+            using var redis = ConnectionMultiplexer.Connect(TestUtils.GetConfig());
+            var db = redis.GetDatabase(0);
+
             // Setup test data
             db.SortedSetAdd("zset1",
             [
@@ -1351,31 +1406,10 @@
 
         [Test]
         public void CanDoZInterStoreWithSE()
-=======
-            var entries = sourceElements.Zip(sourceScores, (e, s) => new SortedSetEntry(e, s)).ToArray();
-            db.SortedSetAdd(sourceKey, entries);
-
-            var command = $"{destKey} {sourceKey} {min} {max} {options} {limit}".Trim().Split();
-            var result = db.Execute("ZRANGESTORE", command);
-            ClassicAssert.AreEqual(expectedCount, int.Parse(result.ToString()));
-
-            var actualMembers = db.SortedSetRangeByScore(destKey);
-            ClassicAssert.AreEqual(expectedElements.Length, actualMembers.Length);
-
-            for (int i = 0; i < expectedElements.Length; i++)
-            {
-                ClassicAssert.AreEqual(expectedElements[i], actualMembers[i].ToString());
-            }
-        }
-
-        [Test]
-        public void TestCheckSortedSetRangeStoreWithExistingDestinationKeySE()
->>>>>>> 4e7cc740
-        {
-            using var redis = ConnectionMultiplexer.Connect(TestUtils.GetConfig());
-            var db = redis.GetDatabase(0);
-
-<<<<<<< HEAD
+        {
+            using var redis = ConnectionMultiplexer.Connect(TestUtils.GetConfig());
+            var db = redis.GetDatabase(0);
+
             // Setup test data
             db.SortedSetAdd("zset1",
             [
@@ -1426,36 +1460,6 @@
             // Test error cases
             var ex = Assert.Throws<RedisServerException>(() => db.Execute("ZINTERSTORE", "dest"));
             ClassicAssert.AreEqual(string.Format(CmdStrings.GenericErrWrongNumArgs, "ZINTERSTORE"), ex.Message);
-=======
-            var sourceKey = "sourceKey";
-            var destinationKey = "destKey";
-
-            // Set up source sorted set
-            var sourceElements = new[] { "a", "b", "c", "d" };
-            var sourceScores = new[] { 1.0, 2.0, 3.0, 4.0 };
-            var sourceEntries = sourceElements.Zip(sourceScores, (e, s) => new SortedSetEntry(e, s)).ToArray();
-            db.SortedSetAdd(sourceKey, sourceEntries);
-
-            // Set up existing destination sorted set
-            db.StringSet(destinationKey, "dummy");
-
-            // Expected elements after range store
-            var expectedElements = new[] { "b", "c" };
-            var expectedScores = new[] { 2.0, 3.0 };
-
-            var actualCount = db.SortedSetRangeAndStore(sourceKey, destinationKey, 1, 2);
-
-            Assert.That(actualCount, Is.EqualTo(expectedElements.Length));
-
-            var actualMembers = db.SortedSetRangeByScoreWithScores(destinationKey);
-            Assert.That(actualMembers.Length, Is.EqualTo(expectedElements.Length));
-
-            for (int i = 0; i < expectedElements.Length; i++)
-            {
-                Assert.That(actualMembers[i].Element.ToString(), Is.EqualTo(expectedElements[i]));
-                Assert.That(actualMembers[i].Score, Is.EqualTo(expectedScores[i]));
-            }
->>>>>>> 4e7cc740
         }
 
         #endregion
