--- conflicted
+++ resolved
@@ -1087,17 +1087,51 @@
         }
 
         [Test]
-<<<<<<< HEAD
-        public void CanDoZInterWithSE()
-=======
         [TestCase("(a", "(a", new string[] { })]
         public void CanDoZRevRangeByLex(string max, string min, string[] expected, int offset = 0, int count = -1)
->>>>>>> d4a954ab
-        {
-            using var redis = ConnectionMultiplexer.Connect(TestUtils.GetConfig());
-            var db = redis.GetDatabase(0);
-
-<<<<<<< HEAD
+        {
+            using var redis = ConnectionMultiplexer.Connect(TestUtils.GetConfig());
+            var db = redis.GetDatabase(0);
+
+            var key = "myzset";
+            db.SortedSetAdd(key, "a", 0);
+            db.SortedSetAdd(key, "b", 0);
+            db.SortedSetAdd(key, "c", 0);
+            db.SortedSetAdd(key, "d", 0);
+            db.SortedSetAdd(key, "e", 0);
+            db.SortedSetAdd(key, "f", 0);
+            db.SortedSetAdd(key, "g", 0);
+
+            var result = (string[])db.Execute("ZREVRANGEBYLEX", key, max, min, "LIMIT", offset, count);
+            CollectionAssert.AreEqual(expected, result);
+        }
+
+        [Test]
+        [TestCase("(a", "(a", new string[] { })]
+        public void CanDoZRevRangeByLexWithoutLimit(string min, string max, string[] expected)
+        {
+            using var redis = ConnectionMultiplexer.Connect(TestUtils.GetConfig());
+            var db = redis.GetDatabase(0);
+
+            var key = "myzset";
+            db.SortedSetAdd(key, "a", 0);
+            db.SortedSetAdd(key, "b", 0);
+            db.SortedSetAdd(key, "c", 0);
+            db.SortedSetAdd(key, "d", 0);
+            db.SortedSetAdd(key, "e", 0);
+            db.SortedSetAdd(key, "f", 0);
+            db.SortedSetAdd(key, "g", 0);
+
+            var result = (string[])db.Execute("ZREVRANGEBYLEX", key, max, min);
+            ClassicAssert.AreEqual(expected, result);
+        }
+
+        [Test]
+        public void CanDoZInterWithSE()
+        {
+            using var redis = ConnectionMultiplexer.Connect(TestUtils.GetConfig());
+            var db = redis.GetDatabase(0);
+
             // Setup test data
             db.SortedSetAdd("zset1",
             [
@@ -1149,29 +1183,10 @@
         [TestCase(2, "ZINTER 2 zset1 zset2 AGGREGATE MIN WITHSCORES", new[] { "one", "two" }, new[] { 1.0, 2.0 }, Description = "Using minimum of scores")]
         [TestCase(2, "ZINTER 2 zset1 zset2 WEIGHTS 2 3 AGGREGATE SUM WITHSCORES", new[] { "one", "two" }, new[] { 5.0, 10.0 }, Description = "Weights with sum aggregation")]
         public void CanDoZInterWithSE(int numKeys, string command, string[] expectedValues, double[] expectedScores)
-=======
-            var key = "myzset";
-            db.SortedSetAdd(key, "a", 0);
-            db.SortedSetAdd(key, "b", 0);
-            db.SortedSetAdd(key, "c", 0);
-            db.SortedSetAdd(key, "d", 0);
-            db.SortedSetAdd(key, "e", 0);
-            db.SortedSetAdd(key, "f", 0);
-            db.SortedSetAdd(key, "g", 0);
-
-            var result = (string[])db.Execute("ZREVRANGEBYLEX", key, max, min, "LIMIT", offset, count);
-            CollectionAssert.AreEqual(expected, result);
-        }
-
-        [Test]
-        [TestCase("(a", "(a", new string[] { })]
-        public void CanDoZRevRangeByLexWithoutLimit(string min, string max, string[] expected)
->>>>>>> d4a954ab
-        {
-            using var redis = ConnectionMultiplexer.Connect(TestUtils.GetConfig());
-            var db = redis.GetDatabase(0);
-
-<<<<<<< HEAD
+        {
+            using var redis = ConnectionMultiplexer.Connect(TestUtils.GetConfig());
+            var db = redis.GetDatabase(0);
+
             // Setup test data
             db.SortedSetAdd("zset1",
             [
@@ -1321,19 +1336,6 @@
             // Test error cases
             var ex = Assert.Throws<RedisServerException>(() => db.Execute("ZINTERSTORE", "dest"));
             ClassicAssert.AreEqual(string.Format(CmdStrings.GenericErrWrongNumArgs, "ZINTERSTORE"), ex.Message);
-=======
-            var key = "myzset";
-            db.SortedSetAdd(key, "a", 0);
-            db.SortedSetAdd(key, "b", 0);
-            db.SortedSetAdd(key, "c", 0);
-            db.SortedSetAdd(key, "d", 0);
-            db.SortedSetAdd(key, "e", 0);
-            db.SortedSetAdd(key, "f", 0);
-            db.SortedSetAdd(key, "g", 0);
-
-            var result = (string[])db.Execute("ZREVRANGEBYLEX", key, max, min);
-            ClassicAssert.AreEqual(expected, result);
->>>>>>> d4a954ab
         }
 
         #endregion
