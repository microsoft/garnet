﻿// Copyright (c) Microsoft Corporation.
// Licensed under the MIT license.

using System;
using System.Collections.Generic;
using System.Linq;
using System.Text;
using System.Threading.Tasks;
using Embedded.perftest;
using Garnet.common;
using Garnet.server;
using NUnit.Framework;
using NUnit.Framework.Legacy;
using StackExchange.Redis;
using Tsavorite.core;
using SetOperation = StackExchange.Redis.SetOperation;

namespace Garnet.test
{
    using TestBasicGarnetApi = GarnetApi<BasicContext<SpanByte, SpanByte, RawStringInput, SpanByteAndMemory, long, MainSessionFunctions,
            /* MainStoreFunctions */ StoreFunctions<SpanByte, SpanByte, SpanByteComparer, SpanByteRecordDisposer>,
            SpanByteAllocator<StoreFunctions<SpanByte, SpanByte, SpanByteComparer, SpanByteRecordDisposer>>>,
        BasicContext<byte[], IGarnetObject, ObjectInput, GarnetObjectStoreOutput, long, ObjectSessionFunctions,
            /* ObjectStoreFunctions */ StoreFunctions<byte[], IGarnetObject, ByteArrayKeyComparer, DefaultRecordDisposer<byte[], IGarnetObject>>,
            GenericAllocator<byte[], IGarnetObject, StoreFunctions<byte[], IGarnetObject, ByteArrayKeyComparer, DefaultRecordDisposer<byte[], IGarnetObject>>>>>;

    [TestFixture]
    public class RespSortedSetTests
    {
        protected GarnetServer server;

        static readonly SortedSetEntry[] entries =
              [
                new SortedSetEntry("a", 1),
                  new SortedSetEntry("b", 2),
                  new SortedSetEntry("c", 3),
                  new SortedSetEntry("d", 4),
                  new SortedSetEntry("e", 5),
                  new SortedSetEntry("f", 6),
                  new SortedSetEntry("g", 7),
                  new SortedSetEntry("h", 8),
                  new SortedSetEntry("i", 9),
                  new SortedSetEntry("j", 10)
              ];

        static readonly SortedSetEntry[] leaderBoard =
             [
                new SortedSetEntry("Dave", 340),
                 new SortedSetEntry("Kendra", 400),
                 new SortedSetEntry("Tom", 560),
                 new SortedSetEntry("Barbara", 650),
                 new SortedSetEntry("Jennifer", 690),
                 new SortedSetEntry("Peter", 690),
                 new SortedSetEntry("Frank", 740),
                 new SortedSetEntry("Lester", 790),
                 new SortedSetEntry("Alice", 850),
                 new SortedSetEntry("Mary", 980)
             ];

        static readonly SortedSetEntry[] powOfTwo =
            [
                new SortedSetEntry("a", 1),
                new SortedSetEntry("b", 2),
                new SortedSetEntry("c", 4),
                new SortedSetEntry("d", 8),
                new SortedSetEntry("e", 16),
                new SortedSetEntry("f", 32),
                new SortedSetEntry("g", 64),
                new SortedSetEntry("h", 128),
                new SortedSetEntry("i", 256),
                new SortedSetEntry("j", 512)
            ];


        [SetUp]
        public void Setup()
        {
            TestUtils.DeleteDirectory(TestUtils.MethodTestDir, wait: true);
            server = TestUtils.CreateGarnetServer(TestUtils.MethodTestDir, lowMemory: true);
            server.Start();
        }


        [TearDown]
        public void TearDown()
        {
            server.Dispose();
            TestUtils.DeleteDirectory(TestUtils.MethodTestDir);
        }

        #region SETests
        [Test]
        public unsafe void SortedSetPopTest()
        {
            using var redis = ConnectionMultiplexer.Connect(TestUtils.GetConfig());
            var db = redis.GetDatabase(0);
            db.SortedSetAdd("key1", "a", 1);
            db.SortedSetAdd("key1", "b", 2);

            var session = new RespServerSession(0, new DummyNetworkSender(), server.Provider.StoreWrapper, null, null, false);
            var api = new TestBasicGarnetApi(session.storageSession, session.storageSession.basicContext, session.storageSession.objectStoreBasicContext);
            var key = Encoding.ASCII.GetBytes("key1");
            fixed (byte* keyPtr = key)
            {
                var result = api.SortedSetPop(new ArgSlice(keyPtr, key.Length), out var items);
                ClassicAssert.AreEqual(1, items.Length);
                ClassicAssert.AreEqual("a", Encoding.ASCII.GetString(items[0].member.ReadOnlySpan));
                ClassicAssert.AreEqual("1", Encoding.ASCII.GetString(items[0].score.ReadOnlySpan));

                result = api.SortedSetPop(new ArgSlice(keyPtr, key.Length), out items);
                ClassicAssert.AreEqual(1, items.Length);
                ClassicAssert.AreEqual("b", Encoding.ASCII.GetString(items[0].member.ReadOnlySpan));
                ClassicAssert.AreEqual("2", Encoding.ASCII.GetString(items[0].score.ReadOnlySpan));
            }
        }

        [Test]
        public void AddAndLength()
        {
            using var redis = ConnectionMultiplexer.Connect(TestUtils.GetConfig());
            var db = redis.GetDatabase(0);

            var key = "SortedSet_Add";

            // 10 entries are added
            var added = db.SortedSetAdd(key, entries);
            ClassicAssert.AreEqual(entries.Length, added);

            var card = db.SortedSetLength(key);
            ClassicAssert.AreEqual(entries.Length, card);

            var response = db.Execute("MEMORY", "USAGE", key);
            var actualValue = ResultType.Integer == response.Resp2Type ? Int32.Parse(response.ToString()) : -1;
            var expectedResponse = 1792;
            ClassicAssert.AreEqual(expectedResponse, actualValue);

            var entries2 = new SortedSetEntry[entries.Length + 1];
            entries.CopyTo(entries2, 0);
            entries2[entries2.Length - 1] = new SortedSetEntry("k", 11);

            // only 1 new entry should get added
            added = db.SortedSetAdd(key, entries2);
            ClassicAssert.AreEqual(1, added);

            response = db.Execute("MEMORY", "USAGE", key);
            actualValue = ResultType.Integer == response.Resp2Type ? Int32.Parse(response.ToString()) : -1;
            expectedResponse = 1952;
            ClassicAssert.AreEqual(expectedResponse, actualValue);

            // no new entries get added
            added = db.SortedSetAdd(key, entries2);
            ClassicAssert.AreEqual(0, added);

            response = db.Execute("MEMORY", "USAGE", key);
            actualValue = ResultType.Integer == response.Resp2Type ? Int32.Parse(response.ToString()) : -1;
            expectedResponse = 1952;
            ClassicAssert.AreEqual(expectedResponse, actualValue);

            card = db.SortedSetLength(key);
            ClassicAssert.AreEqual(entries2.Length, card);

            added = db.SortedSetAdd(key, [new SortedSetEntry("a", 12)]);
            ClassicAssert.AreEqual(0, added);

            response = db.Execute("MEMORY", "USAGE", key);
            actualValue = ResultType.Integer == response.Resp2Type ? Int32.Parse(response.ToString()) : -1;
            expectedResponse = 1952;
            ClassicAssert.AreEqual(expectedResponse, actualValue);

            var deleted = db.KeyDelete(key);
            ClassicAssert.IsTrue(deleted);

            added = db.SortedSetAdd(key, []);
            ClassicAssert.AreEqual(0, added);

            var exists = db.KeyExists(key);
            ClassicAssert.IsFalse(exists);
        }

        [Test]
        public void AddWithOptions()
        {
            using var redis = ConnectionMultiplexer.Connect(TestUtils.GetConfig());
            var db = redis.GetDatabase(0);

            var key = "SortedSet_Add";

            var added = db.SortedSetAdd(key, entries);
            ClassicAssert.AreEqual(entries.Length, added);

            // XX - Only update elements that already exist. Don't add new elements.
            var testEntries = new[]
            {
                new SortedSetEntry("a", 3),
                new SortedSetEntry("b", 4),
                new SortedSetEntry("k", 11),
                new SortedSetEntry("l", 12),
            };

            added = db.SortedSetAdd(key, testEntries, SortedSetWhen.Exists);
            ClassicAssert.AreEqual(0, added);
            var scores = db.SortedSetScores(key, [new RedisValue("a"), new RedisValue("b")]);
            CollectionAssert.AreEqual(new double[] { 3, 4 }, scores);
            var count = db.SortedSetLength(key);
            ClassicAssert.AreEqual(10, count);

            // NX - Only add new elements. Don't update already existing elements.
            testEntries =
            [
                new SortedSetEntry("a", 4),
                new SortedSetEntry("b", 5),
                new SortedSetEntry("k", 11),
                new SortedSetEntry("l", 12),
            ];

            added = db.SortedSetAdd(key, testEntries, SortedSetWhen.NotExists);
            ClassicAssert.AreEqual(2, added);
            scores = db.SortedSetScores(key, [new RedisValue("a"), new RedisValue("b"), new RedisValue("k"), new RedisValue("l")]);
            CollectionAssert.AreEqual(new double[] { 3, 4, 11, 12 }, scores);
            count = db.SortedSetLength(key);
            ClassicAssert.AreEqual(12, count);

            // LT - Only update existing elements if the new score is less than the current score.
            testEntries =
            [
                new SortedSetEntry("a", 4),
                new SortedSetEntry("b", 3),
                new SortedSetEntry("m", 13),
            ];

            added = db.SortedSetAdd(key, testEntries, SortedSetWhen.LessThan);
            ClassicAssert.AreEqual(1, added);
            scores = db.SortedSetScores(key, [new RedisValue("a"), new RedisValue("b"), new RedisValue("m")]);
            CollectionAssert.AreEqual(new double[] { 3, 3, 13 }, scores);
            count = db.SortedSetLength(key);
            ClassicAssert.AreEqual(13, count);

            // GT - Only update existing elements if the new score is greater than the current score.
            testEntries =
            [
                new SortedSetEntry("a", 4),
                new SortedSetEntry("b", 2),
                new SortedSetEntry("n", 14),
            ];

            added = db.SortedSetAdd(key, testEntries, SortedSetWhen.GreaterThan);
            ClassicAssert.AreEqual(1, added);
            scores = db.SortedSetScores(key, [new RedisValue("a"), new RedisValue("b"), new RedisValue("n")]);
            CollectionAssert.AreEqual(new double[] { 4, 3, 14 }, scores);
            count = db.SortedSetLength(key);
            ClassicAssert.AreEqual(14, count);

            // CH - Modify the return value from the number of new elements added, to the total number of elements changed
            var testArgs = new object[]
            {
                key, "CH",
                "1", "a",
                "2", "b",
                "3", "c",
                "15", "o"
            };

            var resp = db.Execute("ZADD", testArgs);
            ClassicAssert.IsTrue(int.TryParse(resp.ToString(), out var changed));
            ClassicAssert.AreEqual(3, changed);

            // INCR - When this option is specified ZADD acts like ZINCRBY
            testArgs = [key, "INCR", "3.5", "a"];

            resp = db.Execute("ZADD", testArgs);
            ClassicAssert.IsTrue(double.TryParse(resp.ToString(), out var newVal));
            ClassicAssert.AreEqual(4.5, newVal);
        }

        [Test]
        public void AddWithOptionsErrorConditions()
        {
            using var redis = ConnectionMultiplexer.Connect(TestUtils.GetConfig());
            var db = redis.GetDatabase(0);

            var key = "SortedSet_Add";
            var sampleEntries = new[] { "1", "m1", "2", "m2" };

            // XX & NX options are mutually exclusive
            var args = new[] { key, "XX", "NX" }.Union(sampleEntries).ToArray<object>();
            var ex = Assert.Throws<RedisServerException>(() => db.Execute("ZADD", args));
            ClassicAssert.AreEqual(Encoding.ASCII.GetString(CmdStrings.RESP_ERR_XX_NX_NOT_COMPATIBLE), ex.Message);

            // GT, LT & NX options are mutually exclusive
            var argCombinations = new[]
            {
                new[] { key, "GT", "LT" },
                [key, "GT", "NX"],
                [key, "LT", "NX"],
            };

            foreach (var argCombination in argCombinations)
            {
                args = argCombination.Union(sampleEntries).ToArray<object>();
                ex = Assert.Throws<RedisServerException>(() => db.Execute("ZADD", args));
                ClassicAssert.AreEqual(Encoding.ASCII.GetString(CmdStrings.RESP_ERR_GT_LT_NX_NOT_COMPATIBLE), ex.Message);
            }

            // INCR option supports only one score-element pair
            args = new[] { key, "INCR" }.Union(sampleEntries).ToArray<object>();
            ex = Assert.Throws<RedisServerException>(() => db.Execute("ZADD", args));
            ClassicAssert.AreEqual(Encoding.ASCII.GetString(CmdStrings.RESP_ERR_INCR_SUPPORTS_ONLY_SINGLE_PAIR), ex.Message);

            // No member-score pairs
            args = [key, "XX", "CH"];
            ex = Assert.Throws<RedisServerException>(() => db.Execute("ZADD", args));
            ClassicAssert.AreEqual(Encoding.ASCII.GetString(CmdStrings.RESP_SYNTAX_ERROR), ex.Message);
        }

        [Test]
        public void CanCreateLeaderBoard()
        {
            using var redis = ConnectionMultiplexer.Connect(TestUtils.GetConfig());
            var db = redis.GetDatabase(0);
            var key = "LeaderBoard";

            // 10 entries are added
            var added = db.SortedSetAdd(key, leaderBoard);
            ClassicAssert.AreEqual(leaderBoard.Length, added);

            var response = db.Execute("MEMORY", "USAGE", key);
            var actualValue = ResultType.Integer == response.Resp2Type ? Int32.Parse(response.ToString()) : -1;
            var expectedResponse = 1792;
            ClassicAssert.AreEqual(expectedResponse, actualValue);

            var card = db.SortedSetLength(key);
            ClassicAssert.AreEqual(leaderBoard.Length, card);
        }

        [Test]
        public void CanGetScoresZCount()
        {
            using var redis = ConnectionMultiplexer.Connect(TestUtils.GetConfig());
            var db = redis.GetDatabase(0);
            var key = "LeaderBoard";

            // 10 entries are added
            var added = db.SortedSetAdd(key, leaderBoard);
            ClassicAssert.AreEqual(leaderBoard.Length, added);

            var card = db.SortedSetLength(new RedisKey(key), min: 500, max: 700);
            ClassicAssert.IsTrue(4 == card);

            //using infinity
            card = db.SortedSetLength(new RedisKey(key), min: -1);
            ClassicAssert.IsTrue(10 == card);
        }

        [Test]
        public void AddRemove()
        {
            using var redis = ConnectionMultiplexer.Connect(TestUtils.GetConfig());
            var db = redis.GetDatabase(0);

            var key = "SortedSet_AddRemove";

            // 10 entries are added
            var added = db.SortedSetAdd(key, entries);
            ClassicAssert.AreEqual(entries.Length, added);

            var card = db.SortedSetLength(key);
            ClassicAssert.AreEqual(entries.Length, card);

            var response = db.Execute("MEMORY", "USAGE", key);
            var actualValue = ResultType.Integer == response.Resp2Type ? Int32.Parse(response.ToString()) : -1;
            var expectedResponse = 1800;
            ClassicAssert.AreEqual(expectedResponse, actualValue);

            // remove all entries
            var removed = db.SortedSetRemove(key, entries.Select(e => e.Element).ToArray());
            ClassicAssert.AreEqual(entries.Length, removed);

            // length should be 0
            card = db.SortedSetLength(key);
            ClassicAssert.AreEqual(0, card);

            var keyExists = db.KeyExists(key);
            ClassicAssert.IsFalse(keyExists);

            response = db.Execute("MEMORY", "USAGE", key);
            ClassicAssert.IsTrue(response.IsNull);

            // 1 entry added
            added = db.SortedSetAdd(key, [entries[0]]);
            ClassicAssert.AreEqual(1, added);

            card = db.SortedSetLength(key);
            ClassicAssert.AreEqual(1, card);

            response = db.Execute("MEMORY", "USAGE", key);
            actualValue = ResultType.Integer == response.Resp2Type ? Int32.Parse(response.ToString()) : -1;
            expectedResponse = 360;
            ClassicAssert.AreEqual(expectedResponse, actualValue);

            // remove the single entry
            removed = db.SortedSetRemove(key, entries.Take(1).Select(e => e.Element).ToArray());
            ClassicAssert.AreEqual(1, removed);

            // length should be 0
            card = db.SortedSetLength(key);
            ClassicAssert.AreEqual(0, card);

            var response_keys = db.SortedSetRangeByRankWithScores(key, 0, 100);
            ClassicAssert.IsEmpty(response_keys);

            keyExists = db.KeyExists(key);
            ClassicAssert.IsFalse(keyExists);

            response = db.Execute("MEMORY", "USAGE", key);
            ClassicAssert.IsTrue(response.IsNull);

            // 10 entries are added
            added = db.SortedSetAdd(key, entries);
            ClassicAssert.AreEqual(entries.Length, added);

            card = db.SortedSetLength(key);
            ClassicAssert.AreEqual(entries.Length, card);

            response = db.Execute("MEMORY", "USAGE", key);
            actualValue = ResultType.Integer == response.Resp2Type ? Int32.Parse(response.ToString()) : -1;
            expectedResponse = 1800;
            ClassicAssert.AreEqual(expectedResponse, actualValue);

            // 1 entry removed
            bool isRemoved = db.SortedSetRemove(key, entries[0].Element);
            ClassicAssert.IsTrue(isRemoved);

            // length should be 1 less
            card = db.SortedSetLength(key);
            ClassicAssert.AreEqual(entries.Length - 1, card);

            response = db.Execute("MEMORY", "USAGE", key);
            actualValue = ResultType.Integer == response.Resp2Type ? Int32.Parse(response.ToString()) : -1;
            expectedResponse = 1640;
            ClassicAssert.AreEqual(expectedResponse, actualValue);

            // remaining entries removed
            removed = db.SortedSetRemove(key, entries.Select(e => e.Element).ToArray());
            ClassicAssert.AreEqual(entries.Length - 1, removed);

            keyExists = db.KeyExists(key);
            ClassicAssert.IsFalse(keyExists);

            response = db.Execute("MEMORY", "USAGE", key);
            ClassicAssert.IsTrue(response.IsNull);
        }

        [Test]
        public void AddRemoveBy()
        {
            using var redis = ConnectionMultiplexer.Connect(TestUtils.GetConfig());
            var db = redis.GetDatabase(0);

            var key = "SortedSet_AddRemoveBy";

            // 10 entries are added
            var added = db.SortedSetAdd(key, entries);
            ClassicAssert.AreEqual(entries.Length, added);

            var result = db.SortedSetRemoveRangeByValue(key, new RedisValue("e"), new RedisValue("g"));
            ClassicAssert.AreEqual(3, result);

            result = db.SortedSetRemoveRangeByScore(key, 9, 10);
            ClassicAssert.AreEqual(2, result);

            result = db.SortedSetRemoveRangeByRank(key, 0, 1);
            ClassicAssert.AreEqual(2, result);

            var members = db.SortedSetRangeByRank(key);
            ClassicAssert.AreEqual(new[] { new RedisValue("c"), new RedisValue("d"), new RedisValue("h") }, members);

            result = db.SortedSetRemoveRangeByRank(key, 0, 2);
            ClassicAssert.AreEqual(3, result);

            var exists = db.KeyExists(key);
            ClassicAssert.IsFalse(exists);

            added = db.SortedSetAdd(key, entries);
            ClassicAssert.AreEqual(entries.Length, added);

            result = db.SortedSetRemoveRangeByScore(key, 0, 10);
            ClassicAssert.AreEqual(10, result);

            exists = db.KeyExists(key);
            ClassicAssert.IsFalse(exists);

            added = db.SortedSetAdd(key, entries);
            ClassicAssert.AreEqual(entries.Length, added);

            result = db.SortedSetRemoveRangeByValue(key, "a", "j");
            ClassicAssert.AreEqual(10, result);

            exists = db.KeyExists(key);
            ClassicAssert.IsFalse(exists);
        }

        [Test]
        public void AddPopDesc()
        {
            using var redis = ConnectionMultiplexer.Connect(TestUtils.GetConfig());
            var db = redis.GetDatabase(0);

            var key = "SortedSet_AddPop";

            var added = db.SortedSetAdd(key, entries);

            var response = db.Execute("MEMORY", "USAGE", key);
            var actualValue = ResultType.Integer == response.Resp2Type ? Int32.Parse(response.ToString()) : -1;
            var expectedResponse = 1792;
            ClassicAssert.AreEqual(expectedResponse, actualValue);

            var last = db.SortedSetPop(key, Order.Descending);
            ClassicAssert.True(last.HasValue);
            ClassicAssert.AreEqual(entries[9], last.Value);
            ClassicAssert.AreEqual(9, db.SortedSetLength(key));

            response = db.Execute("MEMORY", "USAGE", key);
            actualValue = ResultType.Integer == response.Resp2Type ? Int32.Parse(response.ToString()) : -1;
            expectedResponse = 1632;
            ClassicAssert.AreEqual(expectedResponse, actualValue);

            var last2 = db.SortedSetPop(key, 2, Order.Descending);
            ClassicAssert.AreEqual(2, last2.Length);
            ClassicAssert.AreEqual(entries[8], last2[0]);
            ClassicAssert.AreEqual(entries[7], last2[1]);
            ClassicAssert.AreEqual(7, db.SortedSetLength(key));

            response = db.Execute("MEMORY", "USAGE", key);
            actualValue = ResultType.Integer == response.Resp2Type ? Int32.Parse(response.ToString()) : -1;
            expectedResponse = 1312;
            ClassicAssert.AreEqual(expectedResponse, actualValue);

            var last3 = db.SortedSetPop(key, 999, Order.Descending);
            ClassicAssert.AreEqual(7, last3.Length);
            for (int i = 0; i < 7; i++)
                ClassicAssert.AreEqual(entries[6 - i], last3[i]);
            ClassicAssert.AreEqual(0, db.SortedSetLength(key));

            var keyExists = db.KeyExists(key);
            ClassicAssert.IsFalse(keyExists);

            response = db.Execute("MEMORY", "USAGE", key);
            ClassicAssert.IsTrue(response.IsNull);
        }

        [Test]
        public void AddScore()
        {
            using var redis = ConnectionMultiplexer.Connect(TestUtils.GetConfig());
            var db = redis.GetDatabase(0);

            var key = "SortedSet_AddScore";

            var added = db.SortedSetAdd(key, entries);

            var score = db.SortedSetScore(key, "a");
            ClassicAssert.True(score.HasValue);
            ClassicAssert.AreEqual(1, score.Value);

            score = db.SortedSetScore(key, "x");
            ClassicAssert.False(score.HasValue);

            var response = db.Execute("MEMORY", "USAGE", key);
            var actualValue = ResultType.Integer == response.Resp2Type ? Int32.Parse(response.ToString()) : -1;
            var expectedResponse = 1800;
            ClassicAssert.AreEqual(expectedResponse, actualValue);
        }

        [Test]
        public void CanDoZMScore()
        {
            using var redis = ConnectionMultiplexer.Connect(TestUtils.GetConfig());
            var db = redis.GetDatabase(0);

            var key = "SortedSet_GetMemberScores";
            var added = db.SortedSetAdd(key, entries);
            var scores = db.SortedSetScores(key, ["a", "b", "z", "i"]);
            ClassicAssert.AreEqual(scores, new List<double?>() { 1, 2, null, 9 });


            scores = db.SortedSetScores("nokey", ["a", "b", "c"]);
            ClassicAssert.AreEqual(scores, new List<double?>() { null, null, null });

            Assert.Throws<RedisServerException>(
                () => db.SortedSetScores("nokey", []),
                "ERR wrong number of arguments for ZMSCORE command.");

            var memResponse = db.Execute("MEMORY", "USAGE", key);
            var memActualValue = ResultType.Integer == memResponse.Resp2Type ? Int32.Parse(memResponse.ToString()) : -1;
            var memExpectedResponse = 1808;
            ClassicAssert.AreEqual(memExpectedResponse, memActualValue);
        }

        [Test]
        public void CanDoZMScoreLC()
        {
            using var lightClientRequest = TestUtils.CreateRequest();

            lightClientRequest.SendCommands("ZADD zmscore 0 a 1 b", "PING");

            var response = lightClientRequest.SendCommands("ZMSCORE zmscore", "PING");
            var expectedResponse = $"{FormatWrongNumOfArgsError("ZMSCORE")}+PONG\r\n";
            var actualValue = Encoding.ASCII.GetString(response).Substring(0, expectedResponse.Length);
            ClassicAssert.AreEqual(expectedResponse, actualValue);

            response = lightClientRequest.SendCommands("ZMSCORE nokey a b c", "PING", 4, 1);
            expectedResponse = "*3\r\n$-1\r\n$-1\r\n$-1\r\n+PONG\r\n";
            actualValue = Encoding.ASCII.GetString(response).Substring(0, expectedResponse.Length);
            ClassicAssert.AreEqual(expectedResponse, actualValue);

            response = lightClientRequest.SendCommands("ZMSCORE zmscore a z b", "PING", 4, 1);
            expectedResponse = "*3\r\n$1\r\n0\r\n$-1\r\n$1\r\n1\r\n+PONG\r\n";
            actualValue = Encoding.ASCII.GetString(response).Substring(0, expectedResponse.Length);
            ClassicAssert.AreEqual(expectedResponse, actualValue);
        }

        [Test]
        public void CandDoZIncrby()
        {
            using var redis = ConnectionMultiplexer.Connect(TestUtils.GetConfig());
            var db = redis.GetDatabase(0);
            var key = "LeaderBoard";

            // 10 entries should be added
            var added = db.SortedSetAdd(key, leaderBoard);
            ClassicAssert.AreEqual(leaderBoard.Length, added);

            var incr = db.SortedSetIncrement(key, new RedisValue("Tom"), 90);
            ClassicAssert.IsTrue(incr == 650);

            var response = db.Execute("MEMORY", "USAGE", key);
            var actualValue = ResultType.Integer == response.Resp2Type ? Int32.Parse(response.ToString()) : -1;
            var expectedResponse = 1792;
            ClassicAssert.AreEqual(expectedResponse, actualValue);
        }


        [Test]
        public void CanManageNotExistingKeySE()
        {

            using var redis = ConnectionMultiplexer.Connect(TestUtils.GetConfig());
            var db = redis.GetDatabase(0);

            //ZPOPMAX
            var actualResult = db.SortedSetPop(new RedisKey("nokey"), Order.Descending);
            ClassicAssert.AreEqual(null, actualResult);

            //ZCOUNT
            var doneZCount = db.SortedSetLength(new RedisKey("nokey"), 1, 3, Exclude.None, CommandFlags.None);
            ClassicAssert.AreEqual(0, doneZCount);

            //ZLEXCOUNT
            var doneZLEXCount = db.SortedSetLengthByValue(new RedisKey("nokey"), Double.NegativeInfinity, Double.PositiveInfinity);
            ClassicAssert.AreEqual(0, doneZLEXCount);

            //ZCARD
            var doneZCard = db.SortedSetLength(new RedisKey("nokey"));
            ClassicAssert.AreEqual(0, doneZCard);

            //ZPOPMIN
            actualResult = db.SortedSetPop(new RedisKey("nokey"));
            ClassicAssert.AreEqual(null, actualResult);

            //ZREM
            var doneRemove = db.SortedSetRemove(new RedisKey("nokey"), new RedisValue("a"));
            ClassicAssert.AreEqual(false, doneRemove);

            //ZREMRANGEBYLEX
            var doneRemByLex = db.SortedSetRemoveRangeByValue(new RedisKey("nokey"), new RedisValue("a"), new RedisValue("b"));
            ClassicAssert.AreEqual(0, doneRemByLex);

            //ZREMRANGEBYRANK
            var doneRemRangeByRank = db.SortedSetRemoveRangeByRank(new RedisKey("nokey"), 0, 1);
            ClassicAssert.AreEqual(0, doneRemRangeByRank);

            //ZREMRANGEBYSCORE
            var doneRemRangeByScore = db.SortedSetRemoveRangeByScore(new RedisKey("nokey"), 0, 1);
            ClassicAssert.AreEqual(0, doneRemRangeByScore);

            var response = db.Execute("MEMORY", "USAGE", "nokey");
            var actualValue = ResultType.Integer == response.Resp2Type ? Int32.Parse(response.ToString()) : -1;
            var expectedResponse = -1;
            ClassicAssert.AreEqual(expectedResponse, actualValue);

            //ZINCR, with this command the sorted set gets created
            var doneZIncr = db.SortedSetIncrement(new RedisKey("nokey"), new RedisValue("1"), 1);
            ClassicAssert.AreEqual(1, doneZIncr);

            response = db.Execute("MEMORY", "USAGE", "nokey");
            actualValue = ResultType.Integer == response.Resp2Type ? Int32.Parse(response.ToString()) : -1;
            expectedResponse = 344;
            ClassicAssert.AreEqual(expectedResponse, actualValue);
        }

        [Test]
        public void CanUseZScanNoParameters()
        {
            using var redis = ConnectionMultiplexer.Connect(TestUtils.GetConfig());
            var db = redis.GetDatabase(0);

            // ZSCAN without key
            try
            {
                db.Execute("ZSCAN");
                Assert.Fail();
            }
            catch (RedisServerException e)
            {
                var expectedErrorMessage = string.Format(CmdStrings.GenericErrWrongNumArgs, nameof(SortedSetOperation.ZSCAN));
                ClassicAssert.AreEqual(expectedErrorMessage, e.Message);
            }

            // Use sortedsetscan on non existing key
            var items = db.SortedSetScan(new RedisKey("foo"), new RedisValue("*"), pageSize: 10);
            ClassicAssert.IsEmpty(items, "Failed to use SortedSetScan on non existing key");

            // Add some items
            var added = db.SortedSetAdd("myss", entries);
            ClassicAssert.AreEqual(entries.Length, added);

            var members = db.SortedSetScan(new RedisKey("myss"), new RedisValue("*"));
            ClassicAssert.IsTrue(((IScanningCursor)members).Cursor == 0);
            ClassicAssert.IsTrue(members.Count() == 10);

            int i = 0;
            foreach (var item in members)
            {
                ClassicAssert.IsTrue(entries[i++].Element.Equals(item.Element));
            }
        }

        [Test]
        public void CanUseZScanWithMatch()
        {
            using var redis = ConnectionMultiplexer.Connect(TestUtils.GetConfig());
            var db = redis.GetDatabase(0);

            // Add some items
            var added = db.SortedSetAdd("myss", entries);
            ClassicAssert.AreEqual(entries.Length, added);

            var members = db.SortedSetScan(new RedisKey("myss"), new RedisValue("j*"));
            ClassicAssert.IsTrue(((IScanningCursor)members).Cursor == 0);
            ClassicAssert.IsTrue(members.Count() == 1);
            ClassicAssert.IsTrue(entries[9].Element.Equals(members.ElementAt(0).Element));
        }

        [Test]
        public void CanUseZScanWithCollection()
        {
            using var redis = ConnectionMultiplexer.Connect(TestUtils.GetConfig());
            var db = redis.GetDatabase(0);

            // Add some items
            var r = new Random();

            // Fill a new SortedSetEntry with 1000 random entries
            int n = 1000;
            var entries = new SortedSetEntry[n];

            for (int i = 0; i < n; i++)
            {
                var memberId = r.Next(0, 10000000);
                entries[i] = new SortedSetEntry($"key:{memberId}", memberId);
            }

            var ssLen = db.SortedSetAdd("myss", entries);
            var members = db.SortedSetScan(new RedisKey("myss"), new RedisValue("key:*"), (Int32)ssLen);
            ClassicAssert.IsTrue(((IScanningCursor)members).Cursor == 0);
            ClassicAssert.IsTrue(members.Count() == ssLen);

            entries = new SortedSetEntry[n];
            for (int i = 0; i < n; i++)
            {
                var memberId = r.NextDouble();
                entries[i] = new SortedSetEntry($"key:{memberId}", memberId);
            }

            ssLen = db.SortedSetAdd("myssDoubles", entries);
            members = db.SortedSetScan(new RedisKey("myssDoubles"), new RedisValue("key:*"), (Int32)ssLen);
            ClassicAssert.IsTrue(((IScanningCursor)members).Cursor == 0);
            ClassicAssert.IsTrue(members.Count() == ssLen);
        }


        [Test]
        public void CanUseZScanWithDoubleDifferentFormats()
        {
            using var redis = ConnectionMultiplexer.Connect(TestUtils.GetConfig());
            var db = redis.GetDatabase(0);
            double[] numbers;

            numbers = new double[7];

            // initialize numbers array with different doubles values including scientific notation and exponential notation
            numbers[0] = 1.11;
            numbers[1] = 42e73;
            numbers[2] = 4.94065645841247E-324;
            numbers[3] = 1.7976931348623157E+308;
            numbers[4] = -1.7976931348623157E+308;
            numbers[5] = 9223372036854775807;
            numbers[6] = -9223372036854775808;

            var key = "ssScores";
            var entries = new SortedSetEntry[numbers.Length];

            for (int i = 0; i < numbers.Length; i++)
            {
                entries[i] = new SortedSetEntry($"{key}:{i}", numbers[i]);
            }

            var ssLen = db.SortedSetAdd(key, entries);
            ClassicAssert.IsTrue(numbers.Length == ssLen);

            var members = db.SortedSetScan(key, new RedisValue("*Scores:*"), (Int32)ssLen);
            ClassicAssert.IsTrue(((IScanningCursor)members).Cursor == 0);
            ClassicAssert.IsTrue(members.Count() == ssLen);

            int k = 0;
            foreach (var item in members)
            {
                ClassicAssert.AreEqual(item.Score, numbers[k++]);
            }

            // Test for no matching members
            members = db.SortedSetScan(key, new RedisValue("key*"), (Int32)ssLen);
            ClassicAssert.IsTrue(((IScanningCursor)members).Cursor == 0);
            ClassicAssert.IsEmpty(members);
        }

        [Test]
        public void CanDoZScanWithCursor()
        {
            using var redis = ConnectionMultiplexer.Connect(TestUtils.GetConfig());
            var db = redis.GetDatabase(0);

            // Fill a new SortedSetEntry with 1000 random entries
            int n = 1000;
            var entries = new SortedSetEntry[n];
            var keySS = new RedisKey("keySS");

            // Add some items
            for (int i = 0; i < n; i++)
            {
                entries[i] = new SortedSetEntry($"key:{i}", i);
            }

            db.SortedSetAdd(keySS, entries);

            int pageSize = 45;
            var response = db.SortedSetScan(keySS, "*", pageSize: pageSize, cursor: 0);
            var cursor = ((IScanningCursor)response);
            var j = 0;
            long pageNumber = 0;
            long pageOffset = 0;

            // Consume the enumeration
            foreach (var i in response)
            {
                // Represents the *active* page of results (not the pending/next page of results as returned by HSCAN/ZSCAN/SSCAN)
                pageNumber = cursor.Cursor;

                // The offset into the current page.
                pageOffset = cursor.PageOffset;
                j++;
            }

            // Assert the end of the enumeration was reached
            ClassicAssert.AreEqual(entries.Length, j);

            // Assert the cursor is at the end of the enumeration
            ClassicAssert.AreEqual(pageNumber + pageOffset, entries.Length - 1);

            var l = response.LastOrDefault();
            ClassicAssert.AreEqual($"key:{entries.Length - 1}", l.Element.ToString());
        }

        [Test]
        public async Task CanUseZRangeByScoreWithSE()
        {
            using var redis = ConnectionMultiplexer.Connect(TestUtils.GetConfig());
            var db = redis.GetDatabase(0);

            var key = "SortedSet_Pof2";

            // 10 entries are added
            await db.SortedSetAddAsync(key, powOfTwo, CommandFlags.FireAndForget);

            var res = await db.SortedSetRangeByScoreAsync(key, start: double.PositiveInfinity, double.NegativeInfinity, order: Order.Ascending);
            ClassicAssert.AreEqual(powOfTwo.Length, res.Length);

            var range = await db.SortedSetRangeByRankWithScoresAsync(key);
            ClassicAssert.AreEqual(powOfTwo.Length, range.Length);
        }

        [Test]
        public async Task CanManageZRangeByScoreWhenStartHigherThanExistingMaxScoreSE()
        {
            using var redis = ConnectionMultiplexer.Connect(TestUtils.GetConfig());
            var db = redis.GetDatabase(0);

            var key = "SortedSet_OnlyZeroScore";

            await db.SortedSetAddAsync(key, "A", 0, CommandFlags.FireAndForget);

            var res = await db.SortedSetRangeByScoreAsync(key, start: 1);
            ClassicAssert.AreEqual(0, res.Length);

            var range = await db.SortedSetRangeByRankWithScoresAsync(key, start: 1);
            ClassicAssert.AreEqual(0, range.Length);
        }

        [Test]
        public void CheckEmptySortedSetKeyRemoved()
        {
            using var redis = ConnectionMultiplexer.Connect(TestUtils.GetConfig());
            var key = new RedisKey("user1:sortedset");
            var db = redis.GetDatabase(0);

            var added = db.SortedSetAdd(key, entries);
            ClassicAssert.AreEqual(entries.Length, added);

            var actualMembers = db.SortedSetPop(key, entries.Length);
            ClassicAssert.AreEqual(entries.Length, actualMembers.Length);

            var keyExists = db.KeyExists(key);
            ClassicAssert.IsFalse(keyExists);
        }

        [Test]
        public void CheckSortedSetOperationsOnWrongTypeObjectSE()
        {
            using var redis = ConnectionMultiplexer.Connect(TestUtils.GetConfig());
            var db = redis.GetDatabase(0);

            var keys = new[] { new RedisKey("user1:obj1"), new RedisKey("user1:obj2") };
            var destinationKey = new RedisKey("user1:objA");
            var key1Values = new[] { new RedisValue("Hello"), new RedisValue("World") };
            var key2Values = new[] { new RedisValue("Hola"), new RedisValue("Mundo") };
            var values = new[] { key1Values, key2Values };
            double[][] scores = [[1.1, 1.2], [2.1, 2.2]];
            var sortedSetEntries = values.Select((h, idx) => h
                .Zip(scores[idx], (n, v) => new SortedSetEntry(n, v)).ToArray()).ToArray();


            // Set up different type objects
            RespTestsUtils.SetUpTestObjects(db, GarnetObjectType.Set, keys, values);

            // ZADD
            RespTestsUtils.CheckCommandOnWrongTypeObjectSE(() => db.SortedSetAdd(keys[0], sortedSetEntries[0]));
            // ZCARD
            RespTestsUtils.CheckCommandOnWrongTypeObjectSE(() => db.SortedSetLength(keys[0]));
            // ZPOPMAX
            RespTestsUtils.CheckCommandOnWrongTypeObjectSE(() => db.SortedSetPop(keys[0]));
            // ZSCORE
            RespTestsUtils.CheckCommandOnWrongTypeObjectSE(() => db.SortedSetScore(keys[0], values[0][0]));
            // ZREM
            RespTestsUtils.CheckCommandOnWrongTypeObjectSE(() => db.SortedSetRemove(keys[0], values[0]));
            // ZCOUNT
            RespTestsUtils.CheckCommandOnWrongTypeObjectSE(() => db.SortedSetLength(keys[1], 1, 2));
            // ZINCRBY
            RespTestsUtils.CheckCommandOnWrongTypeObjectSE(() => db.SortedSetIncrement(keys[1], values[1][0], 2.2));
            // ZRANK
            RespTestsUtils.CheckCommandOnWrongTypeObjectSE(() => db.SortedSetRank(keys[1], values[1][0]));
            // ZRANGE
            //RespTests.CheckCommandOnWrongTypeObjectSE(() => db.SortedSetRangeByValueAsync(keys[1]).Wait());
            // ZRANGEBYSCORE
            RespTestsUtils.CheckCommandOnWrongTypeObjectSE(() => db.SortedSetRangeByScore(keys[1]));
            // ZREVRANGE
            //RespTests.CheckCommandOnWrongTypeObjectSE(() => db.SortedSetRangeByScore(keys[1], 1, 2, Exclude.None, Order.Descending));
            // ZREVRANK
            RespTestsUtils.CheckCommandOnWrongTypeObjectSE(() => db.SortedSetRangeByRank(keys[1], 1, 2, Order.Descending));
            // ZREMRANGEBYLEX
            //RespTests.CheckCommandOnWrongTypeObjectSE(() => db.SortedSetRemoveRangeByValue(keys[1], values[1][0], values[1][1]));
            // ZREMRANGEBYRANK
            RespTestsUtils.CheckCommandOnWrongTypeObjectSE(() => db.SortedSetRemoveRangeByRank(keys[1], 0, 1));
            // ZREMRANGEBYSCORE
            RespTestsUtils.CheckCommandOnWrongTypeObjectSE(() => db.SortedSetRemoveRangeByScore(keys[1], 1, 2));
            // ZLEXCOUNT
            RespTestsUtils.CheckCommandOnWrongTypeObjectSE(() => db.SortedSetLengthByValue(keys[1], values[1][0], values[1][1]));
            // ZPOPMIN
            RespTestsUtils.CheckCommandOnWrongTypeObjectSE(() => db.SortedSetPop(keys[1], Order.Descending));
            // ZRANDMEMBER
            RespTestsUtils.CheckCommandOnWrongTypeObjectSE(() => db.SortedSetRandomMember(keys[1]));
            // ZDIFF
            RespTestsUtils.CheckCommandOnWrongTypeObjectSE(() => db.SortedSetCombine(SetOperation.Difference, keys));
            // ZDIFFSTORE
            RespTestsUtils.CheckCommandOnWrongTypeObjectSE(() => db.SortedSetCombineAndStore(SetOperation.Difference, destinationKey, keys));
            // ZSCAN
            RespTestsUtils.CheckCommandOnWrongTypeObjectSE(() => db.SortedSetScan(keys[1], new RedisValue("*")).FirstOrDefault());
            //ZMSCORE
            RespTestsUtils.CheckCommandOnWrongTypeObjectSE(() => db.SortedSetScores(keys[1], values[1]));
        }

        [Test]
        public void CanDoZDiff()
        {
            using var redis = ConnectionMultiplexer.Connect(TestUtils.GetConfig());
            var db = redis.GetDatabase(0);

            var key1 = new RedisKey("key1");
            var key2 = new RedisKey("key2");
            var key1Values = new[] { new SortedSetEntry("Hello", 1), new SortedSetEntry("World", 2) };
            var key2Values = new[] { new SortedSetEntry("Hello", 5), new SortedSetEntry("Mundo", 7) };
            var expectedValue = new SortedSetEntry("World", 2);

            db.SortedSetAdd(key1, key1Values);
            db.SortedSetAdd(key2, key2Values);

            var diff = db.SortedSetCombine(SetOperation.Difference, [key1, key2]);
            ClassicAssert.AreEqual(1, diff.Length);
            ClassicAssert.AreEqual(expectedValue.Element.ToString(), diff[0].ToString());

            var diffWithScore = db.SortedSetCombineWithScores(SetOperation.Difference, [key1, key2]);
            ClassicAssert.AreEqual(1, diffWithScore.Length);
            ClassicAssert.AreEqual(expectedValue.Element.ToString(), diffWithScore[0].Element.ToString());
            ClassicAssert.AreEqual(expectedValue.Score, diffWithScore[0].Score);

            // With only one key, it should return the same elements
            diffWithScore = db.SortedSetCombineWithScores(SetOperation.Difference, [key1]);
            ClassicAssert.AreEqual(2, diffWithScore.Length);
            ClassicAssert.AreEqual(key1Values[0].Element.ToString(), diffWithScore[0].Element.ToString());
            ClassicAssert.AreEqual(key1Values[0].Score, diffWithScore[0].Score);
            ClassicAssert.AreEqual(key1Values[1].Element.ToString(), diffWithScore[1].Element.ToString());
            ClassicAssert.AreEqual(key1Values[1].Score, diffWithScore[1].Score);

            // With no value key, it should return an empty array
            diffWithScore = db.SortedSetCombineWithScores(SetOperation.Difference, [new RedisKey("key3")]);
            ClassicAssert.AreEqual(0, diffWithScore.Length);
        }

        [Test]
        [TestCase(false)]
        [TestCase(true)]
        public void CheckSortedSetDifferenceStoreSE(bool isDestinationKeyExisting)
        {
            using var redis = ConnectionMultiplexer.Connect(TestUtils.GetConfig());
            var db = redis.GetDatabase(0);

            var keys = new[] { new RedisKey("user1:obj1"), new RedisKey("user1:obj2") };
            var destinationKey = new RedisKey("user1:objA");
            var key1Values = new[] { new SortedSetEntry("Hello", 1), new SortedSetEntry("World", 2) };
            var key2Values = new[] { new SortedSetEntry("Hello", 5), new SortedSetEntry("Mundo", 7) };
            var expectedValue = new SortedSetEntry("World", 2);

            // Set up sorted sets
            db.SortedSetAdd(keys[0], key1Values);
            db.SortedSetAdd(keys[1], key2Values);

            if (isDestinationKeyExisting)
            {
                db.SortedSetAdd(destinationKey, key1Values); // Set up destination key to overwrite if exists
            }

            var actualCount = db.SortedSetCombineAndStore(SetOperation.Difference, destinationKey, keys);
            ClassicAssert.AreEqual(1, actualCount);

            var actualMembers = db.SortedSetRangeByScoreWithScores(destinationKey);
            ClassicAssert.AreEqual(1, actualMembers.Length);
            ClassicAssert.AreEqual(expectedValue.Element.ToString(), actualMembers[0].Element.ToString());
            ClassicAssert.AreEqual(expectedValue.Score, actualMembers[0].Score);
        }

        [Test]
        public void CheckSortedSetDifferenceStoreWithNoMatchSE()
        {
            using var redis = ConnectionMultiplexer.Connect(TestUtils.GetConfig());
            var db = redis.GetDatabase(0);

            var keys = new[] { new RedisKey("user1:obj1"), new RedisKey("user1:obj2") };
            var destinationKey = new RedisKey("user1:objA");

            // Set up sorted sets
            db.SortedSetAdd(destinationKey, "Dummy", 10); // Set up destination key to overwrite if exists

            var actualCount = db.SortedSetCombineAndStore(SetOperation.Difference, destinationKey, keys);
            ClassicAssert.AreEqual(0, actualCount);

            var actualMembers = db.SortedSetRangeByScoreWithScores(destinationKey);
            ClassicAssert.AreEqual(0, actualMembers.Length);
        }

        [Test]
<<<<<<< HEAD
        [TestCase("user1:obj1", "user1:objA", new[] { "Hello", "World" }, new[] { 1.0, 2.0 }, new[] { "Hello", "World" }, new[] { 1.0, 2.0 })] // Normal case
        [TestCase("user1:emptySet", "user1:objB", new string[] { }, new double[] { }, new string[] { }, new double[] { })] // Empty set
        [TestCase("user1:nonExistingKey", "user1:objC", new string[] { }, new double[] { }, new string[] { }, new double[] { })] // Non-existing key
        [TestCase("user1:obj2", "user1:objD", new[] { "Alpha", "Beta", "Gamma" }, new[] { 1.0, 2.0, 3.0 }, new[] { "Beta", "Gamma" }, new[] { 2.0, 3.0 }, -2, -1)] // Negative range
        public void CheckSortedSetRangeStoreSE(string key, string destinationKey, string[] elements, double[] scores, string[] expectedElements, double[] expectedScores, int start = 0, int stop = -1)
        {
            int expectedCount = expectedElements.Length;

            using var redis = ConnectionMultiplexer.Connect(TestUtils.GetConfig());
            var db = redis.GetDatabase(0);

            var redisKey = new RedisKey(key);
            var redisDestinationKey = new RedisKey(destinationKey);
            var keyValues = elements.Zip(scores, (e, s) => new SortedSetEntry(e, s)).ToArray();

            // Set up sorted set if elements are provided
            if (keyValues.Length > 0)
            {
                db.SortedSetAdd(redisKey, keyValues);
            }

            var actualCount = db.SortedSetRangeAndStore(redisKey, redisDestinationKey, start, stop);
            ClassicAssert.AreEqual(expectedCount, actualCount);

            var actualMembers = db.SortedSetRangeByScoreWithScores(redisDestinationKey);
            ClassicAssert.AreEqual(expectedCount, actualMembers.Length);

            for (int i = 0; i < expectedCount; i++)
            {
                ClassicAssert.AreEqual(expectedElements[i], actualMembers[i].Element.ToString());
                ClassicAssert.AreEqual(expectedScores[i], actualMembers[i].Score);
            }
=======
        [TestCase("(a", "(a", new string[] { })]
        public void CanDoZRevRangeByLex(string max, string min, string[] expected, int offset = 0, int count = -1)
        {
            using var redis = ConnectionMultiplexer.Connect(TestUtils.GetConfig());
            var db = redis.GetDatabase(0);

            var key = "myzset";
            db.SortedSetAdd(key, "a", 0);
            db.SortedSetAdd(key, "b", 0);
            db.SortedSetAdd(key, "c", 0);
            db.SortedSetAdd(key, "d", 0);
            db.SortedSetAdd(key, "e", 0);
            db.SortedSetAdd(key, "f", 0);
            db.SortedSetAdd(key, "g", 0);

            var result = (string[])db.Execute("ZREVRANGEBYLEX", key, max, min, "LIMIT", offset, count);
            CollectionAssert.AreEqual(expected, result);
        }

        [Test]
        [TestCase("(a", "(a", new string[] { })]
        public void CanDoZRevRangeByLexWithoutLimit(string min, string max, string[] expected)
        {
            using var redis = ConnectionMultiplexer.Connect(TestUtils.GetConfig());
            var db = redis.GetDatabase(0);

            var key = "myzset";
            db.SortedSetAdd(key, "a", 0);
            db.SortedSetAdd(key, "b", 0);
            db.SortedSetAdd(key, "c", 0);
            db.SortedSetAdd(key, "d", 0);
            db.SortedSetAdd(key, "e", 0);
            db.SortedSetAdd(key, "f", 0);
            db.SortedSetAdd(key, "g", 0);

            var result = (string[])db.Execute("ZREVRANGEBYLEX", key, max, min);
            ClassicAssert.AreEqual(expected, result);
>>>>>>> d4a954ab
        }

        #endregion

        #region LightClientTests

        /// <summary>
        /// This test exercises the SortedSet Comparer used in the Tsavorite resp commands
        /// </summary>
        [Test]
        public void CanHaveEqualScores()
        {
            SortedSet<(double, byte[])> sortedSet = new(new SortedSetComparer())
            {
                (340, Encoding.ASCII.GetBytes("Dave")),
                (400, Encoding.ASCII.GetBytes("Kendra")),
                (560, Encoding.ASCII.GetBytes("Tom")),
                (650, Encoding.ASCII.GetBytes("Barbara")),
                (690, Encoding.ASCII.GetBytes("Jennifer")),
                (690, Encoding.ASCII.GetBytes("Peter")),
                (740, Encoding.ASCII.GetBytes("Frank"))
            };
            var c = sortedSet.Count;
            ClassicAssert.AreEqual(7, c);

            //This simulates the ZCOUNT min max
            var r = sortedSet.Where(t => t.Item1 >= 500 && t.Item1 <= 700).Count();
            ClassicAssert.AreEqual(4, r);
        }

        [Test]
        [TestCase(10)]
        [TestCase(30)]
        [TestCase(100)]
        public void CanDoZCountLC(int bytesPerSend)
        {
            using var lightClientRequest = TestUtils.CreateRequest();
            var response = lightClientRequest.SendCommandChunks("ZADD board 340 Dave 400 Kendra 560 Tom 650 Barbara 690 Jennifer 690 Peter", bytesPerSend);
            var expectedResponse = ":6\r\n";
            var actualValue = Encoding.ASCII.GetString(response).Substring(0, expectedResponse.Length);
            ClassicAssert.AreEqual(expectedResponse, actualValue);

            response = lightClientRequest.SendCommands("ZCOUNT board 500 700", "PING");
            expectedResponse = ":4\r\n+PONG\r\n";
            actualValue = Encoding.ASCII.GetString(response).Substring(0, expectedResponse.Length);
            ClassicAssert.AreEqual(expectedResponse, actualValue);

            response = lightClientRequest.SendCommandChunks("ZCOUNT board 500 700", bytesPerSend);
            expectedResponse = ":4\r\n";
            actualValue = Encoding.ASCII.GetString(response).Substring(0, expectedResponse.Length);
            ClassicAssert.AreEqual(expectedResponse, actualValue);
        }

        [Test]
        [TestCase(10)]
        [TestCase(30)]
        [TestCase(100)]
        public void CanDoZRangeByIndexLC(int bytesSent)
        {
            //ZRANGE key min max [BYSCORE|BYLEX] [REV] [LIMIT offset count] [WITHSCORES]
            using var lightClientRequest = TestUtils.CreateRequest();
            var response = lightClientRequest.SendCommand("ZADD board 1 one");
            lightClientRequest.SendCommand("ZADD board 2 two");
            lightClientRequest.SendCommand("ZADD board 3 three");

            response = lightClientRequest.SendCommandChunks("ZRANGE board 0 -1", bytesSent, 4);
            var expectedResponse = "*3\r\n$3\r\none\r\n$3\r\ntwo\r\n$5\r\nthree\r\n";
            var actualValue = Encoding.ASCII.GetString(response).Substring(0, expectedResponse.Length);
            ClassicAssert.AreEqual(expectedResponse, actualValue);

            // get a range by index with scores
            response = lightClientRequest.SendCommandChunks("ZRANGE board 0 -1 WITHSCORES", bytesSent, 7);
            expectedResponse = "*6\r\n$3\r\none\r\n$1\r\n1\r\n$3\r\ntwo\r\n$1\r\n2\r\n$5\r\nthree\r\n$1\r\n3\r\n";
            actualValue = Encoding.ASCII.GetString(response).Substring(0, expectedResponse.Length);
            ClassicAssert.AreEqual(expectedResponse, actualValue);

            response = lightClientRequest.SendCommand("ZRANGE board 2 3", 2);
            expectedResponse = "*1\r\n$5\r\nthree\r\n";
            actualValue = Encoding.ASCII.GetString(response).Substring(0, expectedResponse.Length);
            ClassicAssert.AreEqual(expectedResponse, actualValue);

            response = lightClientRequest.SendCommand("ZRANGE board -2 -1", 3);
            expectedResponse = "*2\r\n$3\r\ntwo\r\n$5\r\nthree\r\n";
            actualValue = Encoding.ASCII.GetString(response).Substring(0, expectedResponse.Length);
            ClassicAssert.AreEqual(expectedResponse, actualValue);

            response = lightClientRequest.SendCommand("ZRANGE board -2 -1 WITHSCORES", 5);
            expectedResponse = "*4\r\n$3\r\ntwo\r\n$1\r\n2\r\n$5\r\nthree\r\n$1\r\n3\r\n";
            actualValue = Encoding.ASCII.GetString(response).Substring(0, expectedResponse.Length);
            ClassicAssert.AreEqual(expectedResponse, actualValue);

            response = lightClientRequest.SendCommand("ZRANGE board -50 -1 WITHSCORES", 7);
            expectedResponse = "*6\r\n$3\r\none\r\n$1\r\n1\r\n$3\r\ntwo\r\n$1\r\n2\r\n$5\r\nthree\r\n$1\r\n3\r\n";
            actualValue = Encoding.ASCII.GetString(response).Substring(0, expectedResponse.Length);
            ClassicAssert.AreEqual(expectedResponse, actualValue);

            response = lightClientRequest.SendCommand("ZRANGE board -50 -10 WITHSCORES", 1);
            expectedResponse = "*0\r\n";
            actualValue = Encoding.ASCII.GetString(response).Substring(0, expectedResponse.Length);
            ClassicAssert.AreEqual(expectedResponse, actualValue);

            response = lightClientRequest.SendCommand("ZRANGE board 2 1 WITHSCORES", 1);
            expectedResponse = "*0\r\n";
            actualValue = Encoding.ASCII.GetString(response).Substring(0, expectedResponse.Length);
            ClassicAssert.AreEqual(expectedResponse, actualValue);

            response = lightClientRequest.SendCommand("ZRANGE board -1 -2 WITHSCORES", 1);
            expectedResponse = "*0\r\n";
            actualValue = Encoding.ASCII.GetString(response).Substring(0, expectedResponse.Length);
            ClassicAssert.AreEqual(expectedResponse, actualValue);

            response = lightClientRequest.SendCommand("ZRANGE board 50 60 WITHSCORES", 1);
            expectedResponse = "*0\r\n";
            actualValue = Encoding.ASCII.GetString(response).Substring(0, expectedResponse.Length);
            ClassicAssert.AreEqual(expectedResponse, actualValue);

            response = lightClientRequest.SendCommand("ZRANGE board (1 +inf BYSCORE LIMIT 1 1", 2);
            expectedResponse = "*1\r\n$5\r\nthree\r\n";
            actualValue = Encoding.ASCII.GetString(response).Substring(0, expectedResponse.Length);
            ClassicAssert.AreEqual(expectedResponse, actualValue);

            response = lightClientRequest.SendCommandChunks("ZRANGE board (1 +inf BYSCORE LIMIT 1 1", bytesSent, 2);
            actualValue = Encoding.ASCII.GetString(response).Substring(0, expectedResponse.Length);
            ClassicAssert.AreEqual(expectedResponse, actualValue);
        }

        // ZRANGEBSTORE
        [Test]
        [TestCase("user1:obj1", "user1:objA", new[] { "Hello", "World" }, new[] { 1.0, 2.0 }, new[] { "Hello", "World" }, new[] { 1.0, 2.0 })] // Normal case
        [TestCase("user1:emptySet", "user1:objB", new string[] { }, new double[] { }, new string[] { }, new double[] { })] // Empty set
        [TestCase("user1:nonExistingKey", "user1:objC", new string[] { }, new double[] { }, new string[] { }, new double[] { })] // Non-existing key
        [TestCase("user1:obj2", "user1:objD", new[] { "Alpha", "Beta", "Gamma" }, new[] { 1.0, 2.0, 3.0 }, new[] { "Beta", "Gamma" }, new[] { 2.0, 3.0 }, -2, -1)] // Negative range
        public void CheckSortedSetRangeStoreLC(string key, string destinationKey, string[] elements, double[] scores, string[] expectedElements, double[] expectedScores, int start = 0, int stop = -1)
        {
            using var lightClientRequest = TestUtils.CreateRequest();

            // Setup initial sorted set if elements exist
            if (elements.Length > 0)
            {
                var addCommand = $"ZADD {key} " + string.Join(" ", elements.Zip(scores, (e, s) => $"{s} {e}"));
                var response = lightClientRequest.SendCommand(addCommand);
                var expectedResponse = $":{elements.Length}\r\n";
                var actualValue = Encoding.ASCII.GetString(response).Substring(0, expectedResponse.Length);
                ClassicAssert.AreEqual(expectedResponse, actualValue);
            }

            // Execute ZRANGESTORE
            var rangeStoreCommand = $"ZRANGESTORE {destinationKey} {key} {start} {stop}";
            var response2 = lightClientRequest.SendCommand(rangeStoreCommand);
            var expectedResponse2 = $":{expectedElements.Length}\r\n";
            var actualValue2 = Encoding.ASCII.GetString(response2).Substring(0, expectedResponse2.Length);
            ClassicAssert.AreEqual(expectedResponse2, actualValue2);

            // Verify stored result using ZRANGE
            if (expectedElements.Length > 0)
            {
                var verifyCommand = $"ZRANGE {destinationKey} 0 -1 WITHSCORES";
                var response3 = lightClientRequest.SendCommand(verifyCommand, expectedElements.Length * 2 + 1);
                var expectedItems = new List<string>();
                expectedItems.Add($"*{expectedElements.Length * 2}");
                for (int i = 0; i < expectedElements.Length; i++)
                {
                    expectedItems.Add($"${expectedElements[i].Length}");
                    expectedItems.Add(expectedElements[i]);
                    expectedItems.Add($"${expectedScores[i].ToString().Length}");
                    expectedItems.Add(expectedScores[i].ToString());
                }
                var expectedResponse3 = string.Join("\r\n", expectedItems) + "\r\n";
                var actualValue3 = Encoding.ASCII.GetString(response3).Substring(0, expectedResponse3.Length);
                ClassicAssert.AreEqual(expectedResponse3, actualValue3);
            }
            else
            {
                var verifyCommand = $"ZRANGE {destinationKey} 0 -1";
                var response3 = lightClientRequest.SendCommand(verifyCommand);
                var expectedResponse3 = "*0\r\n";
                var actualValue3 = Encoding.ASCII.GetString(response3).Substring(0, expectedResponse3.Length);
                ClassicAssert.AreEqual(expectedResponse3, actualValue3);
            }
        }

        [Test]
        [TestCase(10)]
        [TestCase(50)]
        [TestCase(100)]
        public void CanDoZRangeByScoreLC(int bytesSent)
        {
            //ZRANGEBYSCORE key min max [WITHSCORES] [LIMIT offset count]
            using var lightClientRequest = TestUtils.CreateRequest();
            var response = lightClientRequest.SendCommand("ZADD board 1 one");
            lightClientRequest.SendCommand("ZADD board 2 two");
            lightClientRequest.SendCommand("ZADD board 3 three");

            // 1 < score <= 5
            response = lightClientRequest.SendCommandChunks("ZRANGEBYSCORE board (1 5", bytesSent, 3);
            var expectedResponse = "*2\r\n$3\r\ntwo\r\n$5\r\nthree\r\n";
            var actualValue = Encoding.ASCII.GetString(response).Substring(0, expectedResponse.Length);
            ClassicAssert.AreEqual(expectedResponse, actualValue);

            // 1 < score <= 5
            response = lightClientRequest.SendCommands("ZRANGEBYSCORE board (1 5", "PING", 3, 1);
            expectedResponse = "*2\r\n$3\r\ntwo\r\n$5\r\nthree\r\n+PONG\r\n";
            actualValue = Encoding.ASCII.GetString(response).Substring(0, expectedResponse.Length);
            ClassicAssert.AreEqual(expectedResponse, actualValue);
        }

        [Test]
        [TestCase(10)]
        [TestCase(50)]
        [TestCase(100)]
        public void CanDoZRangeByScoreReverseLC(int bytesSent)
        {
            //ZRANGEBYSCORE key min max REV [WITHSCORES] [LIMIT offset count]
            using var lightClientRequest = TestUtils.CreateRequest();
            var response = lightClientRequest.SendCommand("ZADD board 1 one");
            lightClientRequest.SendCommand("ZADD board 2 two");
            lightClientRequest.SendCommand("ZADD board 3 three");

            // 5 < score <= 1
            response = lightClientRequest.SendCommandChunks("ZRANGE board 2 5 BYSCORE REV", bytesSent, 1);
            var expectedResponse = "*0\r\n";
            var actualValue = Encoding.ASCII.GetString(response).Substring(0, expectedResponse.Length);
            ClassicAssert.AreEqual(expectedResponse, actualValue);

            // 1 < score <= 5
            response = lightClientRequest.SendCommandChunks("ZRANGE board 5 2 BYSCORE REV", bytesSent, 3);
            expectedResponse = "*2\r\n$5\r\nthree\r\n$3\r\ntwo\r\n";
            actualValue = Encoding.ASCII.GetString(response).Substring(0, expectedResponse.Length);
            ClassicAssert.AreEqual(expectedResponse, actualValue);

            // 1 < score <= 5
            response = lightClientRequest.SendCommands("ZRANGE board 5 2 BYSCORE REV", "PING", 3, 1);
            expectedResponse = "*2\r\n$5\r\nthree\r\n$3\r\ntwo\r\n+PONG\r\n";
            actualValue = Encoding.ASCII.GetString(response).Substring(0, expectedResponse.Length);
            ClassicAssert.AreEqual(expectedResponse, actualValue);
        }

        [Test]
        [TestCase(2)]
        [TestCase(10)]
        [TestCase(50)]
        [TestCase(100)]
        public void CanDoZRangeByScoreWithLimitLC(int bytesSent)
        {
            // ZRANGEBYSCORE key min max [WITHSCORES] [LIMIT offset count]
            using var lightClientRequest = TestUtils.CreateRequest(countResponseType: CountResponseType.Bytes);

            var expectedResponse = ":3\r\n";
            var response = lightClientRequest.Execute("ZADD mysales 1556 Samsung 2000 Nokia 1800 Micromax", expectedResponse.Length, bytesSent);
            ClassicAssert.AreEqual(expectedResponse, response);

            expectedResponse = ":3\r\n";
            response = lightClientRequest.Execute("ZADD mysales 2200 Sunsui 1800 MicroSoft 2500 LG", expectedResponse.Length, bytesSent);
            ClassicAssert.AreEqual(expectedResponse, response);

            expectedResponse = "*4\r\n$5\r\nNokia\r\n$4\r\n2000\r\n$6\r\nSunsui\r\n$4\r\n2200\r\n";
            response = lightClientRequest.Execute("ZRANGEBYSCORE mysales (1800 2200 WITHSCORES", expectedResponse.Length, bytesSent);
            ClassicAssert.AreEqual(expectedResponse, response);

            // LIMIT
            expectedResponse = "*6\r\n$7\r\nSamsung\r\n$4\r\n1556\r\n$9\r\nMicroSoft\r\n$4\r\n1800\r\n$8\r\nMicromax\r\n$4\r\n1800\r\n";
            response = lightClientRequest.Execute("ZRANGEBYSCORE mysales -inf +inf WITHSCORES LIMIT 0 3", expectedResponse.Length, bytesSent);
            ClassicAssert.AreEqual(expectedResponse, response);

            expectedResponse = "*4\r\n$6\r\nSunsui\r\n$4\r\n2200\r\n$2\r\nLG\r\n$4\r\n2500\r\n";
            response = lightClientRequest.Execute("ZRANGEBYSCORE mysales -inf +inf WITHSCORES LIMIT 4 10", expectedResponse.Length, bytesSent);
            ClassicAssert.AreEqual(expectedResponse, response);
        }


        [Test]
        public void CanDoZRangeByLex()
        {
            //ZRANGE key min max BYLEX [WITHSCORES]
            using var lightClientRequest = TestUtils.CreateRequest();
            var response = lightClientRequest.SendCommand("ZADD board 0 a");
            lightClientRequest.SendCommand("ZADD board 0 b");
            lightClientRequest.SendCommand("ZADD board 0 c");
            lightClientRequest.SendCommand("ZADD board 0 d");
            lightClientRequest.SendCommand("ZADD board 0 e");
            lightClientRequest.SendCommand("ZADD board 0 f");
            lightClientRequest.SendCommand("ZADD board 0 g");

            // get a range by lex order
            response = lightClientRequest.SendCommand("ZRANGE board (a (d BYLEX", 3);
            var expectedResponse = "*2\r\n$1\r\nb\r\n$1\r\nc\r\n";
            var actualValue = Encoding.ASCII.GetString(response).Substring(0, expectedResponse.Length);
            ClassicAssert.AreEqual(expectedResponse, actualValue);

            //by lex with different range
            response = lightClientRequest.SendCommand("ZRANGE board [aaa (g BYLEX", 6);
            expectedResponse = "*5\r\n$1\r\nb\r\n$1\r\nc\r\n$1\r\nd\r\n$1\r\ne\r\n$1\r\nf\r\n";
            actualValue = Encoding.ASCII.GetString(response).Substring(0, expectedResponse.Length);
            ClassicAssert.AreEqual(expectedResponse, actualValue);

            //by lex with different range
            response = lightClientRequest.SendCommand("ZRANGE board - [c BYLEX", 4);
            expectedResponse = "*3\r\n$1\r\na\r\n$1\r\nb\r\n$1\r\nc\r\n";
            actualValue = Encoding.ASCII.GetString(response).Substring(0, expectedResponse.Length);
            ClassicAssert.AreEqual(expectedResponse, actualValue);
        }

        [Test]
        public void CanDoZRangeByLexReverse()
        {
            //ZRANGE key min max BYLEX REV [WITHSCORES]
            using var lightClientRequest = TestUtils.CreateRequest();
            var response = lightClientRequest.SendCommand("ZADD board 0 a");
            lightClientRequest.SendCommand("ZADD board 0 b");
            lightClientRequest.SendCommand("ZADD board 0 c");
            lightClientRequest.SendCommand("ZADD board 0 d");
            lightClientRequest.SendCommand("ZADD board 0 e");
            lightClientRequest.SendCommand("ZADD board 0 f");
            lightClientRequest.SendCommand("ZADD board 0 g");

            // get a range by lex order
            response = lightClientRequest.SendCommand("ZRANGE board (a (d BYLEX REV", 1);
            var expectedResponse = "*0\r\n";
            var actualValue = Encoding.ASCII.GetString(response).Substring(0, expectedResponse.Length);
            ClassicAssert.AreEqual(expectedResponse, actualValue);

            // get a range by lex order
            response = lightClientRequest.SendCommand("ZRANGE board (d (a BYLEX REV", 3);
            expectedResponse = "*2\r\n$1\r\nc\r\n$1\r\nb\r\n";
            actualValue = Encoding.ASCII.GetString(response).Substring(0, expectedResponse.Length);
            ClassicAssert.AreEqual(expectedResponse, actualValue);

            //by lex with different range
            response = lightClientRequest.SendCommand("ZRANGE board [g (aaa BYLEX REV", 6);
            expectedResponse = "*5\r\n$1\r\nf\r\n$1\r\ne\r\n$1\r\nd\r\n$1\r\nc\r\n$1\r\nb\r\n";
            actualValue = Encoding.ASCII.GetString(response).Substring(0, expectedResponse.Length);
            ClassicAssert.AreEqual(expectedResponse, actualValue);

            //by lex with different range
            response = lightClientRequest.SendCommand("ZRANGE board [c - BYLEX REV", 4);
            expectedResponse = "*3\r\n$1\r\nc\r\n$1\r\nb\r\n$1\r\na\r\n";
            actualValue = Encoding.ASCII.GetString(response).Substring(0, expectedResponse.Length);
            ClassicAssert.AreEqual(expectedResponse, actualValue);
        }

        [Test]
        public void CanDoZRangeByLexWithLimit()
        {
            using var lightClientRequest = TestUtils.CreateRequest();
            var response = lightClientRequest.SendCommand("ZADD mycity 0 Delhi 0 London 0 Paris 0 Tokyo 0 NewYork 0 Seoul");
            response = lightClientRequest.SendCommand("ZRANGE mycity (London + BYLEX", 5);
            var expectedResponse = "*4\r\n$7\r\nNewYork\r\n$5\r\nParis\r\n$5\r\nSeoul\r\n$5\r\nTokyo\r\n";
            var actualValue = Encoding.ASCII.GetString(response).Substring(0, expectedResponse.Length);
            ClassicAssert.AreEqual(expectedResponse, actualValue);

            response = lightClientRequest.SendCommand("ZRANGE mycity - + BYLEX LIMIT 2 3", 4);
            expectedResponse = "*3\r\n$7\r\nNewYork\r\n$5\r\nParis\r\n$5\r\nSeoul\r\n";
            actualValue = Encoding.ASCII.GetString(response).Substring(0, expectedResponse.Length);
            ClassicAssert.AreEqual(expectedResponse, actualValue);
        }


        [Test]
        [TestCase(10)]
        [TestCase(50)]
        [TestCase(100)]
        public void CanDoZRangeByIndexReverse(int bytesSent)
        {
            //ZRANGE key min max REV
            using var lightClientRequest = TestUtils.CreateRequest();
            var response = lightClientRequest.SendCommand("ZADD board 0 a");
            lightClientRequest.SendCommand("ZADD board 0 b");
            lightClientRequest.SendCommand("ZADD board 0 c");
            lightClientRequest.SendCommand("ZADD board 0 d");
            lightClientRequest.SendCommand("ZADD board 0 e");
            lightClientRequest.SendCommand("ZADD board 0 f");

            // get a range by lex order
            response = lightClientRequest.SendCommandChunks("ZRANGE board 0 -1 REV", bytesSent, 7);

            var expectedResponse = "*6\r\n$1\r\nf\r\n$1\r\ne\r\n$1\r\nd\r\n$1\r\nc\r\n$1\r\nb\r\n$1\r\na\r\n";
            var actualValue = Encoding.ASCII.GetString(response).Substring(0, expectedResponse.Length);
            ClassicAssert.AreEqual(expectedResponse, actualValue);

            response = lightClientRequest.SendCommand("ZRANGE board 0 -1 REV", 7);
        }

        [Test]
        [TestCase(10)]
        [TestCase(50)]
        [TestCase(100)]
        public void CanUseZRevRangeCitiesCommandInChunksLC(int bytesSent)
        {
            using var lightClientRequest = TestUtils.CreateRequest();
            var response = lightClientRequest.SendCommandChunks("ZADD cities 100000 Delhi 850000 Mumbai 700000 Hyderabad 800000 Kolkata", bytesSent);
            var expectedResponse = ":4\r\n";
            var actualValue = Encoding.ASCII.GetString(response).Substring(0, expectedResponse.Length);
            ClassicAssert.AreEqual(expectedResponse, actualValue);

            response = lightClientRequest.SendCommandChunks("ZREVRANGE cities -2 -1 WITHSCORES", bytesSent, 5);
            expectedResponse = "*4\r\n$9\r\nHyderabad\r\n$6\r\n700000\r\n$5\r\nDelhi\r\n$6\r\n100000\r\n";
            actualValue = Encoding.ASCII.GetString(response).Substring(0, expectedResponse.Length);
            ClassicAssert.AreEqual(expectedResponse, actualValue);
        }
        #endregion

        #region NegativeTestsLC

        [Test]
        [TestCase(10)]
        [TestCase(50)]
        [TestCase(100)]
        public void CanValidateInvalidParamentersZCountLC(int bytesSent)
        {
            using var lightClientRequest = TestUtils.CreateRequest(countResponseType: CountResponseType.Bytes);

            var expectedResponse = ":1\r\n";
            var response = lightClientRequest.Execute("ZADD board 400 Kendra", expectedResponse.Length, bytesSent);
            ClassicAssert.AreEqual(expectedResponse, response);

            expectedResponse = ":1\r\n";
            response = lightClientRequest.Execute("ZADD board 560 Tom", expectedResponse.Length, bytesSent);
            ClassicAssert.AreEqual(expectedResponse, response);

            expectedResponse = $"-{Encoding.ASCII.GetString(CmdStrings.RESP_ERR_MIN_MAX_NOT_VALID_FLOAT)}\r\n";
            response = lightClientRequest.Execute("ZCOUNT board 5 b", expectedResponse.Length, bytesSent);
            ClassicAssert.AreEqual(expectedResponse, response);
        }


        [Test]
        [TestCase(10)]
        [TestCase(30)]
        [TestCase(100)]
        public void CanManageErrorsInZCountLC(int bytesSent)
        {
            using var lightClientRequest = TestUtils.CreateRequest();
            var response = lightClientRequest.SendCommands("ZCOUNT nokey 12 232 4343 5454", "PING");
            var expectedResponse = $"{FormatWrongNumOfArgsError("ZCOUNT")}+PONG\r\n";
            var actualValue = Encoding.ASCII.GetString(response).Substring(0, expectedResponse.Length);
            ClassicAssert.AreEqual(expectedResponse, actualValue);

            response = lightClientRequest.SendCommandChunks("ZCOUNT nokey 12 232 4343 5454", bytesSent);
            expectedResponse = FormatWrongNumOfArgsError("ZCOUNT");
            actualValue = Encoding.ASCII.GetString(response).Substring(0, expectedResponse.Length);
            ClassicAssert.AreEqual(expectedResponse, actualValue);

            // no arguments
            response = lightClientRequest.SendCommandChunks("ZCOUNT nokey", bytesSent);
            expectedResponse = FormatWrongNumOfArgsError("ZCOUNT");
            actualValue = Encoding.ASCII.GetString(response).Substring(0, expectedResponse.Length);
            ClassicAssert.AreEqual(expectedResponse, actualValue);

            // not found key
            response = lightClientRequest.SendCommandChunks("ZCOUNT nokey", bytesSent);
            expectedResponse = FormatWrongNumOfArgsError("ZCOUNT");
            actualValue = Encoding.ASCII.GetString(response).Substring(0, expectedResponse.Length);
            ClassicAssert.AreEqual(expectedResponse, actualValue);

            response = lightClientRequest.SendCommandChunks("ZCOUNT nokey 1 2", bytesSent);
            expectedResponse = ":0\r\n";
            actualValue = Encoding.ASCII.GetString(response).Substring(0, expectedResponse.Length);
            ClassicAssert.AreEqual(expectedResponse, actualValue);

            response = lightClientRequest.SendCommands("ZCOUNT nokey 1 2", "PING");
            expectedResponse = ":0\r\n+PONG\r\n";
            actualValue = Encoding.ASCII.GetString(response).Substring(0, expectedResponse.Length);
            ClassicAssert.AreEqual(expectedResponse, actualValue);
        }


        [Test]
        [TestCase(10)]
        [TestCase(30)]
        [TestCase(100)]
        public void CanCreateNewSortedSetWithIncrbyLC(int bytesSent)
        {
            using var lightClientRequest = TestUtils.CreateRequest();
            var response = lightClientRequest.SendCommandChunks("ZINCRBY newboard 200 Tom", bytesSent);
            var expectedResponse = "$3\r\n200\r\n";
            var actualValue = Encoding.ASCII.GetString(response).Substring(0, expectedResponse.Length);
            ClassicAssert.AreEqual(expectedResponse, actualValue);

            response = lightClientRequest.SendCommandChunks("ZCARD newboard", bytesSent);
            expectedResponse = ":1\r\n";
            actualValue = Encoding.ASCII.GetString(response).Substring(0, expectedResponse.Length);
            ClassicAssert.AreEqual(expectedResponse, actualValue);
        }

        [Test]
        public void CreateLeaderBoardWithZADDWithStatusPending()
        {
            using var redis = ConnectionMultiplexer.Connect(TestUtils.GetConfig());
            var db = redis.GetDatabase(0);
            var key = "LeaderBoard";

            var added = db.SortedSetAdd(key, leaderBoard);
            ClassicAssert.AreEqual(leaderBoard.Length, added);

            // 100 keys should be added
            for (int i = 0; i < 100; i++)
                db.SortedSetAdd(key + i, leaderBoard);

            added = db.SortedSetAdd(key, leaderBoard);
            ClassicAssert.AreEqual(0, added);

            var card = db.SortedSetLength(key);
            ClassicAssert.AreEqual(leaderBoard.Length, card);
        }


        [Test]
        [TestCase(10)]
        [TestCase(50)]
        [TestCase(100)]
        public void CanAddDuplicateScoreLC(int bytesSent)
        {
            using var lightClientRequest = TestUtils.CreateRequest();
            var response = lightClientRequest.SendCommandChunks("ZADD board 340 Dave 400 Kendra 560 Tom 650 Barbara 690 Jennifer 690 Peter", bytesSent);
            var expectedResponse = ":6\r\n";
            var actualValue = Encoding.ASCII.GetString(response).Substring(0, expectedResponse.Length);
            ClassicAssert.AreEqual(expectedResponse, actualValue);

            //get the number of elements in the Sorted Set
            response = lightClientRequest.SendCommand("ZCARD board");
            actualValue = Encoding.ASCII.GetString(response).Substring(0, expectedResponse.Length);
            ClassicAssert.AreEqual(expectedResponse, actualValue);

            response = lightClientRequest.SendCommandChunks("ZCARD board", bytesSent);
            actualValue = Encoding.ASCII.GetString(response).Substring(0, expectedResponse.Length);
            ClassicAssert.AreEqual(expectedResponse, actualValue);
        }

        [Test]
        [TestCase(10)]
        [TestCase(30)]
        [TestCase(100)]
        public void CanDoIncrByLC(int bytesSent)
        {
            //ZINCRBY key increment member
            using var lightClientRequest = TestUtils.CreateRequest();
            var response = lightClientRequest.SendCommand("ZADD board 340 Dave");
            lightClientRequest.SendCommand("ZADD board 400 Kendra");
            lightClientRequest.SendCommand("ZADD board 560 Tom");

            response = lightClientRequest.SendCommandChunks("ZINCRBY board 10 Tom", bytesSent);
            var expectedResponse = "$3\r\n570\r\n";
            var actualValue = Encoding.ASCII.GetString(response).Substring(0, expectedResponse.Length);
            ClassicAssert.AreEqual(expectedResponse, actualValue);

            response = lightClientRequest.SendCommand("ZINCRBY board -590 Tom");
            expectedResponse = "$3\r\n-20\r\n";
            actualValue = Encoding.ASCII.GetString(response).Substring(0, expectedResponse.Length);
            ClassicAssert.AreEqual(expectedResponse, actualValue);

            response = lightClientRequest.SendCommandChunks("ZINCRBY board -590", bytesSent);
            expectedResponse = FormatWrongNumOfArgsError("ZINCRBY");
            actualValue = Encoding.ASCII.GetString(response).Substring(0, expectedResponse.Length);
            ClassicAssert.AreEqual(expectedResponse, actualValue);

            //using key exists but non existing member
            response = lightClientRequest.SendCommandChunks("ZINCRBY board 10 Julia", bytesSent);
            expectedResponse = "$2\r\n10\r\n";
            actualValue = Encoding.ASCII.GetString(response).Substring(0, expectedResponse.Length);
            ClassicAssert.AreEqual(expectedResponse, actualValue);

            response = lightClientRequest.SendCommandChunks("ZCARD board", bytesSent);
            expectedResponse = ":4\r\n";
            actualValue = Encoding.ASCII.GetString(response).Substring(0, expectedResponse.Length);
            ClassicAssert.AreEqual(expectedResponse, actualValue);

        }

        [Test]
        public void CanManageNoParametersInZIncrbyLC()
        {
            using var lightClientRequest = TestUtils.CreateRequest();
            var response = lightClientRequest.SendCommands("ZINCRBY nokey", "PING");
            var expectedResponse = $"{FormatWrongNumOfArgsError("ZINCRBY")}+PONG\r\n";
            var actualValue = Encoding.ASCII.GetString(response).Substring(0, expectedResponse.Length);
            ClassicAssert.AreEqual(expectedResponse, actualValue);
        }

        [Test]
        [TestCase(10)]
        [TestCase(30)]
        [TestCase(100)]
        public void CanManageExistingKeyButOtherTypeLC(int bytesSent)
        {
            using var lightClientRequest = TestUtils.CreateRequest();
            //create a hash myboard
            lightClientRequest.SendCommand("HSET myboard field1 myvalue");

            //do zincrby
            var response = lightClientRequest.SendCommandChunks("ZINCRBY myboard 1 field1", bytesSent);
            var expectedResponse = $"-{Encoding.ASCII.GetString(CmdStrings.RESP_ERR_WRONG_TYPE)}\r\n";
            var actualValue = Encoding.ASCII.GetString(response).Substring(0, expectedResponse.Length);
            ClassicAssert.AreEqual(expectedResponse, actualValue);
        }

        [Test]
        public void CanUseZRevRange()
        {
            //ZREVRANGE key start stop [WITHSCORES]
            using var lightClientRequest = TestUtils.CreateRequest();
            var response = lightClientRequest.SendCommand("ZADD board 10 a");
            lightClientRequest.SendCommand("ZADD board 20 b");
            lightClientRequest.SendCommand("ZADD board 30 c");
            lightClientRequest.SendCommand("ZADD board 40 d");
            lightClientRequest.SendCommand("ZADD board 50 e");
            lightClientRequest.SendCommand("ZADD board 60 f");

            // get a range by lex order
            response = lightClientRequest.SendCommand("ZREVRANGE board 0 -1", 7);
            var expectedResponse = "*6\r\n$1\r\nf\r\n$1\r\ne\r\n$1\r\nd\r\n$1\r\nc\r\n$1\r\nb\r\n$1\r\na\r\n";
            var actualValue = Encoding.ASCII.GetString(response).Substring(0, expectedResponse.Length);
            ClassicAssert.AreEqual(expectedResponse, actualValue);


            // including scores
            response = lightClientRequest.SendCommand("ZREVRANGE board 0 -1 WITHSCORES", 13);
            expectedResponse = "*12\r\n$1\r\nf\r\n$2\r\n60\r\n$1\r\ne\r\n$2\r\n50\r\n$1\r\nd\r\n$2\r\n40\r\n$1\r\nc\r\n$2\r\n30\r\n$1\r\nb\r\n$2\r\n20\r\n$1\r\na\r\n$2\r\n10\r\n";
            actualValue = Encoding.ASCII.GetString(response).Substring(0, expectedResponse.Length);
            ClassicAssert.AreEqual(expectedResponse, actualValue);

            response = lightClientRequest.SendCommand("ZREVRANGE board 0 1", 3);
            expectedResponse = "*2\r\n$1\r\nf\r\n$1\r\ne\r\n";
            actualValue = Encoding.ASCII.GetString(response).Substring(0, expectedResponse.Length);
            ClassicAssert.AreEqual(expectedResponse, actualValue);
        }

        [Test]
        public void CanUseZRevRangeByScore()
        {
            //ZREVRANGESCORE key start stop [WITHSCORES] [LIMIT offset count]
            using var lightClientRequest = TestUtils.CreateRequest();
            var response = lightClientRequest.SendCommand("ZADD board 10 a");
            lightClientRequest.SendCommand("ZADD board 20 b");
            lightClientRequest.SendCommand("ZADD board 30 c");
            lightClientRequest.SendCommand("ZADD board 40 d");
            lightClientRequest.SendCommand("ZADD board 50 e");
            lightClientRequest.SendCommand("ZADD board 60 f");

            // get a reverse range by score order
            response = lightClientRequest.SendCommand("ZREVRANGEBYSCORE board 70 0", 7);
            var expectedResponse = "*6\r\n$1\r\nf\r\n$1\r\ne\r\n$1\r\nd\r\n$1\r\nc\r\n$1\r\nb\r\n$1\r\na\r\n";
            var actualValue = Encoding.ASCII.GetString(response).Substring(0, expectedResponse.Length);
            ClassicAssert.AreEqual(expectedResponse, actualValue);

            // including scores
            response = lightClientRequest.SendCommand("ZREVRANGEBYSCORE board 60 10 WITHSCORES", 13);
            expectedResponse = "*12\r\n$1\r\nf\r\n$2\r\n60\r\n$1\r\ne\r\n$2\r\n50\r\n$1\r\nd\r\n$2\r\n40\r\n$1\r\nc\r\n$2\r\n30\r\n$1\r\nb\r\n$2\r\n20\r\n$1\r\na\r\n$2\r\n10\r\n";
            actualValue = Encoding.ASCII.GetString(response).Substring(0, expectedResponse.Length);
            ClassicAssert.AreEqual(expectedResponse, actualValue);

            response = lightClientRequest.SendCommand("ZREVRANGEBYSCORE board +inf 45", 3);
            expectedResponse = "*2\r\n$1\r\nf\r\n$1\r\ne\r\n";
            actualValue = Encoding.ASCII.GetString(response).Substring(0, expectedResponse.Length);
            ClassicAssert.AreEqual(expectedResponse, actualValue);

            response = lightClientRequest.SendCommand("ZREVRANGEBYSCORE board 70 45 LIMIT 0 1", 2);
            expectedResponse = "*1\r\n$1\r\nf\r\n";
            actualValue = Encoding.ASCII.GetString(response).Substring(0, expectedResponse.Length);
            ClassicAssert.AreEqual(expectedResponse, actualValue);
        }

        [Test]
        [TestCase(10)]
        [TestCase(30)]
        [TestCase(100)]
        public void CanDoZRankLC(int bytesSent)
        {
            //ZRANK key member
            using var lightClientRequest = TestUtils.CreateRequest();
            var response = lightClientRequest.SendCommand("ZADD board 340 Dave");
            lightClientRequest.SendCommand("ZADD board 400 Kendra");
            lightClientRequest.SendCommand("ZADD board 560 Tom");

            response = lightClientRequest.SendCommandChunks("ZRANK board Jon", bytesSent);
            var expectedResponse = "$-1\r\n";
            var actualValue = Encoding.ASCII.GetString(response).Substring(0, expectedResponse.Length);
            ClassicAssert.AreEqual(expectedResponse, actualValue);

            response = lightClientRequest.SendCommandChunks("ZRANK board Tom INVALIDOPTION", bytesSent);
            expectedResponse = "-ERR syntax error\r\n";
            actualValue = Encoding.ASCII.GetString(response).Substring(0, expectedResponse.Length);
            ClassicAssert.AreEqual(expectedResponse, actualValue);

            response = lightClientRequest.SendCommandChunks("ZRANK board Tom", bytesSent);
            expectedResponse = ":2\r\n";
            actualValue = Encoding.ASCII.GetString(response).Substring(0, expectedResponse.Length);
            ClassicAssert.AreEqual(expectedResponse, actualValue);

            response = lightClientRequest.SendCommandChunks("ZRANK board Tom withscore", bytesSent);
            expectedResponse = "*2\r\n:2\r\n$3\r\n560\r\n";
            actualValue = Encoding.ASCII.GetString(response).Substring(0, expectedResponse.Length);
            ClassicAssert.AreEqual(expectedResponse, actualValue);
        }

        [Test]
        [TestCase(10)]
        [TestCase(30)]
        [TestCase(100)]
        public void CanDoZRevRankLC(int bytesSent)
        {
            //ZREVRANK key member
            using var lightClientRequest = TestUtils.CreateRequest();
            var response = lightClientRequest.SendCommand("ZADD board 340 Dave");
            lightClientRequest.SendCommand("ZADD board 400 Kendra");
            lightClientRequest.SendCommand("ZADD board 560 Tom");

            response = lightClientRequest.SendCommandChunks("ZREVRANK board Jon", bytesSent);
            var expectedResponse = "$-1\r\n";
            var actualValue = Encoding.ASCII.GetString(response).Substring(0, expectedResponse.Length);
            ClassicAssert.AreEqual(expectedResponse, actualValue);

            response = lightClientRequest.SendCommandChunks("ZREVRANK board Tom INVALIDOPTION", bytesSent);
            expectedResponse = "-ERR syntax error\r\n";
            actualValue = Encoding.ASCII.GetString(response).Substring(0, expectedResponse.Length);
            ClassicAssert.AreEqual(expectedResponse, actualValue);

            response = lightClientRequest.SendCommandChunks("ZREVRANK board Tom", bytesSent);
            expectedResponse = ":0\r\n";
            actualValue = Encoding.ASCII.GetString(response).Substring(0, expectedResponse.Length);
            ClassicAssert.AreEqual(expectedResponse, actualValue);

            response = lightClientRequest.SendCommandChunks("ZREVRANK board Kendra", bytesSent);
            expectedResponse = ":1\r\n";
            actualValue = Encoding.ASCII.GetString(response).Substring(0, expectedResponse.Length);
            ClassicAssert.AreEqual(expectedResponse, actualValue);

            response = lightClientRequest.SendCommandChunks("ZREVRANK board Dave", bytesSent);
            expectedResponse = ":2\r\n";
            actualValue = Encoding.ASCII.GetString(response).Substring(0, expectedResponse.Length);
            ClassicAssert.AreEqual(expectedResponse, actualValue);

            response = lightClientRequest.SendCommandChunks("ZREVRANK board Dave WITHSCORE", bytesSent);
            expectedResponse = "*2\r\n:2\r\n$3\r\n340\r\n";
            actualValue = Encoding.ASCII.GetString(response).Substring(0, expectedResponse.Length);
            ClassicAssert.AreEqual(expectedResponse, actualValue);
        }

        [Test]
        [TestCase(10)]
        [TestCase(30)]
        [TestCase(100)]
        public void CanDoZRemRangeByLexLC(int bytesSent)
        {
            //ZREMRANGEBYLEX key member
            using var lightClientRequest = TestUtils.CreateRequest();
            var response = lightClientRequest.SendCommand("ZADD myzset 0 aaaa 0 b 0 c 0 d 0 e");
            lightClientRequest.SendCommand("ZADD myzset 0 foo 0 zap 0 zip 0 ALPHA 0 alpha");
            response = lightClientRequest.SendCommand("ZRANGE myzset 0 -1", 11);
            var expectedResponse = "*10\r\n$5\r\nALPHA\r\n$4\r\naaaa\r\n$5\r\nalpha\r\n$1\r\nb\r\n$1\r\nc\r\n$1\r\nd\r\n$1\r\ne\r\n$3\r\nfoo\r\n$3\r\nzap\r\n$3\r\nzip\r\n";
            var actualValue = Encoding.ASCII.GetString(response).Substring(0, expectedResponse.Length);
            ClassicAssert.AreEqual(expectedResponse, actualValue);

            response = lightClientRequest.SendCommandChunks("ZREMRANGEBYLEX myzset [alpha [omega", bytesSent);
            expectedResponse = ":6\r\n";
            actualValue = Encoding.ASCII.GetString(response).Substring(0, expectedResponse.Length);
            ClassicAssert.AreEqual(expectedResponse, actualValue);

            response = lightClientRequest.SendCommandChunks("ZRANGE myzset 0 -1", bytesSent, 5);
            expectedResponse = "*4\r\n$5\r\nALPHA\r\n$4\r\naaaa\r\n$3\r\nzap\r\n$3\r\nzip\r\n";
            actualValue = Encoding.ASCII.GetString(response).Substring(0, expectedResponse.Length);
            ClassicAssert.AreEqual(expectedResponse, actualValue);
        }

        [Test]
        [TestCase(10)]
        [TestCase(50)]
        [TestCase(100)]
        public void CanDoZRemRangeByRank(int bytesSent)
        {
            //ZREMRANGEBYRANK key start stop
            using var lightClientRequest = TestUtils.CreateRequest();
            var response = lightClientRequest.SendCommand("ZADD board 340 Dave");
            lightClientRequest.SendCommand("ZADD board 400 Kendra");
            lightClientRequest.SendCommand("ZADD board 560 Tom");

            response = lightClientRequest.SendCommand("ZADD myzset 0 aaaa 0 b 0 c 0 d 0 e");
            lightClientRequest.SendCommand("ZADD myzset 0 foo 0 zap 0 zip 0 ALPHA 0 alpha");
            response = lightClientRequest.SendCommand("ZRANGE myzset 0 -1", 11);
            var expectedResponse = "*10\r\n$5\r\nALPHA\r\n$4\r\naaaa\r\n$5\r\nalpha\r\n$1\r\nb\r\n$1\r\nc\r\n$1\r\nd\r\n$1\r\ne\r\n$3\r\nfoo\r\n$3\r\nzap\r\n$3\r\nzip\r\n";
            var actualValue = Encoding.ASCII.GetString(response).Substring(0, expectedResponse.Length);
            ClassicAssert.AreEqual(expectedResponse, actualValue);

            response = lightClientRequest.SendCommandChunks("ZREMRANGEBYLEX myzset [alpha [omega", bytesSent);
            expectedResponse = ":6\r\n";
            actualValue = Encoding.ASCII.GetString(response).Substring(0, expectedResponse.Length);
            ClassicAssert.AreEqual(expectedResponse, actualValue);

            response = lightClientRequest.SendCommandChunks("ZREMRANGEBYLEX myzset =a .", bytesSent);
            expectedResponse = $"-{Encoding.ASCII.GetString(CmdStrings.RESP_ERR_MIN_MAX_NOT_VALID_STRING)}\r\n";
            actualValue = Encoding.ASCII.GetString(response).Substring(0, expectedResponse.Length);
            ClassicAssert.AreEqual(expectedResponse, actualValue);

            response = lightClientRequest.SendCommandChunks("ZRANGE myzset 0 -1", bytesSent, 5);
            expectedResponse = "*4\r\n$5\r\nALPHA\r\n$4\r\naaaa\r\n$3\r\nzap\r\n$3\r\nzip\r\n";
            actualValue = Encoding.ASCII.GetString(response).Substring(0, expectedResponse.Length);
            ClassicAssert.AreEqual(expectedResponse, actualValue);

            response = lightClientRequest.SendCommandChunks("ZREMRANGEBYRANK board a b", bytesSent);
            expectedResponse = $"-{Encoding.ASCII.GetString(CmdStrings.RESP_ERR_GENERIC_VALUE_IS_NOT_INTEGER)}\r\n";
            actualValue = Encoding.ASCII.GetString(response).Substring(0, expectedResponse.Length);
            ClassicAssert.AreEqual(expectedResponse, actualValue);

            response = lightClientRequest.SendCommandChunks("ZREMRANGEBYRANK board 0 1", bytesSent);
            expectedResponse = ":2\r\n";
            actualValue = Encoding.ASCII.GetString(response).Substring(0, expectedResponse.Length);
            ClassicAssert.AreEqual(expectedResponse, actualValue);

            response = lightClientRequest.SendCommands("ZREMRANGEBYRANK board 0 1", "PING");
            expectedResponse = ":1\r\n+PONG\r\n";
            actualValue = Encoding.ASCII.GetString(response).Substring(0, expectedResponse.Length);
            ClassicAssert.AreEqual(expectedResponse, actualValue);
        }


        [Test]
        [TestCase(10)]
        [TestCase(50)]
        [TestCase(100)]
        public void CanDoZRemRangeByScore(int bytesSent)
        {
            //ZREMRANGEBYSCORE key min max
            using var lightClientRequest = TestUtils.CreateRequest();
            var response = lightClientRequest.SendCommand("ZADD board 340 Dave");
            lightClientRequest.SendCommand("ZADD board 400 Kendra");
            lightClientRequest.SendCommand("ZADD board 560 Tom");

            response = lightClientRequest.SendCommandChunks("ZREMRANGEBYSCORE board -inf (500", bytesSent);
            var expectedResponse = ":2\r\n";
            var actualValue = Encoding.ASCII.GetString(response).Substring(0, expectedResponse.Length);
            ClassicAssert.AreEqual(expectedResponse, actualValue);

            response = lightClientRequest.SendCommandChunks("ZCARD board", bytesSent);
            expectedResponse = ":1\r\n";
            actualValue = Encoding.ASCII.GetString(response).Substring(0, expectedResponse.Length);
            ClassicAssert.AreEqual(expectedResponse, actualValue);

            response = lightClientRequest.SendCommandChunks("ZREMRANGEBYSCORE board a b", bytesSent);
            expectedResponse = $"-{Encoding.ASCII.GetString(CmdStrings.RESP_ERR_MIN_MAX_NOT_VALID_FLOAT)}\r\n";
            actualValue = Encoding.ASCII.GetString(response).Substring(0, expectedResponse.Length);
            ClassicAssert.AreEqual(expectedResponse, actualValue);
        }

        [Test]
        [TestCase(10)]
        [TestCase(50)]
        [TestCase(100)]
        public void CanSendErrorZRangeWithLimit(int bytesSent)
        {
            using var lightClientRequest = TestUtils.CreateRequest();
            var response = lightClientRequest.SendCommand("ZADD board 0 a");
            lightClientRequest.SendCommand("ZADD board 0 b");
            lightClientRequest.SendCommand("ZADD board 0 c");

            response = lightClientRequest.SendCommandChunks("ZRANGE board 0 -1 LIMIT 1 1", bytesSent);
            var expectedResponse = $"-{Encoding.ASCII.GetString(CmdStrings.RESP_ERR_LIMIT_NOT_SUPPORTED)}\r\n";
            var actualValue = Encoding.ASCII.GetString(response).Substring(0, expectedResponse.Length);
            ClassicAssert.AreEqual(expectedResponse, actualValue);
        }


        [Test]
        [TestCase(10)]
        [TestCase(30)]
        [TestCase(100)]
        public void CanUseZLexCount(int bytesSent)
        {
            using var lightClientRequest = TestUtils.CreateRequest();
            var response = lightClientRequest.SendCommand("ZADD board 0 a 0 b 0 c 0 d 0 e 0 f 0 g");

            response = lightClientRequest.SendCommandChunks("ZLEXCOUNT board - +", bytesSent);
            var expectedResponse = ":7\r\n";
            var actualValue = Encoding.ASCII.GetString(response).Substring(0, expectedResponse.Length);
            ClassicAssert.AreEqual(expectedResponse, actualValue);

            response = lightClientRequest.SendCommandChunks("ZLEXCOUNT board [b [f", bytesSent);
            expectedResponse = ":5\r\n";
            actualValue = Encoding.ASCII.GetString(response).Substring(0, expectedResponse.Length);
            ClassicAssert.AreEqual(expectedResponse, actualValue);

            response = lightClientRequest.SendCommandChunks("ZLEXCOUNT board *d 8", bytesSent);
            expectedResponse = $"-{Encoding.ASCII.GetString(CmdStrings.RESP_ERR_MIN_MAX_NOT_VALID_STRING)}\r\n";
            actualValue = Encoding.ASCII.GetString(response).Substring(0, expectedResponse.Length);
            ClassicAssert.AreEqual(expectedResponse, actualValue);
        }

        [Test]
        [TestCase(10)]
        [TestCase(30)]
        [TestCase(100)]
        public void CanUseZPopMin(int bytesSent)
        {
            using var lightClientRequest = TestUtils.CreateRequest();
            var response = lightClientRequest.SendCommand("ZADD board 1 one 2 two 3 three");

            response = lightClientRequest.SendCommandChunks("ZPOPMIN board", bytesSent);
            var expectedResponse = "*2\r\n$3\r\none\r\n$1\r\n1\r\n";
            var actualValue = Encoding.ASCII.GetString(response).Substring(0, expectedResponse.Length);
            ClassicAssert.AreEqual(expectedResponse, actualValue);

            response = lightClientRequest.SendCommandChunks("ZPOPMIN board 3", bytesSent, 5);
            expectedResponse = "*4\r\n$3\r\ntwo\r\n$1\r\n2\r\n$5\r\nthree\r\n$1\r\n3\r\n";
            actualValue = Encoding.ASCII.GetString(response).Substring(0, expectedResponse.Length);
            ClassicAssert.AreEqual(expectedResponse, actualValue);
        }

        [Test]
        [TestCase(10)]
        [TestCase(30)]
        [TestCase(100)]
        public void CanUseZRandMember(int bytesSent)
        {
            using var lightClientRequest = TestUtils.CreateRequest();

            _ = lightClientRequest.SendCommand("ZADD dadi 1 uno 2 due 3 tre 4 quattro 5 cinque 6 six 7 sept 8 huit 9 nough 10 dis");

            // ZRANDMEMBER
            var s = Encoding.ASCII.GetString(lightClientRequest.SendCommandChunks("ZRANDMEMBER dadi", bytesSent));
            int startIndexField = s.IndexOf('\n') + 1;
            int endIndexField = s.IndexOf('\n', startIndexField) - 1;
            string memberValue = s.Substring(startIndexField, endIndexField - startIndexField);
            var foundInSet = ("uno due tre quattro cinque six sept huit nough dis").IndexOf(memberValue, StringComparison.InvariantCultureIgnoreCase);
            ClassicAssert.IsTrue(foundInSet >= 0);

            // ZRANDMEMBER count
            var response = lightClientRequest.SendCommandChunks("ZRANDMEMBER dadi 5", bytesSent, 6);
            var expectedResponse = "*5\r\n"; // 5 values
            var actualValue = Encoding.ASCII.GetString(response).Substring(0, expectedResponse.Length);
            ClassicAssert.AreEqual(expectedResponse, actualValue);

            // ZRANDMEMBER [count [WITHSCORES]]
            response = lightClientRequest.SendCommandChunks("ZRANDMEMBER dadi 3 WITHSCORES", bytesSent, 7);
            expectedResponse = "*6\r\n"; // 3 keyvalue pairs
            actualValue = Encoding.ASCII.GetString(response).Substring(0, expectedResponse.Length);
            ClassicAssert.AreEqual(expectedResponse, actualValue);

            response = lightClientRequest.SendCommandChunks("ZRANDMEMBER dadi 1 WITHSCORES", bytesSent, 3);
            expectedResponse = "*2\r\n"; // 2 elements
            actualValue = Encoding.ASCII.GetString(response).Substring(0, expectedResponse.Length);
            ClassicAssert.AreEqual(expectedResponse, actualValue);

            response = lightClientRequest.SendCommandChunks("ZRANDMEMBER dadi 0 WITHSCORES", bytesSent);
            expectedResponse = "*0\r\n"; // Empty List
            actualValue = Encoding.ASCII.GetString(response).Substring(0, expectedResponse.Length);
            ClassicAssert.AreEqual(expectedResponse, actualValue);
        }


        [Test]
        public async Task CanUseZRandMemberWithSE()
        {
            using var redis = ConnectionMultiplexer.Connect(TestUtils.GetConfig());
            var db = redis.GetDatabase(0);

            var key = "SortedSet_Add";

            // no-existing key case
            var key0 = "SortedSet_Foo";

            db.KeyDelete(key, CommandFlags.FireAndForget);
            db.SortedSetAdd(key, powOfTwo, CommandFlags.FireAndForget);

            var randMember = await db.SortedSetRandomMemberAsync(key);
            ClassicAssert.True(Array.Exists(powOfTwo, element => element.Element.Equals(randMember)));

            // Check ZRANDMEMBER with wrong number of arguments
            var ex = Assert.Throws<RedisServerException>(() => db.Execute("ZRANDMEMBER", key, 3, "WITHSCORES", "bla"));
            var expectedMessage = string.Format(CmdStrings.GenericErrWrongNumArgs, nameof(RespCommand.ZRANDMEMBER));
            ClassicAssert.IsNotNull(ex);
            ClassicAssert.AreEqual(expectedMessage, ex.Message);

            // Check ZRANDMEMBER with non-numeric count
            ex = Assert.Throws<RedisServerException>(() => db.Execute("ZRANDMEMBER", key, "bla"));
            expectedMessage = Encoding.ASCII.GetString(CmdStrings.RESP_ERR_GENERIC_VALUE_IS_NOT_INTEGER);
            ClassicAssert.IsNotNull(ex);
            ClassicAssert.AreEqual(expectedMessage, ex.Message);

            // Check ZRANDMEMBER with syntax error
            ex = Assert.Throws<RedisServerException>(() => db.Execute("ZRANDMEMBER", key, 3, "withscore"));
            expectedMessage = Encoding.ASCII.GetString(CmdStrings.RESP_SYNTAX_ERROR);
            ClassicAssert.IsNotNull(ex);
            ClassicAssert.AreEqual(expectedMessage, ex.Message);

            //ZRANDMEMBER count
            var randMemberArray = await db.SortedSetRandomMembersAsync(key, 5);
            ClassicAssert.AreEqual(5, randMemberArray.Length);
            ClassicAssert.AreEqual(5, randMemberArray.Distinct().Count());
            foreach (var member in randMemberArray)
            {
                var match = powOfTwo.FirstOrDefault(pt => pt.Element == member);
                ClassicAssert.IsNotNull(match);
            }

            randMemberArray = await db.SortedSetRandomMembersAsync(key, 15);
            ClassicAssert.AreEqual(10, randMemberArray.Length);
            ClassicAssert.AreEqual(10, randMemberArray.Distinct().Count());
            foreach (var member in randMemberArray)
            {
                var match = powOfTwo.FirstOrDefault(pt => pt.Element == member);
                ClassicAssert.IsNotNull(match);
            }

            randMemberArray = await db.SortedSetRandomMembersAsync(key, -5);
            ClassicAssert.AreEqual(5, randMemberArray.Length);

            randMemberArray = await db.SortedSetRandomMembersAsync(key, -15);
            ClassicAssert.AreEqual(15, randMemberArray.Length);
            ClassicAssert.GreaterOrEqual(10, randMemberArray.Distinct().Count());
            foreach (var member in randMemberArray)
            {
                var match = powOfTwo.FirstOrDefault(pt => pt.Element == member);
                ClassicAssert.IsNotNull(match);
            }

            //ZRANDMEMBER [count [WITHSCORES]]
            var randMemberArray2 = await db.SortedSetRandomMembersWithScoresAsync(key, 2);
            ClassicAssert.AreEqual(2, randMemberArray2.Length);
            foreach (var member in randMemberArray2)
            {
                ClassicAssert.Contains(member, powOfTwo);
            }

            // No-existing key case
            randMember = await db.SortedSetRandomMemberAsync(key0);
            ClassicAssert.True(randMember.IsNull);
            randMemberArray = await db.SortedSetRandomMembersAsync(key0, 2);
            ClassicAssert.True(randMemberArray.Length == 0);
            randMemberArray2 = await db.SortedSetRandomMembersWithScoresAsync(key0, 2);
            ClassicAssert.True(randMemberArray2.Length == 0);
        }


        [Test]
        [TestCase(10)]
        [TestCase(30)]
        [TestCase(100)]
        public void CanUseZDiff(int bytesSent)
        {
            using var lightClientRequest = TestUtils.CreateRequest();
            lightClientRequest.SendCommand("ZADD dadi 1 uno 2 due 3 tre 4 quattro 5 cinque 6 sei");
            lightClientRequest.SendCommand("ZADD seconddadi 1 uno 2 due 3 tre 4 quattro");

            //zdiff withscores
            var zdiffResult = lightClientRequest.SendCommandChunks("ZDIFF 2 dadi seconddadi WITHSCORES", bytesSent, 5);
            var expectedResponse = "*4\r\n$6\r\ncinque\r\n$1\r\n5\r\n$3\r\nsei\r\n$1\r\n6\r\n";
            var actualValue = Encoding.ASCII.GetString(zdiffResult).Substring(0, expectedResponse.Length);
            ClassicAssert.AreEqual(expectedResponse, actualValue);

            zdiffResult = lightClientRequest.SendCommandChunks("ZDIFF 2 dadi seconddadi", bytesSent, 3);
            expectedResponse = "*2\r\n$6\r\ncinque\r\n$3\r\nsei\r\n";
            actualValue = Encoding.ASCII.GetString(zdiffResult).Substring(0, expectedResponse.Length);
        }

        [Test]
        [TestCase(10)]
        [TestCase(30)]
        [TestCase(100)]
        public void CanUseZDiffSTORE(int bytesSent)
        {
            using var lightClientRequest = TestUtils.CreateRequest();

            //zdiff withscores
            var zdiffResult = lightClientRequest.SendCommandChunks("ZDIFFSTORE desKey 2 dadi seconddadi", bytesSent);
            var expectedResponse = ":0\r\n";
            var actualValue = Encoding.ASCII.GetString(zdiffResult).Substring(0, expectedResponse.Length);
            ClassicAssert.AreEqual(expectedResponse, actualValue);

            lightClientRequest.SendCommand("ZADD dadi 1 uno 2 due 3 tre 4 quattro 5 cinque 6 sei");
            lightClientRequest.SendCommand("ZADD seconddadi 1 uno 2 due 3 tre 4 quattro");

            zdiffResult = lightClientRequest.SendCommandChunks("ZDIFFSTORE desKey 2 dadi seconddadi", bytesSent);
            expectedResponse = "1\r\n";
            actualValue = Encoding.ASCII.GetString(zdiffResult).Substring(0, expectedResponse.Length);
        }

        [Test]
        [TestCase(10)]
        [TestCase(30)]
        [TestCase(100)]
        public void CanUseZDiffMultipleKeys(int bytesSent)
        {
            using var lightClientRequest = TestUtils.CreateRequest();
            lightClientRequest.SendCommand("ZADD zset1 1 uno 2 due 3 tre 4 quattro 5 cinque 6 sei");
            lightClientRequest.SendCommand("ZADD zset2 1 uno 2 due 3 tre 4 quattro");
            lightClientRequest.SendCommand("ZADD zset3 300 Jean 500 Leia 350 Grant 700 Rue");

            var zdiffResult = lightClientRequest.SendCommandChunks("ZDIFF 3 zset1 zset2 zset3", bytesSent, 3);
            var expectedResponse = "*2\r\n$6\r\ncinque\r\n$3\r\nsei\r\n";
            var actualValue = Encoding.ASCII.GetString(zdiffResult).Substring(0, expectedResponse.Length);
            ClassicAssert.AreEqual(expectedResponse, actualValue);

            // Zdiff withscores
            zdiffResult = lightClientRequest.SendCommandChunks("ZDIFF 3 zset1 zset2 zset3 WITHSCORES", bytesSent, 5);
            expectedResponse = "*4\r\n$6\r\ncinque\r\n$1\r\n5\r\n$3\r\nsei\r\n$1\r\n6\r\n";
            actualValue = Encoding.ASCII.GetString(zdiffResult).Substring(0, expectedResponse.Length);
            ClassicAssert.AreEqual(expectedResponse, actualValue);
        }

        [Test]
        public void CanUseZDiffWithNull()
        {
            using var lightClientRequest = TestUtils.CreateRequest();
            lightClientRequest.SendCommand("ZADD zset1 1 uno 2 due 3 tre 4 quattro 5 cinque 6 sei");
            var zdiffResult = lightClientRequest.SendCommand("ZDIFF 2 zsetnotfound zset1");
            var expectedResponse = "*0\r\n";
            var actualValue = Encoding.ASCII.GetString(zdiffResult).Substring(0, expectedResponse.Length);
            ClassicAssert.AreEqual(expectedResponse, actualValue);

            zdiffResult = lightClientRequest.SendCommand("ZDIFF 2 zsetnotfound zset1notfound");
            expectedResponse = "*0\r\n";
            actualValue = Encoding.ASCII.GetString(zdiffResult).Substring(0, expectedResponse.Length);
            ClassicAssert.AreEqual(expectedResponse, actualValue);
        }

        [Test]
        public void CanManageNotExistingKeySortedSetCommandsReadOps()
        {
            using var lightClientRequest = TestUtils.CreateRequest();

            var result = lightClientRequest.SendCommand("ZCARD nokey");
            var expectedResponse = ":0\r\n";
            var actualValue = Encoding.ASCII.GetString(result).Substring(0, expectedResponse.Length);
            ClassicAssert.AreEqual(expectedResponse, actualValue);

            result = lightClientRequest.SendCommand("ZSCORE nokey a");
            expectedResponse = "$-1\r\n"; // NULL
            actualValue = Encoding.ASCII.GetString(result).Substring(0, expectedResponse.Length);
            ClassicAssert.AreEqual(expectedResponse, actualValue);

            result = lightClientRequest.SendCommand("ZRANK noboard a");
            expectedResponse = "$-1\r\n";
            actualValue = Encoding.ASCII.GetString(result).Substring(0, expectedResponse.Length);
            ClassicAssert.AreEqual(expectedResponse, actualValue);

            result = lightClientRequest.SendCommand("ZRANGE unekey 0 1");
            expectedResponse = "*0\r\n"; //empty array
            actualValue = Encoding.ASCII.GetString(result).Substring(0, expectedResponse.Length);
            ClassicAssert.AreEqual(expectedResponse, actualValue);

            result = lightClientRequest.SendCommand("ZRANGEBYSCORE nonekey 0 1");
            expectedResponse = "*0\r\n"; //empty array
            actualValue = Encoding.ASCII.GetString(result).Substring(0, expectedResponse.Length);
            ClassicAssert.AreEqual(expectedResponse, actualValue);

            result = lightClientRequest.SendCommand("ZREVRANGE nonekey 0 1");
            expectedResponse = "*0\r\n"; //empty array
            actualValue = Encoding.ASCII.GetString(result).Substring(0, expectedResponse.Length);
            ClassicAssert.AreEqual(expectedResponse, actualValue);

            result = lightClientRequest.SendCommand("ZREVRANK nonekey 0");
            expectedResponse = "$-1\r\n"; // NULL
            actualValue = Encoding.ASCII.GetString(result).Substring(0, expectedResponse.Length);
            ClassicAssert.AreEqual(expectedResponse, actualValue);

            result = lightClientRequest.SendCommand("ZREVRANGE nonekey 0 1");
            expectedResponse = "*0\r\n"; //empty array
            actualValue = Encoding.ASCII.GetString(result).Substring(0, expectedResponse.Length);
            ClassicAssert.AreEqual(expectedResponse, actualValue);

            result = lightClientRequest.SendCommand("ZLEXCOUNT nonekey [a [f");
            expectedResponse = ":0\r\n"; //integer reply
            actualValue = Encoding.ASCII.GetString(result).Substring(0, expectedResponse.Length);
            ClassicAssert.AreEqual(expectedResponse, actualValue);

            //without the additional count argument, the command returns nil when key does not exist.
            result = lightClientRequest.SendCommand("ZRANDMEMBER nonekey");
            expectedResponse = "$-1\r\n"; //nil when key does not exist.
            actualValue = Encoding.ASCII.GetString(result).Substring(0, expectedResponse.Length);
            ClassicAssert.AreEqual(expectedResponse, actualValue);

            //when the additional count argument is passed, the command returns an array of elements,
            //or an empty array when key does not exist.
            result = lightClientRequest.SendCommand("ZRANDMEMBER nonekey 1");
            expectedResponse = "*0\r\n"; //empty array
            actualValue = Encoding.ASCII.GetString(result).Substring(0, expectedResponse.Length);
            ClassicAssert.AreEqual(expectedResponse, actualValue);

            result = lightClientRequest.SendCommand("ZDIFF 2 i i");
            expectedResponse = "*0\r\n"; //empty array
            actualValue = Encoding.ASCII.GetString(result).Substring(0, expectedResponse.Length);
            ClassicAssert.AreEqual(expectedResponse, actualValue);

            result = lightClientRequest.SendCommand("ZDIFF 1 nonekey");
            expectedResponse = "*0\r\n"; //empty array
            actualValue = Encoding.ASCII.GetString(result).Substring(0, expectedResponse.Length);
            ClassicAssert.AreEqual(expectedResponse, actualValue);
        }

        [Test]
        public void CanManageNotExistingKeySortedSetCommandsRMWOps()
        {
            using var lightClientRequest = TestUtils.CreateRequest();

            var result = lightClientRequest.SendCommand("ZPOPMAX nokey");
            var expectedResponse = "*0\r\n";
            var actualValue = Encoding.ASCII.GetString(result).Substring(0, expectedResponse.Length);
            ClassicAssert.AreEqual(expectedResponse, actualValue);

            result = lightClientRequest.SendCommand("ZREM nokey a");
            expectedResponse = ":0\r\n";
            actualValue = Encoding.ASCII.GetString(result).Substring(0, expectedResponse.Length);
            ClassicAssert.AreEqual(expectedResponse, actualValue);

            //for this case the boundaries arguments are wrong, in redis this validation occurs
            //before the validation of a non existing key, but we are not executing the backend until
            //the key is validated first.
            result = lightClientRequest.SendCommand("ZREMRANGEBYLEX nokey 0 1");
            expectedResponse = ":0\r\n";
            actualValue = Encoding.ASCII.GetString(result).Substring(0, expectedResponse.Length);
            ClassicAssert.AreEqual(expectedResponse, actualValue);

            //testing out only a nonexisting key
            result = lightClientRequest.SendCommand("ZREMRANGEBYLEX nokey [a [b");
            expectedResponse = ":0\r\n";
            actualValue = Encoding.ASCII.GetString(result).Substring(0, expectedResponse.Length);
            ClassicAssert.AreEqual(expectedResponse, actualValue);

            result = lightClientRequest.SendCommand("ZREMRANGEBYLEX iii [a [b");
            expectedResponse = ":0\r\n";
            actualValue = Encoding.ASCII.GetString(result).Substring(0, expectedResponse.Length);
            ClassicAssert.AreEqual(expectedResponse, actualValue);

            result = lightClientRequest.SendCommand("ZREM nokey a");
            expectedResponse = ":0\r\n";
            actualValue = Encoding.ASCII.GetString(result).Substring(0, expectedResponse.Length);
            ClassicAssert.AreEqual(expectedResponse, actualValue);

            result = lightClientRequest.SendCommand("ZREMRANGEBYRANK nokey 0 1");
            expectedResponse = ":0\r\n";
            actualValue = Encoding.ASCII.GetString(result).Substring(0, expectedResponse.Length);
            ClassicAssert.AreEqual(expectedResponse, actualValue);

            result = lightClientRequest.SendCommand("ZREMRANGEBYSCORE nokey 0 1");
            expectedResponse = ":0\r\n";
            actualValue = Encoding.ASCII.GetString(result).Substring(0, expectedResponse.Length);
            ClassicAssert.AreEqual(expectedResponse, actualValue);

            lightClientRequest.SendCommand("ZADD zset1 1 uno 2 due 3 tre 4 quattro 5 cinque 6 sei");

            result = lightClientRequest.SendCommand("ZREMRANGEBYLEX zset1 0 1");
            expectedResponse = $"-{Encoding.ASCII.GetString(CmdStrings.RESP_ERR_MIN_MAX_NOT_VALID_STRING)}\r\n"; ;
            actualValue = Encoding.ASCII.GetString(result).Substring(0, expectedResponse.Length);
            ClassicAssert.AreEqual(expectedResponse, actualValue);

        }


        /// <summary>
        /// This test executes an RMW followed by a Read method which none
        /// of them should create a new key
        /// </summary>
        [Test]
        public void CanManageRMWAndReadInCommands()
        {
            using var lightClientRequest = TestUtils.CreateRequest();

            // Executing an RMW method first
            var result = lightClientRequest.SendCommand("ZPOPMAX nokey");
            var expectedResponse = "*0\r\n";
            var actualValue = Encoding.ASCII.GetString(result).Substring(0, expectedResponse.Length);
            ClassicAssert.AreEqual(expectedResponse, actualValue);

            // When the additional count argument is passed, the command returns an array of elements,
            // Or an empty array when key does not exist.
            result = lightClientRequest.SendCommand("ZRANDMEMBER nokey 1");
            expectedResponse = "*0\r\n"; //empty array
            actualValue = Encoding.ASCII.GetString(result).Substring(0, expectedResponse.Length);
            ClassicAssert.AreEqual(expectedResponse, actualValue);

            result = lightClientRequest.SendCommand("ZCARD nokey");
            expectedResponse = ":0\r\n";
            actualValue = Encoding.ASCII.GetString(result).Substring(0, expectedResponse.Length);
            ClassicAssert.AreEqual(expectedResponse, actualValue);
        }


        [Test]
        public void CanManageAddAndDelete()
        {
            using var lightClientRequest = TestUtils.CreateRequest();
            var response = lightClientRequest.SendCommandChunks("ZADD board 340 Dave 400 Kendra 560 Tom 650 Barbara 690 Jennifer 690 Peter", 100);
            var expectedResponse = ":6\r\n";
            var actualValue = Encoding.ASCII.GetString(response).Substring(0, expectedResponse.Length);
            ClassicAssert.AreEqual(expectedResponse, actualValue);

            response = lightClientRequest.SendCommand("ZPOPMAX board", 3);
            expectedResponse = "*2\r\n$5\r\nPeter\r\n$3\r\n690\r\n";
            actualValue = Encoding.ASCII.GetString(response).Substring(0, expectedResponse.Length);
            ClassicAssert.AreEqual(expectedResponse, actualValue);

            response = lightClientRequest.SendCommand("ZPOPMAX board 2", 5);
            expectedResponse = "*4\r\n$8\r\nJennifer\r\n$3\r\n690\r\n$7\r\nBarbara\r\n$3\r\n650\r\n";
            actualValue = Encoding.ASCII.GetString(response).Substring(0, expectedResponse.Length);
            ClassicAssert.AreEqual(expectedResponse, actualValue);

            response = lightClientRequest.SendCommands("DEL board", "PING");
            expectedResponse = ":1\r\n+PONG\r\n";
            actualValue = Encoding.ASCII.GetString(response).Substring(0, expectedResponse.Length);
            ClassicAssert.AreEqual(expectedResponse, actualValue);

            // Check the key is null or empty
            response = lightClientRequest.SendCommand("ZPOPMAX board");
            expectedResponse = "*0\r\n";
            actualValue = Encoding.ASCII.GetString(response).Substring(0, expectedResponse.Length);
            ClassicAssert.AreEqual(expectedResponse, actualValue);

            using var redis = ConnectionMultiplexer.Connect(TestUtils.GetConfig());
            var db = redis.GetDatabase(0);
            var key = "LeaderBoard";

            var added = db.SortedSetAdd(key, leaderBoard);
            ClassicAssert.AreEqual(leaderBoard.Length, added);
            var removed = db.KeyDelete(key);

            // ZPOPMAX
            var actualResult = db.SortedSetPop(new RedisKey(key), Order.Descending);
            ClassicAssert.AreEqual(null, actualResult);
        }

        [Test]
        public void CanManageKeyAbscentInCommands()
        {
            using var lightClientRequest = TestUtils.CreateRequest();
            SendCommandWithoutKey("ZCARD", lightClientRequest);
            SendCommandWithoutKey("ZPOPMAX", lightClientRequest);
            SendCommandWithoutKey("ZSCORE", lightClientRequest);
            SendCommandWithoutKey("ZREM", lightClientRequest);
            SendCommandWithoutKey("ZINCRBY", lightClientRequest);
            SendCommandWithoutKey("ZCARD", lightClientRequest);
            SendCommandWithoutKey("ZCOUNT", lightClientRequest);
        }

        [Test]
        public async Task CanFailWhenUseMultiWatchTest()
        {
            var lightClientRequest = TestUtils.CreateRequest();
            string key = "MySSKey";
            byte[] res;

            res = lightClientRequest.SendCommand($"ZADD {key} 1 a 2 b 3 c");
            string expectedResponse = ":3\r\n";
            ClassicAssert.AreEqual(res.AsSpan().Slice(0, expectedResponse.Length).ToArray(), expectedResponse);

            res = lightClientRequest.SendCommand($"WATCH {key}");
            expectedResponse = "+OK\r\n";
            ClassicAssert.AreEqual(res.AsSpan().Slice(0, expectedResponse.Length).ToArray(), expectedResponse);

            res = lightClientRequest.SendCommand("MULTI");
            expectedResponse = "+OK\r\n";
            ClassicAssert.AreEqual(res.AsSpan().Slice(0, expectedResponse.Length).ToArray(), expectedResponse);

            res = lightClientRequest.SendCommand($"ZREM {key} a");
            expectedResponse = "+QUEUED\r\n";
            ClassicAssert.AreEqual(res.AsSpan().Slice(0, expectedResponse.Length).ToArray(), expectedResponse);

            await Task.Run(() => UpdateSortedSetKey(key));

            res = lightClientRequest.SendCommand("EXEC");
            expectedResponse = "*-1";
            ClassicAssert.AreEqual(res.AsSpan().Slice(0, expectedResponse.Length).ToArray(), expectedResponse);

            // This sequence should work
            res = lightClientRequest.SendCommand("MULTI");
            expectedResponse = "+OK\r\n";
            ClassicAssert.AreEqual(res.AsSpan().Slice(0, expectedResponse.Length).ToArray(), expectedResponse);

            res = lightClientRequest.SendCommand($"ZADD {key} 7 g");
            expectedResponse = "+QUEUED\r\n";
            ClassicAssert.AreEqual(res.AsSpan().Slice(0, expectedResponse.Length).ToArray(), expectedResponse);

            // This should commit
            res = lightClientRequest.SendCommand("EXEC", 2);
            expectedResponse = "*1\r\n:1\r\n";
            ClassicAssert.AreEqual(res.AsSpan().Slice(0, expectedResponse.Length).ToArray(), expectedResponse);
        }

        [Test]
        public void CanUseMultiTest()
        {
            var lightClientRequest = TestUtils.CreateRequest();
            byte[] res;

            res = lightClientRequest.SendCommand("ZADD MySSKey 1 a 2 b 3 c");
            string expectedResponse = ":3\r\n";
            ClassicAssert.AreEqual(res.AsSpan().Slice(0, expectedResponse.Length).ToArray(), expectedResponse);

            res = lightClientRequest.SendCommand("MULTI");
            expectedResponse = "+OK\r\n";
            ClassicAssert.AreEqual(res.AsSpan().Slice(0, expectedResponse.Length).ToArray(), expectedResponse);

            res = lightClientRequest.SendCommand("ZREM MySSKey a");
            expectedResponse = "+QUEUED\r\n";
            ClassicAssert.AreEqual(res.AsSpan().Slice(0, expectedResponse.Length).ToArray(), expectedResponse);

            res = lightClientRequest.SendCommand("ZADD MySSKey 7 g");
            expectedResponse = "+QUEUED\r\n";
            ClassicAssert.AreEqual(res.AsSpan().Slice(0, expectedResponse.Length).ToArray(), expectedResponse);

            res = lightClientRequest.SendCommand("EXEC", 3);
            expectedResponse = "*2\r\n:1\r\n:1\r\n";
            ClassicAssert.AreEqual(res.AsSpan().Slice(0, expectedResponse.Length).ToArray(), expectedResponse);
        }

        [Test]
        public void CanFastForwardExtraArguments()
        {
            var lightClientRequest = TestUtils.CreateRequest();
            var response = lightClientRequest.SendCommand("ZSCORE foo bar foo bar foo");
            var expectedResponse = FormatWrongNumOfArgsError("ZSCORE");
            var actualValue = Encoding.ASCII.GetString(response).Substring(0, expectedResponse.Length);
            ClassicAssert.AreEqual(expectedResponse, actualValue);

            // Add a large number
            response = lightClientRequest.SendCommand("ZADD zset1 -9007199254740992 uno");
            expectedResponse = ":1\r\n";
            actualValue = Encoding.ASCII.GetString(response).Substring(0, expectedResponse.Length);
            ClassicAssert.AreEqual(expectedResponse, actualValue);

            response = lightClientRequest.SendCommand("ZSCORE zset1 uno");
            expectedResponse = $"$17\r\n-9007199254740992\r\n";
            actualValue = Encoding.ASCII.GetString(response).Substring(0, expectedResponse.Length);
            ClassicAssert.AreEqual(expectedResponse, actualValue);
        }


        [Test]
        public void CanDoZaddWithInvalidInput()
        {
            using var lightClientRequest = TestUtils.CreateRequest();
            var key = "zset1";
            var response = lightClientRequest.SendCommand($"ZADD {key} 1 uno 2 due 3 tre 4 quattro 5 cinque foo bar");
            var expectedResponse = $"-{Encoding.ASCII.GetString(CmdStrings.RESP_ERR_NOT_VALID_FLOAT)}\r\n";
            var actualValue = Encoding.ASCII.GetString(response).Substring(0, expectedResponse.Length);
            ClassicAssert.AreEqual(expectedResponse, actualValue);

            key = "zset2";
            response = lightClientRequest.SendCommand($"ZADD {key} 1 uno 2 due 3 tre foo bar 4 quattro 5 cinque");
            actualValue = Encoding.ASCII.GetString(response).Substring(0, expectedResponse.Length);
            ClassicAssert.AreEqual(expectedResponse, actualValue);

            key = "zset3";
            response = lightClientRequest.SendCommand($"ZADD {key} foo bar 1 uno 2 due 3 tre 4 quattro 5 cinque");
            actualValue = Encoding.ASCII.GetString(response).Substring(0, expectedResponse.Length);
            ClassicAssert.AreEqual(expectedResponse, actualValue);
        }

        [Test]
        public void CheckSortedSetOperationsOnWrongTypeObjectLC()
        {
            // This is to test remaining commands that were not covered in CheckSortedSetOperationsOnWrongTypeObjectLC
            // since they are not supported in SE.Redis
            using var redis = ConnectionMultiplexer.Connect(TestUtils.GetConfig());
            var db = redis.GetDatabase(0);
            using var lightClientRequest = TestUtils.CreateRequest();

            var keys = new[] { new RedisKey("user1:obj1"), new RedisKey("user1:obj2") };
            var key1Values = new[] { new RedisValue("Hello"), new RedisValue("World") };
            var key2Values = new[] { new RedisValue("Hola"), new RedisValue("Mundo") };
            var values = new[] { key1Values, key2Values };

            // Set up different type objects
            RespTestsUtils.SetUpTestObjects(db, GarnetObjectType.Set, keys, values);

            // ZRANGE
            var response = lightClientRequest.SendCommand($"ZRANGE {keys[0]} 0 -1");
            var expectedResponse = $"-{Encoding.ASCII.GetString(CmdStrings.RESP_ERR_WRONG_TYPE)}\r\n";
            var actualValue = Encoding.ASCII.GetString(response).Substring(0, expectedResponse.Length);
            ClassicAssert.AreEqual(expectedResponse, actualValue);


            // ZREVRANGE
            response = lightClientRequest.SendCommand($"ZREVRANGE {keys[0]} 0 -1");
            expectedResponse = $"-{Encoding.ASCII.GetString(CmdStrings.RESP_ERR_WRONG_TYPE)}\r\n";
            actualValue = Encoding.ASCII.GetString(response).Substring(0, expectedResponse.Length);
            ClassicAssert.AreEqual(expectedResponse, actualValue);

            // ZREMRANGEBYLEX
            response = lightClientRequest.SendCommand($"ZREMRANGEBYLEX {keys[0]} {values[1][0]} {values[1][1]}");
            expectedResponse = $"-{Encoding.ASCII.GetString(CmdStrings.RESP_ERR_WRONG_TYPE)}\r\n";
            actualValue = Encoding.ASCII.GetString(response).Substring(0, expectedResponse.Length);
            ClassicAssert.AreEqual(expectedResponse, actualValue);

            // ZREVRANGEBYSCORE
            response = lightClientRequest.SendCommand($"ZREVRANGEBYSCORE {keys[0]} 0 -1");
            expectedResponse = $"-{Encoding.ASCII.GetString(CmdStrings.RESP_ERR_WRONG_TYPE)}\r\n";
            actualValue = Encoding.ASCII.GetString(response).Substring(0, expectedResponse.Length);
            ClassicAssert.AreEqual(expectedResponse, actualValue);
        }

        #endregion

        private static void SendCommandWithoutKey(string command, LightClientRequest lightClientRequest)
        {
            var result = lightClientRequest.SendCommand(command);
            var expectedResponse = FormatWrongNumOfArgsError(command);
            var actualValue = Encoding.ASCII.GetString(result).Substring(0, expectedResponse.Length);
            ClassicAssert.AreEqual(expectedResponse, actualValue);
        }

        private static void UpdateSortedSetKey(string keyName)
        {
            using var lightClientRequest = TestUtils.CreateRequest();
            byte[] res = lightClientRequest.SendCommand($"ZADD {keyName} 4 d");
            string expectedResponse = ":1\r\n";
            ClassicAssert.AreEqual(res.AsSpan().Slice(0, expectedResponse.Length).ToArray(), expectedResponse);
        }

        private static string FormatWrongNumOfArgsError(string commandName) => $"-{string.Format(CmdStrings.GenericErrWrongNumArgs, commandName)}\r\n";
    }

    public class SortedSetComparer : IComparer<(double, byte[])>
    {
        public int Compare((double, byte[]) x, (double, byte[]) y)
        {
            var ret = x.Item1.CompareTo(y.Item1);
            if (ret == 0)
                return new ReadOnlySpan<byte>(x.Item2).SequenceCompareTo(y.Item2);
            return ret;
        }
    }
}<|MERGE_RESOLUTION|>--- conflicted
+++ resolved
@@ -1087,40 +1087,6 @@
         }
 
         [Test]
-<<<<<<< HEAD
-        [TestCase("user1:obj1", "user1:objA", new[] { "Hello", "World" }, new[] { 1.0, 2.0 }, new[] { "Hello", "World" }, new[] { 1.0, 2.0 })] // Normal case
-        [TestCase("user1:emptySet", "user1:objB", new string[] { }, new double[] { }, new string[] { }, new double[] { })] // Empty set
-        [TestCase("user1:nonExistingKey", "user1:objC", new string[] { }, new double[] { }, new string[] { }, new double[] { })] // Non-existing key
-        [TestCase("user1:obj2", "user1:objD", new[] { "Alpha", "Beta", "Gamma" }, new[] { 1.0, 2.0, 3.0 }, new[] { "Beta", "Gamma" }, new[] { 2.0, 3.0 }, -2, -1)] // Negative range
-        public void CheckSortedSetRangeStoreSE(string key, string destinationKey, string[] elements, double[] scores, string[] expectedElements, double[] expectedScores, int start = 0, int stop = -1)
-        {
-            int expectedCount = expectedElements.Length;
-
-            using var redis = ConnectionMultiplexer.Connect(TestUtils.GetConfig());
-            var db = redis.GetDatabase(0);
-
-            var redisKey = new RedisKey(key);
-            var redisDestinationKey = new RedisKey(destinationKey);
-            var keyValues = elements.Zip(scores, (e, s) => new SortedSetEntry(e, s)).ToArray();
-
-            // Set up sorted set if elements are provided
-            if (keyValues.Length > 0)
-            {
-                db.SortedSetAdd(redisKey, keyValues);
-            }
-
-            var actualCount = db.SortedSetRangeAndStore(redisKey, redisDestinationKey, start, stop);
-            ClassicAssert.AreEqual(expectedCount, actualCount);
-
-            var actualMembers = db.SortedSetRangeByScoreWithScores(redisDestinationKey);
-            ClassicAssert.AreEqual(expectedCount, actualMembers.Length);
-
-            for (int i = 0; i < expectedCount; i++)
-            {
-                ClassicAssert.AreEqual(expectedElements[i], actualMembers[i].Element.ToString());
-                ClassicAssert.AreEqual(expectedScores[i], actualMembers[i].Score);
-            }
-=======
         [TestCase("(a", "(a", new string[] { })]
         public void CanDoZRevRangeByLex(string max, string min, string[] expected, int offset = 0, int count = -1)
         {
@@ -1158,7 +1124,41 @@
 
             var result = (string[])db.Execute("ZREVRANGEBYLEX", key, max, min);
             ClassicAssert.AreEqual(expected, result);
->>>>>>> d4a954ab
+        }
+
+        [Test]
+        [TestCase("user1:obj1", "user1:objA", new[] { "Hello", "World" }, new[] { 1.0, 2.0 }, new[] { "Hello", "World" }, new[] { 1.0, 2.0 })] // Normal case
+        [TestCase("user1:emptySet", "user1:objB", new string[] { }, new double[] { }, new string[] { }, new double[] { })] // Empty set
+        [TestCase("user1:nonExistingKey", "user1:objC", new string[] { }, new double[] { }, new string[] { }, new double[] { })] // Non-existing key
+        [TestCase("user1:obj2", "user1:objD", new[] { "Alpha", "Beta", "Gamma" }, new[] { 1.0, 2.0, 3.0 }, new[] { "Beta", "Gamma" }, new[] { 2.0, 3.0 }, -2, -1)] // Negative range
+        public void CheckSortedSetRangeStoreSE(string key, string destinationKey, string[] elements, double[] scores, string[] expectedElements, double[] expectedScores, int start = 0, int stop = -1)
+        {
+            int expectedCount = expectedElements.Length;
+
+            using var redis = ConnectionMultiplexer.Connect(TestUtils.GetConfig());
+            var db = redis.GetDatabase(0);
+
+            var redisKey = new RedisKey(key);
+            var redisDestinationKey = new RedisKey(destinationKey);
+            var keyValues = elements.Zip(scores, (e, s) => new SortedSetEntry(e, s)).ToArray();
+
+            // Set up sorted set if elements are provided
+            if (keyValues.Length > 0)
+            {
+                db.SortedSetAdd(redisKey, keyValues);
+            }
+
+            var actualCount = db.SortedSetRangeAndStore(redisKey, redisDestinationKey, start, stop);
+            ClassicAssert.AreEqual(expectedCount, actualCount);
+
+            var actualMembers = db.SortedSetRangeByScoreWithScores(redisDestinationKey);
+            ClassicAssert.AreEqual(expectedCount, actualMembers.Length);
+
+            for (int i = 0; i < expectedCount; i++)
+            {
+                ClassicAssert.AreEqual(expectedElements[i], actualMembers[i].Element.ToString());
+                ClassicAssert.AreEqual(expectedScores[i], actualMembers[i].Score);
+            }
         }
 
         #endregion
