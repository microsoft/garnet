﻿// Copyright (c) Microsoft Corporation.
// Licensed under the MIT license.

using System;
using System.Collections.Generic;
using System.Linq;
using System.Text;
using System.Threading.Tasks;
using Embedded.perftest;
using Garnet.common;
using Garnet.server;
using NUnit.Framework;
using NUnit.Framework.Legacy;
using StackExchange.Redis;
using Tsavorite.core;
using SetOperation = StackExchange.Redis.SetOperation;

namespace Garnet.test
{
    using TestBasicGarnetApi = GarnetApi<BasicContext<SpanByte, SpanByte, RawStringInput, SpanByteAndMemory, long, MainSessionFunctions,
            /* MainStoreFunctions */ StoreFunctions<SpanByte, SpanByte, SpanByteComparer, SpanByteRecordDisposer>,
            SpanByteAllocator<StoreFunctions<SpanByte, SpanByte, SpanByteComparer, SpanByteRecordDisposer>>>,
        BasicContext<byte[], IGarnetObject, ObjectInput, GarnetObjectStoreOutput, long, ObjectSessionFunctions,
            /* ObjectStoreFunctions */ StoreFunctions<byte[], IGarnetObject, ByteArrayKeyComparer, DefaultRecordDisposer<byte[], IGarnetObject>>,
            GenericAllocator<byte[], IGarnetObject, StoreFunctions<byte[], IGarnetObject, ByteArrayKeyComparer, DefaultRecordDisposer<byte[], IGarnetObject>>>>>;

    [TestFixture]
    public class RespSortedSetTests
    {
        protected GarnetServer server;

        static readonly SortedSetEntry[] entries =
              [
                new SortedSetEntry("a", 1),
                  new SortedSetEntry("b", 2),
                  new SortedSetEntry("c", 3),
                  new SortedSetEntry("d", 4),
                  new SortedSetEntry("e", 5),
                  new SortedSetEntry("f", 6),
                  new SortedSetEntry("g", 7),
                  new SortedSetEntry("h", 8),
                  new SortedSetEntry("i", 9),
                  new SortedSetEntry("j", 10)
              ];

        static readonly SortedSetEntry[] leaderBoard =
             [
                new SortedSetEntry("Dave", 340),
                 new SortedSetEntry("Kendra", 400),
                 new SortedSetEntry("Tom", 560),
                 new SortedSetEntry("Barbara", 650),
                 new SortedSetEntry("Jennifer", 690),
                 new SortedSetEntry("Peter", 690),
                 new SortedSetEntry("Frank", 740),
                 new SortedSetEntry("Lester", 790),
                 new SortedSetEntry("Alice", 850),
                 new SortedSetEntry("Mary", 980)
             ];

        static readonly SortedSetEntry[] powOfTwo =
            [
                new SortedSetEntry("a", 1),
                new SortedSetEntry("b", 2),
                new SortedSetEntry("c", 4),
                new SortedSetEntry("d", 8),
                new SortedSetEntry("e", 16),
                new SortedSetEntry("f", 32),
                new SortedSetEntry("g", 64),
                new SortedSetEntry("h", 128),
                new SortedSetEntry("i", 256),
                new SortedSetEntry("j", 512)
            ];


        [SetUp]
        public void Setup()
        {
            TestUtils.DeleteDirectory(TestUtils.MethodTestDir, wait: true);
            server = TestUtils.CreateGarnetServer(TestUtils.MethodTestDir, lowMemory: true);
            server.Start();
        }


        [TearDown]
        public void TearDown()
        {
            server.Dispose();
            TestUtils.DeleteDirectory(TestUtils.MethodTestDir);
        }

        #region SETests
        [Test]
        public unsafe void SortedSetPopTest()
        {
            using var redis = ConnectionMultiplexer.Connect(TestUtils.GetConfig());
            var db = redis.GetDatabase(0);
            db.SortedSetAdd("key1", "a", 1);
            db.SortedSetAdd("key1", "b", 2);

            var session = new RespServerSession(0, new DummyNetworkSender(), server.Provider.StoreWrapper, null, null, false);
            var api = new TestBasicGarnetApi(session.storageSession, session.storageSession.basicContext, session.storageSession.objectStoreBasicContext);
            var key = Encoding.ASCII.GetBytes("key1");
            fixed (byte* keyPtr = key)
            {
                var result = api.SortedSetPop(new ArgSlice(keyPtr, key.Length), out var items);
                ClassicAssert.AreEqual(1, items.Length);
                ClassicAssert.AreEqual("a", Encoding.ASCII.GetString(items[0].member.ReadOnlySpan));
                ClassicAssert.AreEqual("1", Encoding.ASCII.GetString(items[0].score.ReadOnlySpan));

                result = api.SortedSetPop(new ArgSlice(keyPtr, key.Length), out items);
                ClassicAssert.AreEqual(1, items.Length);
                ClassicAssert.AreEqual("b", Encoding.ASCII.GetString(items[0].member.ReadOnlySpan));
                ClassicAssert.AreEqual("2", Encoding.ASCII.GetString(items[0].score.ReadOnlySpan));
            }
        }

        [Test]
        public void AddAndLength()
        {
            using var redis = ConnectionMultiplexer.Connect(TestUtils.GetConfig());
            var db = redis.GetDatabase(0);

            var key = "SortedSet_Add";

            // 10 entries are added
            var added = db.SortedSetAdd(key, entries);
            ClassicAssert.AreEqual(entries.Length, added);

            var card = db.SortedSetLength(key);
            ClassicAssert.AreEqual(entries.Length, card);

            var response = db.Execute("MEMORY", "USAGE", key);
            var actualValue = ResultType.Integer == response.Resp2Type ? Int32.Parse(response.ToString()) : -1;
            var expectedResponse = 1792;
            ClassicAssert.AreEqual(expectedResponse, actualValue);

            var entries2 = new SortedSetEntry[entries.Length + 1];
            entries.CopyTo(entries2, 0);
            entries2[entries2.Length - 1] = new SortedSetEntry("k", 11);

            // only 1 new entry should get added
            added = db.SortedSetAdd(key, entries2);
            ClassicAssert.AreEqual(1, added);

            response = db.Execute("MEMORY", "USAGE", key);
            actualValue = ResultType.Integer == response.Resp2Type ? Int32.Parse(response.ToString()) : -1;
            expectedResponse = 1952;
            ClassicAssert.AreEqual(expectedResponse, actualValue);

            // no new entries get added
            added = db.SortedSetAdd(key, entries2);
            ClassicAssert.AreEqual(0, added);

            response = db.Execute("MEMORY", "USAGE", key);
            actualValue = ResultType.Integer == response.Resp2Type ? Int32.Parse(response.ToString()) : -1;
            expectedResponse = 1952;
            ClassicAssert.AreEqual(expectedResponse, actualValue);

            card = db.SortedSetLength(key);
            ClassicAssert.AreEqual(entries2.Length, card);

            added = db.SortedSetAdd(key, [new SortedSetEntry("a", 12)]);
            ClassicAssert.AreEqual(0, added);

            response = db.Execute("MEMORY", "USAGE", key);
            actualValue = ResultType.Integer == response.Resp2Type ? Int32.Parse(response.ToString()) : -1;
            expectedResponse = 1952;
            ClassicAssert.AreEqual(expectedResponse, actualValue);

            var deleted = db.KeyDelete(key);
            ClassicAssert.IsTrue(deleted);

            added = db.SortedSetAdd(key, []);
            ClassicAssert.AreEqual(0, added);

            var exists = db.KeyExists(key);
            ClassicAssert.IsFalse(exists);
        }

        [Test]
        public void AddWithOptions()
        {
            using var redis = ConnectionMultiplexer.Connect(TestUtils.GetConfig());
            var db = redis.GetDatabase(0);

            var key = "SortedSet_Add";

            var added = db.SortedSetAdd(key, entries);
            ClassicAssert.AreEqual(entries.Length, added);

            // XX - Only update elements that already exist. Don't add new elements.
            var testEntries = new[]
            {
                new SortedSetEntry("a", 3),
                new SortedSetEntry("b", 4),
                new SortedSetEntry("k", 11),
                new SortedSetEntry("l", 12),
            };

            added = db.SortedSetAdd(key, testEntries, SortedSetWhen.Exists);
            ClassicAssert.AreEqual(0, added);
            var scores = db.SortedSetScores(key, [new RedisValue("a"), new RedisValue("b")]);
            CollectionAssert.AreEqual(new double[] { 3, 4 }, scores);
            var count = db.SortedSetLength(key);
            ClassicAssert.AreEqual(10, count);

            // NX - Only add new elements. Don't update already existing elements.
            testEntries =
            [
                new SortedSetEntry("a", 4),
                new SortedSetEntry("b", 5),
                new SortedSetEntry("k", 11),
                new SortedSetEntry("l", 12),
            ];

            added = db.SortedSetAdd(key, testEntries, SortedSetWhen.NotExists);
            ClassicAssert.AreEqual(2, added);
            scores = db.SortedSetScores(key, [new RedisValue("a"), new RedisValue("b"), new RedisValue("k"), new RedisValue("l")]);
            CollectionAssert.AreEqual(new double[] { 3, 4, 11, 12 }, scores);
            count = db.SortedSetLength(key);
            ClassicAssert.AreEqual(12, count);

            // LT - Only update existing elements if the new score is less than the current score.
            testEntries =
            [
                new SortedSetEntry("a", 4),
                new SortedSetEntry("b", 3),
                new SortedSetEntry("m", 13),
            ];

            added = db.SortedSetAdd(key, testEntries, SortedSetWhen.LessThan);
            ClassicAssert.AreEqual(1, added);
            scores = db.SortedSetScores(key, [new RedisValue("a"), new RedisValue("b"), new RedisValue("m")]);
            CollectionAssert.AreEqual(new double[] { 3, 3, 13 }, scores);
            count = db.SortedSetLength(key);
            ClassicAssert.AreEqual(13, count);

            // GT - Only update existing elements if the new score is greater than the current score.
            testEntries =
            [
                new SortedSetEntry("a", 4),
                new SortedSetEntry("b", 2),
                new SortedSetEntry("n", 14),
            ];

            added = db.SortedSetAdd(key, testEntries, SortedSetWhen.GreaterThan);
            ClassicAssert.AreEqual(1, added);
            scores = db.SortedSetScores(key, [new RedisValue("a"), new RedisValue("b"), new RedisValue("n")]);
            CollectionAssert.AreEqual(new double[] { 4, 3, 14 }, scores);
            count = db.SortedSetLength(key);
            ClassicAssert.AreEqual(14, count);

            // CH - Modify the return value from the number of new elements added, to the total number of elements changed
            var testArgs = new object[]
            {
                key, "CH",
                "1", "a",
                "2", "b",
                "3", "c",
                "15", "o"
            };

            var resp = db.Execute("ZADD", testArgs);
            ClassicAssert.IsTrue(int.TryParse(resp.ToString(), out var changed));
            ClassicAssert.AreEqual(3, changed);

            // INCR - When this option is specified ZADD acts like ZINCRBY
            testArgs = [key, "INCR", "3.5", "a"];

            resp = db.Execute("ZADD", testArgs);
            ClassicAssert.IsTrue(double.TryParse(resp.ToString(), out var newVal));
            ClassicAssert.AreEqual(4.5, newVal);
        }

        [Test]
        public void AddWithOptionsErrorConditions()
        {
            using var redis = ConnectionMultiplexer.Connect(TestUtils.GetConfig());
            var db = redis.GetDatabase(0);

            var key = "SortedSet_Add";
            var sampleEntries = new[] { "1", "m1", "2", "m2" };

            // XX & NX options are mutually exclusive
            var args = new[] { key, "XX", "NX" }.Union(sampleEntries).ToArray<object>();
            var ex = Assert.Throws<RedisServerException>(() => db.Execute("ZADD", args));
            ClassicAssert.AreEqual(Encoding.ASCII.GetString(CmdStrings.RESP_ERR_XX_NX_NOT_COMPATIBLE), ex.Message);

            // GT, LT & NX options are mutually exclusive
            var argCombinations = new[]
            {
                new[] { key, "GT", "LT" },
                [key, "GT", "NX"],
                [key, "LT", "NX"],
            };

            foreach (var argCombination in argCombinations)
            {
                args = argCombination.Union(sampleEntries).ToArray<object>();
                ex = Assert.Throws<RedisServerException>(() => db.Execute("ZADD", args));
                ClassicAssert.AreEqual(Encoding.ASCII.GetString(CmdStrings.RESP_ERR_GT_LT_NX_NOT_COMPATIBLE), ex.Message);
            }

            // INCR option supports only one score-element pair
            args = new[] { key, "INCR" }.Union(sampleEntries).ToArray<object>();
            ex = Assert.Throws<RedisServerException>(() => db.Execute("ZADD", args));
            ClassicAssert.AreEqual(Encoding.ASCII.GetString(CmdStrings.RESP_ERR_INCR_SUPPORTS_ONLY_SINGLE_PAIR), ex.Message);

            // No member-score pairs
            args = [key, "XX", "CH"];
            ex = Assert.Throws<RedisServerException>(() => db.Execute("ZADD", args));
            ClassicAssert.AreEqual(Encoding.ASCII.GetString(CmdStrings.RESP_SYNTAX_ERROR), ex.Message);
        }

        [Test]
        public void CanCreateLeaderBoard()
        {
            using var redis = ConnectionMultiplexer.Connect(TestUtils.GetConfig());
            var db = redis.GetDatabase(0);
            var key = "LeaderBoard";

            // 10 entries are added
            var added = db.SortedSetAdd(key, leaderBoard);
            ClassicAssert.AreEqual(leaderBoard.Length, added);

            var response = db.Execute("MEMORY", "USAGE", key);
            var actualValue = ResultType.Integer == response.Resp2Type ? Int32.Parse(response.ToString()) : -1;
            var expectedResponse = 1792;
            ClassicAssert.AreEqual(expectedResponse, actualValue);

            var card = db.SortedSetLength(key);
            ClassicAssert.AreEqual(leaderBoard.Length, card);
        }

        [Test]
        public void CanGetScoresZCount()
        {
            using var redis = ConnectionMultiplexer.Connect(TestUtils.GetConfig());
            var db = redis.GetDatabase(0);
            var key = "LeaderBoard";

            // 10 entries are added
            var added = db.SortedSetAdd(key, leaderBoard);
            ClassicAssert.AreEqual(leaderBoard.Length, added);

            var card = db.SortedSetLength(new RedisKey(key), min: 500, max: 700);
            ClassicAssert.IsTrue(4 == card);

            //using infinity
            card = db.SortedSetLength(new RedisKey(key), min: -1);
            ClassicAssert.IsTrue(10 == card);
        }

        [Test]
        public void AddRemove()
        {
            using var redis = ConnectionMultiplexer.Connect(TestUtils.GetConfig());
            var db = redis.GetDatabase(0);

            var key = "SortedSet_AddRemove";

            // 10 entries are added
            var added = db.SortedSetAdd(key, entries);
            ClassicAssert.AreEqual(entries.Length, added);

            var card = db.SortedSetLength(key);
            ClassicAssert.AreEqual(entries.Length, card);

            var response = db.Execute("MEMORY", "USAGE", key);
            var actualValue = ResultType.Integer == response.Resp2Type ? Int32.Parse(response.ToString()) : -1;
            var expectedResponse = 1800;
            ClassicAssert.AreEqual(expectedResponse, actualValue);

            // remove all entries
            var removed = db.SortedSetRemove(key, entries.Select(e => e.Element).ToArray());
            ClassicAssert.AreEqual(entries.Length, removed);

            // length should be 0
            card = db.SortedSetLength(key);
            ClassicAssert.AreEqual(0, card);

            var keyExists = db.KeyExists(key);
            ClassicAssert.IsFalse(keyExists);

            response = db.Execute("MEMORY", "USAGE", key);
            ClassicAssert.IsTrue(response.IsNull);

            // 1 entry added
            added = db.SortedSetAdd(key, [entries[0]]);
            ClassicAssert.AreEqual(1, added);

            card = db.SortedSetLength(key);
            ClassicAssert.AreEqual(1, card);

            response = db.Execute("MEMORY", "USAGE", key);
            actualValue = ResultType.Integer == response.Resp2Type ? Int32.Parse(response.ToString()) : -1;
            expectedResponse = 360;
            ClassicAssert.AreEqual(expectedResponse, actualValue);

            // remove the single entry
            removed = db.SortedSetRemove(key, entries.Take(1).Select(e => e.Element).ToArray());
            ClassicAssert.AreEqual(1, removed);

            // length should be 0
            card = db.SortedSetLength(key);
            ClassicAssert.AreEqual(0, card);

            var response_keys = db.SortedSetRangeByRankWithScores(key, 0, 100);
            ClassicAssert.IsEmpty(response_keys);

            keyExists = db.KeyExists(key);
            ClassicAssert.IsFalse(keyExists);

            response = db.Execute("MEMORY", "USAGE", key);
            ClassicAssert.IsTrue(response.IsNull);

            // 10 entries are added
            added = db.SortedSetAdd(key, entries);
            ClassicAssert.AreEqual(entries.Length, added);

            card = db.SortedSetLength(key);
            ClassicAssert.AreEqual(entries.Length, card);

            response = db.Execute("MEMORY", "USAGE", key);
            actualValue = ResultType.Integer == response.Resp2Type ? Int32.Parse(response.ToString()) : -1;
            expectedResponse = 1800;
            ClassicAssert.AreEqual(expectedResponse, actualValue);

            // 1 entry removed
            bool isRemoved = db.SortedSetRemove(key, entries[0].Element);
            ClassicAssert.IsTrue(isRemoved);

            // length should be 1 less
            card = db.SortedSetLength(key);
            ClassicAssert.AreEqual(entries.Length - 1, card);

            response = db.Execute("MEMORY", "USAGE", key);
            actualValue = ResultType.Integer == response.Resp2Type ? Int32.Parse(response.ToString()) : -1;
            expectedResponse = 1640;
            ClassicAssert.AreEqual(expectedResponse, actualValue);

            // remaining entries removed
            removed = db.SortedSetRemove(key, entries.Select(e => e.Element).ToArray());
            ClassicAssert.AreEqual(entries.Length - 1, removed);

            keyExists = db.KeyExists(key);
            ClassicAssert.IsFalse(keyExists);

            response = db.Execute("MEMORY", "USAGE", key);
            ClassicAssert.IsTrue(response.IsNull);
        }

        [Test]
        public void AddRemoveBy()
        {
            using var redis = ConnectionMultiplexer.Connect(TestUtils.GetConfig());
            var db = redis.GetDatabase(0);

            var key = "SortedSet_AddRemoveBy";

            // 10 entries are added
            var added = db.SortedSetAdd(key, entries);
            ClassicAssert.AreEqual(entries.Length, added);

            var result = db.SortedSetRemoveRangeByValue(key, new RedisValue("e"), new RedisValue("g"));
            ClassicAssert.AreEqual(3, result);

            result = db.SortedSetRemoveRangeByScore(key, 9, 10);
            ClassicAssert.AreEqual(2, result);

            result = db.SortedSetRemoveRangeByRank(key, 0, 1);
            ClassicAssert.AreEqual(2, result);

            var members = db.SortedSetRangeByRank(key);
            ClassicAssert.AreEqual(new[] { new RedisValue("c"), new RedisValue("d"), new RedisValue("h") }, members);

            result = db.SortedSetRemoveRangeByRank(key, 0, 2);
            ClassicAssert.AreEqual(3, result);

            var exists = db.KeyExists(key);
            ClassicAssert.IsFalse(exists);

            added = db.SortedSetAdd(key, entries);
            ClassicAssert.AreEqual(entries.Length, added);

            result = db.SortedSetRemoveRangeByScore(key, 0, 10);
            ClassicAssert.AreEqual(10, result);

            exists = db.KeyExists(key);
            ClassicAssert.IsFalse(exists);

            added = db.SortedSetAdd(key, entries);
            ClassicAssert.AreEqual(entries.Length, added);

            result = db.SortedSetRemoveRangeByValue(key, "a", "j");
            ClassicAssert.AreEqual(10, result);

            exists = db.KeyExists(key);
            ClassicAssert.IsFalse(exists);
        }

        [Test]
        public void AddPopDesc()
        {
            using var redis = ConnectionMultiplexer.Connect(TestUtils.GetConfig());
            var db = redis.GetDatabase(0);

            var key = "SortedSet_AddPop";

            var added = db.SortedSetAdd(key, entries);

            var response = db.Execute("MEMORY", "USAGE", key);
            var actualValue = ResultType.Integer == response.Resp2Type ? Int32.Parse(response.ToString()) : -1;
            var expectedResponse = 1792;
            ClassicAssert.AreEqual(expectedResponse, actualValue);

            var last = db.SortedSetPop(key, Order.Descending);
            ClassicAssert.True(last.HasValue);
            ClassicAssert.AreEqual(entries[9], last.Value);
            ClassicAssert.AreEqual(9, db.SortedSetLength(key));

            response = db.Execute("MEMORY", "USAGE", key);
            actualValue = ResultType.Integer == response.Resp2Type ? Int32.Parse(response.ToString()) : -1;
            expectedResponse = 1632;
            ClassicAssert.AreEqual(expectedResponse, actualValue);

            var last2 = db.SortedSetPop(key, 2, Order.Descending);
            ClassicAssert.AreEqual(2, last2.Length);
            ClassicAssert.AreEqual(entries[8], last2[0]);
            ClassicAssert.AreEqual(entries[7], last2[1]);
            ClassicAssert.AreEqual(7, db.SortedSetLength(key));

            response = db.Execute("MEMORY", "USAGE", key);
            actualValue = ResultType.Integer == response.Resp2Type ? Int32.Parse(response.ToString()) : -1;
            expectedResponse = 1312;
            ClassicAssert.AreEqual(expectedResponse, actualValue);

            var last3 = db.SortedSetPop(key, 999, Order.Descending);
            ClassicAssert.AreEqual(7, last3.Length);
            for (int i = 0; i < 7; i++)
                ClassicAssert.AreEqual(entries[6 - i], last3[i]);
            ClassicAssert.AreEqual(0, db.SortedSetLength(key));

            var keyExists = db.KeyExists(key);
            ClassicAssert.IsFalse(keyExists);

            response = db.Execute("MEMORY", "USAGE", key);
            ClassicAssert.IsTrue(response.IsNull);
        }

        [Test]
        public void AddScore()
        {
            using var redis = ConnectionMultiplexer.Connect(TestUtils.GetConfig());
            var db = redis.GetDatabase(0);

            var key = "SortedSet_AddScore";

            var added = db.SortedSetAdd(key, entries);

            var score = db.SortedSetScore(key, "a");
            ClassicAssert.True(score.HasValue);
            ClassicAssert.AreEqual(1, score.Value);

            score = db.SortedSetScore(key, "x");
            ClassicAssert.False(score.HasValue);

            var response = db.Execute("MEMORY", "USAGE", key);
            var actualValue = ResultType.Integer == response.Resp2Type ? Int32.Parse(response.ToString()) : -1;
            var expectedResponse = 1800;
            ClassicAssert.AreEqual(expectedResponse, actualValue);
        }

        [Test]
        public void CanDoZMScore()
        {
            using var redis = ConnectionMultiplexer.Connect(TestUtils.GetConfig());
            var db = redis.GetDatabase(0);

            var key = "SortedSet_GetMemberScores";
            var added = db.SortedSetAdd(key, entries);
            var scores = db.SortedSetScores(key, ["a", "b", "z", "i"]);
            ClassicAssert.AreEqual(scores, new List<double?>() { 1, 2, null, 9 });


            scores = db.SortedSetScores("nokey", ["a", "b", "c"]);
            ClassicAssert.AreEqual(scores, new List<double?>() { null, null, null });

            Assert.Throws<RedisServerException>(
                () => db.SortedSetScores("nokey", []),
                "ERR wrong number of arguments for ZMSCORE command.");

            var memResponse = db.Execute("MEMORY", "USAGE", key);
            var memActualValue = ResultType.Integer == memResponse.Resp2Type ? Int32.Parse(memResponse.ToString()) : -1;
            var memExpectedResponse = 1808;
            ClassicAssert.AreEqual(memExpectedResponse, memActualValue);
        }

        [Test]
        public void CanDoZMScoreLC()
        {
            using var lightClientRequest = TestUtils.CreateRequest();

            lightClientRequest.SendCommands("ZADD zmscore 0 a 1 b", "PING");

            var response = lightClientRequest.SendCommands("ZMSCORE zmscore", "PING");
            var expectedResponse = $"{FormatWrongNumOfArgsError("ZMSCORE")}+PONG\r\n";
            var actualValue = Encoding.ASCII.GetString(response).Substring(0, expectedResponse.Length);
            ClassicAssert.AreEqual(expectedResponse, actualValue);

            response = lightClientRequest.SendCommands("ZMSCORE nokey a b c", "PING", 4, 1);
            expectedResponse = "*3\r\n$-1\r\n$-1\r\n$-1\r\n+PONG\r\n";
            actualValue = Encoding.ASCII.GetString(response).Substring(0, expectedResponse.Length);
            ClassicAssert.AreEqual(expectedResponse, actualValue);

            response = lightClientRequest.SendCommands("ZMSCORE zmscore a z b", "PING", 4, 1);
            expectedResponse = "*3\r\n$1\r\n0\r\n$-1\r\n$1\r\n1\r\n+PONG\r\n";
            actualValue = Encoding.ASCII.GetString(response).Substring(0, expectedResponse.Length);
            ClassicAssert.AreEqual(expectedResponse, actualValue);
        }

        [Test]
        public void CandDoZIncrby()
        {
            using var redis = ConnectionMultiplexer.Connect(TestUtils.GetConfig());
            var db = redis.GetDatabase(0);
            var key = "LeaderBoard";

            // 10 entries should be added
            var added = db.SortedSetAdd(key, leaderBoard);
            ClassicAssert.AreEqual(leaderBoard.Length, added);

            var incr = db.SortedSetIncrement(key, new RedisValue("Tom"), 90);
            ClassicAssert.IsTrue(incr == 650);

            var response = db.Execute("MEMORY", "USAGE", key);
            var actualValue = ResultType.Integer == response.Resp2Type ? Int32.Parse(response.ToString()) : -1;
            var expectedResponse = 1792;
            ClassicAssert.AreEqual(expectedResponse, actualValue);
        }


        [Test]
        public void CanManageNotExistingKeySE()
        {

            using var redis = ConnectionMultiplexer.Connect(TestUtils.GetConfig());
            var db = redis.GetDatabase(0);

            //ZPOPMAX
            var actualResult = db.SortedSetPop(new RedisKey("nokey"), Order.Descending);
            ClassicAssert.AreEqual(null, actualResult);

            //ZCOUNT
            var doneZCount = db.SortedSetLength(new RedisKey("nokey"), 1, 3, Exclude.None, CommandFlags.None);
            ClassicAssert.AreEqual(0, doneZCount);

            //ZLEXCOUNT
            var doneZLEXCount = db.SortedSetLengthByValue(new RedisKey("nokey"), Double.NegativeInfinity, Double.PositiveInfinity);
            ClassicAssert.AreEqual(0, doneZLEXCount);

            //ZCARD
            var doneZCard = db.SortedSetLength(new RedisKey("nokey"));
            ClassicAssert.AreEqual(0, doneZCard);

            //ZPOPMIN
            actualResult = db.SortedSetPop(new RedisKey("nokey"));
            ClassicAssert.AreEqual(null, actualResult);

            //ZREM
            var doneRemove = db.SortedSetRemove(new RedisKey("nokey"), new RedisValue("a"));
            ClassicAssert.AreEqual(false, doneRemove);

            //ZREMRANGEBYLEX
            var doneRemByLex = db.SortedSetRemoveRangeByValue(new RedisKey("nokey"), new RedisValue("a"), new RedisValue("b"));
            ClassicAssert.AreEqual(0, doneRemByLex);

            //ZREMRANGEBYRANK
            var doneRemRangeByRank = db.SortedSetRemoveRangeByRank(new RedisKey("nokey"), 0, 1);
            ClassicAssert.AreEqual(0, doneRemRangeByRank);

            //ZREMRANGEBYSCORE
            var doneRemRangeByScore = db.SortedSetRemoveRangeByScore(new RedisKey("nokey"), 0, 1);
            ClassicAssert.AreEqual(0, doneRemRangeByScore);

            var response = db.Execute("MEMORY", "USAGE", "nokey");
            var actualValue = ResultType.Integer == response.Resp2Type ? Int32.Parse(response.ToString()) : -1;
            var expectedResponse = -1;
            ClassicAssert.AreEqual(expectedResponse, actualValue);

            //ZINCR, with this command the sorted set gets created
            var doneZIncr = db.SortedSetIncrement(new RedisKey("nokey"), new RedisValue("1"), 1);
            ClassicAssert.AreEqual(1, doneZIncr);

            response = db.Execute("MEMORY", "USAGE", "nokey");
            actualValue = ResultType.Integer == response.Resp2Type ? Int32.Parse(response.ToString()) : -1;
            expectedResponse = 344;
            ClassicAssert.AreEqual(expectedResponse, actualValue);
        }

        [Test]
        public void CanUseZScanNoParameters()
        {
            using var redis = ConnectionMultiplexer.Connect(TestUtils.GetConfig());
            var db = redis.GetDatabase(0);

            // ZSCAN without key
            try
            {
                db.Execute("ZSCAN");
                Assert.Fail();
            }
            catch (RedisServerException e)
            {
                var expectedErrorMessage = string.Format(CmdStrings.GenericErrWrongNumArgs, nameof(SortedSetOperation.ZSCAN));
                ClassicAssert.AreEqual(expectedErrorMessage, e.Message);
            }

            // Use sortedsetscan on non existing key
            var items = db.SortedSetScan(new RedisKey("foo"), new RedisValue("*"), pageSize: 10);
            ClassicAssert.IsEmpty(items, "Failed to use SortedSetScan on non existing key");

            // Add some items
            var added = db.SortedSetAdd("myss", entries);
            ClassicAssert.AreEqual(entries.Length, added);

            var members = db.SortedSetScan(new RedisKey("myss"), new RedisValue("*"));
            ClassicAssert.IsTrue(((IScanningCursor)members).Cursor == 0);
            ClassicAssert.IsTrue(members.Count() == 10);

            int i = 0;
            foreach (var item in members)
            {
                ClassicAssert.IsTrue(entries[i++].Element.Equals(item.Element));
            }
        }

        [Test]
        public void CanUseZScanWithMatch()
        {
            using var redis = ConnectionMultiplexer.Connect(TestUtils.GetConfig());
            var db = redis.GetDatabase(0);

            // Add some items
            var added = db.SortedSetAdd("myss", entries);
            ClassicAssert.AreEqual(entries.Length, added);

            var members = db.SortedSetScan(new RedisKey("myss"), new RedisValue("j*"));
            ClassicAssert.IsTrue(((IScanningCursor)members).Cursor == 0);
            ClassicAssert.IsTrue(members.Count() == 1);
            ClassicAssert.IsTrue(entries[9].Element.Equals(members.ElementAt(0).Element));
        }

        [Test]
        public void CanUseZScanWithCollection()
        {
            using var redis = ConnectionMultiplexer.Connect(TestUtils.GetConfig());
            var db = redis.GetDatabase(0);

            // Add some items
            var r = new Random();

            // Fill a new SortedSetEntry with 1000 random entries
            int n = 1000;
            var entries = new SortedSetEntry[n];

            for (int i = 0; i < n; i++)
            {
                var memberId = r.Next(0, 10000000);
                entries[i] = new SortedSetEntry($"key:{memberId}", memberId);
            }

            var ssLen = db.SortedSetAdd("myss", entries);
            var members = db.SortedSetScan(new RedisKey("myss"), new RedisValue("key:*"), (Int32)ssLen);
            ClassicAssert.IsTrue(((IScanningCursor)members).Cursor == 0);
            ClassicAssert.IsTrue(members.Count() == ssLen);

            entries = new SortedSetEntry[n];
            for (int i = 0; i < n; i++)
            {
                var memberId = r.NextDouble();
                entries[i] = new SortedSetEntry($"key:{memberId}", memberId);
            }

            ssLen = db.SortedSetAdd("myssDoubles", entries);
            members = db.SortedSetScan(new RedisKey("myssDoubles"), new RedisValue("key:*"), (Int32)ssLen);
            ClassicAssert.IsTrue(((IScanningCursor)members).Cursor == 0);
            ClassicAssert.IsTrue(members.Count() == ssLen);
        }


        [Test]
        public void CanUseZScanWithDoubleDifferentFormats()
        {
            using var redis = ConnectionMultiplexer.Connect(TestUtils.GetConfig());
            var db = redis.GetDatabase(0);
            double[] numbers;

            numbers = new double[7];

            // initialize numbers array with different doubles values including scientific notation and exponential notation
            numbers[0] = 1.11;
            numbers[1] = 42e73;
            numbers[2] = 4.94065645841247E-324;
            numbers[3] = 1.7976931348623157E+308;
            numbers[4] = -1.7976931348623157E+308;
            numbers[5] = 9223372036854775807;
            numbers[6] = -9223372036854775808;

            var key = "ssScores";
            var entries = new SortedSetEntry[numbers.Length];

            for (int i = 0; i < numbers.Length; i++)
            {
                entries[i] = new SortedSetEntry($"{key}:{i}", numbers[i]);
            }

            var ssLen = db.SortedSetAdd(key, entries);
            ClassicAssert.IsTrue(numbers.Length == ssLen);

            var members = db.SortedSetScan(key, new RedisValue("*Scores:*"), (Int32)ssLen);
            ClassicAssert.IsTrue(((IScanningCursor)members).Cursor == 0);
            ClassicAssert.IsTrue(members.Count() == ssLen);

            int k = 0;
            foreach (var item in members)
            {
                ClassicAssert.AreEqual(item.Score, numbers[k++]);
            }

            // Test for no matching members
            members = db.SortedSetScan(key, new RedisValue("key*"), (Int32)ssLen);
            ClassicAssert.IsTrue(((IScanningCursor)members).Cursor == 0);
            ClassicAssert.IsEmpty(members);
        }

        [Test]
        public void CanDoZScanWithCursor()
        {
            using var redis = ConnectionMultiplexer.Connect(TestUtils.GetConfig());
            var db = redis.GetDatabase(0);

            // Fill a new SortedSetEntry with 1000 random entries
            int n = 1000;
            var entries = new SortedSetEntry[n];
            var keySS = new RedisKey("keySS");

            // Add some items
            for (int i = 0; i < n; i++)
            {
                entries[i] = new SortedSetEntry($"key:{i}", i);
            }

            db.SortedSetAdd(keySS, entries);

            int pageSize = 45;
            var response = db.SortedSetScan(keySS, "*", pageSize: pageSize, cursor: 0);
            var cursor = ((IScanningCursor)response);
            var j = 0;
            long pageNumber = 0;
            long pageOffset = 0;

            // Consume the enumeration
            foreach (var i in response)
            {
                // Represents the *active* page of results (not the pending/next page of results as returned by HSCAN/ZSCAN/SSCAN)
                pageNumber = cursor.Cursor;

                // The offset into the current page.
                pageOffset = cursor.PageOffset;
                j++;
            }

            // Assert the end of the enumeration was reached
            ClassicAssert.AreEqual(entries.Length, j);

            // Assert the cursor is at the end of the enumeration
            ClassicAssert.AreEqual(pageNumber + pageOffset, entries.Length - 1);

            var l = response.LastOrDefault();
            ClassicAssert.AreEqual($"key:{entries.Length - 1}", l.Element.ToString());
        }

        [Test]
        public async Task CanUseZRangeByScoreWithSE()
        {
            using var redis = ConnectionMultiplexer.Connect(TestUtils.GetConfig());
            var db = redis.GetDatabase(0);

            var key = "SortedSet_Pof2";

            // 10 entries are added
            await db.SortedSetAddAsync(key, powOfTwo, CommandFlags.FireAndForget);

            var res = await db.SortedSetRangeByScoreAsync(key, start: double.PositiveInfinity, double.NegativeInfinity, order: Order.Ascending);
            ClassicAssert.AreEqual(powOfTwo.Length, res.Length);

            var range = await db.SortedSetRangeByRankWithScoresAsync(key);
            ClassicAssert.AreEqual(powOfTwo.Length, range.Length);
        }

        [Test]
        public async Task CanManageZRangeByScoreWhenStartHigherThanExistingMaxScoreSE()
        {
            using var redis = ConnectionMultiplexer.Connect(TestUtils.GetConfig());
            var db = redis.GetDatabase(0);

            var key = "SortedSet_OnlyZeroScore";

            await db.SortedSetAddAsync(key, "A", 0, CommandFlags.FireAndForget);

            var res = await db.SortedSetRangeByScoreAsync(key, start: 1);
            ClassicAssert.AreEqual(0, res.Length);

            var range = await db.SortedSetRangeByRankWithScoresAsync(key, start: 1);
            ClassicAssert.AreEqual(0, range.Length);
        }

        [Test]
        public void CheckEmptySortedSetKeyRemoved()
        {
            using var redis = ConnectionMultiplexer.Connect(TestUtils.GetConfig());
            var key = new RedisKey("user1:sortedset");
            var db = redis.GetDatabase(0);

            var added = db.SortedSetAdd(key, entries);
            ClassicAssert.AreEqual(entries.Length, added);

            var actualMembers = db.SortedSetPop(key, entries.Length);
            ClassicAssert.AreEqual(entries.Length, actualMembers.Length);

            var keyExists = db.KeyExists(key);
            ClassicAssert.IsFalse(keyExists);
        }

        [Test]
        public void CheckSortedSetOperationsOnWrongTypeObjectSE()
        {
            using var redis = ConnectionMultiplexer.Connect(TestUtils.GetConfig());
            var db = redis.GetDatabase(0);

            var keys = new[] { new RedisKey("user1:obj1"), new RedisKey("user1:obj2") };
            var destinationKey = new RedisKey("user1:objA");
            var key1Values = new[] { new RedisValue("Hello"), new RedisValue("World") };
            var key2Values = new[] { new RedisValue("Hola"), new RedisValue("Mundo") };
            var values = new[] { key1Values, key2Values };
            double[][] scores = [[1.1, 1.2], [2.1, 2.2]];
            var sortedSetEntries = values.Select((h, idx) => h
                .Zip(scores[idx], (n, v) => new SortedSetEntry(n, v)).ToArray()).ToArray();


            // Set up different type objects
            RespTestsUtils.SetUpTestObjects(db, GarnetObjectType.Set, keys, values);

            // ZADD
            RespTestsUtils.CheckCommandOnWrongTypeObjectSE(() => db.SortedSetAdd(keys[0], sortedSetEntries[0]));
            // ZCARD
            RespTestsUtils.CheckCommandOnWrongTypeObjectSE(() => db.SortedSetLength(keys[0]));
            // ZPOPMAX
            RespTestsUtils.CheckCommandOnWrongTypeObjectSE(() => db.SortedSetPop(keys[0]));
            // ZSCORE
            RespTestsUtils.CheckCommandOnWrongTypeObjectSE(() => db.SortedSetScore(keys[0], values[0][0]));
            // ZREM
            RespTestsUtils.CheckCommandOnWrongTypeObjectSE(() => db.SortedSetRemove(keys[0], values[0]));
            // ZCOUNT
            RespTestsUtils.CheckCommandOnWrongTypeObjectSE(() => db.SortedSetLength(keys[1], 1, 2));
            // ZINCRBY
            RespTestsUtils.CheckCommandOnWrongTypeObjectSE(() => db.SortedSetIncrement(keys[1], values[1][0], 2.2));
            // ZRANK
            RespTestsUtils.CheckCommandOnWrongTypeObjectSE(() => db.SortedSetRank(keys[1], values[1][0]));
            // ZRANGE
            //RespTests.CheckCommandOnWrongTypeObjectSE(() => db.SortedSetRangeByValueAsync(keys[1]).Wait());
            // ZRANGEBYSCORE
            RespTestsUtils.CheckCommandOnWrongTypeObjectSE(() => db.SortedSetRangeByScore(keys[1]));
            // ZREVRANGE
            //RespTests.CheckCommandOnWrongTypeObjectSE(() => db.SortedSetRangeByScore(keys[1], 1, 2, Exclude.None, Order.Descending));
            // ZREVRANK
            RespTestsUtils.CheckCommandOnWrongTypeObjectSE(() => db.SortedSetRangeByRank(keys[1], 1, 2, Order.Descending));
            // ZREMRANGEBYLEX
            //RespTests.CheckCommandOnWrongTypeObjectSE(() => db.SortedSetRemoveRangeByValue(keys[1], values[1][0], values[1][1]));
            // ZREMRANGEBYRANK
            RespTestsUtils.CheckCommandOnWrongTypeObjectSE(() => db.SortedSetRemoveRangeByRank(keys[1], 0, 1));
            // ZREMRANGEBYSCORE
            RespTestsUtils.CheckCommandOnWrongTypeObjectSE(() => db.SortedSetRemoveRangeByScore(keys[1], 1, 2));
            // ZLEXCOUNT
            RespTestsUtils.CheckCommandOnWrongTypeObjectSE(() => db.SortedSetLengthByValue(keys[1], values[1][0], values[1][1]));
            // ZPOPMIN
            RespTestsUtils.CheckCommandOnWrongTypeObjectSE(() => db.SortedSetPop(keys[1], Order.Descending));
            // ZRANDMEMBER
            RespTestsUtils.CheckCommandOnWrongTypeObjectSE(() => db.SortedSetRandomMember(keys[1]));
            // ZDIFF
            RespTestsUtils.CheckCommandOnWrongTypeObjectSE(() => db.SortedSetCombine(SetOperation.Difference, keys));
            // ZDIFFSTORE
            RespTestsUtils.CheckCommandOnWrongTypeObjectSE(() => db.SortedSetCombineAndStore(SetOperation.Difference, destinationKey, keys));
            // ZSCAN
            RespTestsUtils.CheckCommandOnWrongTypeObjectSE(() => db.SortedSetScan(keys[1], new RedisValue("*")).FirstOrDefault());
            //ZMSCORE
            RespTestsUtils.CheckCommandOnWrongTypeObjectSE(() => db.SortedSetScores(keys[1], values[1]));
        }

        [Test]
        public void CanDoZDiff()
        {
            using var redis = ConnectionMultiplexer.Connect(TestUtils.GetConfig());
            var db = redis.GetDatabase(0);

            var key1 = new RedisKey("key1");
            var key2 = new RedisKey("key2");
            var key1Values = new[] { new SortedSetEntry("Hello", 1), new SortedSetEntry("World", 2) };
            var key2Values = new[] { new SortedSetEntry("Hello", 5), new SortedSetEntry("Mundo", 7) };
            var expectedValue = new SortedSetEntry("World", 2);

            db.SortedSetAdd(key1, key1Values);
            db.SortedSetAdd(key2, key2Values);

            var diff = db.SortedSetCombine(SetOperation.Difference, [key1, key2]);
            ClassicAssert.AreEqual(1, diff.Length);
            ClassicAssert.AreEqual(expectedValue.Element.ToString(), diff[0].ToString());

            var diffWithScore = db.SortedSetCombineWithScores(SetOperation.Difference, [key1, key2]);
            ClassicAssert.AreEqual(1, diffWithScore.Length);
            ClassicAssert.AreEqual(expectedValue.Element.ToString(), diffWithScore[0].Element.ToString());
            ClassicAssert.AreEqual(expectedValue.Score, diffWithScore[0].Score);

            // With only one key, it should return the same elements
            diffWithScore = db.SortedSetCombineWithScores(SetOperation.Difference, [key1]);
            ClassicAssert.AreEqual(2, diffWithScore.Length);
            ClassicAssert.AreEqual(key1Values[0].Element.ToString(), diffWithScore[0].Element.ToString());
            ClassicAssert.AreEqual(key1Values[0].Score, diffWithScore[0].Score);
            ClassicAssert.AreEqual(key1Values[1].Element.ToString(), diffWithScore[1].Element.ToString());
            ClassicAssert.AreEqual(key1Values[1].Score, diffWithScore[1].Score);

            // With no value key, it should return an empty array
            diffWithScore = db.SortedSetCombineWithScores(SetOperation.Difference, [new RedisKey("key3")]);
            ClassicAssert.AreEqual(0, diffWithScore.Length);
        }

        [Test]
        [TestCase(false)]
        [TestCase(true)]
        public void CheckSortedSetDifferenceStoreSE(bool isDestinationKeyExisting)
        {
            using var redis = ConnectionMultiplexer.Connect(TestUtils.GetConfig());
            var db = redis.GetDatabase(0);

            var keys = new[] { new RedisKey("user1:obj1"), new RedisKey("user1:obj2") };
            var destinationKey = new RedisKey("user1:objA");
            var key1Values = new[] { new SortedSetEntry("Hello", 1), new SortedSetEntry("World", 2) };
            var key2Values = new[] { new SortedSetEntry("Hello", 5), new SortedSetEntry("Mundo", 7) };
            var expectedValue = new SortedSetEntry("World", 2);

            // Set up sorted sets
            db.SortedSetAdd(keys[0], key1Values);
            db.SortedSetAdd(keys[1], key2Values);

            if (isDestinationKeyExisting)
            {
                db.SortedSetAdd(destinationKey, key1Values); // Set up destination key to overwrite if exists
            }

            var actualCount = db.SortedSetCombineAndStore(SetOperation.Difference, destinationKey, keys);
            ClassicAssert.AreEqual(1, actualCount);

            var actualMembers = db.SortedSetRangeByScoreWithScores(destinationKey);
            ClassicAssert.AreEqual(1, actualMembers.Length);
            ClassicAssert.AreEqual(expectedValue.Element.ToString(), actualMembers[0].Element.ToString());
            ClassicAssert.AreEqual(expectedValue.Score, actualMembers[0].Score);
        }

        [Test]
        public void CheckSortedSetDifferenceStoreWithNoMatchSE()
        {
            using var redis = ConnectionMultiplexer.Connect(TestUtils.GetConfig());
            var db = redis.GetDatabase(0);

            var keys = new[] { new RedisKey("user1:obj1"), new RedisKey("user1:obj2") };
            var destinationKey = new RedisKey("user1:objA");

            // Set up sorted sets
            db.SortedSetAdd(destinationKey, "Dummy", 10); // Set up destination key to overwrite if exists

            var actualCount = db.SortedSetCombineAndStore(SetOperation.Difference, destinationKey, keys);
            ClassicAssert.AreEqual(0, actualCount);

            var actualMembers = db.SortedSetRangeByScoreWithScores(destinationKey);
            ClassicAssert.AreEqual(0, actualMembers.Length);
        }

        [Test]
        [TestCase("(a", "(a", new string[] { })]
        public void CanDoZRevRangeByLex(string max, string min, string[] expected, int offset = 0, int count = -1)
        {
            using var redis = ConnectionMultiplexer.Connect(TestUtils.GetConfig());
            var db = redis.GetDatabase(0);

            var key = "myzset";
            db.SortedSetAdd(key, "a", 0);
            db.SortedSetAdd(key, "b", 0);
            db.SortedSetAdd(key, "c", 0);
            db.SortedSetAdd(key, "d", 0);
            db.SortedSetAdd(key, "e", 0);
            db.SortedSetAdd(key, "f", 0);
            db.SortedSetAdd(key, "g", 0);

            var result = (string[])db.Execute("ZREVRANGEBYLEX", key, max, min, "LIMIT", offset, count);
            CollectionAssert.AreEqual(expected, result);
        }

        [Test]
        [TestCase("(a", "(a", new string[] { })]
        public void CanDoZRevRangeByLexWithoutLimit(string min, string max, string[] expected)
        {
            using var redis = ConnectionMultiplexer.Connect(TestUtils.GetConfig());
            var db = redis.GetDatabase(0);

            var key = "myzset";
            db.SortedSetAdd(key, "a", 0);
            db.SortedSetAdd(key, "b", 0);
            db.SortedSetAdd(key, "c", 0);
            db.SortedSetAdd(key, "d", 0);
            db.SortedSetAdd(key, "e", 0);
            db.SortedSetAdd(key, "f", 0);
            db.SortedSetAdd(key, "g", 0);

            var result = (string[])db.Execute("ZREVRANGEBYLEX", key, max, min);
            ClassicAssert.AreEqual(expected, result);
        }

        [Test]
        [TestCase("user1:obj1", "user1:objA", new[] { "Hello", "World" }, new[] { 1.0, 2.0 }, new[] { "Hello", "World" }, new[] { 1.0, 2.0 })] // Normal case
        [TestCase("user1:emptySet", "user1:objB", new string[] { }, new double[] { }, new string[] { }, new double[] { })] // Empty set
        [TestCase("user1:nonExistingKey", "user1:objC", new string[] { }, new double[] { }, new string[] { }, new double[] { })] // Non-existing key
        [TestCase("user1:obj2", "user1:objD", new[] { "Alpha", "Beta", "Gamma" }, new[] { 1.0, 2.0, 3.0 }, new[] { "Beta", "Gamma" }, new[] { 2.0, 3.0 }, -2, -1)] // Negative range
        public void CheckSortedSetRangeStoreSE(string key, string destinationKey, string[] elements, double[] scores, string[] expectedElements, double[] expectedScores, int start = 0, int stop = -1)
        {
            int expectedCount = expectedElements.Length;

            using var redis = ConnectionMultiplexer.Connect(TestUtils.GetConfig());
            var db = redis.GetDatabase(0);

            var keyValues = elements.Zip(scores, (e, s) => new SortedSetEntry(e, s)).ToArray();

            // Set up sorted set if elements are provided
            if (keyValues.Length > 0)
            {
                db.SortedSetAdd(key, keyValues);
            }

            var actualCount = db.SortedSetRangeAndStore(key, destinationKey, start, stop);
            ClassicAssert.AreEqual(expectedCount, actualCount);

            var actualMembers = db.SortedSetRangeByScoreWithScores(destinationKey);
            ClassicAssert.AreEqual(expectedCount, actualMembers.Length);

            for (int i = 0; i < expectedCount; i++)
            {
                ClassicAssert.AreEqual(expectedElements[i], actualMembers[i].Element.ToString());
                ClassicAssert.AreEqual(expectedScores[i], actualMembers[i].Score);
            }
        }

        [Test]
        [TestCase("set1", "dest1", new[] { "a", "b", "c", "d" }, new[] { 1.0, 2.0, 3.0, 4.0 }, "BYSCORE", "(2", "4", "", 2, new[] { "c", "d" }, new[] { 3.0, 4.0 }, Description = "ZRANGESTORE BYSCORE with exclusive min")]
        [TestCase("set1", "dest1", new[] { "a", "b", "c", "d" }, new[] { 1.0, 2.0, 3.0, 4.0 }, "BYSCORE", "2", "(4", "", 2, new[] { "b", "c" }, new[] { 2.0, 3.0 }, Description = "ZRANGESTORE BYSCORE with exclusive max")]
        [TestCase("set1", "dest1", new[] { "a", "b", "c", "d" }, new[] { 1.0, 2.0, 3.0, 4.0 }, "BYSCORE REV", "4", "1", "", 4, new[] { "a", "b", "c", "d" }, new[] { 1.0, 2.0, 3.0, 4.0 }, Description = "ZRANGESTORE BYSCORE with REV")]
        [TestCase("set1", "dest1", new[] { "a", "b", "c", "d" }, new[] { 1.0, 2.0, 3.0, 4.0 }, "BYSCORE", "2", "4", "LIMIT 1 1", 1, new[] { "c" }, new[] { 3.0 }, Description = "ZRANGESTORE BYSCORE with LIMIT")]
        public void CheckSortedSetRangeStoreByScoreSE(string sourceKey, string destKey, string[] sourceElements, double[] sourceScores, string options, string min, string max, string limit,
            int expectedCount, string[] expectedElements, double[] expectedScores)
        {
            using var redis = ConnectionMultiplexer.Connect(TestUtils.GetConfig());
            var db = redis.GetDatabase(0);

            var entries = sourceElements.Zip(sourceScores, (e, s) => new SortedSetEntry(e, s)).ToArray();
            db.SortedSetAdd(sourceKey, entries);

            var command = $"{destKey} {sourceKey} {min} {max} {options} {limit}".Trim().Split(" ");
            var result = db.Execute("ZRANGESTORE", command);
            ClassicAssert.AreEqual(expectedCount, int.Parse(result.ToString()));

            var actualMembers = db.SortedSetRangeByScoreWithScores(destKey);
            ClassicAssert.AreEqual(expectedElements.Length, actualMembers.Length);

            for (int i = 0; i < expectedElements.Length; i++)
            {
                ClassicAssert.AreEqual(expectedElements[i], actualMembers[i].Element.ToString());
                ClassicAssert.AreEqual(expectedScores[i], actualMembers[i].Score);
            }
        }

        [Test]
        [TestCase("set1", "dest1", new[] { "a", "b", "c", "d" }, new[] { 1.0, 1.0, 1.0, 1.0 }, "BYLEX", "[b", "[d", "", 3, new[] { "b", "c", "d" }, Description = "ZRANGESTORE BYLEX with inclusive range")]
        [TestCase("set1", "dest1", new[] { "a", "b", "c", "d" }, new[] { 1.0, 1.0, 1.0, 1.0 }, "BYLEX", "(b", "(d", "", 1, new[] { "c" }, Description = "ZRANGESTORE BYLEX with exclusive range")]
        [TestCase("set1", "dest1", new[] { "a", "b", "c", "d" }, new[] { 1.0, 1.0, 1.0, 1.0 }, "BYLEX REV", "[d", "[b", "", 3, new[] { "b", "c", "d" }, Description = "ZRANGESTORE BYLEX with REV")]
        [TestCase("set1", "dest1", new[] { "a", "b", "c", "d" }, new[] { 1.0, 1.0, 1.0, 1.0 }, "BYLEX", "[b", "[d", "LIMIT 1 1", 1, new[] { "c" }, Description = "ZRANGESTORE BYLEX with LIMIT")]
        public void CheckSortedSetRangeStoreByLexSE(string sourceKey, string destKey, string[] sourceElements, double[] sourceScores, string options, string min, string max, string limit,
            int expectedCount, string[] expectedElements)
        {
            using var redis = ConnectionMultiplexer.Connect(TestUtils.GetConfig());
            var db = redis.GetDatabase(0);

            var entries = sourceElements.Zip(sourceScores, (e, s) => new SortedSetEntry(e, s)).ToArray();
            db.SortedSetAdd(sourceKey, entries);

            var command = $"{destKey} {sourceKey} {min} {max} {options} {limit}".Trim().Split();
            var result = db.Execute("ZRANGESTORE", command);
            ClassicAssert.AreEqual(expectedCount, int.Parse(result.ToString()));

            var actualMembers = db.SortedSetRangeByScore(destKey);
            ClassicAssert.AreEqual(expectedElements.Length, actualMembers.Length);

            for (int i = 0; i < expectedElements.Length; i++)
            {
                ClassicAssert.AreEqual(expectedElements[i], actualMembers[i].ToString());
            }
        }

        [Test]
        public void TestCheckSortedSetRangeStoreWithExistingDestinationKeySE()
        {
            using var redis = ConnectionMultiplexer.Connect(TestUtils.GetConfig());
            var db = redis.GetDatabase(0);

            var sourceKey = "sourceKey";
            var destinationKey = "destKey";

            // Set up source sorted set
            var sourceElements = new[] { "a", "b", "c", "d" };
            var sourceScores = new[] { 1.0, 2.0, 3.0, 4.0 };
            var sourceEntries = sourceElements.Zip(sourceScores, (e, s) => new SortedSetEntry(e, s)).ToArray();
            db.SortedSetAdd(sourceKey, sourceEntries);

            // Set up existing destination sorted set
            db.StringSet(destinationKey, "dummy");

            // Expected elements after range store
            var expectedElements = new[] { "b", "c" };
            var expectedScores = new[] { 2.0, 3.0 };

            var actualCount = db.SortedSetRangeAndStore(sourceKey, destinationKey, 1, 2);

            Assert.That(actualCount, Is.EqualTo(expectedElements.Length));

            var actualMembers = db.SortedSetRangeByScoreWithScores(destinationKey);
            Assert.That(actualMembers.Length, Is.EqualTo(expectedElements.Length));

            for (int i = 0; i < expectedElements.Length; i++)
            {
                Assert.That(actualMembers[i].Element.ToString(), Is.EqualTo(expectedElements[i]));
                Assert.That(actualMembers[i].Score, Is.EqualTo(expectedScores[i]));
            }
        }

        [Test]
        [TestCase("board1", 1, Description = "Pop from single key")]
        [TestCase("board2", 3, Description = "Pop multiple elements")]
        public void SortedSetMultiPopTest(string key, int count)
        {
            using var redis = ConnectionMultiplexer.Connect(TestUtils.GetConfig());
            var db = redis.GetDatabase(0);
            db.SortedSetAdd(key, entries);

            var result = db.Execute("ZMPOP", 1, key, "MIN", "COUNT", count);
            ClassicAssert.IsNotNull(result);
            var popResult = (RedisResult[])result;
            ClassicAssert.AreEqual(key, (string)popResult[0]);

            var poppedItems = (RedisResult[])popResult[1];
            ClassicAssert.AreEqual(Math.Min(count, entries.Length), poppedItems.Length);

            if (count == 1)
            {
                var element = poppedItems[0];
                ClassicAssert.AreEqual("a", (string)element[0]);
                ClassicAssert.AreEqual("1", (string)element[1]);
            }
        }

        [Test]
        [TestCase(new string[] { "board1" }, "MAX", 1, new string[] { "j" }, new double[] { 10.0 }, Description = "Pop maximum element from single key with count")]
        [TestCase(new string[] { "board1" }, "MIN", 1, new string[] { "a" }, new double[] { 1.0 }, Description = "Pop minimum element from single key with count")]
        [TestCase(new string[] { "board1" }, "MAX", 3, new string[] { "j", "i", "h" }, new double[] { 10.0, 9.0, 8.0 }, Description = "Pop multiple maximum elements from single key with count")]
        [TestCase(new string[] { "board1" }, "MIN", 3, new string[] { "a", "b", "c" }, new double[] { 1.0, 2.0, 3.0 }, Description = "Pop multiple minimum elements from single key with count")]
        [TestCase(new string[] { "board1", "nokey1" }, "MAX", 1, new string[] { "j" }, new double[] { 10.0 }, Description = "Pop maximum element from mixed existing and missing keys with count")]
        [TestCase(new string[] { "board1", "nokey1" }, "MIN", 1, new string[] { "a" }, new double[] { 1.0 }, Description = "Pop minimum element from mixed existing and missing keys with count")]
        [TestCase(new string[] { "nokey1", "nokey2" }, "MAX", 1, new string[] { }, new double[] { }, Description = "Pop maximum element from all missing keys with count")]
        [TestCase(new string[] { "nokey1", "nokey2" }, "MIN", 1, new string[] { }, new double[] { }, Description = "Pop minimum element from all missing keys with count")]
        [TestCase(new string[] { "board1", "nokey1" }, "MAX", null, new string[] { "j" }, new double[] { 10.0 }, Description = "Pop maximum element from mixed existing and missing keys without count")]
        [TestCase(new string[] { "board1", "nokey1" }, "MIN", null, new string[] { "a" }, new double[] { 1.0 }, Description = "Pop minimum element from mixed existing and missing keys without count")]
        public void SortedSetMultiPopWithOptionsTest(string[] keys, string direction, int? count, string[] expectedValues, double[] expectedScores)
        {
            using var redis = ConnectionMultiplexer.Connect(TestUtils.GetConfig());
            var db = redis.GetDatabase(0);

            if (keys[0] == "board1")
            {
                db.SortedSetAdd(keys[0], entries);
            }

            List<object> commandArgs = [keys.Length, .. keys, direction];
            if (count.HasValue)
            {
                commandArgs.AddRange(["COUNT", count.Value]);
            }

            var result = db.Execute("ZMPOP", commandArgs);

            if (keys[0] == "board1")
            {
                ClassicAssert.IsNotNull(result);
                var popResult = (RedisResult[])result;
                ClassicAssert.AreEqual(keys[0], (string)popResult[0]);

                var valuesAndScores = (RedisResult[])popResult[1];
                for (int i = 0; i < expectedValues.Length; i++)
                {
                    var element = valuesAndScores[i];
                    ClassicAssert.AreEqual(expectedValues[i], (string)element[0]);
                    ClassicAssert.AreEqual(expectedScores[i], (double)element[1]);
                }
            }
            else
            {
                ClassicAssert.IsTrue(result.IsNull);
            }
        }

        [Test]
        public void SortedSetMultiPopWithFirstKeyEmptyOnSecondPopTest()
        {
            using var redis = ConnectionMultiplexer.Connect(TestUtils.GetConfig());
            var db = redis.GetDatabase(0);

            string[] keys = ["board1", "board2"];
            db.SortedSetAdd("board1", entries);
            db.SortedSetAdd("board2", leaderBoard);

            // First pop
            var result1 = db.Execute("ZMPOP", [keys.Length, keys[0], keys[1], "MAX", "COUNT", entries.Length]);
            ClassicAssert.IsNotNull(result1);
            var popResult1 = (RedisResult[])result1;
            ClassicAssert.AreEqual("board1", (string)popResult1[0]);

            // Second pop
            var result2 = db.Execute("ZMPOP", [keys.Length, keys[0], keys[1], "MIN"]);
            ClassicAssert.IsNotNull(result2);
            var popResult2 = (RedisResult[])result2;
            ClassicAssert.AreEqual("board2", (string)popResult2[0]);
        }

        [Test]
<<<<<<< HEAD
        [TestCase("SUM", new double[] { 5, 7, 3, 6 }, new string[] { "a", "b", "c", "d" }, Description = "Tests ZUNION with SUM aggregate")]
        [TestCase("MIN", new double[] { 1, 2, 3, 6 }, new string[] { "a", "b", "c", "d" }, Description = "Tests ZUNION with MIN aggregate")]
        [TestCase("MAX", new double[] { 4, 5, 3, 6 }, new string[] { "a", "b", "c", "d" }, Description = "Tests ZUNION with MAX aggregate")]
        public void CanUseZUnionWithAggregateOption(string aggregateType, double[] expectedScores, string[] expectedElements)
=======
        public void CanDoZInterWithSE()
>>>>>>> f1f9e51c
        {
            using var redis = ConnectionMultiplexer.Connect(TestUtils.GetConfig());
            var db = redis.GetDatabase(0);

            // Setup test data
            db.SortedSetAdd("zset1",
            [
<<<<<<< HEAD
                new SortedSetEntry("a", 1),
                new SortedSetEntry("b", 2),
                new SortedSetEntry("c", 3)
            ]);
            db.SortedSetAdd("zset2",
            [
                new SortedSetEntry("a", 4),
                new SortedSetEntry("b", 5),
                new SortedSetEntry("d", 6)
            ]);

            var result = db.SortedSetCombineWithScores(SetOperation.Union, ["zset1", "zset2"],
                weights: null, aggregate: aggregateType switch
                {
                    "SUM" => Aggregate.Sum,
                    "MIN" => Aggregate.Min,
                    "MAX" => Aggregate.Max,
                    _ => throw new ArgumentException("Invalid aggregate type")
                });

            ClassicAssert.AreEqual(expectedScores.Length, result.Length);
            for (int i = 0; i < result.Length; i++)
            {
                ClassicAssert.AreEqual(expectedScores[i], result[i].Score);
                ClassicAssert.AreEqual(expectedElements[i], result[i].Element.ToString());
            }
        }

        [Test]
        [TestCase(new double[] { 2, 3 }, new double[] { 14, 19, 6, 18 }, new string[] { "a", "b", "c", "d" }, Description = "Tests ZUNION with multiple weights")]
        public void CanUseZUnionWithWeights(double[] weights, double[] expectedScores, string[] expectedElements)
        {
            using var redis = ConnectionMultiplexer.Connect(TestUtils.GetConfig());
            var db = redis.GetDatabase(0);

            // Setup test data
            db.SortedSetAdd("zset1", [
                new("a", 1),
                new("b", 2),
                new("c", 3)
            ]);
            db.SortedSetAdd("zset2", [
                new("a", 4),
                new("b", 5),
                new("d", 6)
            ]);

            var result = db.SortedSetCombineWithScores(SetOperation.Union,
                ["zset1", "zset2"],
                weights: weights);

            ClassicAssert.AreEqual(expectedScores.Length, result.Length);
            for (int i = 0; i < result.Length; i++)
            {
                ClassicAssert.AreEqual(expectedScores[i], result[i].Score);
                ClassicAssert.AreEqual(expectedElements[i], result[i].Element.ToString());
            }
        }

        [Test]
        [TestCase("SUM", new double[] { 3, 5, 6, 7 }, new string[] { "c", "a", "d", "b" }, Description = "Tests ZUNIONSTORE with SUM aggregate")]
        [TestCase("MIN", new double[] { 1, 2, 3, 6 }, new string[] { "a", "b", "c", "d" }, Description = "Tests ZUNIONSTORE with MIN aggregate")]
        [TestCase("MAX", new double[] { 3, 4, 5, 6 }, new string[] { "c", "a", "b", "d" }, Description = "Tests ZUNIONSTORE with MAX aggregate")]
        public void CanUseZUnionStoreWithAggregateOption(string aggregateType, double[] expectedScores, string[] expectedElements)
=======
                new SortedSetEntry("one", 1),
                new SortedSetEntry("two", 2),
                new SortedSetEntry("three", 3)
            ]);

            db.SortedSetAdd("zset2",
            [
                new SortedSetEntry("one", 1),
                new SortedSetEntry("two", 2),
                new SortedSetEntry("four", 4)
            ]);

            db.SortedSetAdd("zset3",
            [
                new SortedSetEntry("one", 1),
                new SortedSetEntry("three", 3),
                new SortedSetEntry("five", 5)
            ]);

            // Test basic intersection
            var result = db.SortedSetCombine(SetOperation.Intersect, [new RedisKey("zset1"), new RedisKey("zset2")]);
            ClassicAssert.AreEqual(2, result.Length);
            ClassicAssert.AreEqual("one", result[0].ToString());
            ClassicAssert.AreEqual("two", result[1].ToString());

            // Test three-way intersection
            result = db.SortedSetCombine(SetOperation.Intersect, [new RedisKey("zset1"), new RedisKey("zset2"), new RedisKey("zset3")]);
            ClassicAssert.AreEqual(1, result.Length);
            ClassicAssert.AreEqual("one", result[0].ToString());

            // Test with scores
            var resultWithScores = db.SortedSetCombineWithScores(SetOperation.Intersect, [new RedisKey("zset1"), new RedisKey("zset2")]);
            ClassicAssert.AreEqual(2, resultWithScores.Length);
            ClassicAssert.AreEqual("one", resultWithScores[0].Element.ToString());
            ClassicAssert.AreEqual(2, resultWithScores[0].Score);
            ClassicAssert.AreEqual("two", resultWithScores[1].Element.ToString());
            ClassicAssert.AreEqual(4, resultWithScores[1].Score);
        }

        [Test]
        [TestCase(2, "ZINTER 2 zset1 zset2", new[] { "one", "two" }, new[] { 2.0, 4.0 }, Description = "Basic intersection")]
        [TestCase(3, "ZINTER 3 zset1 zset2 zset3", new[] { "one" }, new[] { 3.0 }, Description = "Three-way intersection")]
        [TestCase(2, "ZINTER 2 zset1 zset2 WITHSCORES", new[] { "one", "two" }, new[] { 2.0, 4.0 }, Description = "With scores")]
        [TestCase(2, "ZINTER 2 zset1 zset2 WEIGHTS 2 3 WITHSCORES", new[] { "one", "two" }, new[] { 5.0, 10.0 }, Description = "With weights 2,3 multiplied by scores")]
        [TestCase(2, "ZINTER 2 zset1 zset2 AGGREGATE MAX WITHSCORES", new[] { "one", "two" }, new[] { 1.0, 2.0 }, Description = "Using maximum of scores")]
        [TestCase(2, "ZINTER 2 zset1 zset2 AGGREGATE MIN WITHSCORES", new[] { "one", "two" }, new[] { 1.0, 2.0 }, Description = "Using minimum of scores")]
        [TestCase(2, "ZINTER 2 zset1 zset2 WEIGHTS 2 3 AGGREGATE SUM WITHSCORES", new[] { "one", "two" }, new[] { 5.0, 10.0 }, Description = "Weights with sum aggregation")]
        public void CanDoZInterWithSE(int numKeys, string command, string[] expectedValues, double[] expectedScores)
>>>>>>> f1f9e51c
        {
            using var redis = ConnectionMultiplexer.Connect(TestUtils.GetConfig());
            var db = redis.GetDatabase(0);

            // Setup test data
            db.SortedSetAdd("zset1",
            [
<<<<<<< HEAD
                new SortedSetEntry("a", 1),
                new SortedSetEntry("b", 2),
                new SortedSetEntry("c", 3)
            ]);
            db.SortedSetAdd("zset2",
            [
                new SortedSetEntry("a", 4),
                new SortedSetEntry("b", 5),
                new SortedSetEntry("d", 6)
            ]);

            db.SortedSetCombineAndStore(SetOperation.Union, "zset3", ["zset1", "zset2"],
                weights: null, aggregate: aggregateType switch
                {
                    "SUM" => Aggregate.Sum,
                    "MIN" => Aggregate.Min,
                    "MAX" => Aggregate.Max,
                    _ => throw new ArgumentException("Invalid aggregate type")
                });

            var result = db.SortedSetRangeByRankWithScores("zset3");

            ClassicAssert.AreEqual(expectedScores.Length, result.Length);
            for (int i = 0; i < result.Length; i++)
            {
                ClassicAssert.AreEqual(expectedScores[i], result[i].Score);
                ClassicAssert.AreEqual(expectedElements[i], result[i].Element.ToString());
=======
                new SortedSetEntry("one", 1),
                new SortedSetEntry("two", 2),
                new SortedSetEntry("three", 3)
            ]);

            db.SortedSetAdd("zset2",
            [
                new SortedSetEntry("one", 1),
                new SortedSetEntry("two", 2),
                new SortedSetEntry("four", 4)
            ]);

            db.SortedSetAdd("zset3",
            [
                new SortedSetEntry("one", 1),
                new SortedSetEntry("three", 3),
                new SortedSetEntry("five", 5)
            ]);

            // Test intersection operation
            if (command.Contains("WITHSCORES"))
            {
                var resultWithScores = db.SortedSetCombineWithScores(SetOperation.Intersect,
                    command.Contains("WEIGHTS") ? [new RedisKey("zset1"), new RedisKey("zset2")] :
                        Enumerable.Range(1, numKeys).Select(i => new RedisKey($"zset{i}")).ToArray(),
                    command.Contains("WEIGHTS") ? [2.0, 3.0] : null,
                    command.Contains("MAX") ? Aggregate.Max :
                    command.Contains("MIN") ? Aggregate.Min : Aggregate.Sum);

                ClassicAssert.AreEqual(expectedValues.Length, resultWithScores.Length);
                for (int i = 0; i < expectedValues.Length; i++)
                {
                    ClassicAssert.AreEqual(expectedValues[i], resultWithScores[i].Element.ToString());
                    ClassicAssert.AreEqual(expectedScores[i], resultWithScores[i].Score);
                }
            }
            else
            {
                var result = db.SortedSetCombine(SetOperation.Intersect,
                    Enumerable.Range(1, numKeys).Select(i => new RedisKey($"zset{i}")).ToArray());

                ClassicAssert.AreEqual(expectedValues.Length, result.Length);
                for (int i = 0; i < expectedValues.Length; i++)
                {
                    ClassicAssert.AreEqual(expectedValues[i], result[i].ToString());
                }
>>>>>>> f1f9e51c
            }
        }

        [Test]
<<<<<<< HEAD
        public void CanUseZUnionStoreWithNonEmptyDestinationKey()
=======
        public void CanDoZInterCardWithSE()
>>>>>>> f1f9e51c
        {
            using var redis = ConnectionMultiplexer.Connect(TestUtils.GetConfig());
            var db = redis.GetDatabase(0);

            // Setup test data
            db.SortedSetAdd("zset1",
            [
<<<<<<< HEAD
                new SortedSetEntry("a", 1),
                new SortedSetEntry("b", 2),
                new SortedSetEntry("c", 3)
            ]);
            db.SortedSetAdd("zset2",
            [
                new SortedSetEntry("a", 4),
                new SortedSetEntry("b", 5),
                new SortedSetEntry("d", 6)
            ]);

            // Add some data to the destination key
            db.SortedSetAdd("zset3",
            [
                new SortedSetEntry("x", 10),
                new SortedSetEntry("y", 20)
            ]);

            db.SortedSetCombineAndStore(SetOperation.Union, "zset3", ["zset1", "zset2"], weights: null, aggregate: Aggregate.Sum);

            var result = db.SortedSetRangeByRankWithScores("zset3");

            var expectedScores = new double[] { 3, 5, 6, 7 };
            var expectedElements = new string[] { "c", "a", "d", "b" };

            ClassicAssert.AreEqual(expectedScores.Length, result.Length);
            for (int i = 0; i < result.Length; i++)
            {
                ClassicAssert.AreEqual(expectedScores[i], result[i].Score);
                ClassicAssert.AreEqual(expectedElements[i], result[i].Element.ToString());
            }
        }

        [Test]
        [TestCase(new double[] { 2, 3 }, new double[] { 6, 14, 18, 19 }, new string[] { "c", "a", "d", "b" }, Description = "Tests ZUNIONSTORE with multiple weights")]
        public void CanUseZUnionStoreWithWeights(double[] weights, double[] expectedScores, string[] expectedElements)
=======
                new SortedSetEntry("one", 1),
                new SortedSetEntry("two", 2),
                new SortedSetEntry("three", 3)
            ]);

            db.SortedSetAdd("zset2",
            [
                new SortedSetEntry("one", 1),
                new SortedSetEntry("two", 2),
                new SortedSetEntry("four", 4)
            ]);

            db.SortedSetAdd("zset3",
            [
                new SortedSetEntry("one", 1),
                new SortedSetEntry("three", 3),
                new SortedSetEntry("five", 5)
            ]);

            // Test basic intersection cardinality
            var result = (long)db.Execute("ZINTERCARD", "2", "zset1", "zset2");
            ClassicAssert.AreEqual(2, result);

            // Test three-way intersection cardinality
            result = (long)db.Execute("ZINTERCARD", "3", "zset1", "zset2", "zset3");
            ClassicAssert.AreEqual(1, result);

            // Test with limit
            result = (long)db.Execute("ZINTERCARD", "2", "zset1", "zset2", "LIMIT", "1");
            ClassicAssert.AreEqual(1, result);
        }

        [Test]
        public void CanDoZInterStoreWithSE()
>>>>>>> f1f9e51c
        {
            using var redis = ConnectionMultiplexer.Connect(TestUtils.GetConfig());
            var db = redis.GetDatabase(0);

            // Setup test data
<<<<<<< HEAD
            db.SortedSetAdd("zset1", [
                new("a", 1),
                new("b", 2),
                new("c", 3)
            ]);
            db.SortedSetAdd("zset2", [
                new("a", 4),
                new("b", 5),
                new("d", 6)
            ]);

            db.SortedSetCombineAndStore(SetOperation.Union, "zset3", ["zset1", "zset2"], weights: weights);

            var result = db.SortedSetRangeByRankWithScores("zset3");

            ClassicAssert.AreEqual(expectedScores.Length, result.Length);
            for (int i = 0; i < result.Length; i++)
            {
                ClassicAssert.AreEqual(expectedScores[i], result[i].Score);
                ClassicAssert.AreEqual(expectedElements[i], result[i].Element.ToString());
            }
=======
            db.SortedSetAdd("zset1",
            [
                new SortedSetEntry("one", 1),
                new SortedSetEntry("two", 2),
                new SortedSetEntry("three", 3)
            ]);

            db.SortedSetAdd("zset2",
            [
                new SortedSetEntry("one", 1),
                new SortedSetEntry("two", 2),
                new SortedSetEntry("four", 4)
            ]);

            // Test basic intersection store
            var result = db.SortedSetCombineAndStore(SetOperation.Intersect, "dest", [new RedisKey("zset1"), new RedisKey("zset2")]);
            ClassicAssert.AreEqual(2, result);

            var storedValues = db.SortedSetRangeByScoreWithScores("dest");
            ClassicAssert.AreEqual(2, storedValues.Length);
            ClassicAssert.AreEqual("one", storedValues[0].Element.ToString());
            ClassicAssert.AreEqual(2, storedValues[0].Score); // Sum of scores
            ClassicAssert.AreEqual("two", storedValues[1].Element.ToString());
            ClassicAssert.AreEqual(4, storedValues[1].Score); // Sum of scores

            // Test with weights
            var weights = new double[] { 2, 3 };
            result = db.SortedSetCombineAndStore(SetOperation.Intersect, "dest", [new RedisKey("zset1"), new RedisKey("zset2")], weights);
            ClassicAssert.AreEqual(2, result);

            storedValues = db.SortedSetRangeByScoreWithScores("dest");
            ClassicAssert.AreEqual(2, storedValues.Length);
            ClassicAssert.AreEqual("one", storedValues[0].Element.ToString());
            ClassicAssert.AreEqual(5, storedValues[0].Score); // Weighted sum
            ClassicAssert.AreEqual("two", storedValues[1].Element.ToString());
            ClassicAssert.AreEqual(10, storedValues[1].Score); // Weighted sum

            // Test with MAX aggregate
            var result2 = (long)db.Execute("ZINTERSTORE", "dest", "2", "zset1", "zset2", "AGGREGATE", "MAX");
            ClassicAssert.AreEqual(2, result2);

            storedValues = db.SortedSetRangeByScoreWithScores("dest");
            ClassicAssert.AreEqual(2, storedValues.Length);
            ClassicAssert.AreEqual(1, storedValues[0].Score); // MAX of scores
            ClassicAssert.AreEqual(2, storedValues[1].Score); // MAX of scores

            // Test error cases
            var ex = Assert.Throws<RedisServerException>(() => db.Execute("ZINTERSTORE", "dest"));
            ClassicAssert.AreEqual(string.Format(CmdStrings.GenericErrWrongNumArgs, "ZINTERSTORE"), ex.Message);
>>>>>>> f1f9e51c
        }

        #endregion

        #region LightClientTests

        /// <summary>
        /// This test exercises the SortedSet Comparer used in the Tsavorite resp commands
        /// </summary>
        [Test]
        public void CanHaveEqualScores()
        {
            SortedSet<(double, byte[])> sortedSet = new(new SortedSetComparer())
            {
                (340, Encoding.ASCII.GetBytes("Dave")),
                (400, Encoding.ASCII.GetBytes("Kendra")),
                (560, Encoding.ASCII.GetBytes("Tom")),
                (650, Encoding.ASCII.GetBytes("Barbara")),
                (690, Encoding.ASCII.GetBytes("Jennifer")),
                (690, Encoding.ASCII.GetBytes("Peter")),
                (740, Encoding.ASCII.GetBytes("Frank"))
            };
            var c = sortedSet.Count;
            ClassicAssert.AreEqual(7, c);

            //This simulates the ZCOUNT min max
            var r = sortedSet.Where(t => t.Item1 >= 500 && t.Item1 <= 700).Count();
            ClassicAssert.AreEqual(4, r);
        }

        [Test]
        [TestCase(10)]
        [TestCase(30)]
        [TestCase(100)]
        public void CanDoZCountLC(int bytesPerSend)
        {
            using var lightClientRequest = TestUtils.CreateRequest();
            var response = lightClientRequest.SendCommandChunks("ZADD board 340 Dave 400 Kendra 560 Tom 650 Barbara 690 Jennifer 690 Peter", bytesPerSend);
            var expectedResponse = ":6\r\n";
            var actualValue = Encoding.ASCII.GetString(response).Substring(0, expectedResponse.Length);
            ClassicAssert.AreEqual(expectedResponse, actualValue);

            response = lightClientRequest.SendCommands("ZCOUNT board 500 700", "PING");
            expectedResponse = ":4\r\n+PONG\r\n";
            actualValue = Encoding.ASCII.GetString(response).Substring(0, expectedResponse.Length);
            ClassicAssert.AreEqual(expectedResponse, actualValue);

            response = lightClientRequest.SendCommandChunks("ZCOUNT board 500 700", bytesPerSend);
            expectedResponse = ":4\r\n";
            actualValue = Encoding.ASCII.GetString(response).Substring(0, expectedResponse.Length);
            ClassicAssert.AreEqual(expectedResponse, actualValue);
        }

        [Test]
        [TestCase(10)]
        [TestCase(30)]
        [TestCase(100)]
        public void CanDoZRangeByIndexLC(int bytesSent)
        {
            //ZRANGE key min max [BYSCORE|BYLEX] [REV] [LIMIT offset count] [WITHSCORES]
            using var lightClientRequest = TestUtils.CreateRequest();
            var response = lightClientRequest.SendCommand("ZADD board 1 one");
            lightClientRequest.SendCommand("ZADD board 2 two");
            lightClientRequest.SendCommand("ZADD board 3 three");

            response = lightClientRequest.SendCommandChunks("ZRANGE board 0 -1", bytesSent, 4);
            var expectedResponse = "*3\r\n$3\r\none\r\n$3\r\ntwo\r\n$5\r\nthree\r\n";
            var actualValue = Encoding.ASCII.GetString(response).Substring(0, expectedResponse.Length);
            ClassicAssert.AreEqual(expectedResponse, actualValue);

            // get a range by index with scores
            response = lightClientRequest.SendCommandChunks("ZRANGE board 0 -1 WITHSCORES", bytesSent, 7);
            expectedResponse = "*6\r\n$3\r\none\r\n$1\r\n1\r\n$3\r\ntwo\r\n$1\r\n2\r\n$5\r\nthree\r\n$1\r\n3\r\n";
            actualValue = Encoding.ASCII.GetString(response).Substring(0, expectedResponse.Length);
            ClassicAssert.AreEqual(expectedResponse, actualValue);

            response = lightClientRequest.SendCommand("ZRANGE board 2 3", 2);
            expectedResponse = "*1\r\n$5\r\nthree\r\n";
            actualValue = Encoding.ASCII.GetString(response).Substring(0, expectedResponse.Length);
            ClassicAssert.AreEqual(expectedResponse, actualValue);

            response = lightClientRequest.SendCommand("ZRANGE board -2 -1", 3);
            expectedResponse = "*2\r\n$3\r\ntwo\r\n$5\r\nthree\r\n";
            actualValue = Encoding.ASCII.GetString(response).Substring(0, expectedResponse.Length);
            ClassicAssert.AreEqual(expectedResponse, actualValue);

            response = lightClientRequest.SendCommand("ZRANGE board -2 -1 WITHSCORES", 5);
            expectedResponse = "*4\r\n$3\r\ntwo\r\n$1\r\n2\r\n$5\r\nthree\r\n$1\r\n3\r\n";
            actualValue = Encoding.ASCII.GetString(response).Substring(0, expectedResponse.Length);
            ClassicAssert.AreEqual(expectedResponse, actualValue);

            response = lightClientRequest.SendCommand("ZRANGE board -50 -1 WITHSCORES", 7);
            expectedResponse = "*6\r\n$3\r\none\r\n$1\r\n1\r\n$3\r\ntwo\r\n$1\r\n2\r\n$5\r\nthree\r\n$1\r\n3\r\n";
            actualValue = Encoding.ASCII.GetString(response).Substring(0, expectedResponse.Length);
            ClassicAssert.AreEqual(expectedResponse, actualValue);

            response = lightClientRequest.SendCommand("ZRANGE board -50 -10 WITHSCORES", 1);
            expectedResponse = "*0\r\n";
            actualValue = Encoding.ASCII.GetString(response).Substring(0, expectedResponse.Length);
            ClassicAssert.AreEqual(expectedResponse, actualValue);

            response = lightClientRequest.SendCommand("ZRANGE board 2 1 WITHSCORES", 1);
            expectedResponse = "*0\r\n";
            actualValue = Encoding.ASCII.GetString(response).Substring(0, expectedResponse.Length);
            ClassicAssert.AreEqual(expectedResponse, actualValue);

            response = lightClientRequest.SendCommand("ZRANGE board -1 -2 WITHSCORES", 1);
            expectedResponse = "*0\r\n";
            actualValue = Encoding.ASCII.GetString(response).Substring(0, expectedResponse.Length);
            ClassicAssert.AreEqual(expectedResponse, actualValue);

            response = lightClientRequest.SendCommand("ZRANGE board 50 60 WITHSCORES", 1);
            expectedResponse = "*0\r\n";
            actualValue = Encoding.ASCII.GetString(response).Substring(0, expectedResponse.Length);
            ClassicAssert.AreEqual(expectedResponse, actualValue);

            response = lightClientRequest.SendCommand("ZRANGE board (1 +inf BYSCORE LIMIT 1 1", 2);
            expectedResponse = "*1\r\n$5\r\nthree\r\n";
            actualValue = Encoding.ASCII.GetString(response).Substring(0, expectedResponse.Length);
            ClassicAssert.AreEqual(expectedResponse, actualValue);

            response = lightClientRequest.SendCommandChunks("ZRANGE board (1 +inf BYSCORE LIMIT 1 1", bytesSent, 2);
            actualValue = Encoding.ASCII.GetString(response).Substring(0, expectedResponse.Length);
            ClassicAssert.AreEqual(expectedResponse, actualValue);
        }

        // ZRANGEBSTORE
        [Test]
        [TestCase("user1:obj1", "user1:objA", new[] { "Hello", "World" }, new[] { 1.0, 2.0 }, new[] { "Hello", "World" }, new[] { 1.0, 2.0 })] // Normal case
        [TestCase("user1:emptySet", "user1:objB", new string[] { }, new double[] { }, new string[] { }, new double[] { })] // Empty set
        [TestCase("user1:nonExistingKey", "user1:objC", new string[] { }, new double[] { }, new string[] { }, new double[] { })] // Non-existing key
        [TestCase("user1:obj2", "user1:objD", new[] { "Alpha", "Beta", "Gamma" }, new[] { 1.0, 2.0, 3.0 }, new[] { "Beta", "Gamma" }, new[] { 2.0, 3.0 }, -2, -1)] // Negative range
        public void CheckSortedSetRangeStoreLC(string key, string destinationKey, string[] elements, double[] scores, string[] expectedElements, double[] expectedScores, int start = 0, int stop = -1)
        {
            using var lightClientRequest = TestUtils.CreateRequest();

            // Setup initial sorted set if elements exist
            if (elements.Length > 0)
            {
                var addCommand = $"ZADD {key} " + string.Join(" ", elements.Zip(scores, (e, s) => $"{s} {e}"));
                var response = lightClientRequest.SendCommand(addCommand);
                var expectedResponse = $":{elements.Length}\r\n";
                var actualValue = Encoding.ASCII.GetString(response).Substring(0, expectedResponse.Length);
                ClassicAssert.AreEqual(expectedResponse, actualValue);
            }

            // Execute ZRANGESTORE
            var rangeStoreCommand = $"ZRANGESTORE {destinationKey} {key} {start} {stop}";
            var response2 = lightClientRequest.SendCommand(rangeStoreCommand);
            var expectedResponse2 = $":{expectedElements.Length}\r\n";
            var actualValue2 = Encoding.ASCII.GetString(response2).Substring(0, expectedResponse2.Length);
            ClassicAssert.AreEqual(expectedResponse2, actualValue2);

            // Verify stored result using ZRANGE
            if (expectedElements.Length > 0)
            {
                var verifyCommand = $"ZRANGE {destinationKey} 0 -1 WITHSCORES";
                var response3 = lightClientRequest.SendCommand(verifyCommand, expectedElements.Length * 2 + 1);
                var expectedItems = new List<string>();
                expectedItems.Add($"*{expectedElements.Length * 2}");
                for (int i = 0; i < expectedElements.Length; i++)
                {
                    expectedItems.Add($"${expectedElements[i].Length}");
                    expectedItems.Add(expectedElements[i]);
                    expectedItems.Add($"${expectedScores[i].ToString().Length}");
                    expectedItems.Add(expectedScores[i].ToString());
                }
                var expectedResponse3 = string.Join("\r\n", expectedItems) + "\r\n";
                var actualValue3 = Encoding.ASCII.GetString(response3).Substring(0, expectedResponse3.Length);
                ClassicAssert.AreEqual(expectedResponse3, actualValue3);
            }
            else
            {
                var verifyCommand = $"ZRANGE {destinationKey} 0 -1";
                var response3 = lightClientRequest.SendCommand(verifyCommand);
                var expectedResponse3 = "*0\r\n";
                var actualValue3 = Encoding.ASCII.GetString(response3).Substring(0, expectedResponse3.Length);
                ClassicAssert.AreEqual(expectedResponse3, actualValue3);
            }
        }

        [Test]
        [TestCase(10)]
        [TestCase(50)]
        [TestCase(100)]
        public void CanDoZRangeByScoreLC(int bytesSent)
        {
            //ZRANGEBYSCORE key min max [WITHSCORES] [LIMIT offset count]
            using var lightClientRequest = TestUtils.CreateRequest();
            var response = lightClientRequest.SendCommand("ZADD board 1 one");
            lightClientRequest.SendCommand("ZADD board 2 two");
            lightClientRequest.SendCommand("ZADD board 3 three");

            // 1 < score <= 5
            response = lightClientRequest.SendCommandChunks("ZRANGEBYSCORE board (1 5", bytesSent, 3);
            var expectedResponse = "*2\r\n$3\r\ntwo\r\n$5\r\nthree\r\n";
            var actualValue = Encoding.ASCII.GetString(response).Substring(0, expectedResponse.Length);
            ClassicAssert.AreEqual(expectedResponse, actualValue);

            // 1 < score <= 5
            response = lightClientRequest.SendCommands("ZRANGEBYSCORE board (1 5", "PING", 3, 1);
            expectedResponse = "*2\r\n$3\r\ntwo\r\n$5\r\nthree\r\n+PONG\r\n";
            actualValue = Encoding.ASCII.GetString(response).Substring(0, expectedResponse.Length);
            ClassicAssert.AreEqual(expectedResponse, actualValue);
        }

        [Test]
        [TestCase(10)]
        [TestCase(50)]
        [TestCase(100)]
        public void CanDoZRangeByScoreReverseLC(int bytesSent)
        {
            //ZRANGEBYSCORE key min max REV [WITHSCORES] [LIMIT offset count]
            using var lightClientRequest = TestUtils.CreateRequest();
            var response = lightClientRequest.SendCommand("ZADD board 1 one");
            lightClientRequest.SendCommand("ZADD board 2 two");
            lightClientRequest.SendCommand("ZADD board 3 three");

            // 5 < score <= 1
            response = lightClientRequest.SendCommandChunks("ZRANGE board 2 5 BYSCORE REV", bytesSent, 1);
            var expectedResponse = "*0\r\n";
            var actualValue = Encoding.ASCII.GetString(response).Substring(0, expectedResponse.Length);
            ClassicAssert.AreEqual(expectedResponse, actualValue);

            // 1 < score <= 5
            response = lightClientRequest.SendCommandChunks("ZRANGE board 5 2 BYSCORE REV", bytesSent, 3);
            expectedResponse = "*2\r\n$5\r\nthree\r\n$3\r\ntwo\r\n";
            actualValue = Encoding.ASCII.GetString(response).Substring(0, expectedResponse.Length);
            ClassicAssert.AreEqual(expectedResponse, actualValue);

            // 1 < score <= 5
            response = lightClientRequest.SendCommands("ZRANGE board 5 2 BYSCORE REV", "PING", 3, 1);
            expectedResponse = "*2\r\n$5\r\nthree\r\n$3\r\ntwo\r\n+PONG\r\n";
            actualValue = Encoding.ASCII.GetString(response).Substring(0, expectedResponse.Length);
            ClassicAssert.AreEqual(expectedResponse, actualValue);
        }

        [Test]
        [TestCase(2)]
        [TestCase(10)]
        [TestCase(50)]
        [TestCase(100)]
        public void CanDoZRangeByScoreWithLimitLC(int bytesSent)
        {
            // ZRANGEBYSCORE key min max [WITHSCORES] [LIMIT offset count]
            using var lightClientRequest = TestUtils.CreateRequest(countResponseType: CountResponseType.Bytes);

            var expectedResponse = ":3\r\n";
            var response = lightClientRequest.Execute("ZADD mysales 1556 Samsung 2000 Nokia 1800 Micromax", expectedResponse.Length, bytesSent);
            ClassicAssert.AreEqual(expectedResponse, response);

            expectedResponse = ":3\r\n";
            response = lightClientRequest.Execute("ZADD mysales 2200 Sunsui 1800 MicroSoft 2500 LG", expectedResponse.Length, bytesSent);
            ClassicAssert.AreEqual(expectedResponse, response);

            expectedResponse = "*4\r\n$5\r\nNokia\r\n$4\r\n2000\r\n$6\r\nSunsui\r\n$4\r\n2200\r\n";
            response = lightClientRequest.Execute("ZRANGEBYSCORE mysales (1800 2200 WITHSCORES", expectedResponse.Length, bytesSent);
            ClassicAssert.AreEqual(expectedResponse, response);

            // LIMIT
            expectedResponse = "*6\r\n$7\r\nSamsung\r\n$4\r\n1556\r\n$9\r\nMicroSoft\r\n$4\r\n1800\r\n$8\r\nMicromax\r\n$4\r\n1800\r\n";
            response = lightClientRequest.Execute("ZRANGEBYSCORE mysales -inf +inf WITHSCORES LIMIT 0 3", expectedResponse.Length, bytesSent);
            ClassicAssert.AreEqual(expectedResponse, response);

            expectedResponse = "*4\r\n$6\r\nSunsui\r\n$4\r\n2200\r\n$2\r\nLG\r\n$4\r\n2500\r\n";
            response = lightClientRequest.Execute("ZRANGEBYSCORE mysales -inf +inf WITHSCORES LIMIT 4 10", expectedResponse.Length, bytesSent);
            ClassicAssert.AreEqual(expectedResponse, response);
        }


        [Test]
        public void CanDoZRangeByLex()
        {
            //ZRANGE key min max BYLEX [WITHSCORES]
            using var lightClientRequest = TestUtils.CreateRequest();
            var response = lightClientRequest.SendCommand("ZADD board 0 a");
            lightClientRequest.SendCommand("ZADD board 0 b");
            lightClientRequest.SendCommand("ZADD board 0 c");
            lightClientRequest.SendCommand("ZADD board 0 d");
            lightClientRequest.SendCommand("ZADD board 0 e");
            lightClientRequest.SendCommand("ZADD board 0 f");
            lightClientRequest.SendCommand("ZADD board 0 g");

            // get a range by lex order
            response = lightClientRequest.SendCommand("ZRANGE board (a (d BYLEX", 3);
            var expectedResponse = "*2\r\n$1\r\nb\r\n$1\r\nc\r\n";
            var actualValue = Encoding.ASCII.GetString(response).Substring(0, expectedResponse.Length);
            ClassicAssert.AreEqual(expectedResponse, actualValue);

            //by lex with different range
            response = lightClientRequest.SendCommand("ZRANGE board [aaa (g BYLEX", 6);
            expectedResponse = "*5\r\n$1\r\nb\r\n$1\r\nc\r\n$1\r\nd\r\n$1\r\ne\r\n$1\r\nf\r\n";
            actualValue = Encoding.ASCII.GetString(response).Substring(0, expectedResponse.Length);
            ClassicAssert.AreEqual(expectedResponse, actualValue);

            //by lex with different range
            response = lightClientRequest.SendCommand("ZRANGE board - [c BYLEX", 4);
            expectedResponse = "*3\r\n$1\r\na\r\n$1\r\nb\r\n$1\r\nc\r\n";
            actualValue = Encoding.ASCII.GetString(response).Substring(0, expectedResponse.Length);
            ClassicAssert.AreEqual(expectedResponse, actualValue);
        }

        [Test]
        public void CanDoZRangeByLexReverse()
        {
            //ZRANGE key min max BYLEX REV [WITHSCORES]
            using var lightClientRequest = TestUtils.CreateRequest();
            var response = lightClientRequest.SendCommand("ZADD board 0 a");
            lightClientRequest.SendCommand("ZADD board 0 b");
            lightClientRequest.SendCommand("ZADD board 0 c");
            lightClientRequest.SendCommand("ZADD board 0 d");
            lightClientRequest.SendCommand("ZADD board 0 e");
            lightClientRequest.SendCommand("ZADD board 0 f");
            lightClientRequest.SendCommand("ZADD board 0 g");

            // get a range by lex order
            response = lightClientRequest.SendCommand("ZRANGE board (a (d BYLEX REV", 1);
            var expectedResponse = "*0\r\n";
            var actualValue = Encoding.ASCII.GetString(response).Substring(0, expectedResponse.Length);
            ClassicAssert.AreEqual(expectedResponse, actualValue);

            // get a range by lex order
            response = lightClientRequest.SendCommand("ZRANGE board (d (a BYLEX REV", 3);
            expectedResponse = "*2\r\n$1\r\nc\r\n$1\r\nb\r\n";
            actualValue = Encoding.ASCII.GetString(response).Substring(0, expectedResponse.Length);
            ClassicAssert.AreEqual(expectedResponse, actualValue);

            //by lex with different range
            response = lightClientRequest.SendCommand("ZRANGE board [g (aaa BYLEX REV", 6);
            expectedResponse = "*5\r\n$1\r\nf\r\n$1\r\ne\r\n$1\r\nd\r\n$1\r\nc\r\n$1\r\nb\r\n";
            actualValue = Encoding.ASCII.GetString(response).Substring(0, expectedResponse.Length);
            ClassicAssert.AreEqual(expectedResponse, actualValue);

            //by lex with different range
            response = lightClientRequest.SendCommand("ZRANGE board [c - BYLEX REV", 4);
            expectedResponse = "*3\r\n$1\r\nc\r\n$1\r\nb\r\n$1\r\na\r\n";
            actualValue = Encoding.ASCII.GetString(response).Substring(0, expectedResponse.Length);
            ClassicAssert.AreEqual(expectedResponse, actualValue);
        }

        [Test]
        public void CanDoZRangeByLexWithLimit()
        {
            using var lightClientRequest = TestUtils.CreateRequest();
            var response = lightClientRequest.SendCommand("ZADD mycity 0 Delhi 0 London 0 Paris 0 Tokyo 0 NewYork 0 Seoul");
            response = lightClientRequest.SendCommand("ZRANGE mycity (London + BYLEX", 5);
            var expectedResponse = "*4\r\n$7\r\nNewYork\r\n$5\r\nParis\r\n$5\r\nSeoul\r\n$5\r\nTokyo\r\n";
            var actualValue = Encoding.ASCII.GetString(response).Substring(0, expectedResponse.Length);
            ClassicAssert.AreEqual(expectedResponse, actualValue);

            response = lightClientRequest.SendCommand("ZRANGE mycity - + BYLEX LIMIT 2 3", 4);
            expectedResponse = "*3\r\n$7\r\nNewYork\r\n$5\r\nParis\r\n$5\r\nSeoul\r\n";
            actualValue = Encoding.ASCII.GetString(response).Substring(0, expectedResponse.Length);
            ClassicAssert.AreEqual(expectedResponse, actualValue);
        }


        [Test]
        [TestCase(10)]
        [TestCase(50)]
        [TestCase(100)]
        public void CanDoZRangeByIndexReverse(int bytesSent)
        {
            //ZRANGE key min max REV
            using var lightClientRequest = TestUtils.CreateRequest();
            var response = lightClientRequest.SendCommand("ZADD board 0 a");
            lightClientRequest.SendCommand("ZADD board 0 b");
            lightClientRequest.SendCommand("ZADD board 0 c");
            lightClientRequest.SendCommand("ZADD board 0 d");
            lightClientRequest.SendCommand("ZADD board 0 e");
            lightClientRequest.SendCommand("ZADD board 0 f");

            // get a range by lex order
            response = lightClientRequest.SendCommandChunks("ZRANGE board 0 -1 REV", bytesSent, 7);

            var expectedResponse = "*6\r\n$1\r\nf\r\n$1\r\ne\r\n$1\r\nd\r\n$1\r\nc\r\n$1\r\nb\r\n$1\r\na\r\n";
            var actualValue = Encoding.ASCII.GetString(response).Substring(0, expectedResponse.Length);
            ClassicAssert.AreEqual(expectedResponse, actualValue);

            response = lightClientRequest.SendCommand("ZRANGE board 0 -1 REV", 7);
        }

        [Test]
        [TestCase(10)]
        [TestCase(50)]
        [TestCase(100)]
        public void CanUseZRevRangeCitiesCommandInChunksLC(int bytesSent)
        {
            using var lightClientRequest = TestUtils.CreateRequest();
            var response = lightClientRequest.SendCommandChunks("ZADD cities 100000 Delhi 850000 Mumbai 700000 Hyderabad 800000 Kolkata", bytesSent);
            var expectedResponse = ":4\r\n";
            var actualValue = Encoding.ASCII.GetString(response).Substring(0, expectedResponse.Length);
            ClassicAssert.AreEqual(expectedResponse, actualValue);

            response = lightClientRequest.SendCommandChunks("ZREVRANGE cities -2 -1 WITHSCORES", bytesSent, 5);
            expectedResponse = "*4\r\n$9\r\nHyderabad\r\n$6\r\n700000\r\n$5\r\nDelhi\r\n$6\r\n100000\r\n";
            actualValue = Encoding.ASCII.GetString(response).Substring(0, expectedResponse.Length);
            ClassicAssert.AreEqual(expectedResponse, actualValue);
        }

        [Test]
        [TestCase(10)]
        [TestCase(30)]
        [TestCase(100)]
        public void CanUseZUnion(int bytesSent)
        {
            using var lightClientRequest = TestUtils.CreateRequest();
            lightClientRequest.SendCommand("ZADD zset1 1 uno 2 due 3 tre 4 quattro");
            lightClientRequest.SendCommand("ZADD zset2 1 uno 2 due 3 tre 4 quattro 5 cinque 6 sei");

            // Basic ZUNION
            var response = lightClientRequest.SendCommandChunks("ZUNION 2 zset1 zset2", bytesSent, 7);
            var expectedResponse = "*6\r\n$3\r\nuno\r\n$3\r\ndue\r\n$3\r\ntre\r\n$7\r\nquattro\r\n$6\r\ncinque\r\n$3\r\nsei\r\n";
            var actualValue = Encoding.ASCII.GetString(response).Substring(0, expectedResponse.Length);
            ClassicAssert.AreEqual(expectedResponse, actualValue);

            // ZUNION with WITHSCORES
            response = lightClientRequest.SendCommandChunks("ZUNION 2 zset1 zset2 WITHSCORES", bytesSent, 13);
            expectedResponse = "*12\r\n$3\r\nuno\r\n$1\r\n2\r\n$3\r\ndue\r\n$1\r\n4\r\n$3\r\ntre\r\n$1\r\n6\r\n$7\r\nquattro\r\n$1\r\n8\r\n$6\r\ncinque\r\n$1\r\n5\r\n$3\r\nsei\r\n$1\r\n6\r\n";
            actualValue = Encoding.ASCII.GetString(response).Substring(0, expectedResponse.Length);
            ClassicAssert.AreEqual(expectedResponse, actualValue);
        }

        [Test]
        [TestCase(10)]
        [TestCase(30)]
        [TestCase(100)]
        public void CanUseZUnionStore(int bytesSent)
        {
            using var lightClientRequest = TestUtils.CreateRequest();
            lightClientRequest.SendCommand("ZADD zset1 1 uno 2 due 3 tre 4 quattro");
            lightClientRequest.SendCommand("ZADD zset2 1 uno 2 due 3 tre 4 quattro 5 cinque 6 sei");

            // Basic ZUNIONSTORE
            var response = lightClientRequest.SendCommandChunks("ZUNIONSTORE destset 2 zset1 zset2", bytesSent);
            var expectedResponse = ":6\r\n";
            var actualValue = Encoding.ASCII.GetString(response).Substring(0, expectedResponse.Length);
            ClassicAssert.AreEqual(expectedResponse, actualValue);

            // Verify stored result
            response = lightClientRequest.SendCommandChunks("ZRANGE destset 0 -1 WITHSCORES", bytesSent, 13);
            expectedResponse = "*12\r\n$3\r\nuno\r\n$1\r\n2\r\n$3\r\ndue\r\n$1\r\n4\r\n$6\r\ncinque\r\n$1\r\n5\r\n$3\r\nsei\r\n$1\r\n6\r\n$3\r\ntre\r\n$1\r\n6\r\n$7\r\nquattro\r\n$1\r\n8\r\n";
            actualValue = Encoding.ASCII.GetString(response).Substring(0, expectedResponse.Length);
            ClassicAssert.AreEqual(expectedResponse, actualValue);
        }

        [Test]
        [TestCase(10, "MIN", 1, "*2\r\n$5\r\nboard\r\n*1\r\n*2\r\n$3\r\none\r\n$1\r\n1\r\n", Description = "Pop minimum with small chunk size")]
        [TestCase(100, "MAX", 3, "*2\r\n$5\r\nboard\r\n*3\r\n*2\r\n$4\r\nfive\r\n$1\r\n5\r\n*2\r\n$4\r\nfour\r\n$1\r\n4\r\n*2\r\n$5\r\nthree\r\n$1\r\n3\r\n", Description = "Pop maximum with large chunk size")]
        public void CanDoZMPopLC(int bytesSent, string direction, int count, string expectedResponse)
        {
            using var lightClientRequest = TestUtils.CreateRequest();
            lightClientRequest.SendCommand("ZADD board 1 one 2 two 3 three 4 four 5 five");

            var response = lightClientRequest.SendCommandChunks($"ZMPOP 1 board {direction} COUNT {count}", bytesSent);
            var actualValue = Encoding.ASCII.GetString(response).Substring(0, expectedResponse.Length);
            ClassicAssert.AreEqual(expectedResponse, actualValue);
        }

        [Test]
        [TestCase("COUNT", Description = "Missing count value")]
        [TestCase("INVALID", Description = "Invalid direction")]
        public void CanManageZMPopErrorsLC(string invalidArg)
        {
            using var lightClientRequest = TestUtils.CreateRequest();
            lightClientRequest.SendCommand("ZADD board 1 one 2 two 3 three");

            var response = lightClientRequest.SendCommand($"ZMPOP 1 board MIN {invalidArg}");
            var expectedResponse = "-ERR syntax error\r\n";
            var actualValue = Encoding.ASCII.GetString(response).Substring(0, expectedResponse.Length);
            ClassicAssert.AreEqual(expectedResponse, actualValue);
        }

        [Test]
        public void CanDoZMPopWithMultipleKeysLC()
        {
            using var lightClientRequest = TestUtils.CreateRequest();
            lightClientRequest.SendCommand("ZADD board1 1 one 2 two");
            lightClientRequest.SendCommand("ZADD board2 3 three 4 four");

            var response = lightClientRequest.SendCommand("ZMPOP 2 board1 board2 MIN");
            var expectedResponse = "*2\r\n$6\r\nboard1\r\n*1\r\n*2\r\n$3\r\none\r\n$1\r\n1\r\n";
            var actualValue = Encoding.ASCII.GetString(response).Substring(0, expectedResponse.Length);
            ClassicAssert.AreEqual(expectedResponse, actualValue);
        }


        [Test]
        public void CanUseZUnionWithMultipleOptions()
        {
            using var lightClientRequest = TestUtils.CreateRequest();
            lightClientRequest.SendCommand("ZADD zset1 1 uno 2 due 3 tre");
            lightClientRequest.SendCommand("ZADD zset2 4 uno 5 due 6 quattro");

            // Test WEIGHTS and AGGREGATE together
            var response = lightClientRequest.SendCommand("ZUNION 2 zset1 zset2 WEIGHTS 2 3 AGGREGATE MAX WITHSCORES");
            var expectedResponse = "*8\r\n$3\r\nuno\r\n$2\r\n12\r\n$3\r\ndue\r\n$2\r\n15\r\n$3\r\ntre\r\n$1\r\n6\r\n$7\r\nquattro\r\n$2\r\n18\r\n";
            var actualValue = Encoding.ASCII.GetString(response).Substring(0, expectedResponse.Length);
            ClassicAssert.AreEqual(expectedResponse, actualValue);
        }

        #endregion

        #region NegativeTestsLC

        [Test]
        [TestCase(10)]
        [TestCase(50)]
        [TestCase(100)]
        public void CanValidateInvalidParamentersZCountLC(int bytesSent)
        {
            using var lightClientRequest = TestUtils.CreateRequest(countResponseType: CountResponseType.Bytes);

            var expectedResponse = ":1\r\n";
            var response = lightClientRequest.Execute("ZADD board 400 Kendra", expectedResponse.Length, bytesSent);
            ClassicAssert.AreEqual(expectedResponse, response);

            expectedResponse = ":1\r\n";
            response = lightClientRequest.Execute("ZADD board 560 Tom", expectedResponse.Length, bytesSent);
            ClassicAssert.AreEqual(expectedResponse, response);

            expectedResponse = $"-{Encoding.ASCII.GetString(CmdStrings.RESP_ERR_MIN_MAX_NOT_VALID_FLOAT)}\r\n";
            response = lightClientRequest.Execute("ZCOUNT board 5 b", expectedResponse.Length, bytesSent);
            ClassicAssert.AreEqual(expectedResponse, response);
        }


        [Test]
        [TestCase(10)]
        [TestCase(30)]
        [TestCase(100)]
        public void CanManageErrorsInZCountLC(int bytesSent)
        {
            using var lightClientRequest = TestUtils.CreateRequest();
            var response = lightClientRequest.SendCommands("ZCOUNT nokey 12 232 4343 5454", "PING");
            var expectedResponse = $"{FormatWrongNumOfArgsError("ZCOUNT")}+PONG\r\n";
            var actualValue = Encoding.ASCII.GetString(response).Substring(0, expectedResponse.Length);
            ClassicAssert.AreEqual(expectedResponse, actualValue);

            response = lightClientRequest.SendCommandChunks("ZCOUNT nokey 12 232 4343 5454", bytesSent);
            expectedResponse = FormatWrongNumOfArgsError("ZCOUNT");
            actualValue = Encoding.ASCII.GetString(response).Substring(0, expectedResponse.Length);
            ClassicAssert.AreEqual(expectedResponse, actualValue);

            // no arguments
            response = lightClientRequest.SendCommandChunks("ZCOUNT nokey", bytesSent);
            expectedResponse = FormatWrongNumOfArgsError("ZCOUNT");
            actualValue = Encoding.ASCII.GetString(response).Substring(0, expectedResponse.Length);
            ClassicAssert.AreEqual(expectedResponse, actualValue);

            // not found key
            response = lightClientRequest.SendCommandChunks("ZCOUNT nokey", bytesSent);
            expectedResponse = FormatWrongNumOfArgsError("ZCOUNT");
            actualValue = Encoding.ASCII.GetString(response).Substring(0, expectedResponse.Length);
            ClassicAssert.AreEqual(expectedResponse, actualValue);

            response = lightClientRequest.SendCommandChunks("ZCOUNT nokey 1 2", bytesSent);
            expectedResponse = ":0\r\n";
            actualValue = Encoding.ASCII.GetString(response).Substring(0, expectedResponse.Length);
            ClassicAssert.AreEqual(expectedResponse, actualValue);

            response = lightClientRequest.SendCommands("ZCOUNT nokey 1 2", "PING");
            expectedResponse = ":0\r\n+PONG\r\n";
            actualValue = Encoding.ASCII.GetString(response).Substring(0, expectedResponse.Length);
            ClassicAssert.AreEqual(expectedResponse, actualValue);
        }


        [Test]
        [TestCase(10)]
        [TestCase(30)]
        [TestCase(100)]
        public void CanCreateNewSortedSetWithIncrbyLC(int bytesSent)
        {
            using var lightClientRequest = TestUtils.CreateRequest();
            var response = lightClientRequest.SendCommandChunks("ZINCRBY newboard 200 Tom", bytesSent);
            var expectedResponse = "$3\r\n200\r\n";
            var actualValue = Encoding.ASCII.GetString(response).Substring(0, expectedResponse.Length);
            ClassicAssert.AreEqual(expectedResponse, actualValue);

            response = lightClientRequest.SendCommandChunks("ZCARD newboard", bytesSent);
            expectedResponse = ":1\r\n";
            actualValue = Encoding.ASCII.GetString(response).Substring(0, expectedResponse.Length);
            ClassicAssert.AreEqual(expectedResponse, actualValue);
        }

        [Test]
        public void CreateLeaderBoardWithZADDWithStatusPending()
        {
            using var redis = ConnectionMultiplexer.Connect(TestUtils.GetConfig());
            var db = redis.GetDatabase(0);
            var key = "LeaderBoard";

            var added = db.SortedSetAdd(key, leaderBoard);
            ClassicAssert.AreEqual(leaderBoard.Length, added);

            // 100 keys should be added
            for (int i = 0; i < 100; i++)
                db.SortedSetAdd(key + i, leaderBoard);

            added = db.SortedSetAdd(key, leaderBoard);
            ClassicAssert.AreEqual(0, added);

            var card = db.SortedSetLength(key);
            ClassicAssert.AreEqual(leaderBoard.Length, card);
        }


        [Test]
        [TestCase(10)]
        [TestCase(50)]
        [TestCase(100)]
        public void CanAddDuplicateScoreLC(int bytesSent)
        {
            using var lightClientRequest = TestUtils.CreateRequest();
            var response = lightClientRequest.SendCommandChunks("ZADD board 340 Dave 400 Kendra 560 Tom 650 Barbara 690 Jennifer 690 Peter", bytesSent);
            var expectedResponse = ":6\r\n";
            var actualValue = Encoding.ASCII.GetString(response).Substring(0, expectedResponse.Length);
            ClassicAssert.AreEqual(expectedResponse, actualValue);

            //get the number of elements in the Sorted Set
            response = lightClientRequest.SendCommand("ZCARD board");
            actualValue = Encoding.ASCII.GetString(response).Substring(0, expectedResponse.Length);
            ClassicAssert.AreEqual(expectedResponse, actualValue);

            response = lightClientRequest.SendCommandChunks("ZCARD board", bytesSent);
            actualValue = Encoding.ASCII.GetString(response).Substring(0, expectedResponse.Length);
            ClassicAssert.AreEqual(expectedResponse, actualValue);
        }

        [Test]
        [TestCase(10)]
        [TestCase(30)]
        [TestCase(100)]
        public void CanDoIncrByLC(int bytesSent)
        {
            //ZINCRBY key increment member
            using var lightClientRequest = TestUtils.CreateRequest();
            var response = lightClientRequest.SendCommand("ZADD board 340 Dave");
            lightClientRequest.SendCommand("ZADD board 400 Kendra");
            lightClientRequest.SendCommand("ZADD board 560 Tom");

            response = lightClientRequest.SendCommandChunks("ZINCRBY board 10 Tom", bytesSent);
            var expectedResponse = "$3\r\n570\r\n";
            var actualValue = Encoding.ASCII.GetString(response).Substring(0, expectedResponse.Length);
            ClassicAssert.AreEqual(expectedResponse, actualValue);

            response = lightClientRequest.SendCommand("ZINCRBY board -590 Tom");
            expectedResponse = "$3\r\n-20\r\n";
            actualValue = Encoding.ASCII.GetString(response).Substring(0, expectedResponse.Length);
            ClassicAssert.AreEqual(expectedResponse, actualValue);

            response = lightClientRequest.SendCommandChunks("ZINCRBY board -590", bytesSent);
            expectedResponse = FormatWrongNumOfArgsError("ZINCRBY");
            actualValue = Encoding.ASCII.GetString(response).Substring(0, expectedResponse.Length);
            ClassicAssert.AreEqual(expectedResponse, actualValue);

            //using key exists but non existing member
            response = lightClientRequest.SendCommandChunks("ZINCRBY board 10 Julia", bytesSent);
            expectedResponse = "$2\r\n10\r\n";
            actualValue = Encoding.ASCII.GetString(response).Substring(0, expectedResponse.Length);
            ClassicAssert.AreEqual(expectedResponse, actualValue);

            response = lightClientRequest.SendCommandChunks("ZCARD board", bytesSent);
            expectedResponse = ":4\r\n";
            actualValue = Encoding.ASCII.GetString(response).Substring(0, expectedResponse.Length);
            ClassicAssert.AreEqual(expectedResponse, actualValue);

        }

        [Test]
        public void CanManageNoParametersInZIncrbyLC()
        {
            using var lightClientRequest = TestUtils.CreateRequest();
            var response = lightClientRequest.SendCommands("ZINCRBY nokey", "PING");
            var expectedResponse = $"{FormatWrongNumOfArgsError("ZINCRBY")}+PONG\r\n";
            var actualValue = Encoding.ASCII.GetString(response).Substring(0, expectedResponse.Length);
            ClassicAssert.AreEqual(expectedResponse, actualValue);
        }

        [Test]
        [TestCase(10)]
        [TestCase(30)]
        [TestCase(100)]
        public void CanManageExistingKeyButOtherTypeLC(int bytesSent)
        {
            using var lightClientRequest = TestUtils.CreateRequest();
            //create a hash myboard
            lightClientRequest.SendCommand("HSET myboard field1 myvalue");

            //do zincrby
            var response = lightClientRequest.SendCommandChunks("ZINCRBY myboard 1 field1", bytesSent);
            var expectedResponse = $"-{Encoding.ASCII.GetString(CmdStrings.RESP_ERR_WRONG_TYPE)}\r\n";
            var actualValue = Encoding.ASCII.GetString(response).Substring(0, expectedResponse.Length);
            ClassicAssert.AreEqual(expectedResponse, actualValue);
        }

        [Test]
        public void CanUseZRevRange()
        {
            //ZREVRANGE key start stop [WITHSCORES]
            using var lightClientRequest = TestUtils.CreateRequest();
            var response = lightClientRequest.SendCommand("ZADD board 10 a");
            lightClientRequest.SendCommand("ZADD board 20 b");
            lightClientRequest.SendCommand("ZADD board 30 c");
            lightClientRequest.SendCommand("ZADD board 40 d");
            lightClientRequest.SendCommand("ZADD board 50 e");
            lightClientRequest.SendCommand("ZADD board 60 f");

            // get a range by lex order
            response = lightClientRequest.SendCommand("ZREVRANGE board 0 -1", 7);
            var expectedResponse = "*6\r\n$1\r\nf\r\n$1\r\ne\r\n$1\r\nd\r\n$1\r\nc\r\n$1\r\nb\r\n$1\r\na\r\n";
            var actualValue = Encoding.ASCII.GetString(response).Substring(0, expectedResponse.Length);
            ClassicAssert.AreEqual(expectedResponse, actualValue);


            // including scores
            response = lightClientRequest.SendCommand("ZREVRANGE board 0 -1 WITHSCORES", 13);
            expectedResponse = "*12\r\n$1\r\nf\r\n$2\r\n60\r\n$1\r\ne\r\n$2\r\n50\r\n$1\r\nd\r\n$2\r\n40\r\n$1\r\nc\r\n$2\r\n30\r\n$1\r\nb\r\n$2\r\n20\r\n$1\r\na\r\n$2\r\n10\r\n";
            actualValue = Encoding.ASCII.GetString(response).Substring(0, expectedResponse.Length);
            ClassicAssert.AreEqual(expectedResponse, actualValue);

            response = lightClientRequest.SendCommand("ZREVRANGE board 0 1", 3);
            expectedResponse = "*2\r\n$1\r\nf\r\n$1\r\ne\r\n";
            actualValue = Encoding.ASCII.GetString(response).Substring(0, expectedResponse.Length);
            ClassicAssert.AreEqual(expectedResponse, actualValue);
        }

        [Test]
        public void CanUseZRevRangeByScore()
        {
            //ZREVRANGESCORE key start stop [WITHSCORES] [LIMIT offset count]
            using var lightClientRequest = TestUtils.CreateRequest();
            var response = lightClientRequest.SendCommand("ZADD board 10 a");
            lightClientRequest.SendCommand("ZADD board 20 b");
            lightClientRequest.SendCommand("ZADD board 30 c");
            lightClientRequest.SendCommand("ZADD board 40 d");
            lightClientRequest.SendCommand("ZADD board 50 e");
            lightClientRequest.SendCommand("ZADD board 60 f");

            // get a reverse range by score order
            response = lightClientRequest.SendCommand("ZREVRANGEBYSCORE board 70 0", 7);
            var expectedResponse = "*6\r\n$1\r\nf\r\n$1\r\ne\r\n$1\r\nd\r\n$1\r\nc\r\n$1\r\nb\r\n$1\r\na\r\n";
            var actualValue = Encoding.ASCII.GetString(response).Substring(0, expectedResponse.Length);
            ClassicAssert.AreEqual(expectedResponse, actualValue);

            // including scores
            response = lightClientRequest.SendCommand("ZREVRANGEBYSCORE board 60 10 WITHSCORES", 13);
            expectedResponse = "*12\r\n$1\r\nf\r\n$2\r\n60\r\n$1\r\ne\r\n$2\r\n50\r\n$1\r\nd\r\n$2\r\n40\r\n$1\r\nc\r\n$2\r\n30\r\n$1\r\nb\r\n$2\r\n20\r\n$1\r\na\r\n$2\r\n10\r\n";
            actualValue = Encoding.ASCII.GetString(response).Substring(0, expectedResponse.Length);
            ClassicAssert.AreEqual(expectedResponse, actualValue);

            response = lightClientRequest.SendCommand("ZREVRANGEBYSCORE board +inf 45", 3);
            expectedResponse = "*2\r\n$1\r\nf\r\n$1\r\ne\r\n";
            actualValue = Encoding.ASCII.GetString(response).Substring(0, expectedResponse.Length);
            ClassicAssert.AreEqual(expectedResponse, actualValue);

            response = lightClientRequest.SendCommand("ZREVRANGEBYSCORE board 70 45 LIMIT 0 1", 2);
            expectedResponse = "*1\r\n$1\r\nf\r\n";
            actualValue = Encoding.ASCII.GetString(response).Substring(0, expectedResponse.Length);
            ClassicAssert.AreEqual(expectedResponse, actualValue);
        }

        [Test]
        [TestCase(10)]
        [TestCase(30)]
        [TestCase(100)]
        public void CanDoZRankLC(int bytesSent)
        {
            //ZRANK key member
            using var lightClientRequest = TestUtils.CreateRequest();
            var response = lightClientRequest.SendCommand("ZADD board 340 Dave");
            lightClientRequest.SendCommand("ZADD board 400 Kendra");
            lightClientRequest.SendCommand("ZADD board 560 Tom");

            response = lightClientRequest.SendCommandChunks("ZRANK board Jon", bytesSent);
            var expectedResponse = "$-1\r\n";
            var actualValue = Encoding.ASCII.GetString(response).Substring(0, expectedResponse.Length);
            ClassicAssert.AreEqual(expectedResponse, actualValue);

            response = lightClientRequest.SendCommandChunks("ZRANK board Tom INVALIDOPTION", bytesSent);
            expectedResponse = "-ERR syntax error\r\n";
            actualValue = Encoding.ASCII.GetString(response).Substring(0, expectedResponse.Length);
            ClassicAssert.AreEqual(expectedResponse, actualValue);

            response = lightClientRequest.SendCommandChunks("ZRANK board Tom", bytesSent);
            expectedResponse = ":2\r\n";
            actualValue = Encoding.ASCII.GetString(response).Substring(0, expectedResponse.Length);
            ClassicAssert.AreEqual(expectedResponse, actualValue);

            response = lightClientRequest.SendCommandChunks("ZRANK board Tom withscore", bytesSent);
            expectedResponse = "*2\r\n:2\r\n$3\r\n560\r\n";
            actualValue = Encoding.ASCII.GetString(response).Substring(0, expectedResponse.Length);
            ClassicAssert.AreEqual(expectedResponse, actualValue);
        }

        [Test]
        [TestCase(10)]
        [TestCase(30)]
        [TestCase(100)]
        public void CanDoZRevRankLC(int bytesSent)
        {
            //ZREVRANK key member
            using var lightClientRequest = TestUtils.CreateRequest();
            var response = lightClientRequest.SendCommand("ZADD board 340 Dave");
            lightClientRequest.SendCommand("ZADD board 400 Kendra");
            lightClientRequest.SendCommand("ZADD board 560 Tom");

            response = lightClientRequest.SendCommandChunks("ZREVRANK board Jon", bytesSent);
            var expectedResponse = "$-1\r\n";
            var actualValue = Encoding.ASCII.GetString(response).Substring(0, expectedResponse.Length);
            ClassicAssert.AreEqual(expectedResponse, actualValue);

            response = lightClientRequest.SendCommandChunks("ZREVRANK board Tom INVALIDOPTION", bytesSent);
            expectedResponse = "-ERR syntax error\r\n";
            actualValue = Encoding.ASCII.GetString(response).Substring(0, expectedResponse.Length);
            ClassicAssert.AreEqual(expectedResponse, actualValue);

            response = lightClientRequest.SendCommandChunks("ZREVRANK board Tom", bytesSent);
            expectedResponse = ":0\r\n";
            actualValue = Encoding.ASCII.GetString(response).Substring(0, expectedResponse.Length);
            ClassicAssert.AreEqual(expectedResponse, actualValue);

            response = lightClientRequest.SendCommandChunks("ZREVRANK board Kendra", bytesSent);
            expectedResponse = ":1\r\n";
            actualValue = Encoding.ASCII.GetString(response).Substring(0, expectedResponse.Length);
            ClassicAssert.AreEqual(expectedResponse, actualValue);

            response = lightClientRequest.SendCommandChunks("ZREVRANK board Dave", bytesSent);
            expectedResponse = ":2\r\n";
            actualValue = Encoding.ASCII.GetString(response).Substring(0, expectedResponse.Length);
            ClassicAssert.AreEqual(expectedResponse, actualValue);

            response = lightClientRequest.SendCommandChunks("ZREVRANK board Dave WITHSCORE", bytesSent);
            expectedResponse = "*2\r\n:2\r\n$3\r\n340\r\n";
            actualValue = Encoding.ASCII.GetString(response).Substring(0, expectedResponse.Length);
            ClassicAssert.AreEqual(expectedResponse, actualValue);
        }

        [Test]
        [TestCase(10)]
        [TestCase(30)]
        [TestCase(100)]
        public void CanDoZRemRangeByLexLC(int bytesSent)
        {
            //ZREMRANGEBYLEX key member
            using var lightClientRequest = TestUtils.CreateRequest();
            var response = lightClientRequest.SendCommand("ZADD myzset 0 aaaa 0 b 0 c 0 d 0 e");
            lightClientRequest.SendCommand("ZADD myzset 0 foo 0 zap 0 zip 0 ALPHA 0 alpha");
            response = lightClientRequest.SendCommand("ZRANGE myzset 0 -1", 11);
            var expectedResponse = "*10\r\n$5\r\nALPHA\r\n$4\r\naaaa\r\n$5\r\nalpha\r\n$1\r\nb\r\n$1\r\nc\r\n$1\r\nd\r\n$1\r\ne\r\n$3\r\nfoo\r\n$3\r\nzap\r\n$3\r\nzip\r\n";
            var actualValue = Encoding.ASCII.GetString(response).Substring(0, expectedResponse.Length);
            ClassicAssert.AreEqual(expectedResponse, actualValue);

            response = lightClientRequest.SendCommandChunks("ZREMRANGEBYLEX myzset [alpha [omega", bytesSent);
            expectedResponse = ":6\r\n";
            actualValue = Encoding.ASCII.GetString(response).Substring(0, expectedResponse.Length);
            ClassicAssert.AreEqual(expectedResponse, actualValue);

            response = lightClientRequest.SendCommandChunks("ZRANGE myzset 0 -1", bytesSent, 5);
            expectedResponse = "*4\r\n$5\r\nALPHA\r\n$4\r\naaaa\r\n$3\r\nzap\r\n$3\r\nzip\r\n";
            actualValue = Encoding.ASCII.GetString(response).Substring(0, expectedResponse.Length);
            ClassicAssert.AreEqual(expectedResponse, actualValue);
        }

        [Test]
        [TestCase(10)]
        [TestCase(50)]
        [TestCase(100)]
        public void CanDoZRemRangeByRank(int bytesSent)
        {
            //ZREMRANGEBYRANK key start stop
            using var lightClientRequest = TestUtils.CreateRequest();
            var response = lightClientRequest.SendCommand("ZADD board 340 Dave");
            lightClientRequest.SendCommand("ZADD board 400 Kendra");
            lightClientRequest.SendCommand("ZADD board 560 Tom");

            response = lightClientRequest.SendCommand("ZADD myzset 0 aaaa 0 b 0 c 0 d 0 e");
            lightClientRequest.SendCommand("ZADD myzset 0 foo 0 zap 0 zip 0 ALPHA 0 alpha");
            response = lightClientRequest.SendCommand("ZRANGE myzset 0 -1", 11);
            var expectedResponse = "*10\r\n$5\r\nALPHA\r\n$4\r\naaaa\r\n$5\r\nalpha\r\n$1\r\nb\r\n$1\r\nc\r\n$1\r\nd\r\n$1\r\ne\r\n$3\r\nfoo\r\n$3\r\nzap\r\n$3\r\nzip\r\n";
            var actualValue = Encoding.ASCII.GetString(response).Substring(0, expectedResponse.Length);
            ClassicAssert.AreEqual(expectedResponse, actualValue);

            response = lightClientRequest.SendCommandChunks("ZREMRANGEBYLEX myzset [alpha [omega", bytesSent);
            expectedResponse = ":6\r\n";
            actualValue = Encoding.ASCII.GetString(response).Substring(0, expectedResponse.Length);
            ClassicAssert.AreEqual(expectedResponse, actualValue);

            response = lightClientRequest.SendCommandChunks("ZREMRANGEBYLEX myzset =a .", bytesSent);
            expectedResponse = $"-{Encoding.ASCII.GetString(CmdStrings.RESP_ERR_MIN_MAX_NOT_VALID_STRING)}\r\n";
            actualValue = Encoding.ASCII.GetString(response).Substring(0, expectedResponse.Length);
            ClassicAssert.AreEqual(expectedResponse, actualValue);

            response = lightClientRequest.SendCommandChunks("ZRANGE myzset 0 -1", bytesSent, 5);
            expectedResponse = "*4\r\n$5\r\nALPHA\r\n$4\r\naaaa\r\n$3\r\nzap\r\n$3\r\nzip\r\n";
            actualValue = Encoding.ASCII.GetString(response).Substring(0, expectedResponse.Length);
            ClassicAssert.AreEqual(expectedResponse, actualValue);

            response = lightClientRequest.SendCommandChunks("ZREMRANGEBYRANK board a b", bytesSent);
            expectedResponse = $"-{Encoding.ASCII.GetString(CmdStrings.RESP_ERR_GENERIC_VALUE_IS_NOT_INTEGER)}\r\n";
            actualValue = Encoding.ASCII.GetString(response).Substring(0, expectedResponse.Length);
            ClassicAssert.AreEqual(expectedResponse, actualValue);

            response = lightClientRequest.SendCommandChunks("ZREMRANGEBYRANK board 0 1", bytesSent);
            expectedResponse = ":2\r\n";
            actualValue = Encoding.ASCII.GetString(response).Substring(0, expectedResponse.Length);
            ClassicAssert.AreEqual(expectedResponse, actualValue);

            response = lightClientRequest.SendCommands("ZREMRANGEBYRANK board 0 1", "PING");
            expectedResponse = ":1\r\n+PONG\r\n";
            actualValue = Encoding.ASCII.GetString(response).Substring(0, expectedResponse.Length);
            ClassicAssert.AreEqual(expectedResponse, actualValue);
        }


        [Test]
        [TestCase(10)]
        [TestCase(50)]
        [TestCase(100)]
        public void CanDoZRemRangeByScore(int bytesSent)
        {
            //ZREMRANGEBYSCORE key min max
            using var lightClientRequest = TestUtils.CreateRequest();
            var response = lightClientRequest.SendCommand("ZADD board 340 Dave");
            lightClientRequest.SendCommand("ZADD board 400 Kendra");
            lightClientRequest.SendCommand("ZADD board 560 Tom");

            response = lightClientRequest.SendCommandChunks("ZREMRANGEBYSCORE board -inf (500", bytesSent);
            var expectedResponse = ":2\r\n";
            var actualValue = Encoding.ASCII.GetString(response).Substring(0, expectedResponse.Length);
            ClassicAssert.AreEqual(expectedResponse, actualValue);

            response = lightClientRequest.SendCommandChunks("ZCARD board", bytesSent);
            expectedResponse = ":1\r\n";
            actualValue = Encoding.ASCII.GetString(response).Substring(0, expectedResponse.Length);
            ClassicAssert.AreEqual(expectedResponse, actualValue);

            response = lightClientRequest.SendCommandChunks("ZREMRANGEBYSCORE board a b", bytesSent);
            expectedResponse = $"-{Encoding.ASCII.GetString(CmdStrings.RESP_ERR_MIN_MAX_NOT_VALID_FLOAT)}\r\n";
            actualValue = Encoding.ASCII.GetString(response).Substring(0, expectedResponse.Length);
            ClassicAssert.AreEqual(expectedResponse, actualValue);
        }

        [Test]
        [TestCase(10)]
        [TestCase(50)]
        [TestCase(100)]
        public void CanSendErrorZRangeWithLimit(int bytesSent)
        {
            using var lightClientRequest = TestUtils.CreateRequest();
            var response = lightClientRequest.SendCommand("ZADD board 0 a");
            lightClientRequest.SendCommand("ZADD board 0 b");
            lightClientRequest.SendCommand("ZADD board 0 c");

            response = lightClientRequest.SendCommandChunks("ZRANGE board 0 -1 LIMIT 1 1", bytesSent);
            var expectedResponse = $"-{Encoding.ASCII.GetString(CmdStrings.RESP_ERR_LIMIT_NOT_SUPPORTED)}\r\n";
            var actualValue = Encoding.ASCII.GetString(response).Substring(0, expectedResponse.Length);
            ClassicAssert.AreEqual(expectedResponse, actualValue);
        }


        [Test]
        [TestCase(10)]
        [TestCase(30)]
        [TestCase(100)]
        public void CanUseZLexCount(int bytesSent)
        {
            using var lightClientRequest = TestUtils.CreateRequest();
            var response = lightClientRequest.SendCommand("ZADD board 0 a 0 b 0 c 0 d 0 e 0 f 0 g");

            response = lightClientRequest.SendCommandChunks("ZLEXCOUNT board - +", bytesSent);
            var expectedResponse = ":7\r\n";
            var actualValue = Encoding.ASCII.GetString(response).Substring(0, expectedResponse.Length);
            ClassicAssert.AreEqual(expectedResponse, actualValue);

            response = lightClientRequest.SendCommandChunks("ZLEXCOUNT board [b [f", bytesSent);
            expectedResponse = ":5\r\n";
            actualValue = Encoding.ASCII.GetString(response).Substring(0, expectedResponse.Length);
            ClassicAssert.AreEqual(expectedResponse, actualValue);

            response = lightClientRequest.SendCommandChunks("ZLEXCOUNT board *d 8", bytesSent);
            expectedResponse = $"-{Encoding.ASCII.GetString(CmdStrings.RESP_ERR_MIN_MAX_NOT_VALID_STRING)}\r\n";
            actualValue = Encoding.ASCII.GetString(response).Substring(0, expectedResponse.Length);
            ClassicAssert.AreEqual(expectedResponse, actualValue);
        }

        [Test]
        [TestCase(10)]
        [TestCase(30)]
        [TestCase(100)]
        public void CanUseZPopMin(int bytesSent)
        {
            using var lightClientRequest = TestUtils.CreateRequest();
            var response = lightClientRequest.SendCommand("ZADD board 1 one 2 two 3 three");

            response = lightClientRequest.SendCommandChunks("ZPOPMIN board", bytesSent);
            var expectedResponse = "*2\r\n$3\r\none\r\n$1\r\n1\r\n";
            var actualValue = Encoding.ASCII.GetString(response).Substring(0, expectedResponse.Length);
            ClassicAssert.AreEqual(expectedResponse, actualValue);

            response = lightClientRequest.SendCommandChunks("ZPOPMIN board 3", bytesSent, 5);
            expectedResponse = "*4\r\n$3\r\ntwo\r\n$1\r\n2\r\n$5\r\nthree\r\n$1\r\n3\r\n";
            actualValue = Encoding.ASCII.GetString(response).Substring(0, expectedResponse.Length);
            ClassicAssert.AreEqual(expectedResponse, actualValue);
        }

        [Test]
        [TestCase(10)]
        [TestCase(30)]
        [TestCase(100)]
        public void CanUseZRandMember(int bytesSent)
        {
            using var lightClientRequest = TestUtils.CreateRequest();

            _ = lightClientRequest.SendCommand("ZADD dadi 1 uno 2 due 3 tre 4 quattro 5 cinque 6 six 7 sept 8 huit 9 nough 10 dis");

            // ZRANDMEMBER
            var s = Encoding.ASCII.GetString(lightClientRequest.SendCommandChunks("ZRANDMEMBER dadi", bytesSent));
            int startIndexField = s.IndexOf('\n') + 1;
            int endIndexField = s.IndexOf('\n', startIndexField) - 1;
            string memberValue = s.Substring(startIndexField, endIndexField - startIndexField);
            var foundInSet = ("uno due tre quattro cinque six sept huit nough dis").IndexOf(memberValue, StringComparison.InvariantCultureIgnoreCase);
            ClassicAssert.IsTrue(foundInSet >= 0);

            // ZRANDMEMBER count
            var response = lightClientRequest.SendCommandChunks("ZRANDMEMBER dadi 5", bytesSent, 6);
            var expectedResponse = "*5\r\n"; // 5 values
            var actualValue = Encoding.ASCII.GetString(response).Substring(0, expectedResponse.Length);
            ClassicAssert.AreEqual(expectedResponse, actualValue);

            // ZRANDMEMBER [count [WITHSCORES]]
            response = lightClientRequest.SendCommandChunks("ZRANDMEMBER dadi 3 WITHSCORES", bytesSent, 7);
            expectedResponse = "*6\r\n"; // 3 keyvalue pairs
            actualValue = Encoding.ASCII.GetString(response).Substring(0, expectedResponse.Length);
            ClassicAssert.AreEqual(expectedResponse, actualValue);

            response = lightClientRequest.SendCommandChunks("ZRANDMEMBER dadi 1 WITHSCORES", bytesSent, 3);
            expectedResponse = "*2\r\n"; // 2 elements
            actualValue = Encoding.ASCII.GetString(response).Substring(0, expectedResponse.Length);
            ClassicAssert.AreEqual(expectedResponse, actualValue);

            response = lightClientRequest.SendCommandChunks("ZRANDMEMBER dadi 0 WITHSCORES", bytesSent);
            expectedResponse = "*0\r\n"; // Empty List
            actualValue = Encoding.ASCII.GetString(response).Substring(0, expectedResponse.Length);
            ClassicAssert.AreEqual(expectedResponse, actualValue);
        }


        [Test]
        public async Task CanUseZRandMemberWithSE()
        {
            using var redis = ConnectionMultiplexer.Connect(TestUtils.GetConfig());
            var db = redis.GetDatabase(0);

            var key = "SortedSet_Add";

            // no-existing key case
            var key0 = "SortedSet_Foo";

            db.KeyDelete(key, CommandFlags.FireAndForget);
            db.SortedSetAdd(key, powOfTwo, CommandFlags.FireAndForget);

            var randMember = await db.SortedSetRandomMemberAsync(key);
            ClassicAssert.True(Array.Exists(powOfTwo, element => element.Element.Equals(randMember)));

            // Check ZRANDMEMBER with wrong number of arguments
            var ex = Assert.Throws<RedisServerException>(() => db.Execute("ZRANDMEMBER", key, 3, "WITHSCORES", "bla"));
            var expectedMessage = string.Format(CmdStrings.GenericErrWrongNumArgs, nameof(RespCommand.ZRANDMEMBER));
            ClassicAssert.IsNotNull(ex);
            ClassicAssert.AreEqual(expectedMessage, ex.Message);

            // Check ZRANDMEMBER with non-numeric count
            ex = Assert.Throws<RedisServerException>(() => db.Execute("ZRANDMEMBER", key, "bla"));
            expectedMessage = Encoding.ASCII.GetString(CmdStrings.RESP_ERR_GENERIC_VALUE_IS_NOT_INTEGER);
            ClassicAssert.IsNotNull(ex);
            ClassicAssert.AreEqual(expectedMessage, ex.Message);

            // Check ZRANDMEMBER with syntax error
            ex = Assert.Throws<RedisServerException>(() => db.Execute("ZRANDMEMBER", key, 3, "withscore"));
            expectedMessage = Encoding.ASCII.GetString(CmdStrings.RESP_SYNTAX_ERROR);
            ClassicAssert.IsNotNull(ex);
            ClassicAssert.AreEqual(expectedMessage, ex.Message);

            //ZRANDMEMBER count
            var randMemberArray = await db.SortedSetRandomMembersAsync(key, 5);
            ClassicAssert.AreEqual(5, randMemberArray.Length);
            ClassicAssert.AreEqual(5, randMemberArray.Distinct().Count());
            foreach (var member in randMemberArray)
            {
                var match = powOfTwo.FirstOrDefault(pt => pt.Element == member);
                ClassicAssert.IsNotNull(match);
            }

            randMemberArray = await db.SortedSetRandomMembersAsync(key, 15);
            ClassicAssert.AreEqual(10, randMemberArray.Length);
            ClassicAssert.AreEqual(10, randMemberArray.Distinct().Count());
            foreach (var member in randMemberArray)
            {
                var match = powOfTwo.FirstOrDefault(pt => pt.Element == member);
                ClassicAssert.IsNotNull(match);
            }

            randMemberArray = await db.SortedSetRandomMembersAsync(key, -5);
            ClassicAssert.AreEqual(5, randMemberArray.Length);

            randMemberArray = await db.SortedSetRandomMembersAsync(key, -15);
            ClassicAssert.AreEqual(15, randMemberArray.Length);
            ClassicAssert.GreaterOrEqual(10, randMemberArray.Distinct().Count());
            foreach (var member in randMemberArray)
            {
                var match = powOfTwo.FirstOrDefault(pt => pt.Element == member);
                ClassicAssert.IsNotNull(match);
            }

            //ZRANDMEMBER [count [WITHSCORES]]
            var randMemberArray2 = await db.SortedSetRandomMembersWithScoresAsync(key, 2);
            ClassicAssert.AreEqual(2, randMemberArray2.Length);
            foreach (var member in randMemberArray2)
            {
                ClassicAssert.Contains(member, powOfTwo);
            }

            // No-existing key case
            randMember = await db.SortedSetRandomMemberAsync(key0);
            ClassicAssert.True(randMember.IsNull);
            randMemberArray = await db.SortedSetRandomMembersAsync(key0, 2);
            ClassicAssert.True(randMemberArray.Length == 0);
            randMemberArray2 = await db.SortedSetRandomMembersWithScoresAsync(key0, 2);
            ClassicAssert.True(randMemberArray2.Length == 0);
        }


        [Test]
        [TestCase(10)]
        [TestCase(30)]
        [TestCase(100)]
        public void CanUseZDiff(int bytesSent)
        {
            using var lightClientRequest = TestUtils.CreateRequest();
            lightClientRequest.SendCommand("ZADD dadi 1 uno 2 due 3 tre 4 quattro 5 cinque 6 sei");
            lightClientRequest.SendCommand("ZADD seconddadi 1 uno 2 due 3 tre 4 quattro");

            //zdiff withscores
            var zdiffResult = lightClientRequest.SendCommandChunks("ZDIFF 2 dadi seconddadi WITHSCORES", bytesSent, 5);
            var expectedResponse = "*4\r\n$6\r\ncinque\r\n$1\r\n5\r\n$3\r\nsei\r\n$1\r\n6\r\n";
            var actualValue = Encoding.ASCII.GetString(zdiffResult).Substring(0, expectedResponse.Length);
            ClassicAssert.AreEqual(expectedResponse, actualValue);

            zdiffResult = lightClientRequest.SendCommandChunks("ZDIFF 2 dadi seconddadi", bytesSent, 3);
            expectedResponse = "*2\r\n$6\r\ncinque\r\n$3\r\nsei\r\n";
            actualValue = Encoding.ASCII.GetString(zdiffResult).Substring(0, expectedResponse.Length);
            ClassicAssert.AreEqual(expectedResponse, actualValue);
        }

        [Test]
        [TestCase(10)]
        [TestCase(30)]
        [TestCase(100)]
        public void CanUseZDiffSTORE(int bytesSent)
        {
            using var lightClientRequest = TestUtils.CreateRequest();

            //zdiff withscores
            var zdiffResult = lightClientRequest.SendCommandChunks("ZDIFFSTORE desKey 2 dadi seconddadi", bytesSent);
            var expectedResponse = ":0\r\n";
            var actualValue = Encoding.ASCII.GetString(zdiffResult).Substring(0, expectedResponse.Length);
            ClassicAssert.AreEqual(expectedResponse, actualValue);

            lightClientRequest.SendCommand("ZADD dadi 1 uno 2 due 3 tre 4 quattro 5 cinque 6 sei");
            lightClientRequest.SendCommand("ZADD seconddadi 1 uno 2 due 3 tre 4 quattro");

            zdiffResult = lightClientRequest.SendCommandChunks("ZDIFFSTORE desKey 2 dadi seconddadi", bytesSent);
            expectedResponse = "1\r\n";
            actualValue = Encoding.ASCII.GetString(zdiffResult).Substring(0, expectedResponse.Length);
        }

        [Test]
        [TestCase(10)]
        [TestCase(30)]
        [TestCase(100)]
        public void CanUseZDiffMultipleKeys(int bytesSent)
        {
            using var lightClientRequest = TestUtils.CreateRequest();
            lightClientRequest.SendCommand("ZADD zset1 1 uno 2 due 3 tre 4 quattro 5 cinque 6 sei");
            lightClientRequest.SendCommand("ZADD zset2 1 uno 2 due 3 tre 4 quattro");
            lightClientRequest.SendCommand("ZADD zset3 300 Jean 500 Leia 350 Grant 700 Rue");

            var zdiffResult = lightClientRequest.SendCommandChunks("ZDIFF 3 zset1 zset2 zset3", bytesSent, 3);
            var expectedResponse = "*2\r\n$6\r\ncinque\r\n$3\r\nsei\r\n";
            var actualValue = Encoding.ASCII.GetString(zdiffResult).Substring(0, expectedResponse.Length);
            ClassicAssert.AreEqual(expectedResponse, actualValue);

            // Zdiff withscores
            zdiffResult = lightClientRequest.SendCommandChunks("ZDIFF 3 zset1 zset2 zset3 WITHSCORES", bytesSent, 5);
            expectedResponse = "*4\r\n$6\r\ncinque\r\n$1\r\n5\r\n$3\r\nsei\r\n$1\r\n6\r\n";
            actualValue = Encoding.ASCII.GetString(zdiffResult).Substring(0, expectedResponse.Length);
            ClassicAssert.AreEqual(expectedResponse, actualValue);
        }

        [Test]
        public void CanUseZDiffWithNull()
        {
            using var lightClientRequest = TestUtils.CreateRequest();
            lightClientRequest.SendCommand("ZADD zset1 1 uno 2 due 3 tre 4 quattro 5 cinque 6 sei");
            var zdiffResult = lightClientRequest.SendCommand("ZDIFF 2 zsetnotfound zset1");
            var expectedResponse = "*0\r\n";
            var actualValue = Encoding.ASCII.GetString(zdiffResult).Substring(0, expectedResponse.Length);
            ClassicAssert.AreEqual(expectedResponse, actualValue);

            zdiffResult = lightClientRequest.SendCommand("ZDIFF 2 zsetnotfound zset1notfound");
            expectedResponse = "*0\r\n";
            actualValue = Encoding.ASCII.GetString(zdiffResult).Substring(0, expectedResponse.Length);
            ClassicAssert.AreEqual(expectedResponse, actualValue);
        }

        [Test]
        public void CanManageNotExistingKeySortedSetCommandsReadOps()
        {
            using var lightClientRequest = TestUtils.CreateRequest();

            var result = lightClientRequest.SendCommand("ZCARD nokey");
            var expectedResponse = ":0\r\n";
            var actualValue = Encoding.ASCII.GetString(result).Substring(0, expectedResponse.Length);
            ClassicAssert.AreEqual(expectedResponse, actualValue);

            result = lightClientRequest.SendCommand("ZSCORE nokey a");
            expectedResponse = "$-1\r\n"; // NULL
            actualValue = Encoding.ASCII.GetString(result).Substring(0, expectedResponse.Length);
            ClassicAssert.AreEqual(expectedResponse, actualValue);

            result = lightClientRequest.SendCommand("ZRANK noboard a");
            expectedResponse = "$-1\r\n";
            actualValue = Encoding.ASCII.GetString(result).Substring(0, expectedResponse.Length);
            ClassicAssert.AreEqual(expectedResponse, actualValue);

            result = lightClientRequest.SendCommand("ZRANGE unekey 0 1");
            expectedResponse = "*0\r\n"; //empty array
            actualValue = Encoding.ASCII.GetString(result).Substring(0, expectedResponse.Length);
            ClassicAssert.AreEqual(expectedResponse, actualValue);

            result = lightClientRequest.SendCommand("ZRANGEBYSCORE nonekey 0 1");
            expectedResponse = "*0\r\n"; //empty array
            actualValue = Encoding.ASCII.GetString(result).Substring(0, expectedResponse.Length);
            ClassicAssert.AreEqual(expectedResponse, actualValue);

            result = lightClientRequest.SendCommand("ZREVRANGE nonekey 0 1");
            expectedResponse = "*0\r\n"; //empty array
            actualValue = Encoding.ASCII.GetString(result).Substring(0, expectedResponse.Length);
            ClassicAssert.AreEqual(expectedResponse, actualValue);

            result = lightClientRequest.SendCommand("ZREVRANK nonekey 0");
            expectedResponse = "$-1\r\n"; // NULL
            actualValue = Encoding.ASCII.GetString(result).Substring(0, expectedResponse.Length);
            ClassicAssert.AreEqual(expectedResponse, actualValue);

            result = lightClientRequest.SendCommand("ZREVRANGE nonekey 0 1");
            expectedResponse = "*0\r\n"; //empty array
            actualValue = Encoding.ASCII.GetString(result).Substring(0, expectedResponse.Length);
            ClassicAssert.AreEqual(expectedResponse, actualValue);

            result = lightClientRequest.SendCommand("ZLEXCOUNT nonekey [a [f");
            expectedResponse = ":0\r\n"; //integer reply
            actualValue = Encoding.ASCII.GetString(result).Substring(0, expectedResponse.Length);
            ClassicAssert.AreEqual(expectedResponse, actualValue);

            //without the additional count argument, the command returns nil when key does not exist.
            result = lightClientRequest.SendCommand("ZRANDMEMBER nonekey");
            expectedResponse = "$-1\r\n"; //nil when key does not exist.
            actualValue = Encoding.ASCII.GetString(result).Substring(0, expectedResponse.Length);
            ClassicAssert.AreEqual(expectedResponse, actualValue);

            //when the additional count argument is passed, the command returns an array of elements,
            //or an empty array when key does not exist.
            result = lightClientRequest.SendCommand("ZRANDMEMBER nonekey 1");
            expectedResponse = "*0\r\n"; //empty array
            actualValue = Encoding.ASCII.GetString(result).Substring(0, expectedResponse.Length);
            ClassicAssert.AreEqual(expectedResponse, actualValue);

            result = lightClientRequest.SendCommand("ZDIFF 2 i i");
            expectedResponse = "*0\r\n"; //empty array
            actualValue = Encoding.ASCII.GetString(result).Substring(0, expectedResponse.Length);
            ClassicAssert.AreEqual(expectedResponse, actualValue);

            result = lightClientRequest.SendCommand("ZDIFF 1 nonekey");
            expectedResponse = "*0\r\n"; //empty array
            actualValue = Encoding.ASCII.GetString(result).Substring(0, expectedResponse.Length);
            ClassicAssert.AreEqual(expectedResponse, actualValue);
        }

        [Test]
        public void CanManageNotExistingKeySortedSetCommandsRMWOps()
        {
            using var lightClientRequest = TestUtils.CreateRequest();

            var result = lightClientRequest.SendCommand("ZPOPMAX nokey");
            var expectedResponse = "*0\r\n";
            var actualValue = Encoding.ASCII.GetString(result).Substring(0, expectedResponse.Length);
            ClassicAssert.AreEqual(expectedResponse, actualValue);

            result = lightClientRequest.SendCommand("ZREM nokey a");
            expectedResponse = ":0\r\n";
            actualValue = Encoding.ASCII.GetString(result).Substring(0, expectedResponse.Length);
            ClassicAssert.AreEqual(expectedResponse, actualValue);

            //for this case the boundaries arguments are wrong, in redis this validation occurs
            //before the validation of a non existing key, but we are not executing the backend until
            //the key is validated first.
            result = lightClientRequest.SendCommand("ZREMRANGEBYLEX nokey 0 1");
            expectedResponse = ":0\r\n";
            actualValue = Encoding.ASCII.GetString(result).Substring(0, expectedResponse.Length);
            ClassicAssert.AreEqual(expectedResponse, actualValue);

            //testing out only a nonexisting key
            result = lightClientRequest.SendCommand("ZREMRANGEBYLEX nokey [a [b");
            expectedResponse = ":0\r\n";
            actualValue = Encoding.ASCII.GetString(result).Substring(0, expectedResponse.Length);
            ClassicAssert.AreEqual(expectedResponse, actualValue);

            result = lightClientRequest.SendCommand("ZREMRANGEBYLEX iii [a [b");
            expectedResponse = ":0\r\n";
            actualValue = Encoding.ASCII.GetString(result).Substring(0, expectedResponse.Length);
            ClassicAssert.AreEqual(expectedResponse, actualValue);

            result = lightClientRequest.SendCommand("ZREM nokey a");
            expectedResponse = ":0\r\n";
            actualValue = Encoding.ASCII.GetString(result).Substring(0, expectedResponse.Length);
            ClassicAssert.AreEqual(expectedResponse, actualValue);

            result = lightClientRequest.SendCommand("ZREMRANGEBYRANK nokey 0 1");
            expectedResponse = ":0\r\n";
            actualValue = Encoding.ASCII.GetString(result).Substring(0, expectedResponse.Length);
            ClassicAssert.AreEqual(expectedResponse, actualValue);

            result = lightClientRequest.SendCommand("ZREMRANGEBYSCORE nokey 0 1");
            expectedResponse = ":0\r\n";
            actualValue = Encoding.ASCII.GetString(result).Substring(0, expectedResponse.Length);
            ClassicAssert.AreEqual(expectedResponse, actualValue);

            lightClientRequest.SendCommand("ZADD zset1 1 uno 2 due 3 tre 4 quattro 5 cinque 6 sei");

            result = lightClientRequest.SendCommand("ZREMRANGEBYLEX zset1 0 1");
            expectedResponse = $"-{Encoding.ASCII.GetString(CmdStrings.RESP_ERR_MIN_MAX_NOT_VALID_STRING)}\r\n"; ;
            actualValue = Encoding.ASCII.GetString(result).Substring(0, expectedResponse.Length);
            ClassicAssert.AreEqual(expectedResponse, actualValue);

        }


        /// <summary>
        /// This test executes an RMW followed by a Read method which none
        /// of them should create a new key
        /// </summary>
        [Test]
        public void CanManageRMWAndReadInCommands()
        {
            using var lightClientRequest = TestUtils.CreateRequest();

            // Executing an RMW method first
            var result = lightClientRequest.SendCommand("ZPOPMAX nokey");
            var expectedResponse = "*0\r\n";
            var actualValue = Encoding.ASCII.GetString(result).Substring(0, expectedResponse.Length);
            ClassicAssert.AreEqual(expectedResponse, actualValue);

            // When the additional count argument is passed, the command returns an array of elements,
            // Or an empty array when key does not exist.
            result = lightClientRequest.SendCommand("ZRANDMEMBER nokey 1");
            expectedResponse = "*0\r\n"; //empty array
            actualValue = Encoding.ASCII.GetString(result).Substring(0, expectedResponse.Length);
            ClassicAssert.AreEqual(expectedResponse, actualValue);

            result = lightClientRequest.SendCommand("ZCARD nokey");
            expectedResponse = ":0\r\n";
            actualValue = Encoding.ASCII.GetString(result).Substring(0, expectedResponse.Length);
            ClassicAssert.AreEqual(expectedResponse, actualValue);
        }


        [Test]
        public void CanManageAddAndDelete()
        {
            using var lightClientRequest = TestUtils.CreateRequest();
            var response = lightClientRequest.SendCommandChunks("ZADD board 340 Dave 400 Kendra 560 Tom 650 Barbara 690 Jennifer 690 Peter", 100);
            var expectedResponse = ":6\r\n";
            var actualValue = Encoding.ASCII.GetString(response).Substring(0, expectedResponse.Length);
            ClassicAssert.AreEqual(expectedResponse, actualValue);

            response = lightClientRequest.SendCommand("ZPOPMAX board", 3);
            expectedResponse = "*2\r\n$5\r\nPeter\r\n$3\r\n690\r\n";
            actualValue = Encoding.ASCII.GetString(response).Substring(0, expectedResponse.Length);
            ClassicAssert.AreEqual(expectedResponse, actualValue);

            response = lightClientRequest.SendCommand("ZPOPMAX board 2", 5);
            expectedResponse = "*4\r\n$8\r\nJennifer\r\n$3\r\n690\r\n$7\r\nBarbara\r\n$3\r\n650\r\n";
            actualValue = Encoding.ASCII.GetString(response).Substring(0, expectedResponse.Length);
            ClassicAssert.AreEqual(expectedResponse, actualValue);

            response = lightClientRequest.SendCommands("DEL board", "PING");
            expectedResponse = ":1\r\n+PONG\r\n";
            actualValue = Encoding.ASCII.GetString(response).Substring(0, expectedResponse.Length);
            ClassicAssert.AreEqual(expectedResponse, actualValue);

            // Check the key is null or empty
            response = lightClientRequest.SendCommand("ZPOPMAX board");
            expectedResponse = "*0\r\n";
            actualValue = Encoding.ASCII.GetString(response).Substring(0, expectedResponse.Length);
            ClassicAssert.AreEqual(expectedResponse, actualValue);

            using var redis = ConnectionMultiplexer.Connect(TestUtils.GetConfig());
            var db = redis.GetDatabase(0);
            var key = "LeaderBoard";

            var added = db.SortedSetAdd(key, leaderBoard);
            ClassicAssert.AreEqual(leaderBoard.Length, added);
            var removed = db.KeyDelete(key);

            // ZPOPMAX
            var actualResult = db.SortedSetPop(new RedisKey(key), Order.Descending);
            ClassicAssert.AreEqual(null, actualResult);
        }

        [Test]
        public void CanManageKeyAbscentInCommands()
        {
            using var lightClientRequest = TestUtils.CreateRequest();
            SendCommandWithoutKey("ZCARD", lightClientRequest);
            SendCommandWithoutKey("ZPOPMAX", lightClientRequest);
            SendCommandWithoutKey("ZSCORE", lightClientRequest);
            SendCommandWithoutKey("ZREM", lightClientRequest);
            SendCommandWithoutKey("ZINCRBY", lightClientRequest);
            SendCommandWithoutKey("ZCARD", lightClientRequest);
            SendCommandWithoutKey("ZCOUNT", lightClientRequest);
        }

        [Test]
        public async Task CanFailWhenUseMultiWatchTest()
        {
            var lightClientRequest = TestUtils.CreateRequest();
            string key = "MySSKey";
            byte[] res;

            res = lightClientRequest.SendCommand($"ZADD {key} 1 a 2 b 3 c");
            string expectedResponse = ":3\r\n";
            ClassicAssert.AreEqual(res.AsSpan().Slice(0, expectedResponse.Length).ToArray(), expectedResponse);

            res = lightClientRequest.SendCommand($"WATCH {key}");
            expectedResponse = "+OK\r\n";
            ClassicAssert.AreEqual(res.AsSpan().Slice(0, expectedResponse.Length).ToArray(), expectedResponse);

            res = lightClientRequest.SendCommand("MULTI");
            expectedResponse = "+OK\r\n";
            ClassicAssert.AreEqual(res.AsSpan().Slice(0, expectedResponse.Length).ToArray(), expectedResponse);

            res = lightClientRequest.SendCommand($"ZREM {key} a");
            expectedResponse = "+QUEUED\r\n";
            ClassicAssert.AreEqual(res.AsSpan().Slice(0, expectedResponse.Length).ToArray(), expectedResponse);

            await Task.Run(() => UpdateSortedSetKey(key));

            res = lightClientRequest.SendCommand("EXEC");
            expectedResponse = "*-1";
            ClassicAssert.AreEqual(res.AsSpan().Slice(0, expectedResponse.Length).ToArray(), expectedResponse);

            // This sequence should work
            res = lightClientRequest.SendCommand("MULTI");
            expectedResponse = "+OK\r\n";
            ClassicAssert.AreEqual(res.AsSpan().Slice(0, expectedResponse.Length).ToArray(), expectedResponse);

            res = lightClientRequest.SendCommand($"ZADD {key} 7 g");
            expectedResponse = "+QUEUED\r\n";
            ClassicAssert.AreEqual(res.AsSpan().Slice(0, expectedResponse.Length).ToArray(), expectedResponse);

            // This should commit
            res = lightClientRequest.SendCommand("EXEC", 2);
            expectedResponse = "*1\r\n:1\r\n";
            ClassicAssert.AreEqual(res.AsSpan().Slice(0, expectedResponse.Length).ToArray(), expectedResponse);
        }

        [Test]
        public void CanUseMultiTest()
        {
            var lightClientRequest = TestUtils.CreateRequest();
            byte[] res;

            res = lightClientRequest.SendCommand("ZADD MySSKey 1 a 2 b 3 c");
            string expectedResponse = ":3\r\n";
            ClassicAssert.AreEqual(res.AsSpan().Slice(0, expectedResponse.Length).ToArray(), expectedResponse);

            res = lightClientRequest.SendCommand("MULTI");
            expectedResponse = "+OK\r\n";
            ClassicAssert.AreEqual(res.AsSpan().Slice(0, expectedResponse.Length).ToArray(), expectedResponse);

            res = lightClientRequest.SendCommand("ZREM MySSKey a");
            expectedResponse = "+QUEUED\r\n";
            ClassicAssert.AreEqual(res.AsSpan().Slice(0, expectedResponse.Length).ToArray(), expectedResponse);

            res = lightClientRequest.SendCommand("ZADD MySSKey 7 g");
            expectedResponse = "+QUEUED\r\n";
            ClassicAssert.AreEqual(res.AsSpan().Slice(0, expectedResponse.Length).ToArray(), expectedResponse);

            res = lightClientRequest.SendCommand("EXEC", 3);
            expectedResponse = "*2\r\n:1\r\n:1\r\n";
            ClassicAssert.AreEqual(res.AsSpan().Slice(0, expectedResponse.Length).ToArray(), expectedResponse);
        }

        [Test]
        public void CanFastForwardExtraArguments()
        {
            var lightClientRequest = TestUtils.CreateRequest();
            var response = lightClientRequest.SendCommand("ZSCORE foo bar foo bar foo");
            var expectedResponse = FormatWrongNumOfArgsError("ZSCORE");
            var actualValue = Encoding.ASCII.GetString(response).Substring(0, expectedResponse.Length);
            ClassicAssert.AreEqual(expectedResponse, actualValue);

            // Add a large number
            response = lightClientRequest.SendCommand("ZADD zset1 -9007199254740992 uno");
            expectedResponse = ":1\r\n";
            actualValue = Encoding.ASCII.GetString(response).Substring(0, expectedResponse.Length);
            ClassicAssert.AreEqual(expectedResponse, actualValue);

            response = lightClientRequest.SendCommand("ZSCORE zset1 uno");
            expectedResponse = $"$17\r\n-9007199254740992\r\n";
            actualValue = Encoding.ASCII.GetString(response).Substring(0, expectedResponse.Length);
            ClassicAssert.AreEqual(expectedResponse, actualValue);
        }


        [Test]
        public void CanDoZaddWithInvalidInput()
        {
            using var lightClientRequest = TestUtils.CreateRequest();
            var key = "zset1";
            var response = lightClientRequest.SendCommand($"ZADD {key} 1 uno 2 due 3 tre 4 quattro 5 cinque foo bar");
            var expectedResponse = $"-{Encoding.ASCII.GetString(CmdStrings.RESP_ERR_NOT_VALID_FLOAT)}\r\n";
            var actualValue = Encoding.ASCII.GetString(response).Substring(0, expectedResponse.Length);
            ClassicAssert.AreEqual(expectedResponse, actualValue);

            key = "zset2";
            response = lightClientRequest.SendCommand($"ZADD {key} 1 uno 2 due 3 tre foo bar 4 quattro 5 cinque");
            actualValue = Encoding.ASCII.GetString(response).Substring(0, expectedResponse.Length);
            ClassicAssert.AreEqual(expectedResponse, actualValue);

            key = "zset3";
            response = lightClientRequest.SendCommand($"ZADD {key} foo bar 1 uno 2 due 3 tre 4 quattro 5 cinque");
            actualValue = Encoding.ASCII.GetString(response).Substring(0, expectedResponse.Length);
            ClassicAssert.AreEqual(expectedResponse, actualValue);
        }

        [Test]
        public void CheckSortedSetOperationsOnWrongTypeObjectLC()
        {
            // This is to test remaining commands that were not covered in CheckSortedSetOperationsOnWrongTypeObjectLC
            // since they are not supported in SE.Redis
            using var redis = ConnectionMultiplexer.Connect(TestUtils.GetConfig());
            var db = redis.GetDatabase(0);
            using var lightClientRequest = TestUtils.CreateRequest();

            var keys = new[] { new RedisKey("user1:obj1"), new RedisKey("user1:obj2") };
            var key1Values = new[] { new RedisValue("Hello"), new RedisValue("World") };
            var key2Values = new[] { new RedisValue("Hola"), new RedisValue("Mundo") };
            var values = new[] { key1Values, key2Values };

            // Set up different type objects
            RespTestsUtils.SetUpTestObjects(db, GarnetObjectType.Set, keys, values);

            // ZRANGE
            var response = lightClientRequest.SendCommand($"ZRANGE {keys[0]} 0 -1");
            var expectedResponse = $"-{Encoding.ASCII.GetString(CmdStrings.RESP_ERR_WRONG_TYPE)}\r\n";
            var actualValue = Encoding.ASCII.GetString(response).Substring(0, expectedResponse.Length);
            ClassicAssert.AreEqual(expectedResponse, actualValue);


            // ZREVRANGE
            response = lightClientRequest.SendCommand($"ZREVRANGE {keys[0]} 0 -1");
            expectedResponse = $"-{Encoding.ASCII.GetString(CmdStrings.RESP_ERR_WRONG_TYPE)}\r\n";
            actualValue = Encoding.ASCII.GetString(response).Substring(0, expectedResponse.Length);
            ClassicAssert.AreEqual(expectedResponse, actualValue);

            // ZREMRANGEBYLEX
            response = lightClientRequest.SendCommand($"ZREMRANGEBYLEX {keys[0]} {values[1][0]} {values[1][1]}");
            expectedResponse = $"-{Encoding.ASCII.GetString(CmdStrings.RESP_ERR_WRONG_TYPE)}\r\n";
            actualValue = Encoding.ASCII.GetString(response).Substring(0, expectedResponse.Length);
            ClassicAssert.AreEqual(expectedResponse, actualValue);

            // ZREVRANGEBYSCORE
            response = lightClientRequest.SendCommand($"ZREVRANGEBYSCORE {keys[0]} 0 -1");
            expectedResponse = $"-{Encoding.ASCII.GetString(CmdStrings.RESP_ERR_WRONG_TYPE)}\r\n";
            actualValue = Encoding.ASCII.GetString(response).Substring(0, expectedResponse.Length);
            ClassicAssert.AreEqual(expectedResponse, actualValue);
        }

        #endregion

        private static void SendCommandWithoutKey(string command, LightClientRequest lightClientRequest)
        {
            var result = lightClientRequest.SendCommand(command);
            var expectedResponse = FormatWrongNumOfArgsError(command);
            var actualValue = Encoding.ASCII.GetString(result).Substring(0, expectedResponse.Length);
            ClassicAssert.AreEqual(expectedResponse, actualValue);
        }

        private static void UpdateSortedSetKey(string keyName)
        {
            using var lightClientRequest = TestUtils.CreateRequest();
            byte[] res = lightClientRequest.SendCommand($"ZADD {keyName} 4 d");
            string expectedResponse = ":1\r\n";
            ClassicAssert.AreEqual(res.AsSpan().Slice(0, expectedResponse.Length).ToArray(), expectedResponse);
        }

        private static string FormatWrongNumOfArgsError(string commandName) => $"-{string.Format(CmdStrings.GenericErrWrongNumArgs, commandName)}\r\n";

        [Test]
        [TestCase(2, "ZINTER 2 zset1 zset2", Description = "Basic intersection")]
        [TestCase(3, "ZINTER 3 zset1 zset2 zset3", Description = "Three-way intersection")]
        [TestCase(2, "ZINTER 2 zset1 zset2 WITHSCORES", Description = "With scores")]
        public void CanDoZInter(int numKeys, string command)
        {
            using var lightClientRequest = TestUtils.CreateRequest();

            // Setup test data
            lightClientRequest.SendCommand("ZADD zset1 1 one 2 two 3 three");
            lightClientRequest.SendCommand("ZADD zset2 1 one 2 two 4 four");
            lightClientRequest.SendCommand("ZADD zset3 1 one 3 three 5 five");

            var response = lightClientRequest.SendCommand(command);
            if (command.Contains("WITHSCORES"))
            {
                if (numKeys == 2)
                {
                    var expectedResponse = "*4\r\n$3\r\none\r\n$1\r\n2\r\n$3\r\ntwo\r\n$1\r\n4\r\n";
                    var actualValue = Encoding.ASCII.GetString(response).Substring(0, expectedResponse.Length);
                    ClassicAssert.AreEqual(expectedResponse, actualValue);
                }
            }
            else
            {
                if (numKeys == 2)
                {
                    var expectedResponse = "*2\r\n$3\r\none\r\n$3\r\ntwo\r\n";
                    var actualValue = Encoding.ASCII.GetString(response).Substring(0, expectedResponse.Length);
                    ClassicAssert.AreEqual(expectedResponse, actualValue);
                }
                else if (numKeys == 3)
                {
                    var expectedResponse = "*1\r\n$3\r\none\r\n";
                    var actualValue = Encoding.ASCII.GetString(response).Substring(0, expectedResponse.Length);
                    ClassicAssert.AreEqual(expectedResponse, actualValue);
                }
            }
        }

        [Test]
        [TestCase("ZINTERCARD 2 zset1 zset2", 2, Description = "Basic intersection cardinality")]
        [TestCase("ZINTERCARD 3 zset1 zset2 zset3", 1, Description = "Three-way intersection cardinality")]
        [TestCase("ZINTERCARD 2 zset1 zset2 LIMIT 1", 1, Description = "With limit")]
        public void CanDoZInterCard(string command, int expectedCount)
        {
            using var lightClientRequest = TestUtils.CreateRequest();

            // Setup test data
            lightClientRequest.SendCommand("ZADD zset1 1 one 2 two 3 three");
            lightClientRequest.SendCommand("ZADD zset2 1 one 2 two 4 four");
            lightClientRequest.SendCommand("ZADD zset3 1 one 3 three 5 five");

            var response = lightClientRequest.SendCommand(command);
            var expectedResponse = $":{expectedCount}\r\n";
            var actualValue = Encoding.ASCII.GetString(response).Substring(0, expectedResponse.Length);
            ClassicAssert.AreEqual(expectedResponse, actualValue);
        }

        [Test]
        [TestCase("ZINTERSTORE dest 2 zset1 zset2", 2, Description = "Basic intersection store")]
        [TestCase("ZINTERSTORE dest 2 zset1 zset2 WEIGHTS 2 3", 2, Description = "With weights")]
        [TestCase("ZINTERSTORE dest 2 zset1 zset2 AGGREGATE MAX", 2, Description = "With MAX aggregation")]
        [TestCase("ZINTERSTORE dest 2 zset1 zset2 AGGREGATE MIN", 2, Description = "With MIN aggregation")]
        public void CanDoZInterStore(string command, int expectedCount)
        {
            using var lightClientRequest = TestUtils.CreateRequest();

            // Setup test data
            lightClientRequest.SendCommand("ZADD zset1 1 one 2 two 3 three");
            lightClientRequest.SendCommand("ZADD zset2 1 one 2 two 4 four");

            var response = lightClientRequest.SendCommand(command);
            var expectedResponse = $":{expectedCount}\r\n";
            var actualValue = Encoding.ASCII.GetString(response).Substring(0, expectedResponse.Length);
            ClassicAssert.AreEqual(expectedResponse, actualValue);

            // Verify stored results
            response = lightClientRequest.SendCommand("ZRANGE dest 0 -1 WITHSCORES");
            if (command.Contains("WEIGHTS"))
            {
                expectedResponse = "*4\r\n$3\r\none\r\n$1\r\n5\r\n$3\r\ntwo\r\n$2\r\n10\r\n";
            }
            else if (command.Contains("MAX"))
            {
                expectedResponse = "*4\r\n$3\r\none\r\n$1\r\n1\r\n$3\r\ntwo\r\n$1\r\n2\r\n";
            }
            else if (command.Contains("MIN"))
            {
                expectedResponse = "*4\r\n$3\r\none\r\n$1\r\n1\r\n$3\r\ntwo\r\n$1\r\n2\r\n";
            }
            else
            {
                expectedResponse = "*4\r\n$3\r\none\r\n$1\r\n2\r\n$3\r\ntwo\r\n$1\r\n4\r\n";
            }
            actualValue = Encoding.ASCII.GetString(response).Substring(0, expectedResponse.Length);
            ClassicAssert.AreEqual(expectedResponse, actualValue);
        }
    }

    public class SortedSetComparer : IComparer<(double, byte[])>
    {
        public int Compare((double, byte[]) x, (double, byte[]) y)
        {
            var ret = x.Item1.CompareTo(y.Item1);
            if (ret == 0)
                return new ReadOnlySpan<byte>(x.Item2).SequenceCompareTo(y.Item2);
            return ret;
        }
    }
}<|MERGE_RESOLUTION|>--- conflicted
+++ resolved
@@ -1348,14 +1348,222 @@
         }
 
         [Test]
-<<<<<<< HEAD
+        public void CanDoZInterWithSE()
+        {
+            using var redis = ConnectionMultiplexer.Connect(TestUtils.GetConfig());
+            var db = redis.GetDatabase(0);
+
+            // Setup test data
+            db.SortedSetAdd("zset1",
+            [
+                new SortedSetEntry("one", 1),
+                new SortedSetEntry("two", 2),
+                new SortedSetEntry("three", 3)
+            ]);
+
+            db.SortedSetAdd("zset2",
+            [
+                new SortedSetEntry("one", 1),
+                new SortedSetEntry("two", 2),
+                new SortedSetEntry("four", 4)
+            ]);
+
+            db.SortedSetAdd("zset3",
+            [
+                new SortedSetEntry("one", 1),
+                new SortedSetEntry("three", 3),
+                new SortedSetEntry("five", 5)
+            ]);
+
+            // Test basic intersection
+            var result = db.SortedSetCombine(SetOperation.Intersect, [new RedisKey("zset1"), new RedisKey("zset2")]);
+            ClassicAssert.AreEqual(2, result.Length);
+            ClassicAssert.AreEqual("one", result[0].ToString());
+            ClassicAssert.AreEqual("two", result[1].ToString());
+
+            // Test three-way intersection
+            result = db.SortedSetCombine(SetOperation.Intersect, [new RedisKey("zset1"), new RedisKey("zset2"), new RedisKey("zset3")]);
+            ClassicAssert.AreEqual(1, result.Length);
+            ClassicAssert.AreEqual("one", result[0].ToString());
+
+            // Test with scores
+            var resultWithScores = db.SortedSetCombineWithScores(SetOperation.Intersect, [new RedisKey("zset1"), new RedisKey("zset2")]);
+            ClassicAssert.AreEqual(2, resultWithScores.Length);
+            ClassicAssert.AreEqual("one", resultWithScores[0].Element.ToString());
+            ClassicAssert.AreEqual(2, resultWithScores[0].Score);
+            ClassicAssert.AreEqual("two", resultWithScores[1].Element.ToString());
+            ClassicAssert.AreEqual(4, resultWithScores[1].Score);
+        }
+
+        [Test]
+        [TestCase(2, "ZINTER 2 zset1 zset2", new[] { "one", "two" }, new[] { 2.0, 4.0 }, Description = "Basic intersection")]
+        [TestCase(3, "ZINTER 3 zset1 zset2 zset3", new[] { "one" }, new[] { 3.0 }, Description = "Three-way intersection")]
+        [TestCase(2, "ZINTER 2 zset1 zset2 WITHSCORES", new[] { "one", "two" }, new[] { 2.0, 4.0 }, Description = "With scores")]
+        [TestCase(2, "ZINTER 2 zset1 zset2 WEIGHTS 2 3 WITHSCORES", new[] { "one", "two" }, new[] { 5.0, 10.0 }, Description = "With weights 2,3 multiplied by scores")]
+        [TestCase(2, "ZINTER 2 zset1 zset2 AGGREGATE MAX WITHSCORES", new[] { "one", "two" }, new[] { 1.0, 2.0 }, Description = "Using maximum of scores")]
+        [TestCase(2, "ZINTER 2 zset1 zset2 AGGREGATE MIN WITHSCORES", new[] { "one", "two" }, new[] { 1.0, 2.0 }, Description = "Using minimum of scores")]
+        [TestCase(2, "ZINTER 2 zset1 zset2 WEIGHTS 2 3 AGGREGATE SUM WITHSCORES", new[] { "one", "two" }, new[] { 5.0, 10.0 }, Description = "Weights with sum aggregation")]
+        public void CanDoZInterWithSE(int numKeys, string command, string[] expectedValues, double[] expectedScores)
+        {
+            using var redis = ConnectionMultiplexer.Connect(TestUtils.GetConfig());
+            var db = redis.GetDatabase(0);
+
+            // Setup test data
+            db.SortedSetAdd("zset1",
+            [
+                new SortedSetEntry("one", 1),
+                new SortedSetEntry("two", 2),
+                new SortedSetEntry("three", 3)
+            ]);
+
+            db.SortedSetAdd("zset2",
+            [
+                new SortedSetEntry("one", 1),
+                new SortedSetEntry("two", 2),
+                new SortedSetEntry("four", 4)
+            ]);
+
+            db.SortedSetAdd("zset3",
+            [
+                new SortedSetEntry("one", 1),
+                new SortedSetEntry("three", 3),
+                new SortedSetEntry("five", 5)
+            ]);
+
+            // Test intersection operation
+            if (command.Contains("WITHSCORES"))
+            {
+                var resultWithScores = db.SortedSetCombineWithScores(SetOperation.Intersect,
+                    command.Contains("WEIGHTS") ? [new RedisKey("zset1"), new RedisKey("zset2")] :
+                        Enumerable.Range(1, numKeys).Select(i => new RedisKey($"zset{i}")).ToArray(),
+                    command.Contains("WEIGHTS") ? [2.0, 3.0] : null,
+                    command.Contains("MAX") ? Aggregate.Max :
+                    command.Contains("MIN") ? Aggregate.Min : Aggregate.Sum);
+
+                ClassicAssert.AreEqual(expectedValues.Length, resultWithScores.Length);
+                for (int i = 0; i < expectedValues.Length; i++)
+                {
+                    ClassicAssert.AreEqual(expectedValues[i], resultWithScores[i].Element.ToString());
+                    ClassicAssert.AreEqual(expectedScores[i], resultWithScores[i].Score);
+                }
+            }
+            else
+            {
+                var result = db.SortedSetCombine(SetOperation.Intersect,
+                    Enumerable.Range(1, numKeys).Select(i => new RedisKey($"zset{i}")).ToArray());
+
+                ClassicAssert.AreEqual(expectedValues.Length, result.Length);
+                for (int i = 0; i < expectedValues.Length; i++)
+                {
+                    ClassicAssert.AreEqual(expectedValues[i], result[i].ToString());
+                }
+            }
+        }
+
+        [Test]
+        public void CanDoZInterCardWithSE()
+        {
+            using var redis = ConnectionMultiplexer.Connect(TestUtils.GetConfig());
+            var db = redis.GetDatabase(0);
+
+            // Setup test data
+            db.SortedSetAdd("zset1",
+            [
+                new SortedSetEntry("one", 1),
+                new SortedSetEntry("two", 2),
+                new SortedSetEntry("three", 3)
+            ]);
+
+            db.SortedSetAdd("zset2",
+            [
+                new SortedSetEntry("one", 1),
+                new SortedSetEntry("two", 2),
+                new SortedSetEntry("four", 4)
+            ]);
+
+            db.SortedSetAdd("zset3",
+            [
+                new SortedSetEntry("one", 1),
+                new SortedSetEntry("three", 3),
+                new SortedSetEntry("five", 5)
+            ]);
+
+            // Test basic intersection cardinality
+            var result = (long)db.Execute("ZINTERCARD", "2", "zset1", "zset2");
+            ClassicAssert.AreEqual(2, result);
+
+            // Test three-way intersection cardinality
+            result = (long)db.Execute("ZINTERCARD", "3", "zset1", "zset2", "zset3");
+            ClassicAssert.AreEqual(1, result);
+
+            // Test with limit
+            result = (long)db.Execute("ZINTERCARD", "2", "zset1", "zset2", "LIMIT", "1");
+            ClassicAssert.AreEqual(1, result);
+        }
+
+        [Test]
+        public void CanDoZInterStoreWithSE()
+        {
+            using var redis = ConnectionMultiplexer.Connect(TestUtils.GetConfig());
+            var db = redis.GetDatabase(0);
+
+            // Setup test data
+            db.SortedSetAdd("zset1",
+            [
+                new SortedSetEntry("one", 1),
+                new SortedSetEntry("two", 2),
+                new SortedSetEntry("three", 3)
+            ]);
+
+            db.SortedSetAdd("zset2",
+            [
+                new SortedSetEntry("one", 1),
+                new SortedSetEntry("two", 2),
+                new SortedSetEntry("four", 4)
+            ]);
+
+            // Test basic intersection store
+            var result = db.SortedSetCombineAndStore(SetOperation.Intersect, "dest", [new RedisKey("zset1"), new RedisKey("zset2")]);
+            ClassicAssert.AreEqual(2, result);
+
+            var storedValues = db.SortedSetRangeByScoreWithScores("dest");
+            ClassicAssert.AreEqual(2, storedValues.Length);
+            ClassicAssert.AreEqual("one", storedValues[0].Element.ToString());
+            ClassicAssert.AreEqual(2, storedValues[0].Score); // Sum of scores
+            ClassicAssert.AreEqual("two", storedValues[1].Element.ToString());
+            ClassicAssert.AreEqual(4, storedValues[1].Score); // Sum of scores
+
+            // Test with weights
+            var weights = new double[] { 2, 3 };
+            result = db.SortedSetCombineAndStore(SetOperation.Intersect, "dest", [new RedisKey("zset1"), new RedisKey("zset2")], weights);
+            ClassicAssert.AreEqual(2, result);
+
+            storedValues = db.SortedSetRangeByScoreWithScores("dest");
+            ClassicAssert.AreEqual(2, storedValues.Length);
+            ClassicAssert.AreEqual("one", storedValues[0].Element.ToString());
+            ClassicAssert.AreEqual(5, storedValues[0].Score); // Weighted sum
+            ClassicAssert.AreEqual("two", storedValues[1].Element.ToString());
+            ClassicAssert.AreEqual(10, storedValues[1].Score); // Weighted sum
+
+            // Test with MAX aggregate
+            var result2 = (long)db.Execute("ZINTERSTORE", "dest", "2", "zset1", "zset2", "AGGREGATE", "MAX");
+            ClassicAssert.AreEqual(2, result2);
+
+            storedValues = db.SortedSetRangeByScoreWithScores("dest");
+            ClassicAssert.AreEqual(2, storedValues.Length);
+            ClassicAssert.AreEqual(1, storedValues[0].Score); // MAX of scores
+            ClassicAssert.AreEqual(2, storedValues[1].Score); // MAX of scores
+
+            // Test error cases
+            var ex = Assert.Throws<RedisServerException>(() => db.Execute("ZINTERSTORE", "dest"));
+            ClassicAssert.AreEqual(string.Format(CmdStrings.GenericErrWrongNumArgs, "ZINTERSTORE"), ex.Message);
+        }
+
+        [Test]
         [TestCase("SUM", new double[] { 5, 7, 3, 6 }, new string[] { "a", "b", "c", "d" }, Description = "Tests ZUNION with SUM aggregate")]
         [TestCase("MIN", new double[] { 1, 2, 3, 6 }, new string[] { "a", "b", "c", "d" }, Description = "Tests ZUNION with MIN aggregate")]
         [TestCase("MAX", new double[] { 4, 5, 3, 6 }, new string[] { "a", "b", "c", "d" }, Description = "Tests ZUNION with MAX aggregate")]
         public void CanUseZUnionWithAggregateOption(string aggregateType, double[] expectedScores, string[] expectedElements)
-=======
-        public void CanDoZInterWithSE()
->>>>>>> f1f9e51c
         {
             using var redis = ConnectionMultiplexer.Connect(TestUtils.GetConfig());
             var db = redis.GetDatabase(0);
@@ -1363,7 +1571,6 @@
             // Setup test data
             db.SortedSetAdd("zset1",
             [
-<<<<<<< HEAD
                 new SortedSetEntry("a", 1),
                 new SortedSetEntry("b", 2),
                 new SortedSetEntry("c", 3)
@@ -1428,56 +1635,6 @@
         [TestCase("MIN", new double[] { 1, 2, 3, 6 }, new string[] { "a", "b", "c", "d" }, Description = "Tests ZUNIONSTORE with MIN aggregate")]
         [TestCase("MAX", new double[] { 3, 4, 5, 6 }, new string[] { "c", "a", "b", "d" }, Description = "Tests ZUNIONSTORE with MAX aggregate")]
         public void CanUseZUnionStoreWithAggregateOption(string aggregateType, double[] expectedScores, string[] expectedElements)
-=======
-                new SortedSetEntry("one", 1),
-                new SortedSetEntry("two", 2),
-                new SortedSetEntry("three", 3)
-            ]);
-
-            db.SortedSetAdd("zset2",
-            [
-                new SortedSetEntry("one", 1),
-                new SortedSetEntry("two", 2),
-                new SortedSetEntry("four", 4)
-            ]);
-
-            db.SortedSetAdd("zset3",
-            [
-                new SortedSetEntry("one", 1),
-                new SortedSetEntry("three", 3),
-                new SortedSetEntry("five", 5)
-            ]);
-
-            // Test basic intersection
-            var result = db.SortedSetCombine(SetOperation.Intersect, [new RedisKey("zset1"), new RedisKey("zset2")]);
-            ClassicAssert.AreEqual(2, result.Length);
-            ClassicAssert.AreEqual("one", result[0].ToString());
-            ClassicAssert.AreEqual("two", result[1].ToString());
-
-            // Test three-way intersection
-            result = db.SortedSetCombine(SetOperation.Intersect, [new RedisKey("zset1"), new RedisKey("zset2"), new RedisKey("zset3")]);
-            ClassicAssert.AreEqual(1, result.Length);
-            ClassicAssert.AreEqual("one", result[0].ToString());
-
-            // Test with scores
-            var resultWithScores = db.SortedSetCombineWithScores(SetOperation.Intersect, [new RedisKey("zset1"), new RedisKey("zset2")]);
-            ClassicAssert.AreEqual(2, resultWithScores.Length);
-            ClassicAssert.AreEqual("one", resultWithScores[0].Element.ToString());
-            ClassicAssert.AreEqual(2, resultWithScores[0].Score);
-            ClassicAssert.AreEqual("two", resultWithScores[1].Element.ToString());
-            ClassicAssert.AreEqual(4, resultWithScores[1].Score);
-        }
-
-        [Test]
-        [TestCase(2, "ZINTER 2 zset1 zset2", new[] { "one", "two" }, new[] { 2.0, 4.0 }, Description = "Basic intersection")]
-        [TestCase(3, "ZINTER 3 zset1 zset2 zset3", new[] { "one" }, new[] { 3.0 }, Description = "Three-way intersection")]
-        [TestCase(2, "ZINTER 2 zset1 zset2 WITHSCORES", new[] { "one", "two" }, new[] { 2.0, 4.0 }, Description = "With scores")]
-        [TestCase(2, "ZINTER 2 zset1 zset2 WEIGHTS 2 3 WITHSCORES", new[] { "one", "two" }, new[] { 5.0, 10.0 }, Description = "With weights 2,3 multiplied by scores")]
-        [TestCase(2, "ZINTER 2 zset1 zset2 AGGREGATE MAX WITHSCORES", new[] { "one", "two" }, new[] { 1.0, 2.0 }, Description = "Using maximum of scores")]
-        [TestCase(2, "ZINTER 2 zset1 zset2 AGGREGATE MIN WITHSCORES", new[] { "one", "two" }, new[] { 1.0, 2.0 }, Description = "Using minimum of scores")]
-        [TestCase(2, "ZINTER 2 zset1 zset2 WEIGHTS 2 3 AGGREGATE SUM WITHSCORES", new[] { "one", "two" }, new[] { 5.0, 10.0 }, Description = "Weights with sum aggregation")]
-        public void CanDoZInterWithSE(int numKeys, string command, string[] expectedValues, double[] expectedScores)
->>>>>>> f1f9e51c
         {
             using var redis = ConnectionMultiplexer.Connect(TestUtils.GetConfig());
             var db = redis.GetDatabase(0);
@@ -1485,7 +1642,6 @@
             // Setup test data
             db.SortedSetAdd("zset1",
             [
-<<<<<<< HEAD
                 new SortedSetEntry("a", 1),
                 new SortedSetEntry("b", 2),
                 new SortedSetEntry("c", 3)
@@ -1513,63 +1669,11 @@
             {
                 ClassicAssert.AreEqual(expectedScores[i], result[i].Score);
                 ClassicAssert.AreEqual(expectedElements[i], result[i].Element.ToString());
-=======
-                new SortedSetEntry("one", 1),
-                new SortedSetEntry("two", 2),
-                new SortedSetEntry("three", 3)
-            ]);
-
-            db.SortedSetAdd("zset2",
-            [
-                new SortedSetEntry("one", 1),
-                new SortedSetEntry("two", 2),
-                new SortedSetEntry("four", 4)
-            ]);
-
-            db.SortedSetAdd("zset3",
-            [
-                new SortedSetEntry("one", 1),
-                new SortedSetEntry("three", 3),
-                new SortedSetEntry("five", 5)
-            ]);
-
-            // Test intersection operation
-            if (command.Contains("WITHSCORES"))
-            {
-                var resultWithScores = db.SortedSetCombineWithScores(SetOperation.Intersect,
-                    command.Contains("WEIGHTS") ? [new RedisKey("zset1"), new RedisKey("zset2")] :
-                        Enumerable.Range(1, numKeys).Select(i => new RedisKey($"zset{i}")).ToArray(),
-                    command.Contains("WEIGHTS") ? [2.0, 3.0] : null,
-                    command.Contains("MAX") ? Aggregate.Max :
-                    command.Contains("MIN") ? Aggregate.Min : Aggregate.Sum);
-
-                ClassicAssert.AreEqual(expectedValues.Length, resultWithScores.Length);
-                for (int i = 0; i < expectedValues.Length; i++)
-                {
-                    ClassicAssert.AreEqual(expectedValues[i], resultWithScores[i].Element.ToString());
-                    ClassicAssert.AreEqual(expectedScores[i], resultWithScores[i].Score);
-                }
-            }
-            else
-            {
-                var result = db.SortedSetCombine(SetOperation.Intersect,
-                    Enumerable.Range(1, numKeys).Select(i => new RedisKey($"zset{i}")).ToArray());
-
-                ClassicAssert.AreEqual(expectedValues.Length, result.Length);
-                for (int i = 0; i < expectedValues.Length; i++)
-                {
-                    ClassicAssert.AreEqual(expectedValues[i], result[i].ToString());
-                }
->>>>>>> f1f9e51c
-            }
-        }
-
-        [Test]
-<<<<<<< HEAD
+            }
+        }
+
+        [Test]
         public void CanUseZUnionStoreWithNonEmptyDestinationKey()
-=======
-        public void CanDoZInterCardWithSE()
->>>>>>> f1f9e51c
         {
             using var redis = ConnectionMultiplexer.Connect(TestUtils.GetConfig());
             var db = redis.GetDatabase(0);
@@ -1577,7 +1681,6 @@
             // Setup test data
             db.SortedSetAdd("zset1",
             [
-<<<<<<< HEAD
                 new SortedSetEntry("a", 1),
                 new SortedSetEntry("b", 2),
                 new SortedSetEntry("c", 3)
@@ -1614,48 +1717,11 @@
         [Test]
         [TestCase(new double[] { 2, 3 }, new double[] { 6, 14, 18, 19 }, new string[] { "c", "a", "d", "b" }, Description = "Tests ZUNIONSTORE with multiple weights")]
         public void CanUseZUnionStoreWithWeights(double[] weights, double[] expectedScores, string[] expectedElements)
-=======
-                new SortedSetEntry("one", 1),
-                new SortedSetEntry("two", 2),
-                new SortedSetEntry("three", 3)
-            ]);
-
-            db.SortedSetAdd("zset2",
-            [
-                new SortedSetEntry("one", 1),
-                new SortedSetEntry("two", 2),
-                new SortedSetEntry("four", 4)
-            ]);
-
-            db.SortedSetAdd("zset3",
-            [
-                new SortedSetEntry("one", 1),
-                new SortedSetEntry("three", 3),
-                new SortedSetEntry("five", 5)
-            ]);
-
-            // Test basic intersection cardinality
-            var result = (long)db.Execute("ZINTERCARD", "2", "zset1", "zset2");
-            ClassicAssert.AreEqual(2, result);
-
-            // Test three-way intersection cardinality
-            result = (long)db.Execute("ZINTERCARD", "3", "zset1", "zset2", "zset3");
-            ClassicAssert.AreEqual(1, result);
-
-            // Test with limit
-            result = (long)db.Execute("ZINTERCARD", "2", "zset1", "zset2", "LIMIT", "1");
-            ClassicAssert.AreEqual(1, result);
-        }
-
-        [Test]
-        public void CanDoZInterStoreWithSE()
->>>>>>> f1f9e51c
         {
             using var redis = ConnectionMultiplexer.Connect(TestUtils.GetConfig());
             var db = redis.GetDatabase(0);
 
             // Setup test data
-<<<<<<< HEAD
             db.SortedSetAdd("zset1", [
                 new("a", 1),
                 new("b", 2),
@@ -1677,57 +1743,6 @@
                 ClassicAssert.AreEqual(expectedScores[i], result[i].Score);
                 ClassicAssert.AreEqual(expectedElements[i], result[i].Element.ToString());
             }
-=======
-            db.SortedSetAdd("zset1",
-            [
-                new SortedSetEntry("one", 1),
-                new SortedSetEntry("two", 2),
-                new SortedSetEntry("three", 3)
-            ]);
-
-            db.SortedSetAdd("zset2",
-            [
-                new SortedSetEntry("one", 1),
-                new SortedSetEntry("two", 2),
-                new SortedSetEntry("four", 4)
-            ]);
-
-            // Test basic intersection store
-            var result = db.SortedSetCombineAndStore(SetOperation.Intersect, "dest", [new RedisKey("zset1"), new RedisKey("zset2")]);
-            ClassicAssert.AreEqual(2, result);
-
-            var storedValues = db.SortedSetRangeByScoreWithScores("dest");
-            ClassicAssert.AreEqual(2, storedValues.Length);
-            ClassicAssert.AreEqual("one", storedValues[0].Element.ToString());
-            ClassicAssert.AreEqual(2, storedValues[0].Score); // Sum of scores
-            ClassicAssert.AreEqual("two", storedValues[1].Element.ToString());
-            ClassicAssert.AreEqual(4, storedValues[1].Score); // Sum of scores
-
-            // Test with weights
-            var weights = new double[] { 2, 3 };
-            result = db.SortedSetCombineAndStore(SetOperation.Intersect, "dest", [new RedisKey("zset1"), new RedisKey("zset2")], weights);
-            ClassicAssert.AreEqual(2, result);
-
-            storedValues = db.SortedSetRangeByScoreWithScores("dest");
-            ClassicAssert.AreEqual(2, storedValues.Length);
-            ClassicAssert.AreEqual("one", storedValues[0].Element.ToString());
-            ClassicAssert.AreEqual(5, storedValues[0].Score); // Weighted sum
-            ClassicAssert.AreEqual("two", storedValues[1].Element.ToString());
-            ClassicAssert.AreEqual(10, storedValues[1].Score); // Weighted sum
-
-            // Test with MAX aggregate
-            var result2 = (long)db.Execute("ZINTERSTORE", "dest", "2", "zset1", "zset2", "AGGREGATE", "MAX");
-            ClassicAssert.AreEqual(2, result2);
-
-            storedValues = db.SortedSetRangeByScoreWithScores("dest");
-            ClassicAssert.AreEqual(2, storedValues.Length);
-            ClassicAssert.AreEqual(1, storedValues[0].Score); // MAX of scores
-            ClassicAssert.AreEqual(2, storedValues[1].Score); // MAX of scores
-
-            // Test error cases
-            var ex = Assert.Throws<RedisServerException>(() => db.Execute("ZINTERSTORE", "dest"));
-            ClassicAssert.AreEqual(string.Format(CmdStrings.GenericErrWrongNumArgs, "ZINTERSTORE"), ex.Message);
->>>>>>> f1f9e51c
         }
 
         #endregion
