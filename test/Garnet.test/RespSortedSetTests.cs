﻿// Copyright (c) Microsoft Corporation.
// Licensed under the MIT license.

using System;
using System.Collections.Generic;
using System.Linq;
using System.Text;
using System.Threading.Tasks;
using Embedded.perftest;
using Garnet.common;
using Garnet.server;
using NUnit.Framework;
using NUnit.Framework.Legacy;
using StackExchange.Redis;
using Tsavorite.core;
using SetOperation = StackExchange.Redis.SetOperation;

namespace Garnet.test
{
    using TestBasicGarnetApi = GarnetApi<BasicContext<SpanByte, SpanByte, SpanByte, SpanByteAndMemory, long, MainSessionFunctions,
            /* MainStoreFunctions */ StoreFunctions<SpanByte, SpanByte, SpanByteComparer, SpanByteRecordDisposer>,
            SpanByteAllocator<StoreFunctions<SpanByte, SpanByte, SpanByteComparer, SpanByteRecordDisposer>>>,
        BasicContext<byte[], IGarnetObject, ObjectInput, GarnetObjectStoreOutput, long, ObjectSessionFunctions,
            /* ObjectStoreFunctions */ StoreFunctions<byte[], IGarnetObject, ByteArrayKeyComparer, DefaultRecordDisposer<byte[], IGarnetObject>>,
            GenericAllocator<byte[], IGarnetObject, StoreFunctions<byte[], IGarnetObject, ByteArrayKeyComparer, DefaultRecordDisposer<byte[], IGarnetObject>>>>>;

    [TestFixture]
    public class RespSortedSetTests
    {
        protected GarnetServer server;

        static readonly SortedSetEntry[] entries =
              [
                new SortedSetEntry("a", 1),
                  new SortedSetEntry("b", 2),
                  new SortedSetEntry("c", 3),
                  new SortedSetEntry("d", 4),
                  new SortedSetEntry("e", 5),
                  new SortedSetEntry("f", 6),
                  new SortedSetEntry("g", 7),
                  new SortedSetEntry("h", 8),
                  new SortedSetEntry("i", 9),
                  new SortedSetEntry("j", 10)
              ];

        static readonly SortedSetEntry[] leaderBoard =
             [
                new SortedSetEntry("Dave", 340),
                 new SortedSetEntry("Kendra", 400),
                 new SortedSetEntry("Tom", 560),
                 new SortedSetEntry("Barbara", 650),
                 new SortedSetEntry("Jennifer", 690),
                 new SortedSetEntry("Peter", 690),
                 new SortedSetEntry("Frank", 740),
                 new SortedSetEntry("Lester", 790),
                 new SortedSetEntry("Alice", 850),
                 new SortedSetEntry("Mary", 980)
             ];

        static readonly SortedSetEntry[] powOfTwo =
            [
                new SortedSetEntry("a", 1),
                new SortedSetEntry("b", 2),
                new SortedSetEntry("c", 4),
                new SortedSetEntry("d", 8),
                new SortedSetEntry("e", 16),
                new SortedSetEntry("f", 32),
                new SortedSetEntry("g", 64),
                new SortedSetEntry("h", 128),
                new SortedSetEntry("i", 256),
                new SortedSetEntry("j", 512)
            ];


        [SetUp]
        public void Setup()
        {
            TestUtils.DeleteDirectory(TestUtils.MethodTestDir, wait: true);
            server = TestUtils.CreateGarnetServer(TestUtils.MethodTestDir, lowMemory: true);
            server.Start();
        }


        [TearDown]
        public void TearDown()
        {
            server.Dispose();
            TestUtils.DeleteDirectory(TestUtils.MethodTestDir);
        }

        #region SETests
        [Test]
        public unsafe void SortedSetPopTest()
        {
            using var redis = ConnectionMultiplexer.Connect(TestUtils.GetConfig());
            var db = redis.GetDatabase(0);
            db.SortedSetAdd("key1", "a", 1);
            db.SortedSetAdd("key1", "b", 2);

            var session = new RespServerSession(new DummyNetworkSender(), server.Provider.StoreWrapper, null, null, null, false);
            var api = new TestBasicGarnetApi(session.storageSession, session.storageSession.basicContext, session.storageSession.objectStoreBasicContext);
            var key = Encoding.ASCII.GetBytes("key1");
            fixed (byte* keyPtr = key)
            {
                var result = api.SortedSetPop(new ArgSlice(keyPtr, key.Length), out var items);
                ClassicAssert.AreEqual(1, items.Length);
                ClassicAssert.AreEqual("a", Encoding.ASCII.GetString(items[0].member.ReadOnlySpan));
                ClassicAssert.AreEqual("1", Encoding.ASCII.GetString(items[0].score.ReadOnlySpan));

                result = api.SortedSetPop(new ArgSlice(keyPtr, key.Length), out items);
                ClassicAssert.AreEqual(1, items.Length);
                ClassicAssert.AreEqual("b", Encoding.ASCII.GetString(items[0].member.ReadOnlySpan));
                ClassicAssert.AreEqual("2", Encoding.ASCII.GetString(items[0].score.ReadOnlySpan));
            }
        }

        [Test]
        public void AddAndLength()
        {
            using var redis = ConnectionMultiplexer.Connect(TestUtils.GetConfig());
            var db = redis.GetDatabase(0);

            var key = "SortedSet_Add";

            // 10 entries are added
            var added = db.SortedSetAdd(key, entries);
            ClassicAssert.AreEqual(entries.Length, added);

            var card = db.SortedSetLength(key);
            ClassicAssert.AreEqual(entries.Length, card);

            var response = db.Execute("MEMORY", "USAGE", key);
            var actualValue = ResultType.Integer == response.Resp2Type ? Int32.Parse(response.ToString()) : -1;
            var expectedResponse = 1792;
            ClassicAssert.AreEqual(expectedResponse, actualValue);

            var entries2 = new SortedSetEntry[entries.Length + 1];
            entries.CopyTo(entries2, 0);
            entries2[entries2.Length - 1] = new SortedSetEntry("k", 11);

            // only 1 new entry should get added
            added = db.SortedSetAdd(key, entries2);
            ClassicAssert.AreEqual(1, added);

            response = db.Execute("MEMORY", "USAGE", key);
            actualValue = ResultType.Integer == response.Resp2Type ? Int32.Parse(response.ToString()) : -1;
            expectedResponse = 1952;
            ClassicAssert.AreEqual(expectedResponse, actualValue);

            // no new entries get added
            added = db.SortedSetAdd(key, entries2);
            ClassicAssert.AreEqual(0, added);

            response = db.Execute("MEMORY", "USAGE", key);
            actualValue = ResultType.Integer == response.Resp2Type ? Int32.Parse(response.ToString()) : -1;
            expectedResponse = 1952;
            ClassicAssert.AreEqual(expectedResponse, actualValue);

            card = db.SortedSetLength(key);
            ClassicAssert.AreEqual(entries2.Length, card);

            added = db.SortedSetAdd(key, [new SortedSetEntry("a", 12)]);
            ClassicAssert.AreEqual(0, added);

            response = db.Execute("MEMORY", "USAGE", key);
            actualValue = ResultType.Integer == response.Resp2Type ? Int32.Parse(response.ToString()) : -1;
            expectedResponse = 1952;
            ClassicAssert.AreEqual(expectedResponse, actualValue);

            var deleted = db.KeyDelete(key);
            ClassicAssert.IsTrue(deleted);

            added = db.SortedSetAdd(key, []);
            ClassicAssert.AreEqual(0, added);

            var exists = db.KeyExists(key);
            ClassicAssert.IsFalse(exists);
        }


        [Test]
        public void CanCreateLeaderBoard()
        {
            using var redis = ConnectionMultiplexer.Connect(TestUtils.GetConfig());
            var db = redis.GetDatabase(0);
            var key = "LeaderBoard";

            // 10 entries are added
            var added = db.SortedSetAdd(key, leaderBoard);
            ClassicAssert.AreEqual(leaderBoard.Length, added);

            var response = db.Execute("MEMORY", "USAGE", key);
            var actualValue = ResultType.Integer == response.Resp2Type ? Int32.Parse(response.ToString()) : -1;
            var expectedResponse = 1792;
            ClassicAssert.AreEqual(expectedResponse, actualValue);

            var card = db.SortedSetLength(key);
            ClassicAssert.AreEqual(leaderBoard.Length, card);
        }

        [Test]
        public void CanGetScoresZCount()
        {
            using var redis = ConnectionMultiplexer.Connect(TestUtils.GetConfig());
            var db = redis.GetDatabase(0);
            var key = "LeaderBoard";

            // 10 entries are added
            var added = db.SortedSetAdd(key, leaderBoard);
            ClassicAssert.AreEqual(leaderBoard.Length, added);

            var card = db.SortedSetLength(new RedisKey(key), min: 500, max: 700);
            ClassicAssert.IsTrue(4 == card);

            //using infinity
            card = db.SortedSetLength(new RedisKey(key), min: -1);
            ClassicAssert.IsTrue(10 == card);
        }



        [Test]
        public void AddRemove()
        {
            using var redis = ConnectionMultiplexer.Connect(TestUtils.GetConfig());
            var db = redis.GetDatabase(0);

            var key = "SortedSet_AddRemove";

            // 10 entries are added
            var added = db.SortedSetAdd(key, entries);
            ClassicAssert.AreEqual(entries.Length, added);

            var card = db.SortedSetLength(key);
            ClassicAssert.AreEqual(entries.Length, card);

            var response = db.Execute("MEMORY", "USAGE", key);
            var actualValue = ResultType.Integer == response.Resp2Type ? Int32.Parse(response.ToString()) : -1;
            var expectedResponse = 1800;
            ClassicAssert.AreEqual(expectedResponse, actualValue);

            // remove all entries
            var removed = db.SortedSetRemove(key, entries.Select(e => e.Element).ToArray());
            ClassicAssert.AreEqual(entries.Length, removed);

            // length should be 0
            card = db.SortedSetLength(key);
            ClassicAssert.AreEqual(0, card);

            var keyExists = db.KeyExists(key);
            ClassicAssert.IsFalse(keyExists);

            response = db.Execute("MEMORY", "USAGE", key);
            ClassicAssert.IsTrue(response.IsNull);

            // 1 entry added
            added = db.SortedSetAdd(key, [entries[0]]);
            ClassicAssert.AreEqual(1, added);

            card = db.SortedSetLength(key);
            ClassicAssert.AreEqual(1, card);

            response = db.Execute("MEMORY", "USAGE", key);
            actualValue = ResultType.Integer == response.Resp2Type ? Int32.Parse(response.ToString()) : -1;
            expectedResponse = 360;
            ClassicAssert.AreEqual(expectedResponse, actualValue);

            // remove the single entry
            removed = db.SortedSetRemove(key, entries.Take(1).Select(e => e.Element).ToArray());
            ClassicAssert.AreEqual(1, removed);

            // length should be 0
            card = db.SortedSetLength(key);
            ClassicAssert.AreEqual(0, card);

            var response_keys = db.SortedSetRangeByRankWithScores(key, 0, 100);
            ClassicAssert.IsEmpty(response_keys);

            keyExists = db.KeyExists(key);
            ClassicAssert.IsFalse(keyExists);

            response = db.Execute("MEMORY", "USAGE", key);
            ClassicAssert.IsTrue(response.IsNull);

            // 10 entries are added
            added = db.SortedSetAdd(key, entries);
            ClassicAssert.AreEqual(entries.Length, added);

            card = db.SortedSetLength(key);
            ClassicAssert.AreEqual(entries.Length, card);

            response = db.Execute("MEMORY", "USAGE", key);
            actualValue = ResultType.Integer == response.Resp2Type ? Int32.Parse(response.ToString()) : -1;
            expectedResponse = 1800;
            ClassicAssert.AreEqual(expectedResponse, actualValue);

            // 1 entry removed
            bool isRemoved = db.SortedSetRemove(key, entries[0].Element);
            ClassicAssert.IsTrue(isRemoved);

            // length should be 1 less
            card = db.SortedSetLength(key);
            ClassicAssert.AreEqual(entries.Length - 1, card);

            response = db.Execute("MEMORY", "USAGE", key);
            actualValue = ResultType.Integer == response.Resp2Type ? Int32.Parse(response.ToString()) : -1;
            expectedResponse = 1640;
            ClassicAssert.AreEqual(expectedResponse, actualValue);

            // remaining entries removed
            removed = db.SortedSetRemove(key, entries.Select(e => e.Element).ToArray());
            ClassicAssert.AreEqual(entries.Length - 1, removed);

            keyExists = db.KeyExists(key);
            ClassicAssert.IsFalse(keyExists);

            response = db.Execute("MEMORY", "USAGE", key);
            ClassicAssert.IsTrue(response.IsNull);
        }

        [Test]
        public void AddRemoveBy()
        {
            using var redis = ConnectionMultiplexer.Connect(TestUtils.GetConfig());
            var db = redis.GetDatabase(0);

            var key = "SortedSet_AddRemoveBy";

            // 10 entries are added
            var added = db.SortedSetAdd(key, entries);
            ClassicAssert.AreEqual(entries.Length, added);

            var result = db.SortedSetRemoveRangeByValue(key, new RedisValue("e"), new RedisValue("g"));
            ClassicAssert.AreEqual(3, result);

            result = db.SortedSetRemoveRangeByScore(key, 9, 10);
            ClassicAssert.AreEqual(2, result);

            result = db.SortedSetRemoveRangeByRank(key, 0, 1);
            ClassicAssert.AreEqual(2, result);

            var members = db.SortedSetRangeByRank(key);
            ClassicAssert.AreEqual(new[] { new RedisValue("c"), new RedisValue("d"), new RedisValue("h") }, members);

            result = db.SortedSetRemoveRangeByRank(key, 0, 2);
            ClassicAssert.AreEqual(3, result);

            var exists = db.KeyExists(key);
            ClassicAssert.IsFalse(exists);

            added = db.SortedSetAdd(key, entries);
            ClassicAssert.AreEqual(entries.Length, added);

            result = db.SortedSetRemoveRangeByScore(key, 0, 10);
            ClassicAssert.AreEqual(10, result);

            exists = db.KeyExists(key);
            ClassicAssert.IsFalse(exists);

            added = db.SortedSetAdd(key, entries);
            ClassicAssert.AreEqual(entries.Length, added);

            result = db.SortedSetRemoveRangeByValue(key, "a", "j");
            ClassicAssert.AreEqual(10, result);

            exists = db.KeyExists(key);
            ClassicAssert.IsFalse(exists);
        }

        [Test]
        public void AddPopDesc()
        {
            using var redis = ConnectionMultiplexer.Connect(TestUtils.GetConfig());
            var db = redis.GetDatabase(0);

            var key = "SortedSet_AddPop";

            var added = db.SortedSetAdd(key, entries);

            var response = db.Execute("MEMORY", "USAGE", key);
            var actualValue = ResultType.Integer == response.Resp2Type ? Int32.Parse(response.ToString()) : -1;
            var expectedResponse = 1792;
            ClassicAssert.AreEqual(expectedResponse, actualValue);

            var last = db.SortedSetPop(key, Order.Descending);
            ClassicAssert.True(last.HasValue);
            ClassicAssert.AreEqual(entries[9], last.Value);
            ClassicAssert.AreEqual(9, db.SortedSetLength(key));

            response = db.Execute("MEMORY", "USAGE", key);
            actualValue = ResultType.Integer == response.Resp2Type ? Int32.Parse(response.ToString()) : -1;
            expectedResponse = 1632;
            ClassicAssert.AreEqual(expectedResponse, actualValue);

            var last2 = db.SortedSetPop(key, 2, Order.Descending);
            ClassicAssert.AreEqual(2, last2.Length);
            ClassicAssert.AreEqual(entries[8], last2[0]);
            ClassicAssert.AreEqual(entries[7], last2[1]);
            ClassicAssert.AreEqual(7, db.SortedSetLength(key));

            response = db.Execute("MEMORY", "USAGE", key);
            actualValue = ResultType.Integer == response.Resp2Type ? Int32.Parse(response.ToString()) : -1;
            expectedResponse = 1312;
            ClassicAssert.AreEqual(expectedResponse, actualValue);

            var last3 = db.SortedSetPop(key, 999, Order.Descending);
            ClassicAssert.AreEqual(7, last3.Length);
            for (int i = 0; i < 7; i++)
                ClassicAssert.AreEqual(entries[6 - i], last3[i]);
            ClassicAssert.AreEqual(0, db.SortedSetLength(key));

            var keyExists = db.KeyExists(key);
            ClassicAssert.IsFalse(keyExists);

            response = db.Execute("MEMORY", "USAGE", key);
            ClassicAssert.IsTrue(response.IsNull);
        }

        [Test]
        public void AddScore()
        {
            using var redis = ConnectionMultiplexer.Connect(TestUtils.GetConfig());
            var db = redis.GetDatabase(0);

            var key = "SortedSet_AddScore";

            var added = db.SortedSetAdd(key, entries);

            var score = db.SortedSetScore(key, "a");
            ClassicAssert.True(score.HasValue);
            ClassicAssert.AreEqual(1, score.Value);

            score = db.SortedSetScore(key, "x");
            ClassicAssert.False(score.HasValue);

            var response = db.Execute("MEMORY", "USAGE", key);
            var actualValue = ResultType.Integer == response.Resp2Type ? Int32.Parse(response.ToString()) : -1;
            var expectedResponse = 1800;
            ClassicAssert.AreEqual(expectedResponse, actualValue);
        }

        [Test]
        public void CanDoZMScore()
        {
            using var redis = ConnectionMultiplexer.Connect(TestUtils.GetConfig());
            var db = redis.GetDatabase(0);

            var key = "SortedSet_GetMemberScores";
            var added = db.SortedSetAdd(key, entries);
            var scores = db.SortedSetScores(key, ["a", "b", "z", "i"]);
            ClassicAssert.AreEqual(scores, new List<double?>() { 1, 2, null, 9 });


            scores = db.SortedSetScores("nokey", ["a", "b", "c"]);
            ClassicAssert.AreEqual(scores, new List<double?>() { null, null, null });

            Assert.Throws<RedisServerException>(
                () => db.SortedSetScores("nokey", []),
                "ERR wrong number of arguments for ZMSCORE command.");

            var memResponse = db.Execute("MEMORY", "USAGE", key);
            var memActualValue = ResultType.Integer == memResponse.Resp2Type ? Int32.Parse(memResponse.ToString()) : -1;
            var memExpectedResponse = 1808;
            ClassicAssert.AreEqual(memExpectedResponse, memActualValue);
        }

        [Test]
        public void CanDoZMScoreLC()
        {
            using var lightClientRequest = TestUtils.CreateRequest();

            lightClientRequest.SendCommands("ZADD zmscore 0 a 1 b", "PING");

            var response = lightClientRequest.SendCommands("ZMSCORE zmscore", "PING");
            var expectedResponse = $"{FormatWrongNumOfArgsError("ZMSCORE")}+PONG\r\n";
            var actualValue = Encoding.ASCII.GetString(response).Substring(0, expectedResponse.Length);
            ClassicAssert.AreEqual(expectedResponse, actualValue);

            response = lightClientRequest.SendCommands("ZMSCORE nokey a b c", "PING", 4, 1);
            expectedResponse = "*3\r\n$-1\r\n$-1\r\n$-1\r\n+PONG\r\n";
            actualValue = Encoding.ASCII.GetString(response).Substring(0, expectedResponse.Length);
            ClassicAssert.AreEqual(expectedResponse, actualValue);

            response = lightClientRequest.SendCommands("ZMSCORE zmscore a z b", "PING", 4, 1);
            expectedResponse = "*3\r\n$1\r\n0\r\n$-1\r\n$1\r\n1\r\n+PONG\r\n";
            actualValue = Encoding.ASCII.GetString(response).Substring(0, expectedResponse.Length);
            ClassicAssert.AreEqual(expectedResponse, actualValue);
        }

        [Test]
        public void CandDoZIncrby()
        {
            using var redis = ConnectionMultiplexer.Connect(TestUtils.GetConfig());
            var db = redis.GetDatabase(0);
            var key = "LeaderBoard";

            // 10 entries should be added
            var added = db.SortedSetAdd(key, leaderBoard);
            ClassicAssert.AreEqual(leaderBoard.Length, added);

            var incr = db.SortedSetIncrement(key, new RedisValue("Tom"), 90);
            ClassicAssert.IsTrue(incr == 650);

            var response = db.Execute("MEMORY", "USAGE", key);
            var actualValue = ResultType.Integer == response.Resp2Type ? Int32.Parse(response.ToString()) : -1;
            var expectedResponse = 1792;
            ClassicAssert.AreEqual(expectedResponse, actualValue);
        }


        [Test]
        public void CanManageNotExistingKeySE()
        {

            using var redis = ConnectionMultiplexer.Connect(TestUtils.GetConfig());
            var db = redis.GetDatabase(0);

            //ZPOPMAX
            var actualResult = db.SortedSetPop(new RedisKey("nokey"), Order.Descending);
            ClassicAssert.AreEqual(null, actualResult);

            //ZCOUNT
            var doneZCount = db.SortedSetLength(new RedisKey("nokey"), 1, 3, Exclude.None, CommandFlags.None);
            ClassicAssert.AreEqual(0, doneZCount);

            //ZLEXCOUNT
            var doneZLEXCount = db.SortedSetLengthByValue(new RedisKey("nokey"), Double.NegativeInfinity, Double.PositiveInfinity);
            ClassicAssert.AreEqual(0, doneZLEXCount);

            //ZCARD
            var doneZCard = db.SortedSetLength(new RedisKey("nokey"));
            ClassicAssert.AreEqual(0, doneZCard);

            //ZPOPMIN
            actualResult = db.SortedSetPop(new RedisKey("nokey"));
            ClassicAssert.AreEqual(null, actualResult);

            //ZREM
            var doneRemove = db.SortedSetRemove(new RedisKey("nokey"), new RedisValue("a"));
            ClassicAssert.AreEqual(false, doneRemove);

            //ZREMRANGEBYLEX
            var doneRemByLex = db.SortedSetRemoveRangeByValue(new RedisKey("nokey"), new RedisValue("a"), new RedisValue("b"));
            ClassicAssert.AreEqual(0, doneRemByLex);

            //ZREMRANGEBYRANK
            var doneRemRangeByRank = db.SortedSetRemoveRangeByRank(new RedisKey("nokey"), 0, 1);
            ClassicAssert.AreEqual(0, doneRemRangeByRank);

            //ZREMRANGEBYSCORE
            var doneRemRangeByScore = db.SortedSetRemoveRangeByScore(new RedisKey("nokey"), 0, 1);
            ClassicAssert.AreEqual(0, doneRemRangeByScore);

            var response = db.Execute("MEMORY", "USAGE", "nokey");
            var actualValue = ResultType.Integer == response.Resp2Type ? Int32.Parse(response.ToString()) : -1;
            var expectedResponse = -1;
            ClassicAssert.AreEqual(expectedResponse, actualValue);

            //ZINCR, with this command the sorted set gets created
            var doneZIncr = db.SortedSetIncrement(new RedisKey("nokey"), new RedisValue("1"), 1);
            ClassicAssert.AreEqual(1, doneZIncr);

            response = db.Execute("MEMORY", "USAGE", "nokey");
            actualValue = ResultType.Integer == response.Resp2Type ? Int32.Parse(response.ToString()) : -1;
            expectedResponse = 344;
            ClassicAssert.AreEqual(expectedResponse, actualValue);
        }

        [Test]
        public void CanUseZScanNoParameters()
        {
            using var redis = ConnectionMultiplexer.Connect(TestUtils.GetConfig());
            var db = redis.GetDatabase(0);

            // ZSCAN without key
            try
            {
                db.Execute("ZSCAN");
                Assert.Fail();
            }
            catch (RedisServerException e)
            {
                var expectedErrorMessage = string.Format(CmdStrings.GenericErrWrongNumArgs, nameof(SortedSetOperation.ZSCAN));
                ClassicAssert.AreEqual(expectedErrorMessage, e.Message);
            }

            // Use sortedsetscan on non existing key
            var items = db.SortedSetScan(new RedisKey("foo"), new RedisValue("*"), pageSize: 10);
            ClassicAssert.IsEmpty(items, "Failed to use SortedSetScan on non existing key");

            // Add some items
            var added = db.SortedSetAdd("myss", entries);
            ClassicAssert.AreEqual(entries.Length, added);

            var members = db.SortedSetScan(new RedisKey("myss"), new RedisValue("*"));
            ClassicAssert.IsTrue(((IScanningCursor)members).Cursor == 0);
            ClassicAssert.IsTrue(members.Count() == 10);

            int i = 0;
            foreach (var item in members)
            {
                ClassicAssert.IsTrue(entries[i++].Element.Equals(item.Element));
            }
        }

        [Test]
        public void CanUseZScanWithMatch()
        {
            using var redis = ConnectionMultiplexer.Connect(TestUtils.GetConfig());
            var db = redis.GetDatabase(0);

            // Add some items
            var added = db.SortedSetAdd("myss", entries);
            ClassicAssert.AreEqual(entries.Length, added);

            var members = db.SortedSetScan(new RedisKey("myss"), new RedisValue("j*"));
            ClassicAssert.IsTrue(((IScanningCursor)members).Cursor == 0);
            ClassicAssert.IsTrue(members.Count() == 1);
            ClassicAssert.IsTrue(entries[9].Element.Equals(members.ElementAt(0).Element));
        }

        [Test]
        public void CanUseZScanWithCollection()
        {
            using var redis = ConnectionMultiplexer.Connect(TestUtils.GetConfig());
            var db = redis.GetDatabase(0);

            // Add some items
            var r = new Random();

            // Fill a new SortedSetEntry with 1000 random entries
            int n = 1000;
            var entries = new SortedSetEntry[n];

            for (int i = 0; i < n; i++)
            {
                var memberId = r.Next(0, 10000000);
                entries[i] = new SortedSetEntry($"key:{memberId}", memberId);
            }

            var ssLen = db.SortedSetAdd("myss", entries);
            var members = db.SortedSetScan(new RedisKey("myss"), new RedisValue("key:*"), (Int32)ssLen);
            ClassicAssert.IsTrue(((IScanningCursor)members).Cursor == 0);
            ClassicAssert.IsTrue(members.Count() == ssLen);

            entries = new SortedSetEntry[n];
            for (int i = 0; i < n; i++)
            {
                var memberId = r.NextDouble();
                entries[i] = new SortedSetEntry($"key:{memberId}", memberId);
            }

            ssLen = db.SortedSetAdd("myssDoubles", entries);
            members = db.SortedSetScan(new RedisKey("myssDoubles"), new RedisValue("key:*"), (Int32)ssLen);
            ClassicAssert.IsTrue(((IScanningCursor)members).Cursor == 0);
            ClassicAssert.IsTrue(members.Count() == ssLen);
        }


        [Test]
        public void CanUseZScanWithDoubleDifferentFormats()
        {
            using var redis = ConnectionMultiplexer.Connect(TestUtils.GetConfig());
            var db = redis.GetDatabase(0);
            double[] numbers;

            numbers = new double[7];

            // initialize numbers array with different doubles values including scientific notation and exponential notation
            numbers[0] = 1.11;
            numbers[1] = 42e73;
            numbers[2] = 4.94065645841247E-324;
            numbers[3] = 1.7976931348623157E+308;
            numbers[4] = -1.7976931348623157E+308;
            numbers[5] = 9223372036854775807;
            numbers[6] = -9223372036854775808;

            var key = "ssScores";
            var entries = new SortedSetEntry[numbers.Length];

            for (int i = 0; i < numbers.Length; i++)
            {
                entries[i] = new SortedSetEntry($"{key}:{i}", numbers[i]);
            }

            var ssLen = db.SortedSetAdd(key, entries);
            ClassicAssert.IsTrue(numbers.Length == ssLen);

            var members = db.SortedSetScan(key, new RedisValue("*Scores:*"), (Int32)ssLen);
            ClassicAssert.IsTrue(((IScanningCursor)members).Cursor == 0);
            ClassicAssert.IsTrue(members.Count() == ssLen);

            int k = 0;
            foreach (var item in members)
            {
                ClassicAssert.AreEqual(item.Score, numbers[k++]);
            }

            // Test for no matching members
            members = db.SortedSetScan(key, new RedisValue("key*"), (Int32)ssLen);
            ClassicAssert.IsTrue(((IScanningCursor)members).Cursor == 0);
            ClassicAssert.IsEmpty(members);
        }

        [Test]
        public void CanDoZScanWithCursor()
        {
            using var redis = ConnectionMultiplexer.Connect(TestUtils.GetConfig());
            var db = redis.GetDatabase(0);

            // Fill a new SortedSetEntry with 1000 random entries
            int n = 1000;
            var entries = new SortedSetEntry[n];
            var keySS = new RedisKey("keySS");

            // Add some items
            for (int i = 0; i < n; i++)
            {
                entries[i] = new SortedSetEntry($"key:{i}", i);
            }

            db.SortedSetAdd(keySS, entries);

            int pageSize = 45;
            var response = db.SortedSetScan(keySS, "*", pageSize: pageSize, cursor: 0);
            var cursor = ((IScanningCursor)response);
            var j = 0;
            long pageNumber = 0;
            long pageOffset = 0;

            // Consume the enumeration
            foreach (var i in response)
            {
                // Represents the *active* page of results (not the pending/next page of results as returned by HSCAN/ZSCAN/SSCAN)
                pageNumber = cursor.Cursor;

                // The offset into the current page.
                pageOffset = cursor.PageOffset;
                j++;
            }

            // Assert the end of the enumeration was reached
            ClassicAssert.AreEqual(entries.Length, j);

            // Assert the cursor is at the end of the enumeration
            ClassicAssert.AreEqual(pageNumber + pageOffset, entries.Length - 1);

            var l = response.LastOrDefault();
            ClassicAssert.AreEqual($"key:{entries.Length - 1}", l.Element.ToString());
        }

        [Test]
        public async Task CanUseZRangeByScoreWithSE()
        {
            using var redis = ConnectionMultiplexer.Connect(TestUtils.GetConfig());
            var db = redis.GetDatabase(0);

            var key = "SortedSet_Pof2";

            // 10 entries are added
            await db.SortedSetAddAsync(key, powOfTwo, CommandFlags.FireAndForget);

            var res = await db.SortedSetRangeByScoreAsync(key, start: double.PositiveInfinity, double.NegativeInfinity, order: Order.Ascending);
            ClassicAssert.AreEqual(powOfTwo.Length, res.Length);

            var range = await db.SortedSetRangeByRankWithScoresAsync(key);
            ClassicAssert.AreEqual(powOfTwo.Length, range.Length);
        }

        [Test]
        public async Task CanManageZRangeByScoreWhenStartHigherThanExistingMaxScoreSE()
        {
            using var redis = ConnectionMultiplexer.Connect(TestUtils.GetConfig());
            var db = redis.GetDatabase(0);

            var key = "SortedSet_OnlyZeroScore";

            await db.SortedSetAddAsync(key, "A", 0, CommandFlags.FireAndForget);

            var res = await db.SortedSetRangeByScoreAsync(key, start: 1);
            ClassicAssert.AreEqual(0, res.Length);

            var range = await db.SortedSetRangeByRankWithScoresAsync(key, start: 1);
            ClassicAssert.AreEqual(0, range.Length);
        }

        [Test]
        public void CheckEmptySortedSetKeyRemoved()
        {
            using var redis = ConnectionMultiplexer.Connect(TestUtils.GetConfig());
            var key = new RedisKey("user1:sortedset");
            var db = redis.GetDatabase(0);

            var added = db.SortedSetAdd(key, entries);
            ClassicAssert.AreEqual(entries.Length, added);

            var actualMembers = db.SortedSetPop(key, entries.Length);
            ClassicAssert.AreEqual(entries.Length, actualMembers.Length);

            var keyExists = db.KeyExists(key);
            ClassicAssert.IsFalse(keyExists);
        }

        [Test]
        public void CheckSortedSetOperationsOnWrongTypeObjectSE()
        {
            using var redis = ConnectionMultiplexer.Connect(TestUtils.GetConfig());
            var db = redis.GetDatabase(0);

            var keys = new[] { new RedisKey("user1:obj1"), new RedisKey("user1:obj2") };
            var key1Values = new[] { new RedisValue("Hello"), new RedisValue("World") };
            var key2Values = new[] { new RedisValue("Hola"), new RedisValue("Mundo") };
            var values = new[] { key1Values, key2Values };
            double[][] scores = [[1.1, 1.2], [2.1, 2.2]];
            var sortedSetEntries = values.Select((h, idx) => h
                .Zip(scores[idx], (n, v) => new SortedSetEntry(n, v)).ToArray()).ToArray();


            // Set up different type objects
            RespTestsUtils.SetUpTestObjects(db, GarnetObjectType.Set, keys, values);

            // ZADD
            RespTestsUtils.CheckCommandOnWrongTypeObjectSE(() => db.SortedSetAdd(keys[0], sortedSetEntries[0]));
            // ZCARD
            RespTestsUtils.CheckCommandOnWrongTypeObjectSE(() => db.SortedSetLength(keys[0]));
            // ZPOPMAX
            RespTestsUtils.CheckCommandOnWrongTypeObjectSE(() => db.SortedSetPop(keys[0]));
            // ZSCORE
            RespTestsUtils.CheckCommandOnWrongTypeObjectSE(() => db.SortedSetScore(keys[0], values[0][0]));
            // ZREM
            RespTestsUtils.CheckCommandOnWrongTypeObjectSE(() => db.SortedSetRemove(keys[0], values[0]));
            // ZCOUNT
            RespTestsUtils.CheckCommandOnWrongTypeObjectSE(() => db.SortedSetLength(keys[1], 1, 2));
            // ZINCRBY
            RespTestsUtils.CheckCommandOnWrongTypeObjectSE(() => db.SortedSetIncrement(keys[1], values[1][0], 2.2));
            // ZRANK
            RespTestsUtils.CheckCommandOnWrongTypeObjectSE(() => db.SortedSetRank(keys[1], values[1][0]));
            // ZRANGE
            //RespTests.CheckCommandOnWrongTypeObjectSE(() => db.SortedSetRangeByValueAsync(keys[1]).Wait());
            // ZRANGEBYSCORE
            RespTestsUtils.CheckCommandOnWrongTypeObjectSE(() => db.SortedSetRangeByScore(keys[1]));
            // ZREVRANGE
            //RespTests.CheckCommandOnWrongTypeObjectSE(() => db.SortedSetRangeByScore(keys[1], 1, 2, Exclude.None, Order.Descending));
            // ZREVRANK
            RespTestsUtils.CheckCommandOnWrongTypeObjectSE(() => db.SortedSetRangeByRank(keys[1], 1, 2, Order.Descending));
            // ZREMRANGEBYLEX
            //RespTests.CheckCommandOnWrongTypeObjectSE(() => db.SortedSetRemoveRangeByValue(keys[1], values[1][0], values[1][1]));
            // ZREMRANGEBYRANK
            RespTestsUtils.CheckCommandOnWrongTypeObjectSE(() => db.SortedSetRemoveRangeByRank(keys[1], 0, 1));
            // ZREMRANGEBYSCORE
            RespTestsUtils.CheckCommandOnWrongTypeObjectSE(() => db.SortedSetRemoveRangeByScore(keys[1], 1, 2));
            // ZLEXCOUNT
            RespTestsUtils.CheckCommandOnWrongTypeObjectSE(() => db.SortedSetLengthByValue(keys[1], values[1][0], values[1][1]));
            // ZPOPMIN
            RespTestsUtils.CheckCommandOnWrongTypeObjectSE(() => db.SortedSetPop(keys[1], Order.Descending));
            // ZRANDMEMBER
            RespTestsUtils.CheckCommandOnWrongTypeObjectSE(() => db.SortedSetRandomMember(keys[1]));
            // ZDIFF
            RespTestsUtils.CheckCommandOnWrongTypeObjectSE(() => db.SortedSetCombine(SetOperation.Difference, keys));
            // ZSCAN
            RespTestsUtils.CheckCommandOnWrongTypeObjectSE(() => db.SortedSetScan(keys[1], new RedisValue("*")).FirstOrDefault());
            //ZMSCORE
            RespTestsUtils.CheckCommandOnWrongTypeObjectSE(() => db.SortedSetScores(keys[1], values[1]));
        }

        #endregion

        #region LightClientTests

        /// <summary>
        /// This test exercises the SortedSet Comparer used in the Tsavorite resp commands
        /// </summary>
        [Test]
        public void CanHaveEqualScores()
        {
            SortedSet<(double, byte[])> sortedSet = new(new SortedSetComparer())
            {
                (340, Encoding.ASCII.GetBytes("Dave")),
                (400, Encoding.ASCII.GetBytes("Kendra")),
                (560, Encoding.ASCII.GetBytes("Tom")),
                (650, Encoding.ASCII.GetBytes("Barbara")),
                (690, Encoding.ASCII.GetBytes("Jennifer")),
                (690, Encoding.ASCII.GetBytes("Peter")),
                (740, Encoding.ASCII.GetBytes("Frank"))
            };
            var c = sortedSet.Count;
            ClassicAssert.AreEqual(7, c);

            //This simulates the ZCOUNT min max
            var r = sortedSet.Where(t => t.Item1 >= 500 && t.Item1 <= 700).Count();
            ClassicAssert.AreEqual(4, r);
        }

        [Test]
        [TestCase(10)]
        [TestCase(30)]
        [TestCase(100)]
        public void CanDoZCountLC(int bytesPerSend)
        {
            using var lightClientRequest = TestUtils.CreateRequest();
            var response = lightClientRequest.SendCommandChunks("ZADD board 340 Dave 400 Kendra 560 Tom 650 Barbara 690 Jennifer 690 Peter", bytesPerSend);
            var expectedResponse = ":6\r\n";
            var actualValue = Encoding.ASCII.GetString(response).Substring(0, expectedResponse.Length);
            ClassicAssert.AreEqual(expectedResponse, actualValue);

            response = lightClientRequest.SendCommands("ZCOUNT board 500 700", "PING");
            expectedResponse = ":4\r\n+PONG\r\n";
            actualValue = Encoding.ASCII.GetString(response).Substring(0, expectedResponse.Length);
            ClassicAssert.AreEqual(expectedResponse, actualValue);

            response = lightClientRequest.SendCommandChunks("ZCOUNT board 500 700", bytesPerSend);
            expectedResponse = ":4\r\n";
            actualValue = Encoding.ASCII.GetString(response).Substring(0, expectedResponse.Length);
            ClassicAssert.AreEqual(expectedResponse, actualValue);
        }

        [Test]
        [TestCase(10)]
        [TestCase(30)]
        [TestCase(100)]
        public void CanDoZRangeByIndexLC(int bytesSent)
        {
            //ZRANGE key min max [BYSCORE|BYLEX] [REV] [LIMIT offset count] [WITHSCORES]
            using var lightClientRequest = TestUtils.CreateRequest();
            var response = lightClientRequest.SendCommand("ZADD board 1 one");
            lightClientRequest.SendCommand("ZADD board 2 two");
            lightClientRequest.SendCommand("ZADD board 3 three");

            response = lightClientRequest.SendCommandChunks("ZRANGE board 0 -1", bytesSent, 4);
            var expectedResponse = "*3\r\n$3\r\none\r\n$3\r\ntwo\r\n$5\r\nthree\r\n";
            var actualValue = Encoding.ASCII.GetString(response).Substring(0, expectedResponse.Length);
            ClassicAssert.AreEqual(expectedResponse, actualValue);

            // get a range by index with scores
            response = lightClientRequest.SendCommandChunks("ZRANGE board 0 -1 WITHSCORES", bytesSent, 7);
            expectedResponse = "*6\r\n$3\r\none\r\n$1\r\n1\r\n$3\r\ntwo\r\n$1\r\n2\r\n$5\r\nthree\r\n$1\r\n3\r\n";
            actualValue = Encoding.ASCII.GetString(response).Substring(0, expectedResponse.Length);
            ClassicAssert.AreEqual(expectedResponse, actualValue);

            response = lightClientRequest.SendCommand("ZRANGE board 2 3", 2);
            expectedResponse = "*1\r\n$5\r\nthree\r\n";
            actualValue = Encoding.ASCII.GetString(response).Substring(0, expectedResponse.Length);
            ClassicAssert.AreEqual(expectedResponse, actualValue);

            response = lightClientRequest.SendCommand("ZRANGE board -2 -1", 3);
            expectedResponse = "*2\r\n$3\r\ntwo\r\n$5\r\nthree\r\n";
            actualValue = Encoding.ASCII.GetString(response).Substring(0, expectedResponse.Length);
            ClassicAssert.AreEqual(expectedResponse, actualValue);

            response = lightClientRequest.SendCommand("ZRANGE board -2 -1 WITHSCORES", 5);
            expectedResponse = "*4\r\n$3\r\ntwo\r\n$1\r\n2\r\n$5\r\nthree\r\n$1\r\n3\r\n";
            actualValue = Encoding.ASCII.GetString(response).Substring(0, expectedResponse.Length);
            ClassicAssert.AreEqual(expectedResponse, actualValue);

            response = lightClientRequest.SendCommand("ZRANGE board -50 -1 WITHSCORES", 7);
            expectedResponse = "*6\r\n$3\r\none\r\n$1\r\n1\r\n$3\r\ntwo\r\n$1\r\n2\r\n$5\r\nthree\r\n$1\r\n3\r\n";
            actualValue = Encoding.ASCII.GetString(response).Substring(0, expectedResponse.Length);
            ClassicAssert.AreEqual(expectedResponse, actualValue);

            response = lightClientRequest.SendCommand("ZRANGE board -50 -10 WITHSCORES", 1);
            expectedResponse = "*0\r\n";
            actualValue = Encoding.ASCII.GetString(response).Substring(0, expectedResponse.Length);
            ClassicAssert.AreEqual(expectedResponse, actualValue);

            response = lightClientRequest.SendCommand("ZRANGE board 2 1 WITHSCORES", 1);
            expectedResponse = "*0\r\n";
            actualValue = Encoding.ASCII.GetString(response).Substring(0, expectedResponse.Length);
            ClassicAssert.AreEqual(expectedResponse, actualValue);

            response = lightClientRequest.SendCommand("ZRANGE board -1 -2 WITHSCORES", 1);
            expectedResponse = "*0\r\n";
            actualValue = Encoding.ASCII.GetString(response).Substring(0, expectedResponse.Length);
            ClassicAssert.AreEqual(expectedResponse, actualValue);

            response = lightClientRequest.SendCommand("ZRANGE board 50 60 WITHSCORES", 1);
            expectedResponse = "*0\r\n";
            actualValue = Encoding.ASCII.GetString(response).Substring(0, expectedResponse.Length);
            ClassicAssert.AreEqual(expectedResponse, actualValue);

            response = lightClientRequest.SendCommand("ZRANGE board (1 +inf BYSCORE LIMIT 1 1", 2);
            expectedResponse = "*1\r\n$5\r\nthree\r\n";
            actualValue = Encoding.ASCII.GetString(response).Substring(0, expectedResponse.Length);
            ClassicAssert.AreEqual(expectedResponse, actualValue);

            response = lightClientRequest.SendCommandChunks("ZRANGE board (1 +inf BYSCORE LIMIT 1 1", bytesSent, 2);
            actualValue = Encoding.ASCII.GetString(response).Substring(0, expectedResponse.Length);
            ClassicAssert.AreEqual(expectedResponse, actualValue);
        }

        [Test]
        [TestCase(10)]
        [TestCase(50)]
        [TestCase(100)]
        public void CanDoZRangeByScoreLC(int bytesSent)
        {
            //ZRANGEBYSCORE key min max [WITHSCORES] [LIMIT offset count]
            using var lightClientRequest = TestUtils.CreateRequest();
            var response = lightClientRequest.SendCommand("ZADD board 1 one");
            lightClientRequest.SendCommand("ZADD board 2 two");
            lightClientRequest.SendCommand("ZADD board 3 three");

            // 1 < score <= 5
            response = lightClientRequest.SendCommandChunks("ZRANGEBYSCORE board (1 5", bytesSent, 3);
            var expectedResponse = "*2\r\n$3\r\ntwo\r\n$5\r\nthree\r\n";
            var actualValue = Encoding.ASCII.GetString(response).Substring(0, expectedResponse.Length);
            ClassicAssert.AreEqual(expectedResponse, actualValue);

            // 1 < score <= 5
            response = lightClientRequest.SendCommands("ZRANGEBYSCORE board (1 5", "PING", 3, 1);
            expectedResponse = "*2\r\n$3\r\ntwo\r\n$5\r\nthree\r\n+PONG\r\n";
            actualValue = Encoding.ASCII.GetString(response).Substring(0, expectedResponse.Length);
            ClassicAssert.AreEqual(expectedResponse, actualValue);
        }

        [Test]
        [TestCase(10)]
        [TestCase(50)]
        [TestCase(100)]
        public void CanDoZRangeByScoreReverseLC(int bytesSent)
        {
            //ZRANGEBYSCORE key min max REV [WITHSCORES] [LIMIT offset count]
            using var lightClientRequest = TestUtils.CreateRequest();
            var response = lightClientRequest.SendCommand("ZADD board 1 one");
            lightClientRequest.SendCommand("ZADD board 2 two");
            lightClientRequest.SendCommand("ZADD board 3 three");

            // 5 < score <= 1
            response = lightClientRequest.SendCommandChunks("ZRANGE board 2 5 BYSCORE REV", bytesSent, 1);
            var expectedResponse = "*0\r\n";
            var actualValue = Encoding.ASCII.GetString(response).Substring(0, expectedResponse.Length);
            ClassicAssert.AreEqual(expectedResponse, actualValue);

            // 1 < score <= 5
            response = lightClientRequest.SendCommandChunks("ZRANGE board 5 2 BYSCORE REV", bytesSent, 3);
            expectedResponse = "*2\r\n$5\r\nthree\r\n$3\r\ntwo\r\n";
            actualValue = Encoding.ASCII.GetString(response).Substring(0, expectedResponse.Length);
            ClassicAssert.AreEqual(expectedResponse, actualValue);

            // 1 < score <= 5
            response = lightClientRequest.SendCommands("ZRANGE board 5 2 BYSCORE REV", "PING", 3, 1);
            expectedResponse = "*2\r\n$5\r\nthree\r\n$3\r\ntwo\r\n+PONG\r\n";
            actualValue = Encoding.ASCII.GetString(response).Substring(0, expectedResponse.Length);
            ClassicAssert.AreEqual(expectedResponse, actualValue);
        }

        [Test]
        [TestCase(2)]
        [TestCase(10)]
        [TestCase(50)]
        [TestCase(100)]
        public void CanDoZRangeByScoreWithLimitLC(int bytesSent)
        {
            // ZRANGEBYSCORE key min max [WITHSCORES] [LIMIT offset count]
            using var lightClientRequest = TestUtils.CreateRequest(countResponseType: CountResponseType.Bytes);

            var expectedResponse = ":3\r\n";
            var response = lightClientRequest.Execute("ZADD mysales 1556 Samsung 2000 Nokia 1800 Micromax", expectedResponse.Length, bytesSent);
            ClassicAssert.AreEqual(expectedResponse, response);

            expectedResponse = ":3\r\n";
            response = lightClientRequest.Execute("ZADD mysales 2200 Sunsui 1800 MicroSoft 2500 LG", expectedResponse.Length, bytesSent);
            ClassicAssert.AreEqual(expectedResponse, response);

            expectedResponse = "*4\r\n$5\r\nNokia\r\n$4\r\n2000\r\n$6\r\nSunsui\r\n$4\r\n2200\r\n";
            response = lightClientRequest.Execute("ZRANGEBYSCORE mysales (1800 2200 WITHSCORES", expectedResponse.Length, bytesSent);
            ClassicAssert.AreEqual(expectedResponse, response);

            // LIMIT
            expectedResponse = "*6\r\n$7\r\nSamsung\r\n$4\r\n1556\r\n$9\r\nMicroSoft\r\n$4\r\n1800\r\n$8\r\nMicromax\r\n$4\r\n1800\r\n";
            response = lightClientRequest.Execute("ZRANGEBYSCORE mysales -inf +inf WITHSCORES LIMIT 0 3", expectedResponse.Length, bytesSent);
            ClassicAssert.AreEqual(expectedResponse, response);

            expectedResponse = "*4\r\n$6\r\nSunsui\r\n$4\r\n2200\r\n$2\r\nLG\r\n$4\r\n2500\r\n";
            response = lightClientRequest.Execute("ZRANGEBYSCORE mysales -inf +inf WITHSCORES LIMIT 4 10", expectedResponse.Length, bytesSent);
            ClassicAssert.AreEqual(expectedResponse, response);
        }


        [Test]
        public void CanDoZRangeByLex()
        {
            //ZRANGE key min max BYLEX [WITHSCORES]
            using var lightClientRequest = TestUtils.CreateRequest();
            var response = lightClientRequest.SendCommand("ZADD board 0 a");
            lightClientRequest.SendCommand("ZADD board 0 b");
            lightClientRequest.SendCommand("ZADD board 0 c");
            lightClientRequest.SendCommand("ZADD board 0 d");
            lightClientRequest.SendCommand("ZADD board 0 e");
            lightClientRequest.SendCommand("ZADD board 0 f");
            lightClientRequest.SendCommand("ZADD board 0 g");

            // get a range by lex order
            response = lightClientRequest.SendCommand("ZRANGE board (a (d BYLEX", 3);
            var expectedResponse = "*2\r\n$1\r\nb\r\n$1\r\nc\r\n";
            var actualValue = Encoding.ASCII.GetString(response).Substring(0, expectedResponse.Length);
            ClassicAssert.AreEqual(expectedResponse, actualValue);

            //by lex with different range
            response = lightClientRequest.SendCommand("ZRANGE board [aaa (g BYLEX", 6);
            expectedResponse = "*5\r\n$1\r\nb\r\n$1\r\nc\r\n$1\r\nd\r\n$1\r\ne\r\n$1\r\nf\r\n";
            actualValue = Encoding.ASCII.GetString(response).Substring(0, expectedResponse.Length);
            ClassicAssert.AreEqual(expectedResponse, actualValue);

            //by lex with different range
            response = lightClientRequest.SendCommand("ZRANGE board - [c BYLEX", 4);
            expectedResponse = "*3\r\n$1\r\na\r\n$1\r\nb\r\n$1\r\nc\r\n";
            actualValue = Encoding.ASCII.GetString(response).Substring(0, expectedResponse.Length);
            ClassicAssert.AreEqual(expectedResponse, actualValue);
        }

        [Test]
        public void CanDoZRangeByLexReverse()
        {
            //ZRANGE key min max BYLEX REV [WITHSCORES]
            using var lightClientRequest = TestUtils.CreateRequest();
            var response = lightClientRequest.SendCommand("ZADD board 0 a");
            lightClientRequest.SendCommand("ZADD board 0 b");
            lightClientRequest.SendCommand("ZADD board 0 c");
            lightClientRequest.SendCommand("ZADD board 0 d");
            lightClientRequest.SendCommand("ZADD board 0 e");
            lightClientRequest.SendCommand("ZADD board 0 f");
            lightClientRequest.SendCommand("ZADD board 0 g");

            // get a range by lex order
            response = lightClientRequest.SendCommand("ZRANGE board (a (d BYLEX REV", 1);
            var expectedResponse = "*0\r\n";
            var actualValue = Encoding.ASCII.GetString(response).Substring(0, expectedResponse.Length);
            ClassicAssert.AreEqual(expectedResponse, actualValue);

            // get a range by lex order
            response = lightClientRequest.SendCommand("ZRANGE board (d (a BYLEX REV", 3);
            expectedResponse = "*2\r\n$1\r\nc\r\n$1\r\nb\r\n";
            actualValue = Encoding.ASCII.GetString(response).Substring(0, expectedResponse.Length);
            ClassicAssert.AreEqual(expectedResponse, actualValue);

            //by lex with different range
            response = lightClientRequest.SendCommand("ZRANGE board [g (aaa BYLEX REV", 6);
            expectedResponse = "*5\r\n$1\r\nf\r\n$1\r\ne\r\n$1\r\nd\r\n$1\r\nc\r\n$1\r\nb\r\n";
            actualValue = Encoding.ASCII.GetString(response).Substring(0, expectedResponse.Length);
            ClassicAssert.AreEqual(expectedResponse, actualValue);

            //by lex with different range
            response = lightClientRequest.SendCommand("ZRANGE board [c - BYLEX REV", 4);
            expectedResponse = "*3\r\n$1\r\nc\r\n$1\r\nb\r\n$1\r\na\r\n";
            actualValue = Encoding.ASCII.GetString(response).Substring(0, expectedResponse.Length);
            ClassicAssert.AreEqual(expectedResponse, actualValue);
        }

        [Test]
        public void CanDoZRangeByLexWithLimit()
        {
            using var lightClientRequest = TestUtils.CreateRequest();
            var response = lightClientRequest.SendCommand("ZADD mycity 0 Delhi 0 London 0 Paris 0 Tokyo 0 NewYork 0 Seoul");
            response = lightClientRequest.SendCommand("ZRANGE mycity (London + BYLEX", 5);
            var expectedResponse = "*4\r\n$7\r\nNewYork\r\n$5\r\nParis\r\n$5\r\nSeoul\r\n$5\r\nTokyo\r\n";
            var actualValue = Encoding.ASCII.GetString(response).Substring(0, expectedResponse.Length);
            ClassicAssert.AreEqual(expectedResponse, actualValue);

            response = lightClientRequest.SendCommand("ZRANGE mycity - + BYLEX LIMIT 2 3", 4);
            expectedResponse = "*3\r\n$7\r\nNewYork\r\n$5\r\nParis\r\n$5\r\nSeoul\r\n";
            actualValue = Encoding.ASCII.GetString(response).Substring(0, expectedResponse.Length);
            ClassicAssert.AreEqual(expectedResponse, actualValue);
        }


        [Test]
        [TestCase(10)]
        [TestCase(50)]
        [TestCase(100)]
        public void CanDoZRangeByIndexReverse(int bytesSent)
        {
            //ZRANGE key min max REV
            using var lightClientRequest = TestUtils.CreateRequest();
            var response = lightClientRequest.SendCommand("ZADD board 0 a");
            lightClientRequest.SendCommand("ZADD board 0 b");
            lightClientRequest.SendCommand("ZADD board 0 c");
            lightClientRequest.SendCommand("ZADD board 0 d");
            lightClientRequest.SendCommand("ZADD board 0 e");
            lightClientRequest.SendCommand("ZADD board 0 f");

            // get a range by lex order
            response = lightClientRequest.SendCommandChunks("ZRANGE board 0 -1 REV", bytesSent, 7);

            var expectedResponse = "*6\r\n$1\r\nf\r\n$1\r\ne\r\n$1\r\nd\r\n$1\r\nc\r\n$1\r\nb\r\n$1\r\na\r\n";
            var actualValue = Encoding.ASCII.GetString(response).Substring(0, expectedResponse.Length);
            ClassicAssert.AreEqual(expectedResponse, actualValue);

            response = lightClientRequest.SendCommand("ZRANGE board 0 -1 REV", 7);
        }

        [Test]
        [TestCase(10)]
        [TestCase(50)]
        [TestCase(100)]
        public void CanUseZRevRangeCitiesCommandInChunksLC(int bytesSent)
        {
            using var lightClientRequest = TestUtils.CreateRequest();
            var response = lightClientRequest.SendCommandChunks("ZADD cities 100000 Delhi 850000 Mumbai 700000 Hyderabad 800000 Kolkata", bytesSent);
            var expectedResponse = ":4\r\n";
            var actualValue = Encoding.ASCII.GetString(response).Substring(0, expectedResponse.Length);
            ClassicAssert.AreEqual(expectedResponse, actualValue);

            response = lightClientRequest.SendCommandChunks("ZREVRANGE cities -2 -1 WITHSCORES", bytesSent, 5);
            expectedResponse = "*4\r\n$9\r\nHyderabad\r\n$6\r\n700000\r\n$5\r\nDelhi\r\n$6\r\n100000\r\n";
            actualValue = Encoding.ASCII.GetString(response).Substring(0, expectedResponse.Length);
            ClassicAssert.AreEqual(expectedResponse, actualValue);
        }
        #endregion

        #region NegativeTestsLC

        [Test]
        [TestCase(10)]
        [TestCase(50)]
        [TestCase(100)]
        public void CanValidateInvalidParamentersZCountLC(int bytesSent)
        {
            using var lightClientRequest = TestUtils.CreateRequest(countResponseType: CountResponseType.Bytes);

            var expectedResponse = ":1\r\n";
            var response = lightClientRequest.Execute("ZADD board 400 Kendra", expectedResponse.Length, bytesSent);
            ClassicAssert.AreEqual(expectedResponse, response);

            expectedResponse = ":1\r\n";
            response = lightClientRequest.Execute("ZADD board 560 Tom", expectedResponse.Length, bytesSent);
            ClassicAssert.AreEqual(expectedResponse, response);

            expectedResponse = $"-{Encoding.ASCII.GetString(CmdStrings.RESP_ERR_MIN_MAX_NOT_VALID_FLOAT)}\r\n";
            response = lightClientRequest.Execute("ZCOUNT board 5 b", expectedResponse.Length, bytesSent);
            ClassicAssert.AreEqual(expectedResponse, response);
        }


        [Test]
        [TestCase(10)]
        [TestCase(30)]
        [TestCase(100)]
        public void CanManageErrorsInZCountLC(int bytesSent)
        {
            using var lightClientRequest = TestUtils.CreateRequest();
            var response = lightClientRequest.SendCommands("ZCOUNT nokey 12 232 4343 5454", "PING");
            var expectedResponse = $"{FormatWrongNumOfArgsError("ZCOUNT")}+PONG\r\n";
            var actualValue = Encoding.ASCII.GetString(response).Substring(0, expectedResponse.Length);
            ClassicAssert.AreEqual(expectedResponse, actualValue);

            response = lightClientRequest.SendCommandChunks("ZCOUNT nokey 12 232 4343 5454", bytesSent);
            expectedResponse = FormatWrongNumOfArgsError("ZCOUNT");
            actualValue = Encoding.ASCII.GetString(response).Substring(0, expectedResponse.Length);
            ClassicAssert.AreEqual(expectedResponse, actualValue);

            // no arguments
            response = lightClientRequest.SendCommandChunks("ZCOUNT nokey", bytesSent);
            expectedResponse = FormatWrongNumOfArgsError("ZCOUNT");
            actualValue = Encoding.ASCII.GetString(response).Substring(0, expectedResponse.Length);
            ClassicAssert.AreEqual(expectedResponse, actualValue);

            // not found key
            response = lightClientRequest.SendCommandChunks("ZCOUNT nokey", bytesSent);
            expectedResponse = FormatWrongNumOfArgsError("ZCOUNT");
            actualValue = Encoding.ASCII.GetString(response).Substring(0, expectedResponse.Length);
            ClassicAssert.AreEqual(expectedResponse, actualValue);

            response = lightClientRequest.SendCommandChunks("ZCOUNT nokey 1 2", bytesSent);
            expectedResponse = ":0\r\n";
            actualValue = Encoding.ASCII.GetString(response).Substring(0, expectedResponse.Length);
            ClassicAssert.AreEqual(expectedResponse, actualValue);

            response = lightClientRequest.SendCommands("ZCOUNT nokey 1 2", "PING");
            expectedResponse = ":0\r\n+PONG\r\n";
            actualValue = Encoding.ASCII.GetString(response).Substring(0, expectedResponse.Length);
            ClassicAssert.AreEqual(expectedResponse, actualValue);
        }


        [Test]
        [TestCase(10)]
        [TestCase(30)]
        [TestCase(100)]
        public void CanCreateNewSortedSetWithIncrbyLC(int bytesSent)
        {
            using var lightClientRequest = TestUtils.CreateRequest();
            var response = lightClientRequest.SendCommandChunks("ZINCRBY newboard 200 Tom", bytesSent);
            var expectedResponse = "$3\r\n200\r\n";
            var actualValue = Encoding.ASCII.GetString(response).Substring(0, expectedResponse.Length);
            ClassicAssert.AreEqual(expectedResponse, actualValue);

            response = lightClientRequest.SendCommandChunks("ZCARD newboard", bytesSent);
            expectedResponse = ":1\r\n";
            actualValue = Encoding.ASCII.GetString(response).Substring(0, expectedResponse.Length);
            ClassicAssert.AreEqual(expectedResponse, actualValue);
        }

        [Test]
        public void CreateLeaderBoardWithZADDWithStatusPending()
        {
            using var redis = ConnectionMultiplexer.Connect(TestUtils.GetConfig());
            var db = redis.GetDatabase(0);
            var key = "LeaderBoard";

            var added = db.SortedSetAdd(key, leaderBoard);
            ClassicAssert.AreEqual(leaderBoard.Length, added);

            // 100 keys should be added
            for (int i = 0; i < 100; i++)
                db.SortedSetAdd(key + i, leaderBoard);

            added = db.SortedSetAdd(key, leaderBoard);
            ClassicAssert.AreEqual(0, added);

            var card = db.SortedSetLength(key);
            ClassicAssert.AreEqual(leaderBoard.Length, card);
        }


        [Test]
        [TestCase(10)]
        [TestCase(50)]
        [TestCase(100)]
        public void CanAddDuplicateScoreLC(int bytesSent)
        {
            using var lightClientRequest = TestUtils.CreateRequest();
            var response = lightClientRequest.SendCommandChunks("ZADD board 340 Dave 400 Kendra 560 Tom 650 Barbara 690 Jennifer 690 Peter", bytesSent);
            var expectedResponse = ":6\r\n";
            var actualValue = Encoding.ASCII.GetString(response).Substring(0, expectedResponse.Length);
            ClassicAssert.AreEqual(expectedResponse, actualValue);

            //get the number of elements in the Sorted Set
            response = lightClientRequest.SendCommand("ZCARD board");
            actualValue = Encoding.ASCII.GetString(response).Substring(0, expectedResponse.Length);
            ClassicAssert.AreEqual(expectedResponse, actualValue);

            response = lightClientRequest.SendCommandChunks("ZCARD board", bytesSent);
            actualValue = Encoding.ASCII.GetString(response).Substring(0, expectedResponse.Length);
            ClassicAssert.AreEqual(expectedResponse, actualValue);
        }

        [Test]
        [TestCase(10)]
        [TestCase(30)]
        [TestCase(100)]
        public void CanDoIncrByLC(int bytesSent)
        {
            //ZINCRBY key increment member
            using var lightClientRequest = TestUtils.CreateRequest();
            var response = lightClientRequest.SendCommand("ZADD board 340 Dave");
            lightClientRequest.SendCommand("ZADD board 400 Kendra");
            lightClientRequest.SendCommand("ZADD board 560 Tom");

            response = lightClientRequest.SendCommandChunks("ZINCRBY board 10 Tom", bytesSent);
            var expectedResponse = "$3\r\n570\r\n";
            var actualValue = Encoding.ASCII.GetString(response).Substring(0, expectedResponse.Length);
            ClassicAssert.AreEqual(expectedResponse, actualValue);

            response = lightClientRequest.SendCommand("ZINCRBY board -590 Tom");
            expectedResponse = "$3\r\n-20\r\n";
            actualValue = Encoding.ASCII.GetString(response).Substring(0, expectedResponse.Length);
            ClassicAssert.AreEqual(expectedResponse, actualValue);

            response = lightClientRequest.SendCommandChunks("ZINCRBY board -590", bytesSent);
            expectedResponse = FormatWrongNumOfArgsError("ZINCRBY");
            actualValue = Encoding.ASCII.GetString(response).Substring(0, expectedResponse.Length);
            ClassicAssert.AreEqual(expectedResponse, actualValue);

            //using key exists but non existing member
            response = lightClientRequest.SendCommandChunks("ZINCRBY board 10 Julia", bytesSent);
            expectedResponse = "$2\r\n10\r\n";
            actualValue = Encoding.ASCII.GetString(response).Substring(0, expectedResponse.Length);
            ClassicAssert.AreEqual(expectedResponse, actualValue);

            response = lightClientRequest.SendCommandChunks("ZCARD board", bytesSent);
            expectedResponse = ":4\r\n";
            actualValue = Encoding.ASCII.GetString(response).Substring(0, expectedResponse.Length);
            ClassicAssert.AreEqual(expectedResponse, actualValue);

        }

        [Test]
        public void CanManageNoParametersInZIncrbyLC()
        {
            using var lightClientRequest = TestUtils.CreateRequest();
            var response = lightClientRequest.SendCommands("ZINCRBY nokey", "PING");
            var expectedResponse = $"{FormatWrongNumOfArgsError("ZINCRBY")}+PONG\r\n";
            var actualValue = Encoding.ASCII.GetString(response).Substring(0, expectedResponse.Length);
            ClassicAssert.AreEqual(expectedResponse, actualValue);
        }

        [Test]
        [TestCase(10)]
        [TestCase(30)]
        [TestCase(100)]
        public void CanManageExistingKeyButOtherTypeLC(int bytesSent)
        {
            using var lightClientRequest = TestUtils.CreateRequest();
            //create a hash myboard
            lightClientRequest.SendCommand("HSET myboard field1 myvalue");

            //do zincrby
            var response = lightClientRequest.SendCommandChunks("ZINCRBY myboard 1 field1", bytesSent);
            var expectedResponse = $"-{Encoding.ASCII.GetString(CmdStrings.RESP_ERR_WRONG_TYPE)}\r\n";
            var actualValue = Encoding.ASCII.GetString(response).Substring(0, expectedResponse.Length);
            ClassicAssert.AreEqual(expectedResponse, actualValue);
        }

        [Test]
        public void CanUseZRevRange()
        {
            //ZREVRANGE key start stop [WITHSCORES]
            using var lightClientRequest = TestUtils.CreateRequest();
            var response = lightClientRequest.SendCommand("ZADD board 10 a");
            lightClientRequest.SendCommand("ZADD board 20 b");
            lightClientRequest.SendCommand("ZADD board 30 c");
            lightClientRequest.SendCommand("ZADD board 40 d");
            lightClientRequest.SendCommand("ZADD board 50 e");
            lightClientRequest.SendCommand("ZADD board 60 f");

            // get a range by lex order
            response = lightClientRequest.SendCommand("ZREVRANGE board 0 -1", 7);
            var expectedResponse = "*6\r\n$1\r\nf\r\n$1\r\ne\r\n$1\r\nd\r\n$1\r\nc\r\n$1\r\nb\r\n$1\r\na\r\n";
            var actualValue = Encoding.ASCII.GetString(response).Substring(0, expectedResponse.Length);
            ClassicAssert.AreEqual(expectedResponse, actualValue);


            // including scores
            response = lightClientRequest.SendCommand("ZREVRANGE board 0 -1 WITHSCORES", 13);
            expectedResponse = "*12\r\n$1\r\nf\r\n$2\r\n60\r\n$1\r\ne\r\n$2\r\n50\r\n$1\r\nd\r\n$2\r\n40\r\n$1\r\nc\r\n$2\r\n30\r\n$1\r\nb\r\n$2\r\n20\r\n$1\r\na\r\n$2\r\n10\r\n";
            actualValue = Encoding.ASCII.GetString(response).Substring(0, expectedResponse.Length);
            ClassicAssert.AreEqual(expectedResponse, actualValue);

            response = lightClientRequest.SendCommand("ZREVRANGE board 0 1", 3);
            expectedResponse = "*2\r\n$1\r\nf\r\n$1\r\ne\r\n";
            actualValue = Encoding.ASCII.GetString(response).Substring(0, expectedResponse.Length);
            ClassicAssert.AreEqual(expectedResponse, actualValue);
        }

        [Test]
        public void CanUseZRevRangeByScore()
        {
            //ZREVRANGESCORE key start stop [WITHSCORES] [LIMIT offset count]
            using var lightClientRequest = TestUtils.CreateRequest();
            var response = lightClientRequest.SendCommand("ZADD board 10 a");
            lightClientRequest.SendCommand("ZADD board 20 b");
            lightClientRequest.SendCommand("ZADD board 30 c");
            lightClientRequest.SendCommand("ZADD board 40 d");
            lightClientRequest.SendCommand("ZADD board 50 e");
            lightClientRequest.SendCommand("ZADD board 60 f");

            // get a reverse range by score order
            response = lightClientRequest.SendCommand("ZREVRANGEBYSCORE board 70 0", 7);
            var expectedResponse = "*6\r\n$1\r\nf\r\n$1\r\ne\r\n$1\r\nd\r\n$1\r\nc\r\n$1\r\nb\r\n$1\r\na\r\n";
            var actualValue = Encoding.ASCII.GetString(response).Substring(0, expectedResponse.Length);
            ClassicAssert.AreEqual(expectedResponse, actualValue);

            // including scores
            response = lightClientRequest.SendCommand("ZREVRANGEBYSCORE board 60 10 WITHSCORES", 13);
            expectedResponse = "*12\r\n$1\r\nf\r\n$2\r\n60\r\n$1\r\ne\r\n$2\r\n50\r\n$1\r\nd\r\n$2\r\n40\r\n$1\r\nc\r\n$2\r\n30\r\n$1\r\nb\r\n$2\r\n20\r\n$1\r\na\r\n$2\r\n10\r\n";
            actualValue = Encoding.ASCII.GetString(response).Substring(0, expectedResponse.Length);
            ClassicAssert.AreEqual(expectedResponse, actualValue);

            response = lightClientRequest.SendCommand("ZREVRANGEBYSCORE board +inf 45", 3);
            expectedResponse = "*2\r\n$1\r\nf\r\n$1\r\ne\r\n";
            actualValue = Encoding.ASCII.GetString(response).Substring(0, expectedResponse.Length);
            ClassicAssert.AreEqual(expectedResponse, actualValue);

            response = lightClientRequest.SendCommand("ZREVRANGEBYSCORE board 70 45 LIMIT 0 1", 2);
            expectedResponse = "*1\r\n$1\r\nf\r\n";
            actualValue = Encoding.ASCII.GetString(response).Substring(0, expectedResponse.Length);
            ClassicAssert.AreEqual(expectedResponse, actualValue);
        }

        [Test]
        [TestCase(10)]
        [TestCase(30)]
        [TestCase(100)]
        public void CanDoZRankLC(int bytesSent)
        {
            //ZRANK key member
            using var lightClientRequest = TestUtils.CreateRequest();
            var response = lightClientRequest.SendCommand("ZADD board 340 Dave");
            lightClientRequest.SendCommand("ZADD board 400 Kendra");
            lightClientRequest.SendCommand("ZADD board 560 Tom");

            response = lightClientRequest.SendCommandChunks("ZRANK board Jon", bytesSent);
            var expectedResponse = "$-1\r\n";
            var actualValue = Encoding.ASCII.GetString(response).Substring(0, expectedResponse.Length);
            ClassicAssert.AreEqual(expectedResponse, actualValue);

            response = lightClientRequest.SendCommandChunks("ZRANK board Tom INVALIDOPTION", bytesSent);
            expectedResponse = "-ERR syntax error\r\n";
            actualValue = Encoding.ASCII.GetString(response).Substring(0, expectedResponse.Length);
            ClassicAssert.AreEqual(expectedResponse, actualValue);

            response = lightClientRequest.SendCommandChunks("ZRANK board Tom", bytesSent);
            expectedResponse = ":2\r\n";
            actualValue = Encoding.ASCII.GetString(response).Substring(0, expectedResponse.Length);
            ClassicAssert.AreEqual(expectedResponse, actualValue);

            response = lightClientRequest.SendCommandChunks("ZRANK board Tom withscore", bytesSent);
            expectedResponse = "*2\r\n:2\r\n$3\r\n560\r\n";
            actualValue = Encoding.ASCII.GetString(response).Substring(0, expectedResponse.Length);
            ClassicAssert.AreEqual(expectedResponse, actualValue);
        }

        [Test]
        [TestCase(10)]
        [TestCase(30)]
        [TestCase(100)]
        public void CanDoZRevRankLC(int bytesSent)
        {
            //ZREVRANK key member
            using var lightClientRequest = TestUtils.CreateRequest();
            var response = lightClientRequest.SendCommand("ZADD board 340 Dave");
            lightClientRequest.SendCommand("ZADD board 400 Kendra");
            lightClientRequest.SendCommand("ZADD board 560 Tom");

            response = lightClientRequest.SendCommandChunks("ZREVRANK board Jon", bytesSent);
            var expectedResponse = "$-1\r\n";
            var actualValue = Encoding.ASCII.GetString(response).Substring(0, expectedResponse.Length);
            ClassicAssert.AreEqual(expectedResponse, actualValue);

            response = lightClientRequest.SendCommandChunks("ZREVRANK board Tom INVALIDOPTION", bytesSent);
            expectedResponse = "-ERR syntax error\r\n";
            actualValue = Encoding.ASCII.GetString(response).Substring(0, expectedResponse.Length);
            ClassicAssert.AreEqual(expectedResponse, actualValue);

            response = lightClientRequest.SendCommandChunks("ZREVRANK board Tom", bytesSent);
            expectedResponse = ":0\r\n";
            actualValue = Encoding.ASCII.GetString(response).Substring(0, expectedResponse.Length);
            ClassicAssert.AreEqual(expectedResponse, actualValue);

            response = lightClientRequest.SendCommandChunks("ZREVRANK board Kendra", bytesSent);
            expectedResponse = ":1\r\n";
            actualValue = Encoding.ASCII.GetString(response).Substring(0, expectedResponse.Length);
            ClassicAssert.AreEqual(expectedResponse, actualValue);

            response = lightClientRequest.SendCommandChunks("ZREVRANK board Dave", bytesSent);
            expectedResponse = ":2\r\n";
            actualValue = Encoding.ASCII.GetString(response).Substring(0, expectedResponse.Length);
            ClassicAssert.AreEqual(expectedResponse, actualValue);

            response = lightClientRequest.SendCommandChunks("ZREVRANK board Dave WITHSCORE", bytesSent);
            expectedResponse = "*2\r\n:2\r\n$3\r\n340\r\n";
            actualValue = Encoding.ASCII.GetString(response).Substring(0, expectedResponse.Length);
            ClassicAssert.AreEqual(expectedResponse, actualValue);
        }

        [Test]
        [TestCase(10)]
        [TestCase(30)]
        [TestCase(100)]
        public void CanDoZRemRangeByLexLC(int bytesSent)
        {
            //ZREMRANGEBYLEX key member
            using var lightClientRequest = TestUtils.CreateRequest();
            var response = lightClientRequest.SendCommand("ZADD myzset 0 aaaa 0 b 0 c 0 d 0 e");
            lightClientRequest.SendCommand("ZADD myzset 0 foo 0 zap 0 zip 0 ALPHA 0 alpha");
            response = lightClientRequest.SendCommand("ZRANGE myzset 0 -1", 11);
            var expectedResponse = "*10\r\n$5\r\nALPHA\r\n$4\r\naaaa\r\n$5\r\nalpha\r\n$1\r\nb\r\n$1\r\nc\r\n$1\r\nd\r\n$1\r\ne\r\n$3\r\nfoo\r\n$3\r\nzap\r\n$3\r\nzip\r\n";
            var actualValue = Encoding.ASCII.GetString(response).Substring(0, expectedResponse.Length);
            ClassicAssert.AreEqual(expectedResponse, actualValue);

            response = lightClientRequest.SendCommandChunks("ZREMRANGEBYLEX myzset [alpha [omega", bytesSent);
            expectedResponse = ":6\r\n";
            actualValue = Encoding.ASCII.GetString(response).Substring(0, expectedResponse.Length);
            ClassicAssert.AreEqual(expectedResponse, actualValue);

            response = lightClientRequest.SendCommandChunks("ZRANGE myzset 0 -1", bytesSent, 5);
            expectedResponse = "*4\r\n$5\r\nALPHA\r\n$4\r\naaaa\r\n$3\r\nzap\r\n$3\r\nzip\r\n";
            actualValue = Encoding.ASCII.GetString(response).Substring(0, expectedResponse.Length);
            ClassicAssert.AreEqual(expectedResponse, actualValue);
        }

        [Test]
        [TestCase(10)]
        [TestCase(50)]
        [TestCase(100)]
        public void CanDoZRemRangeByRank(int bytesSent)
        {
            //ZREMRANGEBYRANK key start stop
            using var lightClientRequest = TestUtils.CreateRequest();
            var response = lightClientRequest.SendCommand("ZADD board 340 Dave");
            lightClientRequest.SendCommand("ZADD board 400 Kendra");
            lightClientRequest.SendCommand("ZADD board 560 Tom");

            response = lightClientRequest.SendCommand("ZADD myzset 0 aaaa 0 b 0 c 0 d 0 e");
            lightClientRequest.SendCommand("ZADD myzset 0 foo 0 zap 0 zip 0 ALPHA 0 alpha");
            response = lightClientRequest.SendCommand("ZRANGE myzset 0 -1", 11);
            var expectedResponse = "*10\r\n$5\r\nALPHA\r\n$4\r\naaaa\r\n$5\r\nalpha\r\n$1\r\nb\r\n$1\r\nc\r\n$1\r\nd\r\n$1\r\ne\r\n$3\r\nfoo\r\n$3\r\nzap\r\n$3\r\nzip\r\n";
            var actualValue = Encoding.ASCII.GetString(response).Substring(0, expectedResponse.Length);
            ClassicAssert.AreEqual(expectedResponse, actualValue);

            response = lightClientRequest.SendCommandChunks("ZREMRANGEBYLEX myzset [alpha [omega", bytesSent);
            expectedResponse = ":6\r\n";
            actualValue = Encoding.ASCII.GetString(response).Substring(0, expectedResponse.Length);
            ClassicAssert.AreEqual(expectedResponse, actualValue);

            response = lightClientRequest.SendCommandChunks("ZREMRANGEBYLEX myzset =a .", bytesSent);
            expectedResponse = $"-{Encoding.ASCII.GetString(CmdStrings.RESP_ERR_MIN_MAX_NOT_VALID_STRING)}\r\n";
            actualValue = Encoding.ASCII.GetString(response).Substring(0, expectedResponse.Length);
            ClassicAssert.AreEqual(expectedResponse, actualValue);

            response = lightClientRequest.SendCommandChunks("ZRANGE myzset 0 -1", bytesSent, 5);
            expectedResponse = "*4\r\n$5\r\nALPHA\r\n$4\r\naaaa\r\n$3\r\nzap\r\n$3\r\nzip\r\n";
            actualValue = Encoding.ASCII.GetString(response).Substring(0, expectedResponse.Length);
            ClassicAssert.AreEqual(expectedResponse, actualValue);

            response = lightClientRequest.SendCommandChunks("ZREMRANGEBYRANK board a b", bytesSent);
            expectedResponse = $"-{Encoding.ASCII.GetString(CmdStrings.RESP_ERR_GENERIC_VALUE_IS_NOT_INTEGER)}\r\n";
            actualValue = Encoding.ASCII.GetString(response).Substring(0, expectedResponse.Length);
            ClassicAssert.AreEqual(expectedResponse, actualValue);

            response = lightClientRequest.SendCommandChunks("ZREMRANGEBYRANK board 0 1", bytesSent);
            expectedResponse = ":2\r\n";
            actualValue = Encoding.ASCII.GetString(response).Substring(0, expectedResponse.Length);
            ClassicAssert.AreEqual(expectedResponse, actualValue);

            response = lightClientRequest.SendCommands("ZREMRANGEBYRANK board 0 1", "PING");
            expectedResponse = ":1\r\n+PONG\r\n";
            actualValue = Encoding.ASCII.GetString(response).Substring(0, expectedResponse.Length);
            ClassicAssert.AreEqual(expectedResponse, actualValue);
        }


        [Test]
        [TestCase(10)]
        [TestCase(50)]
        [TestCase(100)]
        public void CanDoZRemRangeByScore(int bytesSent)
        {
            //ZREMRANGEBYSCORE key min max
            using var lightClientRequest = TestUtils.CreateRequest();
            var response = lightClientRequest.SendCommand("ZADD board 340 Dave");
            lightClientRequest.SendCommand("ZADD board 400 Kendra");
            lightClientRequest.SendCommand("ZADD board 560 Tom");

            response = lightClientRequest.SendCommandChunks("ZREMRANGEBYSCORE board -inf (500", bytesSent);
            var expectedResponse = ":2\r\n";
            var actualValue = Encoding.ASCII.GetString(response).Substring(0, expectedResponse.Length);
            ClassicAssert.AreEqual(expectedResponse, actualValue);

            response = lightClientRequest.SendCommandChunks("ZCARD board", bytesSent);
            expectedResponse = ":1\r\n";
            actualValue = Encoding.ASCII.GetString(response).Substring(0, expectedResponse.Length);
            ClassicAssert.AreEqual(expectedResponse, actualValue);

            response = lightClientRequest.SendCommandChunks("ZREMRANGEBYSCORE board a b", bytesSent);
            expectedResponse = $"-{Encoding.ASCII.GetString(CmdStrings.RESP_ERR_MIN_MAX_NOT_VALID_FLOAT)}\r\n";
            actualValue = Encoding.ASCII.GetString(response).Substring(0, expectedResponse.Length);
            ClassicAssert.AreEqual(expectedResponse, actualValue);
        }

        [Test]
        [TestCase(10)]
        [TestCase(50)]
        [TestCase(100)]
        public void CanSendErrorZRangeWithLimit(int bytesSent)
        {
            using var lightClientRequest = TestUtils.CreateRequest();
            var response = lightClientRequest.SendCommand("ZADD board 0 a");
            lightClientRequest.SendCommand("ZADD board 0 b");
            lightClientRequest.SendCommand("ZADD board 0 c");

            response = lightClientRequest.SendCommandChunks("ZRANGE board 0 -1 LIMIT 1 1", bytesSent);
            var expectedResponse = $"-{Encoding.ASCII.GetString(CmdStrings.RESP_ERR_LIMIT_NOT_SUPPORTED)}\r\n";
            var actualValue = Encoding.ASCII.GetString(response).Substring(0, expectedResponse.Length);
            ClassicAssert.AreEqual(expectedResponse, actualValue);
        }


        [Test]
        [TestCase(10)]
        [TestCase(30)]
        [TestCase(100)]
        public void CanUseZLexCount(int bytesSent)
        {
            using var lightClientRequest = TestUtils.CreateRequest();
            var response = lightClientRequest.SendCommand("ZADD board 0 a 0 b 0 c 0 d 0 e 0 f 0 g");

            response = lightClientRequest.SendCommandChunks("ZLEXCOUNT board - +", bytesSent);
            var expectedResponse = ":7\r\n";
            var actualValue = Encoding.ASCII.GetString(response).Substring(0, expectedResponse.Length);
            ClassicAssert.AreEqual(expectedResponse, actualValue);

            response = lightClientRequest.SendCommandChunks("ZLEXCOUNT board [b [f", bytesSent);
            expectedResponse = ":5\r\n";
            actualValue = Encoding.ASCII.GetString(response).Substring(0, expectedResponse.Length);
            ClassicAssert.AreEqual(expectedResponse, actualValue);

            response = lightClientRequest.SendCommandChunks("ZLEXCOUNT board *d 8", bytesSent);
            expectedResponse = $"-{Encoding.ASCII.GetString(CmdStrings.RESP_ERR_MIN_MAX_NOT_VALID_STRING)}\r\n";
            actualValue = Encoding.ASCII.GetString(response).Substring(0, expectedResponse.Length);
            ClassicAssert.AreEqual(expectedResponse, actualValue);
        }

        [Test]
        [TestCase(10)]
        [TestCase(30)]
        [TestCase(100)]
        public void CanUseZPopMin(int bytesSent)
        {
            using var lightClientRequest = TestUtils.CreateRequest();
            var response = lightClientRequest.SendCommand("ZADD board 1 one 2 two 3 three");

            response = lightClientRequest.SendCommandChunks("ZPOPMIN board", bytesSent);
            var expectedResponse = "*2\r\n$3\r\none\r\n$1\r\n1\r\n";
            var actualValue = Encoding.ASCII.GetString(response).Substring(0, expectedResponse.Length);
            ClassicAssert.AreEqual(expectedResponse, actualValue);

            response = lightClientRequest.SendCommandChunks("ZPOPMIN board 3", bytesSent, 5);
            expectedResponse = "*4\r\n$3\r\ntwo\r\n$1\r\n2\r\n$5\r\nthree\r\n$1\r\n3\r\n";
            actualValue = Encoding.ASCII.GetString(response).Substring(0, expectedResponse.Length);
            ClassicAssert.AreEqual(expectedResponse, actualValue);
        }

        [Test]
        [TestCase(10)]
        [TestCase(30)]
        [TestCase(100)]
        public void CanUseZRandMember(int bytesSent)
        {
            using var lightClientRequest = TestUtils.CreateRequest();

            _ = lightClientRequest.SendCommand("ZADD dadi 1 uno 2 due 3 tre 4 quattro 5 cinque 6 six 7 sept 8 huit 9 nough 10 dis");

            // ZRANDMEMBER
            var s = Encoding.ASCII.GetString(lightClientRequest.SendCommandChunks("ZRANDMEMBER dadi", bytesSent));
            int startIndexField = s.IndexOf('\n') + 1;
            int endIndexField = s.IndexOf('\n', startIndexField) - 1;
            string memberValue = s.Substring(startIndexField, endIndexField - startIndexField);
            var foundInSet = ("uno due tre quattro cinque six sept huit nough dis").IndexOf(memberValue, StringComparison.InvariantCultureIgnoreCase);
            ClassicAssert.IsTrue(foundInSet >= 0);

            // ZRANDMEMBER count
            var response = lightClientRequest.SendCommandChunks("ZRANDMEMBER dadi 5", bytesSent, 6);
            var expectedResponse = "*5\r\n"; // 5 values
            var actualValue = Encoding.ASCII.GetString(response).Substring(0, expectedResponse.Length);
            ClassicAssert.AreEqual(expectedResponse, actualValue);

            // ZRANDMEMBER [count [WITHSCORES]]
            response = lightClientRequest.SendCommandChunks("ZRANDMEMBER dadi 3 WITHSCORES", bytesSent, 7);
            expectedResponse = "*6\r\n"; // 3 keyvalue pairs
            actualValue = Encoding.ASCII.GetString(response).Substring(0, expectedResponse.Length);
            ClassicAssert.AreEqual(expectedResponse, actualValue);

            response = lightClientRequest.SendCommandChunks("ZRANDMEMBER dadi 1 WITHSCORES", bytesSent, 3);
            expectedResponse = "*2\r\n"; // 2 elements
            actualValue = Encoding.ASCII.GetString(response).Substring(0, expectedResponse.Length);
            ClassicAssert.AreEqual(expectedResponse, actualValue);

            response = lightClientRequest.SendCommandChunks("ZRANDMEMBER dadi 0 WITHSCORES", bytesSent);
            expectedResponse = "*0\r\n"; // Empty List
            actualValue = Encoding.ASCII.GetString(response).Substring(0, expectedResponse.Length);
            ClassicAssert.AreEqual(expectedResponse, actualValue);
        }


        [Test]
        public async Task CanUseZRandMemberWithSE()
        {
            using var redis = ConnectionMultiplexer.Connect(TestUtils.GetConfig());
            var db = redis.GetDatabase(0);

            var key = "SortedSet_Add";

            // no-existing key case
            var key0 = "SortedSet_Foo";

            db.KeyDelete(key, CommandFlags.FireAndForget);
            db.SortedSetAdd(key, powOfTwo, CommandFlags.FireAndForget);

            var randMember = await db.SortedSetRandomMemberAsync(key);
            ClassicAssert.True(Array.Exists(powOfTwo, element => element.Element.Equals(randMember)));

            // Check ZRANDMEMBER with wrong number of arguments
            var ex = Assert.Throws<RedisServerException>(() => db.Execute("ZRANDMEMBER", key, 3, "WITHSCORES", "bla"));
            var expectedMessage = string.Format(CmdStrings.GenericErrWrongNumArgs, nameof(RespCommand.ZRANDMEMBER));
            ClassicAssert.IsNotNull(ex);
            ClassicAssert.AreEqual(expectedMessage, ex.Message);

            // Check ZRANDMEMBER with non-numeric count
            ex = Assert.Throws<RedisServerException>(() => db.Execute("ZRANDMEMBER", key, "bla"));
            expectedMessage = Encoding.ASCII.GetString(CmdStrings.RESP_ERR_GENERIC_VALUE_IS_NOT_INTEGER);
            ClassicAssert.IsNotNull(ex);
            ClassicAssert.AreEqual(expectedMessage, ex.Message);

            // Check ZRANDMEMBER with syntax error
            ex = Assert.Throws<RedisServerException>(() => db.Execute("ZRANDMEMBER", key, 3, "withscore"));
            expectedMessage = Encoding.ASCII.GetString(CmdStrings.RESP_SYNTAX_ERROR);
            ClassicAssert.IsNotNull(ex);
            ClassicAssert.AreEqual(expectedMessage, ex.Message);

            //ZRANDMEMBER count
            var randMemberArray = await db.SortedSetRandomMembersAsync(key, 5);
            ClassicAssert.AreEqual(5, randMemberArray.Length);
            ClassicAssert.AreEqual(5, randMemberArray.Distinct().Count());
            foreach (var member in randMemberArray)
            {
                var match = powOfTwo.FirstOrDefault(pt => pt.Element == member);
                ClassicAssert.IsNotNull(match);
            }

            randMemberArray = await db.SortedSetRandomMembersAsync(key, 15);
            ClassicAssert.AreEqual(10, randMemberArray.Length);
            ClassicAssert.AreEqual(10, randMemberArray.Distinct().Count());
            foreach (var member in randMemberArray)
            {
                var match = powOfTwo.FirstOrDefault(pt => pt.Element == member);
                ClassicAssert.IsNotNull(match);
            }

            randMemberArray = await db.SortedSetRandomMembersAsync(key, -5);
            ClassicAssert.AreEqual(5, randMemberArray.Length);

            randMemberArray = await db.SortedSetRandomMembersAsync(key, -15);
            ClassicAssert.AreEqual(15, randMemberArray.Length);
            ClassicAssert.GreaterOrEqual(10, randMemberArray.Distinct().Count());
            foreach (var member in randMemberArray)
            {
                var match = powOfTwo.FirstOrDefault(pt => pt.Element == member);
                ClassicAssert.IsNotNull(match);
            }

            //ZRANDMEMBER [count [WITHSCORES]]
            var randMemberArray2 = await db.SortedSetRandomMembersWithScoresAsync(key, 2);
            ClassicAssert.AreEqual(2, randMemberArray2.Length);
            foreach (var member in randMemberArray2)
            {
                ClassicAssert.Contains(member, powOfTwo);
            }

            // No-existing key case
            randMember = await db.SortedSetRandomMemberAsync(key0);
            ClassicAssert.True(randMember.IsNull);
            randMemberArray = await db.SortedSetRandomMembersAsync(key0, 2);
            ClassicAssert.True(randMemberArray.Length == 0);
            randMemberArray2 = await db.SortedSetRandomMembersWithScoresAsync(key0, 2);
            ClassicAssert.True(randMemberArray2.Length == 0);
        }


        [Test]
        [TestCase(10)]
        [TestCase(30)]
        [TestCase(100)]
        public void CanUseZDiff(int bytesSent)
        {
            using var lightClientRequest = TestUtils.CreateRequest();
            lightClientRequest.SendCommand("ZADD dadi 1 uno 2 due 3 tre 4 quattro 5 cinque 6 sei");
            lightClientRequest.SendCommand("ZADD seconddadi 1 uno 2 due 3 tre 4 quattro");

            //zdiff withscores
            var zdiffResult = lightClientRequest.SendCommandChunks("ZDIFF 2 dadi seconddadi WITHSCORES", bytesSent, 5);
            var expectedResponse = "*4\r\n$6\r\ncinque\r\n$1\r\n5\r\n$3\r\nsei\r\n$1\r\n6\r\n";
            var actualValue = Encoding.ASCII.GetString(zdiffResult).Substring(0, expectedResponse.Length);
            ClassicAssert.AreEqual(expectedResponse, actualValue);

            zdiffResult = lightClientRequest.SendCommandChunks("ZDIFF 2 dadi seconddadi", bytesSent, 3);
            expectedResponse = "*2\r\n$6\r\ncinque\r\n$3\r\nsei\r\n";
            actualValue = Encoding.ASCII.GetString(zdiffResult).Substring(0, expectedResponse.Length);
        }

        [Test]
        [TestCase(10)]
        [TestCase(30)]
        [TestCase(100)]
        public void CanUseZDiffMultipleKeys(int bytesSent)
        {
            using var lightClientRequest = TestUtils.CreateRequest();
            lightClientRequest.SendCommand("ZADD zset1 1 uno 2 due 3 tre 4 quattro 5 cinque 6 sei");
            lightClientRequest.SendCommand("ZADD zset2 1 uno 2 due 3 tre 4 quattro");
            lightClientRequest.SendCommand("ZADD zset3 300 Jean 500 Leia 350 Grant 700 Rue");

            var zdiffResult = lightClientRequest.SendCommandChunks("ZDIFF 3 zset1 zset2 zset3", bytesSent, 3);
            var expectedResponse = "*2\r\n$6\r\ncinque\r\n$3\r\nsei\r\n";
            var actualValue = Encoding.ASCII.GetString(zdiffResult).Substring(0, expectedResponse.Length);
            ClassicAssert.AreEqual(expectedResponse, actualValue);

            // Zdiff withscores
            zdiffResult = lightClientRequest.SendCommandChunks("ZDIFF 3 zset1 zset2 zset3 WITHSCORES", bytesSent, 5);
            expectedResponse = "*4\r\n$6\r\ncinque\r\n$1\r\n5\r\n$3\r\nsei\r\n$1\r\n6\r\n";
            actualValue = Encoding.ASCII.GetString(zdiffResult).Substring(0, expectedResponse.Length);
            ClassicAssert.AreEqual(expectedResponse, actualValue);
        }

        [Test]
        public void CanUseZDiffWithNull()
        {
            using var lightClientRequest = TestUtils.CreateRequest();
            lightClientRequest.SendCommand("ZADD zset1 1 uno 2 due 3 tre 4 quattro 5 cinque 6 sei");
            var zdiffResult = lightClientRequest.SendCommand("ZDIFF 2 zsetnotfound zset1");
            var expectedResponse = "*0\r\n";
            var actualValue = Encoding.ASCII.GetString(zdiffResult).Substring(0, expectedResponse.Length);
            ClassicAssert.AreEqual(expectedResponse, actualValue);

            zdiffResult = lightClientRequest.SendCommand("ZDIFF 2 zsetnotfound zset1notfound");
            expectedResponse = "*0\r\n";
            actualValue = Encoding.ASCII.GetString(zdiffResult).Substring(0, expectedResponse.Length);
            ClassicAssert.AreEqual(expectedResponse, actualValue);
        }

        [Test]
        public void CanManageNotExistingKeySortedSetCommandsReadOps()
        {
            using var lightClientRequest = TestUtils.CreateRequest();

            var result = lightClientRequest.SendCommand("ZCARD nokey");
            var expectedResponse = ":0\r\n";
            var actualValue = Encoding.ASCII.GetString(result).Substring(0, expectedResponse.Length);
            ClassicAssert.AreEqual(expectedResponse, actualValue);

            result = lightClientRequest.SendCommand("ZSCORE nokey a");
            expectedResponse = "$-1\r\n"; // NULL
            actualValue = Encoding.ASCII.GetString(result).Substring(0, expectedResponse.Length);
            ClassicAssert.AreEqual(expectedResponse, actualValue);

            result = lightClientRequest.SendCommand("ZRANK noboard a");
            expectedResponse = "$-1\r\n";
            actualValue = Encoding.ASCII.GetString(result).Substring(0, expectedResponse.Length);
            ClassicAssert.AreEqual(expectedResponse, actualValue);

            result = lightClientRequest.SendCommand("ZRANGE unekey 0 1");
            expectedResponse = "*0\r\n"; //empty array
            actualValue = Encoding.ASCII.GetString(result).Substring(0, expectedResponse.Length);
            ClassicAssert.AreEqual(expectedResponse, actualValue);

            result = lightClientRequest.SendCommand("ZRANGEBYSCORE nonekey 0 1");
            expectedResponse = "*0\r\n"; //empty array
            actualValue = Encoding.ASCII.GetString(result).Substring(0, expectedResponse.Length);
            ClassicAssert.AreEqual(expectedResponse, actualValue);

            result = lightClientRequest.SendCommand("ZREVRANGE nonekey 0 1");
            expectedResponse = "*0\r\n"; //empty array
            actualValue = Encoding.ASCII.GetString(result).Substring(0, expectedResponse.Length);
            ClassicAssert.AreEqual(expectedResponse, actualValue);

            result = lightClientRequest.SendCommand("ZREVRANK nonekey 0");
            expectedResponse = "$-1\r\n"; // NULL
            actualValue = Encoding.ASCII.GetString(result).Substring(0, expectedResponse.Length);
            ClassicAssert.AreEqual(expectedResponse, actualValue);

            result = lightClientRequest.SendCommand("ZREVRANGE nonekey 0 1");
            expectedResponse = "*0\r\n"; //empty array
            actualValue = Encoding.ASCII.GetString(result).Substring(0, expectedResponse.Length);
            ClassicAssert.AreEqual(expectedResponse, actualValue);

            result = lightClientRequest.SendCommand("ZLEXCOUNT nonekey [a [f");
            expectedResponse = ":0\r\n"; //integer reply
            actualValue = Encoding.ASCII.GetString(result).Substring(0, expectedResponse.Length);
            ClassicAssert.AreEqual(expectedResponse, actualValue);

            //without the additional count argument, the command returns nil when key does not exist.
            result = lightClientRequest.SendCommand("ZRANDMEMBER nonekey");
            expectedResponse = "$-1\r\n"; //nil when key does not exist.
            actualValue = Encoding.ASCII.GetString(result).Substring(0, expectedResponse.Length);
            ClassicAssert.AreEqual(expectedResponse, actualValue);

            //when the additional count argument is passed, the command returns an array of elements,
            //or an empty array when key does not exist.
            result = lightClientRequest.SendCommand("ZRANDMEMBER nonekey 1");
            expectedResponse = "*0\r\n"; //empty array
            actualValue = Encoding.ASCII.GetString(result).Substring(0, expectedResponse.Length);
            ClassicAssert.AreEqual(expectedResponse, actualValue);

            result = lightClientRequest.SendCommand("ZDIFF 2 i i");
            expectedResponse = "*0\r\n"; //empty array
            actualValue = Encoding.ASCII.GetString(result).Substring(0, expectedResponse.Length);
            ClassicAssert.AreEqual(expectedResponse, actualValue);

            result = lightClientRequest.SendCommand("ZDIFF 1 nonekey");
            expectedResponse = "*0\r\n"; //empty array
            actualValue = Encoding.ASCII.GetString(result).Substring(0, expectedResponse.Length);
            ClassicAssert.AreEqual(expectedResponse, actualValue);
        }

        [Test]
        public void CanManageNotExistingKeySortedSetCommandsRMWOps()
        {
            using var lightClientRequest = TestUtils.CreateRequest();

            var result = lightClientRequest.SendCommand("ZPOPMAX nokey");
            var expectedResponse = "*0\r\n";
            var actualValue = Encoding.ASCII.GetString(result).Substring(0, expectedResponse.Length);
            ClassicAssert.AreEqual(expectedResponse, actualValue);

            result = lightClientRequest.SendCommand("ZREM nokey a");
            expectedResponse = ":0\r\n";
            actualValue = Encoding.ASCII.GetString(result).Substring(0, expectedResponse.Length);
            ClassicAssert.AreEqual(expectedResponse, actualValue);

            //for this case the boundaries arguments are wrong, in redis this validation occurs
            //before the validation of a non existing key, but we are not executing the backend until
            //the key is validated first.
            result = lightClientRequest.SendCommand("ZREMRANGEBYLEX nokey 0 1");
            expectedResponse = ":0\r\n";
            actualValue = Encoding.ASCII.GetString(result).Substring(0, expectedResponse.Length);
            ClassicAssert.AreEqual(expectedResponse, actualValue);

            //testing out only a nonexisting key
            result = lightClientRequest.SendCommand("ZREMRANGEBYLEX nokey [a [b");
            expectedResponse = ":0\r\n";
            actualValue = Encoding.ASCII.GetString(result).Substring(0, expectedResponse.Length);
            ClassicAssert.AreEqual(expectedResponse, actualValue);

            result = lightClientRequest.SendCommand("ZREMRANGEBYLEX iii [a [b");
            expectedResponse = ":0\r\n";
            actualValue = Encoding.ASCII.GetString(result).Substring(0, expectedResponse.Length);
            ClassicAssert.AreEqual(expectedResponse, actualValue);

            result = lightClientRequest.SendCommand("ZREM nokey a");
            expectedResponse = ":0\r\n";
            actualValue = Encoding.ASCII.GetString(result).Substring(0, expectedResponse.Length);
            ClassicAssert.AreEqual(expectedResponse, actualValue);

            result = lightClientRequest.SendCommand("ZREMRANGEBYRANK nokey 0 1");
            expectedResponse = ":0\r\n";
            actualValue = Encoding.ASCII.GetString(result).Substring(0, expectedResponse.Length);
            ClassicAssert.AreEqual(expectedResponse, actualValue);

            result = lightClientRequest.SendCommand("ZREMRANGEBYSCORE nokey 0 1");
            expectedResponse = ":0\r\n";
            actualValue = Encoding.ASCII.GetString(result).Substring(0, expectedResponse.Length);
            ClassicAssert.AreEqual(expectedResponse, actualValue);

            lightClientRequest.SendCommand("ZADD zset1 1 uno 2 due 3 tre 4 quattro 5 cinque 6 sei");

            result = lightClientRequest.SendCommand("ZREMRANGEBYLEX zset1 0 1");
            expectedResponse = $"-{Encoding.ASCII.GetString(CmdStrings.RESP_ERR_MIN_MAX_NOT_VALID_STRING)}\r\n"; ;
            actualValue = Encoding.ASCII.GetString(result).Substring(0, expectedResponse.Length);
            ClassicAssert.AreEqual(expectedResponse, actualValue);

        }


        /// <summary>
        /// This test executes an RMW followed by a Read method which none
        /// of them should create a new key
        /// </summary>
        [Test]
        public void CanManageRMWAndReadInCommands()
        {
            using var lightClientRequest = TestUtils.CreateRequest();

            // Executing an RMW method first
            var result = lightClientRequest.SendCommand("ZPOPMAX nokey");
            var expectedResponse = "*0\r\n";
            var actualValue = Encoding.ASCII.GetString(result).Substring(0, expectedResponse.Length);
            ClassicAssert.AreEqual(expectedResponse, actualValue);

            // When the additional count argument is passed, the command returns an array of elements,
            // Or an empty array when key does not exist.
            result = lightClientRequest.SendCommand("ZRANDMEMBER nokey 1");
            expectedResponse = "*0\r\n"; //empty array
            actualValue = Encoding.ASCII.GetString(result).Substring(0, expectedResponse.Length);
            ClassicAssert.AreEqual(expectedResponse, actualValue);

            result = lightClientRequest.SendCommand("ZCARD nokey");
            expectedResponse = ":0\r\n";
            actualValue = Encoding.ASCII.GetString(result).Substring(0, expectedResponse.Length);
            ClassicAssert.AreEqual(expectedResponse, actualValue);
        }


        [Test]
        public void CanManageAddAndDelete()
        {
            using var lightClientRequest = TestUtils.CreateRequest();
            var response = lightClientRequest.SendCommandChunks("ZADD board 340 Dave 400 Kendra 560 Tom 650 Barbara 690 Jennifer 690 Peter", 100);
            var expectedResponse = ":6\r\n";
            var actualValue = Encoding.ASCII.GetString(response).Substring(0, expectedResponse.Length);
            ClassicAssert.AreEqual(expectedResponse, actualValue);

            response = lightClientRequest.SendCommand("ZPOPMAX board", 3);
            expectedResponse = "*2\r\n$5\r\nPeter\r\n$3\r\n690\r\n";
            actualValue = Encoding.ASCII.GetString(response).Substring(0, expectedResponse.Length);
            ClassicAssert.AreEqual(expectedResponse, actualValue);

            response = lightClientRequest.SendCommand("ZPOPMAX board 2", 5);
            expectedResponse = "*4\r\n$8\r\nJennifer\r\n$3\r\n690\r\n$7\r\nBarbara\r\n$3\r\n650\r\n";
            actualValue = Encoding.ASCII.GetString(response).Substring(0, expectedResponse.Length);
            ClassicAssert.AreEqual(expectedResponse, actualValue);

            response = lightClientRequest.SendCommands("DEL board", "PING");
            expectedResponse = ":1\r\n+PONG\r\n";
            actualValue = Encoding.ASCII.GetString(response).Substring(0, expectedResponse.Length);
            ClassicAssert.AreEqual(expectedResponse, actualValue);

            // Check the key is null or empty
            response = lightClientRequest.SendCommand("ZPOPMAX board");
            expectedResponse = "*0\r\n";
            actualValue = Encoding.ASCII.GetString(response).Substring(0, expectedResponse.Length);
            ClassicAssert.AreEqual(expectedResponse, actualValue);

            using var redis = ConnectionMultiplexer.Connect(TestUtils.GetConfig());
            var db = redis.GetDatabase(0);
            var key = "LeaderBoard";

            var added = db.SortedSetAdd(key, leaderBoard);
            ClassicAssert.AreEqual(leaderBoard.Length, added);
            var removed = db.KeyDelete(key);

            // ZPOPMAX
            var actualResult = db.SortedSetPop(new RedisKey(key), Order.Descending);
            ClassicAssert.AreEqual(null, actualResult);
        }

        [Test]
        public void CanManageKeyAbscentInCommands()
        {
            using var lightClientRequest = TestUtils.CreateRequest();
            SendCommandWithoutKey("ZCARD", lightClientRequest);
            SendCommandWithoutKey("ZPOPMAX", lightClientRequest);
            SendCommandWithoutKey("ZSCORE", lightClientRequest);
            SendCommandWithoutKey("ZREM", lightClientRequest);
            SendCommandWithoutKey("ZINCRBY", lightClientRequest);
            SendCommandWithoutKey("ZCARD", lightClientRequest);
            SendCommandWithoutKey("ZCOUNT", lightClientRequest);
        }

        [Test]
        public async Task CanFailWhenUseMultiWatchTest()
        {
            var lightClientRequest = TestUtils.CreateRequest();
            string key = "MySSKey";
            byte[] res;

            res = lightClientRequest.SendCommand($"ZADD {key} 1 a 2 b 3 c");
            string expectedResponse = ":3\r\n";
            ClassicAssert.AreEqual(res.AsSpan().Slice(0, expectedResponse.Length).ToArray(), expectedResponse);

            res = lightClientRequest.SendCommand($"WATCH {key}");
            expectedResponse = "+OK\r\n";
            ClassicAssert.AreEqual(res.AsSpan().Slice(0, expectedResponse.Length).ToArray(), expectedResponse);

            res = lightClientRequest.SendCommand("MULTI");
            expectedResponse = "+OK\r\n";
            ClassicAssert.AreEqual(res.AsSpan().Slice(0, expectedResponse.Length).ToArray(), expectedResponse);

            res = lightClientRequest.SendCommand($"ZREM {key} a");
            expectedResponse = "+QUEUED\r\n";
            ClassicAssert.AreEqual(res.AsSpan().Slice(0, expectedResponse.Length).ToArray(), expectedResponse);

            await Task.Run(() => UpdateSortedSetKey(key));

            res = lightClientRequest.SendCommand("EXEC");
            expectedResponse = "$-1";
            ClassicAssert.AreEqual(res.AsSpan().Slice(0, expectedResponse.Length).ToArray(), expectedResponse);

            // This sequence should work
            res = lightClientRequest.SendCommand("MULTI");
            expectedResponse = "+OK\r\n";
            ClassicAssert.AreEqual(res.AsSpan().Slice(0, expectedResponse.Length).ToArray(), expectedResponse);

            res = lightClientRequest.SendCommand($"ZADD {key} 7 g");
            expectedResponse = "+QUEUED\r\n";
            ClassicAssert.AreEqual(res.AsSpan().Slice(0, expectedResponse.Length).ToArray(), expectedResponse);

            // This should commit
            res = lightClientRequest.SendCommand("EXEC", 2);
            expectedResponse = "*1\r\n:1\r\n";
            ClassicAssert.AreEqual(res.AsSpan().Slice(0, expectedResponse.Length).ToArray(), expectedResponse);
        }

        [Test]
        public void CanUseMultiTest()
        {
            var lightClientRequest = TestUtils.CreateRequest();
            byte[] res;

            res = lightClientRequest.SendCommand("ZADD MySSKey 1 a 2 b 3 c");
            string expectedResponse = ":3\r\n";
            ClassicAssert.AreEqual(res.AsSpan().Slice(0, expectedResponse.Length).ToArray(), expectedResponse);

            res = lightClientRequest.SendCommand("MULTI");
            expectedResponse = "+OK\r\n";
            ClassicAssert.AreEqual(res.AsSpan().Slice(0, expectedResponse.Length).ToArray(), expectedResponse);

            res = lightClientRequest.SendCommand("ZREM MySSKey a");
            expectedResponse = "+QUEUED\r\n";
            ClassicAssert.AreEqual(res.AsSpan().Slice(0, expectedResponse.Length).ToArray(), expectedResponse);

            res = lightClientRequest.SendCommand("ZADD MySSKey 7 g");
            expectedResponse = "+QUEUED\r\n";
            ClassicAssert.AreEqual(res.AsSpan().Slice(0, expectedResponse.Length).ToArray(), expectedResponse);

            res = lightClientRequest.SendCommand("EXEC", 3);
            expectedResponse = "*2\r\n:1\r\n:1\r\n";
            ClassicAssert.AreEqual(res.AsSpan().Slice(0, expectedResponse.Length).ToArray(), expectedResponse);
        }

        [Test]
        public void CanFastForwardExtraArguments()
        {
            var lightClientRequest = TestUtils.CreateRequest();
            var response = lightClientRequest.SendCommand("ZSCORE foo bar foo bar foo");
            var expectedResponse = FormatWrongNumOfArgsError("ZSCORE");
            var actualValue = Encoding.ASCII.GetString(response).Substring(0, expectedResponse.Length);
            ClassicAssert.AreEqual(expectedResponse, actualValue);

            // Add a large number
            response = lightClientRequest.SendCommand("ZADD zset1 -9007199254740992 uno");
            expectedResponse = ":1\r\n";
            actualValue = Encoding.ASCII.GetString(response).Substring(0, expectedResponse.Length);
            ClassicAssert.AreEqual(expectedResponse, actualValue);

            response = lightClientRequest.SendCommand("ZSCORE zset1 uno");
            expectedResponse = $"$17\r\n-9007199254740992\r\n";
            actualValue = Encoding.ASCII.GetString(response).Substring(0, expectedResponse.Length);
            ClassicAssert.AreEqual(expectedResponse, actualValue);
        }


        [Test]
        public void CanDoZaddWithInvalidInput()
        {
            using var lightClientRequest = TestUtils.CreateRequest();
            var key = "zset1";
            var response = lightClientRequest.SendCommand($"ZADD {key} 1 uno 2 due 3 tre 4 quattro 5 cinque foo bar");
            var expectedResponse = $"-{Encoding.ASCII.GetString(CmdStrings.RESP_ERR_NOT_VALID_FLOAT)}\r\n";
            var actualValue = Encoding.ASCII.GetString(response).Substring(0, expectedResponse.Length);
<<<<<<< HEAD
            Assert.AreEqual(expectedResponse, actualValue);
=======
            ClassicAssert.AreEqual(expectedResponse, actualValue);

            key = "zset2";
            response = lightClientRequest.SendCommand($"ZADD {key} 1 uno 2 due 3 tre foo bar 4 quattro 5 cinque");
            expectedResponse = ":5\r\n";
            actualValue = Encoding.ASCII.GetString(response).Substring(0, expectedResponse.Length);
            ClassicAssert.AreEqual(expectedResponse, actualValue);

            key = "zset3";
            response = lightClientRequest.SendCommand($"ZADD {key} foo bar 1 uno 2 due 3 tre 4 quattro 5 cinque");
            expectedResponse = ":5\r\n";
            actualValue = Encoding.ASCII.GetString(response).Substring(0, expectedResponse.Length);
            ClassicAssert.AreEqual(expectedResponse, actualValue);

>>>>>>> 6ac4f638
        }

        [Test]
        public void CheckSortedSetOperationsOnWrongTypeObjectLC()
        {
            // This is to test remaining commands that were not covered in CheckSortedSetOperationsOnWrongTypeObjectLC
            // since they are not supported in SE.Redis
            using var redis = ConnectionMultiplexer.Connect(TestUtils.GetConfig());
            var db = redis.GetDatabase(0);
            using var lightClientRequest = TestUtils.CreateRequest();

            var keys = new[] { new RedisKey("user1:obj1"), new RedisKey("user1:obj2") };
            var key1Values = new[] { new RedisValue("Hello"), new RedisValue("World") };
            var key2Values = new[] { new RedisValue("Hola"), new RedisValue("Mundo") };
            var values = new[] { key1Values, key2Values };

            // Set up different type objects
            RespTestsUtils.SetUpTestObjects(db, GarnetObjectType.Set, keys, values);

            // ZRANGE
            var response = lightClientRequest.SendCommand($"ZRANGE {keys[0]} 0 -1");
            var expectedResponse = $"-{Encoding.ASCII.GetString(CmdStrings.RESP_ERR_WRONG_TYPE)}\r\n";
            var actualValue = Encoding.ASCII.GetString(response).Substring(0, expectedResponse.Length);
            ClassicAssert.AreEqual(expectedResponse, actualValue);


            // ZREVRANGE
            response = lightClientRequest.SendCommand($"ZREVRANGE {keys[0]} 0 -1");
            expectedResponse = $"-{Encoding.ASCII.GetString(CmdStrings.RESP_ERR_WRONG_TYPE)}\r\n";
            actualValue = Encoding.ASCII.GetString(response).Substring(0, expectedResponse.Length);
            ClassicAssert.AreEqual(expectedResponse, actualValue);

            // ZREMRANGEBYLEX
            response = lightClientRequest.SendCommand($"ZREMRANGEBYLEX {keys[0]} {values[1][0]} {values[1][1]}");
            expectedResponse = $"-{Encoding.ASCII.GetString(CmdStrings.RESP_ERR_WRONG_TYPE)}\r\n";
            actualValue = Encoding.ASCII.GetString(response).Substring(0, expectedResponse.Length);
            ClassicAssert.AreEqual(expectedResponse, actualValue);

            // ZREVRANGEBYSCORE
            response = lightClientRequest.SendCommand($"ZREVRANGEBYSCORE {keys[0]} 0 -1");
            expectedResponse = $"-{Encoding.ASCII.GetString(CmdStrings.RESP_ERR_WRONG_TYPE)}\r\n";
            actualValue = Encoding.ASCII.GetString(response).Substring(0, expectedResponse.Length);
            ClassicAssert.AreEqual(expectedResponse, actualValue);
        }

        #endregion

        private static void SendCommandWithoutKey(string command, LightClientRequest lightClientRequest)
        {
            var result = lightClientRequest.SendCommand(command);
            var expectedResponse = FormatWrongNumOfArgsError(command);
            var actualValue = Encoding.ASCII.GetString(result).Substring(0, expectedResponse.Length);
            ClassicAssert.AreEqual(expectedResponse, actualValue);
        }

        private static void UpdateSortedSetKey(string keyName)
        {
            using var lightClientRequest = TestUtils.CreateRequest();
            byte[] res = lightClientRequest.SendCommand($"ZADD {keyName} 4 d");
            string expectedResponse = ":1\r\n";
            ClassicAssert.AreEqual(res.AsSpan().Slice(0, expectedResponse.Length).ToArray(), expectedResponse);
        }

        private static string FormatWrongNumOfArgsError(string commandName) => $"-{string.Format(CmdStrings.GenericErrWrongNumArgs, commandName)}\r\n";
    }

    public class SortedSetComparer : IComparer<(double, byte[])>
    {
        public int Compare((double, byte[]) x, (double, byte[]) y)
        {
            var ret = x.Item1.CompareTo(y.Item1);
            if (ret == 0)
                return new ReadOnlySpan<byte>(x.Item2).SequenceCompareTo(y.Item2);
            return ret;
        }
    }
}<|MERGE_RESOLUTION|>--- conflicted
+++ resolved
@@ -2216,9 +2216,6 @@
             var response = lightClientRequest.SendCommand($"ZADD {key} 1 uno 2 due 3 tre 4 quattro 5 cinque foo bar");
             var expectedResponse = $"-{Encoding.ASCII.GetString(CmdStrings.RESP_ERR_NOT_VALID_FLOAT)}\r\n";
             var actualValue = Encoding.ASCII.GetString(response).Substring(0, expectedResponse.Length);
-<<<<<<< HEAD
-            Assert.AreEqual(expectedResponse, actualValue);
-=======
             ClassicAssert.AreEqual(expectedResponse, actualValue);
 
             key = "zset2";
@@ -2232,8 +2229,6 @@
             expectedResponse = ":5\r\n";
             actualValue = Encoding.ASCII.GetString(response).Substring(0, expectedResponse.Length);
             ClassicAssert.AreEqual(expectedResponse, actualValue);
-
->>>>>>> 6ac4f638
         }
 
         [Test]
