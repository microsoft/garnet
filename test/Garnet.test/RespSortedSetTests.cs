﻿// Copyright (c) Microsoft Corporation.
// Licensed under the MIT license.

using System;
using System.Collections.Generic;
using System.Globalization;
using System.Linq;
using System.Text;
using System.Threading;
using System.Threading.Tasks;
using Embedded.server;
using Garnet.common;
using Garnet.server;
using NUnit.Framework;
using NUnit.Framework.Legacy;
using StackExchange.Redis;
using Tsavorite.core;
using SetOperation = StackExchange.Redis.SetOperation;

namespace Garnet.test
{
<<<<<<< HEAD
    using TestBasicGarnetApi = GarnetApi<BasicContext<RawStringInput, SpanByteAndMemory, long, MainSessionFunctions,
            /* MainStoreFunctions */ StoreFunctions<SpanByteComparer, SpanByteRecordDisposer>,
            SpanByteAllocator<StoreFunctions<SpanByteComparer, SpanByteRecordDisposer>>>,
        BasicContext<ObjectInput, GarnetObjectStoreOutput, long, ObjectSessionFunctions,
            /* ObjectStoreFunctions */ StoreFunctions<SpanByteComparer, DefaultRecordDisposer>,
            ObjectAllocator<StoreFunctions<SpanByteComparer, DefaultRecordDisposer>>>>;
=======
    using TestBasicGarnetApi = GarnetApi<BasicContext<SpanByte, SpanByte, RawStringInput, SpanByteAndMemory, long, MainSessionFunctions,
    /* MainStoreFunctions */ StoreFunctions<SpanByte, SpanByte, SpanByteComparer, SpanByteRecordDisposer>,
    SpanByteAllocator<StoreFunctions<SpanByte, SpanByte, SpanByteComparer, SpanByteRecordDisposer>>>,
    BasicContext<byte[], IGarnetObject, ObjectInput, GarnetObjectStoreOutput, long, ObjectSessionFunctions,
    /* ObjectStoreFunctions */ StoreFunctions<byte[], IGarnetObject, ByteArrayKeyComparer, DefaultRecordDisposer<byte[], IGarnetObject>>,
    GenericAllocator<byte[], IGarnetObject, StoreFunctions<byte[], IGarnetObject, ByteArrayKeyComparer, DefaultRecordDisposer<byte[], IGarnetObject>>>>>;
>>>>>>> 3eb46a0c

    [TestFixture]
    public class RespSortedSetTests
    {
        protected GarnetServer server;

        static readonly SortedSetEntry[] entries =
              [
                new SortedSetEntry("a", 1),
                  new SortedSetEntry("b", 2),
                  new SortedSetEntry("c", 3),
                  new SortedSetEntry("d", 4),
                  new SortedSetEntry("e", 5),
                  new SortedSetEntry("f", 6),
                  new SortedSetEntry("g", 7),
                  new SortedSetEntry("h", 8),
                  new SortedSetEntry("i", 9),
                  new SortedSetEntry("j", 10)
              ];

        static readonly SortedSetEntry[] leaderBoard =
             [
                new SortedSetEntry("Dave", 340),
                 new SortedSetEntry("Kendra", 400),
                 new SortedSetEntry("Tom", 560),
                 new SortedSetEntry("Barbara", 650),
                 new SortedSetEntry("Jennifer", 690),
                 new SortedSetEntry("Peter", 690),
                 new SortedSetEntry("Frank", 740),
                 new SortedSetEntry("Lester", 790),
                 new SortedSetEntry("Alice", 850),
                 new SortedSetEntry("Mary", 980)
             ];

        static readonly SortedSetEntry[] powOfTwo =
            [
                new SortedSetEntry("a", 1),
                new SortedSetEntry("b", 2),
                new SortedSetEntry("c", 4),
                new SortedSetEntry("d", 8),
                new SortedSetEntry("e", 16),
                new SortedSetEntry("f", 32),
                new SortedSetEntry("g", 64),
                new SortedSetEntry("h", 128),
                new SortedSetEntry("i", 256),
                new SortedSetEntry("j", 512)
            ];


        [SetUp]
        public void Setup()
        {
            TestUtils.DeleteDirectory(TestUtils.MethodTestDir, wait: true);
            server = TestUtils.CreateGarnetServer(TestUtils.MethodTestDir, enableReadCache: true, enableObjectStoreReadCache: true, lowMemory: true);
            server.Start();
        }


        [TearDown]
        public void TearDown()
        {
            server.Dispose();
            TestUtils.DeleteDirectory(TestUtils.MethodTestDir);
        }

        #region SETests
        [Test]
        public unsafe void SortedSetPopTest()
        {
            using var redis = ConnectionMultiplexer.Connect(TestUtils.GetConfig());
            var db = redis.GetDatabase(0);
            db.SortedSetAdd("key1", "a", 1);
            db.SortedSetAdd("key1", "b", 2);

            var session = new RespServerSession(0, new EmbeddedNetworkSender(), server.Provider.StoreWrapper, null, null, false);
            var api = new TestBasicGarnetApi(session.storageSession, session.storageSession.basicContext, session.storageSession.objectStoreBasicContext);
            var key = Encoding.ASCII.GetBytes("key1");
            fixed (byte* keyPtr = key)
            {
                var result = api.SortedSetPop(PinnedSpanByte.FromPinnedPointer(keyPtr, key.Length), out var items);
                ClassicAssert.AreEqual(1, items.Length);
                ClassicAssert.AreEqual("a", Encoding.ASCII.GetString(items[0].member.ReadOnlySpan));
                ClassicAssert.AreEqual("1", Encoding.ASCII.GetString(items[0].score.ReadOnlySpan));

                result = api.SortedSetPop(PinnedSpanByte.FromPinnedPointer(keyPtr, key.Length), out items);
                ClassicAssert.AreEqual(1, items.Length);
                ClassicAssert.AreEqual("b", Encoding.ASCII.GetString(items[0].member.ReadOnlySpan));
                ClassicAssert.AreEqual("2", Encoding.ASCII.GetString(items[0].score.ReadOnlySpan));
            }
        }

        [Test]
        public unsafe void SortedSetPopWithExpire()
        {
            using var redis = ConnectionMultiplexer.Connect(TestUtils.GetConfig());
            var db = redis.GetDatabase(0);
            db.SortedSetAdd("key1", "a", 1);
            db.SortedSetAdd("key1", "b", 2);
            db.SortedSetAdd("key1", "c", 3);

            // Set expiration for the minimum and maximum items
            db.Execute("ZPEXPIRE", "key1", "100", "MEMBERS", "2", "a", "c");

            // Wait for expiration
            Thread.Sleep(200);

            var session = new RespServerSession(0, new EmbeddedNetworkSender(), server.Provider.StoreWrapper, null, null, false);
            var api = new TestBasicGarnetApi(session.storageSession, session.storageSession.basicContext, session.storageSession.objectStoreBasicContext);
            var key = Encoding.ASCII.GetBytes("key1");
            fixed (byte* keyPtr = key)
            {
                var result = api.SortedSetPop(new ArgSlice(keyPtr, key.Length), out var items);
                ClassicAssert.AreEqual(1, items.Length);
                ClassicAssert.AreEqual("b", Encoding.ASCII.GetString(items[0].member.ReadOnlySpan));
                ClassicAssert.AreEqual("2", Encoding.ASCII.GetString(items[0].score.ReadOnlySpan));

                var count = (int)db.SortedSetLength("key1");
                ClassicAssert.AreEqual(0, count);
            }
        }

        [Test]
        public async Task SortedSetAddWithExpire()
        {
            using var redis = ConnectionMultiplexer.Connect(TestUtils.GetConfig());
            var db = redis.GetDatabase(0);
            db.SortedSetAdd("key1", "b", 2);
            db.SortedSetAdd("key1", "c", 3);

            db.Execute("ZPEXPIRE", "key1", "200", "MEMBERS", "1", "c");

            await Task.Delay(300);

            var ttl = db.Execute("ZPTTL", "key1", "MEMBERS", "1", "c");
            ClassicAssert.AreEqual(-2, (long)ttl);

            db.SortedSetAdd("key1", "c", 3);
            db.Execute("ZPEXPIRE", "key1", "200", "MEMBERS", "2", "b", "c");

            var ttls = db.Execute("ZPTTL", "key1", "MEMBERS", "2", "b", "c");
            ClassicAssert.LessOrEqual((long)ttls[0], 200);
            ClassicAssert.Greater((long)ttls[0], 0);
            ClassicAssert.LessOrEqual((long)ttls[1], 200);
            ClassicAssert.Greater((long)ttls[1], 0);

            // Add the expiring item "c" again, which should remove the expiration. Score is not changed
            db.SortedSetAdd("key1", "c", 3);
            // Add the expiring item "b" again, which should remove the expiration. Score is changed
            db.SortedSetAdd("key1", "b", 1);

            ttls = db.Execute("ZPTTL", "key1", "MEMBERS", "2", "b", "c");
            ClassicAssert.AreEqual(-1, (long)ttls[0]);
            ClassicAssert.AreEqual(-1, (long)ttls[1]);

            var items = db.SortedSetRangeByRankWithScores("key1");
            ClassicAssert.AreEqual(2, items.Length);
            ClassicAssert.AreEqual("b", items[0].Element.ToString());
            ClassicAssert.AreEqual(1, items[0].Score);
            ClassicAssert.AreEqual("c", items[1].Element.ToString());
            ClassicAssert.AreEqual(3, items[1].Score);
        }

        [Test]
        public void AddAndLength()
        {
            using var redis = ConnectionMultiplexer.Connect(TestUtils.GetConfig());
            var db = redis.GetDatabase(0);

            var key = "SortedSet_Add";

            // 10 entries are added
            var added = db.SortedSetAdd(key, entries);
            ClassicAssert.AreEqual(entries.Length, added);

            var card = db.SortedSetLength(key);
            ClassicAssert.AreEqual(entries.Length, card);

            var response = db.Execute("MEMORY", "USAGE", key);
            var actualValue = ResultType.Integer == response.Resp2Type ? Int32.Parse(response.ToString()) : -1;
            var expectedResponse = 1792;
            ClassicAssert.AreEqual(expectedResponse, actualValue);

            var entries2 = new SortedSetEntry[entries.Length + 1];
            entries.CopyTo(entries2, 0);
            entries2[entries2.Length - 1] = new SortedSetEntry("k", 11);

            // only 1 new entry should get added
            added = db.SortedSetAdd(key, entries2);
            ClassicAssert.AreEqual(1, added);

            response = db.Execute("MEMORY", "USAGE", key);
            actualValue = ResultType.Integer == response.Resp2Type ? Int32.Parse(response.ToString()) : -1;
            expectedResponse = 1952;
            ClassicAssert.AreEqual(expectedResponse, actualValue);

            // no new entries get added
            added = db.SortedSetAdd(key, entries2);
            ClassicAssert.AreEqual(0, added);

            response = db.Execute("MEMORY", "USAGE", key);
            actualValue = ResultType.Integer == response.Resp2Type ? Int32.Parse(response.ToString()) : -1;
            expectedResponse = 1952;
            ClassicAssert.AreEqual(expectedResponse, actualValue);

            card = db.SortedSetLength(key);
            ClassicAssert.AreEqual(entries2.Length, card);

            added = db.SortedSetAdd(key, [new SortedSetEntry("a", 12)]);
            ClassicAssert.AreEqual(0, added);

            response = db.Execute("MEMORY", "USAGE", key);
            actualValue = ResultType.Integer == response.Resp2Type ? Int32.Parse(response.ToString()) : -1;
            expectedResponse = 1952;
            ClassicAssert.AreEqual(expectedResponse, actualValue);

            var deleted = db.KeyDelete(key);
            ClassicAssert.IsTrue(deleted);

            added = db.SortedSetAdd(key, []);
            ClassicAssert.AreEqual(0, added);

            var exists = db.KeyExists(key);
            ClassicAssert.IsFalse(exists);
        }

        [Test]
        public void AddWithOptions()
        {
            using var redis = ConnectionMultiplexer.Connect(TestUtils.GetConfig());
            var db = redis.GetDatabase(0);

            var key = "SortedSet_Add";

            var added = db.SortedSetAdd(key, entries);
            ClassicAssert.AreEqual(entries.Length, added);

            var lex = db.SortedSetRangeByValue(key, default, "c");
            CollectionAssert.AreEqual(new RedisValue[] { "a", "b", "c" }, lex);

            // XX - Only update elements that already exist. Don't add new elements.
            var testEntries = new[]
            {
                new SortedSetEntry("a", 3),
                new SortedSetEntry("b", 4),
                new SortedSetEntry("k", 11),
                new SortedSetEntry("l", 12),
            };

            added = db.SortedSetAdd(key, testEntries, SortedSetWhen.Exists);
            ClassicAssert.AreEqual(0, added);
            lex = db.SortedSetRangeByValue(key, default, "c");
            CollectionAssert.AreEqual(new RedisValue[] { "a", "c", "b" }, lex);
            var scores = db.SortedSetScores(key, [new RedisValue("a"), new RedisValue("b")]);
            CollectionAssert.AreEqual(new double[] { 3, 4 }, scores);
            var count = db.SortedSetLength(key);
            ClassicAssert.AreEqual(10, count);

            // NX - Only add new elements. Don't update already existing elements.
            testEntries =
            [
                new SortedSetEntry("a", 4),
                new SortedSetEntry("b", 5),
                new SortedSetEntry("k", 11),
                new SortedSetEntry("l", 12),
            ];

            added = db.SortedSetAdd(key, testEntries, SortedSetWhen.NotExists);
            ClassicAssert.AreEqual(2, added);
            lex = db.SortedSetRangeByValue(key, default, "c");
            CollectionAssert.AreEqual(new RedisValue[] { "a", "c", "b" }, lex);
            scores = db.SortedSetScores(key, [new RedisValue("a"), new RedisValue("b"), new RedisValue("k"), new RedisValue("l")]);
            CollectionAssert.AreEqual(new double[] { 3, 4, 11, 12 }, scores);
            count = db.SortedSetLength(key);
            ClassicAssert.AreEqual(12, count);

            // LT - Only update existing elements if the new score is less than the current score.
            testEntries =
            [
                new SortedSetEntry("a", 4),
                new SortedSetEntry("b", 3),
                new SortedSetEntry("m", 13),
            ];

            added = db.SortedSetAdd(key, testEntries, SortedSetWhen.LessThan);
            ClassicAssert.AreEqual(1, added);
            lex = db.SortedSetRangeByValue(key, default, "c");
            CollectionAssert.AreEqual(new RedisValue[] { "a", "b", "c" }, lex);
            scores = db.SortedSetScores(key, [new RedisValue("a"), new RedisValue("b"), new RedisValue("m")]);
            CollectionAssert.AreEqual(new double[] { 3, 3, 13 }, scores);
            count = db.SortedSetLength(key);
            ClassicAssert.AreEqual(13, count);

            // GT - Only update existing elements if the new score is greater than the current score.
            testEntries =
            [
                new SortedSetEntry("a", 4),
                new SortedSetEntry("b", 2),
                new SortedSetEntry("n", 14),
            ];

            added = db.SortedSetAdd(key, testEntries, SortedSetWhen.GreaterThan);
            ClassicAssert.AreEqual(1, added);
            lex = db.SortedSetRangeByValue(key, default, "c");
            CollectionAssert.AreEqual(new RedisValue[] { "b", "c", "a" }, lex);
            scores = db.SortedSetScores(key, [new RedisValue("a"), new RedisValue("b"), new RedisValue("n")]);
            CollectionAssert.AreEqual(new double[] { 4, 3, 14 }, scores);
            count = db.SortedSetLength(key);
            ClassicAssert.AreEqual(14, count);

            // CH - Modify the return value from the number of new elements added, to the total number of elements changed
            var testArgs = new object[]
            {
                key, "CH",
                "1", "a",
                "2", "b",
                "3", "c",
                "15", "o"
            };

            var resp = db.Execute("ZADD", testArgs);
            ClassicAssert.IsTrue(int.TryParse(resp.ToString(), out var changed));
            ClassicAssert.AreEqual(3, changed);

            // INCR - When this option is specified ZADD acts like ZINCRBY
            testArgs = [key, "INCR", "3.5", "a"];

            resp = db.Execute("ZADD", testArgs);
            ClassicAssert.IsTrue(double.TryParse(resp.ToString(), CultureInfo.InvariantCulture, out var newVal));
            ClassicAssert.AreEqual(4.5, newVal);
        }

        [Test]
        public void AddWithOptionsErrorConditions()
        {
            using var redis = ConnectionMultiplexer.Connect(TestUtils.GetConfig());
            var db = redis.GetDatabase(0);

            var key = "SortedSet_Add";
            var sampleEntries = new[] { "1", "m1", "2", "m2" };

            // XX & NX options are mutually exclusive
            var args = new[] { key, "XX", "NX" }.Union(sampleEntries).ToArray<object>();
            var ex = Assert.Throws<RedisServerException>(() => db.Execute("ZADD", args));
            ClassicAssert.AreEqual(Encoding.ASCII.GetString(CmdStrings.RESP_ERR_XX_NX_NOT_COMPATIBLE), ex.Message);

            // GT, LT & NX options are mutually exclusive
            var argCombinations = new[]
            {
                new[] { key, "GT", "LT" },
                [key, "GT", "NX"],
                [key, "LT", "NX"],
            };

            foreach (var argCombination in argCombinations)
            {
                args = [.. argCombination.Union(sampleEntries)];
                ex = Assert.Throws<RedisServerException>(() => db.Execute("ZADD", args));
                ClassicAssert.AreEqual(Encoding.ASCII.GetString(CmdStrings.RESP_ERR_GT_LT_NX_NOT_COMPATIBLE), ex.Message);
            }

            // INCR option supports only one score-element pair
            args = [.. new[] { key, "INCR" }.Union(sampleEntries)];
            ex = Assert.Throws<RedisServerException>(() => db.Execute("ZADD", args));
            ClassicAssert.AreEqual(Encoding.ASCII.GetString(CmdStrings.RESP_ERR_INCR_SUPPORTS_ONLY_SINGLE_PAIR), ex.Message);

            // No member-score pairs
            args = [key, "XX", "CH"];
            ex = Assert.Throws<RedisServerException>(() => db.Execute("ZADD", args));
            ClassicAssert.AreEqual(Encoding.ASCII.GetString(CmdStrings.RESP_SYNTAX_ERROR), ex.Message);
        }

        [Test]
        public void CanCreateLeaderBoard()
        {
            using var redis = ConnectionMultiplexer.Connect(TestUtils.GetConfig());
            var db = redis.GetDatabase(0);
            var key = "LeaderBoard";

            // 10 entries are added
            var added = db.SortedSetAdd(key, leaderBoard);
            ClassicAssert.AreEqual(leaderBoard.Length, added);

            var response = db.Execute("MEMORY", "USAGE", key);
            var actualValue = ResultType.Integer == response.Resp2Type ? Int32.Parse(response.ToString()) : -1;
            var expectedResponse = 1792;
            ClassicAssert.AreEqual(expectedResponse, actualValue);

            var card = db.SortedSetLength(key);
            ClassicAssert.AreEqual(leaderBoard.Length, card);
        }

        [Test]
        public void CanGetScoresZCount()
        {
            using var redis = ConnectionMultiplexer.Connect(TestUtils.GetConfig());
            var db = redis.GetDatabase(0);
            var key = "LeaderBoard";

            // 10 entries are added
            var added = db.SortedSetAdd(key, leaderBoard);
            ClassicAssert.AreEqual(leaderBoard.Length, added);

            var card = db.SortedSetLength(new RedisKey(key), min: 500, max: 700);
            ClassicAssert.IsTrue(4 == card);

            //using infinity
            card = db.SortedSetLength(new RedisKey(key), min: -1);
            ClassicAssert.IsTrue(10 == card);
        }

        [Test]
        public async Task ZCountAndZCardWithExpiredAndExpiringItems()
        {
            using var redis = ConnectionMultiplexer.Connect(TestUtils.GetConfig());
            var db = redis.GetDatabase(0);

            // Add items to the sorted set
            db.SortedSetAdd("key1", "a", 1);
            db.SortedSetAdd("key1", "b", 2);
            db.SortedSetAdd("key1", "c", 3);
            db.SortedSetAdd("key1", "d", 4);
            db.SortedSetAdd("key1", "e", 5);

            // Set expiration for the minimum, maximum and middle items
            db.Execute("ZPEXPIRE", "key1", "200", "MEMBERS", "3", "a", "e", "c");

            await Task.Delay(300);

            // ZCARD
            var count = db.SortedSetLength("key1");
            ClassicAssert.AreEqual(2, count); // Only "b" and "d" should remain

            // Check the count of items within a score range
            // ZCOUNT
            var rangeCount = db.SortedSetLength("key1", 3, 5);
            ClassicAssert.AreEqual(1, rangeCount); // Only "d" should remain within the range
        }

        [Test]
        public void AddRemove()
        {
            using var redis = ConnectionMultiplexer.Connect(TestUtils.GetConfig());
            var db = redis.GetDatabase(0);

            var key = "SortedSet_AddRemove";

            // 10 entries are added
            var added = db.SortedSetAdd(key, entries);
            ClassicAssert.AreEqual(entries.Length, added);

            var card = db.SortedSetLength(key);
            ClassicAssert.AreEqual(entries.Length, card);

            var response = db.Execute("MEMORY", "USAGE", key);
            var actualValue = ResultType.Integer == response.Resp2Type ? Int32.Parse(response.ToString()) : -1;
            var expectedResponse = 1800;
            ClassicAssert.AreEqual(expectedResponse, actualValue);

            // remove all entries
            var removed = db.SortedSetRemove(key, [.. entries.Select(e => e.Element)]);
            ClassicAssert.AreEqual(entries.Length, removed);

            // length should be 0
            card = db.SortedSetLength(key);
            ClassicAssert.AreEqual(0, card);

            var keyExists = db.KeyExists(key);
            ClassicAssert.IsFalse(keyExists);

            response = db.Execute("MEMORY", "USAGE", key);
            ClassicAssert.IsTrue(response.IsNull);

            // 1 entry added
            added = db.SortedSetAdd(key, [entries[0]]);
            ClassicAssert.AreEqual(1, added);

            card = db.SortedSetLength(key);
            ClassicAssert.AreEqual(1, card);

            response = db.Execute("MEMORY", "USAGE", key);
            actualValue = ResultType.Integer == response.Resp2Type ? Int32.Parse(response.ToString()) : -1;
            expectedResponse = 360;
            ClassicAssert.AreEqual(expectedResponse, actualValue);

            // remove the single entry
            removed = db.SortedSetRemove(key, [.. entries.Take(1).Select(e => e.Element)]);
            ClassicAssert.AreEqual(1, removed);

            // length should be 0
            card = db.SortedSetLength(key);
            ClassicAssert.AreEqual(0, card);

            var response_keys = db.SortedSetRangeByRankWithScores(key, 0, 100);
            ClassicAssert.IsEmpty(response_keys);

            keyExists = db.KeyExists(key);
            ClassicAssert.IsFalse(keyExists);

            response = db.Execute("MEMORY", "USAGE", key);
            ClassicAssert.IsTrue(response.IsNull);

            // 10 entries are added
            added = db.SortedSetAdd(key, entries);
            ClassicAssert.AreEqual(entries.Length, added);

            card = db.SortedSetLength(key);
            ClassicAssert.AreEqual(entries.Length, card);

            response = db.Execute("MEMORY", "USAGE", key);
            actualValue = ResultType.Integer == response.Resp2Type ? Int32.Parse(response.ToString()) : -1;
            expectedResponse = 1800;
            ClassicAssert.AreEqual(expectedResponse, actualValue);

            // 1 entry removed
            bool isRemoved = db.SortedSetRemove(key, entries[0].Element);
            ClassicAssert.IsTrue(isRemoved);

            // length should be 1 less
            card = db.SortedSetLength(key);
            ClassicAssert.AreEqual(entries.Length - 1, card);

            response = db.Execute("MEMORY", "USAGE", key);
            actualValue = ResultType.Integer == response.Resp2Type ? Int32.Parse(response.ToString()) : -1;
            expectedResponse = 1640;
            ClassicAssert.AreEqual(expectedResponse, actualValue);

            // remaining entries removed
            removed = db.SortedSetRemove(key, [.. entries.Select(e => e.Element)]);
            ClassicAssert.AreEqual(entries.Length - 1, removed);

            keyExists = db.KeyExists(key);
            ClassicAssert.IsFalse(keyExists);

            response = db.Execute("MEMORY", "USAGE", key);
            ClassicAssert.IsTrue(response.IsNull);
        }

        [Test]
        public void AddRemoveBy()
        {
            using var redis = ConnectionMultiplexer.Connect(TestUtils.GetConfig());
            var db = redis.GetDatabase(0);

            var key = "SortedSet_AddRemoveBy";

            // 10 entries are added
            var added = db.SortedSetAdd(key, entries);
            ClassicAssert.AreEqual(entries.Length, added);

            var result = db.SortedSetRemoveRangeByValue(key, new RedisValue("e"), new RedisValue("g"));
            ClassicAssert.AreEqual(3, result);

            result = db.SortedSetRemoveRangeByScore(key, 9, 10);
            ClassicAssert.AreEqual(2, result);

            result = db.SortedSetRemoveRangeByRank(key, 0, 1);
            ClassicAssert.AreEqual(2, result);

            var members = db.SortedSetRangeByRank(key);
            ClassicAssert.AreEqual(new[] { new RedisValue("c"), new RedisValue("d"), new RedisValue("h") }, members);

            result = db.SortedSetRemoveRangeByRank(key, 0, 2);
            ClassicAssert.AreEqual(3, result);

            var exists = db.KeyExists(key);
            ClassicAssert.IsFalse(exists);

            added = db.SortedSetAdd(key, entries);
            ClassicAssert.AreEqual(entries.Length, added);

            result = db.SortedSetRemoveRangeByScore(key, 0, 10);
            ClassicAssert.AreEqual(10, result);

            exists = db.KeyExists(key);
            ClassicAssert.IsFalse(exists);

            added = db.SortedSetAdd(key, entries);
            ClassicAssert.AreEqual(entries.Length, added);

            result = db.SortedSetRemoveRangeByValue(key, "a", "j");
            ClassicAssert.AreEqual(10, result);

            exists = db.KeyExists(key);
            ClassicAssert.IsFalse(exists);
        }

        [Test]
        public void AddPopDesc()
        {
            using var redis = ConnectionMultiplexer.Connect(TestUtils.GetConfig());
            var db = redis.GetDatabase(0);

            var key = "SortedSet_AddPop";

            var added = db.SortedSetAdd(key, entries);

            var response = db.Execute("MEMORY", "USAGE", key);
            var actualValue = ResultType.Integer == response.Resp2Type ? Int32.Parse(response.ToString()) : -1;
            var expectedResponse = 1792;
            ClassicAssert.AreEqual(expectedResponse, actualValue);

            var last = db.SortedSetPop(key, Order.Descending);
            ClassicAssert.True(last.HasValue);
            ClassicAssert.AreEqual(entries[9], last.Value);
            ClassicAssert.AreEqual(9, db.SortedSetLength(key));

            response = db.Execute("MEMORY", "USAGE", key);
            actualValue = ResultType.Integer == response.Resp2Type ? Int32.Parse(response.ToString()) : -1;
            expectedResponse = 1632;
            ClassicAssert.AreEqual(expectedResponse, actualValue);

            var last2 = db.SortedSetPop(key, 2, Order.Descending);
            ClassicAssert.AreEqual(2, last2.Length);
            ClassicAssert.AreEqual(entries[8], last2[0]);
            ClassicAssert.AreEqual(entries[7], last2[1]);
            ClassicAssert.AreEqual(7, db.SortedSetLength(key));

            response = db.Execute("MEMORY", "USAGE", key);
            actualValue = ResultType.Integer == response.Resp2Type ? Int32.Parse(response.ToString()) : -1;
            expectedResponse = 1312;
            ClassicAssert.AreEqual(expectedResponse, actualValue);

            var last3 = db.SortedSetPop(key, 999, Order.Descending);
            ClassicAssert.AreEqual(7, last3.Length);
            for (int i = 0; i < 7; i++)
                ClassicAssert.AreEqual(entries[6 - i], last3[i]);
            ClassicAssert.AreEqual(0, db.SortedSetLength(key));

            var keyExists = db.KeyExists(key);
            ClassicAssert.IsFalse(keyExists);

            response = db.Execute("MEMORY", "USAGE", key);
            ClassicAssert.IsTrue(response.IsNull);
        }

        [Test]
        public void AddScore()
        {
            using var redis = ConnectionMultiplexer.Connect(TestUtils.GetConfig());
            var db = redis.GetDatabase(0);

            var key = "SortedSet_AddScore";

            var added = db.SortedSetAdd(key, entries);

            var score = db.SortedSetScore(key, "a");
            ClassicAssert.True(score.HasValue);
            ClassicAssert.AreEqual(1, score.Value);

            score = db.SortedSetScore(key, "x");
            ClassicAssert.False(score.HasValue);

            var response = db.Execute("MEMORY", "USAGE", key);
            var actualValue = ResultType.Integer == response.Resp2Type ? Int32.Parse(response.ToString()) : -1;
            var expectedResponse = 1800;
            ClassicAssert.AreEqual(expectedResponse, actualValue);
        }

        [Test]
        public void CanDoZMScore()
        {
            using var redis = ConnectionMultiplexer.Connect(TestUtils.GetConfig());
            var db = redis.GetDatabase(0);

            var key = "SortedSet_GetMemberScores";
            var added = db.SortedSetAdd(key, entries);
            var scores = db.SortedSetScores(key, ["a", "b", "z", "i"]);
            ClassicAssert.AreEqual(scores, new List<double?>() { 1, 2, null, 9 });


            scores = db.SortedSetScores("nokey", ["a", "b", "c"]);
            ClassicAssert.AreEqual(scores, new List<double?>() { null, null, null });

            Assert.Throws<RedisServerException>(
                () => db.SortedSetScores("nokey", []),
                "ERR wrong number of arguments for ZMSCORE command.");

            var memResponse = db.Execute("MEMORY", "USAGE", key);
            var memActualValue = ResultType.Integer == memResponse.Resp2Type ? Int32.Parse(memResponse.ToString()) : -1;
            var memExpectedResponse = 1808;
            ClassicAssert.AreEqual(memExpectedResponse, memActualValue);
        }

        [Test]
        public void CanDoZMScoreLC()
        {
            using var lightClientRequest = TestUtils.CreateRequest();

            lightClientRequest.SendCommands("ZADD zmscore 0 a 1 b", "PING");

            var response = lightClientRequest.SendCommands("ZMSCORE zmscore", "PING");
            var expectedResponse = $"{FormatWrongNumOfArgsError("ZMSCORE")}+PONG\r\n";
            TestUtils.AssertEqualUpToExpectedLength(expectedResponse, response);

            response = lightClientRequest.SendCommands("ZMSCORE nokey a b c", "PING", 4, 1);
            expectedResponse = "*3\r\n$-1\r\n$-1\r\n$-1\r\n+PONG\r\n";
            TestUtils.AssertEqualUpToExpectedLength(expectedResponse, response);

            response = lightClientRequest.SendCommands("ZMSCORE zmscore a z b", "PING", 4, 1);
            expectedResponse = "*3\r\n$1\r\n0\r\n$-1\r\n$1\r\n1\r\n+PONG\r\n";
            TestUtils.AssertEqualUpToExpectedLength(expectedResponse, response);
        }

        [Test]
        public void CandDoZIncrby()
        {
            using var redis = ConnectionMultiplexer.Connect(TestUtils.GetConfig());
            var db = redis.GetDatabase(0);
            var key = "LeaderBoard";

            // 10 entries should be added
            var added = db.SortedSetAdd(key, leaderBoard);
            ClassicAssert.AreEqual(leaderBoard.Length, added);

            var incr = db.SortedSetIncrement(key, new RedisValue("Tom"), 90);
            ClassicAssert.IsTrue(incr == 650);

            var response = db.Execute("MEMORY", "USAGE", key);
            var actualValue = ResultType.Integer == response.Resp2Type ? Int32.Parse(response.ToString()) : -1;
            var expectedResponse = 1792;
            ClassicAssert.AreEqual(expectedResponse, actualValue);
        }


        [Test]
        public void CanManageNotExistingKeySE()
        {

            using var redis = ConnectionMultiplexer.Connect(TestUtils.GetConfig());
            var db = redis.GetDatabase(0);

            //ZPOPMAX
            var actualResult = db.SortedSetPop(new RedisKey("nokey"), Order.Descending);
            ClassicAssert.AreEqual(null, actualResult);

            //ZCOUNT
            var doneZCount = db.SortedSetLength(new RedisKey("nokey"), 1, 3, Exclude.None, CommandFlags.None);
            ClassicAssert.AreEqual(0, doneZCount);

            //ZLEXCOUNT
            var doneZLEXCount = db.SortedSetLengthByValue(new RedisKey("nokey"), Double.NegativeInfinity, Double.PositiveInfinity);
            ClassicAssert.AreEqual(0, doneZLEXCount);

            //ZCARD
            var doneZCard = db.SortedSetLength(new RedisKey("nokey"));
            ClassicAssert.AreEqual(0, doneZCard);

            //ZPOPMIN
            actualResult = db.SortedSetPop(new RedisKey("nokey"));
            ClassicAssert.AreEqual(null, actualResult);

            //ZREM
            var doneRemove = db.SortedSetRemove(new RedisKey("nokey"), new RedisValue("a"));
            ClassicAssert.AreEqual(false, doneRemove);

            //ZREMRANGEBYLEX
            var doneRemByLex = db.SortedSetRemoveRangeByValue(new RedisKey("nokey"), new RedisValue("a"), new RedisValue("b"));
            ClassicAssert.AreEqual(0, doneRemByLex);

            //ZREMRANGEBYRANK
            var doneRemRangeByRank = db.SortedSetRemoveRangeByRank(new RedisKey("nokey"), 0, 1);
            ClassicAssert.AreEqual(0, doneRemRangeByRank);

            //ZREMRANGEBYSCORE
            var doneRemRangeByScore = db.SortedSetRemoveRangeByScore(new RedisKey("nokey"), 0, 1);
            ClassicAssert.AreEqual(0, doneRemRangeByScore);

            var response = db.Execute("MEMORY", "USAGE", "nokey");
            var actualValue = ResultType.Integer == response.Resp2Type ? Int32.Parse(response.ToString()) : -1;
            var expectedResponse = -1;
            ClassicAssert.AreEqual(expectedResponse, actualValue);

            //ZINCR, with this command the sorted set gets created
            var doneZIncr = db.SortedSetIncrement(new RedisKey("nokey"), new RedisValue("1"), 1);
            ClassicAssert.AreEqual(1, doneZIncr);

            response = db.Execute("MEMORY", "USAGE", "nokey");
            actualValue = ResultType.Integer == response.Resp2Type ? Int32.Parse(response.ToString()) : -1;
            expectedResponse = 344;
            ClassicAssert.AreEqual(expectedResponse, actualValue);
        }

        [Test]
        public void CanUseZScanNoParameters()
        {
            using var redis = ConnectionMultiplexer.Connect(TestUtils.GetConfig());
            var db = redis.GetDatabase(0);

            // ZSCAN without key
            try
            {
                db.Execute("ZSCAN");
                Assert.Fail();
            }
            catch (RedisServerException e)
            {
                var expectedErrorMessage = string.Format(CmdStrings.GenericErrWrongNumArgs, nameof(SortedSetOperation.ZSCAN));
                ClassicAssert.AreEqual(expectedErrorMessage, e.Message);
            }

            // Use sortedsetscan on non existing key
            var items = db.SortedSetScan(new RedisKey("foo"), new RedisValue("*"), pageSize: 10);
            ClassicAssert.IsEmpty(items, "Failed to use SortedSetScan on non existing key");

            // Add some items
            var added = db.SortedSetAdd("myss", entries);
            ClassicAssert.AreEqual(entries.Length, added);

            var members = db.SortedSetScan(new RedisKey("myss"), new RedisValue("*"));
            ClassicAssert.IsTrue(((IScanningCursor)members).Cursor == 0);
            ClassicAssert.IsTrue(members.Count() == 10);

            int i = 0;
            foreach (var item in members)
            {
                ClassicAssert.IsTrue(entries[i++].Element.Equals(item.Element));
            }
        }

        [Test]
        public void CanUseZScanWithMatch()
        {
            using var redis = ConnectionMultiplexer.Connect(TestUtils.GetConfig());
            var db = redis.GetDatabase(0);

            // Add some items
            var added = db.SortedSetAdd("myss", entries);
            ClassicAssert.AreEqual(entries.Length, added);

            var members = db.SortedSetScan(new RedisKey("myss"), new RedisValue("j*"));
            ClassicAssert.IsTrue(((IScanningCursor)members).Cursor == 0);
            ClassicAssert.IsTrue(members.Count() == 1);
            ClassicAssert.IsTrue(entries[9].Element.Equals(members.ElementAt(0).Element));
        }

        [Test]
        public void CanUseZScanWithCollection()
        {
            using var redis = ConnectionMultiplexer.Connect(TestUtils.GetConfig());
            var db = redis.GetDatabase(0);

            // Add some items
            var r = new Random();

            // Fill a new SortedSetEntry with 1000 random entries
            int n = 1000;
            var entries = new SortedSetEntry[n];

            for (int i = 0; i < n; i++)
            {
                var memberId = r.Next(0, 10000000);
                entries[i] = new SortedSetEntry($"key:{memberId}", memberId);
            }

            var ssLen = db.SortedSetAdd("myss", entries);
            var members = db.SortedSetScan(new RedisKey("myss"), new RedisValue("key:*"), (Int32)ssLen);
            ClassicAssert.IsTrue(((IScanningCursor)members).Cursor == 0);
            ClassicAssert.IsTrue(members.Count() == ssLen);

            entries = new SortedSetEntry[n];
            for (int i = 0; i < n; i++)
            {
                var memberId = r.NextDouble();
                entries[i] = new SortedSetEntry($"key:{memberId}", memberId);
            }

            ssLen = db.SortedSetAdd("myssDoubles", entries);
            members = db.SortedSetScan(new RedisKey("myssDoubles"), new RedisValue("key:*"), (Int32)ssLen);
            ClassicAssert.IsTrue(((IScanningCursor)members).Cursor == 0);
            ClassicAssert.IsTrue(members.Count() == ssLen);
        }


        [Test]
        public void CanUseZScanWithDoubleDifferentFormats()
        {
            using var redis = ConnectionMultiplexer.Connect(TestUtils.GetConfig());
            var db = redis.GetDatabase(0);
            double[] numbers;

            numbers = new double[7];

            // initialize numbers array with different doubles values including scientific notation and exponential notation
            numbers[0] = 1.11;
            numbers[1] = 42e73;
            numbers[2] = 4.94065645841247E-324;
            numbers[3] = 1.7976931348623157E+308;
            numbers[4] = -1.7976931348623157E+308;
            numbers[5] = 9223372036854775807;
            numbers[6] = -9223372036854775808;

            var key = "ssScores";
            var entries = new SortedSetEntry[numbers.Length];

            for (int i = 0; i < numbers.Length; i++)
            {
                entries[i] = new SortedSetEntry($"{key}:{i}", numbers[i]);
            }

            var ssLen = db.SortedSetAdd(key, entries);
            ClassicAssert.IsTrue(numbers.Length == ssLen);

            var members = db.SortedSetScan(key, new RedisValue("*Scores:*"), (Int32)ssLen);
            ClassicAssert.IsTrue(((IScanningCursor)members).Cursor == 0);
            ClassicAssert.IsTrue(members.Count() == ssLen);

            int k = 0;
            foreach (var item in members)
            {
                ClassicAssert.AreEqual(item.Score, numbers[k++]);
            }

            // Test for no matching members
            members = db.SortedSetScan(key, new RedisValue("key*"), (Int32)ssLen);
            ClassicAssert.IsTrue(((IScanningCursor)members).Cursor == 0);
            ClassicAssert.IsEmpty(members);
        }

        [Test]
        public void CanDoZScanWithCursor()
        {
            using var redis = ConnectionMultiplexer.Connect(TestUtils.GetConfig());
            var db = redis.GetDatabase(0);

            // Fill a new SortedSetEntry with 1000 random entries
            int n = 1000;
            var entries = new SortedSetEntry[n];
            var keySS = new RedisKey("keySS");

            // Add some items
            for (int i = 0; i < n; i++)
            {
                entries[i] = new SortedSetEntry($"key:{i}", i);
            }

            db.SortedSetAdd(keySS, entries);

            int pageSize = 45;
            var response = db.SortedSetScan(keySS, "*", pageSize: pageSize, cursor: 0);
            var cursor = ((IScanningCursor)response);
            var j = 0;
            long pageNumber = 0;
            long pageOffset = 0;

            // Consume the enumeration
            foreach (var i in response)
            {
                // Represents the *active* page of results (not the pending/next page of results as returned by HSCAN/ZSCAN/SSCAN)
                pageNumber = cursor.Cursor;

                // The offset into the current page.
                pageOffset = cursor.PageOffset;
                j++;
            }

            // Assert the end of the enumeration was reached
            ClassicAssert.AreEqual(entries.Length, j);

            // Assert the cursor is at the end of the enumeration
            ClassicAssert.AreEqual(pageNumber + pageOffset, entries.Length - 1);

            var l = response.LastOrDefault();
            ClassicAssert.AreEqual($"key:{entries.Length - 1}", l.Element.ToString());
        }

        [Test]
        public async Task CanUseZRangeByScoreWithSE()
        {
            using var redis = ConnectionMultiplexer.Connect(TestUtils.GetConfig());
            var db = redis.GetDatabase(0);

            var key = "SortedSet_Pof2";

            // 10 entries are added
            await db.SortedSetAddAsync(key, powOfTwo, CommandFlags.FireAndForget);

            var res = await db.SortedSetRangeByScoreAsync(key, start: double.PositiveInfinity, double.NegativeInfinity, order: Order.Ascending);
            ClassicAssert.AreEqual(powOfTwo.Length, res.Length);

            var range = await db.SortedSetRangeByRankWithScoresAsync(key);
            ClassicAssert.AreEqual(powOfTwo.Length, range.Length);
        }

        [Test]
        public async Task CanManageZRangeByScoreWhenStartHigherThanExistingMaxScoreSE()
        {
            using var redis = ConnectionMultiplexer.Connect(TestUtils.GetConfig());
            var db = redis.GetDatabase(0);

            var key = "SortedSet_OnlyZeroScore";

            await db.SortedSetAddAsync(key, "A", 0, CommandFlags.FireAndForget);

            var res = await db.SortedSetRangeByScoreAsync(key, start: 1);
            ClassicAssert.AreEqual(0, res.Length);

            var range = await db.SortedSetRangeByRankWithScoresAsync(key, start: 1);
            ClassicAssert.AreEqual(0, range.Length);
        }

        [Test]
        public void CheckEmptySortedSetKeyRemoved()
        {
            using var redis = ConnectionMultiplexer.Connect(TestUtils.GetConfig());
            var key = new RedisKey("user1:sortedset");
            var db = redis.GetDatabase(0);

            var added = db.SortedSetAdd(key, entries);
            ClassicAssert.AreEqual(entries.Length, added);

            var actualMembers = db.SortedSetPop(key, entries.Length);
            ClassicAssert.AreEqual(entries.Length, actualMembers.Length);

            var keyExists = db.KeyExists(key);
            ClassicAssert.IsFalse(keyExists);
        }

        [Test]
        public void CheckSortedSetOperationsOnWrongTypeObjectSE()
        {
            using var redis = ConnectionMultiplexer.Connect(TestUtils.GetConfig());
            var db = redis.GetDatabase(0);

            var keys = new[] { new RedisKey("user1:obj1"), new RedisKey("user1:obj2") };
            var destinationKey = new RedisKey("user1:objA");
            var key1Values = new[] { new RedisValue("Hello"), new RedisValue("World") };
            var key2Values = new[] { new RedisValue("Hola"), new RedisValue("Mundo") };
            var values = new[] { key1Values, key2Values };
            double[][] scores = [[1.1, 1.2], [2.1, 2.2]];
            var sortedSetEntries = values.Select((h, idx) => h
                .Zip(scores[idx], (n, v) => new SortedSetEntry(n, v)).ToArray()).ToArray();


            // Set up different type objects
            RespTestsUtils.SetUpTestObjects(db, GarnetObjectType.Set, keys, values);

            // ZADD
            RespTestsUtils.CheckCommandOnWrongTypeObjectSE(() => db.SortedSetAdd(keys[0], sortedSetEntries[0]));
            // ZCARD
            RespTestsUtils.CheckCommandOnWrongTypeObjectSE(() => db.SortedSetLength(keys[0]));
            // ZPOPMAX
            RespTestsUtils.CheckCommandOnWrongTypeObjectSE(() => db.SortedSetPop(keys[0]));
            // ZSCORE
            RespTestsUtils.CheckCommandOnWrongTypeObjectSE(() => db.SortedSetScore(keys[0], values[0][0]));
            // ZREM
            RespTestsUtils.CheckCommandOnWrongTypeObjectSE(() => db.SortedSetRemove(keys[0], values[0]));
            // ZCOUNT
            RespTestsUtils.CheckCommandOnWrongTypeObjectSE(() => db.SortedSetLength(keys[1], 1, 2));
            // ZINCRBY
            RespTestsUtils.CheckCommandOnWrongTypeObjectSE(() => db.SortedSetIncrement(keys[1], values[1][0], 2.2));
            // ZRANK
            RespTestsUtils.CheckCommandOnWrongTypeObjectSE(() => db.SortedSetRank(keys[1], values[1][0]));
            // ZRANGE
            //RespTests.CheckCommandOnWrongTypeObjectSE(() => db.SortedSetRangeByValueAsync(keys[1]).Wait());
            // ZRANGEBYSCORE
            RespTestsUtils.CheckCommandOnWrongTypeObjectSE(() => db.SortedSetRangeByScore(keys[1]));
            // ZREVRANGE
            //RespTests.CheckCommandOnWrongTypeObjectSE(() => db.SortedSetRangeByScore(keys[1], 1, 2, Exclude.None, Order.Descending));
            // ZREVRANK
            RespTestsUtils.CheckCommandOnWrongTypeObjectSE(() => db.SortedSetRangeByRank(keys[1], 1, 2, Order.Descending));
            // ZREMRANGEBYLEX
            //RespTests.CheckCommandOnWrongTypeObjectSE(() => db.SortedSetRemoveRangeByValue(keys[1], values[1][0], values[1][1]));
            // ZREMRANGEBYRANK
            RespTestsUtils.CheckCommandOnWrongTypeObjectSE(() => db.SortedSetRemoveRangeByRank(keys[1], 0, 1));
            // ZREMRANGEBYSCORE
            RespTestsUtils.CheckCommandOnWrongTypeObjectSE(() => db.SortedSetRemoveRangeByScore(keys[1], 1, 2));
            // ZLEXCOUNT
            RespTestsUtils.CheckCommandOnWrongTypeObjectSE(() => db.SortedSetLengthByValue(keys[1], values[1][0], values[1][1]));
            // ZPOPMIN
            RespTestsUtils.CheckCommandOnWrongTypeObjectSE(() => db.SortedSetPop(keys[1], Order.Descending));
            // ZRANDMEMBER
            RespTestsUtils.CheckCommandOnWrongTypeObjectSE(() => db.SortedSetRandomMember(keys[1]));
            // ZDIFF
            RespTestsUtils.CheckCommandOnWrongTypeObjectSE(() => db.SortedSetCombine(SetOperation.Difference, keys));
            // ZDIFFSTORE
            RespTestsUtils.CheckCommandOnWrongTypeObjectSE(() => db.SortedSetCombineAndStore(SetOperation.Difference, destinationKey, keys));
            // ZSCAN
            RespTestsUtils.CheckCommandOnWrongTypeObjectSE(() => db.SortedSetScan(keys[1], new RedisValue("*")).FirstOrDefault());
            //ZMSCORE
            RespTestsUtils.CheckCommandOnWrongTypeObjectSE(() => db.SortedSetScores(keys[1], values[1]));
        }

        [Test]
        public void CanDoZDiff()
        {
            using var redis = ConnectionMultiplexer.Connect(TestUtils.GetConfig());
            var db = redis.GetDatabase(0);

            var key1 = new RedisKey("key1");
            var key2 = new RedisKey("key2");
            var key1Values = new[] { new SortedSetEntry("Hello", 1), new SortedSetEntry("World", 2) };
            var key2Values = new[] { new SortedSetEntry("Hello", 5), new SortedSetEntry("Mundo", 7) };
            var expectedValue = new SortedSetEntry("World", 2);

            db.SortedSetAdd(key1, key1Values);
            db.SortedSetAdd(key2, key2Values);

            var diff = db.SortedSetCombine(SetOperation.Difference, [key1, key2]);
            ClassicAssert.AreEqual(1, diff.Length);
            ClassicAssert.AreEqual(expectedValue.Element.ToString(), diff[0].ToString());

            var diffWithScore = db.SortedSetCombineWithScores(SetOperation.Difference, [key1, key2]);
            ClassicAssert.AreEqual(1, diffWithScore.Length);
            ClassicAssert.AreEqual(expectedValue.Element.ToString(), diffWithScore[0].Element.ToString());
            ClassicAssert.AreEqual(expectedValue.Score, diffWithScore[0].Score);

            // With only one key, it should return the same elements
            diffWithScore = db.SortedSetCombineWithScores(SetOperation.Difference, [key1]);
            ClassicAssert.AreEqual(2, diffWithScore.Length);
            ClassicAssert.AreEqual(key1Values[0].Element.ToString(), diffWithScore[0].Element.ToString());
            ClassicAssert.AreEqual(key1Values[0].Score, diffWithScore[0].Score);
            ClassicAssert.AreEqual(key1Values[1].Element.ToString(), diffWithScore[1].Element.ToString());
            ClassicAssert.AreEqual(key1Values[1].Score, diffWithScore[1].Score);

            // With no value key, it should return an empty array
            diffWithScore = db.SortedSetCombineWithScores(SetOperation.Difference, [new RedisKey("key3")]);
            ClassicAssert.AreEqual(0, diffWithScore.Length);
        }

        [Test]
        [TestCase(false)]
        [TestCase(true)]
        public void CheckSortedSetDifferenceStoreSE(bool isDestinationKeyExisting)
        {
            using var redis = ConnectionMultiplexer.Connect(TestUtils.GetConfig());
            var db = redis.GetDatabase(0);

            var keys = new[] { new RedisKey("user1:obj1"), new RedisKey("user1:obj2") };
            var destinationKey = new RedisKey("user1:objA");
            var key1Values = new[] { new SortedSetEntry("Hello", 1), new SortedSetEntry("World", 2) };
            var key2Values = new[] { new SortedSetEntry("Hello", 5), new SortedSetEntry("Mundo", 7) };
            var expectedValue = new SortedSetEntry("World", 2);

            // Set up sorted sets
            db.SortedSetAdd(keys[0], key1Values);
            db.SortedSetAdd(keys[1], key2Values);

            if (isDestinationKeyExisting)
            {
                db.SortedSetAdd(destinationKey, key1Values); // Set up destination key to overwrite if exists
            }

            var actualCount = db.SortedSetCombineAndStore(SetOperation.Difference, destinationKey, keys);
            ClassicAssert.AreEqual(1, actualCount);

            var actualMembers = db.SortedSetRangeByScoreWithScores(destinationKey);
            ClassicAssert.AreEqual(1, actualMembers.Length);
            ClassicAssert.AreEqual(expectedValue.Element.ToString(), actualMembers[0].Element.ToString());
            ClassicAssert.AreEqual(expectedValue.Score, actualMembers[0].Score);
        }

        [Test]
        public void CheckSortedSetDifferenceStoreWithNoMatchSE()
        {
            using var redis = ConnectionMultiplexer.Connect(TestUtils.GetConfig());
            var db = redis.GetDatabase(0);

            var keys = new[] { new RedisKey("user1:obj1"), new RedisKey("user1:obj2") };
            var destinationKey = new RedisKey("user1:objA");

            // Set up sorted sets
            db.SortedSetAdd(destinationKey, "Dummy", 10); // Set up destination key to overwrite if exists

            var actualCount = db.SortedSetCombineAndStore(SetOperation.Difference, destinationKey, keys);
            ClassicAssert.AreEqual(0, actualCount);

            var actualMembers = db.SortedSetRangeByScoreWithScores(destinationKey);
            ClassicAssert.AreEqual(0, actualMembers.Length);
        }

        [Test]
        [TestCase("(a", "(a", new string[] { })]
        public void CanDoZRevRangeByLex(string max, string min, string[] expected, int offset = 0, int count = -1)
        {
            using var redis = ConnectionMultiplexer.Connect(TestUtils.GetConfig());
            var db = redis.GetDatabase(0);

            var key = "myzset";
            db.SortedSetAdd(key, "a", 0);
            db.SortedSetAdd(key, "b", 0);
            db.SortedSetAdd(key, "c", 0);
            db.SortedSetAdd(key, "d", 0);
            db.SortedSetAdd(key, "e", 0);
            db.SortedSetAdd(key, "f", 0);
            db.SortedSetAdd(key, "g", 0);

            var result = (string[])db.Execute("ZREVRANGEBYLEX", key, max, min, "LIMIT", offset, count);
            CollectionAssert.AreEqual(expected, result);
        }

        [Test]
        [TestCase("(a", "(a", new string[] { })]
        public void CanDoZRevRangeByLexWithoutLimit(string min, string max, string[] expected)
        {
            using var redis = ConnectionMultiplexer.Connect(TestUtils.GetConfig());
            var db = redis.GetDatabase(0);

            var key = "myzset";
            db.SortedSetAdd(key, "a", 0);
            db.SortedSetAdd(key, "b", 0);
            db.SortedSetAdd(key, "c", 0);
            db.SortedSetAdd(key, "d", 0);
            db.SortedSetAdd(key, "e", 0);
            db.SortedSetAdd(key, "f", 0);
            db.SortedSetAdd(key, "g", 0);

            var result = (string[])db.Execute("ZREVRANGEBYLEX", key, max, min);
            ClassicAssert.AreEqual(expected, result);
        }

        [Test]
        [TestCase("user1:obj1", "user1:objA", new[] { "Hello", "World" }, new[] { 1.0, 2.0 }, new[] { "Hello", "World" }, new[] { 1.0, 2.0 })] // Normal case
        [TestCase("user1:emptySet", "user1:objB", new string[] { }, new double[] { }, new string[] { }, new double[] { })] // Empty set
        [TestCase("user1:nonExistingKey", "user1:objC", new string[] { }, new double[] { }, new string[] { }, new double[] { })] // Non-existing key
        [TestCase("user1:obj2", "user1:objD", new[] { "Alpha", "Beta", "Gamma" }, new[] { 1.0, 2.0, 3.0 }, new[] { "Beta", "Gamma" }, new[] { 2.0, 3.0 }, -2, -1)] // Negative range
        public void CheckSortedSetRangeStoreSE(string key, string destinationKey, string[] elements, double[] scores, string[] expectedElements, double[] expectedScores, int start = 0, int stop = -1)
        {
            int expectedCount = expectedElements.Length;

            using var redis = ConnectionMultiplexer.Connect(TestUtils.GetConfig());
            var db = redis.GetDatabase(0);

            var keyValues = elements.Zip(scores, (e, s) => new SortedSetEntry(e, s)).ToArray();

            // Set up sorted set if elements are provided
            if (keyValues.Length > 0)
            {
                db.SortedSetAdd(key, keyValues);
            }

            var actualCount = db.SortedSetRangeAndStore(key, destinationKey, start, stop);
            ClassicAssert.AreEqual(expectedCount, actualCount);

            var actualMembers = db.SortedSetRangeByScoreWithScores(destinationKey);
            ClassicAssert.AreEqual(expectedCount, actualMembers.Length);

            for (int i = 0; i < expectedCount; i++)
            {
                ClassicAssert.AreEqual(expectedElements[i], actualMembers[i].Element.ToString());
                ClassicAssert.AreEqual(expectedScores[i], actualMembers[i].Score);
            }
        }

        [Test]
        [TestCase("set1", "dest1", new[] { "a", "b", "c", "d" }, new[] { 1.0, 2.0, 3.0, 4.0 }, "BYSCORE", "(2", "4", "", 2, new[] { "c", "d" }, new[] { 3.0, 4.0 }, Description = "ZRANGESTORE BYSCORE with exclusive min")]
        [TestCase("set1", "dest1", new[] { "a", "b", "c", "d" }, new[] { 1.0, 2.0, 3.0, 4.0 }, "BYSCORE", "2", "(4", "", 2, new[] { "b", "c" }, new[] { 2.0, 3.0 }, Description = "ZRANGESTORE BYSCORE with exclusive max")]
        [TestCase("set1", "dest1", new[] { "a", "b", "c", "d" }, new[] { 1.0, 2.0, 3.0, 4.0 }, "BYSCORE REV", "4", "1", "", 4, new[] { "a", "b", "c", "d" }, new[] { 1.0, 2.0, 3.0, 4.0 }, Description = "ZRANGESTORE BYSCORE with REV")]
        [TestCase("set1", "dest1", new[] { "a", "b", "c", "d" }, new[] { 1.0, 2.0, 3.0, 4.0 }, "BYSCORE", "2", "4", "LIMIT 1 1", 1, new[] { "c" }, new[] { 3.0 }, Description = "ZRANGESTORE BYSCORE with LIMIT")]
        public void CheckSortedSetRangeStoreByScoreSE(string sourceKey, string destKey, string[] sourceElements, double[] sourceScores, string options, string min, string max, string limit,
            int expectedCount, string[] expectedElements, double[] expectedScores)
        {
            using var redis = ConnectionMultiplexer.Connect(TestUtils.GetConfig());
            var db = redis.GetDatabase(0);

            var entries = sourceElements.Zip(sourceScores, (e, s) => new SortedSetEntry(e, s)).ToArray();
            db.SortedSetAdd(sourceKey, entries);

            var command = $"{destKey} {sourceKey} {min} {max} {options} {limit}".Trim().Split(" ");
            var result = db.Execute("ZRANGESTORE", command);
            ClassicAssert.AreEqual(expectedCount, int.Parse(result.ToString()));

            var actualMembers = db.SortedSetRangeByScoreWithScores(destKey);
            ClassicAssert.AreEqual(expectedElements.Length, actualMembers.Length);

            for (int i = 0; i < expectedElements.Length; i++)
            {
                ClassicAssert.AreEqual(expectedElements[i], actualMembers[i].Element.ToString());
                ClassicAssert.AreEqual(expectedScores[i], actualMembers[i].Score);
            }
        }

        [Test]
        [TestCase("set1", "dest1", new[] { "a", "b", "c", "d" }, new[] { 1.0, 1.0, 1.0, 1.0 }, "BYLEX", "[b", "[d", "", 3, new[] { "b", "c", "d" }, Description = "ZRANGESTORE BYLEX with inclusive range")]
        [TestCase("set1", "dest1", new[] { "a", "b", "c", "d" }, new[] { 1.0, 1.0, 1.0, 1.0 }, "BYLEX", "(b", "(d", "", 1, new[] { "c" }, Description = "ZRANGESTORE BYLEX with exclusive range")]
        [TestCase("set1", "dest1", new[] { "a", "b", "c", "d" }, new[] { 1.0, 1.0, 1.0, 1.0 }, "BYLEX REV", "[d", "[b", "", 3, new[] { "b", "c", "d" }, Description = "ZRANGESTORE BYLEX with REV")]
        [TestCase("set1", "dest1", new[] { "a", "b", "c", "d" }, new[] { 1.0, 1.0, 1.0, 1.0 }, "BYLEX", "[b", "[d", "LIMIT 1 1", 1, new[] { "c" }, Description = "ZRANGESTORE BYLEX with LIMIT")]
        public void CheckSortedSetRangeStoreByLexSE(string sourceKey, string destKey, string[] sourceElements, double[] sourceScores, string options, string min, string max, string limit,
            int expectedCount, string[] expectedElements)
        {
            using var redis = ConnectionMultiplexer.Connect(TestUtils.GetConfig());
            var db = redis.GetDatabase(0);

            var entries = sourceElements.Zip(sourceScores, (e, s) => new SortedSetEntry(e, s)).ToArray();
            db.SortedSetAdd(sourceKey, entries);

            var command = $"{destKey} {sourceKey} {min} {max} {options} {limit}".Trim().Split();
            var result = db.Execute("ZRANGESTORE", command);
            ClassicAssert.AreEqual(expectedCount, int.Parse(result.ToString()));

            var actualMembers = db.SortedSetRangeByScore(destKey);
            ClassicAssert.AreEqual(expectedElements.Length, actualMembers.Length);

            for (int i = 0; i < expectedElements.Length; i++)
            {
                ClassicAssert.AreEqual(expectedElements[i], actualMembers[i].ToString());
            }
        }

        [Test]
        public void TestCheckSortedSetRangeStoreWithExistingDestinationKeySE()
        {
            using var redis = ConnectionMultiplexer.Connect(TestUtils.GetConfig());
            var db = redis.GetDatabase(0);

            var sourceKey = "sourceKey";
            var destinationKey = "destKey";

            // Set up source sorted set
            var sourceElements = new[] { "a", "b", "c", "d" };
            var sourceScores = new[] { 1.0, 2.0, 3.0, 4.0 };
            var sourceEntries = sourceElements.Zip(sourceScores, (e, s) => new SortedSetEntry(e, s)).ToArray();
            db.SortedSetAdd(sourceKey, sourceEntries);

            // Set up existing destination sorted set
            db.StringSet(destinationKey, "dummy");

            // Expected elements after range store
            var expectedElements = new[] { "b", "c" };
            var expectedScores = new[] { 2.0, 3.0 };

            var actualCount = db.SortedSetRangeAndStore(sourceKey, destinationKey, 1, 2);

            Assert.That(actualCount, Is.EqualTo(expectedElements.Length));

            var actualMembers = db.SortedSetRangeByScoreWithScores(destinationKey);
            Assert.That(actualMembers.Length, Is.EqualTo(expectedElements.Length));

            for (int i = 0; i < expectedElements.Length; i++)
            {
                Assert.That(actualMembers[i].Element.ToString(), Is.EqualTo(expectedElements[i]));
                Assert.That(actualMembers[i].Score, Is.EqualTo(expectedScores[i]));
            }
        }

        [Test]
        [TestCase("board1", 1, Description = "Pop from single key")]
        [TestCase("board2", 3, Description = "Pop multiple elements")]
        public void SortedSetMultiPopTest(string key, int count)
        {
            using var redis = ConnectionMultiplexer.Connect(TestUtils.GetConfig());
            var db = redis.GetDatabase(0);
            db.SortedSetAdd(key, entries);

            var result = db.Execute("ZMPOP", 1, key, "MIN", "COUNT", count);
            ClassicAssert.IsNotNull(result);
            var popResult = (RedisResult[])result;
            ClassicAssert.AreEqual(key, (string)popResult[0]);

            var poppedItems = (RedisResult[])popResult[1];
            ClassicAssert.AreEqual(Math.Min(count, entries.Length), poppedItems.Length);

            if (count == 1)
            {
                var element = poppedItems[0];
                ClassicAssert.AreEqual("a", (string)element[0]);
                ClassicAssert.AreEqual("1", (string)element[1]);
            }
        }

        [Test]
        [TestCase(new string[] { "board1" }, "MAX", 1, new string[] { "j" }, new double[] { 10.0 }, Description = "Pop maximum element from single key with count")]
        [TestCase(new string[] { "board1" }, "MIN", 1, new string[] { "a" }, new double[] { 1.0 }, Description = "Pop minimum element from single key with count")]
        [TestCase(new string[] { "board1" }, "MAX", 3, new string[] { "j", "i", "h" }, new double[] { 10.0, 9.0, 8.0 }, Description = "Pop multiple maximum elements from single key with count")]
        [TestCase(new string[] { "board1" }, "MIN", 3, new string[] { "a", "b", "c" }, new double[] { 1.0, 2.0, 3.0 }, Description = "Pop multiple minimum elements from single key with count")]
        [TestCase(new string[] { "board1", "nokey1" }, "MAX", 1, new string[] { "j" }, new double[] { 10.0 }, Description = "Pop maximum element from mixed existing and missing keys with count")]
        [TestCase(new string[] { "board1", "nokey1" }, "MIN", 1, new string[] { "a" }, new double[] { 1.0 }, Description = "Pop minimum element from mixed existing and missing keys with count")]
        [TestCase(new string[] { "nokey1", "nokey2" }, "MAX", 1, new string[] { }, new double[] { }, Description = "Pop maximum element from all missing keys with count")]
        [TestCase(new string[] { "nokey1", "nokey2" }, "MIN", 1, new string[] { }, new double[] { }, Description = "Pop minimum element from all missing keys with count")]
        [TestCase(new string[] { "board1", "nokey1" }, "MAX", null, new string[] { "j" }, new double[] { 10.0 }, Description = "Pop maximum element from mixed existing and missing keys without count")]
        [TestCase(new string[] { "board1", "nokey1" }, "MIN", null, new string[] { "a" }, new double[] { 1.0 }, Description = "Pop minimum element from mixed existing and missing keys without count")]
        public void SortedSetMultiPopWithOptionsTest(string[] keys, string direction, int? count, string[] expectedValues, double[] expectedScores)
        {
            using var redis = ConnectionMultiplexer.Connect(TestUtils.GetConfig());
            var db = redis.GetDatabase(0);

            if (keys[0] == "board1")
            {
                db.SortedSetAdd(keys[0], entries);
            }

            List<object> commandArgs = [keys.Length, .. keys, direction];
            if (count.HasValue)
            {
                commandArgs.AddRange(["COUNT", count.Value]);
            }

            var result = db.Execute("ZMPOP", commandArgs);

            if (keys[0] == "board1")
            {
                ClassicAssert.IsNotNull(result);
                var popResult = (RedisResult[])result;
                ClassicAssert.AreEqual(keys[0], (string)popResult[0]);

                var valuesAndScores = (RedisResult[])popResult[1];
                for (int i = 0; i < expectedValues.Length; i++)
                {
                    var element = valuesAndScores[i];
                    ClassicAssert.AreEqual(expectedValues[i], (string)element[0]);
                    ClassicAssert.AreEqual(expectedScores[i], (double)element[1]);
                }
            }
            else
            {
                ClassicAssert.IsTrue(result.IsNull);
            }
        }

        [Test]
        public void SortedSetMultiPopWithFirstKeyEmptyOnSecondPopTest()
        {
            using var redis = ConnectionMultiplexer.Connect(TestUtils.GetConfig());
            var db = redis.GetDatabase(0);

            string[] keys = ["board1", "board2"];
            db.SortedSetAdd("board1", entries);
            db.SortedSetAdd("board2", leaderBoard);

            // First pop
            var result1 = db.Execute("ZMPOP", [keys.Length, keys[0], keys[1], "MAX", "COUNT", entries.Length]);
            ClassicAssert.IsNotNull(result1);
            var popResult1 = (RedisResult[])result1;
            ClassicAssert.AreEqual("board1", (string)popResult1[0]);

            // Second pop
            var result2 = db.Execute("ZMPOP", [keys.Length, keys[0], keys[1], "MIN"]);
            ClassicAssert.IsNotNull(result2);
            var popResult2 = (RedisResult[])result2;
            ClassicAssert.AreEqual("board2", (string)popResult2[0]);
        }

        [Test]
        public void CanDoZInterWithSE()
        {
            using var redis = ConnectionMultiplexer.Connect(TestUtils.GetConfig());
            var db = redis.GetDatabase(0);

            // Setup test data
            db.SortedSetAdd("zset1",
            [
                new SortedSetEntry("one", 1),
                new SortedSetEntry("two", 2),
                new SortedSetEntry("three", 3)
            ]);

            db.SortedSetAdd("zset2",
            [
                new SortedSetEntry("one", 1),
                new SortedSetEntry("two", 2),
                new SortedSetEntry("four", 4)
            ]);

            db.SortedSetAdd("zset3",
            [
                new SortedSetEntry("one", 1),
                new SortedSetEntry("three", 3),
                new SortedSetEntry("five", 5)
            ]);

            // Test basic intersection
            var result = db.SortedSetCombine(SetOperation.Intersect, [new RedisKey("zset1"), new RedisKey("zset2")]);
            ClassicAssert.AreEqual(2, result.Length);
            ClassicAssert.AreEqual("one", result[0].ToString());
            ClassicAssert.AreEqual("two", result[1].ToString());

            // Test three-way intersection
            result = db.SortedSetCombine(SetOperation.Intersect, [new RedisKey("zset1"), new RedisKey("zset2"), new RedisKey("zset3")]);
            ClassicAssert.AreEqual(1, result.Length);
            ClassicAssert.AreEqual("one", result[0].ToString());

            // Test with scores
            var resultWithScores = db.SortedSetCombineWithScores(SetOperation.Intersect, [new RedisKey("zset1"), new RedisKey("zset2")]);
            ClassicAssert.AreEqual(2, resultWithScores.Length);
            ClassicAssert.AreEqual("one", resultWithScores[0].Element.ToString());
            ClassicAssert.AreEqual(2, resultWithScores[0].Score);
            ClassicAssert.AreEqual("two", resultWithScores[1].Element.ToString());
            ClassicAssert.AreEqual(4, resultWithScores[1].Score);
        }

        [Test]
        [TestCase(2, "ZINTER 2 zset1 zset2", new[] { "one", "two" }, new[] { 2.0, 4.0 }, Description = "Basic intersection")]
        [TestCase(3, "ZINTER 3 zset1 zset2 zset3", new[] { "one" }, new[] { 3.0 }, Description = "Three-way intersection")]
        [TestCase(2, "ZINTER 2 zset1 zset2 WITHSCORES", new[] { "one", "two" }, new[] { 2.0, 4.0 }, Description = "With scores")]
        [TestCase(2, "ZINTER 2 zset1 zset2 WEIGHTS 2 3 WITHSCORES", new[] { "one", "two" }, new[] { 5.0, 10.0 }, Description = "With weights 2,3 multiplied by scores")]
        [TestCase(2, "ZINTER 2 zset1 zset2 AGGREGATE MAX WITHSCORES", new[] { "one", "two" }, new[] { 1.0, 2.0 }, Description = "Using maximum of scores")]
        [TestCase(2, "ZINTER 2 zset1 zset2 AGGREGATE MIN WITHSCORES", new[] { "one", "two" }, new[] { 1.0, 2.0 }, Description = "Using minimum of scores")]
        [TestCase(2, "ZINTER 2 zset1 zset2 WEIGHTS 2 3 AGGREGATE SUM WITHSCORES", new[] { "one", "two" }, new[] { 5.0, 10.0 }, Description = "Weights with sum aggregation")]
        public void CanDoZInterWithSE(int numKeys, string command, string[] expectedValues, double[] expectedScores)
        {
            using var redis = ConnectionMultiplexer.Connect(TestUtils.GetConfig());
            var db = redis.GetDatabase(0);

            // Setup test data
            db.SortedSetAdd("zset1",
            [
                new SortedSetEntry("one", 1),
                new SortedSetEntry("two", 2),
                new SortedSetEntry("three", 3)
            ]);

            db.SortedSetAdd("zset2",
            [
                new SortedSetEntry("one", 1),
                new SortedSetEntry("two", 2),
                new SortedSetEntry("four", 4)
            ]);

            db.SortedSetAdd("zset3",
            [
                new SortedSetEntry("one", 1),
                new SortedSetEntry("three", 3),
                new SortedSetEntry("five", 5)
            ]);

            // Test intersection operation
            if (command.Contains("WITHSCORES"))
            {
                var resultWithScores = db.SortedSetCombineWithScores(SetOperation.Intersect,
                    command.Contains("WEIGHTS") ? [new RedisKey("zset1"), new RedisKey("zset2")] :
                        [.. Enumerable.Range(1, numKeys).Select(i => new RedisKey($"zset{i}"))],
                    command.Contains("WEIGHTS") ? [2.0, 3.0] : null,
                    command.Contains("MAX") ? Aggregate.Max :
                    command.Contains("MIN") ? Aggregate.Min : Aggregate.Sum);

                ClassicAssert.AreEqual(expectedValues.Length, resultWithScores.Length);
                for (int i = 0; i < expectedValues.Length; i++)
                {
                    ClassicAssert.AreEqual(expectedValues[i], resultWithScores[i].Element.ToString());
                    ClassicAssert.AreEqual(expectedScores[i], resultWithScores[i].Score);
                }
            }
            else
            {
                var result = db.SortedSetCombine(SetOperation.Intersect,
                    [.. Enumerable.Range(1, numKeys).Select(i => new RedisKey($"zset{i}"))]);

                ClassicAssert.AreEqual(expectedValues.Length, result.Length);
                for (int i = 0; i < expectedValues.Length; i++)
                {
                    ClassicAssert.AreEqual(expectedValues[i], result[i].ToString());
                }
            }
        }

        [Test]
        public void CanDoZInterCardWithSE()
        {
            using var redis = ConnectionMultiplexer.Connect(TestUtils.GetConfig());
            var db = redis.GetDatabase(0);

            // Setup test data
            db.SortedSetAdd("zset1",
            [
                new SortedSetEntry("one", 1),
                new SortedSetEntry("two", 2),
                new SortedSetEntry("three", 3)
            ]);

            db.SortedSetAdd("zset2",
            [
                new SortedSetEntry("one", 1),
                new SortedSetEntry("two", 2),
                new SortedSetEntry("four", 4)
            ]);

            db.SortedSetAdd("zset3",
            [
                new SortedSetEntry("one", 1),
                new SortedSetEntry("three", 3),
                new SortedSetEntry("five", 5)
            ]);

            // Test basic intersection cardinality
            var result = (long)db.Execute("ZINTERCARD", "2", "zset1", "zset2");
            ClassicAssert.AreEqual(2, result);

            // Test three-way intersection cardinality
            result = (long)db.Execute("ZINTERCARD", "3", "zset1", "zset2", "zset3");
            ClassicAssert.AreEqual(1, result);

            // Test with limit
            result = (long)db.Execute("ZINTERCARD", "2", "zset1", "zset2", "LIMIT", "1");
            ClassicAssert.AreEqual(1, result);
        }

        [Test]
        public void CanDoZInterStoreWithSE()
        {
            using var redis = ConnectionMultiplexer.Connect(TestUtils.GetConfig());
            var db = redis.GetDatabase(0);

            // Setup test data
            db.SortedSetAdd("zset1",
            [
                new SortedSetEntry("one", 1),
                new SortedSetEntry("two", 2),
                new SortedSetEntry("three", 3)
            ]);

            db.SortedSetAdd("zset2",
            [
                new SortedSetEntry("one", 1),
                new SortedSetEntry("two", 2),
                new SortedSetEntry("four", 4)
            ]);

            // Test basic intersection store
            var result = db.SortedSetCombineAndStore(SetOperation.Intersect, "dest", [new RedisKey("zset1"), new RedisKey("zset2")]);
            ClassicAssert.AreEqual(2, result);

            var storedValues = db.SortedSetRangeByScoreWithScores("dest");
            ClassicAssert.AreEqual(2, storedValues.Length);
            ClassicAssert.AreEqual("one", storedValues[0].Element.ToString());
            ClassicAssert.AreEqual(2, storedValues[0].Score); // Sum of scores
            ClassicAssert.AreEqual("two", storedValues[1].Element.ToString());
            ClassicAssert.AreEqual(4, storedValues[1].Score); // Sum of scores

            // Test with weights
            var weights = new double[] { 2, 3 };
            result = db.SortedSetCombineAndStore(SetOperation.Intersect, "dest", [new RedisKey("zset1"), new RedisKey("zset2")], weights);
            ClassicAssert.AreEqual(2, result);

            storedValues = db.SortedSetRangeByScoreWithScores("dest");
            ClassicAssert.AreEqual(2, storedValues.Length);
            ClassicAssert.AreEqual("one", storedValues[0].Element.ToString());
            ClassicAssert.AreEqual(5, storedValues[0].Score); // Weighted sum
            ClassicAssert.AreEqual("two", storedValues[1].Element.ToString());
            ClassicAssert.AreEqual(10, storedValues[1].Score); // Weighted sum

            // Test with MAX aggregate
            var result2 = (long)db.Execute("ZINTERSTORE", "dest", "2", "zset1", "zset2", "AGGREGATE", "MAX");
            ClassicAssert.AreEqual(2, result2);

            storedValues = db.SortedSetRangeByScoreWithScores("dest");
            ClassicAssert.AreEqual(2, storedValues.Length);
            ClassicAssert.AreEqual(1, storedValues[0].Score); // MAX of scores
            ClassicAssert.AreEqual(2, storedValues[1].Score); // MAX of scores

            // Test error cases
            var ex = Assert.Throws<RedisServerException>(() => db.Execute("ZINTERSTORE", "dest"));
            ClassicAssert.AreEqual(string.Format(CmdStrings.GenericErrWrongNumArgs, "ZINTERSTORE"), ex.Message);
        }

        [Test]
        [TestCase("SUM", new double[] { 5, 7, 3, 6 }, new string[] { "a", "b", "c", "d" }, Description = "Tests ZUNION with SUM aggregate")]
        [TestCase("MIN", new double[] { 1, 2, 3, 6 }, new string[] { "a", "b", "c", "d" }, Description = "Tests ZUNION with MIN aggregate")]
        [TestCase("MAX", new double[] { 4, 5, 3, 6 }, new string[] { "a", "b", "c", "d" }, Description = "Tests ZUNION with MAX aggregate")]
        public void CanUseZUnionWithAggregateOption(string aggregateType, double[] expectedScores, string[] expectedElements)
        {
            using var redis = ConnectionMultiplexer.Connect(TestUtils.GetConfig());
            var db = redis.GetDatabase(0);

            // Setup test data
            db.SortedSetAdd("zset1",
            [
                new SortedSetEntry("a", 1),
                new SortedSetEntry("b", 2),
                new SortedSetEntry("c", 3)
            ]);
            db.SortedSetAdd("zset2",
            [
                new SortedSetEntry("a", 4),
                new SortedSetEntry("b", 5),
                new SortedSetEntry("d", 6)
            ]);

            var result = db.SortedSetCombineWithScores(SetOperation.Union, ["zset1", "zset2"],
                weights: null, aggregate: aggregateType switch
                {
                    "SUM" => Aggregate.Sum,
                    "MIN" => Aggregate.Min,
                    "MAX" => Aggregate.Max,
                    _ => throw new ArgumentException("Invalid aggregate type")
                });

            ClassicAssert.AreEqual(expectedScores.Length, result.Length);
            for (int i = 0; i < result.Length; i++)
            {
                ClassicAssert.AreEqual(expectedScores[i], result[i].Score);
                ClassicAssert.AreEqual(expectedElements[i], result[i].Element.ToString());
            }
        }

        [Test]
        [TestCase(new double[] { 2, 3 }, new double[] { 14, 19, 6, 18 }, new string[] { "a", "b", "c", "d" }, Description = "Tests ZUNION with multiple weights")]
        public void CanUseZUnionWithWeights(double[] weights, double[] expectedScores, string[] expectedElements)
        {
            using var redis = ConnectionMultiplexer.Connect(TestUtils.GetConfig());
            var db = redis.GetDatabase(0);

            // Setup test data
            db.SortedSetAdd("zset1", [
                new("a", 1),
                new("b", 2),
                new("c", 3)
            ]);
            db.SortedSetAdd("zset2", [
                new("a", 4),
                new("b", 5),
                new("d", 6)
            ]);

            var result = db.SortedSetCombineWithScores(SetOperation.Union,
                ["zset1", "zset2"],
                weights: weights);

            ClassicAssert.AreEqual(expectedScores.Length, result.Length);
            for (int i = 0; i < result.Length; i++)
            {
                ClassicAssert.AreEqual(expectedScores[i], result[i].Score);
                ClassicAssert.AreEqual(expectedElements[i], result[i].Element.ToString());
            }
        }

        [Test]
        [TestCase("SUM", new double[] { 3, 5, 6, 7 }, new string[] { "c", "a", "d", "b" }, Description = "Tests ZUNIONSTORE with SUM aggregate")]
        [TestCase("MIN", new double[] { 1, 2, 3, 6 }, new string[] { "a", "b", "c", "d" }, Description = "Tests ZUNIONSTORE with MIN aggregate")]
        [TestCase("MAX", new double[] { 3, 4, 5, 6 }, new string[] { "c", "a", "b", "d" }, Description = "Tests ZUNIONSTORE with MAX aggregate")]
        public void CanUseZUnionStoreWithAggregateOption(string aggregateType, double[] expectedScores, string[] expectedElements)
        {
            using var redis = ConnectionMultiplexer.Connect(TestUtils.GetConfig());
            var db = redis.GetDatabase(0);

            // Setup test data
            db.SortedSetAdd("zset1",
            [
                new SortedSetEntry("a", 1),
                new SortedSetEntry("b", 2),
                new SortedSetEntry("c", 3)
            ]);
            db.SortedSetAdd("zset2",
            [
                new SortedSetEntry("a", 4),
                new SortedSetEntry("b", 5),
                new SortedSetEntry("d", 6)
            ]);

            db.SortedSetCombineAndStore(SetOperation.Union, "zset3", ["zset1", "zset2"],
                weights: null, aggregate: aggregateType switch
                {
                    "SUM" => Aggregate.Sum,
                    "MIN" => Aggregate.Min,
                    "MAX" => Aggregate.Max,
                    _ => throw new ArgumentException("Invalid aggregate type")
                });

            var result = db.SortedSetRangeByRankWithScores("zset3");

            ClassicAssert.AreEqual(expectedScores.Length, result.Length);
            for (int i = 0; i < result.Length; i++)
            {
                ClassicAssert.AreEqual(expectedScores[i], result[i].Score);
                ClassicAssert.AreEqual(expectedElements[i], result[i].Element.ToString());
            }
        }

        [Test]
        public void CanUseZUnionStoreWithNonEmptyDestinationKey()
        {
            using var redis = ConnectionMultiplexer.Connect(TestUtils.GetConfig());
            var db = redis.GetDatabase(0);

            // Setup test data
            db.SortedSetAdd("zset1",
            [
                new SortedSetEntry("a", 1),
                new SortedSetEntry("b", 2),
                new SortedSetEntry("c", 3)
            ]);
            db.SortedSetAdd("zset2",
            [
                new SortedSetEntry("a", 4),
                new SortedSetEntry("b", 5),
                new SortedSetEntry("d", 6)
            ]);

            // Add some data to the destination key
            db.SortedSetAdd("zset3",
            [
                new SortedSetEntry("x", 10),
                new SortedSetEntry("y", 20)
            ]);

            db.SortedSetCombineAndStore(SetOperation.Union, "zset3", ["zset1", "zset2"], weights: null, aggregate: Aggregate.Sum);

            var result = db.SortedSetRangeByRankWithScores("zset3");

            var expectedScores = new double[] { 3, 5, 6, 7 };
            var expectedElements = new string[] { "c", "a", "d", "b" };

            ClassicAssert.AreEqual(expectedScores.Length, result.Length);
            for (int i = 0; i < result.Length; i++)
            {
                ClassicAssert.AreEqual(expectedScores[i], result[i].Score);
                ClassicAssert.AreEqual(expectedElements[i], result[i].Element.ToString());
            }
        }

        [Test]
        [TestCase(new double[] { 2, 3 }, new double[] { 6, 14, 18, 19 }, new string[] { "c", "a", "d", "b" }, Description = "Tests ZUNIONSTORE with multiple weights")]
        public void CanUseZUnionStoreWithWeights(double[] weights, double[] expectedScores, string[] expectedElements)
        {
            using var redis = ConnectionMultiplexer.Connect(TestUtils.GetConfig());
            var db = redis.GetDatabase(0);

            // Setup test data
            db.SortedSetAdd("zset1", [
                new("a", 1),
                new("b", 2),
                new("c", 3)
            ]);
            db.SortedSetAdd("zset2", [
                new("a", 4),
                new("b", 5),
                new("d", 6)
            ]);

            db.SortedSetCombineAndStore(SetOperation.Union, "zset3", ["zset1", "zset2"], weights: weights);

            var result = db.SortedSetRangeByRankWithScores("zset3");

            ClassicAssert.AreEqual(expectedScores.Length, result.Length);
            for (int i = 0; i < result.Length; i++)
            {
                ClassicAssert.AreEqual(expectedScores[i], result[i].Score);
                ClassicAssert.AreEqual(expectedElements[i], result[i].Element.ToString());
            }
        }

        [Test]
        public async Task CanDoSortedSetCollect()
        {
            using var redis = ConnectionMultiplexer.Connect(TestUtils.GetConfig(allowAdmin: true));
            var db = redis.GetDatabase(0);
            var server = redis.GetServers().First();
            db.SortedSetAdd("mysortedset",
            [
                new SortedSetEntry("member1", 1),
                new SortedSetEntry("member2", 2),
                new SortedSetEntry("member3", 3),
                new SortedSetEntry("member4", 4),
                new SortedSetEntry("member5", 5),
                new SortedSetEntry("member6", 6)
            ]);

            var result = db.Execute("ZPEXPIRE", "mysortedset", "500", "MEMBERS", "2", "member1", "member2");
            var results = (RedisResult[])result;
            ClassicAssert.AreEqual(2, results.Length);
            ClassicAssert.AreEqual(1, (long)results[0]);
            ClassicAssert.AreEqual(1, (long)results[1]);

            result = db.Execute("ZPEXPIRE", "mysortedset", "1500", "MEMBERS", "2", "member3", "member4");
            results = (RedisResult[])result;
            ClassicAssert.AreEqual(2, results.Length);
            ClassicAssert.AreEqual(1, (long)results[0]);
            ClassicAssert.AreEqual(1, (long)results[1]);

            var orginalMemory = (long)db.Execute("MEMORY", "USAGE", "mysortedset");

            await Task.Delay(600);

            var newMemory = (long)db.Execute("MEMORY", "USAGE", "mysortedset");
            ClassicAssert.AreEqual(newMemory, orginalMemory);

            var collectResult = (string)db.Execute("ZCOLLECT", "mysortedset");
            ClassicAssert.AreEqual("OK", collectResult);

            newMemory = (long)db.Execute("MEMORY", "USAGE", "mysortedset");
            ClassicAssert.Less(newMemory, orginalMemory);
            orginalMemory = newMemory;

            await Task.Delay(1100);

            newMemory = (long)db.Execute("MEMORY", "USAGE", "mysortedset");
            ClassicAssert.AreEqual(newMemory, orginalMemory);

            collectResult = (string)db.Execute("ZCOLLECT", "*");
            ClassicAssert.AreEqual("OK", collectResult);

            newMemory = (long)db.Execute("MEMORY", "USAGE", "mysortedset");
            ClassicAssert.Less(newMemory, orginalMemory);
        }

        [Test]
        public async Task CanDoSortedSetExpire()
        {
            using var redis = ConnectionMultiplexer.Connect(TestUtils.GetConfig());
            var db = redis.GetDatabase(0);
            db.SortedSetAdd("mysortedset", [new SortedSetEntry("member1", 1), new SortedSetEntry("member2", 2), new SortedSetEntry("member3", 3), new SortedSetEntry("member4", 4), new SortedSetEntry("member5", 5), new SortedSetEntry("member6", 6)]);

            var result = db.Execute("ZEXPIRE", "mysortedset", "3", "MEMBERS", "3", "member1", "member5", "nonexistmember");
            var results = (RedisResult[])result;
            ClassicAssert.AreEqual(3, results.Length);
            ClassicAssert.AreEqual(1, (long)results[0]);
            ClassicAssert.AreEqual(1, (long)results[1]);
            ClassicAssert.AreEqual(-2, (long)results[2]);

            result = db.Execute("ZPEXPIRE", "mysortedset", "3000", "MEMBERS", "2", "member2", "nonexistmember");
            results = (RedisResult[])result;
            ClassicAssert.AreEqual(2, results.Length);
            ClassicAssert.AreEqual(1, (long)results[0]);
            ClassicAssert.AreEqual(-2, (long)results[1]);

            result = db.Execute("ZEXPIREAT", "mysortedset", DateTimeOffset.UtcNow.AddSeconds(3).ToUnixTimeSeconds().ToString(), "MEMBERS", "2", "member3", "nonexistmember");
            results = (RedisResult[])result;
            ClassicAssert.AreEqual(2, results.Length);
            ClassicAssert.AreEqual(1, (long)results[0]);
            ClassicAssert.AreEqual(-2, (long)results[1]);

            result = db.Execute("ZPEXPIREAT", "mysortedset", DateTimeOffset.UtcNow.AddSeconds(3).ToUnixTimeMilliseconds().ToString(), "MEMBERS", "2", "member4", "nonexistmember");
            results = (RedisResult[])result;
            ClassicAssert.AreEqual(2, results.Length);
            ClassicAssert.AreEqual(1, (long)results[0]);
            ClassicAssert.AreEqual(-2, (long)results[1]);

            var ttl = (RedisResult[])db.Execute("ZTTL", "mysortedset", "MEMBERS", "2", "member1", "nonexistmember");
            ClassicAssert.AreEqual(2, ttl.Length);
            ClassicAssert.LessOrEqual((long)ttl[0], 3);
            ClassicAssert.Greater((long)ttl[0], 1);
            ClassicAssert.AreEqual(-2, (long)results[1]);

            ttl = (RedisResult[])db.Execute("ZPTTL", "mysortedset", "MEMBERS", "2", "member1", "nonexistmember");
            ClassicAssert.AreEqual(2, ttl.Length);
            ClassicAssert.LessOrEqual((long)ttl[0], 3000);
            ClassicAssert.Greater((long)ttl[0], 1000);
            ClassicAssert.AreEqual(-2, (long)results[1]);

            ttl = (RedisResult[])db.Execute("ZEXPIRETIME", "mysortedset", "MEMBERS", "2", "member1", "nonexistmember");
            ClassicAssert.AreEqual(2, ttl.Length);
            ClassicAssert.LessOrEqual((long)ttl[0], DateTimeOffset.UtcNow.AddSeconds(3).ToUnixTimeSeconds());
            ClassicAssert.Greater((long)ttl[0], DateTimeOffset.UtcNow.AddSeconds(1).ToUnixTimeSeconds());
            ClassicAssert.AreEqual(-2, (long)results[1]);

            ttl = (RedisResult[])db.Execute("ZPEXPIRETIME", "mysortedset", "MEMBERS", "2", "member1", "nonexistmember");
            ClassicAssert.AreEqual(2, ttl.Length);
            ClassicAssert.LessOrEqual((long)ttl[0], DateTimeOffset.UtcNow.AddSeconds(3).ToUnixTimeMilliseconds());
            ClassicAssert.Greater((long)ttl[0], DateTimeOffset.UtcNow.AddSeconds(1).ToUnixTimeMilliseconds());
            ClassicAssert.AreEqual(-2, (long)results[1]);

            results = (RedisResult[])db.Execute("ZPERSIST", "mysortedset", "MEMBERS", "3", "member5", "member6", "nonexistmember");
            ClassicAssert.AreEqual(3, results.Length);
            ClassicAssert.AreEqual(1, (long)results[0]);  // 1 the expiration was removed.
            ClassicAssert.AreEqual(-1, (long)results[1]); // -1 if the member exists but has no associated expiration set.
            ClassicAssert.AreEqual(-2, (long)results[2]);

            await Task.Delay(3500);

            var items = db.SortedSetRangeByRankWithScores("mysortedset");
            ClassicAssert.AreEqual(2, items.Length);
            ClassicAssert.AreEqual("member5", items[0].Element.ToString());
            ClassicAssert.AreEqual(5, items[0].Score);
            ClassicAssert.AreEqual("member6", items[1].Element.ToString());
            ClassicAssert.AreEqual(6, items[1].Score);

            result = db.Execute("ZEXPIRE", "mysortedset", "0", "MEMBERS", "1", "member5");
            results = (RedisResult[])result;
            ClassicAssert.AreEqual(1, results.Length);
            ClassicAssert.AreEqual(2, (long)results[0]);

            result = db.Execute("ZEXPIREAT", "mysortedset", DateTimeOffset.UtcNow.AddSeconds(-1).ToUnixTimeSeconds().ToString(), "MEMBERS", "1", "member6");
            results = (RedisResult[])result;
            ClassicAssert.AreEqual(1, results.Length);
            ClassicAssert.AreEqual(2, (long)results[0]);

            items = db.SortedSetRangeByRankWithScores("mysortedset");
            ClassicAssert.AreEqual(0, items.Length);
        }

        [Test]
        public async Task CanDoSortedSetExpireLTM()
        {
            using var redis = ConnectionMultiplexer.Connect(TestUtils.GetConfig(allowAdmin: true));
            var db = redis.GetDatabase(0);
            var server = redis.GetServer(TestUtils.EndPoint);

            string[] smallExpireKeys = ["user:user0", "user:user1"];
            string[] largeExpireKeys = ["user:user2", "user:user3"];

            foreach (var key in smallExpireKeys)
            {
                db.SortedSetAdd(key,
                [
                    new SortedSetEntry("Field1", 1),
                    new SortedSetEntry("Field2", 2)
                ]);
                db.Execute("ZEXPIRE", key, "2", "MEMBERS", "1", "Field1");
            }

            foreach (var key in largeExpireKeys)
            {
                db.SortedSetAdd(key,
                [
                    new SortedSetEntry("Field1", 1),
                    new SortedSetEntry("Field2", 2)
                ]);
                db.Execute("ZEXPIRE", key, "4", "MEMBERS", "1", "Field1");
            }

            // Create LTM (larger than memory) DB by inserting 100 keys
            for (int i = 4; i < 100; i++)
            {
                var key = "user:user" + i;
                db.SortedSetAdd(key,
                [
                    new SortedSetEntry("Field1", 1),
                    new SortedSetEntry("Field2", 2)
                ]);
            }

            var info = TestUtils.GetStoreAddressInfo(server, includeReadCache: true, isObjectStore: true);
            // Ensure data has spilled to disk
            ClassicAssert.Greater(info.HeadAddress, info.BeginAddress);

            await Task.Delay(2000);

            var result = db.SortedSetScore(smallExpireKeys[0], "Field1");
            ClassicAssert.IsNull(result);
            result = db.SortedSetScore(smallExpireKeys[1], "Field1");
            ClassicAssert.IsNull(result);
            result = db.SortedSetScore(largeExpireKeys[0], "Field1");
            ClassicAssert.IsNotNull(result);
            result = db.SortedSetScore(largeExpireKeys[1], "Field1");
            ClassicAssert.IsNotNull(result);
            var ttl = db.SortedSetRangeByScoreWithScores(largeExpireKeys[0], 1, 1);
            ClassicAssert.AreEqual(ttl.Length, 1);
            ClassicAssert.Greater(ttl[0].Score, 0);
            ClassicAssert.LessOrEqual(ttl[0].Score, 2000);
            ttl = db.SortedSetRangeByScoreWithScores(largeExpireKeys[1], 1, 1);
            ClassicAssert.AreEqual(ttl.Length, 1);
            ClassicAssert.Greater(ttl[0].Score, 0);
            ClassicAssert.LessOrEqual(ttl[0].Score, 2000);

            await Task.Delay(2000);

            result = db.SortedSetScore(largeExpireKeys[0], "Field1");
            ClassicAssert.IsNull(result);
            result = db.SortedSetScore(largeExpireKeys[1], "Field1");
            ClassicAssert.IsNull(result);

            var data = db.SortedSetRangeByRankWithScores("user:user4");
            ClassicAssert.AreEqual(2, data.Length);
            ClassicAssert.AreEqual("Field1", data[0].Element.ToString());
            ClassicAssert.AreEqual(1, data[0].Score);
            ClassicAssert.AreEqual("Field2", data[1].Element.ToString());
            ClassicAssert.AreEqual(2, data[1].Score);
        }

        [Test]
        public void CanDoSortedSetExpireWithNonExistKey()
        {
            using var redis = ConnectionMultiplexer.Connect(TestUtils.GetConfig());
            var db = redis.GetDatabase(0);

            var result = db.Execute("ZEXPIRE", "mysortedset", "3", "MEMBERS", "1", "member1");
            var results = (RedisResult[])result;
            ClassicAssert.AreEqual(1, results.Length);
            ClassicAssert.AreEqual(-2, (long)results[0]);
        }

        [Test]
        [TestCase("ZEXPIRE", "NX", Description = "Set expiry only when no expiration exists")]
        [TestCase("ZEXPIRE", "XX", Description = "Set expiry only when expiration exists")]
        [TestCase("ZEXPIRE", "GT", Description = "Set expiry only when new TTL is greater")]
        [TestCase("ZEXPIRE", "LT", Description = "Set expiry only when new TTL is less")]
        [TestCase("ZPEXPIRE", "NX", Description = "Set expiry only when no expiration exists")]
        [TestCase("ZPEXPIRE", "XX", Description = "Set expiry only when expiration exists")]
        [TestCase("ZPEXPIRE", "GT", Description = "Set expiry only when new TTL is greater")]
        [TestCase("ZPEXPIRE", "LT", Description = "Set expiry only when new TTL is less")]
        [TestCase("ZEXPIREAT", "NX", Description = "Set expiry only when no expiration exists")]
        [TestCase("ZEXPIREAT", "XX", Description = "Set expiry only when expiration exists")]
        [TestCase("ZEXPIREAT", "GT", Description = "Set expiry only when new TTL is greater")]
        [TestCase("ZEXPIREAT", "LT", Description = "Set expiry only when new TTL is less")]
        [TestCase("ZPEXPIREAT", "NX", Description = "Set expiry only when no expiration exists")]
        [TestCase("ZPEXPIREAT", "XX", Description = "Set expiry only when expiration exists")]
        [TestCase("ZPEXPIREAT", "GT", Description = "Set expiry only when new TTL is greater")]
        [TestCase("ZPEXPIREAT", "LT", Description = "Set expiry only when new TTL is less")]
        public void CanDoSortedSetExpireWithOptions(string command, string option)
        {
            using var redis = ConnectionMultiplexer.Connect(TestUtils.GetConfig());
            var db = redis.GetDatabase(0);

            db.SortedSetAdd("mysortedset",
            [
                new SortedSetEntry("member1", 1),
                new SortedSetEntry("member2", 2),
                new SortedSetEntry("member3", 3),
                new SortedSetEntry("member4", 4)
            ]);

            (var expireTimeMember1, var expireTimeMember3, var newExpireTimeMember) = command switch
            {
                "ZEXPIRE" => ("2", "6", "4"),
                "ZPEXPIRE" => ("2000", "6000", "4000"),
                "ZEXPIREAT" => (DateTimeOffset.UtcNow.AddSeconds(2).ToUnixTimeSeconds().ToString(), DateTimeOffset.UtcNow.AddSeconds(6).ToUnixTimeSeconds().ToString(), DateTimeOffset.UtcNow.AddSeconds(4).ToUnixTimeSeconds().ToString()),
                "ZPEXPIREAT" => (DateTimeOffset.UtcNow.AddSeconds(2).ToUnixTimeMilliseconds().ToString(), DateTimeOffset.UtcNow.AddSeconds(6).ToUnixTimeMilliseconds().ToString(), DateTimeOffset.UtcNow.AddSeconds(4).ToUnixTimeMilliseconds().ToString()),
                _ => throw new ArgumentException("Invalid command")
            };

            // First set TTL for member1 only
            db.Execute(command, "mysortedset", expireTimeMember1, "MEMBERS", "1", "member1");
            db.Execute(command, "mysortedset", expireTimeMember3, "MEMBERS", "1", "member3");

            // Try setting TTL with option
            var result = (RedisResult[])db.Execute(command, "mysortedset", newExpireTimeMember, option, "MEMBERS", "3", "member1", "member2", "member3");

            switch (option)
            {
                case "NX":
                    ClassicAssert.AreEqual(0, (long)result[0]); // member1 has TTL
                    ClassicAssert.AreEqual(1, (long)result[1]); // member2 no TTL
                    ClassicAssert.AreEqual(0, (long)result[2]); // member3 has TTL
                    break;
                case "XX":
                    ClassicAssert.AreEqual(1, (long)result[0]); // member1 has TTL
                    ClassicAssert.AreEqual(0, (long)result[1]); // member2 no TTL
                    ClassicAssert.AreEqual(1, (long)result[2]); // member3 has TTL
                    break;
                case "GT":
                    ClassicAssert.AreEqual(1, (long)result[0]); // 4 > 2
                    ClassicAssert.AreEqual(0, (long)result[1]); // no TTL = infinite
                    ClassicAssert.AreEqual(0, (long)result[2]); // 4 !> 6
                    break;
                case "LT":
                    ClassicAssert.AreEqual(0, (long)result[0]); // 4 !< 2
                    ClassicAssert.AreEqual(1, (long)result[1]); // no TTL = infinite
                    ClassicAssert.AreEqual(1, (long)result[2]); // 4 < 6
                    break;
            }
        }

        [Test]
        public async Task ZDiffWithExpiredAndExpiringItems()
        {
            using var redis = ConnectionMultiplexer.Connect(TestUtils.GetConfig());
            var db = redis.GetDatabase(0);

            // Add items to the sorted sets
            db.SortedSetAdd("key1", "a", 1);
            db.SortedSetAdd("key1", "b", 2);
            db.SortedSetAdd("key1", "c", 3);
            db.SortedSetAdd("key1", "d", 4);
            db.SortedSetAdd("key1", "e", 5);

            db.SortedSetAdd("key2", "a", 1);
            db.SortedSetAdd("key2", "b", 2);
            db.SortedSetAdd("key2", "c", 3);

            // Set expiration for some items in key1
            db.Execute("ZPEXPIRE", "key1", "200", "MEMBERS", "2", "a", "c");
            db.Execute("ZPEXPIRE", "key1", "500", "MEMBERS", "1", "d");

            // Set expiration for matching items in key2
            db.Execute("ZPEXPIRE", "key2", "200", "MEMBERS", "1", "a");

            await Task.Delay(300);

            // Perform ZDIFF
            var diff = db.SortedSetCombine(SetOperation.Difference, ["key1", "key2"]);
            ClassicAssert.AreEqual(2, diff.Length); // Only "d" and "e" should remain

            // Perform ZDIFF with scores
            var diffWithScores = db.SortedSetCombineWithScores(SetOperation.Difference, ["key1", "key2"]);
            ClassicAssert.AreEqual(2, diffWithScores.Length);
            ClassicAssert.AreEqual("d", diffWithScores[0].Element.ToString());
            ClassicAssert.AreEqual(4, diffWithScores[0].Score);
            ClassicAssert.AreEqual("e", diffWithScores[1].Element.ToString());
            ClassicAssert.AreEqual(5, diffWithScores[1].Score);

            await Task.Delay(300);

            // Perform ZDIFF again after more items have expired
            diff = db.SortedSetCombine(SetOperation.Difference, ["key1", "key2"]);
            ClassicAssert.AreEqual(1, diff.Length); // Only "e" should remain

            // Perform ZDIFF with scores again
            diffWithScores = db.SortedSetCombineWithScores(SetOperation.Difference, ["key1", "key2"]);
            ClassicAssert.AreEqual(1, diffWithScores.Length);
            ClassicAssert.AreEqual("e", diffWithScores[0].Element.ToString());
            ClassicAssert.AreEqual(5, diffWithScores[0].Score);
        }

        [Test]
        public async Task ZDiffStoreWithExpiredAndExpiringItems()
        {
            using var redis = ConnectionMultiplexer.Connect(TestUtils.GetConfig());
            var db = redis.GetDatabase(0);

            // Add items to the sorted sets
            db.SortedSetAdd("key1", "a", 1);
            db.SortedSetAdd("key1", "b", 2);
            db.SortedSetAdd("key1", "c", 3);
            db.SortedSetAdd("key1", "d", 4);
            db.SortedSetAdd("key1", "e", 5);

            db.SortedSetAdd("key2", "a", 1);
            db.SortedSetAdd("key2", "b", 2);
            db.SortedSetAdd("key2", "c", 3);

            // Set expiration for some items in key1
            db.Execute("ZPEXPIRE", "key1", "200", "MEMBERS", "2", "a", "c");
            db.Execute("ZPEXPIRE", "key1", "500", "MEMBERS", "1", "d");

            // Set expiration for matching items in key2
            db.Execute("ZPEXPIRE", "key2", "200", "MEMBERS", "1", "a");

            await Task.Delay(300);

            // Perform ZDIFFSTORE
            var diffStoreCount = db.SortedSetCombineAndStore(SetOperation.Difference, "key3", ["key1", "key2"]);
            ClassicAssert.AreEqual(2, diffStoreCount); // Only "d" and "e" should remain

            // Verify the stored result
            var diffStoreResult = db.SortedSetRangeByRankWithScores("key3");
            ClassicAssert.AreEqual(2, diffStoreResult.Length);
            ClassicAssert.AreEqual("d", diffStoreResult[0].Element.ToString());
            ClassicAssert.AreEqual(4, diffStoreResult[0].Score);
            ClassicAssert.AreEqual("e", diffStoreResult[1].Element.ToString());
            ClassicAssert.AreEqual(5, diffStoreResult[1].Score);

            await Task.Delay(300);

            // Perform ZDIFFSTORE again after more items have expired
            diffStoreCount = db.SortedSetCombineAndStore(SetOperation.Difference, "key3", ["key1", "key2"]);
            ClassicAssert.AreEqual(1, diffStoreCount); // Only "e" should remain

            // Verify the stored result again
            diffStoreResult = db.SortedSetRangeByRankWithScores("key3");
            ClassicAssert.AreEqual(1, diffStoreResult.Length);
            ClassicAssert.AreEqual("e", diffStoreResult[0].Element.ToString());
            ClassicAssert.AreEqual(5, diffStoreResult[0].Score);
        }

        [Test]
        public async Task ZIncrByWithExpiringAndExpiredItems()
        {
            using var redis = ConnectionMultiplexer.Connect(TestUtils.GetConfig());
            var db = redis.GetDatabase(0);

            // Add items to the sorted set
            db.SortedSetAdd("key1", "a", 1);
            db.SortedSetAdd("key1", "b", 2);
            db.SortedSetAdd("key1", "c", 3);

            // Set expiration for some items in key1
            db.Execute("ZPEXPIRE", "key1", "200", "MEMBERS", "1", "a");

            await Task.Delay(10);

            // Try to increment the score of an expiring item
            var newScore = db.SortedSetIncrement("key1", "a", 5);
            ClassicAssert.AreEqual(6, newScore);

            // Check the TTL of the expiring item
            var ttl = db.Execute("ZPTTL", "key1", "MEMBERS", "1", "a");
            ClassicAssert.LessOrEqual((long)ttl, 200);
            ClassicAssert.Greater((long)ttl, 0);

            await Task.Delay(200);

            // Check the item has expired
            ttl = db.Execute("ZPTTL", "key1", "MEMBERS", "1", "a");
            ClassicAssert.AreEqual(-2, (long)ttl);

            // Try to increment the score of an already expired item
            newScore = db.SortedSetIncrement("key1", "a", 5);
            ClassicAssert.AreEqual(5, newScore);

            // Verify the item is added back with the new score
            var score = db.SortedSetScore("key1", "a");
            ClassicAssert.AreEqual(5, score);
        }

        [Test]
        public async Task ZInterWithExpiredAndExpiringItems()
        {
            using var redis = ConnectionMultiplexer.Connect(TestUtils.GetConfig());
            var db = redis.GetDatabase(0);

            // Add items to the sorted sets
            db.SortedSetAdd("key1", "a", 1);
            db.SortedSetAdd("key1", "b", 2);
            db.SortedSetAdd("key1", "c", 3);
            db.SortedSetAdd("key1", "d", 4);
            db.SortedSetAdd("key1", "e", 5);

            db.SortedSetAdd("key2", "a", 1);
            db.SortedSetAdd("key2", "b", 2);
            db.SortedSetAdd("key2", "c", 3);

            db.Execute("ZPEXPIRE", "key1", "200", "MEMBERS", "1", "c");
            db.Execute("ZPEXPIRE", "key1", "500", "MEMBERS", "1", "b");
            db.Execute("ZPEXPIRE", "key2", "200", "MEMBERS", "1", "a");

            var inter = db.SortedSetCombine(SetOperation.Intersect, ["key1", "key2"]);
            ClassicAssert.AreEqual(3, inter.Length);

            await Task.Delay(300);

            var interWithScores = db.SortedSetCombineWithScores(SetOperation.Intersect, ["key1", "key2"]);
            ClassicAssert.AreEqual(1, interWithScores.Length);  // Only "b" should remain
            ClassicAssert.AreEqual("b", interWithScores[0].Element.ToString());
            ClassicAssert.AreEqual(4, interWithScores[0].Score); // Sum of scores

            await Task.Delay(300);

            inter = db.SortedSetCombine(SetOperation.Intersect, ["key1", "key2"]);
            ClassicAssert.AreEqual(0, inter.Length);
        }

        [Test]
        public async Task ZInterCardWithExpiredAndExpiringItems()
        {
            using var redis = ConnectionMultiplexer.Connect(TestUtils.GetConfig());
            var db = redis.GetDatabase(0);

            db.SortedSetAdd("key1", "a", 1);
            db.SortedSetAdd("key1", "b", 2);
            db.SortedSetAdd("key1", "c", 3);
            db.SortedSetAdd("key1", "d", 4);
            db.SortedSetAdd("key1", "e", 5);

            db.SortedSetAdd("key2", "a", 1);
            db.SortedSetAdd("key2", "b", 2);
            db.SortedSetAdd("key2", "c", 3);

            db.Execute("ZPEXPIRE", "key1", "200", "MEMBERS", "1", "c");
            db.Execute("ZPEXPIRE", "key1", "500", "MEMBERS", "1", "b");
            db.Execute("ZPEXPIRE", "key2", "200", "MEMBERS", "1", "a");

            await Task.Delay(300);

            var interCardCount = (long)db.Execute("ZINTERCARD", "2", "key1", "key2");
            ClassicAssert.AreEqual(1, interCardCount); // Only "b" should remain

            await Task.Delay(300);

            interCardCount = (long)db.Execute("ZINTERCARD", "2", "key1", "key2");
            ClassicAssert.AreEqual(0, interCardCount); // No items should remain
        }

        [Test]
        public async Task ZInterStoreWithExpiredAndExpiringItems()
        {
            using var redis = ConnectionMultiplexer.Connect(TestUtils.GetConfig());
            var db = redis.GetDatabase(0);

            db.SortedSetAdd("key1", "a", 1);
            db.SortedSetAdd("key1", "b", 2);
            db.SortedSetAdd("key1", "c", 3);
            db.SortedSetAdd("key1", "d", 4);
            db.SortedSetAdd("key1", "e", 5);

            db.SortedSetAdd("key2", "a", 1);
            db.SortedSetAdd("key2", "b", 2);
            db.SortedSetAdd("key2", "c", 3);

            db.Execute("ZPEXPIRE", "key1", "200", "MEMBERS", "1", "c");
            db.Execute("ZPEXPIRE", "key1", "500", "MEMBERS", "1", "b");
            db.Execute("ZPEXPIRE", "key2", "200", "MEMBERS", "1", "a");

            await Task.Delay(300);

            var interStoreCount = db.SortedSetCombineAndStore(SetOperation.Intersect, "key3", ["key1", "key2"]);
            ClassicAssert.AreEqual(1, interStoreCount); // Only "b" should remain

            var interStoreResult = db.SortedSetRangeByRankWithScores("key3");
            ClassicAssert.AreEqual(1, interStoreResult.Length);
            ClassicAssert.AreEqual("b", interStoreResult[0].Element.ToString());
            ClassicAssert.AreEqual(4, interStoreResult[0].Score); // Sum of scores

            await Task.Delay(300);

            interStoreCount = db.SortedSetCombineAndStore(SetOperation.Intersect, "key3", ["key1", "key2"]);
            ClassicAssert.AreEqual(0, interStoreCount); // No items should remain

            interStoreResult = db.SortedSetRangeByRankWithScores("key3");
            ClassicAssert.AreEqual(0, interStoreResult.Length);
        }

        [Test]
        public async Task ZLexCountWithExpiredAndExpiringItems()
        {
            using var redis = ConnectionMultiplexer.Connect(TestUtils.GetConfig());
            var db = redis.GetDatabase(0);

            db.SortedSetAdd("key1", "a", 1);
            db.SortedSetAdd("key1", "b", 2);
            db.SortedSetAdd("key1", "c", 3);
            db.SortedSetAdd("key1", "d", 4);
            db.SortedSetAdd("key1", "e", 5);

            db.Execute("ZPEXPIRE", "key1", "200", "MEMBERS", "3", "a", "e", "c");
            db.Execute("ZPEXPIRE", "key1", "500", "MEMBERS", "1", "b");

            await Task.Delay(300);

            var lexCount = (int)db.Execute("ZLEXCOUNT", "key1", "-", "+"); // SortedSetLengthByValue will check - and + to [- and [+
            ClassicAssert.AreEqual(2, lexCount); // Only "b" and "d" should remain

            var lexCountRange = db.SortedSetLengthByValue("key1", "b", "d", Exclude.Stop);
            ClassicAssert.AreEqual(1, lexCountRange); // Only "b" should remain within the range

            await Task.Delay(300);

            lexCount = (int)db.Execute("ZLEXCOUNT", "key1", "-", "+");
            ClassicAssert.AreEqual(1, lexCount); // Only "d" should remain

            lexCountRange = db.SortedSetLengthByValue("key1", "b", "d");
            ClassicAssert.AreEqual(1, lexCountRange); // Only "d" should remain within the range
        }

        [Test]
        public async Task ZMPopWithExpiredItems()
        {
            using var redis = ConnectionMultiplexer.Connect(TestUtils.GetConfig());
            var db = redis.GetDatabase(0);

            db.SortedSetAdd("key0", "x", 1);
            db.SortedSetAdd("key1", "a", 1);
            db.SortedSetAdd("key1", "b", 2);
            db.SortedSetAdd("key1", "c", 3);
            db.SortedSetAdd("key1", "d", 4);
            db.SortedSetAdd("key1", "e", 5);

            // Set expiration for the minimum and maximum items
            db.Execute("ZPEXPIRE", "key0", "200", "MEMBERS", "1", "x");
            db.Execute("ZPEXPIRE", "key1", "200", "MEMBERS", "2", "a", "e");

            await Task.Delay(300);

            // Perform ZMPOP with MIN option
            var result = db.Execute("ZMPOP", 2, "key0", "key1", "MIN", "COUNT", 2);
            ClassicAssert.IsNotNull(result);
            var popResult = (RedisResult[])result;
            ClassicAssert.AreEqual("key1", (string)popResult[0]);

            var poppedItems = (RedisResult[])popResult[1];
            ClassicAssert.AreEqual(2, poppedItems.Length);
            ClassicAssert.AreEqual("b", (string)poppedItems[0][0]);
            ClassicAssert.AreEqual("2", (string)poppedItems[0][1]);
            ClassicAssert.AreEqual("c", (string)poppedItems[1][0]);
            ClassicAssert.AreEqual("3", (string)poppedItems[1][1]);

            // Perform ZMPOP with MAX option
            result = db.Execute("ZMPOP", 2, "key0", "key1", "MAX", "COUNT", 2);
            ClassicAssert.IsNotNull(result);
            popResult = (RedisResult[])result;
            ClassicAssert.AreEqual("key1", (string)popResult[0]);

            poppedItems = (RedisResult[])popResult[1];
            ClassicAssert.AreEqual(1, poppedItems.Length);
            ClassicAssert.AreEqual("d", (string)poppedItems[0][0]);
            ClassicAssert.AreEqual("4", (string)poppedItems[0][1]);
        }

        [Test]
        public async Task ZMScoreWithExpiredItems()
        {
            using var redis = ConnectionMultiplexer.Connect(TestUtils.GetConfig());
            var db = redis.GetDatabase(0);

            // Add items to the sorted set
            db.SortedSetAdd("key1", "a", 1);
            db.SortedSetAdd("key1", "b", 2);
            db.SortedSetAdd("key1", "c", 3);
            db.SortedSetAdd("key1", "d", 4);
            db.SortedSetAdd("key1", "e", 5);

            // Set expiration for the minimum and maximum items
            db.Execute("ZPEXPIRE", "key1", "200", "MEMBERS", "2", "a", "e");

            await Task.Delay(300);

            var scores = db.SortedSetScores("key1", ["a", "b", "c", "d", "e"]);
            ClassicAssert.AreEqual(5, scores.Length);
            ClassicAssert.IsNull(scores[0]); // "a" should be expired
            ClassicAssert.AreEqual(2, scores[1]); // "b" should remain
            ClassicAssert.AreEqual(3, scores[2]); // "c" should remain
            ClassicAssert.AreEqual(4, scores[3]); // "d" should remain
            ClassicAssert.IsNull(scores[4]); // "e" should be expired
        }

        [Test]
        public async Task ZPopMaxWithExpiredItems()
        {
            using var redis = ConnectionMultiplexer.Connect(TestUtils.GetConfig());
            var db = redis.GetDatabase(0);

            // Add items to the sorted set
            db.SortedSetAdd("key1", "a", 1);
            db.SortedSetAdd("key1", "b", 2);
            db.SortedSetAdd("key1", "c", 3);
            db.SortedSetAdd("key1", "d", 4);
            db.SortedSetAdd("key1", "e", 5);

            // Set expiration for the minimum and maximum items
            db.Execute("ZPEXPIRE", "key1", "200", "MEMBERS", "2", "c", "e");

            await Task.Delay(300);

            // Perform ZPOPMAX
            var result = db.SortedSetPop("key1", Order.Descending);
            ClassicAssert.IsNotNull(result);
            ClassicAssert.AreEqual("d", result.Value.Element.ToString());
            ClassicAssert.AreEqual(4, result.Value.Score);

            // Perform ZPOPMAX with COUNT option
            var results = db.SortedSetPop("key1", 2, Order.Descending);
            ClassicAssert.AreEqual(2, results.Length);
            ClassicAssert.AreEqual("b", results[0].Element.ToString());
            ClassicAssert.AreEqual(2, results[0].Score);
            ClassicAssert.AreEqual("a", results[1].Element.ToString());
            ClassicAssert.AreEqual(1, results[1].Score);
        }

        [Test]
        public async Task ZPopMinWithExpiredItems()
        {
            using var redis = ConnectionMultiplexer.Connect(TestUtils.GetConfig());
            var db = redis.GetDatabase(0);

            // Add items to the sorted set
            db.SortedSetAdd("key1", "a", 1);
            db.SortedSetAdd("key1", "b", 2);
            db.SortedSetAdd("key1", "c", 3);
            db.SortedSetAdd("key1", "d", 4);
            db.SortedSetAdd("key1", "e", 5);

            // Set expiration for the minimum and middle items
            db.Execute("ZPEXPIRE", "key1", "200", "MEMBERS", "2", "a", "c");

            await Task.Delay(300);

            // Perform ZPOPMIN
            var result = db.SortedSetPop("key1", Order.Ascending);
            ClassicAssert.IsNotNull(result);
            ClassicAssert.AreEqual("b", result.Value.Element.ToString());
            ClassicAssert.AreEqual(2, result.Value.Score);

            // Perform ZPOPMIN with COUNT option
            var results = db.SortedSetPop("key1", 2, Order.Ascending);
            ClassicAssert.AreEqual(2, results.Length);
            ClassicAssert.AreEqual("d", results[0].Element.ToString());
            ClassicAssert.AreEqual(4, results[0].Score);
            ClassicAssert.AreEqual("e", results[1].Element.ToString());
            ClassicAssert.AreEqual(5, results[1].Score);
        }

        [Test]
        public async Task ZRandMemberWithExpiredItems()
        {
            using var redis = ConnectionMultiplexer.Connect(TestUtils.GetConfig());
            var db = redis.GetDatabase(0);

            // Add items to the sorted set
            db.SortedSetAdd("key1", "a", 1);
            db.SortedSetAdd("key1", "b", 2);
            db.SortedSetAdd("key1", "c", 3);
            db.SortedSetAdd("key1", "d", 4);
            db.SortedSetAdd("key1", "e", 5);

            // Set expiration for some items
            db.Execute("ZPEXPIRE", "key1", "200", "MEMBERS", "2", "a", "e");

            await Task.Delay(300);

            // Perform ZRANDMEMBER
            var randMember = db.SortedSetRandomMember("key1");

            ClassicAssert.IsFalse(randMember.IsNull);
            ClassicAssert.IsTrue(new[] { "b", "c", "d" }.Contains(randMember.ToString()));

            // Perform ZRANDMEMBER with count
            var randMembers = db.SortedSetRandomMembers("key1", 4);
            ClassicAssert.AreEqual(3, randMembers.Length);
            CollectionAssert.AreEquivalent(new[] { "b", "c", "d" }, randMembers.Select(member => member.ToString()).ToList());

            // Perform ZRANDMEMBER with count and WITHSCORES
            var randMembersWithScores = db.SortedSetRandomMembersWithScores("key1", 4);
            ClassicAssert.AreEqual(3, randMembersWithScores.Length);
            CollectionAssert.AreEquivalent(new[] { "b", "c", "d" }, randMembersWithScores.Select(member => member.Element.ToString()).ToList());
        }

        [Test]
        public async Task ZRangeWithExpiredItems()
        {
            using var redis = ConnectionMultiplexer.Connect(TestUtils.GetConfig());
            var db = redis.GetDatabase(0);

            // Add items to the sorted set
            db.SortedSetAdd("key1", "a", 1);
            db.SortedSetAdd("key1", "b", 2);
            db.SortedSetAdd("key1", "c", 3);
            db.SortedSetAdd("key1", "d", 4);
            db.SortedSetAdd("key1", "e", 5);

            // Set expiration for some items
            db.Execute("ZPEXPIRE", "key1", "200", "MEMBERS", "2", "a", "e");

            await Task.Delay(300);

            // Perform ZRANGE with BYSCORE option
            var result = (RedisValue[])db.Execute("ZRANGE", "key1", "1", "5", "BYSCORE");
            ClassicAssert.AreEqual(3, result.Length);
            CollectionAssert.AreEqual(new[] { "b", "c", "d" }, result.Select(r => r.ToString()).ToList());

            // Perform ZRANGE with BYLEX option
            result = (RedisValue[])db.Execute("ZRANGE", "key1", "[b", "[d", "BYLEX");
            ClassicAssert.AreEqual(3, result.Length);
            CollectionAssert.AreEqual(new[] { "b", "c", "d" }, result.Select(r => r.ToString()).ToList());

            // Perform ZRANGE with REV option
            result = (RedisValue[])db.Execute("ZRANGE", "key1", "5", "1", "BYSCORE", "REV");
            ClassicAssert.AreEqual(3, result.Length);
            CollectionAssert.AreEqual(new[] { "d", "c", "b" }, result.Select(r => r.ToString()).ToList());

            // Perform ZRANGE with LIMIT option
            result = (RedisValue[])db.Execute("ZRANGE", "key1", "1", "5", "BYSCORE", "LIMIT", "1", "2");
            ClassicAssert.AreEqual(2, result.Length);
            CollectionAssert.AreEqual(new[] { "c", "d" }, result.Select(r => r.ToString()).ToList());
        }

        [Test]
        public async Task ZRangeByLexWithExpiredItems()
        {
            using var redis = ConnectionMultiplexer.Connect(TestUtils.GetConfig());
            var db = redis.GetDatabase(0);

            // Add items to the sorted set
            db.SortedSetAdd("key1", "a", 1);
            db.SortedSetAdd("key1", "b", 1);
            db.SortedSetAdd("key1", "c", 1);
            db.SortedSetAdd("key1", "d", 1);
            db.SortedSetAdd("key1", "e", 1);

            // Set expiration for some items
            db.Execute("ZPEXPIRE", "key1", "200", "MEMBERS", "2", "a", "e");

            await Task.Delay(300);

            // Perform ZRANGEBYLEX with expired items
            var result = (RedisResult[])db.Execute("ZRANGEBYLEX", "key1", "[a", "[e");
            ClassicAssert.AreEqual(3, result.Length);
            CollectionAssert.AreEqual(new[] { "b", "c", "d" }, result.Select(r => r.ToString()).ToList());
        }

        [Test]
        public async Task ZRangeByScoreWithExpiredItems()
        {
            using var redis = ConnectionMultiplexer.Connect(TestUtils.GetConfig());
            var db = redis.GetDatabase(0);

            // Add items to the sorted set
            db.SortedSetAdd("key1", "a", 1);
            db.SortedSetAdd("key1", "b", 2);
            db.SortedSetAdd("key1", "c", 3);
            db.SortedSetAdd("key1", "d", 4);
            db.SortedSetAdd("key1", "e", 5);

            // Set expiration for some items
            db.Execute("ZPEXPIRE", "key1", "200", "MEMBERS", "2", "a", "e");

            await Task.Delay(300);

            // Perform ZRANGEBYSCORE
            var result = (RedisValue[])db.Execute("ZRANGEBYSCORE", "key1", "1", "5");
            ClassicAssert.AreEqual(3, result.Length);
            CollectionAssert.AreEqual(new[] { "b", "c", "d" }, result.Select(r => r.ToString()).ToList());

            // Perform ZRANGEBYSCORE with expired items
            result = (RedisValue[])db.Execute("ZRANGEBYSCORE", "key1", "1", "5");
            ClassicAssert.AreEqual(3, result.Length);
            CollectionAssert.AreEqual(new[] { "b", "c", "d" }, result.Select(r => r.ToString()).ToList());
        }

        [Test]
        public async Task ZRangeStoreWithExpiredItems()
        {
            using var redis = ConnectionMultiplexer.Connect(TestUtils.GetConfig());
            var db = redis.GetDatabase(0);

            // Add items to the sorted set
            db.SortedSetAdd("key1", "a", 1);
            db.SortedSetAdd("key1", "b", 2);
            db.SortedSetAdd("key1", "c", 3);
            db.SortedSetAdd("key1", "d", 4);
            db.SortedSetAdd("key1", "e", 5);

            // Set expiration for some items
            db.Execute("ZPEXPIRE", "key1", "200", "MEMBERS", "2", "a", "e");

            await Task.Delay(300);

            // Perform ZRANGESTORE with BYSCORE option
            db.Execute("ZRANGESTORE", "key2", "key1", "1", "5", "BYSCORE");
            var result = db.SortedSetRangeByRank("key2");
            ClassicAssert.AreEqual(3, result.Length);
            CollectionAssert.AreEqual(new[] { "b", "c", "d" }, result.Select(r => r.ToString()).ToList());

            // Perform ZRANGESTORE with BYLEX option
            db.Execute("ZRANGESTORE", "key2", "key1", "[b", "[d", "BYLEX");
            result = db.SortedSetRangeByRank("key2");
            ClassicAssert.AreEqual(3, result.Length);
            CollectionAssert.AreEqual(new[] { "b", "c", "d" }, result.Select(r => r.ToString()).ToList());

            // Perform ZRANGESTORE with REV option
            db.Execute("ZRANGESTORE", "key2", "key1", "5", "1", "BYSCORE", "REV");
            result = db.SortedSetRangeByRank("key2");
            ClassicAssert.AreEqual(3, result.Length);
            CollectionAssert.AreEqual(new[] { "b", "c", "d" }, result.Select(r => r.ToString()).ToList());

            // Perform ZRANGESTORE with LIMIT option
            db.Execute("ZRANGESTORE", "key2", "key1", "1", "5", "BYSCORE", "LIMIT", "1", "2");
            result = db.SortedSetRangeByRank("key2");
            ClassicAssert.AreEqual(2, result.Length);
            CollectionAssert.AreEqual(new[] { "c", "d" }, result.Select(r => r.ToString()).ToList());
        }

        [Test]
        public async Task ZRankWithExpiredItems()
        {
            using var redis = ConnectionMultiplexer.Connect(TestUtils.GetConfig());
            var db = redis.GetDatabase(0);

            // Add items to the sorted set
            db.SortedSetAdd("key1", "a", 1);
            db.SortedSetAdd("key1", "b", 2);
            db.SortedSetAdd("key1", "c", 3);
            db.SortedSetAdd("key1", "d", 4);
            db.SortedSetAdd("key1", "e", 5);

            // Set expiration for some items
            db.Execute("ZPEXPIRE", "key1", "200", "MEMBERS", "2", "a", "e");

            await Task.Delay(300);

            // Perform ZRANK
            var rank = db.SortedSetRank("key1", "a");
            ClassicAssert.IsNull(rank); // "a" should be expired

            rank = db.SortedSetRank("key1", "b");
            ClassicAssert.AreEqual(0, rank); // "b" should be at rank 0
        }

        [Test]
        public async Task ZRemWithExpiredItems()
        {
            using var redis = ConnectionMultiplexer.Connect(TestUtils.GetConfig());
            var db = redis.GetDatabase(0);

            // Add items to the sorted set
            db.SortedSetAdd("key1", "a", 1);
            db.SortedSetAdd("key1", "b", 2);
            db.SortedSetAdd("key1", "c", 3);
            db.SortedSetAdd("key1", "d", 4);
            db.SortedSetAdd("key1", "e", 5);

            // Set expiration for some items
            db.Execute("ZPEXPIRE", "key1", "200", "MEMBERS", "2", "a", "e");

            await Task.Delay(300);

            // Perform ZREM on expired and non-expired items
            var removedCount = db.SortedSetRemove("key1", ["a", "b", "e"]);
            ClassicAssert.AreEqual(1, removedCount); // "a" and "e" should be expired, "b" should be removed

            // Verify remaining items in the sorted set
            var remainingItems = db.SortedSetRangeByRank("key1");
            ClassicAssert.AreEqual(2, remainingItems.Length);
            CollectionAssert.AreEqual(new[] { "c", "d" }, remainingItems.Select(r => r.ToString()).ToList());
        }

        [Test]
        public async Task ZRemRangeByLexWithExpiredItems()
        {
            using var redis = ConnectionMultiplexer.Connect(TestUtils.GetConfig());
            var db = redis.GetDatabase(0);

            // Add items to the sorted set
            db.SortedSetAdd("key1", "a", 1);
            db.SortedSetAdd("key1", "b", 1);
            db.SortedSetAdd("key1", "c", 1);
            db.SortedSetAdd("key1", "d", 1);
            db.SortedSetAdd("key1", "e", 1);

            // Set expiration for some items
            db.Execute("ZPEXPIRE", "key1", "200", "MEMBERS", "2", "a", "e");

            await Task.Delay(300);

            // Perform ZREMRANGEBYLEX with expired items
            var removedCount = db.Execute("ZREMRANGEBYLEX", "key1", "[a", "[e");
            ClassicAssert.AreEqual(3, (int)removedCount); // Only "b", "c", and "d" should be removed

            // Verify remaining items in the sorted set
            var remainingItems = db.SortedSetRangeByRank("key1");
            ClassicAssert.AreEqual(0, remainingItems.Length); // All items should be removed
        }

        [Test]
        public async Task ZRemRangeByRankWithExpiredItems()
        {
            using var redis = ConnectionMultiplexer.Connect(TestUtils.GetConfig());
            var db = redis.GetDatabase(0);

            // Add items to the sorted set
            db.SortedSetAdd("key1", "a", 1);
            db.SortedSetAdd("key1", "b", 2);
            db.SortedSetAdd("key1", "c", 3);
            db.SortedSetAdd("key1", "d", 4);
            db.SortedSetAdd("key1", "e", 5);

            // Set expiration for some items
            db.Execute("ZPEXPIRE", "key1", "200", "MEMBERS", "2", "a", "e");

            await Task.Delay(300);

            // Perform ZREMRANGEBYRANK with expired items
            var removedCount = db.Execute("ZREMRANGEBYRANK", "key1", 0, 1);
            ClassicAssert.AreEqual(2, (int)removedCount); // Only "b" and "c" should be removed

            // Verify remaining items in the sorted set
            var remainingItems = db.SortedSetRangeByRank("key1");
            ClassicAssert.AreEqual(1, remainingItems.Length);
            CollectionAssert.AreEqual(new[] { "d" }, remainingItems.Select(r => r.ToString()).ToList());
        }

        [Test]
        public async Task ZRemRangeByScoreWithExpiredItems()
        {
            using var redis = ConnectionMultiplexer.Connect(TestUtils.GetConfig());
            var db = redis.GetDatabase(0);

            // Add items to the sorted set
            db.SortedSetAdd("key1", "a", 1);
            db.SortedSetAdd("key1", "b", 2);
            db.SortedSetAdd("key1", "c", 3);
            db.SortedSetAdd("key1", "d", 4);
            db.SortedSetAdd("key1", "e", 5);

            // Set expiration for some items
            db.Execute("ZPEXPIRE", "key1", "200", "MEMBERS", "2", "a", "e");

            await Task.Delay(300);

            // Perform ZREMRANGEBYSCORE with expired items
            var removedCount = db.Execute("ZREMRANGEBYSCORE", "key1", 1, 5);
            ClassicAssert.AreEqual(3, (int)removedCount); // Only "b", "c", and "d" should be removed

            // Verify remaining items in the sorted set
            var remainingItems = db.SortedSetRangeByRank("key1");
            ClassicAssert.AreEqual(0, remainingItems.Length); // All items should be removed
        }

        [Test]
        public async Task ZRevRangeWithExpiredItems()
        {
            using var redis = ConnectionMultiplexer.Connect(TestUtils.GetConfig());
            var db = redis.GetDatabase(0);

            // Add items to the sorted set
            db.SortedSetAdd("key1", "a", 1);
            db.SortedSetAdd("key1", "b", 2);
            db.SortedSetAdd("key1", "c", 3);
            db.SortedSetAdd("key1", "d", 4);
            db.SortedSetAdd("key1", "e", 5);

            // Set expiration for some items
            db.Execute("ZPEXPIRE", "key1", "200", "MEMBERS", "2", "a", "e");

            await Task.Delay(300);

            // Perform ZREVRANGE with expired items
            var result = db.Execute("ZREVRANGE", "key1", 0, -1);
            var items = (RedisValue[])result;
            ClassicAssert.AreEqual(3, items.Length); // Only "b", "c", and "d" should remain
            CollectionAssert.AreEqual(new[] { "d", "c", "b" }, items.Select(r => r.ToString()).ToList());
        }

        [Test]
        public async Task ZRevRangeByLexWithExpiredItems()
        {
            using var redis = ConnectionMultiplexer.Connect(TestUtils.GetConfig());
            var db = redis.GetDatabase(0);

            // Add items to the sorted set
            db.SortedSetAdd("key1", "a", 1);
            db.SortedSetAdd("key1", "b", 1);
            db.SortedSetAdd("key1", "c", 1);
            db.SortedSetAdd("key1", "d", 1);
            db.SortedSetAdd("key1", "e", 1);

            // Set expiration for some items
            db.Execute("ZPEXPIRE", "key1", "200", "MEMBERS", "2", "a", "e");

            await Task.Delay(300);

            // Perform ZREVRANGEBYLEX with expired items
            var result = db.Execute("ZREVRANGEBYLEX", "key1", "[e", "[a");
            var items = (RedisValue[])result;
            ClassicAssert.AreEqual(3, items.Length); // Only "b", "c", and "d" should remain
            CollectionAssert.AreEqual(new[] { "d", "c", "b" }, items.Select(r => r.ToString()).ToList());
        }

        [Test]
        public async Task ZRevRangeByScoreWithExpiredItems()
        {
            using var redis = ConnectionMultiplexer.Connect(TestUtils.GetConfig());
            var db = redis.GetDatabase(0);

            // Add items to the sorted set
            db.SortedSetAdd("key1", "a", 1);
            db.SortedSetAdd("key1", "b", 2);
            db.SortedSetAdd("key1", "c", 3);
            db.SortedSetAdd("key1", "d", 4);
            db.SortedSetAdd("key1", "e", 5);

            // Set expiration for some items
            db.Execute("ZPEXPIRE", "key1", "200", "MEMBERS", "2", "a", "e");

            await Task.Delay(300);

            // Perform ZREVRANGEBYSCORE with expired items
            var result = db.Execute("ZREVRANGEBYSCORE", "key1", 5, 1);
            var items = (RedisValue[])result;
            ClassicAssert.AreEqual(3, items.Length); // Only "b", "c", and "d" should remain
            CollectionAssert.AreEqual(new[] { "d", "c", "b" }, items.Select(r => r.ToString()).ToList());
        }

        [Test]
        public async Task ZRevRankWithExpiredItems()
        {
            using var redis = ConnectionMultiplexer.Connect(TestUtils.GetConfig());
            var db = redis.GetDatabase(0);

            // Add items to the sorted set
            db.SortedSetAdd("key1", "a", 1);
            db.SortedSetAdd("key1", "b", 2);
            db.SortedSetAdd("key1", "c", 3);
            db.SortedSetAdd("key1", "d", 4);
            db.SortedSetAdd("key1", "e", 5);

            // Set expiration for some items
            db.Execute("ZPEXPIRE", "key1", "200", "MEMBERS", "2", "a", "e");

            await Task.Delay(300);

            // Perform ZREVRANK on expired and non-expired items
            var result = db.Execute("ZREVRANK", "key1", "a");
            ClassicAssert.True(result.IsNull); // "a" should be expired

            result = db.Execute("ZREVRANK", "key1", "b");
            ClassicAssert.AreEqual(2, (int)result); // "b" should be at reverse rank 2
        }

        [Test]
        public async Task ZScanWithExpiredItems()
        {
            using var redis = ConnectionMultiplexer.Connect(TestUtils.GetConfig());
            var db = redis.GetDatabase(0);

            // Add items to the sorted set
            db.SortedSetAdd("key1", "a", 1);
            db.SortedSetAdd("key1", "b", 2);
            db.SortedSetAdd("key1", "c", 3);
            db.SortedSetAdd("key1", "d", 4);
            db.SortedSetAdd("key1", "e", 5);

            // Set expiration for some items
            db.Execute("ZPEXPIRE", "key1", "200", "MEMBERS", "2", "a", "e");
            db.Execute("ZPEXPIRE", "key1", "1000", "MEMBERS", "1", "c");

            await Task.Delay(300);

            // Perform ZSCAN
            var result = db.Execute("ZSCAN", "key1", "0");
            var items = (RedisResult[])result;
            var cursor = (long)items[0];
            var elements = (RedisValue[])items[1];

            // Verify that expired items are not returned
            ClassicAssert.AreEqual(6, elements.Length); // Only "b", "c", and "d" should remain
            CollectionAssert.AreEqual(new[] { "b", "2", "c", "3", "d", "4" }, elements.Select(r => r.ToString()).ToList());
            ClassicAssert.AreEqual(0, cursor); // Ensure the cursor indicates the end of the collection
        }

        [Test]
        public async Task ZScoreWithExpiringAndExpiredItems()
        {
            using var redis = ConnectionMultiplexer.Connect(TestUtils.GetConfig());
            var db = redis.GetDatabase(0);

            // Add items to the sorted set
            db.SortedSetAdd("key1", "a", 1);
            db.SortedSetAdd("key1", "b", 2);
            db.SortedSetAdd("key1", "c", 3);

            // Set expiration for some items in key1
            db.Execute("ZPEXPIRE", "key1", "200", "MEMBERS", "1", "a");

            await Task.Delay(10);

            // Check the score of an expiring item
            var score = db.SortedSetScore("key1", "a");
            ClassicAssert.AreEqual(1, score);

            // Check the TTL of the expiring item
            var ttl = db.Execute("ZPTTL", "key1", "MEMBERS", "1", "a");
            ClassicAssert.LessOrEqual((long)ttl, 200);
            ClassicAssert.Greater((long)ttl, 0);

            await Task.Delay(200);

            // Check the item has expired
            ttl = db.Execute("ZPTTL", "key1", "MEMBERS", "1", "a");
            ClassicAssert.AreEqual(-2, (long)ttl);

            // Check the score of an already expired item
            score = db.SortedSetScore("key1", "a");
            ClassicAssert.IsNull(score);

            // Check the score of a non-expiring item
            score = db.SortedSetScore("key1", "b");
            ClassicAssert.AreEqual(2, score);
        }

        [Test]
        public async Task ZUnionWithExpiredItems()
        {
            using var redis = ConnectionMultiplexer.Connect(TestUtils.GetConfig());
            var db = redis.GetDatabase(0);

            // Add items to the sorted sets
            db.SortedSetAdd("key1", "a", 1);
            db.SortedSetAdd("key1", "b", 2);
            db.SortedSetAdd("key1", "c", 3);
            db.SortedSetAdd("key1", "d", 4);
            db.SortedSetAdd("key1", "e", 5);

            db.SortedSetAdd("key2", "a", 1);
            db.SortedSetAdd("key2", "b", 2);
            db.SortedSetAdd("key2", "c", 3);

            db.Execute("ZPEXPIRE", "key1", "200", "MEMBERS", "2", "a", "c");
            db.Execute("ZPEXPIRE", "key1", "500", "MEMBERS", "1", "b");
            db.Execute("ZPEXPIRE", "key2", "200", "MEMBERS", "1", "a");

            var union = db.SortedSetCombine(SetOperation.Union, ["key1", "key2"]);
            ClassicAssert.AreEqual(5, union.Length);

            await Task.Delay(300);

            var unionWithScores = db.SortedSetCombineWithScores(SetOperation.Union, ["key1", "key2"]);
            ClassicAssert.AreEqual(4, unionWithScores.Length);
        }

        [Test]
        public async Task ZUnionStoreWithExpiredItems()
        {
            using var redis = ConnectionMultiplexer.Connect(TestUtils.GetConfig());
            var db = redis.GetDatabase(0);

            // Add items to the sorted sets
            db.SortedSetAdd("key1", "a", 1);
            db.SortedSetAdd("key1", "b", 2);
            db.SortedSetAdd("key1", "c", 3);
            db.SortedSetAdd("key1", "d", 4);
            db.SortedSetAdd("key1", "e", 5);

            db.SortedSetAdd("key2", "a", 1);
            db.SortedSetAdd("key2", "b", 2);
            db.SortedSetAdd("key2", "c", 3);

            db.Execute("ZPEXPIRE", "key1", "200", "MEMBERS", "2", "a", "c");
            db.Execute("ZPEXPIRE", "key1", "1000", "MEMBERS", "1", "b");
            db.Execute("ZPEXPIRE", "key2", "200", "MEMBERS", "1", "a");

            var unionStoreCount = db.SortedSetCombineAndStore(SetOperation.Union, "key3", ["key1", "key2"]);
            ClassicAssert.AreEqual(5, unionStoreCount);
            var unionStoreResult = db.SortedSetRangeByRankWithScores("key3");
            ClassicAssert.AreEqual(5, unionStoreResult.Length);

            await Task.Delay(300);

            unionStoreCount = db.SortedSetCombineAndStore(SetOperation.Union, "key3", ["key1", "key2"]);
            ClassicAssert.AreEqual(4, unionStoreCount);
            unionStoreResult = db.SortedSetRangeByRankWithScores("key3");
            ClassicAssert.AreEqual(4, unionStoreResult.Length);
            CollectionAssert.AreEquivalent(new[] { "b", "c", "d", "e" }, unionStoreResult.Select(x => x.Element.ToString()));
        }

        [Test]
        public void ZInterWithFirstKeyNotExisting()
        {
            using var redis = ConnectionMultiplexer.Connect(TestUtils.GetConfig());
            var db = redis.GetDatabase(0);

            db.SortedSetAdd("zset2",
            [
                new SortedSetEntry("one", 1),
                new SortedSetEntry("two", 2),
                new SortedSetEntry("four", 4)
            ]);

            var result = db.SortedSetCombine(SetOperation.Intersect, [new RedisKey("nonexistentkey"), new RedisKey("zset2")]);
            ClassicAssert.AreEqual(0, result.Length);

            var resultWithScores = db.SortedSetCombineWithScores(SetOperation.Intersect, [new RedisKey("nonexistentkey"), new RedisKey("zset2")]);
            ClassicAssert.AreEqual(0, resultWithScores.Length);
        }

        [Test]
        public void ZInterStoreWithFirstKeyNotExisting()
        {
            using var redis = ConnectionMultiplexer.Connect(TestUtils.GetConfig());
            var db = redis.GetDatabase(0);

            db.SortedSetAdd("zset2",
            [
                new SortedSetEntry("one", 1),
                new SortedSetEntry("two", 2),
                new SortedSetEntry("four", 4)
            ]);

            var result = db.SortedSetCombineAndStore(SetOperation.Intersect, "dest", [new RedisKey("nonexistentkey"), new RedisKey("zset2")]);
            ClassicAssert.AreEqual(0, result);

            var exists = db.KeyExists("dest");
            ClassicAssert.IsFalse(exists);
        }

        [Test]
        public void ZInterCardWithFirstKeyNotExisting()
        {
            using var redis = ConnectionMultiplexer.Connect(TestUtils.GetConfig());
            var db = redis.GetDatabase(0);

            db.SortedSetAdd("zset2",
            [
                new SortedSetEntry("one", 1),
                new SortedSetEntry("two", 2),
                new SortedSetEntry("four", 4)
            ]);

            var result = (long)db.Execute("ZINTERCARD", "2", "nonexistentkey", "zset2");
            ClassicAssert.AreEqual(0, result);

            result = (long)db.Execute("ZINTERCARD", "2", "nonexistentkey", "zset2", "LIMIT", "10");
            ClassicAssert.AreEqual(0, result);
        }

        [Test]
        public void ZDiffWithFirstKeyNotExisting()
        {
            using var redis = ConnectionMultiplexer.Connect(TestUtils.GetConfig());
            var db = redis.GetDatabase(0);

            db.SortedSetAdd("zset2",
            [
                new SortedSetEntry("one", 1),
                new SortedSetEntry("two", 2),
                new SortedSetEntry("four", 4)
            ]);

            var diff = db.SortedSetCombine(SetOperation.Difference, [new RedisKey("nonexistentkey"), new RedisKey("zset2")]);
            ClassicAssert.AreEqual(0, diff.Length);

            var diffWithScores = db.SortedSetCombineWithScores(SetOperation.Difference, [new RedisKey("nonexistentkey"), new RedisKey("zset2")]);
            ClassicAssert.AreEqual(0, diffWithScores.Length);
        }

        [Test]
        public void ZDiffStoreWithFirstKeyNotExisting()
        {
            using var redis = ConnectionMultiplexer.Connect(TestUtils.GetConfig());
            var db = redis.GetDatabase(0);

            db.SortedSetAdd("zset2",
            [
                new SortedSetEntry("one", 1),
                new SortedSetEntry("two", 2),
                new SortedSetEntry("four", 4)
            ]);

            db.SortedSetAdd("dest",
            [
                new SortedSetEntry("existing", 100)
            ]);

            var result = db.SortedSetCombineAndStore(SetOperation.Difference, "dest", [new RedisKey("nonexistentkey"), new RedisKey("zset2")]);
            ClassicAssert.AreEqual(0, result);

            var exists = db.KeyExists("dest");
            ClassicAssert.IsFalse(exists);
        }

        [Test]
        public void ZUnionWithFirstKeyNotExisting()
        {
            using var redis = ConnectionMultiplexer.Connect(TestUtils.GetConfig());
            var db = redis.GetDatabase(0);

            db.SortedSetAdd("zset2",
            [
                new SortedSetEntry("one", 1),
                new SortedSetEntry("two", 2),
                new SortedSetEntry("four", 4)
            ]);

            var result = db.SortedSetCombine(SetOperation.Union, [new RedisKey("nonexistentkey"), new RedisKey("zset2")]);
            ClassicAssert.AreEqual(3, result.Length);
            CollectionAssert.AreEqual(new string[] { "one", "two", "four" }, result.Select(r => r.ToString()).ToArray());

            var resultWithScores = db.SortedSetCombineWithScores(SetOperation.Union, [new RedisKey("nonexistentkey"), new RedisKey("zset2")]);
            ClassicAssert.AreEqual(3, resultWithScores.Length);
            ClassicAssert.AreEqual("one", resultWithScores[0].Element.ToString());
            ClassicAssert.AreEqual(1, resultWithScores[0].Score);
            ClassicAssert.AreEqual("two", resultWithScores[1].Element.ToString());
            ClassicAssert.AreEqual(2, resultWithScores[1].Score);
            ClassicAssert.AreEqual("four", resultWithScores[2].Element.ToString());
            ClassicAssert.AreEqual(4, resultWithScores[2].Score);
        }

        [Test]
        public void ZUnionStoreWithFirstKeyNotExisting()
        {
            using var redis = ConnectionMultiplexer.Connect(TestUtils.GetConfig());
            var db = redis.GetDatabase(0);

            db.SortedSetAdd("zset2",
            [
                new SortedSetEntry("one", 1),
                new SortedSetEntry("two", 2),
                new SortedSetEntry("four", 4)
            ]);
            db.SortedSetAdd("dest",
            [
                new SortedSetEntry("existing", 100)
            ]);

            var result = db.SortedSetCombineAndStore(SetOperation.Union, "dest", [new RedisKey("nonexistentkey"), new RedisKey("zset2")]);
            ClassicAssert.AreEqual(3, result);

            var storedValues = db.SortedSetRangeByScoreWithScores("dest");
            ClassicAssert.AreEqual(3, storedValues.Length);
            ClassicAssert.AreEqual("one", storedValues[0].Element.ToString());
            ClassicAssert.AreEqual(1, storedValues[0].Score);
            ClassicAssert.AreEqual("two", storedValues[1].Element.ToString());
            ClassicAssert.AreEqual(2, storedValues[1].Score);
            ClassicAssert.AreEqual("four", storedValues[2].Element.ToString());
            ClassicAssert.AreEqual(4, storedValues[2].Score);
        }

        #endregion

        #region LightClientTests

        /// <summary>
        /// This test exercises the SortedSet Comparer used in the Tsavorite resp commands
        /// </summary>
        [Test]
        public void CanHaveEqualScores()
        {
            SortedSet<(double, byte[])> sortedSet = new(new SortedSetComparer())
            {
                (340, Encoding.ASCII.GetBytes("Dave")),
                (400, Encoding.ASCII.GetBytes("Kendra")),
                (560, Encoding.ASCII.GetBytes("Tom")),
                (650, Encoding.ASCII.GetBytes("Barbara")),
                (690, Encoding.ASCII.GetBytes("Jennifer")),
                (690, Encoding.ASCII.GetBytes("Peter")),
                (740, Encoding.ASCII.GetBytes("Frank"))
            };
            var c = sortedSet.Count;
            ClassicAssert.AreEqual(7, c);

            //This simulates the ZCOUNT min max
            var r = sortedSet.Where(t => t.Item1 >= 500 && t.Item1 <= 700).Count();
            ClassicAssert.AreEqual(4, r);
        }

        [Test]
        [TestCase(10)]
        [TestCase(30)]
        [TestCase(100)]
        public void CanDoZCountLC(int bytesPerSend)
        {
            using var lightClientRequest = TestUtils.CreateRequest();
            var response = lightClientRequest.SendCommandChunks("ZADD board 340 Dave 400 Kendra 560 Tom 650 Barbara 690 Jennifer 690 Peter", bytesPerSend);
            var expectedResponse = ":6\r\n";
            TestUtils.AssertEqualUpToExpectedLength(expectedResponse, response);

            response = lightClientRequest.SendCommands("ZCOUNT board 500 700", "PING");
            expectedResponse = ":4\r\n+PONG\r\n";
            TestUtils.AssertEqualUpToExpectedLength(expectedResponse, response);

            response = lightClientRequest.SendCommandChunks("ZCOUNT board 500 700", bytesPerSend);
            expectedResponse = ":4\r\n";
            TestUtils.AssertEqualUpToExpectedLength(expectedResponse, response);
        }

        [Test]
        [TestCase(10)]
        [TestCase(30)]
        [TestCase(100)]
        public void CanDoZRangeByIndexLC(int bytesSent)
        {
            //ZRANGE key min max [BYSCORE|BYLEX] [REV] [LIMIT offset count] [WITHSCORES]
            using var lightClientRequest = TestUtils.CreateRequest();
            var response = lightClientRequest.SendCommand("ZADD board 1 one");
            lightClientRequest.SendCommand("ZADD board 2 two");
            lightClientRequest.SendCommand("ZADD board 3 three");

            response = lightClientRequest.SendCommandChunks("ZRANGE board 0 -1", bytesSent, 4);
            var expectedResponse = "*3\r\n$3\r\none\r\n$3\r\ntwo\r\n$5\r\nthree\r\n";
            TestUtils.AssertEqualUpToExpectedLength(expectedResponse, response);

            // get a range by index with scores
            response = lightClientRequest.SendCommandChunks("ZRANGE board 0 -1 WITHSCORES", bytesSent, 7);
            expectedResponse = "*6\r\n$3\r\none\r\n$1\r\n1\r\n$3\r\ntwo\r\n$1\r\n2\r\n$5\r\nthree\r\n$1\r\n3\r\n";
            TestUtils.AssertEqualUpToExpectedLength(expectedResponse, response);

            response = lightClientRequest.SendCommand("ZRANGE board 2 3", 2);
            expectedResponse = "*1\r\n$5\r\nthree\r\n";
            TestUtils.AssertEqualUpToExpectedLength(expectedResponse, response);

            response = lightClientRequest.SendCommand("ZRANGE board -2 -1", 3);
            expectedResponse = "*2\r\n$3\r\ntwo\r\n$5\r\nthree\r\n";
            TestUtils.AssertEqualUpToExpectedLength(expectedResponse, response);

            response = lightClientRequest.SendCommand("ZRANGE board -2 -1 WITHSCORES", 5);
            expectedResponse = "*4\r\n$3\r\ntwo\r\n$1\r\n2\r\n$5\r\nthree\r\n$1\r\n3\r\n";
            TestUtils.AssertEqualUpToExpectedLength(expectedResponse, response);

            response = lightClientRequest.SendCommand("ZRANGE board -50 -1 WITHSCORES", 7);
            expectedResponse = "*6\r\n$3\r\none\r\n$1\r\n1\r\n$3\r\ntwo\r\n$1\r\n2\r\n$5\r\nthree\r\n$1\r\n3\r\n";
            TestUtils.AssertEqualUpToExpectedLength(expectedResponse, response);

            response = lightClientRequest.SendCommand("ZRANGE board -50 -10 WITHSCORES", 1);
            expectedResponse = "*0\r\n";
            TestUtils.AssertEqualUpToExpectedLength(expectedResponse, response);

            response = lightClientRequest.SendCommand("ZRANGE board 2 1 WITHSCORES", 1);
            expectedResponse = "*0\r\n";
            TestUtils.AssertEqualUpToExpectedLength(expectedResponse, response);

            response = lightClientRequest.SendCommand("ZRANGE board -1 -2 WITHSCORES", 1);
            expectedResponse = "*0\r\n";
            TestUtils.AssertEqualUpToExpectedLength(expectedResponse, response);

            response = lightClientRequest.SendCommand("ZRANGE board 50 60 WITHSCORES", 1);
            expectedResponse = "*0\r\n";
            TestUtils.AssertEqualUpToExpectedLength(expectedResponse, response);

            response = lightClientRequest.SendCommand("ZRANGE board (1 +inf BYSCORE LIMIT 1 1", 2);
            expectedResponse = "*1\r\n$5\r\nthree\r\n";
            TestUtils.AssertEqualUpToExpectedLength(expectedResponse, response);

            response = lightClientRequest.SendCommandChunks("ZRANGE board (1 +inf BYSCORE LIMIT 1 1", bytesSent, 2);
            TestUtils.AssertEqualUpToExpectedLength(expectedResponse, response);
        }

        // ZRANGEBSTORE
        [Test]
        [TestCase("user1:obj1", "user1:objA", new[] { "Hello", "World" }, new[] { 1.0, 2.0 }, new[] { "Hello", "World" }, new[] { 1.0, 2.0 })] // Normal case
        [TestCase("user1:emptySet", "user1:objB", new string[] { }, new double[] { }, new string[] { }, new double[] { })] // Empty set
        [TestCase("user1:nonExistingKey", "user1:objC", new string[] { }, new double[] { }, new string[] { }, new double[] { })] // Non-existing key
        [TestCase("user1:obj2", "user1:objD", new[] { "Alpha", "Beta", "Gamma" }, new[] { 1.0, 2.0, 3.0 }, new[] { "Beta", "Gamma" }, new[] { 2.0, 3.0 }, -2, -1)] // Negative range
        public void CheckSortedSetRangeStoreLC(string key, string destinationKey, string[] elements, double[] scores, string[] expectedElements, double[] expectedScores, int start = 0, int stop = -1)
        {
            using var lightClientRequest = TestUtils.CreateRequest();
            byte[] response;
            string expectedResponse;

            // Setup initial sorted set if elements exist
            if (elements.Length > 0)
            {
                var addCommand = $"ZADD {key} " + string.Join(" ", elements.Zip(scores, (e, s) => $"{s} {e}"));
                response = lightClientRequest.SendCommand(addCommand);
                expectedResponse = $":{elements.Length}\r\n";
                TestUtils.AssertEqualUpToExpectedLength(expectedResponse, response);
            }

            // Execute ZRANGESTORE
            var rangeStoreCommand = $"ZRANGESTORE {destinationKey} {key} {start} {stop}";
            response = lightClientRequest.SendCommand(rangeStoreCommand);
            expectedResponse = $":{expectedElements.Length}\r\n";
            TestUtils.AssertEqualUpToExpectedLength(expectedResponse, response);

            // Verify stored result using ZRANGE
            if (expectedElements.Length > 0)
            {
                var verifyCommand = $"ZRANGE {destinationKey} 0 -1 WITHSCORES";
                response = lightClientRequest.SendCommand(verifyCommand, expectedElements.Length * 2 + 1);
                var expectedItems = new List<string>
                {
                    $"*{expectedElements.Length * 2}"
                };

                for (var i = 0; i < expectedElements.Length; i++)
                {
                    expectedItems.Add($"${expectedElements[i].Length}");
                    expectedItems.Add(expectedElements[i]);
                    expectedItems.Add($"${expectedScores[i].ToString().Length}");
                    expectedItems.Add(expectedScores[i].ToString());
                }
                expectedResponse = string.Join("\r\n", expectedItems) + "\r\n";
                TestUtils.AssertEqualUpToExpectedLength(expectedResponse, response);
            }
            else
            {
                var verifyCommand = $"ZRANGE {destinationKey} 0 -1";
                response = lightClientRequest.SendCommand(verifyCommand);
                expectedResponse = "*0\r\n";
                TestUtils.AssertEqualUpToExpectedLength(expectedResponse, response);
            }
        }

        [Test]
        [TestCase(10)]
        [TestCase(50)]
        [TestCase(100)]
        public void CanDoZRangeByScoreLC(int bytesSent)
        {
            //ZRANGEBYSCORE key min max [WITHSCORES] [LIMIT offset count]
            using var lightClientRequest = TestUtils.CreateRequest();
            var response = lightClientRequest.SendCommand("ZADD board 1 one");
            lightClientRequest.SendCommand("ZADD board 2 two");
            lightClientRequest.SendCommand("ZADD board 3 three");

            // 1 < score <= 5
            response = lightClientRequest.SendCommandChunks("ZRANGEBYSCORE board (1 5", bytesSent, 3);
            var expectedResponse = "*2\r\n$3\r\ntwo\r\n$5\r\nthree\r\n";
            TestUtils.AssertEqualUpToExpectedLength(expectedResponse, response);

            // 1 < score <= 5
            response = lightClientRequest.SendCommands("ZRANGEBYSCORE board (1 5", "PING", 3, 1);
            expectedResponse = "*2\r\n$3\r\ntwo\r\n$5\r\nthree\r\n+PONG\r\n";
            TestUtils.AssertEqualUpToExpectedLength(expectedResponse, response);
        }

        [Test]
        [TestCase(10)]
        [TestCase(50)]
        [TestCase(100)]
        public void CanDoZRangeByScoreReverseLC(int bytesSent)
        {
            //ZRANGEBYSCORE key min max REV [WITHSCORES] [LIMIT offset count]
            using var lightClientRequest = TestUtils.CreateRequest();
            var response = lightClientRequest.SendCommand("ZADD board 1 one");
            lightClientRequest.SendCommand("ZADD board 2 two");
            lightClientRequest.SendCommand("ZADD board 3 three");

            // 5 < score <= 1
            response = lightClientRequest.SendCommandChunks("ZRANGE board 2 5 BYSCORE REV", bytesSent, 1);
            var expectedResponse = "*0\r\n";
            TestUtils.AssertEqualUpToExpectedLength(expectedResponse, response);

            // 1 < score <= 5
            response = lightClientRequest.SendCommandChunks("ZRANGE board 5 2 BYSCORE REV", bytesSent, 3);
            expectedResponse = "*2\r\n$5\r\nthree\r\n$3\r\ntwo\r\n";
            TestUtils.AssertEqualUpToExpectedLength(expectedResponse, response);

            // 1 < score <= 5
            response = lightClientRequest.SendCommands("ZRANGE board 5 2 BYSCORE REV", "PING", 3, 1);
            expectedResponse = "*2\r\n$5\r\nthree\r\n$3\r\ntwo\r\n+PONG\r\n";
            TestUtils.AssertEqualUpToExpectedLength(expectedResponse, response);
        }

        [Test]
        [TestCase(2)]
        [TestCase(10)]
        [TestCase(50)]
        [TestCase(100)]
        public void CanDoZRangeByScoreWithLimitLC(int bytesSent)
        {
            // ZRANGEBYSCORE key min max [WITHSCORES] [LIMIT offset count]
            using var lightClientRequest = TestUtils.CreateRequest(countResponseType: CountResponseType.Bytes);

            var expectedResponse = ":3\r\n";
            var response = lightClientRequest.Execute("ZADD mysales 1556 Samsung 2000 Nokia 1800 Micromax", expectedResponse.Length, bytesSent);
            ClassicAssert.AreEqual(expectedResponse, response);

            expectedResponse = ":3\r\n";
            response = lightClientRequest.Execute("ZADD mysales 2200 Sunsui 1800 MicroSoft 2500 LG", expectedResponse.Length, bytesSent);
            ClassicAssert.AreEqual(expectedResponse, response);

            expectedResponse = "*4\r\n$5\r\nNokia\r\n$4\r\n2000\r\n$6\r\nSunsui\r\n$4\r\n2200\r\n";
            response = lightClientRequest.Execute("ZRANGEBYSCORE mysales (1800 2200 WITHSCORES", expectedResponse.Length, bytesSent);
            ClassicAssert.AreEqual(expectedResponse, response);

            // LIMIT
            expectedResponse = "*6\r\n$7\r\nSamsung\r\n$4\r\n1556\r\n$9\r\nMicroSoft\r\n$4\r\n1800\r\n$8\r\nMicromax\r\n$4\r\n1800\r\n";
            response = lightClientRequest.Execute("ZRANGEBYSCORE mysales -inf +inf WITHSCORES LIMIT 0 3", expectedResponse.Length, bytesSent);
            ClassicAssert.AreEqual(expectedResponse, response);

            expectedResponse = "*4\r\n$6\r\nSunsui\r\n$4\r\n2200\r\n$2\r\nLG\r\n$4\r\n2500\r\n";
            response = lightClientRequest.Execute("ZRANGEBYSCORE mysales -inf +inf WITHSCORES LIMIT 4 10", expectedResponse.Length, bytesSent);
            ClassicAssert.AreEqual(expectedResponse, response);
        }

        [Test]
        public void CanDoZRangeByLex()
        {
            //ZRANGE key min max BYLEX [WITHSCORES]
            using var lightClientRequest = TestUtils.CreateRequest();
            var response = lightClientRequest.SendCommand("ZADD board 0 a");
            lightClientRequest.SendCommand("ZADD board 0 b");
            lightClientRequest.SendCommand("ZADD board 0 c");
            lightClientRequest.SendCommand("ZADD board 0 d");
            lightClientRequest.SendCommand("ZADD board 0 e");
            lightClientRequest.SendCommand("ZADD board 0 f");
            lightClientRequest.SendCommand("ZADD board 0 g");

            // get a range by lex order
            response = lightClientRequest.SendCommand("ZRANGE board (a (d BYLEX", 3);
            var expectedResponse = "*2\r\n$1\r\nb\r\n$1\r\nc\r\n";
            TestUtils.AssertEqualUpToExpectedLength(expectedResponse, response);

            //by lex with different range
            response = lightClientRequest.SendCommand("ZRANGE board [aaa (g BYLEX", 6);
            expectedResponse = "*5\r\n$1\r\nb\r\n$1\r\nc\r\n$1\r\nd\r\n$1\r\ne\r\n$1\r\nf\r\n";
            TestUtils.AssertEqualUpToExpectedLength(expectedResponse, response);

            //by lex with different range
            response = lightClientRequest.SendCommand("ZRANGE board - [c BYLEX", 4);
            expectedResponse = "*3\r\n$1\r\na\r\n$1\r\nb\r\n$1\r\nc\r\n";
            TestUtils.AssertEqualUpToExpectedLength(expectedResponse, response);

            // ZRANGEBYLEX Synonym
            response = lightClientRequest.SendCommand("ZRANGEBYLEX board - [c", 4);
            //expectedResponse = "*3\r\n$1\r\na\r\n$1\r\nb\r\n$1\r\nc\r\n";
            TestUtils.AssertEqualUpToExpectedLength(expectedResponse, response);
        }

        [Test]
        public void CanDoZRangeByLexReverse()
        {
            //ZRANGE key min max BYLEX REV [WITHSCORES]
            using var lightClientRequest = TestUtils.CreateRequest();
            var response = lightClientRequest.SendCommand("ZADD board 0 a");
            lightClientRequest.SendCommand("ZADD board 0 b");
            lightClientRequest.SendCommand("ZADD board 0 c");
            lightClientRequest.SendCommand("ZADD board 0 d");
            lightClientRequest.SendCommand("ZADD board 0 e");
            lightClientRequest.SendCommand("ZADD board 0 f");
            lightClientRequest.SendCommand("ZADD board 0 g");

            // get a range by lex order
            response = lightClientRequest.SendCommand("ZRANGE board (a (d BYLEX REV", 1);
            var expectedResponse = "*0\r\n";
            TestUtils.AssertEqualUpToExpectedLength(expectedResponse, response);

            // get a range by lex order
            response = lightClientRequest.SendCommand("ZRANGE board (d (a BYLEX REV", 3);
            expectedResponse = "*2\r\n$1\r\nc\r\n$1\r\nb\r\n";
            TestUtils.AssertEqualUpToExpectedLength(expectedResponse, response);

            //by lex with different range
            response = lightClientRequest.SendCommand("ZRANGE board [g (aaa BYLEX REV", 6);
            expectedResponse = "*5\r\n$1\r\nf\r\n$1\r\ne\r\n$1\r\nd\r\n$1\r\nc\r\n$1\r\nb\r\n";
            TestUtils.AssertEqualUpToExpectedLength(expectedResponse, response);

            //by lex with different range
            response = lightClientRequest.SendCommand("ZRANGE board [c - BYLEX REV", 4);
            expectedResponse = "*3\r\n$1\r\nc\r\n$1\r\nb\r\n$1\r\na\r\n";
            TestUtils.AssertEqualUpToExpectedLength(expectedResponse, response);

            // ZREVRANGEBYLEX Synonym
            response = lightClientRequest.SendCommand("ZREVRANGEBYLEX board [c - REV", 4);
            //expectedResponse = "*3\r\n$1\r\nc\r\n$1\r\nb\r\n$1\r\na\r\n";
            TestUtils.AssertEqualUpToExpectedLength(expectedResponse, response);
        }

        [Test]
        public void CanDoZRangeByLexWithLimit()
        {
            using var lightClientRequest = TestUtils.CreateRequest();
            var response = lightClientRequest.SendCommand("ZADD mycity 0 Delhi 0 London 0 Paris 0 Tokyo 0 NewYork 0 Seoul");
            response = lightClientRequest.SendCommand("ZRANGE mycity (London + BYLEX", 5);
            var expectedResponse = "*4\r\n$7\r\nNewYork\r\n$5\r\nParis\r\n$5\r\nSeoul\r\n$5\r\nTokyo\r\n";
            TestUtils.AssertEqualUpToExpectedLength(expectedResponse, response);

            response = lightClientRequest.SendCommand("ZRANGE mycity - + BYLEX LIMIT 2 3", 4);
            expectedResponse = "*3\r\n$7\r\nNewYork\r\n$5\r\nParis\r\n$5\r\nSeoul\r\n";
            TestUtils.AssertEqualUpToExpectedLength(expectedResponse, response);

            // ZRANGEBYLEX Synonym
            response = lightClientRequest.SendCommand("ZRANGEBYLEX mycity - + LIMIT 2 3", 4);
            //expectedResponse = "*3\r\n$7\r\nNewYork\r\n$5\r\nParis\r\n$5\r\nSeoul\r\n";
            TestUtils.AssertEqualUpToExpectedLength(expectedResponse, response);
        }

        [Test]
        [TestCase(10)]
        [TestCase(50)]
        [TestCase(100)]
        public void CanDoZRangeByIndexReverse(int bytesSent)
        {
            //ZRANGE key min max REV
            using var lightClientRequest = TestUtils.CreateRequest();
            var response = lightClientRequest.SendCommand("ZADD board 0 a");
            lightClientRequest.SendCommand("ZADD board 0 b");
            lightClientRequest.SendCommand("ZADD board 0 c");
            lightClientRequest.SendCommand("ZADD board 0 d");
            lightClientRequest.SendCommand("ZADD board 0 e");
            lightClientRequest.SendCommand("ZADD board 0 f");

            // get a range by lex order
            response = lightClientRequest.SendCommandChunks("ZRANGE board 0 -1 REV", bytesSent, 7);

            var expectedResponse = "*6\r\n$1\r\nf\r\n$1\r\ne\r\n$1\r\nd\r\n$1\r\nc\r\n$1\r\nb\r\n$1\r\na\r\n";
            TestUtils.AssertEqualUpToExpectedLength(expectedResponse, response);

            response = lightClientRequest.SendCommand("ZRANGE board 0 -1 REV", 7);
            TestUtils.AssertEqualUpToExpectedLength(expectedResponse, response);
        }

        [Test]
        [TestCase(10)]
        [TestCase(50)]
        [TestCase(100)]
        public void CanUseZRevRangeCitiesCommandInChunksLC(int bytesSent)
        {
            using var lightClientRequest = TestUtils.CreateRequest();
            var response = lightClientRequest.SendCommandChunks("ZADD cities 100000 Delhi 850000 Mumbai 700000 Hyderabad 800000 Kolkata", bytesSent);
            var expectedResponse = ":4\r\n";
            TestUtils.AssertEqualUpToExpectedLength(expectedResponse, response);

            response = lightClientRequest.SendCommandChunks("ZREVRANGE cities -2 -1 WITHSCORES", bytesSent, 5);
            expectedResponse = "*4\r\n$9\r\nHyderabad\r\n$6\r\n700000\r\n$5\r\nDelhi\r\n$6\r\n100000\r\n";
            TestUtils.AssertEqualUpToExpectedLength(expectedResponse, response);
        }

        [Test]
        [TestCase(10)]
        [TestCase(30)]
        [TestCase(100)]
        public void CanUseZUnion(int bytesSent)
        {
            using var lightClientRequest = TestUtils.CreateRequest();
            lightClientRequest.SendCommand("ZADD zset1 1 uno 2 due 3 tre 4 quattro");
            lightClientRequest.SendCommand("ZADD zset2 1 uno 2 due 3 tre 4 quattro 5 cinque 6 sei");

            // Basic ZUNION
            var response = lightClientRequest.SendCommandChunks("ZUNION 2 zset1 zset2", bytesSent, 7);
            var expectedResponse = "*6\r\n$3\r\nuno\r\n$3\r\ndue\r\n$3\r\ntre\r\n$7\r\nquattro\r\n$6\r\ncinque\r\n$3\r\nsei\r\n";
            TestUtils.AssertEqualUpToExpectedLength(expectedResponse, response);

            // ZUNION with WITHSCORES
            response = lightClientRequest.SendCommandChunks("ZUNION 2 zset1 zset2 WITHSCORES", bytesSent, 13);
            expectedResponse = "*12\r\n$3\r\nuno\r\n$1\r\n2\r\n$3\r\ndue\r\n$1\r\n4\r\n$3\r\ntre\r\n$1\r\n6\r\n$7\r\nquattro\r\n$1\r\n8\r\n$6\r\ncinque\r\n$1\r\n5\r\n$3\r\nsei\r\n$1\r\n6\r\n";
            TestUtils.AssertEqualUpToExpectedLength(expectedResponse, response);
        }

        [Test]
        [TestCase(10)]
        [TestCase(30)]
        [TestCase(100)]
        public void CanUseZUnionStore(int bytesSent)
        {
            using var lightClientRequest = TestUtils.CreateRequest();
            lightClientRequest.SendCommand("ZADD zset1 1 uno 2 due 3 tre 4 quattro");
            lightClientRequest.SendCommand("ZADD zset2 1 uno 2 due 3 tre 4 quattro 5 cinque 6 sei");

            // Basic ZUNIONSTORE
            var response = lightClientRequest.SendCommandChunks("ZUNIONSTORE destset 2 zset1 zset2", bytesSent);
            var expectedResponse = ":6\r\n";
            TestUtils.AssertEqualUpToExpectedLength(expectedResponse, response);

            // Verify stored result
            response = lightClientRequest.SendCommandChunks("ZRANGE destset 0 -1 WITHSCORES", bytesSent, 13);
            expectedResponse = "*12\r\n$3\r\nuno\r\n$1\r\n2\r\n$3\r\ndue\r\n$1\r\n4\r\n$6\r\ncinque\r\n$1\r\n5\r\n$3\r\nsei\r\n$1\r\n6\r\n$3\r\ntre\r\n$1\r\n6\r\n$7\r\nquattro\r\n$1\r\n8\r\n";
            TestUtils.AssertEqualUpToExpectedLength(expectedResponse, response);
        }

        [Test]
        [TestCase(10, "MIN", 1, "*2\r\n$5\r\nboard\r\n*1\r\n*2\r\n$3\r\none\r\n$1\r\n1\r\n", Description = "Pop minimum with small chunk size")]
        [TestCase(100, "MAX", 3, "*2\r\n$5\r\nboard\r\n*3\r\n*2\r\n$4\r\nfive\r\n$1\r\n5\r\n*2\r\n$4\r\nfour\r\n$1\r\n4\r\n*2\r\n$5\r\nthree\r\n$1\r\n3\r\n", Description = "Pop maximum with large chunk size")]
        public void CanDoZMPopLC(int bytesSent, string direction, int count, string expectedResponse)
        {
            using var lightClientRequest = TestUtils.CreateRequest();
            lightClientRequest.SendCommand("ZADD board 1 one 2 two 3 three 4 four 5 five");

            var response = lightClientRequest.SendCommandChunks($"ZMPOP 1 board {direction} COUNT {count}", bytesSent);
            TestUtils.AssertEqualUpToExpectedLength(expectedResponse, response);
        }

        [Test]
        [TestCase("COUNT", Description = "Missing count value")]
        [TestCase("INVALID", Description = "Invalid direction")]
        public void CanManageZMPopErrorsLC(string invalidArg)
        {
            using var lightClientRequest = TestUtils.CreateRequest();
            lightClientRequest.SendCommand("ZADD board 1 one 2 two 3 three");

            var response = lightClientRequest.SendCommand($"ZMPOP 1 board MIN {invalidArg}");
            var expectedResponse = "-ERR syntax error\r\n";
            TestUtils.AssertEqualUpToExpectedLength(expectedResponse, response);
        }

        [Test]
        public void CanDoZMPopWithMultipleKeysLC()
        {
            using var lightClientRequest = TestUtils.CreateRequest();
            lightClientRequest.SendCommand("ZADD board1 1 one 2 two");
            lightClientRequest.SendCommand("ZADD board2 3 three 4 four");

            var response = lightClientRequest.SendCommand("ZMPOP 2 board1 board2 MIN");
            var expectedResponse = "*2\r\n$6\r\nboard1\r\n*1\r\n*2\r\n$3\r\none\r\n$1\r\n1\r\n";
            TestUtils.AssertEqualUpToExpectedLength(expectedResponse, response);
        }


        [Test]
        public void CanUseZUnionWithMultipleOptions()
        {
            using var lightClientRequest = TestUtils.CreateRequest();
            lightClientRequest.SendCommand("ZADD zset1 1 uno 2 due 3 tre");
            lightClientRequest.SendCommand("ZADD zset2 4 uno 5 due 6 quattro");

            // Test WEIGHTS and AGGREGATE together
            var response = lightClientRequest.SendCommand("ZUNION 2 zset1 zset2 WEIGHTS 2 3 AGGREGATE MAX WITHSCORES");
            var expectedResponse = "*8\r\n$3\r\nuno\r\n$2\r\n12\r\n$3\r\ndue\r\n$2\r\n15\r\n$3\r\ntre\r\n$1\r\n6\r\n$7\r\nquattro\r\n$2\r\n18\r\n";
            TestUtils.AssertEqualUpToExpectedLength(expectedResponse, response);
        }

        #endregion

        #region NegativeTestsLC

        [Test]
        [TestCase(10)]
        [TestCase(50)]
        [TestCase(100)]
        public void CanValidateInvalidParamentersZCountLC(int bytesSent)
        {
            using var lightClientRequest = TestUtils.CreateRequest(countResponseType: CountResponseType.Bytes);

            var expectedResponse = ":1\r\n";
            var response = lightClientRequest.Execute("ZADD board 400 Kendra", expectedResponse.Length, bytesSent);
            ClassicAssert.AreEqual(expectedResponse, response);

            expectedResponse = ":1\r\n";
            response = lightClientRequest.Execute("ZADD board 560 Tom", expectedResponse.Length, bytesSent);
            ClassicAssert.AreEqual(expectedResponse, response);

            expectedResponse = $"-{Encoding.ASCII.GetString(CmdStrings.RESP_ERR_MIN_MAX_NOT_VALID_FLOAT)}\r\n";
            response = lightClientRequest.Execute("ZCOUNT board 5 b", expectedResponse.Length, bytesSent);
            ClassicAssert.AreEqual(expectedResponse, response);
        }

        [Test]
        [TestCase(10)]
        [TestCase(30)]
        [TestCase(100)]
        public void CanManageErrorsInZCountLC(int bytesSent)
        {
            using var lightClientRequest = TestUtils.CreateRequest();
            var response = lightClientRequest.SendCommands("ZCOUNT nokey 12 232 4343 5454", "PING");
            var expectedResponse = $"{FormatWrongNumOfArgsError("ZCOUNT")}+PONG\r\n";
            TestUtils.AssertEqualUpToExpectedLength(expectedResponse, response);

            response = lightClientRequest.SendCommandChunks("ZCOUNT nokey 12 232 4343 5454", bytesSent);
            expectedResponse = FormatWrongNumOfArgsError("ZCOUNT");
            TestUtils.AssertEqualUpToExpectedLength(expectedResponse, response);

            // no arguments
            response = lightClientRequest.SendCommandChunks("ZCOUNT nokey", bytesSent);
            expectedResponse = FormatWrongNumOfArgsError("ZCOUNT");
            TestUtils.AssertEqualUpToExpectedLength(expectedResponse, response);

            // not found key
            response = lightClientRequest.SendCommandChunks("ZCOUNT nokey", bytesSent);
            expectedResponse = FormatWrongNumOfArgsError("ZCOUNT");
            TestUtils.AssertEqualUpToExpectedLength(expectedResponse, response);

            response = lightClientRequest.SendCommandChunks("ZCOUNT nokey 1 2", bytesSent);
            expectedResponse = ":0\r\n";
            TestUtils.AssertEqualUpToExpectedLength(expectedResponse, response);

            response = lightClientRequest.SendCommands("ZCOUNT nokey 1 2", "PING");
            expectedResponse = ":0\r\n+PONG\r\n";
            TestUtils.AssertEqualUpToExpectedLength(expectedResponse, response);
        }

        [Test]
        [TestCase(10)]
        [TestCase(30)]
        [TestCase(100)]
        public void CanCreateNewSortedSetWithIncrbyLC(int bytesSent)
        {
            using var lightClientRequest = TestUtils.CreateRequest();
            var response = lightClientRequest.SendCommandChunks("ZINCRBY newboard 200 Tom", bytesSent);
            var expectedResponse = "$3\r\n200\r\n";
            TestUtils.AssertEqualUpToExpectedLength(expectedResponse, response);

            response = lightClientRequest.SendCommandChunks("ZCARD newboard", bytesSent);
            expectedResponse = ":1\r\n";
            TestUtils.AssertEqualUpToExpectedLength(expectedResponse, response);
        }

        [Test]
        public void CreateLeaderBoardWithZADDWithStatusPending()
        {
            using var redis = ConnectionMultiplexer.Connect(TestUtils.GetConfig());
            var db = redis.GetDatabase(0);
            var key = "LeaderBoard";

            var added = db.SortedSetAdd(key, leaderBoard);
            ClassicAssert.AreEqual(leaderBoard.Length, added);

            // 100 keys should be added
            for (int i = 0; i < 100; i++)
                db.SortedSetAdd(key + i, leaderBoard);

            added = db.SortedSetAdd(key, leaderBoard);
            ClassicAssert.AreEqual(0, added);

            var card = db.SortedSetLength(key);
            ClassicAssert.AreEqual(leaderBoard.Length, card);
        }

        [Test]
        [TestCase(10)]
        [TestCase(50)]
        [TestCase(100)]
        public void CanAddDuplicateScoreLC(int bytesSent)
        {
            using var lightClientRequest = TestUtils.CreateRequest();
            var response = lightClientRequest.SendCommandChunks("ZADD board 340 Dave 400 Kendra 560 Tom 650 Barbara 690 Jennifer 690 Peter", bytesSent);
            var expectedResponse = ":6\r\n";
            TestUtils.AssertEqualUpToExpectedLength(expectedResponse, response);

            //get the number of elements in the Sorted Set
            response = lightClientRequest.SendCommand("ZCARD board");
            TestUtils.AssertEqualUpToExpectedLength(expectedResponse, response);

            response = lightClientRequest.SendCommandChunks("ZCARD board", bytesSent);
            TestUtils.AssertEqualUpToExpectedLength(expectedResponse, response);
        }

        [Test]
        [TestCase(10)]
        [TestCase(30)]
        [TestCase(100)]
        public void CanDoIncrByLC(int bytesSent)
        {
            //ZINCRBY key increment member
            using var lightClientRequest = TestUtils.CreateRequest();
            var response = lightClientRequest.SendCommand("ZADD board 340 Dave");
            lightClientRequest.SendCommand("ZADD board 400 Kendra");
            lightClientRequest.SendCommand("ZADD board 560 Tom");

            response = lightClientRequest.SendCommandChunks("ZINCRBY board 10 Tom", bytesSent);
            var expectedResponse = "$3\r\n570\r\n";
            TestUtils.AssertEqualUpToExpectedLength(expectedResponse, response);

            response = lightClientRequest.SendCommand("ZINCRBY board -590 Tom");
            expectedResponse = "$3\r\n-20\r\n";
            TestUtils.AssertEqualUpToExpectedLength(expectedResponse, response);

            response = lightClientRequest.SendCommandChunks("ZINCRBY board -590", bytesSent);
            expectedResponse = FormatWrongNumOfArgsError("ZINCRBY");
            TestUtils.AssertEqualUpToExpectedLength(expectedResponse, response);

            //using key exists but non existing member
            response = lightClientRequest.SendCommandChunks("ZINCRBY board 10 Julia", bytesSent);
            expectedResponse = "$2\r\n10\r\n";
            TestUtils.AssertEqualUpToExpectedLength(expectedResponse, response);

            response = lightClientRequest.SendCommandChunks("ZCARD board", bytesSent);
            expectedResponse = ":4\r\n";
            TestUtils.AssertEqualUpToExpectedLength(expectedResponse, response);
        }

        [Test]
        public void CanManageNoParametersInZIncrbyLC()
        {
            using var lightClientRequest = TestUtils.CreateRequest();
            var response = lightClientRequest.SendCommands("ZINCRBY nokey", "PING");
            var expectedResponse = $"{FormatWrongNumOfArgsError("ZINCRBY")}+PONG\r\n";
            TestUtils.AssertEqualUpToExpectedLength(expectedResponse, response);
        }

        [Test]
        [TestCase(10)]
        [TestCase(30)]
        [TestCase(100)]
        public void CanManageExistingKeyButOtherTypeLC(int bytesSent)
        {
            using var lightClientRequest = TestUtils.CreateRequest();
            //create a hash myboard
            lightClientRequest.SendCommand("HSET myboard field1 myvalue");

            //do zincrby
            var response = lightClientRequest.SendCommandChunks("ZINCRBY myboard 1 field1", bytesSent);
            var expectedResponse = $"-{Encoding.ASCII.GetString(CmdStrings.RESP_ERR_WRONG_TYPE)}\r\n";
            TestUtils.AssertEqualUpToExpectedLength(expectedResponse, response);
        }

        [Test]
        public void CanUseZRevRange()
        {
            //ZREVRANGE key start stop [WITHSCORES]
            using var lightClientRequest = TestUtils.CreateRequest();
            var response = lightClientRequest.SendCommand("ZADD board 10 a");
            lightClientRequest.SendCommand("ZADD board 20 b");
            lightClientRequest.SendCommand("ZADD board 30 c");
            lightClientRequest.SendCommand("ZADD board 40 d");
            lightClientRequest.SendCommand("ZADD board 50 e");
            lightClientRequest.SendCommand("ZADD board 60 f");

            // get a range by lex order
            response = lightClientRequest.SendCommand("ZREVRANGE board 0 -1", 7);
            var expectedResponse = "*6\r\n$1\r\nf\r\n$1\r\ne\r\n$1\r\nd\r\n$1\r\nc\r\n$1\r\nb\r\n$1\r\na\r\n";
            TestUtils.AssertEqualUpToExpectedLength(expectedResponse, response);

            // including scores
            response = lightClientRequest.SendCommand("ZREVRANGE board 0 -1 WITHSCORES", 13);
            expectedResponse = "*12\r\n$1\r\nf\r\n$2\r\n60\r\n$1\r\ne\r\n$2\r\n50\r\n$1\r\nd\r\n$2\r\n40\r\n$1\r\nc\r\n$2\r\n30\r\n$1\r\nb\r\n$2\r\n20\r\n$1\r\na\r\n$2\r\n10\r\n";
            TestUtils.AssertEqualUpToExpectedLength(expectedResponse, response);

            response = lightClientRequest.SendCommand("ZREVRANGE board 0 1", 3);
            expectedResponse = "*2\r\n$1\r\nf\r\n$1\r\ne\r\n";
            TestUtils.AssertEqualUpToExpectedLength(expectedResponse, response);
        }

        [Test]
        public void CanUseZRevRangeByScore()
        {
            //ZREVRANGESCORE key start stop [WITHSCORES] [LIMIT offset count]
            using var lightClientRequest = TestUtils.CreateRequest();
            var response = lightClientRequest.SendCommand("ZADD board 10 a");
            lightClientRequest.SendCommand("ZADD board 20 b");
            lightClientRequest.SendCommand("ZADD board 30 c");
            lightClientRequest.SendCommand("ZADD board 40 d");
            lightClientRequest.SendCommand("ZADD board 50 e");
            lightClientRequest.SendCommand("ZADD board 60 f");

            // get a reverse range by score order
            response = lightClientRequest.SendCommand("ZREVRANGEBYSCORE board 70 0", 7);
            var expectedResponse = "*6\r\n$1\r\nf\r\n$1\r\ne\r\n$1\r\nd\r\n$1\r\nc\r\n$1\r\nb\r\n$1\r\na\r\n";
            TestUtils.AssertEqualUpToExpectedLength(expectedResponse, response);

            // including scores
            response = lightClientRequest.SendCommand("ZREVRANGEBYSCORE board 60 10 WITHSCORES", 13);
            expectedResponse = "*12\r\n$1\r\nf\r\n$2\r\n60\r\n$1\r\ne\r\n$2\r\n50\r\n$1\r\nd\r\n$2\r\n40\r\n$1\r\nc\r\n$2\r\n30\r\n$1\r\nb\r\n$2\r\n20\r\n$1\r\na\r\n$2\r\n10\r\n";
            TestUtils.AssertEqualUpToExpectedLength(expectedResponse, response);

            response = lightClientRequest.SendCommand("ZREVRANGEBYSCORE board +inf 45", 3);
            expectedResponse = "*2\r\n$1\r\nf\r\n$1\r\ne\r\n";
            TestUtils.AssertEqualUpToExpectedLength(expectedResponse, response);

            response = lightClientRequest.SendCommand("ZREVRANGEBYSCORE board 70 45 LIMIT 0 1", 2);
            expectedResponse = "*1\r\n$1\r\nf\r\n";
            TestUtils.AssertEqualUpToExpectedLength(expectedResponse, response);
        }

        [Test]
        [TestCase(10)]
        [TestCase(30)]
        [TestCase(100)]
        public void CanDoZRankLC(int bytesSent)
        {
            //ZRANK key member
            using var lightClientRequest = TestUtils.CreateRequest();
            var response = lightClientRequest.SendCommand("ZADD board 340 Dave");
            lightClientRequest.SendCommand("ZADD board 400 Kendra");
            lightClientRequest.SendCommand("ZADD board 560 Tom");

            response = lightClientRequest.SendCommandChunks("ZRANK board Jon", bytesSent);
            var expectedResponse = "$-1\r\n";
            TestUtils.AssertEqualUpToExpectedLength(expectedResponse, response);

            response = lightClientRequest.SendCommandChunks("ZRANK board Tom INVALIDOPTION", bytesSent);
            expectedResponse = "-ERR syntax error\r\n";
            TestUtils.AssertEqualUpToExpectedLength(expectedResponse, response);

            response = lightClientRequest.SendCommandChunks("ZRANK board Tom", bytesSent);
            expectedResponse = ":2\r\n";
            TestUtils.AssertEqualUpToExpectedLength(expectedResponse, response);

            response = lightClientRequest.SendCommandChunks("ZRANK board Tom withscore", bytesSent);
            expectedResponse = "*2\r\n:2\r\n$3\r\n560\r\n";
            TestUtils.AssertEqualUpToExpectedLength(expectedResponse, response);
        }

        [Test]
        [TestCase(10)]
        [TestCase(30)]
        [TestCase(100)]
        public void CanDoZRevRankLC(int bytesSent)
        {
            //ZREVRANK key member
            using var lightClientRequest = TestUtils.CreateRequest();
            var response = lightClientRequest.SendCommand("ZADD board 340 Dave");
            lightClientRequest.SendCommand("ZADD board 400 Kendra");
            lightClientRequest.SendCommand("ZADD board 560 Tom");

            response = lightClientRequest.SendCommandChunks("ZREVRANK board Jon", bytesSent);
            var expectedResponse = "$-1\r\n";
            TestUtils.AssertEqualUpToExpectedLength(expectedResponse, response);

            response = lightClientRequest.SendCommandChunks("ZREVRANK board Tom INVALIDOPTION", bytesSent);
            expectedResponse = "-ERR syntax error\r\n";
            TestUtils.AssertEqualUpToExpectedLength(expectedResponse, response);

            response = lightClientRequest.SendCommandChunks("ZREVRANK board Tom", bytesSent);
            expectedResponse = ":0\r\n";
            TestUtils.AssertEqualUpToExpectedLength(expectedResponse, response);

            response = lightClientRequest.SendCommandChunks("ZREVRANK board Kendra", bytesSent);
            expectedResponse = ":1\r\n";
            TestUtils.AssertEqualUpToExpectedLength(expectedResponse, response);

            response = lightClientRequest.SendCommandChunks("ZREVRANK board Dave", bytesSent);
            expectedResponse = ":2\r\n";
            TestUtils.AssertEqualUpToExpectedLength(expectedResponse, response);

            response = lightClientRequest.SendCommandChunks("ZREVRANK board Dave WITHSCORE", bytesSent);
            expectedResponse = "*2\r\n:2\r\n$3\r\n340\r\n";
            TestUtils.AssertEqualUpToExpectedLength(expectedResponse, response);
        }

        [Test]
        [TestCase(10)]
        [TestCase(30)]
        [TestCase(100)]
        public void CanDoZRemRangeByLexLC(int bytesSent)
        {
            //ZREMRANGEBYLEX key member
            using var lightClientRequest = TestUtils.CreateRequest();
            var response = lightClientRequest.SendCommand("ZADD myzset 0 aaaa 0 b 0 c 0 d 0 e");
            lightClientRequest.SendCommand("ZADD myzset 0 foo 0 zap 0 zip 0 ALPHA 0 alpha");
            response = lightClientRequest.SendCommand("ZRANGE myzset 0 -1", 11);
            var expectedResponse = "*10\r\n$5\r\nALPHA\r\n$4\r\naaaa\r\n$5\r\nalpha\r\n$1\r\nb\r\n$1\r\nc\r\n$1\r\nd\r\n$1\r\ne\r\n$3\r\nfoo\r\n$3\r\nzap\r\n$3\r\nzip\r\n";
            TestUtils.AssertEqualUpToExpectedLength(expectedResponse, response);

            response = lightClientRequest.SendCommandChunks("ZREMRANGEBYLEX myzset [alpha [omega", bytesSent);
            expectedResponse = ":6\r\n";
            TestUtils.AssertEqualUpToExpectedLength(expectedResponse, response);

            response = lightClientRequest.SendCommandChunks("ZRANGE myzset 0 -1", bytesSent, 5);
            expectedResponse = "*4\r\n$5\r\nALPHA\r\n$4\r\naaaa\r\n$3\r\nzap\r\n$3\r\nzip\r\n";
            TestUtils.AssertEqualUpToExpectedLength(expectedResponse, response);
        }

        [Test]
        [TestCase(10)]
        [TestCase(50)]
        [TestCase(100)]
        public void CanDoZRemRangeByRank(int bytesSent)
        {
            //ZREMRANGEBYRANK key start stop
            using var lightClientRequest = TestUtils.CreateRequest();
            var response = lightClientRequest.SendCommand("ZADD board 340 Dave");
            lightClientRequest.SendCommand("ZADD board 400 Kendra");
            lightClientRequest.SendCommand("ZADD board 560 Tom");

            response = lightClientRequest.SendCommand("ZADD myzset 0 aaaa 0 b 0 c 0 d 0 e");
            lightClientRequest.SendCommand("ZADD myzset 0 foo 0 zap 0 zip 0 ALPHA 0 alpha");
            response = lightClientRequest.SendCommand("ZRANGE myzset 0 -1", 11);
            var expectedResponse = "*10\r\n$5\r\nALPHA\r\n$4\r\naaaa\r\n$5\r\nalpha\r\n$1\r\nb\r\n$1\r\nc\r\n$1\r\nd\r\n$1\r\ne\r\n$3\r\nfoo\r\n$3\r\nzap\r\n$3\r\nzip\r\n";
            TestUtils.AssertEqualUpToExpectedLength(expectedResponse, response);

            response = lightClientRequest.SendCommandChunks("ZREMRANGEBYLEX myzset [alpha [omega", bytesSent);
            expectedResponse = ":6\r\n";
            TestUtils.AssertEqualUpToExpectedLength(expectedResponse, response);

            response = lightClientRequest.SendCommandChunks("ZREMRANGEBYLEX myzset =a .", bytesSent);
            expectedResponse = $"-{Encoding.ASCII.GetString(CmdStrings.RESP_ERR_MIN_MAX_NOT_VALID_STRING)}\r\n";
            TestUtils.AssertEqualUpToExpectedLength(expectedResponse, response);

            response = lightClientRequest.SendCommandChunks("ZRANGE myzset 0 -1", bytesSent, 5);
            expectedResponse = "*4\r\n$5\r\nALPHA\r\n$4\r\naaaa\r\n$3\r\nzap\r\n$3\r\nzip\r\n";
            TestUtils.AssertEqualUpToExpectedLength(expectedResponse, response);

            response = lightClientRequest.SendCommandChunks("ZREMRANGEBYRANK board a b", bytesSent);
            expectedResponse = $"-{Encoding.ASCII.GetString(CmdStrings.RESP_ERR_GENERIC_VALUE_IS_NOT_INTEGER)}\r\n";
            TestUtils.AssertEqualUpToExpectedLength(expectedResponse, response);

            response = lightClientRequest.SendCommandChunks("ZREMRANGEBYRANK board 0 1", bytesSent);
            expectedResponse = ":2\r\n";
            TestUtils.AssertEqualUpToExpectedLength(expectedResponse, response);

            response = lightClientRequest.SendCommands("ZREMRANGEBYRANK board 0 1", "PING");
            expectedResponse = ":1\r\n+PONG\r\n";
            TestUtils.AssertEqualUpToExpectedLength(expectedResponse, response);
        }

        [Test]
        [TestCase(10)]
        [TestCase(50)]
        [TestCase(100)]
        public void CanDoZRemRangeByScore(int bytesSent)
        {
            //ZREMRANGEBYSCORE key min max
            using var lightClientRequest = TestUtils.CreateRequest();
            var response = lightClientRequest.SendCommand("ZADD board 340 Dave");
            lightClientRequest.SendCommand("ZADD board 400 Kendra");
            lightClientRequest.SendCommand("ZADD board 560 Tom");

            response = lightClientRequest.SendCommandChunks("ZREMRANGEBYSCORE board -inf (500", bytesSent);
            var expectedResponse = ":2\r\n";
            TestUtils.AssertEqualUpToExpectedLength(expectedResponse, response);

            response = lightClientRequest.SendCommandChunks("ZCARD board", bytesSent);
            expectedResponse = ":1\r\n";
            TestUtils.AssertEqualUpToExpectedLength(expectedResponse, response);

            response = lightClientRequest.SendCommandChunks("ZREMRANGEBYSCORE board a b", bytesSent);
            expectedResponse = $"-{Encoding.ASCII.GetString(CmdStrings.RESP_ERR_MIN_MAX_NOT_VALID_FLOAT)}\r\n";
            TestUtils.AssertEqualUpToExpectedLength(expectedResponse, response);
        }

        [Test]
        [TestCase(10)]
        [TestCase(50)]
        [TestCase(100)]
        public void CanSendErrorZRangeWithLimit(int bytesSent)
        {
            using var lightClientRequest = TestUtils.CreateRequest();
            var response = lightClientRequest.SendCommand("ZADD board 0 a");
            lightClientRequest.SendCommand("ZADD board 0 b");
            lightClientRequest.SendCommand("ZADD board 0 c");

            response = lightClientRequest.SendCommandChunks("ZRANGE board 0 -1 LIMIT 1 1", bytesSent);
            var expectedResponse = $"-{Encoding.ASCII.GetString(CmdStrings.RESP_ERR_LIMIT_NOT_SUPPORTED)}\r\n";
            TestUtils.AssertEqualUpToExpectedLength(expectedResponse, response);
        }

        [Test]
        [TestCase(10)]
        [TestCase(30)]
        [TestCase(100)]
        public void CanUseZLexCount(int bytesSent)
        {
            using var lightClientRequest = TestUtils.CreateRequest();
            var response = lightClientRequest.SendCommand("ZADD board 0 a 0 b 0 c 0 d 0 e 0 f 0 g");

            response = lightClientRequest.SendCommandChunks("ZLEXCOUNT board - +", bytesSent);
            var expectedResponse = ":7\r\n";
            TestUtils.AssertEqualUpToExpectedLength(expectedResponse, response);

            response = lightClientRequest.SendCommandChunks("ZLEXCOUNT board [b [f", bytesSent);
            expectedResponse = ":5\r\n";
            TestUtils.AssertEqualUpToExpectedLength(expectedResponse, response);

            response = lightClientRequest.SendCommandChunks("ZLEXCOUNT board *d 8", bytesSent);
            expectedResponse = $"-{Encoding.ASCII.GetString(CmdStrings.RESP_ERR_MIN_MAX_NOT_VALID_STRING)}\r\n";
            TestUtils.AssertEqualUpToExpectedLength(expectedResponse, response);
        }

        [Test]
        [TestCase(10)]
        [TestCase(30)]
        [TestCase(100)]
        public void CanUseZPopMin(int bytesSent)
        {
            using var lightClientRequest = TestUtils.CreateRequest();
            var response = lightClientRequest.SendCommand("ZADD board 1 one 2 two 3 three");

            response = lightClientRequest.SendCommandChunks("ZPOPMIN board", bytesSent);
            var expectedResponse = "*2\r\n$3\r\none\r\n$1\r\n1\r\n";
            TestUtils.AssertEqualUpToExpectedLength(expectedResponse, response);

            response = lightClientRequest.SendCommandChunks("ZPOPMIN board 3", bytesSent, 5);
            expectedResponse = "*4\r\n$3\r\ntwo\r\n$1\r\n2\r\n$5\r\nthree\r\n$1\r\n3\r\n";
            TestUtils.AssertEqualUpToExpectedLength(expectedResponse, response);
        }

        [Test]
        [TestCase(10)]
        [TestCase(30)]
        [TestCase(100)]
        public void CanUseZRandMember(int bytesSent)
        {
            using var lightClientRequest = TestUtils.CreateRequest();

            _ = lightClientRequest.SendCommand("ZADD dadi 1 uno 2 due 3 tre 4 quattro 5 cinque 6 six 7 sept 8 huit 9 nough 10 dis");

            // ZRANDMEMBER
            var s = Encoding.ASCII.GetString(lightClientRequest.SendCommandChunks("ZRANDMEMBER dadi", bytesSent));
            int startIndexField = s.IndexOf('\n') + 1;
            int endIndexField = s.IndexOf('\n', startIndexField) - 1;
            string memberValue = s.Substring(startIndexField, endIndexField - startIndexField);
            var foundInSet = ("uno due tre quattro cinque six sept huit nough dis").IndexOf(memberValue, StringComparison.InvariantCultureIgnoreCase);
            ClassicAssert.IsTrue(foundInSet >= 0);

            // ZRANDMEMBER count
            var response = lightClientRequest.SendCommandChunks("ZRANDMEMBER dadi 5", bytesSent, 6);
            var expectedResponse = "*5\r\n"; // 5 values
            TestUtils.AssertEqualUpToExpectedLength(expectedResponse, response);

            // ZRANDMEMBER [count [WITHSCORES]]
            response = lightClientRequest.SendCommandChunks("ZRANDMEMBER dadi 3 WITHSCORES", bytesSent, 7);
            expectedResponse = "*6\r\n"; // 3 keyvalue pairs
            TestUtils.AssertEqualUpToExpectedLength(expectedResponse, response);

            response = lightClientRequest.SendCommandChunks("ZRANDMEMBER dadi 1 WITHSCORES", bytesSent, 3);
            expectedResponse = "*2\r\n"; // 2 elements
            TestUtils.AssertEqualUpToExpectedLength(expectedResponse, response);

            response = lightClientRequest.SendCommandChunks("ZRANDMEMBER dadi 0 WITHSCORES", bytesSent);
            expectedResponse = "*0\r\n"; // Empty List
            TestUtils.AssertEqualUpToExpectedLength(expectedResponse, response);
        }

        [Test]
        public async Task CanUseZRandMemberWithSE()
        {
            using var redis = ConnectionMultiplexer.Connect(TestUtils.GetConfig());
            var db = redis.GetDatabase(0);

            var key = "SortedSet_Add";

            // no-existing key case
            var key0 = "SortedSet_Foo";

            db.KeyDelete(key, CommandFlags.FireAndForget);
            db.SortedSetAdd(key, powOfTwo, CommandFlags.FireAndForget);

            var randMember = await db.SortedSetRandomMemberAsync(key);
            ClassicAssert.True(Array.Exists(powOfTwo, element => element.Element.Equals(randMember)));

            // Check ZRANDMEMBER with wrong number of arguments
            var ex = Assert.Throws<RedisServerException>(() => db.Execute("ZRANDMEMBER", key, 3, "WITHSCORES", "bla"));
            var expectedMessage = string.Format(CmdStrings.GenericErrWrongNumArgs, nameof(RespCommand.ZRANDMEMBER));
            ClassicAssert.IsNotNull(ex);
            ClassicAssert.AreEqual(expectedMessage, ex.Message);

            // Check ZRANDMEMBER with non-numeric count
            ex = Assert.Throws<RedisServerException>(() => db.Execute("ZRANDMEMBER", key, "bla"));
            expectedMessage = Encoding.ASCII.GetString(CmdStrings.RESP_ERR_GENERIC_VALUE_IS_NOT_INTEGER);
            ClassicAssert.IsNotNull(ex);
            ClassicAssert.AreEqual(expectedMessage, ex.Message);

            // Check ZRANDMEMBER with syntax error
            ex = Assert.Throws<RedisServerException>(() => db.Execute("ZRANDMEMBER", key, 3, "withscore"));
            expectedMessage = Encoding.ASCII.GetString(CmdStrings.RESP_SYNTAX_ERROR);
            ClassicAssert.IsNotNull(ex);
            ClassicAssert.AreEqual(expectedMessage, ex.Message);

            //ZRANDMEMBER count
            var randMemberArray = await db.SortedSetRandomMembersAsync(key, 5);
            ClassicAssert.AreEqual(5, randMemberArray.Length);
            ClassicAssert.AreEqual(5, randMemberArray.Distinct().Count());
            foreach (var member in randMemberArray)
            {
                var match = powOfTwo.FirstOrDefault(pt => pt.Element == member);
                ClassicAssert.IsNotNull(match);
            }

            randMemberArray = await db.SortedSetRandomMembersAsync(key, 15);
            ClassicAssert.AreEqual(10, randMemberArray.Length);
            ClassicAssert.AreEqual(10, randMemberArray.Distinct().Count());
            foreach (var member in randMemberArray)
            {
                var match = powOfTwo.FirstOrDefault(pt => pt.Element == member);
                ClassicAssert.IsNotNull(match);
            }

            randMemberArray = await db.SortedSetRandomMembersAsync(key, -5);
            ClassicAssert.AreEqual(5, randMemberArray.Length);

            randMemberArray = await db.SortedSetRandomMembersAsync(key, -15);
            ClassicAssert.AreEqual(15, randMemberArray.Length);
            ClassicAssert.GreaterOrEqual(10, randMemberArray.Distinct().Count());
            foreach (var member in randMemberArray)
            {
                var match = powOfTwo.FirstOrDefault(pt => pt.Element == member);
                ClassicAssert.IsNotNull(match);
            }

            //ZRANDMEMBER [count [WITHSCORES]]
            var randMemberArray2 = await db.SortedSetRandomMembersWithScoresAsync(key, 2);
            ClassicAssert.AreEqual(2, randMemberArray2.Length);
            foreach (var member in randMemberArray2)
            {
                ClassicAssert.Contains(member, powOfTwo);
            }

            // No-existing key case
            randMember = await db.SortedSetRandomMemberAsync(key0);
            ClassicAssert.True(randMember.IsNull);
            randMemberArray = await db.SortedSetRandomMembersAsync(key0, 2);
            ClassicAssert.True(randMemberArray.Length == 0);
            randMemberArray2 = await db.SortedSetRandomMembersWithScoresAsync(key0, 2);
            ClassicAssert.True(randMemberArray2.Length == 0);
        }


        [Test]
        [TestCase(10)]
        [TestCase(30)]
        [TestCase(100)]
        public void CanUseZDiff(int bytesSent)
        {
            using var lightClientRequest = TestUtils.CreateRequest();
            lightClientRequest.SendCommand("ZADD dadi 1 uno 2 due 3 tre 4 quattro 5 cinque 6 sei");
            lightClientRequest.SendCommand("ZADD seconddadi 1 uno 2 due 3 tre 4 quattro");

            //zdiff withscores
            var response = lightClientRequest.SendCommandChunks("ZDIFF 2 dadi seconddadi WITHSCORES", bytesSent, 5);
            var expectedResponse = "*4\r\n$6\r\ncinque\r\n$1\r\n5\r\n$3\r\nsei\r\n$1\r\n6\r\n";
            TestUtils.AssertEqualUpToExpectedLength(expectedResponse, response);

            response = lightClientRequest.SendCommandChunks("ZDIFF 2 dadi seconddadi", bytesSent, 3);
            expectedResponse = "*2\r\n$6\r\ncinque\r\n$3\r\nsei\r\n";
            TestUtils.AssertEqualUpToExpectedLength(expectedResponse, response);
        }

        [Test]
        [TestCase(10)]
        [TestCase(30)]
        [TestCase(100)]
        public void CanUseZDiffSTORE(int bytesSent)
        {
            using var lightClientRequest = TestUtils.CreateRequest();

            //zdiff withscores
            var response = lightClientRequest.SendCommandChunks("ZDIFFSTORE desKey 2 dadi seconddadi", bytesSent);
            var expectedResponse = ":0\r\n";
            TestUtils.AssertEqualUpToExpectedLength(expectedResponse, response);

            lightClientRequest.SendCommand("ZADD dadi 1 uno 2 due 3 tre 4 quattro 5 cinque 6 sei");
            lightClientRequest.SendCommand("ZADD seconddadi 1 uno 2 due 3 tre 4 quattro");

            response = lightClientRequest.SendCommandChunks("ZDIFFSTORE desKey 2 dadi seconddadi", bytesSent);
            expectedResponse = ":2\r\n";
            TestUtils.AssertEqualUpToExpectedLength(expectedResponse, response);
        }

        [Test]
        [TestCase(10)]
        [TestCase(30)]
        [TestCase(100)]
        public void CanUseZDiffMultipleKeys(int bytesSent)
        {
            using var lightClientRequest = TestUtils.CreateRequest();
            lightClientRequest.SendCommand("ZADD zset1 1 uno 2 due 3 tre 4 quattro 5 cinque 6 sei");
            lightClientRequest.SendCommand("ZADD zset2 1 uno 2 due 3 tre 4 quattro");
            lightClientRequest.SendCommand("ZADD zset3 300 Jean 500 Leia 350 Grant 700 Rue");

            var response = lightClientRequest.SendCommandChunks("ZDIFF 3 zset1 zset2 zset3", bytesSent, 3);
            var expectedResponse = "*2\r\n$6\r\ncinque\r\n$3\r\nsei\r\n";
            TestUtils.AssertEqualUpToExpectedLength(expectedResponse, response);

            // Zdiff withscores
            response = lightClientRequest.SendCommandChunks("ZDIFF 3 zset1 zset2 zset3 WITHSCORES", bytesSent, 5);
            expectedResponse = "*4\r\n$6\r\ncinque\r\n$1\r\n5\r\n$3\r\nsei\r\n$1\r\n6\r\n";
            TestUtils.AssertEqualUpToExpectedLength(expectedResponse, response);
        }

        [Test]
        public void CanUseZDiffWithNull()
        {
            using var lightClientRequest = TestUtils.CreateRequest();
            lightClientRequest.SendCommand("ZADD zset1 1 uno 2 due 3 tre 4 quattro 5 cinque 6 sei");
            var response = lightClientRequest.SendCommand("ZDIFF 2 zsetnotfound zset1");
            var expectedResponse = "*0\r\n";
            TestUtils.AssertEqualUpToExpectedLength(expectedResponse, response);

            response = lightClientRequest.SendCommand("ZDIFF 2 zsetnotfound zset1notfound");
            expectedResponse = "*0\r\n";
            TestUtils.AssertEqualUpToExpectedLength(expectedResponse, response);
        }

        [Test]
        public void CanManageNotExistingKeySortedSetCommandsReadOps()
        {
            using var lightClientRequest = TestUtils.CreateRequest();

            var response = lightClientRequest.SendCommand("ZCARD nokey");
            var expectedResponse = ":0\r\n";
            TestUtils.AssertEqualUpToExpectedLength(expectedResponse, response);

            response = lightClientRequest.SendCommand("ZSCORE nokey a");
            expectedResponse = "$-1\r\n"; // NULL
            TestUtils.AssertEqualUpToExpectedLength(expectedResponse, response);

            response = lightClientRequest.SendCommand("ZRANK noboard a");
            expectedResponse = "$-1\r\n";
            TestUtils.AssertEqualUpToExpectedLength(expectedResponse, response);

            response = lightClientRequest.SendCommand("ZRANGE unekey 0 1");
            expectedResponse = "*0\r\n"; //empty array
            TestUtils.AssertEqualUpToExpectedLength(expectedResponse, response);

            response = lightClientRequest.SendCommand("ZRANGEBYSCORE nonekey 0 1");
            expectedResponse = "*0\r\n"; //empty array
            TestUtils.AssertEqualUpToExpectedLength(expectedResponse, response);

            response = lightClientRequest.SendCommand("ZREVRANGE nonekey 0 1");
            expectedResponse = "*0\r\n"; //empty array
            TestUtils.AssertEqualUpToExpectedLength(expectedResponse, response);

            response = lightClientRequest.SendCommand("ZREVRANK nonekey 0");
            expectedResponse = "$-1\r\n"; // NULL
            TestUtils.AssertEqualUpToExpectedLength(expectedResponse, response);

            response = lightClientRequest.SendCommand("ZREVRANGE nonekey 0 1");
            expectedResponse = "*0\r\n"; //empty array
            TestUtils.AssertEqualUpToExpectedLength(expectedResponse, response);

            response = lightClientRequest.SendCommand("ZLEXCOUNT nonekey [a [f");
            expectedResponse = ":0\r\n"; //integer reply
            TestUtils.AssertEqualUpToExpectedLength(expectedResponse, response);

            //without the additional count argument, the command returns nil when key does not exist.
            response = lightClientRequest.SendCommand("ZRANDMEMBER nonekey");
            expectedResponse = "$-1\r\n"; //nil when key does not exist.
            TestUtils.AssertEqualUpToExpectedLength(expectedResponse, response);

            //when the additional count argument is passed, the command returns an array of elements,
            //or an empty array when key does not exist.
            response = lightClientRequest.SendCommand("ZRANDMEMBER nonekey 1");
            expectedResponse = "*0\r\n"; //empty array
            TestUtils.AssertEqualUpToExpectedLength(expectedResponse, response);

            response = lightClientRequest.SendCommand("ZDIFF 2 i i");
            expectedResponse = "*0\r\n"; //empty array
            TestUtils.AssertEqualUpToExpectedLength(expectedResponse, response);

            response = lightClientRequest.SendCommand("ZDIFF 1 nonekey");
            expectedResponse = "*0\r\n"; //empty array
            TestUtils.AssertEqualUpToExpectedLength(expectedResponse, response);
        }

        [Test]
        public void CanManageNotExistingKeySortedSetCommandsRMWOps()
        {
            using var lightClientRequest = TestUtils.CreateRequest();

            var response = lightClientRequest.SendCommand("ZPOPMAX nokey");
            var expectedResponse = "*0\r\n";
            TestUtils.AssertEqualUpToExpectedLength(expectedResponse, response);

            response = lightClientRequest.SendCommand("ZREM nokey a");
            expectedResponse = ":0\r\n";
            TestUtils.AssertEqualUpToExpectedLength(expectedResponse, response);

            //for this case the boundaries arguments are wrong, in redis this validation occurs
            //before the validation of a non existing key, but we are not executing the backend until
            //the key is validated first.
            response = lightClientRequest.SendCommand("ZREMRANGEBYLEX nokey 0 1");
            expectedResponse = ":0\r\n";
            TestUtils.AssertEqualUpToExpectedLength(expectedResponse, response);

            //testing out only a nonexisting key
            response = lightClientRequest.SendCommand("ZREMRANGEBYLEX nokey [a [b");
            expectedResponse = ":0\r\n";
            TestUtils.AssertEqualUpToExpectedLength(expectedResponse, response);

            response = lightClientRequest.SendCommand("ZREMRANGEBYLEX iii [a [b");
            expectedResponse = ":0\r\n";
            TestUtils.AssertEqualUpToExpectedLength(expectedResponse, response);

            response = lightClientRequest.SendCommand("ZREM nokey a");
            expectedResponse = ":0\r\n";
            TestUtils.AssertEqualUpToExpectedLength(expectedResponse, response);

            response = lightClientRequest.SendCommand("ZREMRANGEBYRANK nokey 0 1");
            expectedResponse = ":0\r\n";
            TestUtils.AssertEqualUpToExpectedLength(expectedResponse, response);

            response = lightClientRequest.SendCommand("ZREMRANGEBYSCORE nokey 0 1");
            expectedResponse = ":0\r\n";
            TestUtils.AssertEqualUpToExpectedLength(expectedResponse, response);

            lightClientRequest.SendCommand("ZADD zset1 1 uno 2 due 3 tre 4 quattro 5 cinque 6 sei");

            response = lightClientRequest.SendCommand("ZREMRANGEBYLEX zset1 0 1");
            expectedResponse = $"-{Encoding.ASCII.GetString(CmdStrings.RESP_ERR_MIN_MAX_NOT_VALID_STRING)}\r\n"; ;
            TestUtils.AssertEqualUpToExpectedLength(expectedResponse, response);
        }

        /// <summary>
        /// This test executes an RMW followed by a Read method which none
        /// of them should create a new key
        /// </summary>
        [Test]
        public void CanManageRMWAndReadInCommands()
        {
            using var lightClientRequest = TestUtils.CreateRequest();

            // Executing an RMW method first
            var response = lightClientRequest.SendCommand("ZPOPMAX nokey");
            var expectedResponse = "*0\r\n";
            TestUtils.AssertEqualUpToExpectedLength(expectedResponse, response);

            // When the additional count argument is passed, the command returns an array of elements,
            // Or an empty array when key does not exist.
            response = lightClientRequest.SendCommand("ZRANDMEMBER nokey 1");
            expectedResponse = "*0\r\n"; //empty array
            TestUtils.AssertEqualUpToExpectedLength(expectedResponse, response);

            response = lightClientRequest.SendCommand("ZCARD nokey");
            expectedResponse = ":0\r\n";
            TestUtils.AssertEqualUpToExpectedLength(expectedResponse, response);
        }


        [Test]
        public void CanManageAddAndDelete()
        {
            using var lightClientRequest = TestUtils.CreateRequest();
            var response = lightClientRequest.SendCommandChunks("ZADD board 340 Dave 400 Kendra 560 Tom 650 Barbara 690 Jennifer 690 Peter", 100);
            var expectedResponse = ":6\r\n";
            TestUtils.AssertEqualUpToExpectedLength(expectedResponse, response);

            response = lightClientRequest.SendCommand("ZPOPMAX board", 3);
            expectedResponse = "*2\r\n$5\r\nPeter\r\n$3\r\n690\r\n";
            TestUtils.AssertEqualUpToExpectedLength(expectedResponse, response);

            response = lightClientRequest.SendCommand("ZPOPMAX board 2", 5);
            expectedResponse = "*4\r\n$8\r\nJennifer\r\n$3\r\n690\r\n$7\r\nBarbara\r\n$3\r\n650\r\n";
            TestUtils.AssertEqualUpToExpectedLength(expectedResponse, response);

            response = lightClientRequest.SendCommands("DEL board", "PING");
            expectedResponse = ":1\r\n+PONG\r\n";
            TestUtils.AssertEqualUpToExpectedLength(expectedResponse, response);

            // Check the key is null or empty
            response = lightClientRequest.SendCommand("ZPOPMAX board");
            expectedResponse = "*0\r\n";
            TestUtils.AssertEqualUpToExpectedLength(expectedResponse, response);

            using var redis = ConnectionMultiplexer.Connect(TestUtils.GetConfig());
            var db = redis.GetDatabase(0);
            var key = "LeaderBoard";

            var added = db.SortedSetAdd(key, leaderBoard);
            ClassicAssert.AreEqual(leaderBoard.Length, added);
            var removed = db.KeyDelete(key);

            // ZPOPMAX
            var actualResult = db.SortedSetPop(new RedisKey(key), Order.Descending);
            ClassicAssert.AreEqual(null, actualResult);
        }

        [Test]
        public void CanManageKeyAbscentInCommands()
        {
            using var lightClientRequest = TestUtils.CreateRequest();
            SendCommandWithoutKey("ZCARD", lightClientRequest);
            SendCommandWithoutKey("ZPOPMAX", lightClientRequest);
            SendCommandWithoutKey("ZSCORE", lightClientRequest);
            SendCommandWithoutKey("ZREM", lightClientRequest);
            SendCommandWithoutKey("ZINCRBY", lightClientRequest);
            SendCommandWithoutKey("ZCARD", lightClientRequest);
            SendCommandWithoutKey("ZCOUNT", lightClientRequest);
        }

        [Test]
        public async Task CanFailWhenUseMultiWatchTest()
        {
            var lightClientRequest = TestUtils.CreateRequest();
            var key = "MySSKey";

            var response = lightClientRequest.SendCommand($"ZADD {key} 1 a 2 b 3 c");
            var expectedResponse = ":3\r\n";
            TestUtils.AssertEqualUpToExpectedLength(expectedResponse, response);

            response = lightClientRequest.SendCommand($"WATCH {key}");
            expectedResponse = "+OK\r\n";
            TestUtils.AssertEqualUpToExpectedLength(expectedResponse, response);

            response = lightClientRequest.SendCommand("MULTI");
            expectedResponse = "+OK\r\n";
            TestUtils.AssertEqualUpToExpectedLength(expectedResponse, response);

            response = lightClientRequest.SendCommand($"ZREM {key} a");
            expectedResponse = "+QUEUED\r\n";
            TestUtils.AssertEqualUpToExpectedLength(expectedResponse, response);

            await Task.Run(() => UpdateSortedSetKey(key));

            response = lightClientRequest.SendCommand("EXEC");
            expectedResponse = "*-1";
            TestUtils.AssertEqualUpToExpectedLength(expectedResponse, response);

            // This sequence should work
            response = lightClientRequest.SendCommand("MULTI");
            expectedResponse = "+OK\r\n";
            TestUtils.AssertEqualUpToExpectedLength(expectedResponse, response);

            response = lightClientRequest.SendCommand($"ZADD {key} 7 g");
            expectedResponse = "+QUEUED\r\n";
            TestUtils.AssertEqualUpToExpectedLength(expectedResponse, response);

            // This should commit
            response = lightClientRequest.SendCommand("EXEC", 2);
            expectedResponse = "*1\r\n:1\r\n";
            TestUtils.AssertEqualUpToExpectedLength(expectedResponse, response);
        }

        [Test]
        public void CanUseMultiTest()
        {
            var lightClientRequest = TestUtils.CreateRequest();
            byte[] response;

            response = lightClientRequest.SendCommand("ZADD MySSKey 1 a 2 b 3 c");
            var expectedResponse = ":3\r\n";
            TestUtils.AssertEqualUpToExpectedLength(expectedResponse, response);

            response = lightClientRequest.SendCommand("MULTI");
            expectedResponse = "+OK\r\n";
            TestUtils.AssertEqualUpToExpectedLength(expectedResponse, response);

            response = lightClientRequest.SendCommand("ZREM MySSKey a");
            expectedResponse = "+QUEUED\r\n";
            TestUtils.AssertEqualUpToExpectedLength(expectedResponse, response);

            response = lightClientRequest.SendCommand("ZADD MySSKey 7 g");
            expectedResponse = "+QUEUED\r\n";
            TestUtils.AssertEqualUpToExpectedLength(expectedResponse, response);

            response = lightClientRequest.SendCommand("EXEC", 3);
            expectedResponse = "*2\r\n:1\r\n:1\r\n";
            TestUtils.AssertEqualUpToExpectedLength(expectedResponse, response);
        }

        [Test]
        public void CanFastForwardExtraArguments()
        {
            var lightClientRequest = TestUtils.CreateRequest();
            var response = lightClientRequest.SendCommand("ZSCORE foo bar foo bar foo");
            var expectedResponse = FormatWrongNumOfArgsError("ZSCORE");
            TestUtils.AssertEqualUpToExpectedLength(expectedResponse, response);

            // Add a large number
            response = lightClientRequest.SendCommand("ZADD zset1 -9007199254740992 uno");
            expectedResponse = ":1\r\n";
            TestUtils.AssertEqualUpToExpectedLength(expectedResponse, response);

            response = lightClientRequest.SendCommand("ZSCORE zset1 uno");
            expectedResponse = $"$17\r\n-9007199254740992\r\n";
            TestUtils.AssertEqualUpToExpectedLength(expectedResponse, response);
        }

        [Test]
        public void CanDoZaddWithInvalidInput()
        {
            using var lightClientRequest = TestUtils.CreateRequest();
            var key = "zset1";
            var response = lightClientRequest.SendCommand($"ZADD {key} 1 uno 2 due 3 tre 4 quattro 5 cinque foo bar");
            var expectedResponse = $"-{Encoding.ASCII.GetString(CmdStrings.RESP_ERR_NOT_VALID_FLOAT)}\r\n";
            TestUtils.AssertEqualUpToExpectedLength(expectedResponse, response);

            key = "zset2";
            response = lightClientRequest.SendCommand($"ZADD {key} 1 uno 2 due 3 tre foo bar 4 quattro 5 cinque");
            TestUtils.AssertEqualUpToExpectedLength(expectedResponse, response);

            key = "zset3";
            response = lightClientRequest.SendCommand($"ZADD {key} foo bar 1 uno 2 due 3 tre 4 quattro 5 cinque");
            TestUtils.AssertEqualUpToExpectedLength(expectedResponse, response);
        }

        [Test]
        public void CheckSortedSetOperationsOnWrongTypeObjectLC()
        {
            // This is to test remaining commands that were not covered in CheckSortedSetOperationsOnWrongTypeObjectLC
            // since they are not supported in SE.Redis
            using var redis = ConnectionMultiplexer.Connect(TestUtils.GetConfig());
            var db = redis.GetDatabase(0);
            using var lightClientRequest = TestUtils.CreateRequest();

            var keys = new[] { new RedisKey("user1:obj1"), new RedisKey("user1:obj2") };
            var key1Values = new[] { new RedisValue("Hello"), new RedisValue("World") };
            var key2Values = new[] { new RedisValue("Hola"), new RedisValue("Mundo") };
            var values = new[] { key1Values, key2Values };

            // Set up different type objects
            RespTestsUtils.SetUpTestObjects(db, GarnetObjectType.Set, keys, values);

            // ZRANGE
            var response = lightClientRequest.SendCommand($"ZRANGE {keys[0]} 0 -1");
            var expectedResponse = $"-{Encoding.ASCII.GetString(CmdStrings.RESP_ERR_WRONG_TYPE)}\r\n";
            TestUtils.AssertEqualUpToExpectedLength(expectedResponse, response);

            // ZREVRANGE
            response = lightClientRequest.SendCommand($"ZREVRANGE {keys[0]} 0 -1");
            expectedResponse = $"-{Encoding.ASCII.GetString(CmdStrings.RESP_ERR_WRONG_TYPE)}\r\n";
            TestUtils.AssertEqualUpToExpectedLength(expectedResponse, response);

            // ZREMRANGEBYLEX
            response = lightClientRequest.SendCommand($"ZREMRANGEBYLEX {keys[0]} {values[1][0]} {values[1][1]}");
            expectedResponse = $"-{Encoding.ASCII.GetString(CmdStrings.RESP_ERR_WRONG_TYPE)}\r\n";
            TestUtils.AssertEqualUpToExpectedLength(expectedResponse, response);

            // ZREVRANGEBYSCORE
            response = lightClientRequest.SendCommand($"ZREVRANGEBYSCORE {keys[0]} 0 -1");
            expectedResponse = $"-{Encoding.ASCII.GetString(CmdStrings.RESP_ERR_WRONG_TYPE)}\r\n";
            TestUtils.AssertEqualUpToExpectedLength(expectedResponse, response);
        }

        #endregion

        private static void SendCommandWithoutKey(string command, LightClientRequest lightClientRequest)
        {
            var response = lightClientRequest.SendCommand(command);
            var expectedResponse = FormatWrongNumOfArgsError(command);
            TestUtils.AssertEqualUpToExpectedLength(expectedResponse, response);
        }

        private static void UpdateSortedSetKey(string keyName)
        {
            using var lightClientRequest = TestUtils.CreateRequest();
            var response = lightClientRequest.SendCommand($"ZADD {keyName} 4 d");
            var expectedResponse = ":1\r\n";
            TestUtils.AssertEqualUpToExpectedLength(expectedResponse, response);
        }

        private static string FormatWrongNumOfArgsError(string commandName) => $"-{string.Format(CmdStrings.GenericErrWrongNumArgs, commandName)}\r\n";

        [Test]
        [TestCase(2, "ZINTER 2 zset1 zset2", Description = "Basic intersection")]
        [TestCase(3, "ZINTER 3 zset1 zset2 zset3", Description = "Three-way intersection")]
        [TestCase(2, "ZINTER 2 zset1 zset2 WITHSCORES", Description = "With scores")]
        public void CanDoZInter(int numKeys, string command)
        {
            using var lightClientRequest = TestUtils.CreateRequest();

            // Setup test data
            lightClientRequest.SendCommand("ZADD zset1 1 one 2 two 3 three");
            lightClientRequest.SendCommand("ZADD zset2 1 one 2 two 4 four");
            lightClientRequest.SendCommand("ZADD zset3 1 one 3 three 5 five");

            var response = lightClientRequest.SendCommand(command);
            if (command.Contains("WITHSCORES"))
            {
                if (numKeys == 2)
                {
                    var expectedResponse = "*4\r\n$3\r\none\r\n$1\r\n2\r\n$3\r\ntwo\r\n$1\r\n4\r\n";
                    TestUtils.AssertEqualUpToExpectedLength(expectedResponse, response);
                }
            }
            else
            {
                if (numKeys == 2)
                {
                    var expectedResponse = "*2\r\n$3\r\none\r\n$3\r\ntwo\r\n";
                    TestUtils.AssertEqualUpToExpectedLength(expectedResponse, response);
                }
                else if (numKeys == 3)
                {
                    var expectedResponse = "*1\r\n$3\r\none\r\n";
                    TestUtils.AssertEqualUpToExpectedLength(expectedResponse, response);
                }
            }
        }

        [Test]
        [TestCase("ZINTERCARD 2 zset1 zset2", 2, Description = "Basic intersection cardinality")]
        [TestCase("ZINTERCARD 3 zset1 zset2 zset3", 1, Description = "Three-way intersection cardinality")]
        [TestCase("ZINTERCARD 2 zset1 zset2 LIMIT 1", 1, Description = "With limit")]
        public void CanDoZInterCard(string command, int expectedCount)
        {
            using var lightClientRequest = TestUtils.CreateRequest();

            // Setup test data
            lightClientRequest.SendCommand("ZADD zset1 1 one 2 two 3 three");
            lightClientRequest.SendCommand("ZADD zset2 1 one 2 two 4 four");
            lightClientRequest.SendCommand("ZADD zset3 1 one 3 three 5 five");

            var response = lightClientRequest.SendCommand(command);
            var expectedResponse = $":{expectedCount}\r\n";
            TestUtils.AssertEqualUpToExpectedLength(expectedResponse, response);
        }

        [Test]
        [TestCase("ZINTERSTORE dest 2 zset1 zset2", 2, Description = "Basic intersection store")]
        [TestCase("ZINTERSTORE dest 2 zset1 zset2 WEIGHTS 2 3", 2, Description = "With weights")]
        [TestCase("ZINTERSTORE dest 2 zset1 zset2 AGGREGATE MAX", 2, Description = "With MAX aggregation")]
        [TestCase("ZINTERSTORE dest 2 zset1 zset2 AGGREGATE MIN", 2, Description = "With MIN aggregation")]
        public void CanDoZInterStore(string command, int expectedCount)
        {
            using var lightClientRequest = TestUtils.CreateRequest();

            // Setup test data
            lightClientRequest.SendCommand("ZADD zset1 1 one 2 two 3 three");
            lightClientRequest.SendCommand("ZADD zset2 1 one 2 two 4 four");

            var response = lightClientRequest.SendCommand(command);
            var expectedResponse = $":{expectedCount}\r\n";
            TestUtils.AssertEqualUpToExpectedLength(expectedResponse, response);

            // Verify stored results
            response = lightClientRequest.SendCommand("ZRANGE dest 0 -1 WITHSCORES");
            if (command.Contains("WEIGHTS"))
            {
                expectedResponse = "*4\r\n$3\r\none\r\n$1\r\n5\r\n$3\r\ntwo\r\n$2\r\n10\r\n";
            }
            else if (command.Contains("MAX"))
            {
                expectedResponse = "*4\r\n$3\r\none\r\n$1\r\n1\r\n$3\r\ntwo\r\n$1\r\n2\r\n";
            }
            else if (command.Contains("MIN"))
            {
                expectedResponse = "*4\r\n$3\r\none\r\n$1\r\n1\r\n$3\r\ntwo\r\n$1\r\n2\r\n";
            }
            else
            {
                expectedResponse = "*4\r\n$3\r\none\r\n$1\r\n2\r\n$3\r\ntwo\r\n$1\r\n4\r\n";
            }
            TestUtils.AssertEqualUpToExpectedLength(expectedResponse, response);
        }
    }

    public class SortedSetComparer : IComparer<(double, byte[])>
    {
        public int Compare((double, byte[]) x, (double, byte[]) y)
        {
            var ret = x.Item1.CompareTo(y.Item1);
            if (ret == 0)
                return new ReadOnlySpan<byte>(x.Item2).SequenceCompareTo(y.Item2);
            return ret;
        }
    }
}<|MERGE_RESOLUTION|>--- conflicted
+++ resolved
@@ -19,21 +19,12 @@
 
 namespace Garnet.test
 {
-<<<<<<< HEAD
     using TestBasicGarnetApi = GarnetApi<BasicContext<RawStringInput, SpanByteAndMemory, long, MainSessionFunctions,
             /* MainStoreFunctions */ StoreFunctions<SpanByteComparer, SpanByteRecordDisposer>,
             SpanByteAllocator<StoreFunctions<SpanByteComparer, SpanByteRecordDisposer>>>,
         BasicContext<ObjectInput, GarnetObjectStoreOutput, long, ObjectSessionFunctions,
             /* ObjectStoreFunctions */ StoreFunctions<SpanByteComparer, DefaultRecordDisposer>,
             ObjectAllocator<StoreFunctions<SpanByteComparer, DefaultRecordDisposer>>>>;
-=======
-    using TestBasicGarnetApi = GarnetApi<BasicContext<SpanByte, SpanByte, RawStringInput, SpanByteAndMemory, long, MainSessionFunctions,
-    /* MainStoreFunctions */ StoreFunctions<SpanByte, SpanByte, SpanByteComparer, SpanByteRecordDisposer>,
-    SpanByteAllocator<StoreFunctions<SpanByte, SpanByte, SpanByteComparer, SpanByteRecordDisposer>>>,
-    BasicContext<byte[], IGarnetObject, ObjectInput, GarnetObjectStoreOutput, long, ObjectSessionFunctions,
-    /* ObjectStoreFunctions */ StoreFunctions<byte[], IGarnetObject, ByteArrayKeyComparer, DefaultRecordDisposer<byte[], IGarnetObject>>,
-    GenericAllocator<byte[], IGarnetObject, StoreFunctions<byte[], IGarnetObject, ByteArrayKeyComparer, DefaultRecordDisposer<byte[], IGarnetObject>>>>>;
->>>>>>> 3eb46a0c
 
     [TestFixture]
     public class RespSortedSetTests
@@ -145,7 +136,7 @@
             var key = Encoding.ASCII.GetBytes("key1");
             fixed (byte* keyPtr = key)
             {
-                var result = api.SortedSetPop(new ArgSlice(keyPtr, key.Length), out var items);
+                var result = api.SortedSetPop(PinnedSpanByte.FromPinnedPointer(keyPtr, key.Length), out var items);
                 ClassicAssert.AreEqual(1, items.Length);
                 ClassicAssert.AreEqual("b", Encoding.ASCII.GetString(items[0].member.ReadOnlySpan));
                 ClassicAssert.AreEqual("2", Encoding.ASCII.GetString(items[0].score.ReadOnlySpan));
