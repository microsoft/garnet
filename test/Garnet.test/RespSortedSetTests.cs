﻿// Copyright (c) Microsoft Corporation.
// Licensed under the MIT license.

using System;
using System.Collections.Generic;
using System.Linq;
using System.Text;
using System.Threading.Tasks;
using Embedded.perftest;
using Garnet.common;
using Garnet.server;
using NUnit.Framework;
using NUnit.Framework.Legacy;
using StackExchange.Redis;
using Tsavorite.core;
using SetOperation = StackExchange.Redis.SetOperation;

namespace Garnet.test
{
    using TestBasicGarnetApi = GarnetApi<BasicContext<SpanByte, SpanByte, RawStringInput, SpanByteAndMemory, long, MainSessionFunctions,
            /* MainStoreFunctions */ StoreFunctions<SpanByte, SpanByte, SpanByteComparer, SpanByteRecordDisposer>,
            SpanByteAllocator<StoreFunctions<SpanByte, SpanByte, SpanByteComparer, SpanByteRecordDisposer>>>,
        BasicContext<byte[], IGarnetObject, ObjectInput, GarnetObjectStoreOutput, long, ObjectSessionFunctions,
            /* ObjectStoreFunctions */ StoreFunctions<byte[], IGarnetObject, ByteArrayKeyComparer, DefaultRecordDisposer<byte[], IGarnetObject>>,
            GenericAllocator<byte[], IGarnetObject, StoreFunctions<byte[], IGarnetObject, ByteArrayKeyComparer, DefaultRecordDisposer<byte[], IGarnetObject>>>>>;

    [TestFixture]
    public class RespSortedSetTests
    {
        protected GarnetServer server;

        static readonly SortedSetEntry[] entries =
              [
                new SortedSetEntry("a", 1),
                  new SortedSetEntry("b", 2),
                  new SortedSetEntry("c", 3),
                  new SortedSetEntry("d", 4),
                  new SortedSetEntry("e", 5),
                  new SortedSetEntry("f", 6),
                  new SortedSetEntry("g", 7),
                  new SortedSetEntry("h", 8),
                  new SortedSetEntry("i", 9),
                  new SortedSetEntry("j", 10)
              ];

        static readonly SortedSetEntry[] leaderBoard =
             [
                new SortedSetEntry("Dave", 340),
                 new SortedSetEntry("Kendra", 400),
                 new SortedSetEntry("Tom", 560),
                 new SortedSetEntry("Barbara", 650),
                 new SortedSetEntry("Jennifer", 690),
                 new SortedSetEntry("Peter", 690),
                 new SortedSetEntry("Frank", 740),
                 new SortedSetEntry("Lester", 790),
                 new SortedSetEntry("Alice", 850),
                 new SortedSetEntry("Mary", 980)
             ];

        static readonly SortedSetEntry[] powOfTwo =
            [
                new SortedSetEntry("a", 1),
                new SortedSetEntry("b", 2),
                new SortedSetEntry("c", 4),
                new SortedSetEntry("d", 8),
                new SortedSetEntry("e", 16),
                new SortedSetEntry("f", 32),
                new SortedSetEntry("g", 64),
                new SortedSetEntry("h", 128),
                new SortedSetEntry("i", 256),
                new SortedSetEntry("j", 512)
            ];


        [SetUp]
        public void Setup()
        {
            TestUtils.DeleteDirectory(TestUtils.MethodTestDir, wait: true);
            server = TestUtils.CreateGarnetServer(TestUtils.MethodTestDir, lowMemory: true);
            server.Start();
        }


        [TearDown]
        public void TearDown()
        {
            server.Dispose();
            TestUtils.DeleteDirectory(TestUtils.MethodTestDir);
        }

        #region SETests
        [Test]
        public unsafe void SortedSetPopTest()
        {
            using var redis = ConnectionMultiplexer.Connect(TestUtils.GetConfig());
            var db = redis.GetDatabase(0);
            db.SortedSetAdd("key1", "a", 1);
            db.SortedSetAdd("key1", "b", 2);

            var session = new RespServerSession(new DummyNetworkSender(), server.Provider.StoreWrapper, null, null, null, false);
            var api = new TestBasicGarnetApi(session.storageSession, session.storageSession.basicContext, session.storageSession.objectStoreBasicContext);
            var key = Encoding.ASCII.GetBytes("key1");
            fixed (byte* keyPtr = key)
            {
                var result = api.SortedSetPop(new ArgSlice(keyPtr, key.Length), out var items);
                ClassicAssert.AreEqual(1, items.Length);
                ClassicAssert.AreEqual("a", Encoding.ASCII.GetString(items[0].member.ReadOnlySpan));
                ClassicAssert.AreEqual("1", Encoding.ASCII.GetString(items[0].score.ReadOnlySpan));

                result = api.SortedSetPop(new ArgSlice(keyPtr, key.Length), out items);
                ClassicAssert.AreEqual(1, items.Length);
                ClassicAssert.AreEqual("b", Encoding.ASCII.GetString(items[0].member.ReadOnlySpan));
                ClassicAssert.AreEqual("2", Encoding.ASCII.GetString(items[0].score.ReadOnlySpan));
            }
        }

        [Test]
        public void AddAndLength()
        {
            using var redis = ConnectionMultiplexer.Connect(TestUtils.GetConfig());
            var db = redis.GetDatabase(0);

            var key = "SortedSet_Add";

            // 10 entries are added
            var added = db.SortedSetAdd(key, entries);
            ClassicAssert.AreEqual(entries.Length, added);

            var card = db.SortedSetLength(key);
            ClassicAssert.AreEqual(entries.Length, card);

            var response = db.Execute("MEMORY", "USAGE", key);
            var actualValue = ResultType.Integer == response.Resp2Type ? Int32.Parse(response.ToString()) : -1;
            var expectedResponse = 1792;
            ClassicAssert.AreEqual(expectedResponse, actualValue);

            var entries2 = new SortedSetEntry[entries.Length + 1];
            entries.CopyTo(entries2, 0);
            entries2[entries2.Length - 1] = new SortedSetEntry("k", 11);

            // only 1 new entry should get added
            added = db.SortedSetAdd(key, entries2);
            ClassicAssert.AreEqual(1, added);

            response = db.Execute("MEMORY", "USAGE", key);
            actualValue = ResultType.Integer == response.Resp2Type ? Int32.Parse(response.ToString()) : -1;
            expectedResponse = 1952;
            ClassicAssert.AreEqual(expectedResponse, actualValue);

            // no new entries get added
            added = db.SortedSetAdd(key, entries2);
            ClassicAssert.AreEqual(0, added);

            response = db.Execute("MEMORY", "USAGE", key);
            actualValue = ResultType.Integer == response.Resp2Type ? Int32.Parse(response.ToString()) : -1;
            expectedResponse = 1952;
            ClassicAssert.AreEqual(expectedResponse, actualValue);

            card = db.SortedSetLength(key);
            ClassicAssert.AreEqual(entries2.Length, card);

            added = db.SortedSetAdd(key, [new SortedSetEntry("a", 12)]);
            ClassicAssert.AreEqual(0, added);

            response = db.Execute("MEMORY", "USAGE", key);
            actualValue = ResultType.Integer == response.Resp2Type ? Int32.Parse(response.ToString()) : -1;
            expectedResponse = 1952;
            ClassicAssert.AreEqual(expectedResponse, actualValue);

            var deleted = db.KeyDelete(key);
            ClassicAssert.IsTrue(deleted);

            added = db.SortedSetAdd(key, []);
            ClassicAssert.AreEqual(0, added);

            var exists = db.KeyExists(key);
            ClassicAssert.IsFalse(exists);
        }


        [Test]
        public void CanCreateLeaderBoard()
        {
            using var redis = ConnectionMultiplexer.Connect(TestUtils.GetConfig());
            var db = redis.GetDatabase(0);
            var key = "LeaderBoard";

            // 10 entries are added
            var added = db.SortedSetAdd(key, leaderBoard);
            ClassicAssert.AreEqual(leaderBoard.Length, added);

            var response = db.Execute("MEMORY", "USAGE", key);
            var actualValue = ResultType.Integer == response.Resp2Type ? Int32.Parse(response.ToString()) : -1;
            var expectedResponse = 1792;
            ClassicAssert.AreEqual(expectedResponse, actualValue);

            var card = db.SortedSetLength(key);
            ClassicAssert.AreEqual(leaderBoard.Length, card);
        }

        [Test]
        public void CanGetScoresZCount()
        {
            using var redis = ConnectionMultiplexer.Connect(TestUtils.GetConfig());
            var db = redis.GetDatabase(0);
            var key = "LeaderBoard";

            // 10 entries are added
            var added = db.SortedSetAdd(key, leaderBoard);
            ClassicAssert.AreEqual(leaderBoard.Length, added);

            var card = db.SortedSetLength(new RedisKey(key), min: 500, max: 700);
            ClassicAssert.IsTrue(4 == card);

            //using infinity
            card = db.SortedSetLength(new RedisKey(key), min: -1);
            ClassicAssert.IsTrue(10 == card);
        }



        [Test]
        public void AddRemove()
        {
            using var redis = ConnectionMultiplexer.Connect(TestUtils.GetConfig());
            var db = redis.GetDatabase(0);

            var key = "SortedSet_AddRemove";

            // 10 entries are added
            var added = db.SortedSetAdd(key, entries);
            ClassicAssert.AreEqual(entries.Length, added);

            var card = db.SortedSetLength(key);
            ClassicAssert.AreEqual(entries.Length, card);

            var response = db.Execute("MEMORY", "USAGE", key);
            var actualValue = ResultType.Integer == response.Resp2Type ? Int32.Parse(response.ToString()) : -1;
            var expectedResponse = 1800;
            ClassicAssert.AreEqual(expectedResponse, actualValue);

            // remove all entries
            var removed = db.SortedSetRemove(key, entries.Select(e => e.Element).ToArray());
            ClassicAssert.AreEqual(entries.Length, removed);

            // length should be 0
            card = db.SortedSetLength(key);
            ClassicAssert.AreEqual(0, card);

            var keyExists = db.KeyExists(key);
            ClassicAssert.IsFalse(keyExists);

            response = db.Execute("MEMORY", "USAGE", key);
            ClassicAssert.IsTrue(response.IsNull);

            // 1 entry added
            added = db.SortedSetAdd(key, [entries[0]]);
            ClassicAssert.AreEqual(1, added);

            card = db.SortedSetLength(key);
            ClassicAssert.AreEqual(1, card);

            response = db.Execute("MEMORY", "USAGE", key);
            actualValue = ResultType.Integer == response.Resp2Type ? Int32.Parse(response.ToString()) : -1;
            expectedResponse = 360;
            ClassicAssert.AreEqual(expectedResponse, actualValue);

            // remove the single entry
            removed = db.SortedSetRemove(key, entries.Take(1).Select(e => e.Element).ToArray());
            ClassicAssert.AreEqual(1, removed);

            // length should be 0
            card = db.SortedSetLength(key);
            ClassicAssert.AreEqual(0, card);

            var response_keys = db.SortedSetRangeByRankWithScores(key, 0, 100);
            ClassicAssert.IsEmpty(response_keys);

            keyExists = db.KeyExists(key);
            ClassicAssert.IsFalse(keyExists);

            response = db.Execute("MEMORY", "USAGE", key);
            ClassicAssert.IsTrue(response.IsNull);

            // 10 entries are added
            added = db.SortedSetAdd(key, entries);
            ClassicAssert.AreEqual(entries.Length, added);

            card = db.SortedSetLength(key);
            ClassicAssert.AreEqual(entries.Length, card);

            response = db.Execute("MEMORY", "USAGE", key);
            actualValue = ResultType.Integer == response.Resp2Type ? Int32.Parse(response.ToString()) : -1;
            expectedResponse = 1800;
            ClassicAssert.AreEqual(expectedResponse, actualValue);

            // 1 entry removed
            bool isRemoved = db.SortedSetRemove(key, entries[0].Element);
            ClassicAssert.IsTrue(isRemoved);

            // length should be 1 less
            card = db.SortedSetLength(key);
            ClassicAssert.AreEqual(entries.Length - 1, card);

            response = db.Execute("MEMORY", "USAGE", key);
            actualValue = ResultType.Integer == response.Resp2Type ? Int32.Parse(response.ToString()) : -1;
            expectedResponse = 1640;
            ClassicAssert.AreEqual(expectedResponse, actualValue);

            // remaining entries removed
            removed = db.SortedSetRemove(key, entries.Select(e => e.Element).ToArray());
            ClassicAssert.AreEqual(entries.Length - 1, removed);

            keyExists = db.KeyExists(key);
            ClassicAssert.IsFalse(keyExists);

            response = db.Execute("MEMORY", "USAGE", key);
            ClassicAssert.IsTrue(response.IsNull);
        }

        [Test]
        public void AddRemoveBy()
        {
            using var redis = ConnectionMultiplexer.Connect(TestUtils.GetConfig());
            var db = redis.GetDatabase(0);

            var key = "SortedSet_AddRemoveBy";

            // 10 entries are added
            var added = db.SortedSetAdd(key, entries);
            ClassicAssert.AreEqual(entries.Length, added);

            var result = db.SortedSetRemoveRangeByValue(key, new RedisValue("e"), new RedisValue("g"));
            ClassicAssert.AreEqual(3, result);

            result = db.SortedSetRemoveRangeByScore(key, 9, 10);
            ClassicAssert.AreEqual(2, result);

            result = db.SortedSetRemoveRangeByRank(key, 0, 1);
            ClassicAssert.AreEqual(2, result);

            var members = db.SortedSetRangeByRank(key);
            ClassicAssert.AreEqual(new[] { new RedisValue("c"), new RedisValue("d"), new RedisValue("h") }, members);

            result = db.SortedSetRemoveRangeByRank(key, 0, 2);
            ClassicAssert.AreEqual(3, result);

            var exists = db.KeyExists(key);
            ClassicAssert.IsFalse(exists);

            added = db.SortedSetAdd(key, entries);
            ClassicAssert.AreEqual(entries.Length, added);

            result = db.SortedSetRemoveRangeByScore(key, 0, 10);
            ClassicAssert.AreEqual(10, result);

            exists = db.KeyExists(key);
            ClassicAssert.IsFalse(exists);

            added = db.SortedSetAdd(key, entries);
            ClassicAssert.AreEqual(entries.Length, added);

            result = db.SortedSetRemoveRangeByValue(key, "a", "j");
            ClassicAssert.AreEqual(10, result);

            exists = db.KeyExists(key);
            ClassicAssert.IsFalse(exists);
        }

        [Test]
        public void AddPopDesc()
        {
            using var redis = ConnectionMultiplexer.Connect(TestUtils.GetConfig());
            var db = redis.GetDatabase(0);

            var key = "SortedSet_AddPop";

            var added = db.SortedSetAdd(key, entries);

            var response = db.Execute("MEMORY", "USAGE", key);
            var actualValue = ResultType.Integer == response.Resp2Type ? Int32.Parse(response.ToString()) : -1;
            var expectedResponse = 1792;
            ClassicAssert.AreEqual(expectedResponse, actualValue);

            var last = db.SortedSetPop(key, Order.Descending);
            ClassicAssert.True(last.HasValue);
            ClassicAssert.AreEqual(entries[9], last.Value);
            ClassicAssert.AreEqual(9, db.SortedSetLength(key));

            response = db.Execute("MEMORY", "USAGE", key);
            actualValue = ResultType.Integer == response.Resp2Type ? Int32.Parse(response.ToString()) : -1;
            expectedResponse = 1632;
            ClassicAssert.AreEqual(expectedResponse, actualValue);

            var last2 = db.SortedSetPop(key, 2, Order.Descending);
            ClassicAssert.AreEqual(2, last2.Length);
            ClassicAssert.AreEqual(entries[8], last2[0]);
            ClassicAssert.AreEqual(entries[7], last2[1]);
            ClassicAssert.AreEqual(7, db.SortedSetLength(key));

            response = db.Execute("MEMORY", "USAGE", key);
            actualValue = ResultType.Integer == response.Resp2Type ? Int32.Parse(response.ToString()) : -1;
            expectedResponse = 1312;
            ClassicAssert.AreEqual(expectedResponse, actualValue);

            var last3 = db.SortedSetPop(key, 999, Order.Descending);
            ClassicAssert.AreEqual(7, last3.Length);
            for (int i = 0; i < 7; i++)
                ClassicAssert.AreEqual(entries[6 - i], last3[i]);
            ClassicAssert.AreEqual(0, db.SortedSetLength(key));

            var keyExists = db.KeyExists(key);
            ClassicAssert.IsFalse(keyExists);

            response = db.Execute("MEMORY", "USAGE", key);
            ClassicAssert.IsTrue(response.IsNull);
        }

        [Test]
        public void AddScore()
        {
            using var redis = ConnectionMultiplexer.Connect(TestUtils.GetConfig());
            var db = redis.GetDatabase(0);

            var key = "SortedSet_AddScore";

            var added = db.SortedSetAdd(key, entries);

            var score = db.SortedSetScore(key, "a");
            ClassicAssert.True(score.HasValue);
            ClassicAssert.AreEqual(1, score.Value);

            score = db.SortedSetScore(key, "x");
            ClassicAssert.False(score.HasValue);

            var response = db.Execute("MEMORY", "USAGE", key);
            var actualValue = ResultType.Integer == response.Resp2Type ? Int32.Parse(response.ToString()) : -1;
            var expectedResponse = 1800;
            ClassicAssert.AreEqual(expectedResponse, actualValue);
        }

        [Test]
        public void CanDoZMScore()
        {
            using var redis = ConnectionMultiplexer.Connect(TestUtils.GetConfig());
            var db = redis.GetDatabase(0);

            var key = "SortedSet_GetMemberScores";
            var added = db.SortedSetAdd(key, entries);
            var scores = db.SortedSetScores(key, ["a", "b", "z", "i"]);
            ClassicAssert.AreEqual(scores, new List<double?>() { 1, 2, null, 9 });


            scores = db.SortedSetScores("nokey", ["a", "b", "c"]);
            ClassicAssert.AreEqual(scores, new List<double?>() { null, null, null });

            Assert.Throws<RedisServerException>(
                () => db.SortedSetScores("nokey", []),
                "ERR wrong number of arguments for ZMSCORE command.");

            var memResponse = db.Execute("MEMORY", "USAGE", key);
            var memActualValue = ResultType.Integer == memResponse.Resp2Type ? Int32.Parse(memResponse.ToString()) : -1;
            var memExpectedResponse = 1808;
            ClassicAssert.AreEqual(memExpectedResponse, memActualValue);
        }

        [Test]
        public void CanDoZMScoreLC()
        {
            using var lightClientRequest = TestUtils.CreateRequest();

            lightClientRequest.SendCommands("ZADD zmscore 0 a 1 b", "PING");

            var response = lightClientRequest.SendCommands("ZMSCORE zmscore", "PING");
            var expectedResponse = $"{FormatWrongNumOfArgsError("ZMSCORE")}+PONG\r\n";
            var actualValue = Encoding.ASCII.GetString(response).Substring(0, expectedResponse.Length);
            ClassicAssert.AreEqual(expectedResponse, actualValue);

            response = lightClientRequest.SendCommands("ZMSCORE nokey a b c", "PING", 4, 1);
            expectedResponse = "*3\r\n$-1\r\n$-1\r\n$-1\r\n+PONG\r\n";
            actualValue = Encoding.ASCII.GetString(response).Substring(0, expectedResponse.Length);
            ClassicAssert.AreEqual(expectedResponse, actualValue);

            response = lightClientRequest.SendCommands("ZMSCORE zmscore a z b", "PING", 4, 1);
            expectedResponse = "*3\r\n$1\r\n0\r\n$-1\r\n$1\r\n1\r\n+PONG\r\n";
            actualValue = Encoding.ASCII.GetString(response).Substring(0, expectedResponse.Length);
            ClassicAssert.AreEqual(expectedResponse, actualValue);
        }

        [Test]
        public void CandDoZIncrby()
        {
            using var redis = ConnectionMultiplexer.Connect(TestUtils.GetConfig());
            var db = redis.GetDatabase(0);
            var key = "LeaderBoard";

            // 10 entries should be added
            var added = db.SortedSetAdd(key, leaderBoard);
            ClassicAssert.AreEqual(leaderBoard.Length, added);

            var incr = db.SortedSetIncrement(key, new RedisValue("Tom"), 90);
            ClassicAssert.IsTrue(incr == 650);

            var response = db.Execute("MEMORY", "USAGE", key);
            var actualValue = ResultType.Integer == response.Resp2Type ? Int32.Parse(response.ToString()) : -1;
            var expectedResponse = 1792;
            ClassicAssert.AreEqual(expectedResponse, actualValue);
        }


        [Test]
        public void CanManageNotExistingKeySE()
        {

            using var redis = ConnectionMultiplexer.Connect(TestUtils.GetConfig());
            var db = redis.GetDatabase(0);

            //ZPOPMAX
            var actualResult = db.SortedSetPop(new RedisKey("nokey"), Order.Descending);
            ClassicAssert.AreEqual(null, actualResult);

            //ZCOUNT
            var doneZCount = db.SortedSetLength(new RedisKey("nokey"), 1, 3, Exclude.None, CommandFlags.None);
            ClassicAssert.AreEqual(0, doneZCount);

            //ZLEXCOUNT
            var doneZLEXCount = db.SortedSetLengthByValue(new RedisKey("nokey"), Double.NegativeInfinity, Double.PositiveInfinity);
            ClassicAssert.AreEqual(0, doneZLEXCount);

            //ZCARD
            var doneZCard = db.SortedSetLength(new RedisKey("nokey"));
            ClassicAssert.AreEqual(0, doneZCard);

            //ZPOPMIN
            actualResult = db.SortedSetPop(new RedisKey("nokey"));
            ClassicAssert.AreEqual(null, actualResult);

            //ZREM
            var doneRemove = db.SortedSetRemove(new RedisKey("nokey"), new RedisValue("a"));
            ClassicAssert.AreEqual(false, doneRemove);

            //ZREMRANGEBYLEX
            var doneRemByLex = db.SortedSetRemoveRangeByValue(new RedisKey("nokey"), new RedisValue("a"), new RedisValue("b"));
            ClassicAssert.AreEqual(0, doneRemByLex);

            //ZREMRANGEBYRANK
            var doneRemRangeByRank = db.SortedSetRemoveRangeByRank(new RedisKey("nokey"), 0, 1);
            ClassicAssert.AreEqual(0, doneRemRangeByRank);

            //ZREMRANGEBYSCORE
            var doneRemRangeByScore = db.SortedSetRemoveRangeByScore(new RedisKey("nokey"), 0, 1);
            ClassicAssert.AreEqual(0, doneRemRangeByScore);

            var response = db.Execute("MEMORY", "USAGE", "nokey");
            var actualValue = ResultType.Integer == response.Resp2Type ? Int32.Parse(response.ToString()) : -1;
            var expectedResponse = -1;
            ClassicAssert.AreEqual(expectedResponse, actualValue);

            //ZINCR, with this command the sorted set gets created
            var doneZIncr = db.SortedSetIncrement(new RedisKey("nokey"), new RedisValue("1"), 1);
            ClassicAssert.AreEqual(1, doneZIncr);

            response = db.Execute("MEMORY", "USAGE", "nokey");
            actualValue = ResultType.Integer == response.Resp2Type ? Int32.Parse(response.ToString()) : -1;
            expectedResponse = 344;
            ClassicAssert.AreEqual(expectedResponse, actualValue);
        }

        [Test]
        public void CanUseZScanNoParameters()
        {
            using var redis = ConnectionMultiplexer.Connect(TestUtils.GetConfig());
            var db = redis.GetDatabase(0);

            // ZSCAN without key
            try
            {
                db.Execute("ZSCAN");
                Assert.Fail();
            }
            catch (RedisServerException e)
            {
                var expectedErrorMessage = string.Format(CmdStrings.GenericErrWrongNumArgs, nameof(SortedSetOperation.ZSCAN));
                ClassicAssert.AreEqual(expectedErrorMessage, e.Message);
            }

            // Use sortedsetscan on non existing key
            var items = db.SortedSetScan(new RedisKey("foo"), new RedisValue("*"), pageSize: 10);
            ClassicAssert.IsEmpty(items, "Failed to use SortedSetScan on non existing key");

            // Add some items
            var added = db.SortedSetAdd("myss", entries);
            ClassicAssert.AreEqual(entries.Length, added);

            var members = db.SortedSetScan(new RedisKey("myss"), new RedisValue("*"));
            ClassicAssert.IsTrue(((IScanningCursor)members).Cursor == 0);
            ClassicAssert.IsTrue(members.Count() == 10);

            int i = 0;
            foreach (var item in members)
            {
                ClassicAssert.IsTrue(entries[i++].Element.Equals(item.Element));
            }
        }

        [Test]
        public void CanUseZScanWithMatch()
        {
            using var redis = ConnectionMultiplexer.Connect(TestUtils.GetConfig());
            var db = redis.GetDatabase(0);

            // Add some items
            var added = db.SortedSetAdd("myss", entries);
            ClassicAssert.AreEqual(entries.Length, added);

            var members = db.SortedSetScan(new RedisKey("myss"), new RedisValue("j*"));
            ClassicAssert.IsTrue(((IScanningCursor)members).Cursor == 0);
            ClassicAssert.IsTrue(members.Count() == 1);
            ClassicAssert.IsTrue(entries[9].Element.Equals(members.ElementAt(0).Element));
        }

        [Test]
        public void CanUseZScanWithCollection()
        {
            using var redis = ConnectionMultiplexer.Connect(TestUtils.GetConfig());
            var db = redis.GetDatabase(0);

            // Add some items
            var r = new Random();

            // Fill a new SortedSetEntry with 1000 random entries
            int n = 1000;
            var entries = new SortedSetEntry[n];

            for (int i = 0; i < n; i++)
            {
                var memberId = r.Next(0, 10000000);
                entries[i] = new SortedSetEntry($"key:{memberId}", memberId);
            }

            var ssLen = db.SortedSetAdd("myss", entries);
            var members = db.SortedSetScan(new RedisKey("myss"), new RedisValue("key:*"), (Int32)ssLen);
            ClassicAssert.IsTrue(((IScanningCursor)members).Cursor == 0);
            ClassicAssert.IsTrue(members.Count() == ssLen);

            entries = new SortedSetEntry[n];
            for (int i = 0; i < n; i++)
            {
                var memberId = r.NextDouble();
                entries[i] = new SortedSetEntry($"key:{memberId}", memberId);
            }

            ssLen = db.SortedSetAdd("myssDoubles", entries);
            members = db.SortedSetScan(new RedisKey("myssDoubles"), new RedisValue("key:*"), (Int32)ssLen);
            ClassicAssert.IsTrue(((IScanningCursor)members).Cursor == 0);
            ClassicAssert.IsTrue(members.Count() == ssLen);
        }


        [Test]
        public void CanUseZScanWithDoubleDifferentFormats()
        {
            using var redis = ConnectionMultiplexer.Connect(TestUtils.GetConfig());
            var db = redis.GetDatabase(0);
            double[] numbers;

            numbers = new double[7];

            // initialize numbers array with different doubles values including scientific notation and exponential notation
            numbers[0] = 1.11;
            numbers[1] = 42e73;
            numbers[2] = 4.94065645841247E-324;
            numbers[3] = 1.7976931348623157E+308;
            numbers[4] = -1.7976931348623157E+308;
            numbers[5] = 9223372036854775807;
            numbers[6] = -9223372036854775808;

            var key = "ssScores";
            var entries = new SortedSetEntry[numbers.Length];

            for (int i = 0; i < numbers.Length; i++)
            {
                entries[i] = new SortedSetEntry($"{key}:{i}", numbers[i]);
            }

            var ssLen = db.SortedSetAdd(key, entries);
            ClassicAssert.IsTrue(numbers.Length == ssLen);

            var members = db.SortedSetScan(key, new RedisValue("*Scores:*"), (Int32)ssLen);
            ClassicAssert.IsTrue(((IScanningCursor)members).Cursor == 0);
            ClassicAssert.IsTrue(members.Count() == ssLen);

            int k = 0;
            foreach (var item in members)
            {
                ClassicAssert.AreEqual(item.Score, numbers[k++]);
            }

            // Test for no matching members
            members = db.SortedSetScan(key, new RedisValue("key*"), (Int32)ssLen);
            ClassicAssert.IsTrue(((IScanningCursor)members).Cursor == 0);
            ClassicAssert.IsEmpty(members);
        }

        [Test]
        public void CanDoZScanWithCursor()
        {
            using var redis = ConnectionMultiplexer.Connect(TestUtils.GetConfig());
            var db = redis.GetDatabase(0);

            // Fill a new SortedSetEntry with 1000 random entries
            int n = 1000;
            var entries = new SortedSetEntry[n];
            var keySS = new RedisKey("keySS");

            // Add some items
            for (int i = 0; i < n; i++)
            {
                entries[i] = new SortedSetEntry($"key:{i}", i);
            }

            db.SortedSetAdd(keySS, entries);

            int pageSize = 45;
            var response = db.SortedSetScan(keySS, "*", pageSize: pageSize, cursor: 0);
            var cursor = ((IScanningCursor)response);
            var j = 0;
            long pageNumber = 0;
            long pageOffset = 0;

            // Consume the enumeration
            foreach (var i in response)
            {
                // Represents the *active* page of results (not the pending/next page of results as returned by HSCAN/ZSCAN/SSCAN)
                pageNumber = cursor.Cursor;

                // The offset into the current page.
                pageOffset = cursor.PageOffset;
                j++;
            }

            // Assert the end of the enumeration was reached
            ClassicAssert.AreEqual(entries.Length, j);

            // Assert the cursor is at the end of the enumeration
            ClassicAssert.AreEqual(pageNumber + pageOffset, entries.Length - 1);

            var l = response.LastOrDefault();
            ClassicAssert.AreEqual($"key:{entries.Length - 1}", l.Element.ToString());
        }

        [Test]
        public async Task CanUseZRangeByScoreWithSE()
        {
            using var redis = ConnectionMultiplexer.Connect(TestUtils.GetConfig());
            var db = redis.GetDatabase(0);

            var key = "SortedSet_Pof2";

            // 10 entries are added
            await db.SortedSetAddAsync(key, powOfTwo, CommandFlags.FireAndForget);

            var res = await db.SortedSetRangeByScoreAsync(key, start: double.PositiveInfinity, double.NegativeInfinity, order: Order.Ascending);
            ClassicAssert.AreEqual(powOfTwo.Length, res.Length);

            var range = await db.SortedSetRangeByRankWithScoresAsync(key);
            ClassicAssert.AreEqual(powOfTwo.Length, range.Length);
        }

        [Test]
        public async Task CanManageZRangeByScoreWhenStartHigherThanExistingMaxScoreSE()
        {
            using var redis = ConnectionMultiplexer.Connect(TestUtils.GetConfig());
            var db = redis.GetDatabase(0);

            var key = "SortedSet_OnlyZeroScore";

            await db.SortedSetAddAsync(key, "A", 0, CommandFlags.FireAndForget);

            var res = await db.SortedSetRangeByScoreAsync(key, start: 1);
            ClassicAssert.AreEqual(0, res.Length);

            var range = await db.SortedSetRangeByRankWithScoresAsync(key, start: 1);
            ClassicAssert.AreEqual(0, range.Length);
        }

        [Test]
        public void CheckEmptySortedSetKeyRemoved()
        {
            using var redis = ConnectionMultiplexer.Connect(TestUtils.GetConfig());
            var key = new RedisKey("user1:sortedset");
            var db = redis.GetDatabase(0);

            var added = db.SortedSetAdd(key, entries);
            ClassicAssert.AreEqual(entries.Length, added);

            var actualMembers = db.SortedSetPop(key, entries.Length);
            ClassicAssert.AreEqual(entries.Length, actualMembers.Length);

            var keyExists = db.KeyExists(key);
            ClassicAssert.IsFalse(keyExists);
        }

        [Test]
        public void CheckSortedSetOperationsOnWrongTypeObjectSE()
        {
            using var redis = ConnectionMultiplexer.Connect(TestUtils.GetConfig());
            var db = redis.GetDatabase(0);

            var keys = new[] { new RedisKey("user1:obj1"), new RedisKey("user1:obj2") };
            var key1Values = new[] { new RedisValue("Hello"), new RedisValue("World") };
            var key2Values = new[] { new RedisValue("Hola"), new RedisValue("Mundo") };
            var values = new[] { key1Values, key2Values };
            double[][] scores = [[1.1, 1.2], [2.1, 2.2]];
            var sortedSetEntries = values.Select((h, idx) => h
                .Zip(scores[idx], (n, v) => new SortedSetEntry(n, v)).ToArray()).ToArray();


            // Set up different type objects
            RespTestsUtils.SetUpTestObjects(db, GarnetObjectType.Set, keys, values);

            // ZADD
            RespTestsUtils.CheckCommandOnWrongTypeObjectSE(() => db.SortedSetAdd(keys[0], sortedSetEntries[0]));
            // ZCARD
            RespTestsUtils.CheckCommandOnWrongTypeObjectSE(() => db.SortedSetLength(keys[0]));
            // ZPOPMAX
            RespTestsUtils.CheckCommandOnWrongTypeObjectSE(() => db.SortedSetPop(keys[0]));
            // ZSCORE
            RespTestsUtils.CheckCommandOnWrongTypeObjectSE(() => db.SortedSetScore(keys[0], values[0][0]));
            // ZREM
            RespTestsUtils.CheckCommandOnWrongTypeObjectSE(() => db.SortedSetRemove(keys[0], values[0]));
            // ZCOUNT
            RespTestsUtils.CheckCommandOnWrongTypeObjectSE(() => db.SortedSetLength(keys[1], 1, 2));
            // ZINCRBY
            RespTestsUtils.CheckCommandOnWrongTypeObjectSE(() => db.SortedSetIncrement(keys[1], values[1][0], 2.2));
            // ZRANK
            RespTestsUtils.CheckCommandOnWrongTypeObjectSE(() => db.SortedSetRank(keys[1], values[1][0]));
            // ZRANGE
            //RespTests.CheckCommandOnWrongTypeObjectSE(() => db.SortedSetRangeByValueAsync(keys[1]).Wait());
            // ZRANGEBYSCORE
            RespTestsUtils.CheckCommandOnWrongTypeObjectSE(() => db.SortedSetRangeByScore(keys[1]));
            // ZREVRANGE
            //RespTests.CheckCommandOnWrongTypeObjectSE(() => db.SortedSetRangeByScore(keys[1], 1, 2, Exclude.None, Order.Descending));
            // ZREVRANK
            RespTestsUtils.CheckCommandOnWrongTypeObjectSE(() => db.SortedSetRangeByRank(keys[1], 1, 2, Order.Descending));
            // ZREMRANGEBYLEX
            //RespTests.CheckCommandOnWrongTypeObjectSE(() => db.SortedSetRemoveRangeByValue(keys[1], values[1][0], values[1][1]));
            // ZREMRANGEBYRANK
            RespTestsUtils.CheckCommandOnWrongTypeObjectSE(() => db.SortedSetRemoveRangeByRank(keys[1], 0, 1));
            // ZREMRANGEBYSCORE
            RespTestsUtils.CheckCommandOnWrongTypeObjectSE(() => db.SortedSetRemoveRangeByScore(keys[1], 1, 2));
            // ZLEXCOUNT
            RespTestsUtils.CheckCommandOnWrongTypeObjectSE(() => db.SortedSetLengthByValue(keys[1], values[1][0], values[1][1]));
            // ZPOPMIN
            RespTestsUtils.CheckCommandOnWrongTypeObjectSE(() => db.SortedSetPop(keys[1], Order.Descending));
            // ZRANDMEMBER
            RespTestsUtils.CheckCommandOnWrongTypeObjectSE(() => db.SortedSetRandomMember(keys[1]));
            // ZDIFF
            RespTestsUtils.CheckCommandOnWrongTypeObjectSE(() => db.SortedSetCombine(SetOperation.Difference, keys));
            // ZSCAN
            RespTestsUtils.CheckCommandOnWrongTypeObjectSE(() => db.SortedSetScan(keys[1], new RedisValue("*")).FirstOrDefault());
            //ZMSCORE
            RespTestsUtils.CheckCommandOnWrongTypeObjectSE(() => db.SortedSetScores(keys[1], values[1]));
        }

        #endregion

        #region LightClientTests

        /// <summary>
        /// This test exercises the SortedSet Comparer used in the Tsavorite resp commands
        /// </summary>
        [Test]
        public void CanHaveEqualScores()
        {
            SortedSet<(double, byte[])> sortedSet = new(new SortedSetComparer())
            {
                (340, Encoding.ASCII.GetBytes("Dave")),
                (400, Encoding.ASCII.GetBytes("Kendra")),
                (560, Encoding.ASCII.GetBytes("Tom")),
                (650, Encoding.ASCII.GetBytes("Barbara")),
                (690, Encoding.ASCII.GetBytes("Jennifer")),
                (690, Encoding.ASCII.GetBytes("Peter")),
                (740, Encoding.ASCII.GetBytes("Frank"))
            };
            var c = sortedSet.Count;
            ClassicAssert.AreEqual(7, c);

            //This simulates the ZCOUNT min max
            var r = sortedSet.Where(t => t.Item1 >= 500 && t.Item1 <= 700).Count();
            ClassicAssert.AreEqual(4, r);
        }

        [Test]
        [TestCase(10)]
        [TestCase(30)]
        [TestCase(100)]
        public void CanDoZCountLC(int bytesPerSend)
        {
            using var lightClientRequest = TestUtils.CreateRequest();
            var response = lightClientRequest.SendCommandChunks("ZADD board 340 Dave 400 Kendra 560 Tom 650 Barbara 690 Jennifer 690 Peter", bytesPerSend);
            var expectedResponse = ":6\r\n";
            var actualValue = Encoding.ASCII.GetString(response).Substring(0, expectedResponse.Length);
            ClassicAssert.AreEqual(expectedResponse, actualValue);

            response = lightClientRequest.SendCommands("ZCOUNT board 500 700", "PING");
            expectedResponse = ":4\r\n+PONG\r\n";
            actualValue = Encoding.ASCII.GetString(response).Substring(0, expectedResponse.Length);
            ClassicAssert.AreEqual(expectedResponse, actualValue);

            response = lightClientRequest.SendCommandChunks("ZCOUNT board 500 700", bytesPerSend);
            expectedResponse = ":4\r\n";
            actualValue = Encoding.ASCII.GetString(response).Substring(0, expectedResponse.Length);
            ClassicAssert.AreEqual(expectedResponse, actualValue);
        }

        [Test]
        [TestCase(10)]
        [TestCase(30)]
        [TestCase(100)]
        public void CanDoZRangeByIndexLC(int bytesSent)
        {
            //ZRANGE key min max [BYSCORE|BYLEX] [REV] [LIMIT offset count] [WITHSCORES]
            using var lightClientRequest = TestUtils.CreateRequest();
            var response = lightClientRequest.SendCommand("ZADD board 1 one");
            lightClientRequest.SendCommand("ZADD board 2 two");
            lightClientRequest.SendCommand("ZADD board 3 three");

            response = lightClientRequest.SendCommandChunks("ZRANGE board 0 -1", bytesSent, 4);
            var expectedResponse = "*3\r\n$3\r\none\r\n$3\r\ntwo\r\n$5\r\nthree\r\n";
            var actualValue = Encoding.ASCII.GetString(response).Substring(0, expectedResponse.Length);
            ClassicAssert.AreEqual(expectedResponse, actualValue);

            // get a range by index with scores
            response = lightClientRequest.SendCommandChunks("ZRANGE board 0 -1 WITHSCORES", bytesSent, 7);
            expectedResponse = "*6\r\n$3\r\none\r\n$1\r\n1\r\n$3\r\ntwo\r\n$1\r\n2\r\n$5\r\nthree\r\n$1\r\n3\r\n";
            actualValue = Encoding.ASCII.GetString(response).Substring(0, expectedResponse.Length);
            ClassicAssert.AreEqual(expectedResponse, actualValue);

            response = lightClientRequest.SendCommand("ZRANGE board 2 3", 2);
            expectedResponse = "*1\r\n$5\r\nthree\r\n";
            actualValue = Encoding.ASCII.GetString(response).Substring(0, expectedResponse.Length);
            ClassicAssert.AreEqual(expectedResponse, actualValue);

            response = lightClientRequest.SendCommand("ZRANGE board -2 -1", 3);
            expectedResponse = "*2\r\n$3\r\ntwo\r\n$5\r\nthree\r\n";
            actualValue = Encoding.ASCII.GetString(response).Substring(0, expectedResponse.Length);
            ClassicAssert.AreEqual(expectedResponse, actualValue);

            response = lightClientRequest.SendCommand("ZRANGE board -2 -1 WITHSCORES", 5);
            expectedResponse = "*4\r\n$3\r\ntwo\r\n$1\r\n2\r\n$5\r\nthree\r\n$1\r\n3\r\n";
            actualValue = Encoding.ASCII.GetString(response).Substring(0, expectedResponse.Length);
            ClassicAssert.AreEqual(expectedResponse, actualValue);

            response = lightClientRequest.SendCommand("ZRANGE board -50 -1 WITHSCORES", 7);
            expectedResponse = "*6\r\n$3\r\none\r\n$1\r\n1\r\n$3\r\ntwo\r\n$1\r\n2\r\n$5\r\nthree\r\n$1\r\n3\r\n";
            actualValue = Encoding.ASCII.GetString(response).Substring(0, expectedResponse.Length);
            ClassicAssert.AreEqual(expectedResponse, actualValue);

            response = lightClientRequest.SendCommand("ZRANGE board -50 -10 WITHSCORES", 1);
            expectedResponse = "*0\r\n";
            actualValue = Encoding.ASCII.GetString(response).Substring(0, expectedResponse.Length);
            ClassicAssert.AreEqual(expectedResponse, actualValue);

            response = lightClientRequest.SendCommand("ZRANGE board 2 1 WITHSCORES", 1);
            expectedResponse = "*0\r\n";
            actualValue = Encoding.ASCII.GetString(response).Substring(0, expectedResponse.Length);
            ClassicAssert.AreEqual(expectedResponse, actualValue);

            response = lightClientRequest.SendCommand("ZRANGE board -1 -2 WITHSCORES", 1);
            expectedResponse = "*0\r\n";
            actualValue = Encoding.ASCII.GetString(response).Substring(0, expectedResponse.Length);
            ClassicAssert.AreEqual(expectedResponse, actualValue);

            response = lightClientRequest.SendCommand("ZRANGE board 50 60 WITHSCORES", 1);
            expectedResponse = "*0\r\n";
            actualValue = Encoding.ASCII.GetString(response).Substring(0, expectedResponse.Length);
            ClassicAssert.AreEqual(expectedResponse, actualValue);

            response = lightClientRequest.SendCommand("ZRANGE board (1 +inf BYSCORE LIMIT 1 1", 2);
            expectedResponse = "*1\r\n$5\r\nthree\r\n";
            actualValue = Encoding.ASCII.GetString(response).Substring(0, expectedResponse.Length);
            ClassicAssert.AreEqual(expectedResponse, actualValue);

            response = lightClientRequest.SendCommandChunks("ZRANGE board (1 +inf BYSCORE LIMIT 1 1", bytesSent, 2);
            actualValue = Encoding.ASCII.GetString(response).Substring(0, expectedResponse.Length);
            ClassicAssert.AreEqual(expectedResponse, actualValue);
        }

        [Test]
        [TestCase(10)]
        [TestCase(50)]
        [TestCase(100)]
        public void CanDoZRangeByScoreLC(int bytesSent)
        {
            //ZRANGEBYSCORE key min max [WITHSCORES] [LIMIT offset count]
            using var lightClientRequest = TestUtils.CreateRequest();
            var response = lightClientRequest.SendCommand("ZADD board 1 one");
            lightClientRequest.SendCommand("ZADD board 2 two");
            lightClientRequest.SendCommand("ZADD board 3 three");

            // 1 < score <= 5
            response = lightClientRequest.SendCommandChunks("ZRANGEBYSCORE board (1 5", bytesSent, 3);
            var expectedResponse = "*2\r\n$3\r\ntwo\r\n$5\r\nthree\r\n";
            var actualValue = Encoding.ASCII.GetString(response).Substring(0, expectedResponse.Length);
            ClassicAssert.AreEqual(expectedResponse, actualValue);

            // 1 < score <= 5
            response = lightClientRequest.SendCommands("ZRANGEBYSCORE board (1 5", "PING", 3, 1);
            expectedResponse = "*2\r\n$3\r\ntwo\r\n$5\r\nthree\r\n+PONG\r\n";
            actualValue = Encoding.ASCII.GetString(response).Substring(0, expectedResponse.Length);
            ClassicAssert.AreEqual(expectedResponse, actualValue);
        }

        [Test]
        [TestCase(10)]
        [TestCase(50)]
        [TestCase(100)]
        public void CanDoZRangeByScoreReverseLC(int bytesSent)
        {
            //ZRANGEBYSCORE key min max REV [WITHSCORES] [LIMIT offset count]
            using var lightClientRequest = TestUtils.CreateRequest();
            var response = lightClientRequest.SendCommand("ZADD board 1 one");
            lightClientRequest.SendCommand("ZADD board 2 two");
            lightClientRequest.SendCommand("ZADD board 3 three");

            // 5 < score <= 1
            response = lightClientRequest.SendCommandChunks("ZRANGE board 2 5 BYSCORE REV", bytesSent, 1);
            var expectedResponse = "*0\r\n";
            var actualValue = Encoding.ASCII.GetString(response).Substring(0, expectedResponse.Length);
            ClassicAssert.AreEqual(expectedResponse, actualValue);

            // 1 < score <= 5
            response = lightClientRequest.SendCommandChunks("ZRANGE board 5 2 BYSCORE REV", bytesSent, 3);
            expectedResponse = "*2\r\n$5\r\nthree\r\n$3\r\ntwo\r\n";
            actualValue = Encoding.ASCII.GetString(response).Substring(0, expectedResponse.Length);
            ClassicAssert.AreEqual(expectedResponse, actualValue);

            // 1 < score <= 5
            response = lightClientRequest.SendCommands("ZRANGE board 5 2 BYSCORE REV", "PING", 3, 1);
            expectedResponse = "*2\r\n$5\r\nthree\r\n$3\r\ntwo\r\n+PONG\r\n";
            actualValue = Encoding.ASCII.GetString(response).Substring(0, expectedResponse.Length);
            ClassicAssert.AreEqual(expectedResponse, actualValue);
        }

        [Test]
        [TestCase(2)]
        [TestCase(10)]
        [TestCase(50)]
        [TestCase(100)]
        public void CanDoZRangeByScoreWithLimitLC(int bytesSent)
        {
            // ZRANGEBYSCORE key min max [WITHSCORES] [LIMIT offset count]
            using var lightClientRequest = TestUtils.CreateRequest(countResponseType: CountResponseType.Bytes);

            var expectedResponse = ":3\r\n";
            var response = lightClientRequest.Execute("ZADD mysales 1556 Samsung 2000 Nokia 1800 Micromax", expectedResponse.Length, bytesSent);
            ClassicAssert.AreEqual(expectedResponse, response);

            expectedResponse = ":3\r\n";
            response = lightClientRequest.Execute("ZADD mysales 2200 Sunsui 1800 MicroSoft 2500 LG", expectedResponse.Length, bytesSent);
            ClassicAssert.AreEqual(expectedResponse, response);

            expectedResponse = "*4\r\n$5\r\nNokia\r\n$4\r\n2000\r\n$6\r\nSunsui\r\n$4\r\n2200\r\n";
            response = lightClientRequest.Execute("ZRANGEBYSCORE mysales (1800 2200 WITHSCORES", expectedResponse.Length, bytesSent);
            ClassicAssert.AreEqual(expectedResponse, response);

            // LIMIT
            expectedResponse = "*6\r\n$7\r\nSamsung\r\n$4\r\n1556\r\n$9\r\nMicroSoft\r\n$4\r\n1800\r\n$8\r\nMicromax\r\n$4\r\n1800\r\n";
            response = lightClientRequest.Execute("ZRANGEBYSCORE mysales -inf +inf WITHSCORES LIMIT 0 3", expectedResponse.Length, bytesSent);
            ClassicAssert.AreEqual(expectedResponse, response);

            expectedResponse = "*4\r\n$6\r\nSunsui\r\n$4\r\n2200\r\n$2\r\nLG\r\n$4\r\n2500\r\n";
            response = lightClientRequest.Execute("ZRANGEBYSCORE mysales -inf +inf WITHSCORES LIMIT 4 10", expectedResponse.Length, bytesSent);
            ClassicAssert.AreEqual(expectedResponse, response);
        }


        [Test]
        public void CanDoZRangeByLex()
        {
            //ZRANGE key min max BYLEX [WITHSCORES]
            using var lightClientRequest = TestUtils.CreateRequest();
            var response = lightClientRequest.SendCommand("ZADD board 0 a");
            lightClientRequest.SendCommand("ZADD board 0 b");
            lightClientRequest.SendCommand("ZADD board 0 c");
            lightClientRequest.SendCommand("ZADD board 0 d");
            lightClientRequest.SendCommand("ZADD board 0 e");
            lightClientRequest.SendCommand("ZADD board 0 f");
            lightClientRequest.SendCommand("ZADD board 0 g");

            // get a range by lex order
            response = lightClientRequest.SendCommand("ZRANGE board (a (d BYLEX", 3);
            var expectedResponse = "*2\r\n$1\r\nb\r\n$1\r\nc\r\n";
            var actualValue = Encoding.ASCII.GetString(response).Substring(0, expectedResponse.Length);
            ClassicAssert.AreEqual(expectedResponse, actualValue);

            //by lex with different range
            response = lightClientRequest.SendCommand("ZRANGE board [aaa (g BYLEX", 6);
            expectedResponse = "*5\r\n$1\r\nb\r\n$1\r\nc\r\n$1\r\nd\r\n$1\r\ne\r\n$1\r\nf\r\n";
            actualValue = Encoding.ASCII.GetString(response).Substring(0, expectedResponse.Length);
            ClassicAssert.AreEqual(expectedResponse, actualValue);

            //by lex with different range
            response = lightClientRequest.SendCommand("ZRANGE board - [c BYLEX", 4);
            expectedResponse = "*3\r\n$1\r\na\r\n$1\r\nb\r\n$1\r\nc\r\n";
            actualValue = Encoding.ASCII.GetString(response).Substring(0, expectedResponse.Length);
            ClassicAssert.AreEqual(expectedResponse, actualValue);
        }

        [Test]
        public void CanDoZRangeByLexReverse()
        {
            //ZRANGE key min max BYLEX REV [WITHSCORES]
            using var lightClientRequest = TestUtils.CreateRequest();
            var response = lightClientRequest.SendCommand("ZADD board 0 a");
            lightClientRequest.SendCommand("ZADD board 0 b");
            lightClientRequest.SendCommand("ZADD board 0 c");
            lightClientRequest.SendCommand("ZADD board 0 d");
            lightClientRequest.SendCommand("ZADD board 0 e");
            lightClientRequest.SendCommand("ZADD board 0 f");
            lightClientRequest.SendCommand("ZADD board 0 g");

            // get a range by lex order
            response = lightClientRequest.SendCommand("ZRANGE board (a (d BYLEX REV", 1);
            var expectedResponse = "*0\r\n";
            var actualValue = Encoding.ASCII.GetString(response).Substring(0, expectedResponse.Length);
            ClassicAssert.AreEqual(expectedResponse, actualValue);

            // get a range by lex order
            response = lightClientRequest.SendCommand("ZRANGE board (d (a BYLEX REV", 3);
            expectedResponse = "*2\r\n$1\r\nc\r\n$1\r\nb\r\n";
            actualValue = Encoding.ASCII.GetString(response).Substring(0, expectedResponse.Length);
            ClassicAssert.AreEqual(expectedResponse, actualValue);

            //by lex with different range
            response = lightClientRequest.SendCommand("ZRANGE board [g (aaa BYLEX REV", 6);
            expectedResponse = "*5\r\n$1\r\nf\r\n$1\r\ne\r\n$1\r\nd\r\n$1\r\nc\r\n$1\r\nb\r\n";
            actualValue = Encoding.ASCII.GetString(response).Substring(0, expectedResponse.Length);
            ClassicAssert.AreEqual(expectedResponse, actualValue);

            //by lex with different range
            response = lightClientRequest.SendCommand("ZRANGE board [c - BYLEX REV", 4);
            expectedResponse = "*3\r\n$1\r\nc\r\n$1\r\nb\r\n$1\r\na\r\n";
            actualValue = Encoding.ASCII.GetString(response).Substring(0, expectedResponse.Length);
            ClassicAssert.AreEqual(expectedResponse, actualValue);
        }

        [Test]
        public void CanDoZRangeByLexWithLimit()
        {
            using var lightClientRequest = TestUtils.CreateRequest();
            var response = lightClientRequest.SendCommand("ZADD mycity 0 Delhi 0 London 0 Paris 0 Tokyo 0 NewYork 0 Seoul");
            response = lightClientRequest.SendCommand("ZRANGE mycity (London + BYLEX", 5);
            var expectedResponse = "*4\r\n$7\r\nNewYork\r\n$5\r\nParis\r\n$5\r\nSeoul\r\n$5\r\nTokyo\r\n";
            var actualValue = Encoding.ASCII.GetString(response).Substring(0, expectedResponse.Length);
            ClassicAssert.AreEqual(expectedResponse, actualValue);

            response = lightClientRequest.SendCommand("ZRANGE mycity - + BYLEX LIMIT 2 3", 4);
            expectedResponse = "*3\r\n$7\r\nNewYork\r\n$5\r\nParis\r\n$5\r\nSeoul\r\n";
            actualValue = Encoding.ASCII.GetString(response).Substring(0, expectedResponse.Length);
            ClassicAssert.AreEqual(expectedResponse, actualValue);
        }


        [Test]
        [TestCase(10)]
        [TestCase(50)]
        [TestCase(100)]
        public void CanDoZRangeByIndexReverse(int bytesSent)
        {
            //ZRANGE key min max REV
            using var lightClientRequest = TestUtils.CreateRequest();
            var response = lightClientRequest.SendCommand("ZADD board 0 a");
            lightClientRequest.SendCommand("ZADD board 0 b");
            lightClientRequest.SendCommand("ZADD board 0 c");
            lightClientRequest.SendCommand("ZADD board 0 d");
            lightClientRequest.SendCommand("ZADD board 0 e");
            lightClientRequest.SendCommand("ZADD board 0 f");

            // get a range by lex order
            response = lightClientRequest.SendCommandChunks("ZRANGE board 0 -1 REV", bytesSent, 7);

            var expectedResponse = "*6\r\n$1\r\nf\r\n$1\r\ne\r\n$1\r\nd\r\n$1\r\nc\r\n$1\r\nb\r\n$1\r\na\r\n";
            var actualValue = Encoding.ASCII.GetString(response).Substring(0, expectedResponse.Length);
            ClassicAssert.AreEqual(expectedResponse, actualValue);

            response = lightClientRequest.SendCommand("ZRANGE board 0 -1 REV", 7);
        }

        [Test]
        [TestCase(10)]
        [TestCase(50)]
        [TestCase(100)]
        public void CanUseZRevRangeCitiesCommandInChunksLC(int bytesSent)
        {
            using var lightClientRequest = TestUtils.CreateRequest();
            var response = lightClientRequest.SendCommandChunks("ZADD cities 100000 Delhi 850000 Mumbai 700000 Hyderabad 800000 Kolkata", bytesSent);
            var expectedResponse = ":4\r\n";
            var actualValue = Encoding.ASCII.GetString(response).Substring(0, expectedResponse.Length);
            ClassicAssert.AreEqual(expectedResponse, actualValue);

            response = lightClientRequest.SendCommandChunks("ZREVRANGE cities -2 -1 WITHSCORES", bytesSent, 5);
            expectedResponse = "*4\r\n$9\r\nHyderabad\r\n$6\r\n700000\r\n$5\r\nDelhi\r\n$6\r\n100000\r\n";
            actualValue = Encoding.ASCII.GetString(response).Substring(0, expectedResponse.Length);
            ClassicAssert.AreEqual(expectedResponse, actualValue);
        }
        #endregion

        #region NegativeTestsLC

        [Test]
        [TestCase(10)]
        [TestCase(50)]
        [TestCase(100)]
        public void CanValidateInvalidParamentersZCountLC(int bytesSent)
        {
            using var lightClientRequest = TestUtils.CreateRequest(countResponseType: CountResponseType.Bytes);

            var expectedResponse = ":1\r\n";
            var response = lightClientRequest.Execute("ZADD board 400 Kendra", expectedResponse.Length, bytesSent);
            ClassicAssert.AreEqual(expectedResponse, response);

            expectedResponse = ":1\r\n";
            response = lightClientRequest.Execute("ZADD board 560 Tom", expectedResponse.Length, bytesSent);
            ClassicAssert.AreEqual(expectedResponse, response);

            expectedResponse = $"-{Encoding.ASCII.GetString(CmdStrings.RESP_ERR_MIN_MAX_NOT_VALID_FLOAT)}\r\n";
            response = lightClientRequest.Execute("ZCOUNT board 5 b", expectedResponse.Length, bytesSent);
            ClassicAssert.AreEqual(expectedResponse, response);
        }


        [Test]
        [TestCase(10)]
        [TestCase(30)]
        [TestCase(100)]
        public void CanManageErrorsInZCountLC(int bytesSent)
        {
            using var lightClientRequest = TestUtils.CreateRequest();
            var response = lightClientRequest.SendCommands("ZCOUNT nokey 12 232 4343 5454", "PING");
            var expectedResponse = $"{FormatWrongNumOfArgsError("ZCOUNT")}+PONG\r\n";
            var actualValue = Encoding.ASCII.GetString(response).Substring(0, expectedResponse.Length);
            ClassicAssert.AreEqual(expectedResponse, actualValue);

            response = lightClientRequest.SendCommandChunks("ZCOUNT nokey 12 232 4343 5454", bytesSent);
            expectedResponse = FormatWrongNumOfArgsError("ZCOUNT");
            actualValue = Encoding.ASCII.GetString(response).Substring(0, expectedResponse.Length);
            ClassicAssert.AreEqual(expectedResponse, actualValue);

            // no arguments
            response = lightClientRequest.SendCommandChunks("ZCOUNT nokey", bytesSent);
            expectedResponse = FormatWrongNumOfArgsError("ZCOUNT");
            actualValue = Encoding.ASCII.GetString(response).Substring(0, expectedResponse.Length);
            ClassicAssert.AreEqual(expectedResponse, actualValue);

            // not found key
            response = lightClientRequest.SendCommandChunks("ZCOUNT nokey", bytesSent);
            expectedResponse = FormatWrongNumOfArgsError("ZCOUNT");
            actualValue = Encoding.ASCII.GetString(response).Substring(0, expectedResponse.Length);
            ClassicAssert.AreEqual(expectedResponse, actualValue);

            response = lightClientRequest.SendCommandChunks("ZCOUNT nokey 1 2", bytesSent);
            expectedResponse = ":0\r\n";
            actualValue = Encoding.ASCII.GetString(response).Substring(0, expectedResponse.Length);
            ClassicAssert.AreEqual(expectedResponse, actualValue);

            response = lightClientRequest.SendCommands("ZCOUNT nokey 1 2", "PING");
            expectedResponse = ":0\r\n+PONG\r\n";
            actualValue = Encoding.ASCII.GetString(response).Substring(0, expectedResponse.Length);
            ClassicAssert.AreEqual(expectedResponse, actualValue);
        }


        [Test]
        [TestCase(10)]
        [TestCase(30)]
        [TestCase(100)]
        public void CanCreateNewSortedSetWithIncrbyLC(int bytesSent)
        {
            using var lightClientRequest = TestUtils.CreateRequest();
            var response = lightClientRequest.SendCommandChunks("ZINCRBY newboard 200 Tom", bytesSent);
            var expectedResponse = "$3\r\n200\r\n";
            var actualValue = Encoding.ASCII.GetString(response).Substring(0, expectedResponse.Length);
            ClassicAssert.AreEqual(expectedResponse, actualValue);

            response = lightClientRequest.SendCommandChunks("ZCARD newboard", bytesSent);
            expectedResponse = ":1\r\n";
            actualValue = Encoding.ASCII.GetString(response).Substring(0, expectedResponse.Length);
            ClassicAssert.AreEqual(expectedResponse, actualValue);
        }

        [Test]
        public void CreateLeaderBoardWithZADDWithStatusPending()
        {
            using var redis = ConnectionMultiplexer.Connect(TestUtils.GetConfig());
            var db = redis.GetDatabase(0);
            var key = "LeaderBoard";

            var added = db.SortedSetAdd(key, leaderBoard);
            ClassicAssert.AreEqual(leaderBoard.Length, added);

            // 100 keys should be added
            for (int i = 0; i < 100; i++)
                db.SortedSetAdd(key + i, leaderBoard);

            added = db.SortedSetAdd(key, leaderBoard);
            ClassicAssert.AreEqual(0, added);

            var card = db.SortedSetLength(key);
            ClassicAssert.AreEqual(leaderBoard.Length, card);
        }


        [Test]
        [TestCase(10)]
        [TestCase(50)]
        [TestCase(100)]
        public void CanAddDuplicateScoreLC(int bytesSent)
        {
            using var lightClientRequest = TestUtils.CreateRequest();
            var response = lightClientRequest.SendCommandChunks("ZADD board 340 Dave 400 Kendra 560 Tom 650 Barbara 690 Jennifer 690 Peter", bytesSent);
            var expectedResponse = ":6\r\n";
            var actualValue = Encoding.ASCII.GetString(response).Substring(0, expectedResponse.Length);
            ClassicAssert.AreEqual(expectedResponse, actualValue);

            //get the number of elements in the Sorted Set
            response = lightClientRequest.SendCommand("ZCARD board");
            actualValue = Encoding.ASCII.GetString(response).Substring(0, expectedResponse.Length);
            ClassicAssert.AreEqual(expectedResponse, actualValue);

            response = lightClientRequest.SendCommandChunks("ZCARD board", bytesSent);
            actualValue = Encoding.ASCII.GetString(response).Substring(0, expectedResponse.Length);
            ClassicAssert.AreEqual(expectedResponse, actualValue);
        }

        [Test]
        [TestCase(10)]
        [TestCase(30)]
        [TestCase(100)]
        public void CanDoIncrByLC(int bytesSent)
        {
            //ZINCRBY key increment member
            using var lightClientRequest = TestUtils.CreateRequest();
            var response = lightClientRequest.SendCommand("ZADD board 340 Dave");
            lightClientRequest.SendCommand("ZADD board 400 Kendra");
            lightClientRequest.SendCommand("ZADD board 560 Tom");

            response = lightClientRequest.SendCommandChunks("ZINCRBY board 10 Tom", bytesSent);
            var expectedResponse = "$3\r\n570\r\n";
            var actualValue = Encoding.ASCII.GetString(response).Substring(0, expectedResponse.Length);
            ClassicAssert.AreEqual(expectedResponse, actualValue);

            response = lightClientRequest.SendCommand("ZINCRBY board -590 Tom");
            expectedResponse = "$3\r\n-20\r\n";
            actualValue = Encoding.ASCII.GetString(response).Substring(0, expectedResponse.Length);
            ClassicAssert.AreEqual(expectedResponse, actualValue);

            response = lightClientRequest.SendCommandChunks("ZINCRBY board -590", bytesSent);
            expectedResponse = FormatWrongNumOfArgsError("ZINCRBY");
            actualValue = Encoding.ASCII.GetString(response).Substring(0, expectedResponse.Length);
            ClassicAssert.AreEqual(expectedResponse, actualValue);

            //using key exists but non existing member
            response = lightClientRequest.SendCommandChunks("ZINCRBY board 10 Julia", bytesSent);
            expectedResponse = "$2\r\n10\r\n";
            actualValue = Encoding.ASCII.GetString(response).Substring(0, expectedResponse.Length);
            ClassicAssert.AreEqual(expectedResponse, actualValue);

            response = lightClientRequest.SendCommandChunks("ZCARD board", bytesSent);
            expectedResponse = ":4\r\n";
            actualValue = Encoding.ASCII.GetString(response).Substring(0, expectedResponse.Length);
            ClassicAssert.AreEqual(expectedResponse, actualValue);

        }

        [Test]
        public void CanManageNoParametersInZIncrbyLC()
        {
            using var lightClientRequest = TestUtils.CreateRequest();
            var response = lightClientRequest.SendCommands("ZINCRBY nokey", "PING");
            var expectedResponse = $"{FormatWrongNumOfArgsError("ZINCRBY")}+PONG\r\n";
            var actualValue = Encoding.ASCII.GetString(response).Substring(0, expectedResponse.Length);
            ClassicAssert.AreEqual(expectedResponse, actualValue);
        }

        [Test]
        [TestCase(10)]
        [TestCase(30)]
        [TestCase(100)]
        public void CanManageExistingKeyButOtherTypeLC(int bytesSent)
        {
            using var lightClientRequest = TestUtils.CreateRequest();
            //create a hash myboard
            lightClientRequest.SendCommand("HSET myboard field1 myvalue");

            //do zincrby
            var response = lightClientRequest.SendCommandChunks("ZINCRBY myboard 1 field1", bytesSent);
            var expectedResponse = $"-{Encoding.ASCII.GetString(CmdStrings.RESP_ERR_WRONG_TYPE)}\r\n";
            var actualValue = Encoding.ASCII.GetString(response).Substring(0, expectedResponse.Length);
            ClassicAssert.AreEqual(expectedResponse, actualValue);
        }

        [Test]
        public void CanUseZRevRange()
        {
            //ZREVRANGE key start stop [WITHSCORES]
            using var lightClientRequest = TestUtils.CreateRequest();
            var response = lightClientRequest.SendCommand("ZADD board 10 a");
            lightClientRequest.SendCommand("ZADD board 20 b");
            lightClientRequest.SendCommand("ZADD board 30 c");
            lightClientRequest.SendCommand("ZADD board 40 d");
            lightClientRequest.SendCommand("ZADD board 50 e");
            lightClientRequest.SendCommand("ZADD board 60 f");

            // get a range by lex order
            response = lightClientRequest.SendCommand("ZREVRANGE board 0 -1", 7);
            var expectedResponse = "*6\r\n$1\r\nf\r\n$1\r\ne\r\n$1\r\nd\r\n$1\r\nc\r\n$1\r\nb\r\n$1\r\na\r\n";
            var actualValue = Encoding.ASCII.GetString(response).Substring(0, expectedResponse.Length);
            ClassicAssert.AreEqual(expectedResponse, actualValue);


            // including scores
            response = lightClientRequest.SendCommand("ZREVRANGE board 0 -1 WITHSCORES", 13);
            expectedResponse = "*12\r\n$1\r\nf\r\n$2\r\n60\r\n$1\r\ne\r\n$2\r\n50\r\n$1\r\nd\r\n$2\r\n40\r\n$1\r\nc\r\n$2\r\n30\r\n$1\r\nb\r\n$2\r\n20\r\n$1\r\na\r\n$2\r\n10\r\n";
            actualValue = Encoding.ASCII.GetString(response).Substring(0, expectedResponse.Length);
            ClassicAssert.AreEqual(expectedResponse, actualValue);

            response = lightClientRequest.SendCommand("ZREVRANGE board 0 1", 3);
            expectedResponse = "*2\r\n$1\r\nf\r\n$1\r\ne\r\n";
            actualValue = Encoding.ASCII.GetString(response).Substring(0, expectedResponse.Length);
            ClassicAssert.AreEqual(expectedResponse, actualValue);
        }

        [Test]
        public void CanUseZRevRangeByScore()
        {
            //ZREVRANGESCORE key start stop [WITHSCORES] [LIMIT offset count]
            using var lightClientRequest = TestUtils.CreateRequest();
            var response = lightClientRequest.SendCommand("ZADD board 10 a");
            lightClientRequest.SendCommand("ZADD board 20 b");
            lightClientRequest.SendCommand("ZADD board 30 c");
            lightClientRequest.SendCommand("ZADD board 40 d");
            lightClientRequest.SendCommand("ZADD board 50 e");
            lightClientRequest.SendCommand("ZADD board 60 f");

            // get a reverse range by score order
            response = lightClientRequest.SendCommand("ZREVRANGEBYSCORE board 70 0", 7);
            var expectedResponse = "*6\r\n$1\r\nf\r\n$1\r\ne\r\n$1\r\nd\r\n$1\r\nc\r\n$1\r\nb\r\n$1\r\na\r\n";
            var actualValue = Encoding.ASCII.GetString(response).Substring(0, expectedResponse.Length);
            ClassicAssert.AreEqual(expectedResponse, actualValue);

            // including scores
            response = lightClientRequest.SendCommand("ZREVRANGEBYSCORE board 60 10 WITHSCORES", 13);
            expectedResponse = "*12\r\n$1\r\nf\r\n$2\r\n60\r\n$1\r\ne\r\n$2\r\n50\r\n$1\r\nd\r\n$2\r\n40\r\n$1\r\nc\r\n$2\r\n30\r\n$1\r\nb\r\n$2\r\n20\r\n$1\r\na\r\n$2\r\n10\r\n";
            actualValue = Encoding.ASCII.GetString(response).Substring(0, expectedResponse.Length);
            ClassicAssert.AreEqual(expectedResponse, actualValue);

            response = lightClientRequest.SendCommand("ZREVRANGEBYSCORE board +inf 45", 3);
            expectedResponse = "*2\r\n$1\r\nf\r\n$1\r\ne\r\n";
            actualValue = Encoding.ASCII.GetString(response).Substring(0, expectedResponse.Length);
            ClassicAssert.AreEqual(expectedResponse, actualValue);

            response = lightClientRequest.SendCommand("ZREVRANGEBYSCORE board 70 45 LIMIT 0 1", 2);
            expectedResponse = "*1\r\n$1\r\nf\r\n";
            actualValue = Encoding.ASCII.GetString(response).Substring(0, expectedResponse.Length);
            ClassicAssert.AreEqual(expectedResponse, actualValue);
        }

        [Test]
        [TestCase(10)]
        [TestCase(30)]
        [TestCase(100)]
        public void CanDoZRankLC(int bytesSent)
        {
            //ZRANK key member
            using var lightClientRequest = TestUtils.CreateRequest();
            var response = lightClientRequest.SendCommand("ZADD board 340 Dave");
            lightClientRequest.SendCommand("ZADD board 400 Kendra");
            lightClientRequest.SendCommand("ZADD board 560 Tom");

            response = lightClientRequest.SendCommandChunks("ZRANK board Jon", bytesSent);
            var expectedResponse = "$-1\r\n";
            var actualValue = Encoding.ASCII.GetString(response).Substring(0, expectedResponse.Length);
            ClassicAssert.AreEqual(expectedResponse, actualValue);

            response = lightClientRequest.SendCommandChunks("ZRANK board Tom INVALIDOPTION", bytesSent);
            expectedResponse = "-ERR syntax error\r\n";
            actualValue = Encoding.ASCII.GetString(response).Substring(0, expectedResponse.Length);
            ClassicAssert.AreEqual(expectedResponse, actualValue);

            response = lightClientRequest.SendCommandChunks("ZRANK board Tom", bytesSent);
            expectedResponse = ":2\r\n";
            actualValue = Encoding.ASCII.GetString(response).Substring(0, expectedResponse.Length);
            ClassicAssert.AreEqual(expectedResponse, actualValue);

            response = lightClientRequest.SendCommandChunks("ZRANK board Tom withscore", bytesSent);
            expectedResponse = "*2\r\n:2\r\n$3\r\n560\r\n";
            actualValue = Encoding.ASCII.GetString(response).Substring(0, expectedResponse.Length);
            ClassicAssert.AreEqual(expectedResponse, actualValue);
        }

        [Test]
        [TestCase(10)]
        [TestCase(30)]
        [TestCase(100)]
        public void CanDoZRevRankLC(int bytesSent)
        {
            //ZREVRANK key member
            using var lightClientRequest = TestUtils.CreateRequest();
            var response = lightClientRequest.SendCommand("ZADD board 340 Dave");
            lightClientRequest.SendCommand("ZADD board 400 Kendra");
            lightClientRequest.SendCommand("ZADD board 560 Tom");

            response = lightClientRequest.SendCommandChunks("ZREVRANK board Jon", bytesSent);
            var expectedResponse = "$-1\r\n";
            var actualValue = Encoding.ASCII.GetString(response).Substring(0, expectedResponse.Length);
            ClassicAssert.AreEqual(expectedResponse, actualValue);

            response = lightClientRequest.SendCommandChunks("ZREVRANK board Tom INVALIDOPTION", bytesSent);
            expectedResponse = "-ERR syntax error\r\n";
            actualValue = Encoding.ASCII.GetString(response).Substring(0, expectedResponse.Length);
            ClassicAssert.AreEqual(expectedResponse, actualValue);

            response = lightClientRequest.SendCommandChunks("ZREVRANK board Tom", bytesSent);
            expectedResponse = ":0\r\n";
            actualValue = Encoding.ASCII.GetString(response).Substring(0, expectedResponse.Length);
            ClassicAssert.AreEqual(expectedResponse, actualValue);

            response = lightClientRequest.SendCommandChunks("ZREVRANK board Kendra", bytesSent);
            expectedResponse = ":1\r\n";
            actualValue = Encoding.ASCII.GetString(response).Substring(0, expectedResponse.Length);
            ClassicAssert.AreEqual(expectedResponse, actualValue);

            response = lightClientRequest.SendCommandChunks("ZREVRANK board Dave", bytesSent);
            expectedResponse = ":2\r\n";
            actualValue = Encoding.ASCII.GetString(response).Substring(0, expectedResponse.Length);
            ClassicAssert.AreEqual(expectedResponse, actualValue);

            response = lightClientRequest.SendCommandChunks("ZREVRANK board Dave WITHSCORE", bytesSent);
            expectedResponse = "*2\r\n:2\r\n$3\r\n340\r\n";
            actualValue = Encoding.ASCII.GetString(response).Substring(0, expectedResponse.Length);
            ClassicAssert.AreEqual(expectedResponse, actualValue);
        }

        [Test]
        [TestCase(10)]
        [TestCase(30)]
        [TestCase(100)]
        public void CanDoZRemRangeByLexLC(int bytesSent)
        {
            //ZREMRANGEBYLEX key member
            using var lightClientRequest = TestUtils.CreateRequest();
            var response = lightClientRequest.SendCommand("ZADD myzset 0 aaaa 0 b 0 c 0 d 0 e");
            lightClientRequest.SendCommand("ZADD myzset 0 foo 0 zap 0 zip 0 ALPHA 0 alpha");
            response = lightClientRequest.SendCommand("ZRANGE myzset 0 -1", 11);
            var expectedResponse = "*10\r\n$5\r\nALPHA\r\n$4\r\naaaa\r\n$5\r\nalpha\r\n$1\r\nb\r\n$1\r\nc\r\n$1\r\nd\r\n$1\r\ne\r\n$3\r\nfoo\r\n$3\r\nzap\r\n$3\r\nzip\r\n";
            var actualValue = Encoding.ASCII.GetString(response).Substring(0, expectedResponse.Length);
            ClassicAssert.AreEqual(expectedResponse, actualValue);

            response = lightClientRequest.SendCommandChunks("ZREMRANGEBYLEX myzset [alpha [omega", bytesSent);
            expectedResponse = ":6\r\n";
            actualValue = Encoding.ASCII.GetString(response).Substring(0, expectedResponse.Length);
            ClassicAssert.AreEqual(expectedResponse, actualValue);

            response = lightClientRequest.SendCommandChunks("ZRANGE myzset 0 -1", bytesSent, 5);
            expectedResponse = "*4\r\n$5\r\nALPHA\r\n$4\r\naaaa\r\n$3\r\nzap\r\n$3\r\nzip\r\n";
            actualValue = Encoding.ASCII.GetString(response).Substring(0, expectedResponse.Length);
            ClassicAssert.AreEqual(expectedResponse, actualValue);
        }

        [Test]
        [TestCase(10)]
        [TestCase(50)]
        [TestCase(100)]
        public void CanDoZRemRangeByRank(int bytesSent)
        {
            //ZREMRANGEBYRANK key start stop
            using var lightClientRequest = TestUtils.CreateRequest();
            var response = lightClientRequest.SendCommand("ZADD board 340 Dave");
            lightClientRequest.SendCommand("ZADD board 400 Kendra");
            lightClientRequest.SendCommand("ZADD board 560 Tom");

            response = lightClientRequest.SendCommand("ZADD myzset 0 aaaa 0 b 0 c 0 d 0 e");
            lightClientRequest.SendCommand("ZADD myzset 0 foo 0 zap 0 zip 0 ALPHA 0 alpha");
            response = lightClientRequest.SendCommand("ZRANGE myzset 0 -1", 11);
            var expectedResponse = "*10\r\n$5\r\nALPHA\r\n$4\r\naaaa\r\n$5\r\nalpha\r\n$1\r\nb\r\n$1\r\nc\r\n$1\r\nd\r\n$1\r\ne\r\n$3\r\nfoo\r\n$3\r\nzap\r\n$3\r\nzip\r\n";
            var actualValue = Encoding.ASCII.GetString(response).Substring(0, expectedResponse.Length);
            ClassicAssert.AreEqual(expectedResponse, actualValue);

            response = lightClientRequest.SendCommandChunks("ZREMRANGEBYLEX myzset [alpha [omega", bytesSent);
            expectedResponse = ":6\r\n";
            actualValue = Encoding.ASCII.GetString(response).Substring(0, expectedResponse.Length);
            ClassicAssert.AreEqual(expectedResponse, actualValue);

            response = lightClientRequest.SendCommandChunks("ZREMRANGEBYLEX myzset =a .", bytesSent);
            expectedResponse = $"-{Encoding.ASCII.GetString(CmdStrings.RESP_ERR_MIN_MAX_NOT_VALID_STRING)}\r\n";
            actualValue = Encoding.ASCII.GetString(response).Substring(0, expectedResponse.Length);
            ClassicAssert.AreEqual(expectedResponse, actualValue);

            response = lightClientRequest.SendCommandChunks("ZRANGE myzset 0 -1", bytesSent, 5);
            expectedResponse = "*4\r\n$5\r\nALPHA\r\n$4\r\naaaa\r\n$3\r\nzap\r\n$3\r\nzip\r\n";
            actualValue = Encoding.ASCII.GetString(response).Substring(0, expectedResponse.Length);
            ClassicAssert.AreEqual(expectedResponse, actualValue);

            response = lightClientRequest.SendCommandChunks("ZREMRANGEBYRANK board a b", bytesSent);
            expectedResponse = $"-{Encoding.ASCII.GetString(CmdStrings.RESP_ERR_GENERIC_VALUE_IS_NOT_INTEGER)}\r\n";
            actualValue = Encoding.ASCII.GetString(response).Substring(0, expectedResponse.Length);
<<<<<<< HEAD
            Assert.AreEqual(expectedResponse, actualValue);
=======
            ClassicAssert.AreEqual(expectedResponse, actualValue);
>>>>>>> af67519f

            response = lightClientRequest.SendCommandChunks("ZREMRANGEBYRANK board 0 1", bytesSent);
            expectedResponse = ":2\r\n";
            actualValue = Encoding.ASCII.GetString(response).Substring(0, expectedResponse.Length);
            ClassicAssert.AreEqual(expectedResponse, actualValue);

            response = lightClientRequest.SendCommands("ZREMRANGEBYRANK board 0 1", "PING");
            expectedResponse = ":1\r\n+PONG\r\n";
            actualValue = Encoding.ASCII.GetString(response).Substring(0, expectedResponse.Length);
            ClassicAssert.AreEqual(expectedResponse, actualValue);
        }


        [Test]
        [TestCase(10)]
        [TestCase(50)]
        [TestCase(100)]
        public void CanDoZRemRangeByScore(int bytesSent)
        {
            //ZREMRANGEBYSCORE key min max
            using var lightClientRequest = TestUtils.CreateRequest();
            var response = lightClientRequest.SendCommand("ZADD board 340 Dave");
            lightClientRequest.SendCommand("ZADD board 400 Kendra");
            lightClientRequest.SendCommand("ZADD board 560 Tom");

            response = lightClientRequest.SendCommandChunks("ZREMRANGEBYSCORE board -inf (500", bytesSent);
            var expectedResponse = ":2\r\n";
            var actualValue = Encoding.ASCII.GetString(response).Substring(0, expectedResponse.Length);
            ClassicAssert.AreEqual(expectedResponse, actualValue);

            response = lightClientRequest.SendCommandChunks("ZCARD board", bytesSent);
            expectedResponse = ":1\r\n";
            actualValue = Encoding.ASCII.GetString(response).Substring(0, expectedResponse.Length);
            ClassicAssert.AreEqual(expectedResponse, actualValue);

            response = lightClientRequest.SendCommandChunks("ZREMRANGEBYSCORE board a b", bytesSent);
            expectedResponse = $"-{Encoding.ASCII.GetString(CmdStrings.RESP_ERR_MIN_MAX_NOT_VALID_FLOAT)}\r\n";
            actualValue = Encoding.ASCII.GetString(response).Substring(0, expectedResponse.Length);
            ClassicAssert.AreEqual(expectedResponse, actualValue);
        }

        [Test]
        [TestCase(10)]
        [TestCase(50)]
        [TestCase(100)]
        public void CanSendErrorZRangeWithLimit(int bytesSent)
        {
            using var lightClientRequest = TestUtils.CreateRequest();
            var response = lightClientRequest.SendCommand("ZADD board 0 a");
            lightClientRequest.SendCommand("ZADD board 0 b");
            lightClientRequest.SendCommand("ZADD board 0 c");

            response = lightClientRequest.SendCommandChunks("ZRANGE board 0 -1 LIMIT 1 1", bytesSent);
            var expectedResponse = $"-{Encoding.ASCII.GetString(CmdStrings.RESP_ERR_LIMIT_NOT_SUPPORTED)}\r\n";
            var actualValue = Encoding.ASCII.GetString(response).Substring(0, expectedResponse.Length);
            ClassicAssert.AreEqual(expectedResponse, actualValue);
        }


        [Test]
        [TestCase(10)]
        [TestCase(30)]
        [TestCase(100)]
        public void CanUseZLexCount(int bytesSent)
        {
            using var lightClientRequest = TestUtils.CreateRequest();
            var response = lightClientRequest.SendCommand("ZADD board 0 a 0 b 0 c 0 d 0 e 0 f 0 g");

            response = lightClientRequest.SendCommandChunks("ZLEXCOUNT board - +", bytesSent);
            var expectedResponse = ":7\r\n";
            var actualValue = Encoding.ASCII.GetString(response).Substring(0, expectedResponse.Length);
            ClassicAssert.AreEqual(expectedResponse, actualValue);

            response = lightClientRequest.SendCommandChunks("ZLEXCOUNT board [b [f", bytesSent);
            expectedResponse = ":5\r\n";
            actualValue = Encoding.ASCII.GetString(response).Substring(0, expectedResponse.Length);
            ClassicAssert.AreEqual(expectedResponse, actualValue);

            response = lightClientRequest.SendCommandChunks("ZLEXCOUNT board *d 8", bytesSent);
            expectedResponse = $"-{Encoding.ASCII.GetString(CmdStrings.RESP_ERR_MIN_MAX_NOT_VALID_STRING)}\r\n";
            actualValue = Encoding.ASCII.GetString(response).Substring(0, expectedResponse.Length);
            ClassicAssert.AreEqual(expectedResponse, actualValue);
        }

        [Test]
        [TestCase(10)]
        [TestCase(30)]
        [TestCase(100)]
        public void CanUseZPopMin(int bytesSent)
        {
            using var lightClientRequest = TestUtils.CreateRequest();
            var response = lightClientRequest.SendCommand("ZADD board 1 one 2 two 3 three");

            response = lightClientRequest.SendCommandChunks("ZPOPMIN board", bytesSent);
            var expectedResponse = "*2\r\n$3\r\none\r\n$1\r\n1\r\n";
            var actualValue = Encoding.ASCII.GetString(response).Substring(0, expectedResponse.Length);
            ClassicAssert.AreEqual(expectedResponse, actualValue);

            response = lightClientRequest.SendCommandChunks("ZPOPMIN board 3", bytesSent, 5);
            expectedResponse = "*4\r\n$3\r\ntwo\r\n$1\r\n2\r\n$5\r\nthree\r\n$1\r\n3\r\n";
            actualValue = Encoding.ASCII.GetString(response).Substring(0, expectedResponse.Length);
            ClassicAssert.AreEqual(expectedResponse, actualValue);
        }

        [Test]
        [TestCase(10)]
        [TestCase(30)]
        [TestCase(100)]
        public void CanUseZRandMember(int bytesSent)
        {
            using var lightClientRequest = TestUtils.CreateRequest();

            _ = lightClientRequest.SendCommand("ZADD dadi 1 uno 2 due 3 tre 4 quattro 5 cinque 6 six 7 sept 8 huit 9 nough 10 dis");

            // ZRANDMEMBER
            var s = Encoding.ASCII.GetString(lightClientRequest.SendCommandChunks("ZRANDMEMBER dadi", bytesSent));
            int startIndexField = s.IndexOf('\n') + 1;
            int endIndexField = s.IndexOf('\n', startIndexField) - 1;
            string memberValue = s.Substring(startIndexField, endIndexField - startIndexField);
            var foundInSet = ("uno due tre quattro cinque six sept huit nough dis").IndexOf(memberValue, StringComparison.InvariantCultureIgnoreCase);
            ClassicAssert.IsTrue(foundInSet >= 0);

            // ZRANDMEMBER count
            var response = lightClientRequest.SendCommandChunks("ZRANDMEMBER dadi 5", bytesSent, 6);
            var expectedResponse = "*5\r\n"; // 5 values
            var actualValue = Encoding.ASCII.GetString(response).Substring(0, expectedResponse.Length);
            ClassicAssert.AreEqual(expectedResponse, actualValue);

            // ZRANDMEMBER [count [WITHSCORES]]
            response = lightClientRequest.SendCommandChunks("ZRANDMEMBER dadi 3 WITHSCORES", bytesSent, 7);
            expectedResponse = "*6\r\n"; // 3 keyvalue pairs
            actualValue = Encoding.ASCII.GetString(response).Substring(0, expectedResponse.Length);
            ClassicAssert.AreEqual(expectedResponse, actualValue);

            response = lightClientRequest.SendCommandChunks("ZRANDMEMBER dadi 1 WITHSCORES", bytesSent, 3);
            expectedResponse = "*2\r\n"; // 2 elements
            actualValue = Encoding.ASCII.GetString(response).Substring(0, expectedResponse.Length);
            ClassicAssert.AreEqual(expectedResponse, actualValue);

            response = lightClientRequest.SendCommandChunks("ZRANDMEMBER dadi 0 WITHSCORES", bytesSent);
            expectedResponse = "*0\r\n"; // Empty List
            actualValue = Encoding.ASCII.GetString(response).Substring(0, expectedResponse.Length);
            ClassicAssert.AreEqual(expectedResponse, actualValue);
        }


        [Test]
        public async Task CanUseZRandMemberWithSE()
        {
            using var redis = ConnectionMultiplexer.Connect(TestUtils.GetConfig());
            var db = redis.GetDatabase(0);

            var key = "SortedSet_Add";

            // no-existing key case
            var key0 = "SortedSet_Foo";

            db.KeyDelete(key, CommandFlags.FireAndForget);
            db.SortedSetAdd(key, powOfTwo, CommandFlags.FireAndForget);

            var randMember = await db.SortedSetRandomMemberAsync(key);
            ClassicAssert.True(Array.Exists(powOfTwo, element => element.Element.Equals(randMember)));

            // Check ZRANDMEMBER with wrong number of arguments
            var ex = Assert.Throws<RedisServerException>(() => db.Execute("ZRANDMEMBER", key, 3, "WITHSCORES", "bla"));
            var expectedMessage = string.Format(CmdStrings.GenericErrWrongNumArgs, nameof(RespCommand.ZRANDMEMBER));
            ClassicAssert.IsNotNull(ex);
            ClassicAssert.AreEqual(expectedMessage, ex.Message);

            // Check ZRANDMEMBER with non-numeric count
            ex = Assert.Throws<RedisServerException>(() => db.Execute("ZRANDMEMBER", key, "bla"));
            expectedMessage = Encoding.ASCII.GetString(CmdStrings.RESP_ERR_GENERIC_VALUE_IS_NOT_INTEGER);
            ClassicAssert.IsNotNull(ex);
            ClassicAssert.AreEqual(expectedMessage, ex.Message);

            // Check ZRANDMEMBER with syntax error
            ex = Assert.Throws<RedisServerException>(() => db.Execute("ZRANDMEMBER", key, 3, "withscore"));
            expectedMessage = Encoding.ASCII.GetString(CmdStrings.RESP_SYNTAX_ERROR);
            ClassicAssert.IsNotNull(ex);
            ClassicAssert.AreEqual(expectedMessage, ex.Message);

            //ZRANDMEMBER count
            var randMemberArray = await db.SortedSetRandomMembersAsync(key, 5);
            ClassicAssert.AreEqual(5, randMemberArray.Length);
            ClassicAssert.AreEqual(5, randMemberArray.Distinct().Count());
            foreach (var member in randMemberArray)
            {
                var match = powOfTwo.FirstOrDefault(pt => pt.Element == member);
                ClassicAssert.IsNotNull(match);
            }

            randMemberArray = await db.SortedSetRandomMembersAsync(key, 15);
            ClassicAssert.AreEqual(10, randMemberArray.Length);
            ClassicAssert.AreEqual(10, randMemberArray.Distinct().Count());
            foreach (var member in randMemberArray)
            {
                var match = powOfTwo.FirstOrDefault(pt => pt.Element == member);
                ClassicAssert.IsNotNull(match);
            }

            randMemberArray = await db.SortedSetRandomMembersAsync(key, -5);
            ClassicAssert.AreEqual(5, randMemberArray.Length);

            randMemberArray = await db.SortedSetRandomMembersAsync(key, -15);
            ClassicAssert.AreEqual(15, randMemberArray.Length);
            ClassicAssert.GreaterOrEqual(10, randMemberArray.Distinct().Count());
            foreach (var member in randMemberArray)
            {
                var match = powOfTwo.FirstOrDefault(pt => pt.Element == member);
                ClassicAssert.IsNotNull(match);
            }

            //ZRANDMEMBER [count [WITHSCORES]]
            var randMemberArray2 = await db.SortedSetRandomMembersWithScoresAsync(key, 2);
            ClassicAssert.AreEqual(2, randMemberArray2.Length);
            foreach (var member in randMemberArray2)
            {
                ClassicAssert.Contains(member, powOfTwo);
            }

            // No-existing key case
            randMember = await db.SortedSetRandomMemberAsync(key0);
            ClassicAssert.True(randMember.IsNull);
            randMemberArray = await db.SortedSetRandomMembersAsync(key0, 2);
            ClassicAssert.True(randMemberArray.Length == 0);
            randMemberArray2 = await db.SortedSetRandomMembersWithScoresAsync(key0, 2);
            ClassicAssert.True(randMemberArray2.Length == 0);
        }


        [Test]
        [TestCase(10)]
        [TestCase(30)]
        [TestCase(100)]
        public void CanUseZDiff(int bytesSent)
        {
            using var lightClientRequest = TestUtils.CreateRequest();
            lightClientRequest.SendCommand("ZADD dadi 1 uno 2 due 3 tre 4 quattro 5 cinque 6 sei");
            lightClientRequest.SendCommand("ZADD seconddadi 1 uno 2 due 3 tre 4 quattro");

            //zdiff withscores
            var zdiffResult = lightClientRequest.SendCommandChunks("ZDIFF 2 dadi seconddadi WITHSCORES", bytesSent, 5);
            var expectedResponse = "*4\r\n$6\r\ncinque\r\n$1\r\n5\r\n$3\r\nsei\r\n$1\r\n6\r\n";
            var actualValue = Encoding.ASCII.GetString(zdiffResult).Substring(0, expectedResponse.Length);
            ClassicAssert.AreEqual(expectedResponse, actualValue);

            zdiffResult = lightClientRequest.SendCommandChunks("ZDIFF 2 dadi seconddadi", bytesSent, 3);
            expectedResponse = "*2\r\n$6\r\ncinque\r\n$3\r\nsei\r\n";
            actualValue = Encoding.ASCII.GetString(zdiffResult).Substring(0, expectedResponse.Length);
        }

        [Test]
        [TestCase(10)]
        [TestCase(30)]
        [TestCase(100)]
        public void CanUseZDiffMultipleKeys(int bytesSent)
        {
            using var lightClientRequest = TestUtils.CreateRequest();
            lightClientRequest.SendCommand("ZADD zset1 1 uno 2 due 3 tre 4 quattro 5 cinque 6 sei");
            lightClientRequest.SendCommand("ZADD zset2 1 uno 2 due 3 tre 4 quattro");
            lightClientRequest.SendCommand("ZADD zset3 300 Jean 500 Leia 350 Grant 700 Rue");

            var zdiffResult = lightClientRequest.SendCommandChunks("ZDIFF 3 zset1 zset2 zset3", bytesSent, 3);
            var expectedResponse = "*2\r\n$6\r\ncinque\r\n$3\r\nsei\r\n";
            var actualValue = Encoding.ASCII.GetString(zdiffResult).Substring(0, expectedResponse.Length);
            ClassicAssert.AreEqual(expectedResponse, actualValue);

            // Zdiff withscores
            zdiffResult = lightClientRequest.SendCommandChunks("ZDIFF 3 zset1 zset2 zset3 WITHSCORES", bytesSent, 5);
            expectedResponse = "*4\r\n$6\r\ncinque\r\n$1\r\n5\r\n$3\r\nsei\r\n$1\r\n6\r\n";
            actualValue = Encoding.ASCII.GetString(zdiffResult).Substring(0, expectedResponse.Length);
            ClassicAssert.AreEqual(expectedResponse, actualValue);
        }

        [Test]
        public void CanUseZDiffWithNull()
        {
            using var lightClientRequest = TestUtils.CreateRequest();
            lightClientRequest.SendCommand("ZADD zset1 1 uno 2 due 3 tre 4 quattro 5 cinque 6 sei");
            var zdiffResult = lightClientRequest.SendCommand("ZDIFF 2 zsetnotfound zset1");
            var expectedResponse = "*0\r\n";
            var actualValue = Encoding.ASCII.GetString(zdiffResult).Substring(0, expectedResponse.Length);
            ClassicAssert.AreEqual(expectedResponse, actualValue);

            zdiffResult = lightClientRequest.SendCommand("ZDIFF 2 zsetnotfound zset1notfound");
            expectedResponse = "*0\r\n";
            actualValue = Encoding.ASCII.GetString(zdiffResult).Substring(0, expectedResponse.Length);
            ClassicAssert.AreEqual(expectedResponse, actualValue);
        }

        [Test]
        public void CanManageNotExistingKeySortedSetCommandsReadOps()
        {
            using var lightClientRequest = TestUtils.CreateRequest();

            var result = lightClientRequest.SendCommand("ZCARD nokey");
            var expectedResponse = ":0\r\n";
            var actualValue = Encoding.ASCII.GetString(result).Substring(0, expectedResponse.Length);
            ClassicAssert.AreEqual(expectedResponse, actualValue);

            result = lightClientRequest.SendCommand("ZSCORE nokey a");
            expectedResponse = "$-1\r\n"; // NULL
            actualValue = Encoding.ASCII.GetString(result).Substring(0, expectedResponse.Length);
            ClassicAssert.AreEqual(expectedResponse, actualValue);

            result = lightClientRequest.SendCommand("ZRANK noboard a");
            expectedResponse = "$-1\r\n";
            actualValue = Encoding.ASCII.GetString(result).Substring(0, expectedResponse.Length);
            ClassicAssert.AreEqual(expectedResponse, actualValue);

            result = lightClientRequest.SendCommand("ZRANGE unekey 0 1");
            expectedResponse = "*0\r\n"; //empty array
            actualValue = Encoding.ASCII.GetString(result).Substring(0, expectedResponse.Length);
            ClassicAssert.AreEqual(expectedResponse, actualValue);

            result = lightClientRequest.SendCommand("ZRANGEBYSCORE nonekey 0 1");
            expectedResponse = "*0\r\n"; //empty array
            actualValue = Encoding.ASCII.GetString(result).Substring(0, expectedResponse.Length);
            ClassicAssert.AreEqual(expectedResponse, actualValue);

            result = lightClientRequest.SendCommand("ZREVRANGE nonekey 0 1");
            expectedResponse = "*0\r\n"; //empty array
            actualValue = Encoding.ASCII.GetString(result).Substring(0, expectedResponse.Length);
            ClassicAssert.AreEqual(expectedResponse, actualValue);

            result = lightClientRequest.SendCommand("ZREVRANK nonekey 0");
            expectedResponse = "$-1\r\n"; // NULL
            actualValue = Encoding.ASCII.GetString(result).Substring(0, expectedResponse.Length);
            ClassicAssert.AreEqual(expectedResponse, actualValue);

            result = lightClientRequest.SendCommand("ZREVRANGE nonekey 0 1");
            expectedResponse = "*0\r\n"; //empty array
            actualValue = Encoding.ASCII.GetString(result).Substring(0, expectedResponse.Length);
            ClassicAssert.AreEqual(expectedResponse, actualValue);

            result = lightClientRequest.SendCommand("ZLEXCOUNT nonekey [a [f");
            expectedResponse = ":0\r\n"; //integer reply
            actualValue = Encoding.ASCII.GetString(result).Substring(0, expectedResponse.Length);
            ClassicAssert.AreEqual(expectedResponse, actualValue);

            //without the additional count argument, the command returns nil when key does not exist.
            result = lightClientRequest.SendCommand("ZRANDMEMBER nonekey");
            expectedResponse = "$-1\r\n"; //nil when key does not exist.
            actualValue = Encoding.ASCII.GetString(result).Substring(0, expectedResponse.Length);
            ClassicAssert.AreEqual(expectedResponse, actualValue);

            //when the additional count argument is passed, the command returns an array of elements,
            //or an empty array when key does not exist.
            result = lightClientRequest.SendCommand("ZRANDMEMBER nonekey 1");
            expectedResponse = "*0\r\n"; //empty array
            actualValue = Encoding.ASCII.GetString(result).Substring(0, expectedResponse.Length);
            ClassicAssert.AreEqual(expectedResponse, actualValue);

            result = lightClientRequest.SendCommand("ZDIFF 2 i i");
            expectedResponse = "*0\r\n"; //empty array
            actualValue = Encoding.ASCII.GetString(result).Substring(0, expectedResponse.Length);
            ClassicAssert.AreEqual(expectedResponse, actualValue);

            result = lightClientRequest.SendCommand("ZDIFF 1 nonekey");
            expectedResponse = "*0\r\n"; //empty array
            actualValue = Encoding.ASCII.GetString(result).Substring(0, expectedResponse.Length);
            ClassicAssert.AreEqual(expectedResponse, actualValue);
        }

        [Test]
        public void CanManageNotExistingKeySortedSetCommandsRMWOps()
        {
            using var lightClientRequest = TestUtils.CreateRequest();

            var result = lightClientRequest.SendCommand("ZPOPMAX nokey");
            var expectedResponse = "*0\r\n";
            var actualValue = Encoding.ASCII.GetString(result).Substring(0, expectedResponse.Length);
            ClassicAssert.AreEqual(expectedResponse, actualValue);

            result = lightClientRequest.SendCommand("ZREM nokey a");
            expectedResponse = ":0\r\n";
            actualValue = Encoding.ASCII.GetString(result).Substring(0, expectedResponse.Length);
            ClassicAssert.AreEqual(expectedResponse, actualValue);

            //for this case the boundaries arguments are wrong, in redis this validation occurs
            //before the validation of a non existing key, but we are not executing the backend until
            //the key is validated first.
            result = lightClientRequest.SendCommand("ZREMRANGEBYLEX nokey 0 1");
            expectedResponse = ":0\r\n";
            actualValue = Encoding.ASCII.GetString(result).Substring(0, expectedResponse.Length);
            ClassicAssert.AreEqual(expectedResponse, actualValue);

            //testing out only a nonexisting key
            result = lightClientRequest.SendCommand("ZREMRANGEBYLEX nokey [a [b");
            expectedResponse = ":0\r\n";
            actualValue = Encoding.ASCII.GetString(result).Substring(0, expectedResponse.Length);
            ClassicAssert.AreEqual(expectedResponse, actualValue);

            result = lightClientRequest.SendCommand("ZREMRANGEBYLEX iii [a [b");
            expectedResponse = ":0\r\n";
            actualValue = Encoding.ASCII.GetString(result).Substring(0, expectedResponse.Length);
            ClassicAssert.AreEqual(expectedResponse, actualValue);

            result = lightClientRequest.SendCommand("ZREM nokey a");
            expectedResponse = ":0\r\n";
            actualValue = Encoding.ASCII.GetString(result).Substring(0, expectedResponse.Length);
            ClassicAssert.AreEqual(expectedResponse, actualValue);

            result = lightClientRequest.SendCommand("ZREMRANGEBYRANK nokey 0 1");
            expectedResponse = ":0\r\n";
            actualValue = Encoding.ASCII.GetString(result).Substring(0, expectedResponse.Length);
            ClassicAssert.AreEqual(expectedResponse, actualValue);

            result = lightClientRequest.SendCommand("ZREMRANGEBYSCORE nokey 0 1");
            expectedResponse = ":0\r\n";
            actualValue = Encoding.ASCII.GetString(result).Substring(0, expectedResponse.Length);
            ClassicAssert.AreEqual(expectedResponse, actualValue);

            lightClientRequest.SendCommand("ZADD zset1 1 uno 2 due 3 tre 4 quattro 5 cinque 6 sei");

            result = lightClientRequest.SendCommand("ZREMRANGEBYLEX zset1 0 1");
            expectedResponse = $"-{Encoding.ASCII.GetString(CmdStrings.RESP_ERR_MIN_MAX_NOT_VALID_STRING)}\r\n"; ;
            actualValue = Encoding.ASCII.GetString(result).Substring(0, expectedResponse.Length);
            ClassicAssert.AreEqual(expectedResponse, actualValue);

        }


        /// <summary>
        /// This test executes an RMW followed by a Read method which none
        /// of them should create a new key
        /// </summary>
        [Test]
        public void CanManageRMWAndReadInCommands()
        {
            using var lightClientRequest = TestUtils.CreateRequest();

            // Executing an RMW method first
            var result = lightClientRequest.SendCommand("ZPOPMAX nokey");
            var expectedResponse = "*0\r\n";
            var actualValue = Encoding.ASCII.GetString(result).Substring(0, expectedResponse.Length);
            ClassicAssert.AreEqual(expectedResponse, actualValue);

            // When the additional count argument is passed, the command returns an array of elements,
            // Or an empty array when key does not exist.
            result = lightClientRequest.SendCommand("ZRANDMEMBER nokey 1");
            expectedResponse = "*0\r\n"; //empty array
            actualValue = Encoding.ASCII.GetString(result).Substring(0, expectedResponse.Length);
            ClassicAssert.AreEqual(expectedResponse, actualValue);

            result = lightClientRequest.SendCommand("ZCARD nokey");
            expectedResponse = ":0\r\n";
            actualValue = Encoding.ASCII.GetString(result).Substring(0, expectedResponse.Length);
            ClassicAssert.AreEqual(expectedResponse, actualValue);
        }


        [Test]
        public void CanManageAddAndDelete()
        {
            using var lightClientRequest = TestUtils.CreateRequest();
            var response = lightClientRequest.SendCommandChunks("ZADD board 340 Dave 400 Kendra 560 Tom 650 Barbara 690 Jennifer 690 Peter", 100);
            var expectedResponse = ":6\r\n";
            var actualValue = Encoding.ASCII.GetString(response).Substring(0, expectedResponse.Length);
            ClassicAssert.AreEqual(expectedResponse, actualValue);

            response = lightClientRequest.SendCommand("ZPOPMAX board", 3);
            expectedResponse = "*2\r\n$5\r\nPeter\r\n$3\r\n690\r\n";
            actualValue = Encoding.ASCII.GetString(response).Substring(0, expectedResponse.Length);
            ClassicAssert.AreEqual(expectedResponse, actualValue);

            response = lightClientRequest.SendCommand("ZPOPMAX board 2", 5);
            expectedResponse = "*4\r\n$8\r\nJennifer\r\n$3\r\n690\r\n$7\r\nBarbara\r\n$3\r\n650\r\n";
            actualValue = Encoding.ASCII.GetString(response).Substring(0, expectedResponse.Length);
            ClassicAssert.AreEqual(expectedResponse, actualValue);

            response = lightClientRequest.SendCommands("DEL board", "PING");
            expectedResponse = ":1\r\n+PONG\r\n";
            actualValue = Encoding.ASCII.GetString(response).Substring(0, expectedResponse.Length);
            ClassicAssert.AreEqual(expectedResponse, actualValue);

            // Check the key is null or empty
            response = lightClientRequest.SendCommand("ZPOPMAX board");
            expectedResponse = "*0\r\n";
            actualValue = Encoding.ASCII.GetString(response).Substring(0, expectedResponse.Length);
            ClassicAssert.AreEqual(expectedResponse, actualValue);

            using var redis = ConnectionMultiplexer.Connect(TestUtils.GetConfig());
            var db = redis.GetDatabase(0);
            var key = "LeaderBoard";

            var added = db.SortedSetAdd(key, leaderBoard);
            ClassicAssert.AreEqual(leaderBoard.Length, added);
            var removed = db.KeyDelete(key);

            // ZPOPMAX
            var actualResult = db.SortedSetPop(new RedisKey(key), Order.Descending);
            ClassicAssert.AreEqual(null, actualResult);
        }

        [Test]
        public void CanManageKeyAbscentInCommands()
        {
            using var lightClientRequest = TestUtils.CreateRequest();
            SendCommandWithoutKey("ZCARD", lightClientRequest);
            SendCommandWithoutKey("ZPOPMAX", lightClientRequest);
            SendCommandWithoutKey("ZSCORE", lightClientRequest);
            SendCommandWithoutKey("ZREM", lightClientRequest);
            SendCommandWithoutKey("ZINCRBY", lightClientRequest);
            SendCommandWithoutKey("ZCARD", lightClientRequest);
            SendCommandWithoutKey("ZCOUNT", lightClientRequest);
        }

        [Test]
        public async Task CanFailWhenUseMultiWatchTest()
        {
            var lightClientRequest = TestUtils.CreateRequest();
            string key = "MySSKey";
            byte[] res;

            res = lightClientRequest.SendCommand($"ZADD {key} 1 a 2 b 3 c");
            string expectedResponse = ":3\r\n";
            ClassicAssert.AreEqual(res.AsSpan().Slice(0, expectedResponse.Length).ToArray(), expectedResponse);

            res = lightClientRequest.SendCommand($"WATCH {key}");
            expectedResponse = "+OK\r\n";
            ClassicAssert.AreEqual(res.AsSpan().Slice(0, expectedResponse.Length).ToArray(), expectedResponse);

            res = lightClientRequest.SendCommand("MULTI");
            expectedResponse = "+OK\r\n";
            ClassicAssert.AreEqual(res.AsSpan().Slice(0, expectedResponse.Length).ToArray(), expectedResponse);

            res = lightClientRequest.SendCommand($"ZREM {key} a");
            expectedResponse = "+QUEUED\r\n";
            ClassicAssert.AreEqual(res.AsSpan().Slice(0, expectedResponse.Length).ToArray(), expectedResponse);

            await Task.Run(() => UpdateSortedSetKey(key));

            res = lightClientRequest.SendCommand("EXEC");
            expectedResponse = "$-1";
            ClassicAssert.AreEqual(res.AsSpan().Slice(0, expectedResponse.Length).ToArray(), expectedResponse);

            // This sequence should work
            res = lightClientRequest.SendCommand("MULTI");
            expectedResponse = "+OK\r\n";
            ClassicAssert.AreEqual(res.AsSpan().Slice(0, expectedResponse.Length).ToArray(), expectedResponse);

            res = lightClientRequest.SendCommand($"ZADD {key} 7 g");
            expectedResponse = "+QUEUED\r\n";
            ClassicAssert.AreEqual(res.AsSpan().Slice(0, expectedResponse.Length).ToArray(), expectedResponse);

            // This should commit
            res = lightClientRequest.SendCommand("EXEC", 2);
            expectedResponse = "*1\r\n:1\r\n";
            ClassicAssert.AreEqual(res.AsSpan().Slice(0, expectedResponse.Length).ToArray(), expectedResponse);
        }

        [Test]
        public void CanUseMultiTest()
        {
            var lightClientRequest = TestUtils.CreateRequest();
            byte[] res;

            res = lightClientRequest.SendCommand("ZADD MySSKey 1 a 2 b 3 c");
            string expectedResponse = ":3\r\n";
            ClassicAssert.AreEqual(res.AsSpan().Slice(0, expectedResponse.Length).ToArray(), expectedResponse);

            res = lightClientRequest.SendCommand("MULTI");
            expectedResponse = "+OK\r\n";
            ClassicAssert.AreEqual(res.AsSpan().Slice(0, expectedResponse.Length).ToArray(), expectedResponse);

            res = lightClientRequest.SendCommand("ZREM MySSKey a");
            expectedResponse = "+QUEUED\r\n";
            ClassicAssert.AreEqual(res.AsSpan().Slice(0, expectedResponse.Length).ToArray(), expectedResponse);

            res = lightClientRequest.SendCommand("ZADD MySSKey 7 g");
            expectedResponse = "+QUEUED\r\n";
            ClassicAssert.AreEqual(res.AsSpan().Slice(0, expectedResponse.Length).ToArray(), expectedResponse);

            res = lightClientRequest.SendCommand("EXEC", 3);
            expectedResponse = "*2\r\n:1\r\n:1\r\n";
            ClassicAssert.AreEqual(res.AsSpan().Slice(0, expectedResponse.Length).ToArray(), expectedResponse);
        }

        [Test]
        public void CanFastForwardExtraArguments()
        {
            var lightClientRequest = TestUtils.CreateRequest();
            var response = lightClientRequest.SendCommand("ZSCORE foo bar foo bar foo");
            var expectedResponse = FormatWrongNumOfArgsError("ZSCORE");
            var actualValue = Encoding.ASCII.GetString(response).Substring(0, expectedResponse.Length);
            ClassicAssert.AreEqual(expectedResponse, actualValue);

            // Add a large number
            response = lightClientRequest.SendCommand("ZADD zset1 -9007199254740992 uno");
            expectedResponse = ":1\r\n";
            actualValue = Encoding.ASCII.GetString(response).Substring(0, expectedResponse.Length);
            ClassicAssert.AreEqual(expectedResponse, actualValue);

            response = lightClientRequest.SendCommand("ZSCORE zset1 uno");
            expectedResponse = $"$17\r\n-9007199254740992\r\n";
            actualValue = Encoding.ASCII.GetString(response).Substring(0, expectedResponse.Length);
            ClassicAssert.AreEqual(expectedResponse, actualValue);
        }


        [Test]
        public void CanDoZaddWithInvalidInput()
        {
            using var lightClientRequest = TestUtils.CreateRequest();
            var key = "zset1";
            var response = lightClientRequest.SendCommand($"ZADD {key} 1 uno 2 due 3 tre 4 quattro 5 cinque foo bar");
            var expectedResponse = $"-{Encoding.ASCII.GetString(CmdStrings.RESP_ERR_NOT_VALID_FLOAT)}\r\n";
            var actualValue = Encoding.ASCII.GetString(response).Substring(0, expectedResponse.Length);
<<<<<<< HEAD
            Assert.AreEqual(expectedResponse, actualValue);
=======
            ClassicAssert.AreEqual(expectedResponse, actualValue);

            key = "zset2";
            response = lightClientRequest.SendCommand($"ZADD {key} 1 uno 2 due 3 tre foo bar 4 quattro 5 cinque");
            actualValue = Encoding.ASCII.GetString(response).Substring(0, expectedResponse.Length);
            ClassicAssert.AreEqual(expectedResponse, actualValue);

            key = "zset3";
            response = lightClientRequest.SendCommand($"ZADD {key} foo bar 1 uno 2 due 3 tre 4 quattro 5 cinque");
            actualValue = Encoding.ASCII.GetString(response).Substring(0, expectedResponse.Length);
            ClassicAssert.AreEqual(expectedResponse, actualValue);
>>>>>>> af67519f
        }

        [Test]
        public void CheckSortedSetOperationsOnWrongTypeObjectLC()
        {
            // This is to test remaining commands that were not covered in CheckSortedSetOperationsOnWrongTypeObjectLC
            // since they are not supported in SE.Redis
            using var redis = ConnectionMultiplexer.Connect(TestUtils.GetConfig());
            var db = redis.GetDatabase(0);
            using var lightClientRequest = TestUtils.CreateRequest();

            var keys = new[] { new RedisKey("user1:obj1"), new RedisKey("user1:obj2") };
            var key1Values = new[] { new RedisValue("Hello"), new RedisValue("World") };
            var key2Values = new[] { new RedisValue("Hola"), new RedisValue("Mundo") };
            var values = new[] { key1Values, key2Values };

            // Set up different type objects
            RespTestsUtils.SetUpTestObjects(db, GarnetObjectType.Set, keys, values);

            // ZRANGE
            var response = lightClientRequest.SendCommand($"ZRANGE {keys[0]} 0 -1");
            var expectedResponse = $"-{Encoding.ASCII.GetString(CmdStrings.RESP_ERR_WRONG_TYPE)}\r\n";
            var actualValue = Encoding.ASCII.GetString(response).Substring(0, expectedResponse.Length);
            ClassicAssert.AreEqual(expectedResponse, actualValue);


            // ZREVRANGE
            response = lightClientRequest.SendCommand($"ZREVRANGE {keys[0]} 0 -1");
            expectedResponse = $"-{Encoding.ASCII.GetString(CmdStrings.RESP_ERR_WRONG_TYPE)}\r\n";
            actualValue = Encoding.ASCII.GetString(response).Substring(0, expectedResponse.Length);
            ClassicAssert.AreEqual(expectedResponse, actualValue);

            // ZREMRANGEBYLEX
            response = lightClientRequest.SendCommand($"ZREMRANGEBYLEX {keys[0]} {values[1][0]} {values[1][1]}");
            expectedResponse = $"-{Encoding.ASCII.GetString(CmdStrings.RESP_ERR_WRONG_TYPE)}\r\n";
            actualValue = Encoding.ASCII.GetString(response).Substring(0, expectedResponse.Length);
            ClassicAssert.AreEqual(expectedResponse, actualValue);

            // ZREVRANGEBYSCORE
            response = lightClientRequest.SendCommand($"ZREVRANGEBYSCORE {keys[0]} 0 -1");
            expectedResponse = $"-{Encoding.ASCII.GetString(CmdStrings.RESP_ERR_WRONG_TYPE)}\r\n";
            actualValue = Encoding.ASCII.GetString(response).Substring(0, expectedResponse.Length);
            ClassicAssert.AreEqual(expectedResponse, actualValue);
        }

        #endregion

        private static void SendCommandWithoutKey(string command, LightClientRequest lightClientRequest)
        {
            var result = lightClientRequest.SendCommand(command);
            var expectedResponse = FormatWrongNumOfArgsError(command);
            var actualValue = Encoding.ASCII.GetString(result).Substring(0, expectedResponse.Length);
            ClassicAssert.AreEqual(expectedResponse, actualValue);
        }

        private static void UpdateSortedSetKey(string keyName)
        {
            using var lightClientRequest = TestUtils.CreateRequest();
            byte[] res = lightClientRequest.SendCommand($"ZADD {keyName} 4 d");
            string expectedResponse = ":1\r\n";
            ClassicAssert.AreEqual(res.AsSpan().Slice(0, expectedResponse.Length).ToArray(), expectedResponse);
        }

        private static string FormatWrongNumOfArgsError(string commandName) => $"-{string.Format(CmdStrings.GenericErrWrongNumArgs, commandName)}\r\n";
    }

    public class SortedSetComparer : IComparer<(double, byte[])>
    {
        public int Compare((double, byte[]) x, (double, byte[]) y)
        {
            var ret = x.Item1.CompareTo(y.Item1);
            if (ret == 0)
                return new ReadOnlySpan<byte>(x.Item2).SequenceCompareTo(y.Item2);
            return ret;
        }
    }
}<|MERGE_RESOLUTION|>--- conflicted
+++ resolved
@@ -1606,11 +1606,7 @@
             response = lightClientRequest.SendCommandChunks("ZREMRANGEBYRANK board a b", bytesSent);
             expectedResponse = $"-{Encoding.ASCII.GetString(CmdStrings.RESP_ERR_GENERIC_VALUE_IS_NOT_INTEGER)}\r\n";
             actualValue = Encoding.ASCII.GetString(response).Substring(0, expectedResponse.Length);
-<<<<<<< HEAD
-            Assert.AreEqual(expectedResponse, actualValue);
-=======
-            ClassicAssert.AreEqual(expectedResponse, actualValue);
->>>>>>> af67519f
+            ClassicAssert.AreEqual(expectedResponse, actualValue);
 
             response = lightClientRequest.SendCommandChunks("ZREMRANGEBYRANK board 0 1", bytesSent);
             expectedResponse = ":2\r\n";
@@ -2220,9 +2216,6 @@
             var response = lightClientRequest.SendCommand($"ZADD {key} 1 uno 2 due 3 tre 4 quattro 5 cinque foo bar");
             var expectedResponse = $"-{Encoding.ASCII.GetString(CmdStrings.RESP_ERR_NOT_VALID_FLOAT)}\r\n";
             var actualValue = Encoding.ASCII.GetString(response).Substring(0, expectedResponse.Length);
-<<<<<<< HEAD
-            Assert.AreEqual(expectedResponse, actualValue);
-=======
             ClassicAssert.AreEqual(expectedResponse, actualValue);
 
             key = "zset2";
@@ -2234,7 +2227,6 @@
             response = lightClientRequest.SendCommand($"ZADD {key} foo bar 1 uno 2 due 3 tre 4 quattro 5 cinque");
             actualValue = Encoding.ASCII.GetString(response).Substring(0, expectedResponse.Length);
             ClassicAssert.AreEqual(expectedResponse, actualValue);
->>>>>>> af67519f
         }
 
         [Test]
