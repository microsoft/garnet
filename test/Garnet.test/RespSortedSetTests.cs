--- conflicted
+++ resolved
@@ -999,65 +999,17 @@
         }
 
         [Test]
-<<<<<<< HEAD
-        [TestCase(false)]
-        [TestCase(true)]
-        public void CheckSortedSetDifferenceStoreSE(bool isDestinationKeyExisting)
-=======
         public void CanDoZDiff()
->>>>>>> 25c7eff3
-        {
-            using var redis = ConnectionMultiplexer.Connect(TestUtils.GetConfig());
-            var db = redis.GetDatabase(0);
-
-<<<<<<< HEAD
-            var keys = new[] { new RedisKey("user1:obj1"), new RedisKey("user1:obj2") };
-            var destinationKey = new RedisKey("user1:objA");
-=======
+        {
+            using var redis = ConnectionMultiplexer.Connect(TestUtils.GetConfig());
+            var db = redis.GetDatabase(0);
+
             var key1 = new RedisKey("key1");
             var key2 = new RedisKey("key2");
->>>>>>> 25c7eff3
             var key1Values = new[] { new SortedSetEntry("Hello", 1), new SortedSetEntry("World", 2) };
             var key2Values = new[] { new SortedSetEntry("Hello", 5), new SortedSetEntry("Mundo", 7) };
             var expectedValue = new SortedSetEntry("World", 2);
 
-<<<<<<< HEAD
-            // Set up sorted sets
-            db.SortedSetAdd(keys[0], key1Values);
-            db.SortedSetAdd(keys[1], key2Values);
-
-            if (isDestinationKeyExisting)
-            {
-                db.SortedSetAdd(destinationKey, key1Values); // Set up destination key to overwrite if exists
-            }
-
-            var actualCount = db.SortedSetCombineAndStore(SetOperation.Difference, destinationKey, keys);
-            ClassicAssert.AreEqual(1, actualCount);
-
-            var actualMembers = db.SortedSetRangeByScoreWithScores(destinationKey);
-            ClassicAssert.AreEqual(1, actualMembers.Length);
-            ClassicAssert.AreEqual(expectedValue.Element.ToString(), actualMembers[0].Element.ToString());
-            ClassicAssert.AreEqual(expectedValue.Score, actualMembers[0].Score);
-        }
-
-        [Test]
-        public void CheckSortedSetDifferenceStoreWithNoMatchSE()
-        {
-            using var redis = ConnectionMultiplexer.Connect(TestUtils.GetConfig());
-            var db = redis.GetDatabase(0);
-
-            var keys = new[] { new RedisKey("user1:obj1"), new RedisKey("user1:obj2") };
-            var destinationKey = new RedisKey("user1:objA");
-
-            // Set up sorted sets
-            db.SortedSetAdd(destinationKey, "Dummy", 10); // Set up destination key to overwrite if exists
-
-            var actualCount = db.SortedSetCombineAndStore(SetOperation.Difference, destinationKey, keys);
-            ClassicAssert.AreEqual(0, actualCount);
-
-            var actualMembers = db.SortedSetRangeByScoreWithScores(destinationKey);
-            ClassicAssert.AreEqual(0, actualMembers.Length);
-=======
             db.SortedSetAdd(key1, key1Values);
             db.SortedSetAdd(key2, key2Values);
 
@@ -1081,7 +1033,57 @@
             // With no value key, it should return an empty array
             diffWithScore = db.SortedSetCombineWithScores(SetOperation.Difference, [new RedisKey("key3")]);
             ClassicAssert.AreEqual(0, diffWithScore.Length);
->>>>>>> 25c7eff3
+        }
+
+        [Test]
+        [TestCase(false)]
+        [TestCase(true)]
+        public void CheckSortedSetDifferenceStoreSE(bool isDestinationKeyExisting)
+        {
+            using var redis = ConnectionMultiplexer.Connect(TestUtils.GetConfig());
+            var db = redis.GetDatabase(0);
+
+            var keys = new[] { new RedisKey("user1:obj1"), new RedisKey("user1:obj2") };
+            var destinationKey = new RedisKey("user1:objA");
+            var key1Values = new[] { new SortedSetEntry("Hello", 1), new SortedSetEntry("World", 2) };
+            var key2Values = new[] { new SortedSetEntry("Hello", 5), new SortedSetEntry("Mundo", 7) };
+            var expectedValue = new SortedSetEntry("World", 2);
+
+            // Set up sorted sets
+            db.SortedSetAdd(keys[0], key1Values);
+            db.SortedSetAdd(keys[1], key2Values);
+
+            if (isDestinationKeyExisting)
+            {
+                db.SortedSetAdd(destinationKey, key1Values); // Set up destination key to overwrite if exists
+            }
+
+            var actualCount = db.SortedSetCombineAndStore(SetOperation.Difference, destinationKey, keys);
+            ClassicAssert.AreEqual(1, actualCount);
+
+            var actualMembers = db.SortedSetRangeByScoreWithScores(destinationKey);
+            ClassicAssert.AreEqual(1, actualMembers.Length);
+            ClassicAssert.AreEqual(expectedValue.Element.ToString(), actualMembers[0].Element.ToString());
+            ClassicAssert.AreEqual(expectedValue.Score, actualMembers[0].Score);
+        }
+
+        [Test]
+        public void CheckSortedSetDifferenceStoreWithNoMatchSE()
+        {
+            using var redis = ConnectionMultiplexer.Connect(TestUtils.GetConfig());
+            var db = redis.GetDatabase(0);
+
+            var keys = new[] { new RedisKey("user1:obj1"), new RedisKey("user1:obj2") };
+            var destinationKey = new RedisKey("user1:objA");
+
+            // Set up sorted sets
+            db.SortedSetAdd(destinationKey, "Dummy", 10); // Set up destination key to overwrite if exists
+
+            var actualCount = db.SortedSetCombineAndStore(SetOperation.Difference, destinationKey, keys);
+            ClassicAssert.AreEqual(0, actualCount);
+
+            var actualMembers = db.SortedSetRangeByScoreWithScores(destinationKey);
+            ClassicAssert.AreEqual(0, actualMembers.Length);
         }
 
         #endregion
