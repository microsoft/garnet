--- conflicted
+++ resolved
@@ -1127,29 +1127,6 @@
         }
 
         [Test]
-<<<<<<< HEAD
-        [TestCase("board1", 1, Description = "Pop from single key")]
-        [TestCase("board2", 3, Description = "Pop multiple elements")]
-        public void SortedSetMultiPopTest(string key, int count)
-        {
-            using var redis = ConnectionMultiplexer.Connect(TestUtils.GetConfig());
-            var db = redis.GetDatabase(0);
-            db.SortedSetAdd(key, entries);
-
-            var result = db.Execute("ZMPOP", 1, key, "MIN", "COUNT", count);
-            ClassicAssert.IsNotNull(result);
-            var popResult = (RedisResult[])result;
-            ClassicAssert.AreEqual(key, (string)popResult[0]);
-
-            var poppedItems = (RedisResult[])popResult[1];
-            ClassicAssert.AreEqual(Math.Min(count, entries.Length), poppedItems.Length);
-
-            if (count == 1)
-            {
-                var element = poppedItems[0];
-                ClassicAssert.AreEqual("a", (string)element[0]);
-                ClassicAssert.AreEqual("1", (string)element[1]);
-=======
         [TestCase("user1:obj1", "user1:objA", new[] { "Hello", "World" }, new[] { 1.0, 2.0 }, new[] { "Hello", "World" }, new[] { 1.0, 2.0 })] // Normal case
         [TestCase("user1:emptySet", "user1:objB", new string[] { }, new double[] { }, new string[] { }, new double[] { })] // Empty set
         [TestCase("user1:nonExistingKey", "user1:objC", new string[] { }, new double[] { }, new string[] { }, new double[] { })] // Non-existing key
@@ -1179,12 +1156,126 @@
             {
                 ClassicAssert.AreEqual(expectedElements[i], actualMembers[i].Element.ToString());
                 ClassicAssert.AreEqual(expectedScores[i], actualMembers[i].Score);
->>>>>>> 4e7cc740
             }
         }
 
         [Test]
-<<<<<<< HEAD
+        [TestCase("set1", "dest1", new[] { "a", "b", "c", "d" }, new[] { 1.0, 2.0, 3.0, 4.0 }, "BYSCORE", "(2", "4", "", 2, new[] { "c", "d" }, new[] { 3.0, 4.0 }, Description = "ZRANGESTORE BYSCORE with exclusive min")]
+        [TestCase("set1", "dest1", new[] { "a", "b", "c", "d" }, new[] { 1.0, 2.0, 3.0, 4.0 }, "BYSCORE", "2", "(4", "", 2, new[] { "b", "c" }, new[] { 2.0, 3.0 }, Description = "ZRANGESTORE BYSCORE with exclusive max")]
+        [TestCase("set1", "dest1", new[] { "a", "b", "c", "d" }, new[] { 1.0, 2.0, 3.0, 4.0 }, "BYSCORE REV", "4", "1", "", 4, new[] { "a", "b", "c", "d" }, new[] { 1.0, 2.0, 3.0, 4.0 }, Description = "ZRANGESTORE BYSCORE with REV")]
+        [TestCase("set1", "dest1", new[] { "a", "b", "c", "d" }, new[] { 1.0, 2.0, 3.0, 4.0 }, "BYSCORE", "2", "4", "LIMIT 1 1", 1, new[] { "c" }, new[] { 3.0 }, Description = "ZRANGESTORE BYSCORE with LIMIT")]
+        public void CheckSortedSetRangeStoreByScoreSE(string sourceKey, string destKey, string[] sourceElements, double[] sourceScores, string options, string min, string max, string limit,
+            int expectedCount, string[] expectedElements, double[] expectedScores)
+        {
+            using var redis = ConnectionMultiplexer.Connect(TestUtils.GetConfig());
+            var db = redis.GetDatabase(0);
+
+            var entries = sourceElements.Zip(sourceScores, (e, s) => new SortedSetEntry(e, s)).ToArray();
+            db.SortedSetAdd(sourceKey, entries);
+
+            var command = $"{destKey} {sourceKey} {min} {max} {options} {limit}".Trim().Split(" ");
+            var result = db.Execute("ZRANGESTORE", command);
+            ClassicAssert.AreEqual(expectedCount, int.Parse(result.ToString()));
+
+            var actualMembers = db.SortedSetRangeByScoreWithScores(destKey);
+            ClassicAssert.AreEqual(expectedElements.Length, actualMembers.Length);
+
+            for (int i = 0; i < expectedElements.Length; i++)
+            {
+                ClassicAssert.AreEqual(expectedElements[i], actualMembers[i].Element.ToString());
+                ClassicAssert.AreEqual(expectedScores[i], actualMembers[i].Score);
+            }
+        }
+
+        [Test]
+        [TestCase("set1", "dest1", new[] { "a", "b", "c", "d" }, new[] { 1.0, 1.0, 1.0, 1.0 }, "BYLEX", "[b", "[d", "", 3, new[] { "b", "c", "d" }, Description = "ZRANGESTORE BYLEX with inclusive range")]
+        [TestCase("set1", "dest1", new[] { "a", "b", "c", "d" }, new[] { 1.0, 1.0, 1.0, 1.0 }, "BYLEX", "(b", "(d", "", 1, new[] { "c" }, Description = "ZRANGESTORE BYLEX with exclusive range")]
+        [TestCase("set1", "dest1", new[] { "a", "b", "c", "d" }, new[] { 1.0, 1.0, 1.0, 1.0 }, "BYLEX REV", "[d", "[b", "", 3, new[] { "b", "c", "d" }, Description = "ZRANGESTORE BYLEX with REV")]
+        [TestCase("set1", "dest1", new[] { "a", "b", "c", "d" }, new[] { 1.0, 1.0, 1.0, 1.0 }, "BYLEX", "[b", "[d", "LIMIT 1 1", 1, new[] { "c" }, Description = "ZRANGESTORE BYLEX with LIMIT")]
+        public void CheckSortedSetRangeStoreByLexSE(string sourceKey, string destKey, string[] sourceElements, double[] sourceScores, string options, string min, string max, string limit,
+            int expectedCount, string[] expectedElements)
+        {
+            using var redis = ConnectionMultiplexer.Connect(TestUtils.GetConfig());
+            var db = redis.GetDatabase(0);
+
+            var entries = sourceElements.Zip(sourceScores, (e, s) => new SortedSetEntry(e, s)).ToArray();
+            db.SortedSetAdd(sourceKey, entries);
+
+            var command = $"{destKey} {sourceKey} {min} {max} {options} {limit}".Trim().Split();
+            var result = db.Execute("ZRANGESTORE", command);
+            ClassicAssert.AreEqual(expectedCount, int.Parse(result.ToString()));
+
+            var actualMembers = db.SortedSetRangeByScore(destKey);
+            ClassicAssert.AreEqual(expectedElements.Length, actualMembers.Length);
+
+            for (int i = 0; i < expectedElements.Length; i++)
+            {
+                ClassicAssert.AreEqual(expectedElements[i], actualMembers[i].ToString());
+            }
+        }
+
+        [Test]
+        public void TestCheckSortedSetRangeStoreWithExistingDestinationKeySE()
+        {
+            using var redis = ConnectionMultiplexer.Connect(TestUtils.GetConfig());
+            var db = redis.GetDatabase(0);
+
+            var sourceKey = "sourceKey";
+            var destinationKey = "destKey";
+
+            // Set up source sorted set
+            var sourceElements = new[] { "a", "b", "c", "d" };
+            var sourceScores = new[] { 1.0, 2.0, 3.0, 4.0 };
+            var sourceEntries = sourceElements.Zip(sourceScores, (e, s) => new SortedSetEntry(e, s)).ToArray();
+            db.SortedSetAdd(sourceKey, sourceEntries);
+
+            // Set up existing destination sorted set
+            db.StringSet(destinationKey, "dummy");
+
+            // Expected elements after range store
+            var expectedElements = new[] { "b", "c" };
+            var expectedScores = new[] { 2.0, 3.0 };
+
+            var actualCount = db.SortedSetRangeAndStore(sourceKey, destinationKey, 1, 2);
+
+            Assert.That(actualCount, Is.EqualTo(expectedElements.Length));
+
+            var actualMembers = db.SortedSetRangeByScoreWithScores(destinationKey);
+            Assert.That(actualMembers.Length, Is.EqualTo(expectedElements.Length));
+
+            for (int i = 0; i < expectedElements.Length; i++)
+            {
+                Assert.That(actualMembers[i].Element.ToString(), Is.EqualTo(expectedElements[i]));
+                Assert.That(actualMembers[i].Score, Is.EqualTo(expectedScores[i]));
+            }
+        }
+
+        [Test]
+        [TestCase("board1", 1, Description = "Pop from single key")]
+        [TestCase("board2", 3, Description = "Pop multiple elements")]
+        public void SortedSetMultiPopTest(string key, int count)
+        {
+            using var redis = ConnectionMultiplexer.Connect(TestUtils.GetConfig());
+            var db = redis.GetDatabase(0);
+            db.SortedSetAdd(key, entries);
+
+            var result = db.Execute("ZMPOP", 1, key, "MIN", "COUNT", count);
+            ClassicAssert.IsNotNull(result);
+            var popResult = (RedisResult[])result;
+            ClassicAssert.AreEqual(key, (string)popResult[0]);
+
+            var poppedItems = (RedisResult[])popResult[1];
+            ClassicAssert.AreEqual(Math.Min(count, entries.Length), poppedItems.Length);
+
+            if (count == 1)
+            {
+                var element = poppedItems[0];
+                ClassicAssert.AreEqual("a", (string)element[0]);
+                ClassicAssert.AreEqual("1", (string)element[1]);
+            }
+        }
+
+        [Test]
         [TestCase(new string[] { "board1" }, "MAX", 1, new string[] { "j" }, new double[] { 10.0 }, Description = "Pop maximum element from single key with count")]
         [TestCase(new string[] { "board1" }, "MIN", 1, new string[] { "a" }, new double[] { 1.0 }, Description = "Pop minimum element from single key with count")]
         [TestCase(new string[] { "board1" }, "MAX", 3, new string[] { "j", "i", "h" }, new double[] { 10.0, 9.0, 8.0 }, Description = "Pop multiple maximum elements from single key with count")]
@@ -1196,19 +1287,10 @@
         [TestCase(new string[] { "board1", "nokey1" }, "MAX", null, new string[] { "j" }, new double[] { 10.0 }, Description = "Pop maximum element from mixed existing and missing keys without count")]
         [TestCase(new string[] { "board1", "nokey1" }, "MIN", null, new string[] { "a" }, new double[] { 1.0 }, Description = "Pop minimum element from mixed existing and missing keys without count")]
         public void SortedSetMultiPopWithOptionsTest(string[] keys, string direction, int? count, string[] expectedValues, double[] expectedScores)
-=======
-        [TestCase("set1", "dest1", new[] { "a", "b", "c", "d" }, new[] { 1.0, 2.0, 3.0, 4.0 }, "BYSCORE", "(2", "4", "", 2, new[] { "c", "d" }, new[] { 3.0, 4.0 }, Description = "ZRANGESTORE BYSCORE with exclusive min")]
-        [TestCase("set1", "dest1", new[] { "a", "b", "c", "d" }, new[] { 1.0, 2.0, 3.0, 4.0 }, "BYSCORE", "2", "(4", "", 2, new[] { "b", "c" }, new[] { 2.0, 3.0 }, Description = "ZRANGESTORE BYSCORE with exclusive max")]
-        [TestCase("set1", "dest1", new[] { "a", "b", "c", "d" }, new[] { 1.0, 2.0, 3.0, 4.0 }, "BYSCORE REV", "4", "1", "", 4, new[] { "a", "b", "c", "d" }, new[] { 1.0, 2.0, 3.0, 4.0 }, Description = "ZRANGESTORE BYSCORE with REV")]
-        [TestCase("set1", "dest1", new[] { "a", "b", "c", "d" }, new[] { 1.0, 2.0, 3.0, 4.0 }, "BYSCORE", "2", "4", "LIMIT 1 1", 1, new[] { "c" }, new[] { 3.0 }, Description = "ZRANGESTORE BYSCORE with LIMIT")]
-        public void CheckSortedSetRangeStoreByScoreSE(string sourceKey, string destKey, string[] sourceElements, double[] sourceScores, string options, string min, string max, string limit,
-            int expectedCount, string[] expectedElements, double[] expectedScores)
->>>>>>> 4e7cc740
-        {
-            using var redis = ConnectionMultiplexer.Connect(TestUtils.GetConfig());
-            var db = redis.GetDatabase(0);
-
-<<<<<<< HEAD
+        {
+            using var redis = ConnectionMultiplexer.Connect(TestUtils.GetConfig());
+            var db = redis.GetDatabase(0);
+
             if (keys[0] == "board1")
             {
                 db.SortedSetAdd(keys[0], entries);
@@ -1239,63 +1321,15 @@
             else
             {
                 ClassicAssert.IsTrue(result.IsNull);
-=======
-            var entries = sourceElements.Zip(sourceScores, (e, s) => new SortedSetEntry(e, s)).ToArray();
-            db.SortedSetAdd(sourceKey, entries);
-
-            var command = $"{destKey} {sourceKey} {min} {max} {options} {limit}".Trim().Split(" ");
-            var result = db.Execute("ZRANGESTORE", command);
-            ClassicAssert.AreEqual(expectedCount, int.Parse(result.ToString()));
-
-            var actualMembers = db.SortedSetRangeByScoreWithScores(destKey);
-            ClassicAssert.AreEqual(expectedElements.Length, actualMembers.Length);
-
-            for (int i = 0; i < expectedElements.Length; i++)
-            {
-                ClassicAssert.AreEqual(expectedElements[i], actualMembers[i].Element.ToString());
-                ClassicAssert.AreEqual(expectedScores[i], actualMembers[i].Score);
             }
         }
 
         [Test]
-        [TestCase("set1", "dest1", new[] { "a", "b", "c", "d" }, new[] { 1.0, 1.0, 1.0, 1.0 }, "BYLEX", "[b", "[d", "", 3, new[] { "b", "c", "d" }, Description = "ZRANGESTORE BYLEX with inclusive range")]
-        [TestCase("set1", "dest1", new[] { "a", "b", "c", "d" }, new[] { 1.0, 1.0, 1.0, 1.0 }, "BYLEX", "(b", "(d", "", 1, new[] { "c" }, Description = "ZRANGESTORE BYLEX with exclusive range")]
-        [TestCase("set1", "dest1", new[] { "a", "b", "c", "d" }, new[] { 1.0, 1.0, 1.0, 1.0 }, "BYLEX REV", "[d", "[b", "", 3, new[] { "b", "c", "d" }, Description = "ZRANGESTORE BYLEX with REV")]
-        [TestCase("set1", "dest1", new[] { "a", "b", "c", "d" }, new[] { 1.0, 1.0, 1.0, 1.0 }, "BYLEX", "[b", "[d", "LIMIT 1 1", 1, new[] { "c" }, Description = "ZRANGESTORE BYLEX with LIMIT")]
-        public void CheckSortedSetRangeStoreByLexSE(string sourceKey, string destKey, string[] sourceElements, double[] sourceScores, string options, string min, string max, string limit,
-            int expectedCount, string[] expectedElements)
-        {
-            using var redis = ConnectionMultiplexer.Connect(TestUtils.GetConfig());
-            var db = redis.GetDatabase(0);
-
-            var entries = sourceElements.Zip(sourceScores, (e, s) => new SortedSetEntry(e, s)).ToArray();
-            db.SortedSetAdd(sourceKey, entries);
-
-            var command = $"{destKey} {sourceKey} {min} {max} {options} {limit}".Trim().Split();
-            var result = db.Execute("ZRANGESTORE", command);
-            ClassicAssert.AreEqual(expectedCount, int.Parse(result.ToString()));
-
-            var actualMembers = db.SortedSetRangeByScore(destKey);
-            ClassicAssert.AreEqual(expectedElements.Length, actualMembers.Length);
-
-            for (int i = 0; i < expectedElements.Length; i++)
-            {
-                ClassicAssert.AreEqual(expectedElements[i], actualMembers[i].ToString());
->>>>>>> 4e7cc740
-            }
-        }
-
-        [Test]
-<<<<<<< HEAD
         public void SortedSetMultiPopWithFirstKeyEmptyOnSecondPopTest()
-=======
-        public void TestCheckSortedSetRangeStoreWithExistingDestinationKeySE()
->>>>>>> 4e7cc740
-        {
-            using var redis = ConnectionMultiplexer.Connect(TestUtils.GetConfig());
-            var db = redis.GetDatabase(0);
-
-<<<<<<< HEAD
+        {
+            using var redis = ConnectionMultiplexer.Connect(TestUtils.GetConfig());
+            var db = redis.GetDatabase(0);
+
             string[] keys = ["board1", "board2"];
             db.SortedSetAdd("board1", entries);
             db.SortedSetAdd("board2", leaderBoard);
@@ -1311,36 +1345,6 @@
             ClassicAssert.IsNotNull(result2);
             var popResult2 = (RedisResult[])result2;
             ClassicAssert.AreEqual("board2", (string)popResult2[0]);
-=======
-            var sourceKey = "sourceKey";
-            var destinationKey = "destKey";
-
-            // Set up source sorted set
-            var sourceElements = new[] { "a", "b", "c", "d" };
-            var sourceScores = new[] { 1.0, 2.0, 3.0, 4.0 };
-            var sourceEntries = sourceElements.Zip(sourceScores, (e, s) => new SortedSetEntry(e, s)).ToArray();
-            db.SortedSetAdd(sourceKey, sourceEntries);
-
-            // Set up existing destination sorted set
-            db.StringSet(destinationKey, "dummy");
-
-            // Expected elements after range store
-            var expectedElements = new[] { "b", "c" };
-            var expectedScores = new[] { 2.0, 3.0 };
-
-            var actualCount = db.SortedSetRangeAndStore(sourceKey, destinationKey, 1, 2);
-
-            Assert.That(actualCount, Is.EqualTo(expectedElements.Length));
-
-            var actualMembers = db.SortedSetRangeByScoreWithScores(destinationKey);
-            Assert.That(actualMembers.Length, Is.EqualTo(expectedElements.Length));
-
-            for (int i = 0; i < expectedElements.Length; i++)
-            {
-                Assert.That(actualMembers[i].Element.ToString(), Is.EqualTo(expectedElements[i]));
-                Assert.That(actualMembers[i].Score, Is.EqualTo(expectedScores[i]));
-            }
->>>>>>> 4e7cc740
         }
 
         #endregion
