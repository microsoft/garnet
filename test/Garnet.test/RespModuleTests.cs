--- conflicted
+++ resolved
@@ -83,13 +83,10 @@
                 testFilePath,
                 Path.GetFullPath(@"../main/GarnetServer/Extensions/SetIfPM.cs", TestUtils.RootTestsProjectPath),
                 Path.GetFullPath(@"../main/GarnetServer/Extensions/ReadWriteTxn.cs", TestUtils.RootTestsProjectPath),
-<<<<<<< HEAD
-                Path.GetFullPath(@"../main/GarnetServer/Extensions/Sum.cs", TestUtils.RootTestsProjectPath)};
-=======
                 Path.GetFullPath(@"../main/GarnetServer/Extensions/MyDictObject.cs", TestUtils.RootTestsProjectPath),
                 Path.GetFullPath(@"../main/GarnetServer/Extensions/MyDictSet.cs", TestUtils.RootTestsProjectPath),
-                Path.GetFullPath(@"../main/GarnetServer/Extensions/MyDictGet.cs", TestUtils.RootTestsProjectPath)};
->>>>>>> dd31566a
+                Path.GetFullPath(@"../main/GarnetServer/Extensions/MyDictGet.cs", TestUtils.RootTestsProjectPath),
+                Path.GetFullPath(@"../main/GarnetServer/Extensions/Sum.cs", TestUtils.RootTestsProjectPath)};
             TestUtils.CreateTestLibrary(null, referenceFiles, filesToCompile, modulePath);
             return modulePath;
         }
@@ -108,9 +105,6 @@
                     new RespCommandsInfo { Name = ""TestModule.READWRITETX"", Arity = 4, FirstKey = 1, LastKey = 3, Step = 1,
                     Flags = RespCommandFlags.DenyOom | RespCommandFlags.Write, AclCategories = RespAclCategories.Write });
 
-<<<<<<< HEAD
-                    context.RegisterCommand(""TestModule.SUM"", new Sum());";
-=======
                     var factory = new MyDictFactory();
                     context.RegisterType(factory);
 
@@ -120,8 +114,9 @@
 
                     context.RegisterCommand(""TestModule.MYDICTGET"", factory, new MyDictGet(), CommandType.Read, 1,
                     new RespCommandsInfo { Name = ""TestModule.MYDICTGET"", Arity = 3, FirstKey = 1, LastKey = 1, Step = 1,
-                    Flags = RespCommandFlags.ReadOnly, AclCategories = RespAclCategories.Read }); ";
->>>>>>> dd31566a
+                    Flags = RespCommandFlags.ReadOnly, AclCategories = RespAclCategories.Read });
+
+                    context.RegisterCommand(""TestModule.SUM"", new Sum());";
 
             var modulePath = CreateTestModule(onLoad);
 
@@ -158,7 +153,16 @@
             retValue = db.StringGet(writekey2);
             Assert.AreEqual(newValue, retValue.ToString());
 
-<<<<<<< HEAD
+            // Test MYDICTSET
+            var dictKey = "dictkey";
+            var dictField = "dictfield";
+            var dictValue = "dictvalue";
+            resp = db.Execute("TestModule.MYDICTSET", dictKey, dictField, dictValue);
+            Assert.AreEqual("OK", (string)resp);
+
+            var dictRetValue = db.Execute("TestModule.MYDICTGET", dictKey, dictField);
+            Assert.AreEqual(dictValue, (string)dictRetValue);
+
             // Test SUM command
             db.StringSet("key1", "1");
             db.StringSet("key2", "2");
@@ -166,17 +170,6 @@
             result = db.Execute("TestModule.SUM", "key1", "key2", "key3");
             Assert.IsNotNull(result);
             Assert.AreEqual("6", result.ToString());
-=======
-            // Test MYDICTSET
-            var dictKey = "dictkey";
-            var dictField = "dictfield";
-            var dictValue = "dictvalue";
-            resp = db.Execute("TestModule.MYDICTSET", dictKey, dictField, dictValue);
-            Assert.AreEqual("OK", (string)resp);
-
-            var dictRetValue = db.Execute("TestModule.MYDICTGET", dictKey, dictField);
-            Assert.AreEqual(dictValue, (string)dictRetValue);
->>>>>>> dd31566a
         }
 
         [Test]
