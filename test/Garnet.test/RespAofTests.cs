﻿// Copyright (c) Microsoft Corporation.
// Licensed under the MIT license.

using System;
using System.Collections.Generic;
using System.Linq;
using System.Threading;
using Garnet.server;
using NUnit.Framework;
using StackExchange.Redis;

namespace Garnet.test
{
    [TestFixture]
    public class RespAofTests
    {
        GarnetServer server;
<<<<<<< HEAD
        private IReadOnlyDictionary<string, RespCommandsInfo> respCustomCommandsInfo;

        static readonly SortedSetEntry[] entries = new SortedSetEntry[]
        {
            new SortedSetEntry("a", 1), new SortedSetEntry("b", 2), new SortedSetEntry("c", 3),
            new SortedSetEntry("d", 4), new SortedSetEntry("e", 5), new SortedSetEntry("f", 6),
            new SortedSetEntry("g", 7), new SortedSetEntry("h", 8), new SortedSetEntry("i", 9),
=======
        static readonly SortedSetEntry[] entries =
        [
            new SortedSetEntry("a", 1),
            new SortedSetEntry("b", 2),
            new SortedSetEntry("c", 3),
            new SortedSetEntry("d", 4),
            new SortedSetEntry("e", 5),
            new SortedSetEntry("f", 6),
            new SortedSetEntry("g", 7),
            new SortedSetEntry("h", 8),
            new SortedSetEntry("i", 9),
>>>>>>> 2dc2c732
            new SortedSetEntry("j", 10)
        ];

        [SetUp]
        public void Setup()
        {
            TestUtils.DeleteDirectory(TestUtils.MethodTestDir, wait: true);
            Assert.IsTrue(TestUtils.TryGetCustomCommandsInfo(out respCustomCommandsInfo));
            Assert.IsNotNull(respCustomCommandsInfo);
            server = TestUtils.CreateGarnetServer(TestUtils.MethodTestDir, enableAOF: true, lowMemory: true);
            server.Start();
        }

        [TearDown]
        public void TearDown()
        {
            server.Dispose();
            TestUtils.DeleteDirectory(TestUtils.MethodTestDir);
        }

        [Test]
        public void AofUpsertStoreRecoverTest()
        {
            using (var redis = ConnectionMultiplexer.Connect(TestUtils.GetConfig()))
            {
                var db = redis.GetDatabase(0);
                db.StringSet("SeAofUpsertRecoverTestKey1", "SeAofUpsertRecoverTestValue1");
                db.StringSet("SeAofUpsertRecoverTestKey2", "SeAofUpsertRecoverTestValue2");
            }

            server.Store.CommitAOF(true);
            server.Dispose(false);
            server = TestUtils.CreateGarnetServer(TestUtils.MethodTestDir, tryRecover: true, enableAOF: true);
            server.Start();

            using (var redis = ConnectionMultiplexer.Connect(TestUtils.GetConfig()))
            {
                var db = redis.GetDatabase(0);
                var recoveredValue = db.StringGet("SeAofUpsertRecoverTestKey1");
                Assert.AreEqual("SeAofUpsertRecoverTestValue1", recoveredValue.ToString());
                recoveredValue = db.StringGet("SeAofUpsertRecoverTestKey2");
                Assert.AreEqual("SeAofUpsertRecoverTestValue2", recoveredValue.ToString());
            }
        }

        [Test]
        public void AofUpsertStoreAutoCommitRecoverTest()
        {
            using (var redis = ConnectionMultiplexer.Connect(TestUtils.GetConfig()))
            {
                var db = redis.GetDatabase(0);
                db.StringSet("SeAofUpsertRecoverTestKey1", "SeAofUpsertRecoverTestValue1");
                db.StringSet("SeAofUpsertRecoverTestKey2", "SeAofUpsertRecoverTestValue2");
            }

            server.Store.WaitForCommit();
            server.Dispose(false);
            server = TestUtils.CreateGarnetServer(TestUtils.MethodTestDir, tryRecover: true, enableAOF: true);
            server.Start();

            using (var redis = ConnectionMultiplexer.Connect(TestUtils.GetConfig()))
            {
                var db = redis.GetDatabase(0);
                var recoveredValue = db.StringGet("SeAofUpsertRecoverTestKey1");
                Assert.AreEqual("SeAofUpsertRecoverTestValue1", recoveredValue.ToString());
                recoveredValue = db.StringGet("SeAofUpsertRecoverTestKey2");
                Assert.AreEqual("SeAofUpsertRecoverTestValue2", recoveredValue.ToString());
            }
        }

        [Test]
        public void AofUpsertStoreAutoCommitCommitWaitRecoverTest()
        {
            server.Dispose(false);
            server = TestUtils.CreateGarnetServer(TestUtils.MethodTestDir, tryRecover: false, enableAOF: true, commitWait: true);
            server.Start();

            using (var redis = ConnectionMultiplexer.Connect(TestUtils.GetConfig()))
            {
                var db = redis.GetDatabase(0);
                db.StringSet("SeAofUpsertRecoverTestKey1", "SeAofUpsertRecoverTestValue1");
                db.StringSet("SeAofUpsertRecoverTestKey2", "SeAofUpsertRecoverTestValue2");
            }
            server.Dispose(false);
            server = TestUtils.CreateGarnetServer(TestUtils.MethodTestDir, tryRecover: true, enableAOF: true);
            server.Start();

            using (var redis = ConnectionMultiplexer.Connect(TestUtils.GetConfig()))
            {
                var db = redis.GetDatabase(0);
                var recoveredValue = db.StringGet("SeAofUpsertRecoverTestKey1");
                Assert.AreEqual("SeAofUpsertRecoverTestValue1", recoveredValue.ToString());
                recoveredValue = db.StringGet("SeAofUpsertRecoverTestKey2");
                Assert.AreEqual("SeAofUpsertRecoverTestValue2", recoveredValue.ToString());
            }
        }

        [Test]
        public void AofUpsertStoreCkptRecoverTest()
        {
            using (var redis = ConnectionMultiplexer.Connect(TestUtils.GetConfig(allowAdmin: true)))
            {
                var db = redis.GetDatabase(0);
                db.StringSet("SeAofUpsertRecoverTestKey1", "SeAofUpsertRecoverTestValue1");
                db.StringSet("SeAofUpsertRecoverTestKey2", "SeAofUpsertRecoverTestValue2");

                // Issue and wait for DB save
                var server = redis.GetServer($"{TestUtils.Address}:{TestUtils.Port}");
                server.Save(SaveType.BackgroundSave);
                while (server.LastSave().Ticks == DateTimeOffset.FromUnixTimeSeconds(0).Ticks) Thread.Sleep(10);

                // Issue additional SET for AOF to process
                db.StringSet("SeAofUpsertRecoverTestKey3", "SeAofUpsertRecoverTestValue3");
            }

            server.Store.CommitAOF(true);
            server.Dispose(false);
            server = TestUtils.CreateGarnetServer(TestUtils.MethodTestDir, tryRecover: true, enableAOF: true);
            server.Start();

            using (var redis = ConnectionMultiplexer.Connect(TestUtils.GetConfig()))
            {
                var db = redis.GetDatabase(0);
                var recoveredValue = db.StringGet("SeAofUpsertRecoverTestKey1");
                Assert.AreEqual("SeAofUpsertRecoverTestValue1", recoveredValue.ToString());
                recoveredValue = db.StringGet("SeAofUpsertRecoverTestKey2");
                Assert.AreEqual("SeAofUpsertRecoverTestValue2", recoveredValue.ToString());
                recoveredValue = db.StringGet("SeAofUpsertRecoverTestKey3");
                Assert.AreEqual("SeAofUpsertRecoverTestValue3", recoveredValue.ToString());
            }
        }

        [Test]
        public void AofRMWStoreRecoverTest()
        {
            using (var redis = ConnectionMultiplexer.Connect(TestUtils.GetConfig()))
            {
                var db = redis.GetDatabase(0);
                db.StringSet("SeAofUpsertRecoverTestKey1", "SeAofUpsertRecoverTestValue1", expiry: TimeSpan.FromDays(1), when: When.NotExists);
                db.StringSet("SeAofUpsertRecoverTestKey2", "SeAofUpsertRecoverTestValue2", expiry: TimeSpan.FromDays(1), when: When.NotExists);
            }

            server.Store.CommitAOF(true);
            server.Dispose(false);
            server = TestUtils.CreateGarnetServer(TestUtils.MethodTestDir, tryRecover: true, enableAOF: true);
            server.Start();

            using (var redis = ConnectionMultiplexer.Connect(TestUtils.GetConfig()))
            {
                var db = redis.GetDatabase(0);
                var recoveredValue = db.StringGet("SeAofUpsertRecoverTestKey1");
                Assert.AreEqual("SeAofUpsertRecoverTestValue1", recoveredValue.ToString());
                recoveredValue = db.StringGet("SeAofUpsertRecoverTestKey2");
                Assert.AreEqual("SeAofUpsertRecoverTestValue2", recoveredValue.ToString());
            }
        }

        [Test]
        public void AofDeleteStoreRecoverTest()
        {
            using (var redis = ConnectionMultiplexer.Connect(TestUtils.GetConfig()))
            {
                var db = redis.GetDatabase(0);
                db.StringSet("SeAofDeleteRecoverTestKey1", "SeAofDeleteRecoverTestKey1");
                db.StringSet("SeAofDeleteRecoverTestKey2", "SeAofDeleteRecoverTestKey2");

                var val = (string)db.StringGet("SeAofDeleteRecoverTestKey1");
                Assert.AreEqual("SeAofDeleteRecoverTestKey1", val);

                val = (string)db.StringGet("SeAofDeleteRecoverTestKey2");
                Assert.AreEqual("SeAofDeleteRecoverTestKey2", val);

                db.KeyDelete("SeAofDeleteRecoverTestKey1");
                val = (string)db.StringGet("SeAofDeleteRecoverTestKey1");
                Assert.AreEqual(null, val);
            }

            server.Store.CommitAOF(true);
            server.Dispose(false);
            server = TestUtils.CreateGarnetServer(TestUtils.MethodTestDir, tryRecover: true, enableAOF: true);
            server.Start();

            using (var redis = ConnectionMultiplexer.Connect(TestUtils.GetConfig()))
            {
                var db = redis.GetDatabase(0);

                var val = (string)db.StringGet("SeAofDeleteRecoverTestKey1");
                Assert.AreEqual(null, val);

                val = (string)db.StringGet("SeAofDeleteRecoverTestKey2");
                Assert.AreEqual("SeAofDeleteRecoverTestKey2", val);
            }
        }

        [Test]
        public void AofExpiryRMWStoreRecoverTest()
        {
            using (var redis = ConnectionMultiplexer.Connect(TestUtils.GetConfig()))
            {
                var db = redis.GetDatabase(0);
                db.StringSet("AofExpiryRMWStoreRecoverTestKey1", "AofExpiryRMWStoreRecoverTestValue1", expiry: TimeSpan.FromDays(1), when: When.NotExists);
                db.StringSet("AofExpiryRMWStoreRecoverTestKey2", "AofExpiryRMWStoreRecoverTestValue2", expiry: TimeSpan.FromSeconds(1), when: When.NotExists);
                Thread.Sleep(2000);
                db.StringSet("AofExpiryRMWStoreRecoverTestKey1", "AofExpiryRMWStoreRecoverTestValue3", expiry: TimeSpan.FromDays(1), when: When.NotExists);
                db.StringSet("AofExpiryRMWStoreRecoverTestKey2", "AofExpiryRMWStoreRecoverTestValue4", expiry: TimeSpan.FromSeconds(10), when: When.NotExists);

                var recoveredValue = db.StringGet("AofExpiryRMWStoreRecoverTestKey1");
                Assert.AreEqual("AofExpiryRMWStoreRecoverTestValue1", recoveredValue.ToString());
                recoveredValue = db.StringGet("AofExpiryRMWStoreRecoverTestKey2");
                Assert.AreEqual("AofExpiryRMWStoreRecoverTestValue4", recoveredValue.ToString());
            }

            server.Store.CommitAOF(true);
            server.Dispose(false);
            server = TestUtils.CreateGarnetServer(TestUtils.MethodTestDir, tryRecover: true, enableAOF: true);
            server.Start();

            using (var redis = ConnectionMultiplexer.Connect(TestUtils.GetConfig()))
            {
                var db = redis.GetDatabase(0);
                var recoveredValue = db.StringGet("AofExpiryRMWStoreRecoverTestKey1");
                Assert.AreEqual("AofExpiryRMWStoreRecoverTestValue1", recoveredValue.ToString());
                recoveredValue = db.StringGet("AofExpiryRMWStoreRecoverTestKey2");
                Assert.AreEqual("AofExpiryRMWStoreRecoverTestValue4", recoveredValue.ToString());
            }
        }

        [Test]
        public void AofRMWObjectStoreRecoverTest()
        {
            var key = "AofRMWObjectStoreRecoverTestKey";

            using (var redis = ConnectionMultiplexer.Connect(TestUtils.GetConfig()))
            {
                var db = redis.GetDatabase(0);

                var added = db.SortedSetAdd(key, entries);

                var score = db.SortedSetScore(key, "a");
                Assert.True(score.HasValue);
                Assert.AreEqual(1, score.Value);

                score = db.SortedSetScore(key, "x");
                Assert.False(score.HasValue);
            }

            server.Store.CommitAOF(true);
            server.Dispose(false);
            server = TestUtils.CreateGarnetServer(TestUtils.MethodTestDir, tryRecover: true, enableAOF: true);
            server.Start();

            using (var redis = ConnectionMultiplexer.Connect(TestUtils.GetConfig()))
            {
                var db = redis.GetDatabase(0);

                var score = db.SortedSetScore(key, "a");
                Assert.True(score.HasValue);
                Assert.AreEqual(1, score.Value);

                score = db.SortedSetScore(key, "x");
                Assert.False(score.HasValue);
            }
        }

        [Test]
        public void AofDeleteObjectStoreRecoverTest()
        {
            var key1 = "AofDeleteObjectStoreRecoverTestKey1";
            var key2 = "AofDeleteObjectStoreRecoverTestKey2";
            using (var redis = ConnectionMultiplexer.Connect(TestUtils.GetConfig()))
            {
                var db = redis.GetDatabase(0);

                var added = db.SortedSetAdd(key1, entries);
                var score = db.SortedSetScore(key1, "a");
                Assert.True(score.HasValue);
                Assert.AreEqual(1, score.Value);

                score = db.SortedSetScore(key1, "x");
                Assert.False(score.HasValue);

                added = db.SortedSetAdd(key2, entries);
                score = db.SortedSetScore(key2, "a");
                Assert.True(score.HasValue);
                Assert.AreEqual(1, score.Value);

                score = db.SortedSetScore(key2, "x");
                Assert.False(score.HasValue);

                db.KeyDelete(key1);
            }

            server.Store.CommitAOF(true);
            server.Dispose(false);
            server = TestUtils.CreateGarnetServer(TestUtils.MethodTestDir, tryRecover: true, enableAOF: true);
            server.Start();

            using (var redis = ConnectionMultiplexer.Connect(TestUtils.GetConfig()))
            {
                var db = redis.GetDatabase(0);
                var exist1 = db.KeyExists(key1);
                Assert.IsFalse(exist1);
                var exist2 = db.KeyExists(key2);
                Assert.IsTrue(exist2);
            }
        }

        [Test]
        public void AofRMWObjectStoreCopyUpdateRecoverTest()
        {
            var key = "AofRMWObjectStoreRecoverTestKey";

            using (var redis = ConnectionMultiplexer.Connect(TestUtils.GetConfig()))
            {
                var db = redis.GetDatabase(0);
                for (int i = 0; i < 100; i++)
                {
                    SortedSetEntry[] entry = [new SortedSetEntry("a", 1), new SortedSetEntry("b", 2)];
                    db.SortedSetAdd(key + i, entry);

                    var score = db.SortedSetScore(key + i, "a");
                    Assert.True(score.HasValue);
                    Assert.AreEqual(1, score.Value);

                }
                SortedSetEntry[] newEntries = [new SortedSetEntry("bbbb", 4)];
                db.SortedSetAdd("AofRMWObjectStoreRecoverTestKey" + 1, newEntries);
            }
            server.Store.CommitAOF(true);
            server.Dispose(false);
            server = TestUtils.CreateGarnetServer(TestUtils.MethodTestDir, tryRecover: true, enableAOF: true);
            server.Start();

            using (var redis = ConnectionMultiplexer.Connect(TestUtils.GetConfig()))
            {
                var db = redis.GetDatabase(0);

                var score = db.SortedSetScore(key + 1, "bbbb");
                Assert.True(score.HasValue);
                Assert.AreEqual(4, score.Value);

                score = db.SortedSetScore(key + 1, "x");
                Assert.False(score.HasValue);
            }
        }

        [Test]
        public void AofUpsertObjectStoreRecoverTest()
        {
            var origList = new RedisValue[] { "a", "b", "c", "d" };
            var key1 = "lkey1";
            var key2 = "lkey2";

            using (var redis = ConnectionMultiplexer.Connect(TestUtils.GetConfig()))
            {
                var db = redis.GetDatabase(0);
                var count = db.ListRightPush(key1, origList);
                Assert.AreEqual(4, count);

                var result = db.ListRange(key1);
                Assert.AreEqual(origList, result);

                var rb = db.KeyRename(key1, key2);
                Assert.IsTrue(rb);
                result = db.ListRange(key1);
                Assert.AreEqual(Array.Empty<RedisValue>(), result);

                result = db.ListRange(key2);
                Assert.AreEqual(origList, result);
            }

            server.Store.CommitAOF(true);
            server.Dispose(false);
            server = TestUtils.CreateGarnetServer(TestUtils.MethodTestDir, tryRecover: true, enableAOF: true);
            server.Start();

            using (var redis = ConnectionMultiplexer.Connect(TestUtils.GetConfig()))
            {
                var db = redis.GetDatabase(0);

                var result = db.ListRange(key2);
                Assert.AreEqual(origList, result);
            }
        }

        [Test]
        public void AofUpsertCustomObjectRecoverTest()
        {
            void RegisterCustomCommand(GarnetServer gServer)
            {
                var factory = new MyDictFactory();
                gServer.Register.NewCommand("MYDICTSET", 2, CommandType.ReadModifyWrite, factory, respCustomCommandsInfo["MYDICTSET"]);
                gServer.Register.NewCommand("MYDICTGET", 1, CommandType.Read, factory, respCustomCommandsInfo["MYDICTGET"]);
            }

            server.Dispose(false);
            server = TestUtils.CreateGarnetServer(TestUtils.MethodTestDir, enableAOF: true);
            RegisterCustomCommand(server);
            server.Start();

            var mainKey1 = "key1";
            var subKey = "subKey";
            var subKeyValue = "subKeyValue";
            var mainKey2 = "key2";
            using (var redis = ConnectionMultiplexer.Connect(TestUtils.GetConfig(allowAdmin: true)))
            {
                var db = redis.GetDatabase(0);

                db.Execute("MYDICTSET", mainKey1, subKey, subKeyValue);
                var retValue = db.Execute("MYDICTGET", mainKey1, subKey);
                Assert.AreEqual(subKeyValue, (string)retValue);

                var rb = db.KeyRename(mainKey1, mainKey2);
                Assert.IsTrue(rb);
                retValue = db.Execute("MYDICTGET", mainKey1, subKey);
                Assert.IsTrue(retValue.IsNull);

                retValue = db.Execute("MYDICTGET", mainKey2, subKey);
                Assert.AreEqual(subKeyValue, (string)retValue);
            }

            server.Store.CommitAOF(true);
            server.Dispose(false);
            server = TestUtils.CreateGarnetServer(TestUtils.MethodTestDir, tryRecover: true, enableAOF: true);
            RegisterCustomCommand(server);
            server.Start();

            using (var redis = ConnectionMultiplexer.Connect(TestUtils.GetConfig()))
            {
                var db = redis.GetDatabase(0);

                var retValue = db.Execute("MYDICTGET", mainKey2, subKey);
                Assert.AreEqual(subKeyValue, (string)retValue);
            }
        }

        [Test]
        public void AofMultiRMWStoreCkptRecoverTest()
        {
            long ret = 0;
            using (var redis = ConnectionMultiplexer.Connect(TestUtils.GetConfig(allowAdmin: true)))
            {
                var db = redis.GetDatabase(0);
                var server = redis.GetServer($"{TestUtils.Address}:{TestUtils.Port}");
                ret = db.StringIncrement("key1", 2);
                Assert.AreEqual(2, ret);

                server.Save(SaveType.BackgroundSave);
                long lastSave = server.LastSave().Ticks;
                while (lastSave == DateTimeOffset.FromUnixTimeSeconds(0).Ticks)
                {
                    Thread.Yield();
                    lastSave = server.LastSave().Ticks;
                }

                ret = db.StringIncrement("key1", 2);
                Assert.AreEqual(4, ret);

                // Wait one second to ensure that the last save time is updated
                Thread.Sleep(1000);

                server.Save(SaveType.BackgroundSave);
                long lastSave2 = server.LastSave().Ticks;
                while (lastSave2 == lastSave)
                {
                    Thread.Yield();
                    lastSave2 = server.LastSave().Ticks;
                }

                ret = db.StringIncrement("key1", 2);
                Assert.AreEqual(6, ret);
            }

            server.Store.CommitAOF(true);
            server.Dispose(false);
            server = TestUtils.CreateGarnetServer(TestUtils.MethodTestDir, tryRecover: true, enableAOF: true);
            server.Start();

            using (var redis = ConnectionMultiplexer.Connect(TestUtils.GetConfig(allowAdmin: true)))
            {
                var db = redis.GetDatabase(0);
                ret = db.StringIncrement("key1", 2);
                Assert.AreEqual(8, ret);
            }
        }

        [Test]
        public void AofListObjectStoreRecoverTest()
        {
            var key = "AofListObjectStoreRecoverTest";
            var ldata = new RedisValue[] { "a", "b", "c", "d" };
            RedisValue[] returned_data_before_recovery = default;
            using (var redis = ConnectionMultiplexer.Connect(TestUtils.GetConfig()))
            {
                var db = redis.GetDatabase(0);

                var count = db.ListLeftPush(key, ldata);
                Assert.AreEqual(4, count);

                ldata = ldata.Select(x => x).Reverse().ToArray();
                returned_data_before_recovery = db.ListRange(key);
                Assert.AreEqual(ldata, returned_data_before_recovery);
            }

            server.Store.CommitAOF(true);
            server.Dispose(false);
            server = TestUtils.CreateGarnetServer(TestUtils.MethodTestDir, tryRecover: true, enableAOF: true);
            server.Start();

            using (var redis = ConnectionMultiplexer.Connect(TestUtils.GetConfig()))
            {
                var db = redis.GetDatabase(0);
                var returnedData = db.ListRange(key);
                Assert.AreEqual(returned_data_before_recovery, returnedData);
                Assert.AreEqual(ldata, returnedData);
            }
        }
    }
}<|MERGE_RESOLUTION|>--- conflicted
+++ resolved
@@ -15,15 +15,8 @@
     public class RespAofTests
     {
         GarnetServer server;
-<<<<<<< HEAD
         private IReadOnlyDictionary<string, RespCommandsInfo> respCustomCommandsInfo;
 
-        static readonly SortedSetEntry[] entries = new SortedSetEntry[]
-        {
-            new SortedSetEntry("a", 1), new SortedSetEntry("b", 2), new SortedSetEntry("c", 3),
-            new SortedSetEntry("d", 4), new SortedSetEntry("e", 5), new SortedSetEntry("f", 6),
-            new SortedSetEntry("g", 7), new SortedSetEntry("h", 8), new SortedSetEntry("i", 9),
-=======
         static readonly SortedSetEntry[] entries =
         [
             new SortedSetEntry("a", 1),
@@ -35,7 +28,6 @@
             new SortedSetEntry("g", 7),
             new SortedSetEntry("h", 8),
             new SortedSetEntry("i", 9),
->>>>>>> 2dc2c732
             new SortedSetEntry("j", 10)
         ];
 
