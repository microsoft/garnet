﻿// Copyright (c) Microsoft Corporation.
// Licensed under the MIT license.

using System;
using System.Buffers.Binary;
using System.Collections.Generic;
using System.Diagnostics;
using System.Globalization;
using System.IO;
using System.Linq;
using System.Numerics;
using System.Text;
using System.Text.RegularExpressions;
using System.Threading;
using System.Threading.Tasks;
using Garnet.common;
using Garnet.server;
using NUnit.Framework;
using NUnit.Framework.Legacy;
using StackExchange.Redis;

namespace Garnet.test
{
    // Limits chosen here to allow completion - if you have to bump them up, consider that you might have introduced a regression
    [TestFixture(LuaMemoryManagementMode.Native, "", "")]
    [TestFixture(LuaMemoryManagementMode.Native, "", "00:00:02")]
    [TestFixture(LuaMemoryManagementMode.Tracked, "", "")]
    [TestFixture(LuaMemoryManagementMode.Tracked, "13m", "")]
    [TestFixture(LuaMemoryManagementMode.Managed, "", "")]
    [TestFixture(LuaMemoryManagementMode.Managed, "17m", "")]
    public class LuaScriptTests
    {
        /// <summary>
        /// Writes it's parameter directly into the response stream, followed by a \r\n.
        /// 
        /// Used for testing RESP3 mapping.
        /// </summary>
        private sealed class RawEcho : CustomProcedure
        {
            /// <inheritdoc/>
            public override bool Execute<TGarnetApi>(TGarnetApi garnetApi, ref CustomProcedureInput procInput, ref MemoryResult<byte> output)
            {
                ref var arg = ref procInput.parseState.GetArgSliceByRef(0);

                var mem = MemoryPool.Rent(arg.Length + 2);
                arg.ReadOnlySpan.CopyTo(mem.Memory.Span);
                mem.Memory.Span[arg.Length] = (byte)'\r';
                mem.Memory.Span[arg.Length + 1] = (byte)'\n';

                output = new(mem, arg.Length + 2);
                return true;
            }
        }

        /// <summary>
        /// For logging, but limited to a maximum length of 4K chars.
        /// </summary>
        private sealed class LimitStringWriter : TextWriter
        {
            private const int LimitChars = 4 * 1024;

            private readonly StringBuilder sb = new();

            /// <inheritdoc/>
            public override Encoding Encoding
            => new UnicodeEncoding(false, false);

            /// <inheritdoc/>
            public override void Write(string value)
            {
                lock (sb)
                {
                    var remainingSpace = LimitChars - (sb.Length + value.Length);
                    if (remainingSpace < 0)
                    {
                        _ = sb.Remove(0, -remainingSpace);
                    }

                    _ = sb.Append(value);
                }
            }

            /// <inheritdoc/>
            public override string ToString()
            {
                lock (sb)
                {
                    return sb.ToString();
                }
            }
        }

        private readonly LuaMemoryManagementMode allocMode;
        private readonly string limitBytes;
        private readonly string limitTimeout;

        private LimitStringWriter loggerOutput;
        private string aclFile;
        private GarnetServer server;

        /// <summary>
        /// Temporarily disable errors raised from Lua until longjmp work is completed.
        /// 
        /// TODO: Delete all of this
        /// </summary>
        private static bool CanTestLuaErrors { get; } = OperatingSystem.IsWindows() && Environment.Version.Major <= 8;

        public LuaScriptTests(LuaMemoryManagementMode allocMode, string limitBytes, string limitTimeout)
        {
            this.allocMode = allocMode;
            this.limitBytes = limitBytes;
            this.limitTimeout = limitTimeout;
        }

        [SetUp]
        public void Setup()
        {
            TestUtils.DeleteDirectory(TestUtils.MethodTestDir, wait: true);

            TimeSpan? timeout = string.IsNullOrEmpty(limitTimeout) ? null : TimeSpan.ParseExact(limitTimeout, "c", CultureInfo.InvariantCulture);

            aclFile = Path.GetTempFileName();
            File.WriteAllLines(
                aclFile,
                [
                    "user default on nopass +@all",
                    "user deny on nopass +@all -get -acl"
                ]
            );

            loggerOutput = new();
            server =
                TestUtils.CreateGarnetServer(
                    TestUtils.MethodTestDir,
                    enableLua: true,
                    luaMemoryMode: allocMode,
                    luaMemoryLimit: limitBytes,
                    luaTimeout: timeout,
                    useAcl: true,
                    aclFile: aclFile,
                    logTo: loggerOutput
                );

            _ = server.Register.NewProcedure(
                "RECHO",
                static () => new RawEcho(),
                commandInfo: new() { Arity = 2, FirstKey = 0, LastKey = 0 }
            );

            server.Start();
        }

        [TearDown]
        public void TearDown()
        {
            server.Dispose();
            TestUtils.DeleteDirectory(TestUtils.MethodTestDir);
            try
            {
                if (aclFile != null)
                {
                    File.Delete(aclFile);
                }
            }
            catch
            {
                // Best effort
            }
        }

        [Test]
        public void GlobalsForbidden()
        {
            using var redis = ConnectionMultiplexer.Connect(TestUtils.GetConfig());
            var db = redis.GetDatabase(0);

            var globalFuncExc =
                ClassicAssert.Throws<RedisServerException>(
                    () =>
                    {
                        _ = db.ScriptEvaluate(
                            @"function globalFunc()
                                return 1
                              end"
                        );
                    }
                );
            ClassicAssert.IsTrue(globalFuncExc.Message.Contains("Attempt to modify a readonly table"));

            var globalVar = ClassicAssert.Throws<RedisServerException>(() => db.ScriptEvaluate("global_var = 'hello'"));
            ClassicAssert.IsTrue(globalVar.Message.Contains("Attempt to modify a readonly table"));

            var metatableUpdateOnGlobals = ClassicAssert.Throws<RedisServerException>(() => db.ScriptEvaluate("setmetatable(_G, nil)"));
            ClassicAssert.IsTrue(metatableUpdateOnGlobals.Message.Contains("Attempt to modify a readonly table"));

            var rawSetG = ClassicAssert.Throws<RedisServerException>(() => db.ScriptEvaluate("rawset(_G, 'hello', 'world')"));
            ClassicAssert.IsTrue(globalVar.Message.Contains("Attempt to modify a readonly table"));
        }

        [Test]
        public void CanDoEvalUsingGarnetCallSE()
        {
            using var redis = ConnectionMultiplexer.Connect(TestUtils.GetConfig());
            var db = redis.GetDatabase(0);
            var keys = new RedisKey[] { new("KeyOne"), new("KeyTwo") };
            var values = new RedisValue[] { new("KeyOneValue"), new("KeyTwoValue") };
            var response = db.ScriptEvaluate("redis.call('set',KEYS[1], ARGV[1]); redis.call('set',KEYS[2],ARGV[2]); return redis.call('get',KEYS[1]);", keys, values);
            string retValue = db.StringGet("KeyOne");
            ClassicAssert.AreEqual("KeyOneValue", retValue);
            ClassicAssert.AreEqual("KeyOneValue", response.ToString());
        }

        [Test]
        public void CanDoSimpleEvalHelloSE()
        {
            using var redis = ConnectionMultiplexer.Connect(TestUtils.GetConfig());
            var db = redis.GetDatabase(0);
            var values = new RedisValue[] { new("hello") };
            var response = db.ScriptEvaluate("return ARGV[1]", null, values);
            ClassicAssert.AreEqual((string)response, "hello");
        }

        [Test]
        public void CanDoScriptWithArgvOperationsSE()
        {
            using var redis = ConnectionMultiplexer.Connect(TestUtils.GetConfig());
            var db = redis.GetDatabase(0);
            var keys = new RedisKey[] { new("KeyOne") };
            var values = new RedisValue[] { new("KeyOneValue-") };
            // SE lib sends a SCRIPT LOAD command followed by a EVAL script KEYS ARGS command
            var response = db.ScriptEvaluate("local v = ARGV[1]..\"abc\"; redis.call('set',KEYS[1], v); return redis.call('get',KEYS[1]);", keys, values);
            ClassicAssert.IsTrue(((RedisValue)response).ToString().Contains("KeyOneValue-abc", StringComparison.InvariantCultureIgnoreCase));
        }

        [Test]
        public void CanDoEvalSetGet()
        {
            using var redis = ConnectionMultiplexer.Connect(TestUtils.GetConfig());
            var db = redis.GetDatabase(0);
            var response = db.Execute("EVAL", "return redis.call('SeT', KEYS[1], ARGV[1])", 1, "mykey", "myvalue");
            ClassicAssert.AreEqual("OK", (string)response);
            response = db.Execute("EVAL", "return redis.call('get', KEYS[1])", 1, "mykey");
            ClassicAssert.AreEqual("myvalue", (string)response);

            // Get numbers
            response = db.Execute("EVAL", "return redis.call('SeT', KEYS[1], ARGV[1])", 1, "mykey", 100);
            ClassicAssert.AreEqual("OK", (string)response);
            response = db.Execute("EVAL", "return redis.call('get', KEYS[1])", 1, "mykey");
            ClassicAssert.AreEqual(100, Convert.ToInt64(response));
        }

        [Test]
        public void CanDoEvalShaWithIntegerValueKeySE()
        {
            using var redis = ConnectionMultiplexer.Connect(TestUtils.GetConfig());
            var db = redis.GetDatabase(0);
            var script = "return redis.call('set', KEYS[1], ARGV[1]);";
            var result = db.ScriptEvaluate(script, [(RedisKey)"mykey"], [(RedisValue)1]);
            script = "local i = redis.call('get',KEYS[1]); i = i + 1; redis.call('set', KEYS[1], i); return redis.call('get', KEYS[1]);";
            result = db.ScriptEvaluate(script, [(RedisKey)"mykey"]);
            ClassicAssert.AreEqual(2, Convert.ToInt64(result));
        }

        [Test]
        public void CanDoEvalShaWithStringValueKeySE()
        {
            using var redis = ConnectionMultiplexer.Connect(TestUtils.GetConfig());
            var db = redis.GetDatabase(0);
            var script = "return redis.call('set', KEYS[1], ARGV[1]);";
            var result = db.ScriptEvaluate(script, [(RedisKey)"mykey"], [(RedisValue)"NAME"]);
            script = "local i = redis.call('get', KEYS[1]); i = \"FULL \"..i; redis.call('set', KEYS[1], i); return redis.call('get', KEYS[1]);";
            result = db.ScriptEvaluate(script, [(RedisKey)"mykey"]);
            ClassicAssert.IsTrue(((RedisValue)result).ToString() == "FULL NAME");
        }


        [Test]
        public void CanDoEvalShaWithStringValueMultipleKeysSE()
        {
            using var redis = ConnectionMultiplexer.Connect(TestUtils.GetConfig());
            var db = redis.GetDatabase(0);

            var script = "local i = 0; " +
                            "if redis.call('set', KEYS[1], ARGV[1]) == \"OK\" then i = i + 1; end;" +
                            "if (redis.call('set', KEYS[2], ARGV[2]) == \"OK\") then i = i + 1; end;" +
                            "return i;";
            var result = db.ScriptEvaluate(script, [(RedisKey)"mykey", (RedisKey)"myseckey"], [(RedisValue)"NAME", (RedisValue)"mysecvalue"]);
            ClassicAssert.IsTrue(((RedisValue)result) == 2);
        }


        [Test]
        public void CanDoEvalShaWithZAddOnePairSE()
        {
            using var redis = ConnectionMultiplexer.Connect(TestUtils.GetConfig());
            var db = redis.GetDatabase(0);
            var script = "return redis.call('zadd', KEYS[1], ARGV[1], ARGV[2])";
            var result = db.ScriptEvaluate(script, [(RedisKey)"mysskey"], [(RedisValue)1, (RedisValue)"a"]);
            ClassicAssert.IsTrue(result.ToString() == "1");
            var l = db.SortedSetLength("mysskey");
            ClassicAssert.IsTrue(l == 1);
        }


        [Test]
        public void CanDoEvalShaWithZAddMultiPairSE()
        {
            using var redis = ConnectionMultiplexer.Connect(TestUtils.GetConfig());
            var db = redis.GetDatabase(0);

            // Create a sorted set
            var script = "return redis.call('zadd', KEYS[1], 100, \"value1\", 200, \"value2\")";
            var result = db.ScriptEvaluate(script, [(RedisKey)"mysskey"]);
            ClassicAssert.IsTrue(result.ToString() == "2");

            // Check the length
            var l = db.SortedSetLength("mysskey");
            ClassicAssert.IsTrue(l == 2);

            // Execute same script again
            result = db.ScriptEvaluate(script, [(RedisKey)"mysskey"]);
            ClassicAssert.IsTrue(result.ToString() == "0");

            // Add more pairs
            script = "return redis.call('zadd', KEYS[1], 300, \"value3\", 400, \"value4\")";
            result = db.ScriptEvaluate(script, [(RedisKey)"mysskey"]);
            ClassicAssert.IsTrue(result.ToString() == "2");

            // Review
            var r = db.SortedSetRangeByScoreWithScores("mysskey");
            ClassicAssert.IsTrue(r[0].Score == 100 && r[0].Element == "value1");
            l = db.SortedSetLength("mysskey");

            ClassicAssert.IsTrue(l == 4);
        }

        [Test]
        public void CanDoEvalShaSEMultipleThreads()
        {
            var numThreads = 1;
            var tasks = new Task[numThreads];
            using var redis = ConnectionMultiplexer.Connect(TestUtils.GetConfig());
            var db = redis.GetDatabase(0);
            var initialValue = 0;
            var rnd = new Random();
            // create the key
            var script = "redis.call('set',KEYS[1], ARGV[1]); return redis.call('get', KEYS[1]);";
            var result = db.ScriptEvaluate(script, [(RedisKey)"mykey"], [(RedisValue)initialValue]);
            ClassicAssert.IsTrue(((RedisValue)result).ToString() == "0");
            script = "local i = redis.call('get', KEYS[1]); i = i + 1; return redis.call('set', KEYS[1], i)";
            var numIterations = 10;
            //updates
            for (var i = 0; i < numThreads; i++)
            {
                tasks[i] = Task.Run(async () =>
                {
                    for (var ii = 0; ii < numIterations; ++ii)
                    {
                        _ = db.ScriptEvaluate(script, [(RedisKey)"mykey"]);
                        await Task.Delay(millisecondsDelay: rnd.Next(10, 50));
                    }
                });
            }
            Task.WaitAll(tasks);
            script = "return redis.call('get', KEYS[1]);";
            result = db.ScriptEvaluate(script, [(RedisKey)"mykey"]);
            ClassicAssert.IsTrue(int.Parse(((RedisValue)result).ToString()) == numThreads * numIterations);
            script = "local i = redis.call('get', KEYS[1]); i = i - 1; return redis.call('set', KEYS[1], i)";
            for (var i = 0; i < numThreads; i++)
            {
                tasks[i] = Task.Run(async () =>
                {
                    for (var ii = 0; ii < numIterations; ++ii)
                    {
                        _ = db.ScriptEvaluate(script, [(RedisKey)"mykey"]);
                        await Task.Delay(millisecondsDelay: rnd.Next(10, 50));
                    }
                });
            }
            Task.WaitAll(tasks);
            script = "return redis.call('get', KEYS[1]);";
            result = db.ScriptEvaluate(script, [(RedisKey)"mykey"]);
            ClassicAssert.IsTrue(int.Parse(((RedisValue)result).ToString()) == 0);
        }

        [Test]
        public void CanDoZAddGT()
        {
            using var redis = ConnectionMultiplexer.Connect(TestUtils.GetConfig());
            var db = redis.GetDatabase(0);

            const string ZADD_GT = """
                    local oldScore = tonumber(redis.call('ZSCORE', KEYS[1], ARGV[2]))
                    if oldScore == nil or oldScore < tonumber(ARGV[1]) then
                        redis.call('ZADD', KEYS[1], ARGV[1], ARGV[2])
                    end
                    """;

            var tag = "tag";
            long expiryTimestamp = 100;
            var result = db.ScriptEvaluate(ZADD_GT, [(RedisKey)"zaddgtkey"], [expiryTimestamp, tag]);
            ClassicAssert.IsTrue(result.IsNull);

            // get key and verify timestamp is 100
            var r = db.SortedSetRangeByScoreWithScores("zaddgtkey");
            ClassicAssert.IsTrue(r[0].Score == 100 && r[0].Element == "tag");

            expiryTimestamp = 200;
            result = db.ScriptEvaluate(ZADD_GT, [(RedisKey)"zaddgtkey"], [expiryTimestamp, tag]);
            ClassicAssert.IsTrue(result.IsNull);

            // get key and verify timestamp is 200
            r = db.SortedSetRangeByScoreWithScores("zaddgtkey");
            ClassicAssert.IsTrue(r[0].Score == 200 && r[0].Element == "tag");

            expiryTimestamp = 150;
            result = db.ScriptEvaluate(ZADD_GT, [(RedisKey)"zaddgtkey"], [expiryTimestamp, tag]);
            ClassicAssert.IsTrue(result.IsNull);

            // get key and verify timestamp is 200
            r = db.SortedSetRangeByScoreWithScores("zaddgtkey");
            ClassicAssert.IsTrue(r[0].Score == 200 && r[0].Element == "tag");
        }

        [Test]
        public void CanDoScriptFlush()
        {
            using var redis = ConnectionMultiplexer.Connect(TestUtils.GetConfig(allowAdmin: true));
            var db = redis.GetDatabase(0);
            var server = redis.GetServer(TestUtils.EndPoint);

            // Load a script in the memory
            var script = "return 1;";
            var scriptId = server.ScriptLoad(script);
            var result = db.ScriptEvaluate(scriptId);
            ClassicAssert.IsTrue(((RedisValue)result) == "1");

            // Flush script memory
            server.ScriptFlush();

            // Assert the script is not found
            _ = Assert.Throws<RedisServerException>(() => db.ScriptEvaluate(scriptId));
        }

        [Test]
        public void CannotScriptUseExtendedEncoding()
        {
            using var redis = ConnectionMultiplexer.Connect(TestUtils.GetConfig());
            var extendedCharsScript = "return '僕'";

            var server = redis.GetServer(TestUtils.EndPoint);
            var scriptSha = server.ScriptLoad(extendedCharsScript);
            var result = redis.GetDatabase(0).ScriptEvaluate(scriptSha);
            ClassicAssert.AreNotEqual("僕", result);
        }

        [Test]
        public void UseEvalShaLightClient()
        {
            var rnd = new Random(0);
            var nameKey = "strKey-";
            var valueKey = "valueKey-";
            using var lightClientRequest = TestUtils.CreateRequest();
            var stringCmd = "*3\r\n$6\r\nSCRIPT\r\n$4\r\nLOAD\r\n$40\r\nreturn redis.call('set',KEYS[1],ARGV[1])\r\n";
            var response = lightClientRequest.SendCommand(Encoding.ASCII.GetBytes(stringCmd), 1);
            var sha1SetScript = Encoding.ASCII.GetString(response, 5, 40);

            ClassicAssert.AreEqual("c686f316aaf1eb01d5a4de1b0b63cd233010e63d", sha1SetScript);
            for (var i = 0; i < 5000; i++)
            {
                var randPostFix = rnd.Next(1, 1000);
                valueKey = $"{valueKey}{randPostFix}";

                response = lightClientRequest.SendCommand($"EVALSHA {sha1SetScript} 1 {nameKey}{randPostFix} {valueKey}", 1);
                // Check for error reply
                ClassicAssert.IsTrue(response[0] != '-');

                response = lightClientRequest.SendCommand($"get {nameKey}{randPostFix}", 1);

                var fstEndOfLine = 0;
                foreach (var chr in response)
                {
                    ++fstEndOfLine;
                    if (chr == '\n')
                        break;
                }
                var strKeyValue = Encoding.ASCII.GetString(response, fstEndOfLine, valueKey.Length);
                ClassicAssert.AreEqual(valueKey, strKeyValue);
            }
        }

        [Test]
        public void SuccessfulStatusReturn()
        {
            using var redis = ConnectionMultiplexer.Connect(TestUtils.GetConfig());
            var db = redis.GetDatabase(0);
            var statusReplyScript = "return redis.status_reply('Success')";
            var result = db.ScriptEvaluate(statusReplyScript);
            ClassicAssert.AreEqual((RedisValue)result, "Success");
            var directReplyScript = "return { ok = 'Success' }";
            result = db.ScriptEvaluate(directReplyScript);
            ClassicAssert.AreEqual((RedisValue)result, "Success");
        }

        [Test]
        public void FailureStatusReturn()
        {
            using var redis = ConnectionMultiplexer.Connect(TestUtils.GetConfig());
            var db = redis.GetDatabase(0);
            var statusReplyScript = "return redis.error_reply('GET')";

            var excReply = ClassicAssert.Throws<RedisServerException>(() => db.ScriptEvaluate(statusReplyScript));
            ClassicAssert.AreEqual("ERR GET", excReply.Message);

            var directReplyScript = "return { err = 'Failure' }";
            var excDirect = ClassicAssert.Throws<RedisServerException>(() => db.ScriptEvaluate(directReplyScript));
            ClassicAssert.AreEqual("Failure", excDirect.Message);
        }

        [Test]
        public void RedisPCall()
        {
<<<<<<< HEAD
=======
            // This is a temporary fix to address a regression in .NET9, an open issue can be found here - https://github.com/dotnet/runtime/issues/111242
            // Once the issue is resolved the #if can be removed permanently.
            if (!CanTestLuaErrors)
            {
                Assert.Ignore($"Ignoring test when running in .NET9.");
            }

>>>>>>> 9364067c
            using var redis = ConnectionMultiplexer.Connect(TestUtils.GetConfig());
            var db = redis.GetDatabase(0);

            var resErr = (string)db.ScriptEvaluate("local x = redis.pcall('Fizz'); return x.err");
            ClassicAssert.AreEqual("ERR Unknown Redis command called from script", resErr);

            _ = db.StringSet("foo", "bar");

            var resSuccess = (string)db.ScriptEvaluate("return redis.pcall('GET', 'foo')");
            ClassicAssert.AreEqual("bar", resSuccess);
        }

        [Test]
        public void RedisSha1Hex()
        {
<<<<<<< HEAD
=======
            // This is a temporary fix to address a regression in .NET9, an open issue can be found here - https://github.com/dotnet/runtime/issues/111242
            // Once the issue is resolved the #if can be removed permanently.
            if (!CanTestLuaErrors)
            {
                Assert.Ignore($"Ignoring test when running in .NET9.");
            }

>>>>>>> 9364067c
            using var redis = ConnectionMultiplexer.Connect(TestUtils.GetConfig());
            var db = redis.GetDatabase(0);

            var resEmpty = (string)db.ScriptEvaluate("return redis.sha1hex('')");
            ClassicAssert.AreEqual("da39a3ee5e6b4b0d3255bfef95601890afd80709", resEmpty);

            var resStr = (string)db.ScriptEvaluate("return redis.sha1hex('123')");
            ClassicAssert.AreEqual("40bd001563085fc35165329ea1ff5c5ecbdbbeef", resStr);

            // Redis stringifies numbers before hashing, so same bytes are expected
            var resInt = (string)db.ScriptEvaluate("return redis.sha1hex(123)");
            ClassicAssert.AreEqual("40bd001563085fc35165329ea1ff5c5ecbdbbeef", resInt);

            // Redis still succeeds here, but effectively treats non-string, non-number values as empty strings
            var resTable = (string)db.ScriptEvaluate("return redis.sha1hex({ 1234 })");
            ClassicAssert.AreEqual("da39a3ee5e6b4b0d3255bfef95601890afd80709", resTable);

            var excEmpty = ClassicAssert.Throws<RedisServerException>(() => db.ScriptEvaluate("return redis.sha1hex()"));
            ClassicAssert.IsTrue(excEmpty.Message.StartsWith("ERR wrong number of arguments"));

            var excTwo = ClassicAssert.Throws<RedisServerException>(() => db.ScriptEvaluate("return redis.sha1hex('a', 'b')"));
            ClassicAssert.IsTrue(excTwo.Message.StartsWith("ERR wrong number of arguments"));
        }

        [Test]
        public void RedisLog()
        {
<<<<<<< HEAD
=======
            // This is a temporary fix to address a regression in .NET9, an open issue can be found here - https://github.com/dotnet/runtime/issues/111242
            // Once the issue is resolved the #if can be removed permanently.
            if (!CanTestLuaErrors)
            {
                Assert.Ignore($"Ignoring test when running in .NET9.");
            }

>>>>>>> 9364067c
            using var redis = ConnectionMultiplexer.Connect(TestUtils.GetConfig());
            var db = redis.GetDatabase(0);

            var excZero = ClassicAssert.Throws<RedisServerException>(() => db.ScriptEvaluate("return redis.log()"));
            ClassicAssert.IsTrue(excZero.Message.StartsWith("ERR redis.log() requires two arguments or more."));

            var excOne = ClassicAssert.Throws<RedisServerException>(() => db.ScriptEvaluate("return redis.log(redis.LOG_DEBUG)"));
            ClassicAssert.IsTrue(excOne.Message.StartsWith("ERR redis.log() requires two arguments or more."));

            var excBadLevelType = ClassicAssert.Throws<RedisServerException>(() => db.ScriptEvaluate("return redis.log('hello', 'world')"));
            ClassicAssert.IsTrue(excBadLevelType.Message.StartsWith("ERR First argument must be a number (log level)."));

            var excBadLevelValue = ClassicAssert.Throws<RedisServerException>(() => db.ScriptEvaluate("return redis.log(-1, 'world')"));
            ClassicAssert.IsTrue(excBadLevelValue.Message.StartsWith("ERR Invalid debug level."));

            // Test logs at each level
            var debugStr = $"Should be {Guid.NewGuid()} debug";
            var verboseStr = $"Should be {Guid.NewGuid()} verbose";
            var noticeStr = $"Should be {Guid.NewGuid()} notice";
            var warningStr = $"Should be {Guid.NewGuid()} warning";
            _ = db.ScriptEvaluate($"redis.log(redis.LOG_DEBUG, '{debugStr}')");
            _ = db.ScriptEvaluate($"redis.log(redis.LOG_VERBOSE, '{verboseStr}')");
            _ = db.ScriptEvaluate($"redis.log(redis.LOG_NOTICE, '{noticeStr}')");
            _ = db.ScriptEvaluate($"redis.log(redis.LOG_WARNING, '{warningStr}')");

            var logLines = loggerOutput.ToString();

            ClassicAssert.IsTrue(Regex.IsMatch(logLines, $@"\(dbug\)] \|.*\| <.*> .* \^.*{Regex.Escape(debugStr)}\^"));
            ClassicAssert.IsTrue(Regex.IsMatch(logLines, $@"\(info\)] \|.*\| <.*> .* \^.*{Regex.Escape(verboseStr)}\^"));
            ClassicAssert.IsTrue(Regex.IsMatch(logLines, $@"\(warn\)] \|.*\| <.*> .* \^.*{Regex.Escape(noticeStr)}\^"));
            ClassicAssert.IsTrue(Regex.IsMatch(logLines, $@"\(errr\)] \|.*\| <.*> .* \^.*{Regex.Escape(warningStr)}\^"));

            // More than 1 log line, and non-string values are legal
            _ = db.ScriptEvaluate("return redis.log(redis.LOG_DEBUG, 123, 456, 789)");

            var constantsDefined = (int[])db.ScriptEvaluate("return {redis.LOG_DEBUG, redis.LOG_VERBOSE, redis.LOG_NOTICE, redis.LOG_WARNING}");
            ClassicAssert.IsTrue(constantsDefined.AsSpan().SequenceEqual([0, 1, 2, 3]));
        }

        [Test]
        public void RedisSetRepl()
        {
            using var redis = ConnectionMultiplexer.Connect(TestUtils.GetConfig());
            var db = redis.GetDatabase(0);

            var excNotSupported = ClassicAssert.Throws<RedisServerException>(() => db.ScriptEvaluate("return redis.set_repl(redis.REPL_ALL)"));
            ClassicAssert.IsTrue(excNotSupported.Message.StartsWith("ERR redis.set_repl is not supported in Garnet"));

            var constantsDefined = (int[])db.ScriptEvaluate("return {redis.REPL_ALL, redis.REPL_AOF, redis.REPL_REPLICA, redis.REPL_SLAVE, redis.REPL_NONE}");
            ClassicAssert.IsTrue(constantsDefined.AsSpan().SequenceEqual([3, 1, 2, 2, 0]));
        }

        [Test]
        public void RedisReplicateCommands()
        {
            using var redis = ConnectionMultiplexer.Connect(TestUtils.GetConfig());
            var db = redis.GetDatabase(0);

            // This is deprecated in Redis, and always returns true if called
            var res = (bool)db.ScriptEvaluate("return redis.replicate_commands()");
            ClassicAssert.IsTrue(res);
        }

        [Test]
        public void RedisDebugAndBreakpoint()
        {
            using var redis = ConnectionMultiplexer.Connect(TestUtils.GetConfig());
            var db = redis.GetDatabase(0);

            var excBreakpoint = ClassicAssert.Throws<RedisServerException>(() => db.ScriptEvaluate("redis.breakpoint()"));
            ClassicAssert.IsTrue(excBreakpoint.Message.StartsWith("ERR redis.breakpoint is not supported in Garnet"));

            var excDebug = ClassicAssert.Throws<RedisServerException>(() => db.ScriptEvaluate("redis.debug('hello')"));
            ClassicAssert.IsTrue(excDebug.Message.StartsWith("ERR redis.debug is not supported in Garnet"));
        }

        [Test]
        public void RedisAclCheckCmd()
        {
            // Note this path is more heavily exercised in ACL tests

            using var redis = ConnectionMultiplexer.Connect(TestUtils.GetConfig());
            var db = redis.GetDatabase(0);

            using var denyRedis = ConnectionMultiplexer.Connect(TestUtils.GetConfig(authUsername: "deny"));
            var denyDB = denyRedis.GetDatabase(0);

            if (CanTestLuaErrors)
            {
                var noArgs = ClassicAssert.Throws<RedisServerException>(() => db.ScriptEvaluate("return redis.acl_check_cmd()"));
                ClassicAssert.IsTrue(noArgs.Message.StartsWith("ERR Please specify at least one argument for this redis lib call"));

                var invalidCmdArgType = ClassicAssert.Throws<RedisServerException>(() => db.ScriptEvaluate("return redis.acl_check_cmd({123})"));
                ClassicAssert.IsTrue(invalidCmdArgType.Message.StartsWith("ERR Lua redis lib command arguments must be strings or integers"));

                var invalidCmd = ClassicAssert.Throws<RedisServerException>(() => db.ScriptEvaluate("return redis.acl_check_cmd('nope')"));
                ClassicAssert.IsTrue(invalidCmd.Message.StartsWith("ERR Invalid command passed to redis.acl_check_cmd()"));

                var invalidArgType = ClassicAssert.Throws<RedisServerException>(() => db.ScriptEvaluate("return redis.acl_check_cmd('GET', {123})"));
                ClassicAssert.IsTrue(invalidArgType.Message.StartsWith("ERR Lua redis lib command arguments must be strings or integers"));
            }

            var canRun = (bool)db.ScriptEvaluate("return redis.acl_check_cmd('GET')");
            ClassicAssert.IsTrue(canRun);

            var canRunWithArg = (bool)db.ScriptEvaluate("return redis.acl_check_cmd('GET', 'foo')");
            ClassicAssert.IsTrue(canRunWithArg);

            var canRunWithTooManyArgs = (bool)db.ScriptEvaluate("return redis.acl_check_cmd('GET', 'foo', 'bar', 'fizz', 'buzz')");
            ClassicAssert.IsTrue(canRunWithTooManyArgs);

            var cantRunNoArg = (bool)denyDB.ScriptEvaluate("return redis.acl_check_cmd('GET')");
            ClassicAssert.IsFalse(cantRunNoArg);

            var cantRunWithArg = (bool)denyDB.ScriptEvaluate("return redis.acl_check_cmd('GET', 'foo')");
            ClassicAssert.IsFalse(cantRunWithArg);

            var cantRunWithTooManyArgs = (bool)denyDB.ScriptEvaluate("return redis.acl_check_cmd('GET', 'foo', 'bar')");
            ClassicAssert.IsFalse(cantRunWithTooManyArgs);

            var canRunParentCommand = (bool)db.ScriptEvaluate("return redis.acl_check_cmd('ACL')");
            ClassicAssert.True(canRunParentCommand);

            var canRunSubCommand = (bool)db.ScriptEvaluate("return redis.acl_check_cmd('ACL', 'WHOAMI')");
            ClassicAssert.True(canRunSubCommand);

            var cantRunParentCommand = (bool)denyDB.ScriptEvaluate("return redis.acl_check_cmd('ACL')");
            ClassicAssert.False(cantRunParentCommand);

            var cantRunSubCommand = (bool)denyDB.ScriptEvaluate("return redis.acl_check_cmd('ACL', 'WHOAMI')");
            ClassicAssert.False(cantRunSubCommand);
        }

        [Test]
        public void RedisSetResp()
        {
            using var redis = ConnectionMultiplexer.Connect(TestUtils.GetConfig());
            var db = redis.GetDatabase(0);

            if (CanTestLuaErrors)
            {
                var noArgs = ClassicAssert.Throws<RedisServerException>(() => db.ScriptEvaluate("redis.setresp()"));
                ClassicAssert.IsTrue(noArgs.Message.StartsWith("ERR redis.setresp() requires one argument."));

                var tooManyArgs = ClassicAssert.Throws<RedisServerException>(() => db.ScriptEvaluate("redis.setresp(1, 2)"));
                ClassicAssert.IsTrue(tooManyArgs.Message.StartsWith("ERR redis.setresp() requires one argument."));

                var badArg = ClassicAssert.Throws<RedisServerException>(() => db.ScriptEvaluate("redis.setresp({123})"));
                ClassicAssert.IsTrue(badArg.Message.StartsWith("ERR RESP version must be 2 or 3."));
            }

            var resp2 = db.ScriptEvaluate("redis.setresp(2)");
            ClassicAssert.IsTrue(resp2.IsNull);

            var resp3 = db.ScriptEvaluate("redis.setresp(3)");
            ClassicAssert.IsTrue(resp3.IsNull);

            if (CanTestLuaErrors)
            {
                var badRespVersion = ClassicAssert.Throws<RedisServerException>(() => db.ScriptEvaluate("redis.setresp(1)"));
                ClassicAssert.IsTrue(badRespVersion.Message.StartsWith("ERR RESP version must be 2 or 3."));
            }
        }

        [Test]
        public void RedisVersion()
        {
            using var redis = ConnectionMultiplexer.Connect(TestUtils.GetConfig());
            var db = redis.GetDatabase(0);

            var expectedVersion = Version.Parse(GarnetServer.RedisProtocolVersion);

            var asStr = (string)db.ScriptEvaluate("return redis.REDIS_VERSION");
            var asNum = (int)db.ScriptEvaluate("return redis.REDIS_VERSION_NUM");

            ClassicAssert.AreEqual(GarnetServer.RedisProtocolVersion, asStr);

            var expectedNum =
                ((byte)expectedVersion.Major << 16) |
                ((byte)expectedVersion.Minor << 8) |
                ((byte)expectedVersion.Build << 0);

            ClassicAssert.AreEqual(expectedNum, asNum);
        }

        [Test]
        public void ComplexLuaTest1()
        {
            var script = """
local setArgs = {}
for _, key in ipairs(KEYS) do
    table.insert(setArgs, key)
end
unpack(KEYS)
return redis.status_reply(table.concat(setArgs))
""";

            using var redis = ConnectionMultiplexer.Connect(TestUtils.GetConfig());
            var db = redis.GetDatabase(0);
            var response = db.ScriptEvaluate(script, ["key1", "key2"], ["value", 1, 60_000]);
            ClassicAssert.AreEqual("key1key2", (string)response);
            response = db.ScriptEvaluate(script, ["key1", "key2"], ["value"]);
            ClassicAssert.AreEqual("key1key2", (string)response);
            response = db.ScriptEvaluate(script, ["key1"], ["value", 1, 60_000]);
            ClassicAssert.AreEqual("key1", (string)response);
            response = db.ScriptEvaluate(script, ["key1", "key2"]);
            ClassicAssert.AreEqual("key1key2", (string)response);
            response = db.ScriptEvaluate(script, ["key1", "key2", "key3", "key4"], ["value", 1]);
            ClassicAssert.AreEqual("key1key2key3key4", (string)response);
            response = db.ScriptEvaluate(script, [], ["value", 1, 60_000]);
            ClassicAssert.AreEqual("", (string)response);
        }

        [Test]
        public void ComplexLuaTest2()
        {
            var script1 = """
local function callpexpire(ttl)
	for _, key in ipairs(KEYS) do
		redis.call("pexpire", key, ttl)
	end
end

local function callgetrange() 
	local offset = tonumber(ARGV[2])

	for _, key in ipairs(KEYS) do
		if redis.call("getrange", key, 0, offset-1) ~= string.sub(ARGV[1], 1, offset) then
			return false
		end
	end
	return true
end

local setArgs = {}
for _, key in ipairs(KEYS) do
	table.insert(setArgs, key)
	table.insert(setArgs, ARGV[1])
end

if redis.call("msetnx", unpack(setArgs)) ~= 1 then
	if callgetrange() == false then
		return false
	end
	redis.call("mset", unpack(setArgs))
end

callpexpire(ARGV[3])
return redis.status_reply("OK")
""";

            var script2 = """
local values = redis.call("mget", unpack(KEYS))
for i, _ in ipairs(KEYS) do
	if values[i] ~= ARGV[1] then
		return false
	end
end

redis.call("del", unpack(KEYS))

return redis.status_reply("OK")
""";

            using var redis = ConnectionMultiplexer.Connect(TestUtils.GetConfig());
            var db = redis.GetDatabase(0);

            var response1 = db.ScriptEvaluate(script1, ["key1", "key2"], ["foo", 3, 60_000]);
            ClassicAssert.AreEqual("OK", (string)response1);

            var response2 = db.ScriptEvaluate(script2, ["key3"], ["foo"]);
            ClassicAssert.AreEqual(false, (bool)response2);

            var response3 = db.ScriptEvaluate(script2, ["key1", "key2"], ["foo"]);
            ClassicAssert.AreEqual("OK", (string)response3);
        }

        [Test]
        public void ComplexLuaTest3()
        {
            var script1 = """
            return redis.call("mget", unpack(KEYS))
            """;

            //var script1 = "return KEYS";

            using var redis = ConnectionMultiplexer.Connect(TestUtils.GetConfig());
            var db = redis.GetDatabase(0);
            for (var i = 0; i < 10; i++)
            {
                var response1 = (string[])db.ScriptEvaluate(script1, ["key1", "key2"]);
                ClassicAssert.AreEqual(2, response1.Length);
                foreach (var item in response1)
                {
                    ClassicAssert.Null(item);
                }
            }
        }

        [Test]
        public void ScriptExistsErrors()
        {
            using var redis = ConnectionMultiplexer.Connect(TestUtils.GetConfig());
            var db = redis.GetDatabase(0);

            var exc = ClassicAssert.Throws<RedisServerException>(() => db.Execute("SCRIPT", "EXISTS"));
            ClassicAssert.AreEqual("ERR wrong number of arguments for 'script|exists' command", exc.Message);
        }

        [Test]
        public void ScriptFlushErrors()
        {
            using var redis = ConnectionMultiplexer.Connect(TestUtils.GetConfig());
            var db = redis.GetDatabase(0);

            // > 1 args
            {
                var exc = ClassicAssert.Throws<RedisServerException>(() => db.Execute("SCRIPT", "FLUSH", "ASYNC", "BAR"));
                ClassicAssert.AreEqual("ERR SCRIPT FLUSH only support SYNC|ASYNC option", exc.Message);
            }

            // 1 arg, but not ASYNC or SYNC
            {
                var exc = ClassicAssert.Throws<RedisServerException>(() => db.Execute("SCRIPT", "FLUSH", "NOW"));
                ClassicAssert.AreEqual("ERR SCRIPT FLUSH only support SYNC|ASYNC option", exc.Message);
            }
        }

        [Test]
        public void ScriptLoadErrors()
        {
            using var redis = ConnectionMultiplexer.Connect(TestUtils.GetConfig());
            var db = redis.GetDatabase(0);

            // 0 args
            {
                var exc = ClassicAssert.Throws<RedisServerException>(() => db.Execute("SCRIPT", "LOAD"));
                ClassicAssert.AreEqual("ERR wrong number of arguments for 'script|load' command", exc.Message);
            }

            // > 1 args
            {
                var exc = ClassicAssert.Throws<RedisServerException>(() => db.Execute("SCRIPT", "LOAD", "return 'foo'", "return 'bar'"));
                ClassicAssert.AreEqual("ERR wrong number of arguments for 'script|load' command", exc.Message);
            }
        }

        [Test]
        public void ScriptExistsMultiple()
        {
            using var redis = ConnectionMultiplexer.Connect(TestUtils.GetConfig());
            var server = redis.GetServers().First();

            var hashBytes = server.ScriptLoad("return 'foo'");

            // upper hash
            {
                var hash = string.Join("", hashBytes.Select(static x => x.ToString("X2")));

                var exists = (RedisValue[])server.Execute("SCRIPT", "EXISTS", hash, "foo", "bar");

                ClassicAssert.AreEqual(3, exists.Length);
                ClassicAssert.AreEqual(1, (long)exists[0]);
                ClassicAssert.AreEqual(0, (long)exists[1]);
                ClassicAssert.AreEqual(0, (long)exists[2]);
            }

            // lower hash
            {
                var hash = string.Join("", hashBytes.Select(static x => x.ToString("x2")));

                var exists = (RedisValue[])server.Execute("SCRIPT", "EXISTS", hash, "foo", "bar");

                ClassicAssert.AreEqual(3, exists.Length);
                ClassicAssert.AreEqual(1, (long)exists[0]);
                ClassicAssert.AreEqual(0, (long)exists[1]);
                ClassicAssert.AreEqual(0, (long)exists[2]);
            }
        }

        private static void DoErroneousRedisCall(IDatabase db, string[] args, string expectedError)
        {
            var exc = Assert.Throws<RedisServerException>(() => db.ScriptEvaluate($"return redis.call({string.Join(',', args)})"));
            ClassicAssert.IsNotNull(exc);
            StringAssert.StartsWith(expectedError, exc!.Message);
        }

        [Test]
        public void RedisCallErrors()
        {
<<<<<<< HEAD
=======
            // This is a temporary fix to address a regression in .NET9, an open issue can be found here - https://github.com/dotnet/runtime/issues/111242
            // Once the issue is resolved the #if can be removed permanently.
            if (!CanTestLuaErrors)
            {
                Assert.Ignore($"Ignoring test when running in .NET9.");
            }

>>>>>>> 9364067c
            // Testing that our error replies for redis.call match Redis behavior
            //
            // TODO: exact matching of the hash and line number would also be nice, but that is trickier
            using var redis = ConnectionMultiplexer.Connect(TestUtils.GetConfig());
            var db = redis.GetDatabase();

            // No args
            DoErroneousRedisCall(db, [],
                Encoding.ASCII.GetString(
                    CmdStrings.LUA_ERR_Please_specify_at_least_one_argument_for_this_redis_lib_call));

            // Unknown command
            DoErroneousRedisCall(db, ["'123'"],
                Encoding.ASCII.GetString(CmdStrings.LUA_ERR_Unknown_Redis_command_called_from_script));

            var badArgumentsMessage =
                Encoding.ASCII.GetString(CmdStrings
                    .LUA_ERR_Lua_redis_lib_command_arguments_must_be_strings_or_integers);

            // Bad command type
            DoErroneousRedisCall(db, ["{ foo = 'bar'}"], badArgumentsMessage);

            // GET bad arg type
            DoErroneousRedisCall(db, ["'GET'", "{ foo = 'bar'}"], badArgumentsMessage);

            // SET bad arg types
            DoErroneousRedisCall(db, ["'SET'", "'hello'", "{ foo = 'bar'}"], badArgumentsMessage);
            DoErroneousRedisCall(db, ["'SET'", "{ foo = 'bar'}", "'world'"], badArgumentsMessage);

            // Other bad arg types
            DoErroneousRedisCall(db, ["'DEL'", "{ foo = 'bar'}", "'world'"], badArgumentsMessage);
        }

        [Test]
        public void BinaryValuesInScripts()
        {
            using var redis = ConnectionMultiplexer.Connect(TestUtils.GetConfig());
            var db = redis.GetDatabase();

            var trickyKey = new byte[] { 0, 1, 2, 3, 4 };
            var trickyValue = new byte[] { 5, 6, 7, 8, 9, 0 };
            var trickyValue2 = new byte[] { 0, 1, 0, 1, 0, 1, 255 };

            ClassicAssert.IsTrue(db.StringSet(trickyKey, trickyValue));

            var luaEscapeKeyString = $"{string.Join("", trickyKey.Select(x => $"\\{x:X2}"))}";

            var readDirectKeyRaw = db.ScriptEvaluate($"return redis.call('GET', '{luaEscapeKeyString}')", [(RedisKey)trickyKey]);
            var readDirectKeyBytes = (byte[])readDirectKeyRaw;
            ClassicAssert.IsTrue(trickyValue.AsSpan().SequenceEqual(readDirectKeyBytes));

            var setKey = db.ScriptEvaluate("return redis.call('SET', KEYS[1], ARGV[1])", [(RedisKey)trickyKey], [(RedisValue)trickyValue2]);
            ClassicAssert.AreEqual("OK", (string)setKey);

            var readTrickyValue2Raw = db.StringGet(trickyKey);
            var readTrickyValue2 = (byte[])readTrickyValue2Raw;
            ClassicAssert.IsTrue(trickyValue2.AsSpan().SequenceEqual(readTrickyValue2));
        }

        [Test]
        public void NumberArgumentCoercion()
        {
            using var redis = ConnectionMultiplexer.Connect(TestUtils.GetConfig());
            var db = redis.GetDatabase();

            _ = db.StringSet("2", "hello");
            _ = db.StringSet("2.1", "world");

            var res = (string)db.ScriptEvaluate("return redis.call('GET', 2.1)");
            ClassicAssert.AreEqual("world", res);
        }

        [Test]
        public void ComplexLuaReturns()
        {
            using var redis = ConnectionMultiplexer.Connect(TestUtils.GetConfig());
            var db = redis.GetDatabase();

            // Relatively complicated
            {
                var res1 = (RedisResult[])db.ScriptEvaluate("return { 1, 'hello', { true, false }, { fizz = 'buzz', hello = 'world' }, 5, 6 }");
                ClassicAssert.AreEqual(6, res1.Length);
                ClassicAssert.AreEqual(1, (long)res1[0]);
                ClassicAssert.AreEqual("hello", (string)res1[1]);
                var res1Sub1 = (RedisResult[])res1[2];
                ClassicAssert.AreEqual(2, res1Sub1.Length);
                ClassicAssert.AreEqual(1, (long)res1Sub1[0]);
                ClassicAssert.IsTrue(res1Sub1[1].IsNull);
                var res1Sub2 = (RedisResult[])res1[2];
                ClassicAssert.AreEqual(2, res1Sub2.Length);
                ClassicAssert.IsTrue((bool)res1Sub2[0]);
                ClassicAssert.IsTrue(res1Sub2[1].IsNull);
                var res1Sub3 = (RedisResult[])res1[3];
                ClassicAssert.AreEqual(0, res1Sub3.Length);
                ClassicAssert.AreEqual(5, (long)res1[4]);
                ClassicAssert.AreEqual(6, (long)res1[5]);
            }

            // Only indexable will be included
            {
                var res2 = (RedisResult[])db.ScriptEvaluate("return { 1, 2, fizz='buzz' }");
                ClassicAssert.AreEqual(2, res2.Length);
                ClassicAssert.AreEqual(1, (long)res2[0]);
                ClassicAssert.AreEqual(2, (long)res2[1]);
            }

            // Non-string, non-number, are nullish
            {
                var res3 = (RedisResult[])db.ScriptEvaluate("return { 1, function() end, 3 }");
                ClassicAssert.AreEqual(3, res3.Length);
                ClassicAssert.AreEqual(1, (long)res3[0]);
                ClassicAssert.IsTrue(res3[1].IsNull);
                ClassicAssert.AreEqual(3, (long)res3[2]);
            }

            // Nil stops return of subsequent values
            {
                var res4 = (RedisResult[])db.ScriptEvaluate("return { 1, nil, 3 }");
                ClassicAssert.AreEqual(1, res4.Length);
                ClassicAssert.AreEqual(1, (long)res4[0]);
            }

            // Incredibly deeply nested return
            {
                const int Depth = 100;

                var tableDepth = new StringBuilder();
                for (var i = 1; i <= Depth; i++)
                {
                    if (i != 1)
                    {
                        _ = tableDepth.Append(", ");
                    }
                    _ = tableDepth.Append("{ ");
                    _ = tableDepth.Append(i);
                }

                for (var i = 1; i <= Depth; i++)
                {
                    _ = tableDepth.Append(" }");
                }

                var script = "return " + tableDepth.ToString();

                var res5 = db.ScriptEvaluate(script);

                var cur = res5;
                for (var i = 1; i < Depth; i++)
                {
                    var top = (RedisResult[])cur;
                    ClassicAssert.AreEqual(2, top.Length);
                    ClassicAssert.AreEqual(i, (long)top[0]);

                    cur = top[1];
                }

                // Remainder should have a single element
                var remainder = (RedisResult[])cur;
                ClassicAssert.AreEqual(1, remainder.Length);
                ClassicAssert.AreEqual(Depth, (long)remainder[0]);
            }

            // Incredibly wide
            {
                const int Width = 100_000;

                var tableDepth = new StringBuilder();
                for (var i = 1; i <= Width; i++)
                {
                    if (i != 1)
                    {
                        _ = tableDepth.Append(", ");
                    }
                    _ = tableDepth.Append("{ " + i + " }");
                }

                var script = "return { " + tableDepth.ToString() + " }";

                var res5 = (RedisResult[])db.ScriptEvaluate(script);
                for (var i = 0; i < Width; i++)
                {
                    var elem = (RedisResult[])res5[i];
                    ClassicAssert.AreEqual(1, elem.Length);
                    ClassicAssert.AreEqual(i + 1, (long)elem[0]);
                }
            }
        }

        [Test]
        public void MetatableReturn()
        {
            const string Script = @"
                local table = { abc = 'def', ghi = 'jkl' }
                local ret = setmetatable(
                    table,
                    {
                        __len = function (self)
                            return 4
                        end,
                        __index = function(self, key)
                            if key == 1 then
                                return KEYS[1]
                            end

                            if key == 2 then
                                return ARGV[1]
                            end

                            if key == 3 then
                                return self.ghi
                            end

                            if key == 4 then
                                return self.abc
                            end

                            return nil
                        end
                    }
                )

                -- prove that metatables WORK but also that we don't deconstruct them for returns
                return { ret, ret[1], ret[2], ret[3], ret[4] }";

            using var redis = ConnectionMultiplexer.Connect(TestUtils.GetConfig());
            var db = redis.GetDatabase();

            var ret = (RedisResult[])db.ScriptEvaluate(Script, [(RedisKey)"foo"], [(RedisValue)"bar"]);
            ClassicAssert.AreEqual(5, ret.Length);
            var firstEmpty = (RedisResult[])ret[0];
            ClassicAssert.AreEqual(0, firstEmpty.Length);
            ClassicAssert.AreEqual("foo", (string)ret[1]);
            ClassicAssert.AreEqual("bar", (string)ret[2]);
            ClassicAssert.AreEqual("jkl", (string)ret[3]);
            ClassicAssert.AreEqual("def", (string)ret[4]);
        }

        [Test]
        public void IntentionalOOM()
        {
            if (string.IsNullOrEmpty(limitBytes))
            {
                ClassicAssert.Ignore("No memory limit enabled");
                return;
            }

            // This is a temporary fix to address a regression in .NET9, an open issue can be found here - https://github.com/dotnet/runtime/issues/111242
            // Once the issue is resolved the #if can be removed permanently.
            if (!CanTestLuaErrors)
            {
                Assert.Ignore($"Ignoring test when running in .NET9.");
            }

            const string ScriptOOMText = @"
local foo = 'abcdefghijklmnopqrstuvwxyz'
if @Ctrl == 'OOM' then
    for i = 1, 10000000 do
        foo = foo .. foo
    end
end

return foo";
            using var redis = ConnectionMultiplexer.Connect(TestUtils.GetConfig());
            var db = redis.GetDatabase();

            var scriptOOM = LuaScript.Prepare(ScriptOOMText);
            var loadedScriptOOM = scriptOOM.Load(redis.GetServers()[0]);

            // OOM actually happens and is reported
            var exc = ClassicAssert.Throws<RedisServerException>(() => db.ScriptEvaluate(loadedScriptOOM, new { Ctrl = "OOM" }));
            ClassicAssert.AreEqual("ERR Lua encountered an error: not enough memory", exc.Message);

            // We can still run the script without issue (with non-crashing args) afterwards
            var res = db.ScriptEvaluate(loadedScriptOOM, new { Ctrl = "Safe" });
            ClassicAssert.AreEqual("abcdefghijklmnopqrstuvwxyz", (string)res);
        }

        [Test]
        public void Issue939()
        {

            // See: https://github.com/microsoft/garnet/issues/939
            const string Script = @"
local retArray = {}
local lockValue = ''
local writeLockValue = redis.call('GET',@LockName)
if writeLockValue ~= false then
    lockValue = writeLockValue
end
retArray[1] = lockValue
if lockValue == '' then 
    retArray[2] = redis.call('GET',@CollectionName) 
else 
    retArray[2] = ''
end

local SessionTimeout = redis.call('GET', @TimeoutName)
if SessionTimeout ~= false then
    retArray[3] = SessionTimeout
    redis.call('EXPIRE',@CollectionName, SessionTimeout)
    redis.call('EXPIRE',@TimeoutName, SessionTimeout)
else
    retArray[3] = '-1'
end

return retArray";

            const string LockName = "{/hello}-lockname";
            const string CollectionName = "{/hello}-collectionName";
            const string TimeoutName = "{/hello}-sessionTimeout";

            using var redis = ConnectionMultiplexer.Connect(TestUtils.GetConfig());
            var db = redis.GetDatabase();

            var preparedScript = LuaScript.Prepare(Script);

            // 8 combos, keys presents or not for all 8

            Span<bool> present = [true, false];

            foreach (var lockSet in present)
            {
                foreach (var colSet in present)
                {
                    foreach (var sessionSet in present)
                    {
                        if (lockSet)
                        {
                            ClassicAssert.True(db.StringSet(LockName, "present"));
                        }
                        else
                        {
                            _ = db.KeyDelete(LockName);
                        }

                        if (colSet)
                        {
                            ClassicAssert.True(db.StringSet(CollectionName, "present"));
                        }
                        else
                        {
                            _ = db.KeyDelete(CollectionName);
                        }

                        if (sessionSet)
                        {
                            ClassicAssert.True(db.StringSet(TimeoutName, "123456"));
                        }
                        else
                        {
                            _ = db.KeyDelete(TimeoutName);
                        }

                        var res = (RedisResult[])db.ScriptEvaluate(preparedScript, new { LockName, CollectionName, TimeoutName });
                        ClassicAssert.AreEqual(3, res.Length);
                    }
                }
            }

            if (CanTestLuaErrors)
            {
                // Finally, check that nil is an illegal argument
                var exc = ClassicAssert.Throws<RedisServerException>(() => db.ScriptEvaluate("return redis.call('GET', nil)"));
                ClassicAssert.True(exc.Message.StartsWith("ERR Lua redis lib command arguments must be strings or integers"));
            }
        }

        [Test]
        public void Issue1079()
        {
            // Repeated submission of invalid Lua scripts shouldn't be cached, and thus should produce the same compilation error each time
            //
            // They also shouldn't break the session for future executions

            const string BrokenScript = "return \"hello lua";
            const string FixedScript = "return \"hello lua\"";

            using var redis = ConnectionMultiplexer.Connect(TestUtils.GetConfig());
            var db = redis.GetDatabase();

            var brokenExc1 = ClassicAssert.Throws<RedisServerException>(() => db.Execute("EVAL", BrokenScript, 0));
            ClassicAssert.True(brokenExc1.Message.StartsWith("Compilation error: "));

            var brokenExc2 = ClassicAssert.Throws<RedisServerException>(() => db.Execute("EVAL", BrokenScript, 0));
            ClassicAssert.AreEqual(brokenExc1.Message, brokenExc2.Message);

            var success = (string)db.Execute("EVAL", FixedScript, 0);
            ClassicAssert.AreEqual("hello lua", success);
        }

        [Test]
        public void Issue1079()
        {
            // Repeated submission of invalid Lua scripts shouldn't be cached, and thus should produce the same compilation error each time
            //
            // They also shouldn't break the session for future executions

            const string BrokenScript = "return \"hello lua";
            const string FixedScript = "return \"hello lua\"";

            using var redis = ConnectionMultiplexer.Connect(TestUtils.GetConfig());
            var db = redis.GetDatabase();

            var brokenExc1 = ClassicAssert.Throws<RedisServerException>(() => db.Execute("EVAL", BrokenScript, 0));
            ClassicAssert.True(brokenExc1.Message.StartsWith("Compilation error: "));

            var brokenExc2 = ClassicAssert.Throws<RedisServerException>(() => db.Execute("EVAL", BrokenScript, 0));
            ClassicAssert.AreEqual(brokenExc1.Message, brokenExc2.Message);

            var success = (string)db.Execute("EVAL", FixedScript, 0);
            ClassicAssert.AreEqual("hello lua", success);
        }

        [TestCase(2)]
        [TestCase(3)]
        public void LuaToResp2Conversions(int redisSetRespVersion)
        {
            // Per: https://redis.io/docs/latest/develop/interact/programmability/lua-api/#lua-to-resp2-type-conversion
            //
            // Number -> Integer
            // String -> Bulk String
            // Table -> Array
            // False -> Null Bulk
            // True -> Integer 1
            // Float -> Integer
            // Table with nil key -> Array (truncated at first nil)
            // Table with string keys -> Array (string keys excluded)
            //
            // Nil is unspecified, but experimentally is mapped to Null Bulk

            using var redis = ConnectionMultiplexer.Connect(TestUtils.GetConfig(protocol: RedisProtocol.Resp2));
            var db = redis.GetDatabase();

            var numberRes = db.ScriptEvaluate($"redis.setresp({redisSetRespVersion}); return 1");
            ClassicAssert.AreEqual(ResultType.Integer, numberRes.Resp2Type);

            var stringRes = db.ScriptEvaluate($"redis.setresp({redisSetRespVersion});return 'hello'");
            ClassicAssert.AreEqual(ResultType.BulkString, stringRes.Resp2Type);

            var tableRes = db.ScriptEvaluate($"redis.setresp({redisSetRespVersion});return {{ 0, 1, 2 }}");
            ClassicAssert.AreEqual(ResultType.Array, tableRes.Resp2Type);
            ClassicAssert.AreEqual(3, ((int[])tableRes).Length);

            // False is _weird_ and Redis does actually change this, even if it seems like it shouldn't
            var falseRes = db.ScriptEvaluate($"redis.setresp({redisSetRespVersion}); return false");
            if (redisSetRespVersion == 3)
            {
                ClassicAssert.AreEqual(ResultType.Integer, falseRes.Resp2Type);
                ClassicAssert.AreEqual(0, (int)falseRes);
            }
            else
            {
                ClassicAssert.AreEqual(ResultType.BulkString, falseRes.Resp2Type);
                ClassicAssert.Null((string)falseRes);
            }

            var trueRes = db.ScriptEvaluate($"redis.setresp({redisSetRespVersion}); return true");
            ClassicAssert.AreEqual(ResultType.Integer, trueRes.Resp2Type);
            ClassicAssert.AreEqual(1, (int)trueRes);

            var floatRes = db.ScriptEvaluate($"redis.setresp({redisSetRespVersion}); return 3.7");
            ClassicAssert.AreEqual(ResultType.Integer, floatRes.Resp2Type);
            ClassicAssert.AreEqual(3, (int)floatRes);

            var tableNilRes = db.ScriptEvaluate($"redis.setresp({redisSetRespVersion}); return {{ 0, 1, nil, 2 }}");
            ClassicAssert.AreEqual(ResultType.Array, tableNilRes.Resp2Type);
            ClassicAssert.AreEqual(2, ((int[])tableNilRes).Length);

            var tableStringRes = db.ScriptEvaluate($"redis.setresp({redisSetRespVersion}); local x = {{ 0, 1 }}; x['y'] = 'hello'; return x");
            ClassicAssert.AreEqual(ResultType.Array, tableStringRes.Resp2Type);
            ClassicAssert.AreEqual(2, ((int[])tableStringRes).Length);

            var nilRes = db.ScriptEvaluate($"redis.setresp({redisSetRespVersion}); return nil");
            ClassicAssert.AreEqual(ResultType.BulkString, nilRes.Resp2Type);
            ClassicAssert.True(nilRes.IsNull);
        }

        [Test]
        public void LuaToResp3Conversions()
        {
            // Per: https://redis.io/docs/latest/develop/interact/programmability/lua-api/#lua-to-resp3-type-conversion
            //
            // Number -> Integer
            // String -> Bulk String
            // Table -> Array
            // False -> Boolean
            // True -> Boolean
            // Float -> Integer
            // Table with nil key -> Array (truncated at first nil)
            // Table with string keys -> Array (string keys excluded)
            // Nil -> Null
            // { map = { ... } } -> Map
            // { set = { ... } } -> Set
            // { double = "..." } -> Double

            // In theory, connection protocol and script protocol are independent
            // This is what the docs imply
            // In practice, Redis does actually change behavior due to combinations of those
            //
            // So these tests are verifying that we match Redis's actual behavior
            using var redis3 = ConnectionMultiplexer.Connect(TestUtils.GetConfig(protocol: RedisProtocol.Resp3));
            var db3 = redis3.GetDatabase();
            using var redis2 = ConnectionMultiplexer.Connect(TestUtils.GetConfig(protocol: RedisProtocol.Resp2));
            var db2 = redis2.GetDatabase();

            // Connection RESP3, Script RESP3
            {
                var numberRes = db3.ScriptEvaluate($"redis.setresp(3); return 1");
                ClassicAssert.AreEqual(ResultType.Integer, numberRes.Resp3Type);

                var stringRes = db3.ScriptEvaluate($"redis.setresp(3); return 'hello'");
                ClassicAssert.AreEqual(ResultType.BulkString, stringRes.Resp3Type);

                var tableRes = db3.ScriptEvaluate($"redis.setresp(3); return {{ 0, 1, 2 }}");
                ClassicAssert.AreEqual(ResultType.Array, tableRes.Resp3Type);
                ClassicAssert.AreEqual(3, ((int[])tableRes).Length);

                var falseRes = db3.ScriptEvaluate($"redis.setresp(3); return false");
                ClassicAssert.AreEqual(ResultType.Boolean, falseRes.Resp3Type);
                ClassicAssert.False((bool)falseRes);

                var trueRes = db3.ScriptEvaluate($"redis.setresp(3); return true");
                ClassicAssert.AreEqual(ResultType.Boolean, trueRes.Resp3Type);
                ClassicAssert.True((bool)trueRes);

                var floatRes = db3.ScriptEvaluate($"redis.setresp(3); return 3.7");
                ClassicAssert.AreEqual(ResultType.Integer, floatRes.Resp3Type);
                ClassicAssert.AreEqual(3, (int)floatRes);

                var tableNilRes = db3.ScriptEvaluate($"redis.setresp(3); return {{ 0, 1, nil, 2 }}");
                ClassicAssert.AreEqual(ResultType.Array, tableNilRes.Resp3Type);
                ClassicAssert.AreEqual(2, ((int[])tableNilRes).Length);

                var tableStringRes = db3.ScriptEvaluate($"redis.setresp(3); local x = {{ 0, 1 }}; x['y'] = 'hello'; return x");
                ClassicAssert.AreEqual(ResultType.Array, tableStringRes.Resp3Type);
                ClassicAssert.AreEqual(2, ((int[])tableStringRes).Length);

                var nilRes = db3.ScriptEvaluate($"redis.setresp(3); return nil");
                ClassicAssert.AreEqual(ResultType.Null, nilRes.Resp3Type);
                ClassicAssert.True(nilRes.IsNull);

                var mapRes = db3.ScriptEvaluate($"redis.setresp(3); return {{ map = {{ hello = 'world' }} }}");
                ClassicAssert.AreEqual(ResultType.Map, mapRes.Resp3Type);
                ClassicAssert.AreEqual("world", (string)mapRes.ToDictionary()["hello"]);

                var setRes = db3.ScriptEvaluate($"redis.setresp(3); return {{ set = {{ hello = true }} }}");
                ClassicAssert.AreEqual(ResultType.Set, setRes.Resp3Type);
                ClassicAssert.AreEqual(1, ((string[])setRes).Length);
                ClassicAssert.True(((string[])setRes).Contains("hello"));

                var doubleRes = db3.ScriptEvaluate($"redis.setresp(3); return {{ double = 1.23 }}");
                ClassicAssert.AreEqual(ResultType.Double, doubleRes.Resp3Type);
                ClassicAssert.AreEqual(1.23, (double)doubleRes);
            }

            // Connection RESP2, Script RESP3
            {
                var numberRes = db2.ScriptEvaluate($"redis.setresp(3); return 1");
                ClassicAssert.AreEqual(ResultType.Integer, numberRes.Resp3Type);

                var stringRes = db2.ScriptEvaluate($"redis.setresp(3);return 'hello'");
                ClassicAssert.AreEqual(ResultType.BulkString, stringRes.Resp3Type);

                var tableRes = db2.ScriptEvaluate($"redis.setresp(3);return {{ 0, 1, 2 }}");
                ClassicAssert.AreEqual(ResultType.Array, tableRes.Resp3Type);
                ClassicAssert.AreEqual(3, ((int[])tableRes).Length);

                // SPEC BREAK!
                var falseRes = db2.ScriptEvaluate($"redis.setresp(3); return false");
                ClassicAssert.AreEqual(ResultType.Integer, falseRes.Resp3Type);
                ClassicAssert.False((bool)falseRes);

                // SPEC BREAK!
                var trueRes = db2.ScriptEvaluate($"redis.setresp(3); return true");
                ClassicAssert.AreEqual(ResultType.Integer, trueRes.Resp3Type);
                ClassicAssert.True((bool)trueRes);

                var floatRes = db2.ScriptEvaluate($"redis.setresp(3); return 3.7");
                ClassicAssert.AreEqual(ResultType.Integer, floatRes.Resp3Type);
                ClassicAssert.AreEqual(3, (int)floatRes);

                var tableNilRes = db2.ScriptEvaluate($"redis.setresp(3); return {{ 0, 1, nil, 2 }}");
                ClassicAssert.AreEqual(ResultType.Array, tableNilRes.Resp3Type);
                ClassicAssert.AreEqual(2, ((int[])tableNilRes).Length);

                var tableStringRes = db2.ScriptEvaluate($"redis.setresp(3); local x = {{ 0, 1 }}; x['y'] = 'hello'; return x");
                ClassicAssert.AreEqual(ResultType.Array, tableStringRes.Resp3Type);
                ClassicAssert.AreEqual(2, ((int[])tableStringRes).Length);

                var nilRes = db2.ScriptEvaluate($"redis.setresp(3); return nil");
                ClassicAssert.AreEqual(ResultType.Null, nilRes.Resp3Type);
                ClassicAssert.True(nilRes.IsNull);

                var mapRes = db2.ScriptEvaluate($"redis.setresp(3); return {{ map = {{ hello = 'world' }} }}");
                ClassicAssert.AreEqual(ResultType.Array, mapRes.Resp3Type);
                ClassicAssert.True(((string[])mapRes).SequenceEqual(["hello", "world"]));

                var setRes = db2.ScriptEvaluate($"redis.setresp(3); return {{ set = {{ hello = true }} }}");
                ClassicAssert.AreEqual(ResultType.Array, setRes.Resp3Type);
                ClassicAssert.AreEqual(1, ((string[])setRes).Length);
                ClassicAssert.True(((string[])setRes).Contains("hello"));

                // SPEC BREAK!
                var doubleRes = db2.ScriptEvaluate($"redis.setresp(3); return {{ double = 1.23 }}");
                ClassicAssert.AreEqual(ResultType.BulkString, doubleRes.Resp3Type);
                ClassicAssert.AreEqual("1.23", (string)doubleRes);
            }

            // Connection RESP3, Script RESP2
            {
                var numberRes = db3.ScriptEvaluate($"redis.setresp(2); return 1");
                ClassicAssert.AreEqual(ResultType.Integer, numberRes.Resp3Type);

                var stringRes = db3.ScriptEvaluate($"redis.setresp(2);return 'hello'");
                ClassicAssert.AreEqual(ResultType.BulkString, stringRes.Resp3Type);

                var tableRes = db3.ScriptEvaluate($"redis.setresp(2);return {{ 0, 1, 2 }}");
                ClassicAssert.AreEqual(ResultType.Array, tableRes.Resp3Type);
                ClassicAssert.AreEqual(3, ((int[])tableRes).Length);

                // SPEC BREAK!
                var falseRes = db3.ScriptEvaluate($"redis.setresp(2); return false");
                ClassicAssert.AreEqual(ResultType.Null, falseRes.Resp3Type);
                ClassicAssert.False((bool)falseRes);

                // SPEC BREAK!
                var trueRes = db3.ScriptEvaluate($"redis.setresp(2); return true");
                ClassicAssert.AreEqual(ResultType.Integer, trueRes.Resp3Type);
                ClassicAssert.True((bool)trueRes);

                var floatRes = db3.ScriptEvaluate($"redis.setresp(2); return 3.7");
                ClassicAssert.AreEqual(ResultType.Integer, floatRes.Resp3Type);
                ClassicAssert.AreEqual(3, (int)floatRes);

                var tableNilRes = db3.ScriptEvaluate($"redis.setresp(2); return {{ 0, 1, nil, 2 }}");
                ClassicAssert.AreEqual(ResultType.Array, tableNilRes.Resp3Type);
                ClassicAssert.AreEqual(2, ((int[])tableNilRes).Length);

                var tableStringRes = db3.ScriptEvaluate($"redis.setresp(2); local x = {{ 0, 1 }}; x['y'] = 'hello'; return x");
                ClassicAssert.AreEqual(ResultType.Array, tableStringRes.Resp3Type);
                ClassicAssert.AreEqual(2, ((int[])tableStringRes).Length);

                var nilRes = db3.ScriptEvaluate($"redis.setresp(2); return nil");
                ClassicAssert.AreEqual(ResultType.Null, nilRes.Resp3Type);
                ClassicAssert.True(nilRes.IsNull);

                var mapRes = db3.ScriptEvaluate($"redis.setresp(2); return {{ map = {{ hello = 'world' }} }}");
                ClassicAssert.AreEqual(ResultType.Map, mapRes.Resp3Type);
                ClassicAssert.AreEqual("world", (string)mapRes.ToDictionary()["hello"]);

                var setRes = db2.ScriptEvaluate($"redis.setresp(2); return {{ set = {{ hello = true }} }}");
                ClassicAssert.AreEqual(ResultType.Array, setRes.Resp3Type);
                ClassicAssert.AreEqual(1, ((string[])setRes).Length);
                ClassicAssert.True(((string[])setRes).Contains("hello"));

                // SPEC BREAK!
                var doubleRes = db2.ScriptEvaluate($"redis.setresp(2); return {{ double = 1.23 }}");
                ClassicAssert.AreEqual(ResultType.BulkString, doubleRes.Resp3Type);
                ClassicAssert.AreEqual("1.23", (string)doubleRes);
            }
        }

        // TODO: Every single command that's response changes between RESP2 and RESP3 needs to be covered

        [Test]
        public void Resp2ToLuaConversions()
        {
            // Per: https://redis.io/docs/latest/develop/interact/programmability/lua-api/#resp2-to-lua-type-conversion
            //
            // Integer -> Number
            // Bulk String -> String
            // Array -> Table
            // Simple String -> Table with ok field
            // Error reply -> Table with err field
            // Null bulk -> false
            // Null multibulk -> false

            using var redis = ConnectionMultiplexer.Connect(TestUtils.GetConfig(protocol: RedisProtocol.Resp2));
            var db = redis.GetDatabase();

            var integerRes = db.ScriptEvaluate("local res = redis.call('INCR', KEYS[1]); return type(res);", [(RedisKey)"foo"]);
            ClassicAssert.AreEqual("number", (string)integerRes);

            _ = db.StringSet("hello", "world");
            var bulkStringRes = db.ScriptEvaluate("local res = redis.call('GET', KEYS[1]); return type(res);", [(RedisKey)"hello"]);
            ClassicAssert.AreEqual("string", (string)bulkStringRes);

            _ = db.ListLeftPush("fizz", "buzz");
            var arrayRes = db.ScriptEvaluate("local res = redis.call('LRANGE', KEYS[1], '0', '1'); return type(res);", [(RedisKey)"fizz"]);
            ClassicAssert.AreEqual("table", (string)arrayRes);

            var simpleStringRes = (string[])db.ScriptEvaluate("local res = redis.call('PING'); return { type(res), res.ok };");
            ClassicAssert.AreEqual(2, simpleStringRes.Length);
            ClassicAssert.AreEqual("table", simpleStringRes[0]);
            ClassicAssert.AreEqual("PONG", simpleStringRes[1]);

            var errExc = ClassicAssert.Throws<RedisServerException>(() => db.ScriptEvaluate("return { err = 'ERR mapped to ERR response' }"));
            ClassicAssert.AreEqual("ERR mapped to ERR response", errExc.Message);

            var nullBulkRes = (string[])db.ScriptEvaluate("local res = redis.call('GET', KEYS[1]); return { type(res), tostring(res) };", [(RedisKey)"not-set-ever"]);
            ClassicAssert.AreEqual(2, nullBulkRes.Length);
            ClassicAssert.AreEqual("boolean", nullBulkRes[0]);
            ClassicAssert.AreEqual("false", nullBulkRes[1]);

            // Since GET is special cased, use a different nil responding command to test that path
            var nullBulk2Res = (string[])db.ScriptEvaluate("local res = redis.call('HGET', KEYS[1], ARGV[1]); return { type(res), tostring(res) };", [(RedisKey)"not-set-ever"], [(RedisValue)"never-ever"]);
            ClassicAssert.AreEqual(2, nullBulk2Res.Length);
            ClassicAssert.AreEqual("boolean", nullBulk2Res[0]);
            ClassicAssert.AreEqual("false", nullBulk2Res[1]);

            var nullMultiBulk = (string[])db.ScriptEvaluate("local res = redis.call('BLPOP', KEYS[1], '1'); return { type(res), tostring(res) };", [(RedisKey)"not-set-ever"]);
            ClassicAssert.AreEqual(2, nullMultiBulk.Length);
            ClassicAssert.AreEqual("boolean", nullMultiBulk[0]);
            ClassicAssert.AreEqual("false", nullMultiBulk[1]);
        }

        [Test]
        public void NoScriptCommandsForbidden()
        {
<<<<<<< HEAD
=======
            // This is a temporary fix to address a regression in .NET9, an open issue can be found here - https://github.com/dotnet/runtime/issues/111242
            // Once the issue is resolved the #if can be removed permanently.
            if (!CanTestLuaErrors)
            {
                Assert.Ignore($"Ignoring test when running in .NET9.");
            }

>>>>>>> 9364067c
            ClassicAssert.True(RespCommandsInfo.TryGetRespCommandsInfo(out var allCommands, externalOnly: true));

            using var redis = ConnectionMultiplexer.Connect(TestUtils.GetConfig());
            var db = redis.GetDatabase();

            foreach (var (cmd, _) in allCommands.Where(static kv => kv.Value.Flags.HasFlag(RespCommandFlags.NoScript)))
            {
                var exc = ClassicAssert.Throws<RedisServerException>(() => db.ScriptEvaluate($"redis.call('{cmd}')"));
                ClassicAssert.True(exc.Message.StartsWith("ERR This Redis command is not allowed from script"), $"Allowed NoScript command: {cmd}");
            }
        }

        [Test]
        public void IntentionalTimeout()
        {
<<<<<<< HEAD
=======
            // This is a temporary fix to address a regression in .NET9, an open issue can be found here - https://github.com/dotnet/runtime/issues/111242
            // Once the issue is resolved the #if can be removed permanently.
            if (!CanTestLuaErrors)
            {
                Assert.Ignore($"Ignoring test when running in .NET9.");
            }

>>>>>>> 9364067c
            const string TimeoutScript = @"
local count = 0

if @Ctrl == 'Timeout' then
    while true do
        count = count + 1
    end
end

return count";

            if (string.IsNullOrEmpty(limitTimeout))
            {
                ClassicAssert.Ignore("No timeout enabled");
                return;
            }

            using var redis = ConnectionMultiplexer.Connect(TestUtils.GetConfig(protocol: RedisProtocol.Resp2));
            var db = redis.GetDatabase();

            var scriptTimeout = LuaScript.Prepare(TimeoutScript);
            var loadedScriptTimeout = scriptTimeout.Load(redis.GetServers()[0]);

            // Timeout actually happens and is reported
            var exc = ClassicAssert.Throws<RedisServerException>(() => db.ScriptEvaluate(loadedScriptTimeout, new { Ctrl = "Timeout" }));
            ClassicAssert.AreEqual("ERR Lua script exceeded configured timeout", exc.Message);

            // We can still run the script without issue (with non-crashing args) afterwards
            var res = db.ScriptEvaluate(loadedScriptTimeout, new { Ctrl = "Safe" });
            ClassicAssert.AreEqual(0, (int)res);
        }

        [TestCase(RedisProtocol.Resp2)]
        [TestCase(RedisProtocol.Resp3)]
        public void Resp3ToLuaConversions(RedisProtocol connectionProtocol)
        {
            // Using redis.setresp(2|3) controls how results from the script are
            // converted to RESP and how results from redis.call(...) are converted
            // to Lua types.

            // Connection level protocol SHOULD NOT impact how the session behaves before calls to redis.setresp(...)
            using var redis = ConnectionMultiplexer.Connect(TestUtils.GetConfig(protocol: connectionProtocol));
            var db = redis.GetDatabase();

            // Resp3 MAP -> Lua
            {
                _ = db.KeyDelete("hgetall_testkey");
                _ = db.HashSet("hgetall_testkey", "foo", "bar");

                var resp2SetToLua = (string)db.ScriptEvaluate($"return type(redis.call('HGETALL', 'hgetall_testkey').map)");
                var resp3SetToLua = (string)db.ScriptEvaluate($"redis.setresp(3) return type(redis.call('HGETALL', 'hgetall_testkey').map)");
                ClassicAssert.AreEqual("nil", resp2SetToLua);
                ClassicAssert.AreEqual("table", resp3SetToLua);
            }

            // Resp3 SET -> Lua
            {
                _ = db.KeyDelete("sdiff_testkey1");
                _ = db.KeyDelete("sdiff_testkey2");
                _ = db.SetAdd("sdiff_testkey1", "foo");
                _ = db.SetAdd("sdiff_testkey2", "bar");

                // Resp2 sets are arrays
                var resp2SetToLua = (string)db.ScriptEvaluate($"return type(redis.call('SDIFF', 'sdiff_testkey1', 'sdiff_testkey2').set)");
                var resp3SetToLua = (string)db.ScriptEvaluate($"redis.setresp(3) return type(redis.call('SDIFF', 'sdiff_testkey1', 'sdiff_testkey2').set)");
                ClassicAssert.AreEqual("nil", resp2SetToLua);
                ClassicAssert.AreEqual("table", resp3SetToLua);
            }

            // Resp3 NULL -> Lua
            {
                _ = db.KeyDelete("hget_testkey");

                // Resp2 nulls are the Nil bulk string
                var resp2NilToLua = (string)db.ScriptEvaluate($"return type(redis.call('HGET', 'hget_testkey', 'foo'))");
                var resp3NilToLua = (string)db.ScriptEvaluate($"redis.setresp(3); return type(redis.call('HGET', 'hget_testkey', 'foo'))");
                ClassicAssert.AreEqual("boolean", resp2NilToLua);
                ClassicAssert.AreEqual("nil", resp3NilToLua);
            }

            // Resp3 false -> Lua
            {
                // Resp2 bools are ints
                var resp2FalseToLua = (string)db.ScriptEvaluate($"return type(redis.call('RECHO', ':0'))");
                var resp3FalseToLua = (string)db.ScriptEvaluate($"redis.setresp(3); return type(redis.call('RECHO', '#f'))");
                ClassicAssert.AreEqual("number", resp2FalseToLua);
                ClassicAssert.AreEqual("boolean", resp3FalseToLua);
            }

            // Resp3 true -> Lua
            {
                // Resp2 bools are ints
                var resp2TrueToLua = (string)db.ScriptEvaluate($"return type(redis.call('RECHO', ':1'))");
                var resp3TrueToLua = (string)db.ScriptEvaluate($"redis.setresp(3); return type(redis.call('RECHO', '#t'))");
                ClassicAssert.AreEqual("number", resp2TrueToLua);
                ClassicAssert.AreEqual("boolean", resp3TrueToLua);
            }

            // Resp3 double -> Lua
            {
                _ = db.KeyDelete("zscore_testkey");
                _ = db.SortedSetAdd("zscore_testkey", "foo", 1.23);

                // Resp2 doubles are just strings, so .double should be nil
                var resp2DoubleToLua = (string)db.ScriptEvaluate($"return type(redis.call('ZSCORE', 'zscore_testkey', 'foo').double)");
                var resp3DoubleToLua = (string)db.ScriptEvaluate($"redis.setresp(3) return type(redis.call('ZSCORE', 'zscore_testkey', 'foo').double)");
                ClassicAssert.AreEqual("nil", resp2DoubleToLua);
                ClassicAssert.AreEqual("number", resp3DoubleToLua);
            }

            // Resp3 big number -> Lua
            {
                // No Resp2 equivalent
                var resp3BigNumToLua = (string)db.ScriptEvaluate($"redis.setresp(3); return type(redis.call('RECHO', '(123').big_number)");
                ClassicAssert.AreEqual("string", resp3BigNumToLua);
            }

            // Resp3 Verbatim string -> Lua
            {
                // No Resp2 equivalent
                var resp3VerbatimStrToLua1 = (string)db.ScriptEvaluate($"redis.setresp(3); return type(redis.call('RECHO', '=12\\r\\nfoo:fizzbuzz').format)");
                var resp3VerbatimStrToLua2 = (string)db.ScriptEvaluate($"redis.setresp(3); return type(redis.call('RECHO', '=12\\r\\nfoo:fizzbuzz').string)");
                ClassicAssert.AreEqual("string", resp3VerbatimStrToLua1);
                ClassicAssert.AreEqual("string", resp3VerbatimStrToLua2);
            }
        }

        [Test]
        public void Bit()
        {
            using var redis = ConnectionMultiplexer.Connect(TestUtils.GetConfig());
            var db = redis.GetDatabase();

            // tobit
            {
<<<<<<< HEAD
                var noArgExc = ClassicAssert.Throws<RedisServerException>(() => db.ScriptEvaluate("return bit.tobit()"));
                ClassicAssert.True(noArgExc.Message.Contains("bad argument") && noArgExc.Message.Contains("tobit"));

                // Extra arguments are legal, but ignored

                var badTypeExc = ClassicAssert.Throws<RedisServerException>(() => db.ScriptEvaluate("return bit.tobit({})"));
                ClassicAssert.True(badTypeExc.Message.Contains("bad argument") && badTypeExc.Message.Contains("tobit"));
=======
                if (CanTestLuaErrors)
                {
                    var noArgExc = ClassicAssert.Throws<RedisServerException>(() => db.ScriptEvaluate("return bit.tobit()"));
                    ClassicAssert.True(noArgExc.Message.Contains("bad argument") && noArgExc.Message.Contains("tobit"));

                    // Extra arguments are legal, but ignored

                    var badTypeExc = ClassicAssert.Throws<RedisServerException>(() => db.ScriptEvaluate("return bit.tobit({})"));
                    ClassicAssert.True(badTypeExc.Message.Contains("bad argument") && badTypeExc.Message.Contains("tobit"));
                }
>>>>>>> 9364067c

                // Rules are suprisingly subtle, so test a bunch of tricky values
                (string Value, string Expected)[] expectedValues = [
                    ("0", "0"),
                    ("1", "1"),
                    ("1.1", "1"),
                    ("1.5", "2"),
                    ("1.9", "2"),
                    ("0.1", "0"),
                    ("0.5", "0"),
                    ("0.9", "1"),
                    ("-1.1", "-1"),
                    ("-1.5", "-2"),
                    ("-1.9", "-2"),
                    ("-0.1", "0"),
                    ("-0.5", "0"),
                    ("-0.9", "-1"),
                    (int.MinValue.ToString(), int.MinValue.ToString()),
                    (int.MaxValue.ToString(), int.MaxValue.ToString()),
                    ((1L + int.MaxValue).ToString(), int.MinValue.ToString()),
                    ((-1L + int.MinValue).ToString(), int.MaxValue.ToString()),
                    (double.MaxValue.ToString(), "-1"),
                    (double.MinValue.ToString(), "-1"),
                    (float.MaxValue.ToString(), "-447893512"),
                    (float.MinValue.ToString(), "-447893512"),
                ];
                foreach (var (value, expected) in expectedValues)
                {
                    var actual = (string)db.ScriptEvaluate($"return bit.tobit({value})");
                    ClassicAssert.AreEqual(expected, actual, $"bit.tobit conversion for {value} was incorrect");
                }
            }

            // tohex
            {
<<<<<<< HEAD
                var noArgExc = ClassicAssert.Throws<RedisServerException>(() => db.ScriptEvaluate("return bit.tohex()"));
                ClassicAssert.True(noArgExc.Message.Contains("bad argument") && noArgExc.Message.Contains("tohex"));

                // Extra arguments are legal, but ignored

                var badType1Exc = ClassicAssert.Throws<RedisServerException>(() => db.ScriptEvaluate("return bit.tohex({})"));
                ClassicAssert.True(badType1Exc.Message.Contains("bad argument") && badType1Exc.Message.Contains("tohex"));

                var badType2Exc = ClassicAssert.Throws<RedisServerException>(() => db.ScriptEvaluate("return bit.tohex(1, {})"));
                ClassicAssert.True(badType2Exc.Message.Contains("bad argument") && badType2Exc.Message.Contains("tohex"));
=======
                if (CanTestLuaErrors)
                {
                    var noArgExc = ClassicAssert.Throws<RedisServerException>(() => db.ScriptEvaluate("return bit.tohex()"));
                    ClassicAssert.True(noArgExc.Message.Contains("bad argument") && noArgExc.Message.Contains("tohex"));

                    // Extra arguments are legal, but ignored

                    var badType1Exc = ClassicAssert.Throws<RedisServerException>(() => db.ScriptEvaluate("return bit.tohex({})"));
                    ClassicAssert.True(badType1Exc.Message.Contains("bad argument") && badType1Exc.Message.Contains("tohex"));

                    var badType2Exc = ClassicAssert.Throws<RedisServerException>(() => db.ScriptEvaluate("return bit.tohex(1, {})"));
                    ClassicAssert.True(badType2Exc.Message.Contains("bad argument") && badType2Exc.Message.Contains("tohex"));
                }
>>>>>>> 9364067c

                // Make sure casing is handled correctly
                for (var h = 0; h < 16; h++)
                {
                    var lower = (string)db.ScriptEvaluate($"return bit.tohex({h}, 1)");
                    var upper = (string)db.ScriptEvaluate($"return bit.tohex({h}, -1)");

                    ClassicAssert.AreEqual(h.ToString("x1"), lower);
                    ClassicAssert.AreEqual(h.ToString("X1"), upper);
                }

                // Run through some weird values
                (string Value, int? N, string Expected)[] expectedValues = [
                    ("0", null, "00000000"),
                    ("0", 16, "00000000"),
                    ("0", -8, "00000000"),
                    ("123456", null, "0001e240"),
                    ("123456", 5, "1e240"),
                    ("123456", -5, "1E240"),
                    (int.MinValue.ToString(), null, "80000000"),
                    (int.MaxValue.ToString(), null, "7fffffff"),
                    ((1L + int.MaxValue).ToString(), null, "80000000"),
                    ((-1L + int.MinValue).ToString(), null, "7fffffff"),
                    (double.MaxValue.ToString(), 1, "f"),
                    (double.MinValue.ToString(), -1, "F"),
                    (float.MaxValue.ToString(), null, "e54daff8"),
                    (float.MinValue.ToString(), null, "e54daff8"),
                ];
                foreach (var (value, length, expected) in expectedValues)
                {
                    var actual = length != null ?
                        (string)db.ScriptEvaluate($"return bit.tohex({value},{length})") :
                        (string)db.ScriptEvaluate($"return bit.tohex({value})");

                    ClassicAssert.AreEqual(expected, actual, $"bit.tohex result for ({value},{length}) was incorrect");
                }
            }

            // bswap
            {
<<<<<<< HEAD
                var noArgExc = ClassicAssert.Throws<RedisServerException>(() => db.ScriptEvaluate("return bit.bswap()"));
                ClassicAssert.True(noArgExc.Message.Contains("bad argument") && noArgExc.Message.Contains("bswap"));

                // Extra arguments are legal, but ignored

                var badTypeExc = ClassicAssert.Throws<RedisServerException>(() => db.ScriptEvaluate("return bit.bswap({})"));
                ClassicAssert.True(badTypeExc.Message.Contains("bad argument") && badTypeExc.Message.Contains("bswap"));
=======
                if (CanTestLuaErrors)
                {
                    var noArgExc = ClassicAssert.Throws<RedisServerException>(() => db.ScriptEvaluate("return bit.bswap()"));
                    ClassicAssert.True(noArgExc.Message.Contains("bad argument") && noArgExc.Message.Contains("bswap"));

                    // Extra arguments are legal, but ignored

                    var badTypeExc = ClassicAssert.Throws<RedisServerException>(() => db.ScriptEvaluate("return bit.bswap({})"));
                    ClassicAssert.True(badTypeExc.Message.Contains("bad argument") && badTypeExc.Message.Contains("bswap"));
                }
>>>>>>> 9364067c

                // Just brute force a bunch of trial values
                foreach (var a in new[] { 0, 1, 2, 4 })
                {
                    foreach (var b in new[] { 8, 16, 32, 128 })
                    {
                        foreach (var c in new[] { 0, 2, 8, 32, })
                        {
                            foreach (var d in new[] { 1, 4, 16, 64 })
                            {
                                var input = a | (b << 8) | (c << 16) | (d << 32);
                                var expected = BinaryPrimitives.ReverseEndianness(input);

                                var actual = (int)db.ScriptEvaluate($"return bit.bswap({input})");
                                ClassicAssert.AreEqual(expected, actual);
                            }
                        }
                    }
                }
            }

            // bnot
            {
<<<<<<< HEAD
                var noArgExc = ClassicAssert.Throws<RedisServerException>(() => db.ScriptEvaluate("return bit.bnot()"));
                ClassicAssert.True(noArgExc.Message.Contains("bad argument") && noArgExc.Message.Contains("bnot"));

                // Extra arguments are legal, but ignored

                var badTypeExc = ClassicAssert.Throws<RedisServerException>(() => db.ScriptEvaluate("return bit.bnot({})"));
                ClassicAssert.True(badTypeExc.Message.Contains("bad argument") && badTypeExc.Message.Contains("bnot"));
=======
                if (CanTestLuaErrors)
                {
                    var noArgExc = ClassicAssert.Throws<RedisServerException>(() => db.ScriptEvaluate("return bit.bnot()"));
                    ClassicAssert.True(noArgExc.Message.Contains("bad argument") && noArgExc.Message.Contains("bnot"));

                    // Extra arguments are legal, but ignored

                    var badTypeExc = ClassicAssert.Throws<RedisServerException>(() => db.ScriptEvaluate("return bit.bnot({})"));
                    ClassicAssert.True(badTypeExc.Message.Contains("bad argument") && badTypeExc.Message.Contains("bnot"));
                }
>>>>>>> 9364067c

                foreach (var input in new int[] { 0, 1, 2, 4, 8, 32, 64, 128, 256, 0x70F0_F0F0, 0x6BCD_EF01, int.MinValue, int.MaxValue, -1 })
                {
                    var expected = ~input;

                    var actual = (int)db.ScriptEvaluate($"return bit.bnot({input})");
                    ClassicAssert.AreEqual(expected, actual);
                }
            }

            // band, bor, bxor
            {
                (int Base, string Name, Func<int, int, int> Op)[] ops = [
                    (0, "bor", static (a, b) => a | b),
                    (-1, "band", static (a, b) => a & b),
                    (0, "bxor", static (a, b) => a ^ b),
                ];

                foreach (var op in ops)
                {
<<<<<<< HEAD
                    var noArgExc = ClassicAssert.Throws<RedisServerException>(() => db.ScriptEvaluate($"return bit.{op.Name}()"));
                    ClassicAssert.True(noArgExc.Message.Contains("bad argument") && noArgExc.Message.Contains(op.Name));

                    var badType1Exc = ClassicAssert.Throws<RedisServerException>(() => db.ScriptEvaluate($"return bit.{op.Name}({{}})"));
                    ClassicAssert.True(badType1Exc.Message.Contains("bad argument") && badType1Exc.Message.Contains(op.Name));

                    var badType2Exc = ClassicAssert.Throws<RedisServerException>(() => db.ScriptEvaluate($"return bit.{op.Name}(1, {{}})"));
                    ClassicAssert.True(badType2Exc.Message.Contains("bad argument") && badType2Exc.Message.Contains(op.Name));

                    var badType3Exc = ClassicAssert.Throws<RedisServerException>(() => db.ScriptEvaluate($"return bit.{op.Name}(1, 2, {{}})"));
                    ClassicAssert.True(badType3Exc.Message.Contains("bad argument") && badType3Exc.Message.Contains(op.Name));
=======
                    if (CanTestLuaErrors)
                    {
                        var noArgExc = ClassicAssert.Throws<RedisServerException>(() => db.ScriptEvaluate($"return bit.{op.Name}()"));
                        ClassicAssert.True(noArgExc.Message.Contains("bad argument") && noArgExc.Message.Contains(op.Name));

                        var badType1Exc = ClassicAssert.Throws<RedisServerException>(() => db.ScriptEvaluate($"return bit.{op.Name}({{}})"));
                        ClassicAssert.True(badType1Exc.Message.Contains("bad argument") && badType1Exc.Message.Contains(op.Name));

                        var badType2Exc = ClassicAssert.Throws<RedisServerException>(() => db.ScriptEvaluate($"return bit.{op.Name}(1, {{}})"));
                        ClassicAssert.True(badType2Exc.Message.Contains("bad argument") && badType2Exc.Message.Contains(op.Name));

                        var badType3Exc = ClassicAssert.Throws<RedisServerException>(() => db.ScriptEvaluate($"return bit.{op.Name}(1, 2, {{}})"));
                        ClassicAssert.True(badType3Exc.Message.Contains("bad argument") && badType3Exc.Message.Contains(op.Name));
                    }
>>>>>>> 9364067c

                    // Gin up some unusual values and test them in different combinations
                    var nextArg = 0x0102_0304;
                    for (var numArgs = 1; numArgs <= 4; numArgs++)
                    {
                        var args = new List<int>();
                        while (args.Count < numArgs)
                        {
                            args.Add(nextArg);
                            nextArg *= 2;
                            nextArg += args.Count;
                        }

                        var expected = op.Base;
                        foreach (var arg in args)
                        {
                            expected = op.Op(expected, arg);
                        }

                        var actual = (int)db.ScriptEvaluate($"return bit.{op.Name}({string.Join(", ", args)})");
                        ClassicAssert.AreEqual(expected, actual);
                    }
                }
            }

            // lshift, rshift, arshift, rol, ror
            {
                (string Name, Func<int, int, int> Op)[] ops = [
                    ("lshift", static (x, n) => x << n),
                    ("rshift", static (x, n) => (int)((uint)x >> n)),
                    ("arshift", static (x, n) => x >> n),
                    ("rol", static (x, n) => (int)BitOperations.RotateLeft((uint)x, n)),
                    ("ror", static (x, n) => (int)BitOperations.RotateRight((uint)x, n)),
                ];

                foreach (var op in ops)
                {
<<<<<<< HEAD
                    var noArgExc = ClassicAssert.Throws<RedisServerException>(() => db.ScriptEvaluate($"return bit.{op.Name}()"));
                    ClassicAssert.True(noArgExc.Message.Contains("bad argument") && noArgExc.Message.Contains(op.Name));

                    var badType1Exc = ClassicAssert.Throws<RedisServerException>(() => db.ScriptEvaluate($"return bit.{op.Name}({{}})"));
                    ClassicAssert.True(badType1Exc.Message.Contains("bad argument") && badType1Exc.Message.Contains(op.Name));

                    var badType2Exc = ClassicAssert.Throws<RedisServerException>(() => db.ScriptEvaluate($"return bit.{op.Name}(1, {{}})"));
                    ClassicAssert.True(badType2Exc.Message.Contains("bad argument") && badType2Exc.Message.Contains(op.Name));
=======
                    if (CanTestLuaErrors)
                    {
                        var noArgExc = ClassicAssert.Throws<RedisServerException>(() => db.ScriptEvaluate($"return bit.{op.Name}()"));
                        ClassicAssert.True(noArgExc.Message.Contains("bad argument") && noArgExc.Message.Contains(op.Name));

                        var badType1Exc = ClassicAssert.Throws<RedisServerException>(() => db.ScriptEvaluate($"return bit.{op.Name}({{}})"));
                        ClassicAssert.True(badType1Exc.Message.Contains("bad argument") && badType1Exc.Message.Contains(op.Name));

                        var badType2Exc = ClassicAssert.Throws<RedisServerException>(() => db.ScriptEvaluate($"return bit.{op.Name}(1, {{}})"));
                        ClassicAssert.True(badType2Exc.Message.Contains("bad argument") && badType2Exc.Message.Contains(op.Name));
                    }
>>>>>>> 9364067c

                    // Extra args are allowed, but ignored

                    for (var shift = 0; shift < 16; shift++)
                    {
                        const int Value = 0x1234_5678;

                        var expected = op.Op(Value, shift);
                        var actual = (int)db.ScriptEvaluate($"return bit.{op.Name}({Value}, {shift})");

                        ClassicAssert.AreEqual(expected, actual, $"Incorrect value for bit.{op.Name}({Value}, {shift})");
                    }
                }
            }
        }

        [Test]
        public void CJson()
        {
            using var redis = ConnectionMultiplexer.Connect(TestUtils.GetConfig());
            var db = redis.GetDatabase();

            // Encoding
            {
<<<<<<< HEAD
                var noArgExc = ClassicAssert.Throws<RedisServerException>(() => db.ScriptEvaluate("return cjson.encode()"));
                ClassicAssert.True(noArgExc.Message.Contains("bad argument") && noArgExc.Message.Contains("encode"));

                var twoArgExc = ClassicAssert.Throws<RedisServerException>(() => db.ScriptEvaluate("return cjson.encode(1, 2)"));
                ClassicAssert.True(twoArgExc.Message.Contains("bad argument") && twoArgExc.Message.Contains("encode"));

                var badTypeExc = ClassicAssert.Throws<RedisServerException>(() => db.ScriptEvaluate("return cjson.encode((function() end))"));
                ClassicAssert.True(badTypeExc.Message.Contains("Cannot serialise"));
=======
                // TODO: Once refactored to avoid longjmp issues, restore on Linux
                if (CanTestLuaErrors)
                {
                    var noArgExc = ClassicAssert.Throws<RedisServerException>(() => db.ScriptEvaluate("return cjson.encode()"));
                    ClassicAssert.True(noArgExc.Message.Contains("bad argument") && noArgExc.Message.Contains("encode"));

                    var twoArgExc = ClassicAssert.Throws<RedisServerException>(() => db.ScriptEvaluate("return cjson.encode(1, 2)"));
                    ClassicAssert.True(twoArgExc.Message.Contains("bad argument") && twoArgExc.Message.Contains("encode"));

                    var badTypeExc = ClassicAssert.Throws<RedisServerException>(() => db.ScriptEvaluate("return cjson.encode((function() end))"));
                    ClassicAssert.True(badTypeExc.Message.Contains("Cannot serialise"));
                }
>>>>>>> 9364067c

                var nilResp = (string)db.ScriptEvaluate("return cjson.encode(nil)");
                ClassicAssert.AreEqual("null", nilResp);

                var boolResp = (string)db.ScriptEvaluate("return cjson.encode(true)");
                ClassicAssert.AreEqual("true", boolResp);

                var doubleResp = (string)db.ScriptEvaluate("return cjson.encode(1.23)");
                ClassicAssert.AreEqual("1.23", doubleResp);

                var simpleStrResp = (string)db.ScriptEvaluate("return cjson.encode('hello')");
                ClassicAssert.AreEqual("\"hello\"", simpleStrResp);

                var encodedStrResp = (string)db.ScriptEvaluate("return cjson.encode('\"foo\" \\\\bar\\\\')");
                ClassicAssert.AreEqual("\"\\\"foo\\\" \\\\bar\\\\\"", encodedStrResp);

                var emptyTableResp = (string)db.ScriptEvaluate("return cjson.encode({})");
                ClassicAssert.AreEqual("{}", emptyTableResp);

                var keyedTableResp = (string)db.ScriptEvaluate("return cjson.encode({key=123})");
                ClassicAssert.AreEqual("{\"key\":123}", keyedTableResp);

                var indexedTableResp = (string)db.ScriptEvaluate("return cjson.encode({123, 'foo'})");
                ClassicAssert.AreEqual("[123,\"foo\"]", indexedTableResp);

                var mixedTableResp = (string)db.ScriptEvaluate("local ret = {123}; ret.bar = 'foo'; return cjson.encode(ret)");
                ClassicAssert.AreEqual("{\"1\":123,\"bar\":\"foo\"}", mixedTableResp);

                // Ordering here is undefined, just doing the brute force approach for ease of implementation
                var nestedTableResp = (string)db.ScriptEvaluate("return cjson.encode({num=1,str='hello',arr={1,2,3,4},obj={foo='bar'}})");
                string[] nestedTableRespParts = [
                    "\"arr\":[1,2,3,4]",
                    "\"num\":1",
                    "\"str\":\"hello\"",
                    "\"obj\":{\"foo\":\"bar\"}",
                ];
                var possibleNestedTableResps = new List<string>();
                for (var a = 0; a < nestedTableRespParts.Length; a++)
                {
                    for (var b = 0; b < nestedTableRespParts.Length; b++)
                    {
                        for (var c = 0; c < nestedTableRespParts.Length; c++)
                        {
                            for (var d = 0; d < nestedTableRespParts.Length; d++)
                            {
                                if (a == b || a == c || a == d || b == c || b == d || c == d)
                                {
                                    continue;
                                }

                                possibleNestedTableResps.Add($"{{{nestedTableRespParts[a]},{nestedTableRespParts[b]},{nestedTableRespParts[c]},{nestedTableRespParts[d]}}}");
                            }
                        }
                    }
                }
                ClassicAssert.True(possibleNestedTableResps.Contains(nestedTableResp));

                var nestArrayResp = (string)db.ScriptEvaluate("return cjson.encode({1,'hello',{1,2,3,4},{foo='bar'}})");
                ClassicAssert.AreEqual("[1,\"hello\",[1,2,3,4],{\"foo\":\"bar\"}]", nestArrayResp);

                var deeplyNestedButLegal =
                    (string)db.ScriptEvaluate(
@"local nested = 1
for x = 1, 1000 do
    local newNested = {}
    newNested[1] = nested;
    nested = newNested
end

return cjson.encode(nested)");
                ClassicAssert.AreEqual(new string('[', 1000) + 1 + new string(']', 1000), deeplyNestedButLegal);

<<<<<<< HEAD
                var deeplyNestedExc =
                ClassicAssert.Throws<RedisServerException>(
                    () => db.ScriptEvaluate(
@"local nested = 1
    for x = 1, 1001 do
        local newNested = {}
        newNested[1] = nested;
        nested = newNested
    end

    return cjson.encode(nested)"));
                ClassicAssert.True(deeplyNestedExc.Message.Contains("Cannot serialise, excessive nesting (1001)"));
=======
                // TODO: Once refactored to avoid longjmp issues, restore on Linux
                if (CanTestLuaErrors)
                {

                    var deeplyNestedExc =
                    ClassicAssert.Throws<RedisServerException>(
                        () => db.ScriptEvaluate(
@"local nested = 1
for x = 1, 1001 do
    local newNested = {}
    newNested[1] = nested;
    nested = newNested
end

return cjson.encode(nested)"));
                    ClassicAssert.True(deeplyNestedExc.Message.Contains("Cannot serialise, excessive nesting (1001)"));
                }
>>>>>>> 9364067c
            }

            // Decoding
            {
<<<<<<< HEAD
                var noArgExc = ClassicAssert.Throws<RedisServerException>(() => db.ScriptEvaluate("return cjson.decode()"));
                ClassicAssert.True(noArgExc.Message.Contains("bad argument") && noArgExc.Message.Contains("decode"));

                var twoArgExc = ClassicAssert.Throws<RedisServerException>(() => db.ScriptEvaluate("return cjson.decode(1, 2)"));
                ClassicAssert.True(twoArgExc.Message.Contains("bad argument") && twoArgExc.Message.Contains("decode"));

                var badTypeExc = ClassicAssert.Throws<RedisServerException>(() => db.ScriptEvaluate("return cjson.decode({})"));
                ClassicAssert.True(badTypeExc.Message.Contains("bad argument") && badTypeExc.Message.Contains("decode"));

                var badFormatExc = ClassicAssert.Throws<RedisServerException>(() => db.ScriptEvaluate("return cjson.decode('hello world')"));
                ClassicAssert.True(badFormatExc.Message.Contains("Expected value but found invalid token"));
=======
                // TODO: Once refactored to avoid longjmp issues, restore on Linux
                if (CanTestLuaErrors)
                {
                    var noArgExc = ClassicAssert.Throws<RedisServerException>(() => db.ScriptEvaluate("return cjson.decode()"));
                    ClassicAssert.True(noArgExc.Message.Contains("bad argument") && noArgExc.Message.Contains("decode"));

                    var twoArgExc = ClassicAssert.Throws<RedisServerException>(() => db.ScriptEvaluate("return cjson.decode(1, 2)"));
                    ClassicAssert.True(twoArgExc.Message.Contains("bad argument") && twoArgExc.Message.Contains("decode"));

                    var badTypeExc = ClassicAssert.Throws<RedisServerException>(() => db.ScriptEvaluate("return cjson.decode({})"));
                    ClassicAssert.True(badTypeExc.Message.Contains("bad argument") && badTypeExc.Message.Contains("decode"));

                    var badFormatExc = ClassicAssert.Throws<RedisServerException>(() => db.ScriptEvaluate("return cjson.decode('hello world')"));
                    ClassicAssert.True(badFormatExc.Message.Contains("Expected value but found invalid token"));
                }
>>>>>>> 9364067c

                var numberDecode = (string)db.ScriptEvaluate("return cjson.decode(123)");
                ClassicAssert.AreEqual("123", numberDecode);

                var boolDecode = (string)db.ScriptEvaluate("return type(cjson.decode('true'))");
                ClassicAssert.AreEqual("boolean", boolDecode);

                var stringDecode = (string)db.ScriptEvaluate("return cjson.decode('\"hello world\"')");
                ClassicAssert.AreEqual("hello world", stringDecode);

                var mapDecode = (string)db.ScriptEvaluate("return cjson.decode('{\"hello\":\"world\"}').hello");
                ClassicAssert.AreEqual("world", mapDecode);

                var arrayDecode = (string)db.ScriptEvaluate("return cjson.decode('[123]')[1]");
                ClassicAssert.AreEqual("123", arrayDecode);

                var complexMapDecodeArr = (string[])db.ScriptEvaluate("return cjson.decode('{\"arr\":[1,2,3,4],\"num\":1,\"str\":\"hello\",\"obj\":{\"foo\":\"bar\"}}').arr");
                ClassicAssert.True(complexMapDecodeArr.SequenceEqual(["1", "2", "3", "4"]));
                var complexMapDecodeNum = (string)db.ScriptEvaluate("return cjson.decode('{\"arr\":[1,2,3,4],\"num\":1,\"str\":\"hello\",\"obj\":{\"foo\":\"bar\"}}').num");
                ClassicAssert.AreEqual("1", complexMapDecodeNum);
                var complexMapDecodeStr = (string)db.ScriptEvaluate("return cjson.decode('{\"arr\":[1,2,3,4],\"num\":1,\"str\":\"hello\",\"obj\":{\"foo\":\"bar\"}}').str");
                ClassicAssert.AreEqual("hello", complexMapDecodeStr);
                var complexMapDecodeObj = (string)db.ScriptEvaluate("return cjson.decode('{\"arr\":[1,2,3,4],\"num\":1,\"str\":\"hello\",\"obj\":{\"foo\":\"bar\"}}').obj.foo");
                ClassicAssert.AreEqual("bar", complexMapDecodeObj);

                var complexArrDecodeNum = (string)db.ScriptEvaluate("return cjson.decode('[1,\"hello\",[1,2,3,4],{\"foo\":\"bar\"}]')[1]");
                ClassicAssert.AreEqual("1", complexArrDecodeNum);
                var complexArrDecodeStr = (string)db.ScriptEvaluate("return cjson.decode('[1,\"hello\",[1,2,3,4],{\"foo\":\"bar\"}]')[2]");
                ClassicAssert.AreEqual("hello", complexArrDecodeStr);
                var complexArrDecodeArr = (string[])db.ScriptEvaluate("return cjson.decode('[1,\"hello\",[1,2,3,4],{\"foo\":\"bar\"}]')[3]");
                ClassicAssert.True(complexArrDecodeArr.SequenceEqual(["1", "2", "3", "4"]));
                var complexArrDecodeObj = (string)db.ScriptEvaluate("return cjson.decode('[1,\"hello\",[1,2,3,4],{\"foo\":\"bar\"}]')[4].foo");
                ClassicAssert.AreEqual("bar", complexArrDecodeObj);

                // Redis cuts us off at 1000 levels of recursion, so check that we're matching that
                var deeplyNestedButLegal = (RedisResult[])db.ScriptEvaluate($"return cjson.decode('{new string('[', 1000)}{new string(']', 1000)}')");
                var deeplyNestedButLegalCur = deeplyNestedButLegal;
                for (var i = 1; i < 1000; i++)
                {
                    ClassicAssert.AreEqual(1, deeplyNestedButLegalCur.Length);
                    deeplyNestedButLegalCur = (RedisResult[])deeplyNestedButLegalCur[0];
                }
                ClassicAssert.AreEqual(0, deeplyNestedButLegalCur.Length);

<<<<<<< HEAD
                var deeplyNestedExc = ClassicAssert.Throws<RedisServerException>(() => db.ScriptEvaluate($"return cjson.decode('{new string('[', 1001)}{new string(']', 1001)}')"));
                ClassicAssert.True(deeplyNestedExc.Message.Contains("Found too many nested data structures"));
=======
                if (CanTestLuaErrors)
                {
                    var deeplyNestedExc = ClassicAssert.Throws<RedisServerException>(() => db.ScriptEvaluate($"return cjson.decode('{new string('[', 1001)}{new string(']', 1001)}')"));
                    ClassicAssert.True(deeplyNestedExc.Message.Contains("Found too many nested data structures"));
                }
>>>>>>> 9364067c
            }
        }

        [Test]
        public void CMsgPackPack()
        {
            using var redis = ConnectionMultiplexer.Connect(TestUtils.GetConfig());
            var db = redis.GetDatabase();

<<<<<<< HEAD
            var noArgExc = ClassicAssert.Throws<RedisServerException>(() => db.ScriptEvaluate("return cmsgpack.pack()"));
            ClassicAssert.True(noArgExc.Message.Contains("bad argument") && noArgExc.Message.Contains("pack"));
=======
            // TODO: Once refactored to avoid longjmp issues, restore on Linux
            if (CanTestLuaErrors)
            {
                var noArgExc = ClassicAssert.Throws<RedisServerException>(() => db.ScriptEvaluate("return cmsgpack.pack()"));
                ClassicAssert.True(noArgExc.Message.Contains("bad argument") && noArgExc.Message.Contains("pack"));
            }
>>>>>>> 9364067c

            // Multiple args are legal, and concat

            var nullResp = (byte[])db.ScriptEvaluate("return cmsgpack.pack(nil)");
            ClassicAssert.True(nullResp.SequenceEqual(new byte[] { 0xC0 }));

            var trueResp = (byte[])db.ScriptEvaluate("return cmsgpack.pack(true)");
            ClassicAssert.True(trueResp.SequenceEqual(new byte[] { 0xC3 }));

            var falseResp = (byte[])db.ScriptEvaluate("return cmsgpack.pack(false)");
            ClassicAssert.True(falseResp.SequenceEqual(new byte[] { 0xC2 }));

            var tinyUInt1Resp = (byte[])db.ScriptEvaluate("return cmsgpack.pack(0)");
            ClassicAssert.True(tinyUInt1Resp.SequenceEqual(new byte[] { 0x00 }));

            var tinyUInt2Resp = (byte[])db.ScriptEvaluate("return cmsgpack.pack(127)");
            ClassicAssert.True(tinyUInt2Resp.SequenceEqual(new byte[] { 0x7F }));

            var tinyInt1Resp = (byte[])db.ScriptEvaluate("return cmsgpack.pack(-1)");
            ClassicAssert.True(tinyInt1Resp.SequenceEqual(new byte[] { 0xFF }));

            var tinyInt2Resp = (byte[])db.ScriptEvaluate("return cmsgpack.pack(-32)");
            ClassicAssert.True(tinyInt2Resp.SequenceEqual(new byte[] { 0xE0 }));

            var smallUInt1Resp = (byte[])db.ScriptEvaluate("return cmsgpack.pack(128)");
            ClassicAssert.True(smallUInt1Resp.SequenceEqual(new byte[] { 0xCC, 0x80 }));

            var smallUInt2Resp = (byte[])db.ScriptEvaluate("return cmsgpack.pack(255)");
            ClassicAssert.True(smallUInt2Resp.SequenceEqual(new byte[] { 0xCC, 0xFF }));

            var smallInt1Resp = (byte[])db.ScriptEvaluate("return cmsgpack.pack(-33)");
            ClassicAssert.True(smallInt1Resp.SequenceEqual(new byte[] { 0xD0, 0xDF }));

            var smallInt2Resp = (byte[])db.ScriptEvaluate("return cmsgpack.pack(-128)");
            ClassicAssert.True(smallInt2Resp.SequenceEqual(new byte[] { 0xD0, 0x80 }));

            var midUInt1Resp = (byte[])db.ScriptEvaluate("return cmsgpack.pack(32768)");
            ClassicAssert.True(midUInt1Resp.SequenceEqual(new byte[] { 0xCD, 0x80, 0x00 }));

            var midUInt2Resp = (byte[])db.ScriptEvaluate("return cmsgpack.pack(65535)");
            ClassicAssert.True(midUInt2Resp.SequenceEqual(new byte[] { 0xCD, 0xFF, 0xFF }));

            var midInt1Resp = (byte[])db.ScriptEvaluate("return cmsgpack.pack(-129)");
            ClassicAssert.True(midInt1Resp.SequenceEqual(new byte[] { 0xD1, 0xFF, 0x7F }));

            var midInt2Resp = (byte[])db.ScriptEvaluate("return cmsgpack.pack(-32768)");
            ClassicAssert.True(midInt2Resp.SequenceEqual(new byte[] { 0xD1, 0x80, 0x00 }));

            var uint1Resp = (byte[])db.ScriptEvaluate("return cmsgpack.pack(2147483648)");
            ClassicAssert.True(uint1Resp.SequenceEqual(new byte[] { 0xCE, 0x80, 0x00, 0x00, 0x00 }));

            var uint2Resp = (byte[])db.ScriptEvaluate("return cmsgpack.pack(4294967295)");
            ClassicAssert.True(uint2Resp.SequenceEqual(new byte[] { 0xCE, 0xFF, 0xFF, 0xFF, 0xFF }));

            var int1Resp = (byte[])db.ScriptEvaluate("return cmsgpack.pack(-32769)");
            ClassicAssert.True(int1Resp.SequenceEqual(new byte[] { 0xD2, 0xFF, 0xFF, 0x7F, 0xFF }));

            var int2Resp = (byte[])db.ScriptEvaluate("return cmsgpack.pack(-2147483648)");
            ClassicAssert.True(int2Resp.SequenceEqual(new byte[] { 0xD2, 0x80, 0x00, 0x00, 0x00 }));

            var bigUIntResp = (byte[])db.ScriptEvaluate("return cmsgpack.pack(4294967296)");
            ClassicAssert.True(bigUIntResp.SequenceEqual(new byte[] { 0xCF, 0x00, 0x00, 0x00, 0x01, 0x00, 0x00, 0x00, 0x00 }));

            var bigIntResp = (byte[])db.ScriptEvaluate("return cmsgpack.pack(-2147483649)");
            ClassicAssert.True(bigIntResp.SequenceEqual(new byte[] { 0xD3, 0xFF, 0xFF, 0xFF, 0xFF, 0x7F, 0xFF, 0xFF, 0xFF }));

            var floatResp = (byte[])db.ScriptEvaluate("return cmsgpack.pack(0.1)");
            ClassicAssert.True(floatResp.SequenceEqual(new byte[] { 0xCB, 0x3F, 0xB9, 0x99, 0x99, 0x99, 0x99, 0x99, 0x9A }));

            var tinyString1Resp = (byte[])db.ScriptEvaluate($"return cmsgpack.pack('')");
            ClassicAssert.True(tinyString1Resp.SequenceEqual(new byte[] { 0xA0, }));

            var tinyString2Resp = (byte[])db.ScriptEvaluate($"return cmsgpack.pack('{new string('0', 31)}')");
            ClassicAssert.True(tinyString2Resp.SequenceEqual(new byte[] { 0xBF }.Concat(Enumerable.Repeat((byte)'0', 31))));

            var shortString1Resp = (byte[])db.ScriptEvaluate($"return cmsgpack.pack('{new string('a', 32)}')");
            ClassicAssert.True(shortString1Resp.SequenceEqual(new byte[] { 0xD9, 0x20 }.Concat(Enumerable.Repeat((byte)'a', 32))));

            var shortString2Resp = (byte[])db.ScriptEvaluate($"return cmsgpack.pack('{new string('a', 255)}')");
            ClassicAssert.True(shortString2Resp.SequenceEqual(new byte[] { 0xD9, 0xFF }.Concat(Enumerable.Repeat((byte)'a', 255))));

            var midString1Resp = (byte[])db.ScriptEvaluate($"return cmsgpack.pack('{new string('b', 256)}')");
            ClassicAssert.True(midString1Resp.SequenceEqual(new byte[] { 0xDA, 0x01, 0x00 }.Concat(Enumerable.Repeat((byte)'b', 256))));

            var midString2Resp = (byte[])db.ScriptEvaluate($"return cmsgpack.pack('{new string('b', 65535)}')");
            ClassicAssert.True(midString2Resp.SequenceEqual(new byte[] { 0xDA, 0xFF, 0xFF }.Concat(Enumerable.Repeat((byte)'b', 65535))));

            var longStringResp = (byte[])db.ScriptEvaluate($"return cmsgpack.pack('{new string('c', 65536)}')");
            ClassicAssert.True(longStringResp.SequenceEqual(new byte[] { 0xDB, 0x00, 0x01, 0x00, 0x00 }.Concat(Enumerable.Repeat((byte)'c', 65536))));

            var emptyTableResp = (byte[])db.ScriptEvaluate("return cmsgpack.pack({})");
            ClassicAssert.True(emptyTableResp.SequenceEqual(new byte[] { 0x90 }));

            var smallArray1Resp = (byte[])db.ScriptEvaluate("return cmsgpack.pack({1})");
            ClassicAssert.True(smallArray1Resp.SequenceEqual(new byte[] { 0x91, 0x01 }));

            var smallArray2Resp = (byte[])db.ScriptEvaluate("return cmsgpack.pack({1, 2, 3, 4, 5, 6, 7, 8, 9, 10, 11, 12, 13, 14, 15})");
            ClassicAssert.True(smallArray2Resp.SequenceEqual(new byte[] { 0x9F, 0x01, 0x02, 0x03, 0x04, 0x05, 0x06, 0x07, 0x08, 0x09, 0x0A, 0x0B, 0x0C, 0x0D, 0x0E, 0x0F }));

            var midArray1Resp = (byte[])db.ScriptEvaluate($"return cmsgpack.pack({{{string.Join(", ", Enumerable.Repeat(1, 16))}}})");
            ClassicAssert.True(midArray1Resp.SequenceEqual(new byte[] { 0xDC, 0x00, 0x10 }.Concat(Enumerable.Repeat((byte)0x01, 16))));

            var midArray2Resp = (byte[])db.ScriptEvaluate($"return cmsgpack.pack({{{string.Join(", ", Enumerable.Repeat(2, ushort.MaxValue))}}})");
            ClassicAssert.True(midArray2Resp.SequenceEqual(new byte[] { 0xDC, 0xFF, 0xFF }.Concat(Enumerable.Repeat((byte)0x02, ushort.MaxValue))));

            var bigArrayResp = (byte[])db.ScriptEvaluate($"return cmsgpack.pack({{{string.Join(", ", Enumerable.Repeat(3, ushort.MaxValue + 1))}}})");
            ClassicAssert.True(bigArrayResp.SequenceEqual(new byte[] { 0xDD, 0x00, 0x01, 0x00, 0x00 }.Concat(Enumerable.Repeat((byte)0x03, ushort.MaxValue + 1))));

            var smallMap1Resp = (byte[])db.ScriptEvaluate("return cmsgpack.pack({a=1})");
            ClassicAssert.True(smallMap1Resp.SequenceEqual(new byte[] { 0x81, 0xA1, 0x61, 0x01 }));

            var smallMap2Resp = (byte[])db.ScriptEvaluate("return cmsgpack.pack({a=1,b=2,c=3,d=4,e=5,f=6,g=7,h=8,i=9,j=10,k=11,l=12,m=13,n=14,o=15})");
            ClassicAssert.AreEqual(46, smallMap2Resp.Length);
            ClassicAssert.AreEqual(0x8F, smallMap2Resp[0]);
            ClassicAssert.AreNotEqual(-1, smallMap2Resp.AsSpan().IndexOf(new byte[] { 0xA1, 0x61, 0x01 }));
            ClassicAssert.AreNotEqual(-1, smallMap2Resp.AsSpan().IndexOf(new byte[] { 0xA1, 0x62, 0x02 }));
            ClassicAssert.AreNotEqual(-1, smallMap2Resp.AsSpan().IndexOf(new byte[] { 0xA1, 0x63, 0x03 }));
            ClassicAssert.AreNotEqual(-1, smallMap2Resp.AsSpan().IndexOf(new byte[] { 0xA1, 0x64, 0x04 }));
            ClassicAssert.AreNotEqual(-1, smallMap2Resp.AsSpan().IndexOf(new byte[] { 0xA1, 0x65, 0x05 }));
            ClassicAssert.AreNotEqual(-1, smallMap2Resp.AsSpan().IndexOf(new byte[] { 0xA1, 0x66, 0x06 }));
            ClassicAssert.AreNotEqual(-1, smallMap2Resp.AsSpan().IndexOf(new byte[] { 0xA1, 0x67, 0x07 }));
            ClassicAssert.AreNotEqual(-1, smallMap2Resp.AsSpan().IndexOf(new byte[] { 0xA1, 0x68, 0x08 }));
            ClassicAssert.AreNotEqual(-1, smallMap2Resp.AsSpan().IndexOf(new byte[] { 0xA1, 0x69, 0x09 }));
            ClassicAssert.AreNotEqual(-1, smallMap2Resp.AsSpan().IndexOf(new byte[] { 0xA1, 0x6A, 0x0A }));
            ClassicAssert.AreNotEqual(-1, smallMap2Resp.AsSpan().IndexOf(new byte[] { 0xA1, 0x6B, 0x0B }));
            ClassicAssert.AreNotEqual(-1, smallMap2Resp.AsSpan().IndexOf(new byte[] { 0xA1, 0x6C, 0x0C }));
            ClassicAssert.AreNotEqual(-1, smallMap2Resp.AsSpan().IndexOf(new byte[] { 0xA1, 0x6D, 0x0D }));
            ClassicAssert.AreNotEqual(-1, smallMap2Resp.AsSpan().IndexOf(new byte[] { 0xA1, 0x6E, 0x0E }));
            ClassicAssert.AreNotEqual(-1, smallMap2Resp.AsSpan().IndexOf(new byte[] { 0xA1, 0x6F, 0x0F }));

            var midKeys = string.Join(", ", Enumerable.Range(0, 16).Select(static x => $"m_{(char)('A' + x)}={x}"));
            var midMapResp = (byte[])db.ScriptEvaluate($"return cmsgpack.pack({{ {midKeys} }})");
            ClassicAssert.AreEqual(83, midMapResp.Length);
            ClassicAssert.AreEqual(0xDE, midMapResp[0]);
            ClassicAssert.AreEqual(0, midMapResp[1]);
            ClassicAssert.AreEqual(16, midMapResp[2]);
            for (var val = 0; val < 16; val++)
            {
                var keyPart = (byte)('A' + val);
                var expected = new byte[] { 0xA3, (byte)'m', (byte)'_', keyPart, (byte)val };
                ClassicAssert.AreNotEqual(-1, midMapResp.AsSpan().IndexOf(expected));
            }

            var bigKeys = string.Join(", ", Enumerable.Range(0, ushort.MaxValue + 1).Select(static x => $"f_{x:X4}=4"));
            var bigMapResp = (byte[])db.ScriptEvaluate($"return cmsgpack.pack({{ {bigKeys} }})");
            ClassicAssert.AreEqual(524_293, bigMapResp.Length);
            ClassicAssert.AreEqual(0xDF, bigMapResp[0]);
            ClassicAssert.AreEqual(0, bigMapResp[1]);
            ClassicAssert.AreEqual(1, bigMapResp[2]);
            ClassicAssert.AreEqual(0, bigMapResp[3]);
            ClassicAssert.AreEqual(0, bigMapResp[4]);
            for (var val = 0; val <= ushort.MaxValue; val++)
            {
                var keyStr = val.ToString("X4");

                var expected = new byte[] { 0xA6, (byte)'f', (byte)'_', (byte)keyStr[0], (byte)keyStr[1], (byte)keyStr[2], (byte)keyStr[3], 4 };
                ClassicAssert.AreNotEqual(-1, bigMapResp.AsSpan().IndexOf(expected));
            }

            var complexResp = (byte[])db.ScriptEvaluate("return cmsgpack.pack({4, { key='value', arr={5, 6} }, true, 1.23})");
            ClassicAssert.AreEqual(30, complexResp.Length);
            ClassicAssert.AreEqual(0x94, complexResp[0]);
            ClassicAssert.AreEqual(0x04, complexResp[1]);
            var complexNestedMap = complexResp.AsSpan().Slice(2, 18);
            ClassicAssert.AreEqual(0x82, complexNestedMap[0]);
            complexNestedMap = complexNestedMap[1..];
            ClassicAssert.AreNotEqual(-1, complexNestedMap.IndexOf(new byte[] { 0b1010_0011, (byte)'k', (byte)'e', (byte)'y', 0b1010_0101, (byte)'v', (byte)'a', (byte)'l', (byte)'u', (byte)'e' }));
            ClassicAssert.AreNotEqual(-1, complexNestedMap.IndexOf(new byte[] { 0b1010_0011, (byte)'a', (byte)'r', (byte)'r', 0b1001_0010, 0x05, 0x06 }));
            ClassicAssert.AreEqual(0xC3, complexResp[20]);
            ClassicAssert.AreEqual(0xCB, complexResp[21]);
            ClassicAssert.AreEqual(1.23, BinaryPrimitives.ReadDoubleBigEndian(complexResp.AsSpan()[22..]));

            var concatedResp = (byte[])db.ScriptEvaluate("return cmsgpack.pack(1, 2, 3, 4, {5})");
            ClassicAssert.True(concatedResp.SequenceEqual(new byte[] { 0x01, 0x02, 0x03, 0x04, 0b1001_0001, 0x05 }));

            // Rather than an error, Redis converts a too deeply nested object into a null (very strange)
            //
            // We match that behavior

            var infiniteNestMap = (byte[])db.ScriptEvaluate("local a = {}; a.ref = a; return cmsgpack.pack(a)");
            ClassicAssert.True(infiniteNestMap.SequenceEqual(new byte[] { 0x81, 0xA3, 0x72, 0x65, 0x66, 0x81, 0xA3, 0x72, 0x65, 0x66, 0x81, 0xA3, 0x72, 0x65, 0x66, 0x81, 0xA3, 0x72, 0x65, 0x66, 0x81, 0xA3, 0x72, 0x65, 0x66, 0x81, 0xA3, 0x72, 0x65, 0x66, 0x81, 0xA3, 0x72, 0x65, 0x66, 0x81, 0xA3, 0x72, 0x65, 0x66, 0x81, 0xA3, 0x72, 0x65, 0x66, 0x81, 0xA3, 0x72, 0x65, 0x66, 0x81, 0xA3, 0x72, 0x65, 0x66, 0x81, 0xA3, 0x72, 0x65, 0x66, 0x81, 0xA3, 0x72, 0x65, 0x66, 0x81, 0xA3, 0x72, 0x65, 0x66, 0x81, 0xA3, 0x72, 0x65, 0x66, 0x81, 0xA3, 0x72, 0x65, 0x66, 0xC0 }));

            var infiniteNestArr = (byte[])db.ScriptEvaluate("local a = {}; a[1] = a; return cmsgpack.pack(a)");
            ClassicAssert.True(infiniteNestArr.SequenceEqual(new byte[] { 0x91, 0x91, 0x91, 0x91, 0x91, 0x91, 0x91, 0x91, 0x91, 0x91, 0x91, 0x91, 0x91, 0x91, 0x91, 0x91, 0xC0 }));
        }

        [Test]
        public void CMsgPackUnpack()
        {
            using var redis = ConnectionMultiplexer.Connect(TestUtils.GetConfig());
            var db = redis.GetDatabase();

<<<<<<< HEAD
            var noArgExc = ClassicAssert.Throws<RedisServerException>(() => db.ScriptEvaluate("return cmsgpack.unpack()"));
            ClassicAssert.True(noArgExc.Message.Contains("bad argument") && noArgExc.Message.Contains("unpack"));

            // Multiple arguments are allowed, but ignored

            // Table ends before it should
            var badDataExc = ClassicAssert.Throws<RedisServerException>(() => db.ScriptEvaluate("return cmsgpack.unpack('\\220\\0\\96')"));
            ClassicAssert.True(badDataExc.Message.Contains("Missing bytes in input"));
=======
            // TODO: Once refactored to avoid longjmp issues, restore on Linux
            if (CanTestLuaErrors)
            {
                var noArgExc = ClassicAssert.Throws<RedisServerException>(() => db.ScriptEvaluate("return cmsgpack.unpack()"));
                ClassicAssert.True(noArgExc.Message.Contains("bad argument") && noArgExc.Message.Contains("unpack"));

                // Multiple arguments are allowed, but ignored

                // Table ends before it should
                var badDataExc = ClassicAssert.Throws<RedisServerException>(() => db.ScriptEvaluate("return cmsgpack.unpack('\\220\\0\\96')"));
                ClassicAssert.True(badDataExc.Message.Contains("Missing bytes in input"));
            }
>>>>>>> 9364067c

            var nullResp = (string)db.ScriptEvaluate($"return type(cmsgpack.unpack({ToLuaString(0xC0)}))");
            ClassicAssert.AreEqual("nil", nullResp);

            var trueResp = (string)db.ScriptEvaluate($"return type(cmsgpack.unpack({ToLuaString(0xC3)}))");
            ClassicAssert.AreEqual("boolean", trueResp);

            var falseResp = (string)db.ScriptEvaluate($"return type(cmsgpack.unpack({ToLuaString(0xC2)}))");
            ClassicAssert.AreEqual("boolean", falseResp);

            var tinyUInt1Resp = (int)db.ScriptEvaluate($"return cmsgpack.unpack({ToLuaString(0x00)})");
            ClassicAssert.AreEqual(0, tinyUInt1Resp);

            var tinyUInt2Resp = (int)db.ScriptEvaluate($"return cmsgpack.unpack({ToLuaString(0x7F)})");
            ClassicAssert.AreEqual(127, tinyUInt2Resp);

            var tinyInt1Resp = (int)db.ScriptEvaluate($"return cmsgpack.unpack({ToLuaString(0xFF)})");
            ClassicAssert.AreEqual(-1, tinyInt1Resp);

            var tinyInt2Resp = (int)db.ScriptEvaluate($"return cmsgpack.unpack({ToLuaString(0xE0)})");
            ClassicAssert.AreEqual(-32, tinyInt2Resp);

            var smallUInt1Resp = (int)db.ScriptEvaluate($"return cmsgpack.unpack({ToLuaString(0xCC, 0x80)})");
            ClassicAssert.AreEqual(128, smallUInt1Resp);

            var smallUInt2Resp = (int)db.ScriptEvaluate($"return cmsgpack.unpack({ToLuaString(0xCC, 0xFF)})");
            ClassicAssert.AreEqual(255, smallUInt2Resp);

            var smallInt1Resp = (int)db.ScriptEvaluate($"return cmsgpack.unpack({ToLuaString(0xD0, 0xDF)})");
            ClassicAssert.AreEqual(-33, smallInt1Resp);

            var smallInt2Resp = (int)db.ScriptEvaluate($"return cmsgpack.unpack({ToLuaString(0xD0, 0x80)})");
            ClassicAssert.AreEqual(-128, smallInt2Resp);

            var midUInt1Resp = (int)db.ScriptEvaluate($"return cmsgpack.unpack({ToLuaString(0xCD, 0x80, 0x00)})");
            ClassicAssert.AreEqual(32768, midUInt1Resp);

            var midUInt2Resp = (int)db.ScriptEvaluate($"return cmsgpack.unpack({ToLuaString(0xCD, 0xFF, 0xFF)})");
            ClassicAssert.AreEqual(65535, midUInt2Resp);

            var midInt1Resp = (int)db.ScriptEvaluate($"return cmsgpack.unpack({ToLuaString(0xD1, 0xFF, 0x7F)})");
            ClassicAssert.AreEqual(-129, midInt1Resp);

            var midInt2Resp = (int)db.ScriptEvaluate($"return cmsgpack.unpack({ToLuaString(0xD1, 0x80, 0x00)})");
            ClassicAssert.AreEqual(-32768, midInt2Resp);

            var uint1Resp = (long)db.ScriptEvaluate($"return cmsgpack.unpack({ToLuaString(0xCE, 0x80, 0x00, 0x00, 0x00)})");
            ClassicAssert.AreEqual(2147483648, uint1Resp);

            var uint2Resp = (long)db.ScriptEvaluate($"return cmsgpack.unpack({ToLuaString(0xCE, 0xFF, 0xFF, 0xFF, 0xFF)})");
            ClassicAssert.AreEqual(4294967295L, uint2Resp);

            var int1Resp = (long)db.ScriptEvaluate($"return cmsgpack.unpack({ToLuaString(0xD2, 0xFF, 0xFF, 0x7F, 0xFF)})");
            ClassicAssert.AreEqual(-32769, int1Resp);

            var int2Resp = (long)db.ScriptEvaluate($"return cmsgpack.unpack({ToLuaString(0xD2, 0x80, 0x00, 0x00, 0x00)})");
            ClassicAssert.AreEqual(-2147483648, int2Resp);

            var bigUIntResp = (long)db.ScriptEvaluate($"return cmsgpack.unpack({ToLuaString(0xCF, 0x00, 0x00, 0x00, 0x01, 0x00, 0x00, 0x00, 0x00)})");
            ClassicAssert.AreEqual(4294967296L, bigUIntResp);

            var bigIntResp = (long)db.ScriptEvaluate($"return cmsgpack.unpack({ToLuaString(0xD3, 0xFF, 0xFF, 0xFF, 0xFF, 0x7F, 0xFF, 0xFF, 0xFF)})");
            ClassicAssert.AreEqual(-2147483649L, bigIntResp);

            var floatResp = (string)db.ScriptEvaluate($"return tostring(cmsgpack.unpack({ToLuaString(0xCB, 0x3F, 0xB9, 0x99, 0x99, 0x99, 0x99, 0x99, 0x9A)}))");
            ClassicAssert.AreEqual("0.1", floatResp);

            var tinyString1Resp = (string)db.ScriptEvaluate($"return cmsgpack.unpack({ToLuaString(0xA0)})");
            ClassicAssert.AreEqual("", tinyString1Resp);

            var tinyString2Resp = (string)db.ScriptEvaluate($"return cmsgpack.unpack({ToLuaString(new byte[] { 0xBF }.Concat(Enumerable.Repeat((byte)'0', 31)).ToArray())})");
            ClassicAssert.AreEqual(new string('0', 31), tinyString2Resp);

            var shortString1Resp = (string)db.ScriptEvaluate($"return cmsgpack.unpack({ToLuaString(new byte[] { 0xD9, 0x20 }.Concat(Enumerable.Repeat((byte)'a', 32)).ToArray())})");
            ClassicAssert.AreEqual(new string('a', 32), shortString1Resp);

            var shortString2Resp = (string)db.ScriptEvaluate($"return cmsgpack.unpack({ToLuaString(new byte[] { 0xD9, 0xFF }.Concat(Enumerable.Repeat((byte)'a', 255)).ToArray())})");
            ClassicAssert.AreEqual(new string('a', 255), shortString2Resp);

            var midString1Resp = (string)db.ScriptEvaluate($"return cmsgpack.unpack({ToLuaString(new byte[] { 0xDA, 0x01, 0x00 }.Concat(Enumerable.Repeat((byte)'b', 256)).ToArray())})");
            ClassicAssert.AreEqual(new string('b', 256), midString1Resp);

            var midString2Resp = (string)db.ScriptEvaluate($"return cmsgpack.unpack({ToLuaString(new byte[] { 0xDA, 0xFF, 0xFF }.Concat(Enumerable.Repeat((byte)'b', 65535)).ToArray())})");
            ClassicAssert.AreEqual(new string('b', 65535), midString2Resp);

            var longStringResp = (string)db.ScriptEvaluate($"return cmsgpack.unpack({ToLuaString(new byte[] { 0xDB, 0x00, 0x01, 0x00, 0x00 }.Concat(Enumerable.Repeat((byte)'c', 65536)).ToArray())})");
            ClassicAssert.AreEqual(new string('c', 65536), longStringResp);

            var emptyTableResp = (int)db.ScriptEvaluate($"return #cmsgpack.unpack({ToLuaString(0x90)})");
            ClassicAssert.AreEqual(0, emptyTableResp);

            var smallArray1Resp = (int)db.ScriptEvaluate($"return cmsgpack.unpack({ToLuaString(0x91, 0x01)})[1]");
            ClassicAssert.AreEqual(1, smallArray1Resp);

            var smallArray2Resp = (int)db.ScriptEvaluate($"return cmsgpack.unpack({ToLuaString(0x9F, 0x01, 0x02, 0x03, 0x04, 0x05, 0x06, 0x07, 0x08, 0x09, 0x0A, 0x0B, 0x0C, 0x0D, 0x0E, 0x0F)})[14]");
            ClassicAssert.AreEqual(14, smallArray2Resp);

            var midArray1Resp = (int)db.ScriptEvaluate($"return cmsgpack.unpack({ToLuaString(new byte[] { 0xDC, 0x00, 0x10 }.Concat(Enumerable.Repeat((byte)0x01, 16)).ToArray())})[16]");
            ClassicAssert.AreEqual(1, midArray1Resp);

            var midArray2Resp = (int)db.ScriptEvaluate($"return cmsgpack.unpack({ToLuaString(new byte[] { 0xDC, 0xFF, 0xFF }.Concat(Enumerable.Repeat((byte)0x02, ushort.MaxValue)).ToArray())})[1000]");
            ClassicAssert.AreEqual(2, midArray2Resp);

            var bigArrayResp = (int)db.ScriptEvaluate($"return cmsgpack.unpack({ToLuaString(new byte[] { 0xDD, 0x00, 0x01, 0x00, 0x00 }.Concat(Enumerable.Repeat((byte)0x03, ushort.MaxValue + 1)).ToArray())})[20000]");
            ClassicAssert.AreEqual(3, bigArrayResp);

            var smallMap1Resp = (int)db.ScriptEvaluate($"return cmsgpack.unpack({ToLuaString(0x81, 0xA1, 0x61, 0x01)}).a");
            ClassicAssert.AreEqual(1, smallMap1Resp);

            var smallMap2Resp = (int)db.ScriptEvaluate($"return cmsgpack.unpack({ToLuaString(0x8F, 0xA1, 0x61, 0x01, 0xA1, 0x62, 0x02, 0xA1, 0x63, 0x03, 0xA1, 0x64, 0x04, 0xA1, 0x65, 0x05, 0xA1, 0x66, 0x06, 0xA1, 0x67, 0x07, 0xA1, 0x68, 0x08, 0xA1, 0x69, 0x09, 0xA1, 0x6A, 0x0A, 0xA1, 0x6B, 0x0B, 0xA1, 0x6C, 0x0C, 0xA1, 0x6D, 0x0D, 0xA1, 0x6E, 0x0E, 0xA1, 0x6F, 0x0F)}).o");
            ClassicAssert.AreEqual(15, smallMap2Resp);

            var midMapBytes = new List<byte> { 0xDE, 0x00, 0x10 };
            for (var val = 0; val < 16; val++)
            {
                var keyPart = (byte)('A' + val);
                midMapBytes.AddRange([0xA3, (byte)'m', (byte)'_', keyPart, (byte)val]);
            }
            var midMapResp = (int)db.ScriptEvaluate($"return cmsgpack.unpack({ToLuaString(midMapBytes.ToArray())}).m_F");
            ClassicAssert.AreEqual(5, midMapResp);

            var bigMapBytes = new List<byte> { 0xDF, 0x00, 0x01, 0x00, 0x00 };
            for (var val = 0; val <= ushort.MaxValue; val++)
            {
                var keyStr = val.ToString("X4");

                bigMapBytes.AddRange([0xA6, (byte)'f', (byte)'_', (byte)keyStr[0], (byte)keyStr[1], (byte)keyStr[2], (byte)keyStr[3], 4]);
            }
            var bigMapRes = (int)db.ScriptEvaluate($"return cmsgpack.unpack({ToLuaString(bigMapBytes.ToArray())}).f_0123");
            ClassicAssert.AreEqual(4, bigMapRes);

            var nestedResp = (int)db.ScriptEvaluate($"return cmsgpack.unpack({ToLuaString(0x94, 0x04, 0x82, 0b1010_0011, (byte)'k', (byte)'e', (byte)'y', 0b1010_0101, (byte)'v', (byte)'a', (byte)'l', (byte)'u', (byte)'e', 0b1010_0011, (byte)'a', (byte)'r', (byte)'r', 0b1001_0010, 0x05, 0x06, 0xC3, 0xCB, 0x3F, 0xF3, 0xAE, 0x14, 0x7A, 0xE1, 0x47, 0xAE)})[2].arr[2]");
            ClassicAssert.AreEqual(6, nestedResp);

            var multiResp = (int[])db.ScriptEvaluate($"local a, b, c, d, e = cmsgpack.unpack({ToLuaString(0x01, 0x02, 0x03, 0x04, 0b1001_0001, 0x05)}); return {{e[1], d, c, b, a}}");
            ClassicAssert.True(multiResp.SequenceEqual([5, 4, 3, 2, 1]));

            // Helper for encoding a byte array into something that can be passed to Lua
            static string ToLuaString(params byte[] data)
            {
                var ret = new StringBuilder();
                _ = ret.Append('\'');

                foreach (var b in data)
                {
                    _ = ret.Append($"\\{b}");
                }

                _ = ret.Append('\'');

                return ret.ToString();
            }
        }

        [Test]
        public void Struct()
        {
            // Redis struct.pack/unpack/size is a subset of Lua's string.pack/unpack/packsize; so just testing for basic functionality
            using var redis = ConnectionMultiplexer.Connect(TestUtils.GetConfig());
            var db = redis.GetDatabase();

            var packRes = (byte[])db.ScriptEvaluate("return struct.pack('HH', 1, 2)");
            ClassicAssert.True(packRes.SequenceEqual(new byte[] { 0x01, 0x00, 0x02, 0x00 }));

            var unpackRes = (int[])db.ScriptEvaluate("return { struct.unpack('HH', '\\01\\00\\02\\00') }");
            ClassicAssert.True(unpackRes.SequenceEqual([1, 2, 5]));

            var sizeRes = (int)db.ScriptEvaluate("return struct.size('HH')");
            ClassicAssert.AreEqual(4, sizeRes);
        }

        [Test]
        public void MathFunctions()
        {
            // There are a number of "weird" math functions Redis supports that don't have direct .NET equivalents
            //
            // Doing some basic testing on these implementations
            //
            // We don't actually guarantee bit-for-bit or char-for-char equivalence, but "close" is worth attempting
            using var redis = ConnectionMultiplexer.Connect(TestUtils.GetConfig());
            var db = redis.GetDatabase();

            // Frexp
            {
                var a = (string)db.ScriptEvaluate("local a,b = math.frexp(0); return tostring(a)..'|'..tostring(b)");
                ClassicAssert.AreEqual("0|0", a);

                var b = (string)db.ScriptEvaluate("local a,b = math.frexp(1); return tostring(a)..'|'..tostring(b)");
                ClassicAssert.AreEqual("0.5|1", b);

                var c = (string)db.ScriptEvaluate($"local a,b = math.frexp({double.MaxValue}); return tostring(a)..'|'..tostring(b)");
                ClassicAssert.AreEqual("1|1024", c);

                var d = (string)db.ScriptEvaluate($"local a,b = math.frexp({double.MinValue}); return tostring(a)..'|'..tostring(b)");
                ClassicAssert.AreEqual("-1|1024", d);

                var e = (string)db.ScriptEvaluate("local a,b = math.frexp(1234.56); return tostring(a)..'|'..tostring(b)");
                ClassicAssert.AreEqual("0.6028125|11", e);

                var f = (string)db.ScriptEvaluate("local a,b = math.frexp(-7890.12); return tostring(a)..'|'..tostring(b)");
                ClassicAssert.AreEqual("-0.9631494140625|13", f);
            }

            // Ldexp
            {
                var a = (string)db.ScriptEvaluate("return tostring(math.ldexp(0, 0))");
                ClassicAssert.AreEqual("0", a);

                var b = (string)db.ScriptEvaluate("return tostring(math.ldexp(1, 1))");
                ClassicAssert.AreEqual("2", b);

                var c = (string)db.ScriptEvaluate("return tostring(math.ldexp(0, 1))");
                ClassicAssert.AreEqual("0", c);

                var d = (string)db.ScriptEvaluate("return tostring(math.ldexp(1, 0))");
                ClassicAssert.AreEqual("1", d);

                var e = (string)db.ScriptEvaluate($"return tostring(math.ldexp({double.MaxValue}, 0))");
                ClassicAssert.AreEqual("1.7976931348623e+308", e);

                var f = (string)db.ScriptEvaluate($"return tostring(math.ldexp({double.MaxValue}, 1))");
                ClassicAssert.AreEqual("inf", f);

                var g = (string)db.ScriptEvaluate($"return tostring(math.ldexp({double.MinValue}, 0))");
                ClassicAssert.AreEqual("-1.7976931348623e+308", g);

                var h = (string)db.ScriptEvaluate($"return tostring(math.ldexp({double.MinValue}, 1))");
                ClassicAssert.AreEqual("-inf", h);

                var i = (string)db.ScriptEvaluate($"return tostring(math.ldexp(1.234, 1.234))");
                ClassicAssert.AreEqual("2.468", i);

                var j = (string)db.ScriptEvaluate($"return tostring(math.ldexp(-5.6798, 9.0123))");
                ClassicAssert.AreEqual("-2908.0576", j);
            }
        }

        [Test]
        public void Maxn()
        {
            using var redis = ConnectionMultiplexer.Connect(TestUtils.GetConfig());
            var db = redis.GetDatabase();

            var empty = (int)db.ScriptEvaluate("return table.maxn({})");
            ClassicAssert.AreEqual(0, empty);

            var single = (int)db.ScriptEvaluate("return table.maxn({4})");
            ClassicAssert.AreEqual(1, single);

            var multiple = (int)db.ScriptEvaluate("return table.maxn({-1, 1, 2, 5})");
            ClassicAssert.AreEqual(4, multiple);

            var keyed = (int)db.ScriptEvaluate("return table.maxn({foo='bar',fizz='buzz',hello='world'})");
            ClassicAssert.AreEqual(0, keyed);

            var mixed = (int)db.ScriptEvaluate("return table.maxn({-1, 1, foo='bar', 3})");
            ClassicAssert.AreEqual(3, mixed);

            var allNegative = (int)db.ScriptEvaluate("local x = {}; x[-1] = 1; x[-2]=2; return table.maxn(x)");
            ClassicAssert.AreEqual(0, allNegative);
        }

        [Test]
        public void LoadString()
        {
            using var redis = ConnectionMultiplexer.Connect(TestUtils.GetConfig());
            var db = redis.GetDatabase();

            var basic = (int)db.ScriptEvaluate("local x = loadstring('return 123'); return x()");
            ClassicAssert.AreEqual(123, basic);

<<<<<<< HEAD
            var rejectNullExc = ClassicAssert.Throws<RedisServerException>(() => db.ScriptEvaluate("local x = loadstring('return \"\\0\"'); return x()"));
            ClassicAssert.True(rejectNullExc.Message.Contains("bad argument to loadstring, interior null byte"));
=======
            // TODO: Once refactored to avoid longjmp issues, restore on Linux
            if (CanTestLuaErrors)
            {
                var rejectNullExc = ClassicAssert.Throws<RedisServerException>(() => db.ScriptEvaluate("local x = loadstring('return \"\\0\"'); return x()"));
                ClassicAssert.True(rejectNullExc.Message.Contains("bad argument to loadstring, interior null byte"));
            }
>>>>>>> 9364067c
        }

        [Test]
        [Ignore("Long running, disabled by default")]
        public void StressTimeouts()
        {
            // Pseudo-repeatably random
            const int SEED = 2025_01_30_00;

            const int DurationMS = 60 * 60 * 1_000;
            const int ThreadCount = 16;
            const string TimeoutScript = @"
local count = 0

if @Ctrl == 'Timeout' then
    while true do
        count = count + 1
    end
end

return count";

            if (string.IsNullOrEmpty(limitTimeout))
            {
                ClassicAssert.Ignore("No timeout enabled");
                return;
            }

            using var startStress = new SemaphoreSlim(0, ThreadCount);

            var threads = new Thread[ThreadCount];
            for (var i = 0; i < threads.Length; i++)
            {
                using var threadStarted = new SemaphoreSlim(0, 1);

                var rand = new Random(SEED + i);
                threads[i] =
                    new Thread(
                        () =>
                        {
                            using var redis = ConnectionMultiplexer.Connect(TestUtils.GetConfig());
                            var db = redis.GetDatabase();

                            var scriptTimeout = LuaScript.Prepare(TimeoutScript);
                            var loadedScriptTimeout = scriptTimeout.Load(redis.GetServers()[0]);

                            var timeout = new { Ctrl = "Timeout" };
                            var safe = new { Ctrl = "Safe" };

                            _ = threadStarted.Release();

                            startStress.Wait();

                            var sw = Stopwatch.StartNew();
                            while (sw.ElapsedMilliseconds < DurationMS)
                            {
                                var roll = rand.Next(10);
                                if (roll == 0)
                                {
                                    var subRoll = rand.Next(5);
                                    if (subRoll == 0)
                                    {
                                        // Even more rarely, flush the script cache
                                        var res = db.Execute("SCRIPT", "FLUSH");
                                        ClassicAssert.AreEqual("OK", (string)res);
                                    }
                                    else
                                    {
                                        // Periodically cause a timeout
                                        var exc = ClassicAssert.Throws<RedisServerException>(() => db.ScriptEvaluate(loadedScriptTimeout, timeout));
                                        ClassicAssert.AreEqual("ERR Lua script exceeded configured timeout", exc.Message);
                                    }
                                }
                                else
                                {
                                    // ... but most of time, succeed
                                    var res = db.ScriptEvaluate(loadedScriptTimeout, safe);
                                    ClassicAssert.AreEqual(0, (int)res);
                                }
                            }
                        }
                    )
                    {
                        Name = $"{nameof(StressTimeouts)} #{i}",
                        IsBackground = true,
                    };

                threads[i].Start();
                threadStarted.Wait();
            }

            // Start threads, and wait from them to complete
            _ = startStress.Release(ThreadCount);
            var sw = Stopwatch.StartNew();

            const int FinalTimeout = DurationMS + 60 * 1_000;

            foreach (var thread in threads)
            {
                var timeout = thread.Join((int)(FinalTimeout - sw.ElapsedMilliseconds));
                ClassicAssert.True(timeout, "Thread did not exit in expected time");
            }
        }
    }
}<|MERGE_RESOLUTION|>--- conflicted
+++ resolved
@@ -520,16 +520,6 @@
         [Test]
         public void RedisPCall()
         {
-<<<<<<< HEAD
-=======
-            // This is a temporary fix to address a regression in .NET9, an open issue can be found here - https://github.com/dotnet/runtime/issues/111242
-            // Once the issue is resolved the #if can be removed permanently.
-            if (!CanTestLuaErrors)
-            {
-                Assert.Ignore($"Ignoring test when running in .NET9.");
-            }
-
->>>>>>> 9364067c
             using var redis = ConnectionMultiplexer.Connect(TestUtils.GetConfig());
             var db = redis.GetDatabase(0);
 
@@ -545,16 +535,6 @@
         [Test]
         public void RedisSha1Hex()
         {
-<<<<<<< HEAD
-=======
-            // This is a temporary fix to address a regression in .NET9, an open issue can be found here - https://github.com/dotnet/runtime/issues/111242
-            // Once the issue is resolved the #if can be removed permanently.
-            if (!CanTestLuaErrors)
-            {
-                Assert.Ignore($"Ignoring test when running in .NET9.");
-            }
-
->>>>>>> 9364067c
             using var redis = ConnectionMultiplexer.Connect(TestUtils.GetConfig());
             var db = redis.GetDatabase(0);
 
@@ -582,16 +562,6 @@
         [Test]
         public void RedisLog()
         {
-<<<<<<< HEAD
-=======
-            // This is a temporary fix to address a regression in .NET9, an open issue can be found here - https://github.com/dotnet/runtime/issues/111242
-            // Once the issue is resolved the #if can be removed permanently.
-            if (!CanTestLuaErrors)
-            {
-                Assert.Ignore($"Ignoring test when running in .NET9.");
-            }
-
->>>>>>> 9364067c
             using var redis = ConnectionMultiplexer.Connect(TestUtils.GetConfig());
             var db = redis.GetDatabase(0);
 
@@ -982,16 +952,6 @@
         [Test]
         public void RedisCallErrors()
         {
-<<<<<<< HEAD
-=======
-            // This is a temporary fix to address a regression in .NET9, an open issue can be found here - https://github.com/dotnet/runtime/issues/111242
-            // Once the issue is resolved the #if can be removed permanently.
-            if (!CanTestLuaErrors)
-            {
-                Assert.Ignore($"Ignoring test when running in .NET9.");
-            }
-
->>>>>>> 9364067c
             // Testing that our error replies for redis.call match Redis behavior
             //
             // TODO: exact matching of the hash and line number would also be nice, but that is trickier
@@ -1382,29 +1342,6 @@
             ClassicAssert.AreEqual("hello lua", success);
         }
 
-        [Test]
-        public void Issue1079()
-        {
-            // Repeated submission of invalid Lua scripts shouldn't be cached, and thus should produce the same compilation error each time
-            //
-            // They also shouldn't break the session for future executions
-
-            const string BrokenScript = "return \"hello lua";
-            const string FixedScript = "return \"hello lua\"";
-
-            using var redis = ConnectionMultiplexer.Connect(TestUtils.GetConfig());
-            var db = redis.GetDatabase();
-
-            var brokenExc1 = ClassicAssert.Throws<RedisServerException>(() => db.Execute("EVAL", BrokenScript, 0));
-            ClassicAssert.True(brokenExc1.Message.StartsWith("Compilation error: "));
-
-            var brokenExc2 = ClassicAssert.Throws<RedisServerException>(() => db.Execute("EVAL", BrokenScript, 0));
-            ClassicAssert.AreEqual(brokenExc1.Message, brokenExc2.Message);
-
-            var success = (string)db.Execute("EVAL", FixedScript, 0);
-            ClassicAssert.AreEqual("hello lua", success);
-        }
-
         [TestCase(2)]
         [TestCase(3)]
         public void LuaToResp2Conversions(int redisSetRespVersion)
@@ -1711,16 +1648,6 @@
         [Test]
         public void NoScriptCommandsForbidden()
         {
-<<<<<<< HEAD
-=======
-            // This is a temporary fix to address a regression in .NET9, an open issue can be found here - https://github.com/dotnet/runtime/issues/111242
-            // Once the issue is resolved the #if can be removed permanently.
-            if (!CanTestLuaErrors)
-            {
-                Assert.Ignore($"Ignoring test when running in .NET9.");
-            }
-
->>>>>>> 9364067c
             ClassicAssert.True(RespCommandsInfo.TryGetRespCommandsInfo(out var allCommands, externalOnly: true));
 
             using var redis = ConnectionMultiplexer.Connect(TestUtils.GetConfig());
@@ -1736,16 +1663,6 @@
         [Test]
         public void IntentionalTimeout()
         {
-<<<<<<< HEAD
-=======
-            // This is a temporary fix to address a regression in .NET9, an open issue can be found here - https://github.com/dotnet/runtime/issues/111242
-            // Once the issue is resolved the #if can be removed permanently.
-            if (!CanTestLuaErrors)
-            {
-                Assert.Ignore($"Ignoring test when running in .NET9.");
-            }
-
->>>>>>> 9364067c
             const string TimeoutScript = @"
 local count = 0
 
@@ -1881,7 +1798,6 @@
 
             // tobit
             {
-<<<<<<< HEAD
                 var noArgExc = ClassicAssert.Throws<RedisServerException>(() => db.ScriptEvaluate("return bit.tobit()"));
                 ClassicAssert.True(noArgExc.Message.Contains("bad argument") && noArgExc.Message.Contains("tobit"));
 
@@ -1889,18 +1805,6 @@
 
                 var badTypeExc = ClassicAssert.Throws<RedisServerException>(() => db.ScriptEvaluate("return bit.tobit({})"));
                 ClassicAssert.True(badTypeExc.Message.Contains("bad argument") && badTypeExc.Message.Contains("tobit"));
-=======
-                if (CanTestLuaErrors)
-                {
-                    var noArgExc = ClassicAssert.Throws<RedisServerException>(() => db.ScriptEvaluate("return bit.tobit()"));
-                    ClassicAssert.True(noArgExc.Message.Contains("bad argument") && noArgExc.Message.Contains("tobit"));
-
-                    // Extra arguments are legal, but ignored
-
-                    var badTypeExc = ClassicAssert.Throws<RedisServerException>(() => db.ScriptEvaluate("return bit.tobit({})"));
-                    ClassicAssert.True(badTypeExc.Message.Contains("bad argument") && badTypeExc.Message.Contains("tobit"));
-                }
->>>>>>> 9364067c
 
                 // Rules are suprisingly subtle, so test a bunch of tricky values
                 (string Value, string Expected)[] expectedValues = [
@@ -1936,7 +1840,6 @@
 
             // tohex
             {
-<<<<<<< HEAD
                 var noArgExc = ClassicAssert.Throws<RedisServerException>(() => db.ScriptEvaluate("return bit.tohex()"));
                 ClassicAssert.True(noArgExc.Message.Contains("bad argument") && noArgExc.Message.Contains("tohex"));
 
@@ -1947,21 +1850,6 @@
 
                 var badType2Exc = ClassicAssert.Throws<RedisServerException>(() => db.ScriptEvaluate("return bit.tohex(1, {})"));
                 ClassicAssert.True(badType2Exc.Message.Contains("bad argument") && badType2Exc.Message.Contains("tohex"));
-=======
-                if (CanTestLuaErrors)
-                {
-                    var noArgExc = ClassicAssert.Throws<RedisServerException>(() => db.ScriptEvaluate("return bit.tohex()"));
-                    ClassicAssert.True(noArgExc.Message.Contains("bad argument") && noArgExc.Message.Contains("tohex"));
-
-                    // Extra arguments are legal, but ignored
-
-                    var badType1Exc = ClassicAssert.Throws<RedisServerException>(() => db.ScriptEvaluate("return bit.tohex({})"));
-                    ClassicAssert.True(badType1Exc.Message.Contains("bad argument") && badType1Exc.Message.Contains("tohex"));
-
-                    var badType2Exc = ClassicAssert.Throws<RedisServerException>(() => db.ScriptEvaluate("return bit.tohex(1, {})"));
-                    ClassicAssert.True(badType2Exc.Message.Contains("bad argument") && badType2Exc.Message.Contains("tohex"));
-                }
->>>>>>> 9364067c
 
                 // Make sure casing is handled correctly
                 for (var h = 0; h < 16; h++)
@@ -2002,7 +1890,6 @@
 
             // bswap
             {
-<<<<<<< HEAD
                 var noArgExc = ClassicAssert.Throws<RedisServerException>(() => db.ScriptEvaluate("return bit.bswap()"));
                 ClassicAssert.True(noArgExc.Message.Contains("bad argument") && noArgExc.Message.Contains("bswap"));
 
@@ -2010,18 +1897,6 @@
 
                 var badTypeExc = ClassicAssert.Throws<RedisServerException>(() => db.ScriptEvaluate("return bit.bswap({})"));
                 ClassicAssert.True(badTypeExc.Message.Contains("bad argument") && badTypeExc.Message.Contains("bswap"));
-=======
-                if (CanTestLuaErrors)
-                {
-                    var noArgExc = ClassicAssert.Throws<RedisServerException>(() => db.ScriptEvaluate("return bit.bswap()"));
-                    ClassicAssert.True(noArgExc.Message.Contains("bad argument") && noArgExc.Message.Contains("bswap"));
-
-                    // Extra arguments are legal, but ignored
-
-                    var badTypeExc = ClassicAssert.Throws<RedisServerException>(() => db.ScriptEvaluate("return bit.bswap({})"));
-                    ClassicAssert.True(badTypeExc.Message.Contains("bad argument") && badTypeExc.Message.Contains("bswap"));
-                }
->>>>>>> 9364067c
 
                 // Just brute force a bunch of trial values
                 foreach (var a in new[] { 0, 1, 2, 4 })
@@ -2045,7 +1920,6 @@
 
             // bnot
             {
-<<<<<<< HEAD
                 var noArgExc = ClassicAssert.Throws<RedisServerException>(() => db.ScriptEvaluate("return bit.bnot()"));
                 ClassicAssert.True(noArgExc.Message.Contains("bad argument") && noArgExc.Message.Contains("bnot"));
 
@@ -2053,18 +1927,6 @@
 
                 var badTypeExc = ClassicAssert.Throws<RedisServerException>(() => db.ScriptEvaluate("return bit.bnot({})"));
                 ClassicAssert.True(badTypeExc.Message.Contains("bad argument") && badTypeExc.Message.Contains("bnot"));
-=======
-                if (CanTestLuaErrors)
-                {
-                    var noArgExc = ClassicAssert.Throws<RedisServerException>(() => db.ScriptEvaluate("return bit.bnot()"));
-                    ClassicAssert.True(noArgExc.Message.Contains("bad argument") && noArgExc.Message.Contains("bnot"));
-
-                    // Extra arguments are legal, but ignored
-
-                    var badTypeExc = ClassicAssert.Throws<RedisServerException>(() => db.ScriptEvaluate("return bit.bnot({})"));
-                    ClassicAssert.True(badTypeExc.Message.Contains("bad argument") && badTypeExc.Message.Contains("bnot"));
-                }
->>>>>>> 9364067c
 
                 foreach (var input in new int[] { 0, 1, 2, 4, 8, 32, 64, 128, 256, 0x70F0_F0F0, 0x6BCD_EF01, int.MinValue, int.MaxValue, -1 })
                 {
@@ -2085,7 +1947,6 @@
 
                 foreach (var op in ops)
                 {
-<<<<<<< HEAD
                     var noArgExc = ClassicAssert.Throws<RedisServerException>(() => db.ScriptEvaluate($"return bit.{op.Name}()"));
                     ClassicAssert.True(noArgExc.Message.Contains("bad argument") && noArgExc.Message.Contains(op.Name));
 
@@ -2097,22 +1958,6 @@
 
                     var badType3Exc = ClassicAssert.Throws<RedisServerException>(() => db.ScriptEvaluate($"return bit.{op.Name}(1, 2, {{}})"));
                     ClassicAssert.True(badType3Exc.Message.Contains("bad argument") && badType3Exc.Message.Contains(op.Name));
-=======
-                    if (CanTestLuaErrors)
-                    {
-                        var noArgExc = ClassicAssert.Throws<RedisServerException>(() => db.ScriptEvaluate($"return bit.{op.Name}()"));
-                        ClassicAssert.True(noArgExc.Message.Contains("bad argument") && noArgExc.Message.Contains(op.Name));
-
-                        var badType1Exc = ClassicAssert.Throws<RedisServerException>(() => db.ScriptEvaluate($"return bit.{op.Name}({{}})"));
-                        ClassicAssert.True(badType1Exc.Message.Contains("bad argument") && badType1Exc.Message.Contains(op.Name));
-
-                        var badType2Exc = ClassicAssert.Throws<RedisServerException>(() => db.ScriptEvaluate($"return bit.{op.Name}(1, {{}})"));
-                        ClassicAssert.True(badType2Exc.Message.Contains("bad argument") && badType2Exc.Message.Contains(op.Name));
-
-                        var badType3Exc = ClassicAssert.Throws<RedisServerException>(() => db.ScriptEvaluate($"return bit.{op.Name}(1, 2, {{}})"));
-                        ClassicAssert.True(badType3Exc.Message.Contains("bad argument") && badType3Exc.Message.Contains(op.Name));
-                    }
->>>>>>> 9364067c
 
                     // Gin up some unusual values and test them in different combinations
                     var nextArg = 0x0102_0304;
@@ -2150,7 +1995,6 @@
 
                 foreach (var op in ops)
                 {
-<<<<<<< HEAD
                     var noArgExc = ClassicAssert.Throws<RedisServerException>(() => db.ScriptEvaluate($"return bit.{op.Name}()"));
                     ClassicAssert.True(noArgExc.Message.Contains("bad argument") && noArgExc.Message.Contains(op.Name));
 
@@ -2159,19 +2003,6 @@
 
                     var badType2Exc = ClassicAssert.Throws<RedisServerException>(() => db.ScriptEvaluate($"return bit.{op.Name}(1, {{}})"));
                     ClassicAssert.True(badType2Exc.Message.Contains("bad argument") && badType2Exc.Message.Contains(op.Name));
-=======
-                    if (CanTestLuaErrors)
-                    {
-                        var noArgExc = ClassicAssert.Throws<RedisServerException>(() => db.ScriptEvaluate($"return bit.{op.Name}()"));
-                        ClassicAssert.True(noArgExc.Message.Contains("bad argument") && noArgExc.Message.Contains(op.Name));
-
-                        var badType1Exc = ClassicAssert.Throws<RedisServerException>(() => db.ScriptEvaluate($"return bit.{op.Name}({{}})"));
-                        ClassicAssert.True(badType1Exc.Message.Contains("bad argument") && badType1Exc.Message.Contains(op.Name));
-
-                        var badType2Exc = ClassicAssert.Throws<RedisServerException>(() => db.ScriptEvaluate($"return bit.{op.Name}(1, {{}})"));
-                        ClassicAssert.True(badType2Exc.Message.Contains("bad argument") && badType2Exc.Message.Contains(op.Name));
-                    }
->>>>>>> 9364067c
 
                     // Extra args are allowed, but ignored
 
@@ -2196,7 +2027,6 @@
 
             // Encoding
             {
-<<<<<<< HEAD
                 var noArgExc = ClassicAssert.Throws<RedisServerException>(() => db.ScriptEvaluate("return cjson.encode()"));
                 ClassicAssert.True(noArgExc.Message.Contains("bad argument") && noArgExc.Message.Contains("encode"));
 
@@ -2205,20 +2035,6 @@
 
                 var badTypeExc = ClassicAssert.Throws<RedisServerException>(() => db.ScriptEvaluate("return cjson.encode((function() end))"));
                 ClassicAssert.True(badTypeExc.Message.Contains("Cannot serialise"));
-=======
-                // TODO: Once refactored to avoid longjmp issues, restore on Linux
-                if (CanTestLuaErrors)
-                {
-                    var noArgExc = ClassicAssert.Throws<RedisServerException>(() => db.ScriptEvaluate("return cjson.encode()"));
-                    ClassicAssert.True(noArgExc.Message.Contains("bad argument") && noArgExc.Message.Contains("encode"));
-
-                    var twoArgExc = ClassicAssert.Throws<RedisServerException>(() => db.ScriptEvaluate("return cjson.encode(1, 2)"));
-                    ClassicAssert.True(twoArgExc.Message.Contains("bad argument") && twoArgExc.Message.Contains("encode"));
-
-                    var badTypeExc = ClassicAssert.Throws<RedisServerException>(() => db.ScriptEvaluate("return cjson.encode((function() end))"));
-                    ClassicAssert.True(badTypeExc.Message.Contains("Cannot serialise"));
-                }
->>>>>>> 9364067c
 
                 var nilResp = (string)db.ScriptEvaluate("return cjson.encode(nil)");
                 ClassicAssert.AreEqual("null", nilResp);
@@ -2291,7 +2107,6 @@
 return cjson.encode(nested)");
                 ClassicAssert.AreEqual(new string('[', 1000) + 1 + new string(']', 1000), deeplyNestedButLegal);
 
-<<<<<<< HEAD
                 var deeplyNestedExc =
                 ClassicAssert.Throws<RedisServerException>(
                     () => db.ScriptEvaluate(
@@ -2304,30 +2119,10 @@
 
     return cjson.encode(nested)"));
                 ClassicAssert.True(deeplyNestedExc.Message.Contains("Cannot serialise, excessive nesting (1001)"));
-=======
-                // TODO: Once refactored to avoid longjmp issues, restore on Linux
-                if (CanTestLuaErrors)
-                {
-
-                    var deeplyNestedExc =
-                    ClassicAssert.Throws<RedisServerException>(
-                        () => db.ScriptEvaluate(
-@"local nested = 1
-for x = 1, 1001 do
-    local newNested = {}
-    newNested[1] = nested;
-    nested = newNested
-end
-
-return cjson.encode(nested)"));
-                    ClassicAssert.True(deeplyNestedExc.Message.Contains("Cannot serialise, excessive nesting (1001)"));
-                }
->>>>>>> 9364067c
             }
 
             // Decoding
             {
-<<<<<<< HEAD
                 var noArgExc = ClassicAssert.Throws<RedisServerException>(() => db.ScriptEvaluate("return cjson.decode()"));
                 ClassicAssert.True(noArgExc.Message.Contains("bad argument") && noArgExc.Message.Contains("decode"));
 
@@ -2339,23 +2134,6 @@
 
                 var badFormatExc = ClassicAssert.Throws<RedisServerException>(() => db.ScriptEvaluate("return cjson.decode('hello world')"));
                 ClassicAssert.True(badFormatExc.Message.Contains("Expected value but found invalid token"));
-=======
-                // TODO: Once refactored to avoid longjmp issues, restore on Linux
-                if (CanTestLuaErrors)
-                {
-                    var noArgExc = ClassicAssert.Throws<RedisServerException>(() => db.ScriptEvaluate("return cjson.decode()"));
-                    ClassicAssert.True(noArgExc.Message.Contains("bad argument") && noArgExc.Message.Contains("decode"));
-
-                    var twoArgExc = ClassicAssert.Throws<RedisServerException>(() => db.ScriptEvaluate("return cjson.decode(1, 2)"));
-                    ClassicAssert.True(twoArgExc.Message.Contains("bad argument") && twoArgExc.Message.Contains("decode"));
-
-                    var badTypeExc = ClassicAssert.Throws<RedisServerException>(() => db.ScriptEvaluate("return cjson.decode({})"));
-                    ClassicAssert.True(badTypeExc.Message.Contains("bad argument") && badTypeExc.Message.Contains("decode"));
-
-                    var badFormatExc = ClassicAssert.Throws<RedisServerException>(() => db.ScriptEvaluate("return cjson.decode('hello world')"));
-                    ClassicAssert.True(badFormatExc.Message.Contains("Expected value but found invalid token"));
-                }
->>>>>>> 9364067c
 
                 var numberDecode = (string)db.ScriptEvaluate("return cjson.decode(123)");
                 ClassicAssert.AreEqual("123", numberDecode);
@@ -2400,16 +2178,8 @@
                 }
                 ClassicAssert.AreEqual(0, deeplyNestedButLegalCur.Length);
 
-<<<<<<< HEAD
                 var deeplyNestedExc = ClassicAssert.Throws<RedisServerException>(() => db.ScriptEvaluate($"return cjson.decode('{new string('[', 1001)}{new string(']', 1001)}')"));
                 ClassicAssert.True(deeplyNestedExc.Message.Contains("Found too many nested data structures"));
-=======
-                if (CanTestLuaErrors)
-                {
-                    var deeplyNestedExc = ClassicAssert.Throws<RedisServerException>(() => db.ScriptEvaluate($"return cjson.decode('{new string('[', 1001)}{new string(']', 1001)}')"));
-                    ClassicAssert.True(deeplyNestedExc.Message.Contains("Found too many nested data structures"));
-                }
->>>>>>> 9364067c
             }
         }
 
@@ -2419,17 +2189,8 @@
             using var redis = ConnectionMultiplexer.Connect(TestUtils.GetConfig());
             var db = redis.GetDatabase();
 
-<<<<<<< HEAD
             var noArgExc = ClassicAssert.Throws<RedisServerException>(() => db.ScriptEvaluate("return cmsgpack.pack()"));
             ClassicAssert.True(noArgExc.Message.Contains("bad argument") && noArgExc.Message.Contains("pack"));
-=======
-            // TODO: Once refactored to avoid longjmp issues, restore on Linux
-            if (CanTestLuaErrors)
-            {
-                var noArgExc = ClassicAssert.Throws<RedisServerException>(() => db.ScriptEvaluate("return cmsgpack.pack()"));
-                ClassicAssert.True(noArgExc.Message.Contains("bad argument") && noArgExc.Message.Contains("pack"));
-            }
->>>>>>> 9364067c
 
             // Multiple args are legal, and concat
 
@@ -2622,7 +2383,6 @@
             using var redis = ConnectionMultiplexer.Connect(TestUtils.GetConfig());
             var db = redis.GetDatabase();
 
-<<<<<<< HEAD
             var noArgExc = ClassicAssert.Throws<RedisServerException>(() => db.ScriptEvaluate("return cmsgpack.unpack()"));
             ClassicAssert.True(noArgExc.Message.Contains("bad argument") && noArgExc.Message.Contains("unpack"));
 
@@ -2631,20 +2391,6 @@
             // Table ends before it should
             var badDataExc = ClassicAssert.Throws<RedisServerException>(() => db.ScriptEvaluate("return cmsgpack.unpack('\\220\\0\\96')"));
             ClassicAssert.True(badDataExc.Message.Contains("Missing bytes in input"));
-=======
-            // TODO: Once refactored to avoid longjmp issues, restore on Linux
-            if (CanTestLuaErrors)
-            {
-                var noArgExc = ClassicAssert.Throws<RedisServerException>(() => db.ScriptEvaluate("return cmsgpack.unpack()"));
-                ClassicAssert.True(noArgExc.Message.Contains("bad argument") && noArgExc.Message.Contains("unpack"));
-
-                // Multiple arguments are allowed, but ignored
-
-                // Table ends before it should
-                var badDataExc = ClassicAssert.Throws<RedisServerException>(() => db.ScriptEvaluate("return cmsgpack.unpack('\\220\\0\\96')"));
-                ClassicAssert.True(badDataExc.Message.Contains("Missing bytes in input"));
-            }
->>>>>>> 9364067c
 
             var nullResp = (string)db.ScriptEvaluate($"return type(cmsgpack.unpack({ToLuaString(0xC0)}))");
             ClassicAssert.AreEqual("nil", nullResp);
@@ -2916,17 +2662,8 @@
             var basic = (int)db.ScriptEvaluate("local x = loadstring('return 123'); return x()");
             ClassicAssert.AreEqual(123, basic);
 
-<<<<<<< HEAD
             var rejectNullExc = ClassicAssert.Throws<RedisServerException>(() => db.ScriptEvaluate("local x = loadstring('return \"\\0\"'); return x()"));
             ClassicAssert.True(rejectNullExc.Message.Contains("bad argument to loadstring, interior null byte"));
-=======
-            // TODO: Once refactored to avoid longjmp issues, restore on Linux
-            if (CanTestLuaErrors)
-            {
-                var rejectNullExc = ClassicAssert.Throws<RedisServerException>(() => db.ScriptEvaluate("local x = loadstring('return \"\\0\"'); return x()"));
-                ClassicAssert.True(rejectNullExc.Message.Contains("bad argument to loadstring, interior null byte"));
-            }
->>>>>>> 9364067c
         }
 
         [Test]
