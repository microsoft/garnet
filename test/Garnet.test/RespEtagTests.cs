// Copyright (c) Microsoft Corporation.
// Licensed under the MIT license.

using System;
using System.Collections.Generic;
using System.Globalization;
using System.Linq;
using System.Text;
using System.Threading;
using System.Threading.Tasks;
using Garnet.server;
using NUnit.Framework;
using NUnit.Framework.Legacy;
using StackExchange.Redis;

namespace Garnet.test
{
    [TestFixture]
    public class RespETagTests
    {
        private GarnetServer server;
        private Random r;

        [SetUp]
        public void Setup()
        {
            r = new Random(674386);
            TestUtils.DeleteDirectory(TestUtils.MethodTestDir, wait: true);

            var useReviv = false;
            foreach (var arg in TestContext.CurrentContext.Test.Arguments)
            {
                if (arg is RevivificationMode revivMode)
                {
                    useReviv = revivMode == RevivificationMode.UseReviv;
                    continue;
                }
            }

            server = TestUtils.CreateGarnetServer(TestUtils.MethodTestDir, disablePubSub: false, useReviv: useReviv);
            server.Start();
        }

        [TearDown]
        public void TearDown()
        {
            server.Dispose();
            TestUtils.DeleteDirectory(TestUtils.MethodTestDir);
        }

        #region ETAG SET Happy Paths

        [Test]
        public void SETReturnsEtagForNewData()
        {
            using var redis = ConnectionMultiplexer.Connect(TestUtils.GetConfig());
            IDatabase db = redis.GetDatabase(0);
            RedisResult res = db.Execute("EXECWITHETAG", ["SET", "rizz", "buzz"]);
            long etag = long.Parse(res.ToString());
            ClassicAssert.AreEqual(1, etag);
        }

        [Test]
        public void SetIfMatchReturnsNewValueAndEtagWhenEtagMatches()
        {
            using var redis = ConnectionMultiplexer.Connect(TestUtils.GetConfig());
            IDatabase db = redis.GetDatabase(0);

            var key = "florida";
            RedisResult res = db.Execute("EXECWITHETAG", ["SET", key, "one"]);
            long initalEtag = long.Parse(res.ToString());
            ClassicAssert.AreEqual(1, initalEtag);

            var incorrectEtag = 1738;
            var etagMismatchMsg = (RedisResult[])db.Execute("EXECIFMATCH", [incorrectEtag, "SET", key, "nextone"]);
            ClassicAssert.AreEqual("1", etagMismatchMsg[0].ToString());
            ClassicAssert.AreEqual("one", etagMismatchMsg[1].ToString());

            // set a bigger val
            RedisResult[] setIfMatchRes = (RedisResult[])db.Execute("EXECIFMATCH", [initalEtag, "SET", key, "nextone"]);

            long nextEtag = long.Parse(setIfMatchRes[0].ToString());
            var value = setIfMatchRes[1];

            ClassicAssert.AreEqual(2, nextEtag);
            ClassicAssert.IsTrue(value.IsNull);

            // set a bigger val
            setIfMatchRes = (RedisResult[])db.Execute("EXECIFMATCH", [nextEtag, "SET", key, "nextnextone"]);
            nextEtag = long.Parse(setIfMatchRes[0].ToString());
            value = setIfMatchRes[1];

            ClassicAssert.AreEqual(3, nextEtag);
            ClassicAssert.IsTrue(value.IsNull);

            // ETAGMISMATCH again
            res = db.Execute("EXECIFMATCH", [incorrectEtag, "SET", key, "lastOne"]);
            ClassicAssert.AreEqual(nextEtag.ToString(), res[0].ToString());
            ClassicAssert.AreEqual("nextnextone", res[1].ToString());

            // set a smaller val
            setIfMatchRes = (RedisResult[])db.Execute("EXECIFMATCH", [nextEtag, "SET", key, "lastOne"]);
            nextEtag = long.Parse(setIfMatchRes[0].ToString());
            value = setIfMatchRes[1];

            ClassicAssert.AreEqual(4, nextEtag);
            ClassicAssert.IsTrue(value.IsNull);

            // ETAGMISMATCH on data that never had an etag
            db.KeyDelete(key);
            db.StringSet(key, "one");
            res = db.Execute("EXECIFMATCH", [incorrectEtag, "SET", key, "lastOne"]);
            ClassicAssert.AreEqual("0", res[0].ToString());
            ClassicAssert.AreEqual("one", res[1].ToString());
        }

        [Test]
        public void SetIfMatchWorksWithExpiration()
        {
            using var redis = ConnectionMultiplexer.Connect(TestUtils.GetConfig());
            IDatabase db = redis.GetDatabase(0);

            var key = "florida";
            // Scenario: Key existed before and had no expiration
            RedisResult res = db.Execute("EXECWITHETAG", "SET", key, "one");
            long initalEtag = long.Parse(res.ToString());
            ClassicAssert.AreEqual(1, initalEtag);

            // expiration added
            long updatedEtagRes = long.Parse(db.Execute("EXECIFMATCH", 1, "SET", key, "nextone", "EX", 100)[0].ToString());
            ClassicAssert.AreEqual(2, updatedEtagRes);

            // confirm expiration added -> TTL should exist
            var ttl = db.KeyTimeToLive(key);
            ClassicAssert.IsTrue(ttl.HasValue);

            updatedEtagRes = long.Parse(db.Execute("EXECIFMATCH", updatedEtagRes, "SET", key, "nextoneeexpretained")[0].ToString());
            ClassicAssert.AreEqual(3, updatedEtagRes);

            // TTL should be retained 
            ttl = db.KeyTimeToLive(key);
            ClassicAssert.IsTrue(ttl.HasValue);

            db.KeyDelete(key); // cleanup

            // Scenario: Key existed before and had expiration
            res = db.Execute("EXECWITHETAG", "SET", key, "one", "PX", 100000);

            // confirm expiration added -> TTL should exist
            ttl = db.KeyTimeToLive(key);
            ClassicAssert.IsTrue(ttl.HasValue);

            // change value and retain expiration
            updatedEtagRes = long.Parse(db.Execute("EXECIFMATCH", 1, "SET", key, "nextone")[0].ToString());
            ClassicAssert.AreEqual(2, updatedEtagRes);

            // TTL should be retained
            ttl = db.KeyTimeToLive(key);
            ClassicAssert.IsTrue(ttl.HasValue);

            // change value and change expiration
            updatedEtagRes = long.Parse(db.Execute("EXECIFMATCH", 2, "SET", key, "nextoneeexpretained", "EX", 100)[0].ToString());
            ClassicAssert.AreEqual(3, updatedEtagRes);

            db.KeyDelete(key); // cleanup

            // Scenario: SET without etag and existing expiration when sent with setifmatch will add etag and retain the expiration too
            res = db.Execute("SET", key, "one", "EX", 100000);
            // when no etag then count 0 as it's existing etag
            updatedEtagRes = long.Parse(db.Execute("EXECIFMATCH", 0, "SET", key, "nextone")[0].ToString());
            ClassicAssert.AreEqual(1, updatedEtagRes);

            // confirm expiration retained -> TTL should exist
            ttl = db.KeyTimeToLive(key);
            ClassicAssert.IsTrue(ttl.HasValue);

            // confirm has etag now
            var etag = long.Parse(db.Execute("EXECWITHETAG", "GET", key)[0].ToString());
            ClassicAssert.AreEqual(1, etag);

            db.KeyDelete(key); // cleanup
            
            // Scenario: SET without etag and without expiration when sent with setifmatch will add etag and retain the expiration too
            // copy update
            res = db.Execute("SET", key, "one");
            // when no etag then count 0 as it's existing etag
            updatedEtagRes = long.Parse(db.Execute("EXECIFMATCH", 0, "SET", key, "nextone", "EX", 10000)[0].ToString());
            ClassicAssert.AreEqual(1, updatedEtagRes);

            // confirm expiration retained -> TTL should exist
            ttl = db.KeyTimeToLive(key);
            ClassicAssert.IsTrue(ttl.HasValue);

            // confirm has etag now
            etag = long.Parse(db.Execute("EXECWITHETAG", "GET", key)[0].ToString());
            ClassicAssert.AreEqual(1, etag);

            // same length update
            res = db.Execute("SET", key, "one");
            // when no etag then count 0 as it's existing etag
            updatedEtagRes = long.Parse(db.Execute("EXECIFMATCH", 0, "SET", key, "two", "EX", 10000)[0].ToString());
            ClassicAssert.AreEqual(1, updatedEtagRes);

            // confirm expiration retained -> TTL should exist
            ttl = db.KeyTimeToLive(key);
            ClassicAssert.IsTrue(ttl.HasValue);

            // confirm has etag now
            etag = long.Parse(db.Execute("EXECWITHETAG", "GET", key)[0].ToString());
            ClassicAssert.AreEqual(1, etag);

            db.KeyDelete(key); // cleanup

            // Scenario: smaller length update
            res = db.Execute("SET", key, "oneofusoneofus");
            // when no etag then count 0 as it's existing etag
            updatedEtagRes = long.Parse(db.Execute("EXECIFMATCH", 0, "SET", key, "i", "EX", 10000)[0].ToString());
            ClassicAssert.AreEqual(1, updatedEtagRes);

            // confirm expiration retained -> TTL should exist
            ttl = db.KeyTimeToLive(key);
            ClassicAssert.IsTrue(ttl.HasValue);


            // Scenario: smaller length update (IPU) of a key with existing etag should increment the ETAG and retain the expiration
            res = db.Execute("SET", key, "oneofusoneofus", "EX", 10000);
            // when no etag then count 0 as it's existing etag
            updatedEtagRes = long.Parse(db.Execute("EXECIFMATCH", 0, "SET", key, "i")[0].ToString());
            ClassicAssert.AreEqual(1, updatedEtagRes);

            // confirm expiration retained -> TTL should exist
            ttl = db.KeyTimeToLive(key);
            ClassicAssert.IsTrue(ttl.HasValue);
        }

        #endregion

        #region ETAG GET Happy Paths

        [Test]
        public void GetWithEtagReturnsValAndEtagForKey()
        {
            using var redis = ConnectionMultiplexer.Connect(TestUtils.GetConfig());
            IDatabase db = redis.GetDatabase(0);

            var key = "florida";
            // Data that does not exist returns nil
            RedisResult nonExistingData = db.Execute("EXECWITHETAG", "GET", key);
            ClassicAssert.IsTrue(nonExistingData.IsNull);

            // insert data
            var initEtag = db.Execute("EXECWITHETAG", "SET", key, "hkhalid");
            ClassicAssert.AreEqual(1, long.Parse(initEtag.ToString()));

            RedisResult[] res = (RedisResult[])db.Execute("EXECWITHETAG", "GET", key);
            long etag = long.Parse(res[0].ToString());
            string value = res[1].ToString();

            ClassicAssert.AreEqual(1, etag);
            ClassicAssert.AreEqual("hkhalid", value);
        }

        [Test]
        public void GetIfNotMatchReturnsDataWhenEtagDoesNotMatch()
        {
            using var redis = ConnectionMultiplexer.Connect(TestUtils.GetConfig());
            IDatabase db = redis.GetDatabase(0);

            var key = "florida";
            // GetIfNotMatch on non-existing data will return null
            RedisResult nonExistingData = db.Execute("EXECIFNOTMATCH", 0, "GET", key);
            ClassicAssert.IsTrue(nonExistingData.IsNull);

            // insert data 
            var _ = db.Execute("EXECWITHETAG", "SET", key, "maximus");

            RedisResult[] noDataOnMatch = (RedisResult[])db.Execute("EXECIFNOTMATCH", 1, "GET", key);
            ClassicAssert.AreEqual("1", noDataOnMatch[0].ToString());
            ClassicAssert.IsTrue(noDataOnMatch[1].IsNull);

            RedisResult[] res = (RedisResult[])db.Execute("EXECIFNOTMATCH", 2, "GET", key);
            long etag = long.Parse(res[0].ToString());
            string value = res[1].ToString();

            ClassicAssert.AreEqual(1, etag);
            ClassicAssert.AreEqual("maximus", value);
        }

        [Test]
        public void SetWithEtagWorksWithExpiration()
        {
            using var redis = ConnectionMultiplexer.Connect(TestUtils.GetConfig());
            IDatabase db = redis.GetDatabase(0);

            // Scenario: set withetag with expiration on non existing key 
            var key1 = "key1";
            var res1 = db.Execute("EXECWITHETAG", "SET", key1, "value1","EX", 10);
            long etag1 = (long)res1;
            ClassicAssert.AreEqual(1, etag1);
            db.KeyDelete(key1); // Cleanup

            // Scenario: set with etag with expiration NX with existing key
            var key2 = "key2";
            db.Execute("EXECWITHETAG", "SET", key2, "value2");
            var res2 = db.Execute("EXECWITHETAG", "SET", key2, "value3", "NX", "EX", 10);
            ClassicAssert.IsTrue(res2.IsNull);
            db.KeyDelete(key2); // Cleanup

            // Scenario: set with etag with expiration NX with non-existent key
            var key3 = "key3";
            var res3 = db.Execute("EXECWITHETAG", "SET", key3, "value4", "NX", "EX", 10);
            long etag3 = (long)res3;
            ClassicAssert.AreEqual(1, etag3);
            db.KeyDelete(key3); // Cleanup

            // Scenario: set with etag with expiration XX
            var key4 = "key4";
            db.Execute("EXECWITHETAG", "SET", key4, "value5");
            var res4 = db.Execute("EXECWITHETAG", "SET", key4, "value6", "XX", "EX", 10);
            long etag4 = (long)res4;
            ClassicAssert.AreEqual(2, etag4);
            db.KeyDelete(key4); // Cleanup

            // Scenario: set with etag with expiration on existing data with etag
            var key5 = "key5";
            db.Execute("EXECWITHETAG", "SET", key5, "value7");
            var res5 = db.Execute("EXECWITHETAG", "SET", key5, "value8", "EX", 10);
            long etag5 = (long)res5;
            ClassicAssert.AreEqual(2, etag5);
            db.KeyDelete(key5); // Cleanup

            // Scenario: set with etag with expiration on existing data without etag
            var key6 = "key6";
            db.StringSet(key6, "value9");
            var res6 = db.Execute("EXECWITHETAG", "SET", key6, "value10", "EX", 10);
            long etag6 = (long)res6;
            ClassicAssert.AreEqual(1, etag6);
            db.KeyDelete(key6); // Cleanup

            // Scenario: set with keepttl on key with etag and expiration should retain metadata and 
            var key7 = "key7";
            db.Execute("EXECWITHETAG", "SET", key7, "value11", "EX", 10);
            var res7 = db.Execute("EXECWITHETAG", "SET", key7, "value12", "KEEPTTL");
            long etag7 = (long)res7;
            ClassicAssert.AreEqual(2, etag7);
        }

        [Test]
        public void SetIfGreaterWorksWithInitialETag()
        {
            using var redis = ConnectionMultiplexer.Connect(TestUtils.GetConfig());
            IDatabase db = redis.GetDatabase(0);

            var key = "meow-key";
            var value = "m";

            RedisResult res = db.Execute("EXECWITHETAG", "SET", key, value);
            ClassicAssert.AreEqual(1, (long)res);

            // not greater etag sent so we expect a higher etag returned
            RedisResult[] arrRes = (RedisResult[])db.Execute("EXECIFGREATER", 0, "SET", key, "diggity");
            ClassicAssert.AreEqual(1, (long)arrRes[0]);
            ClassicAssert.AreEqual(value, arrRes[1].ToString());

            // greater etag sent so we expect the same etag returned
            var newValue = "meow";
            arrRes = (RedisResult[])db.Execute("EXECIFGREATER", 2, "SET", key, newValue);
            ClassicAssert.AreEqual(2, (long)arrRes[0]);
            ClassicAssert.IsTrue(arrRes[1].IsNull);

            // shrink value size and send greater etag
            newValue = "m";
            arrRes = (RedisResult[])db.Execute("EXECIFGREATER", 5, "SET", key, newValue);
            ClassicAssert.AreEqual(5, (long)arrRes[0]);
            ClassicAssert.IsTrue(arrRes[1].IsNull);
        }

        [Test]
        public void SetIfGreaterWorksWithoutInitialETag()
        {
            using var redis = ConnectionMultiplexer.Connect(TestUtils.GetConfig());
            IDatabase db = redis.GetDatabase(0);

            var key = "meow-key";
            var value = "m";

            RedisResult res = db.Execute("SET", key, value);
            ClassicAssert.AreEqual("OK", res.ToString());

            // not greater etag sent so we expect the actual etag returned
            RedisResult[] arrRes = (RedisResult[])db.Execute("EXECIFGREATER", 0, "SET", key, "check");
            ClassicAssert.AreEqual(0, (long)arrRes[0]);
            ClassicAssert.AreEqual(value, arrRes[1].ToString());

            // greater etag sent so we expect the same etag returned
            var newValue = "meow";
            arrRes = (RedisResult[])db.Execute("EXECIFGREATER", 2, "SET", key, newValue);
            ClassicAssert.AreEqual(2, (long)arrRes[0]);
            ClassicAssert.IsTrue(arrRes[1].IsNull);

            // shrink value size and send greater etag
            newValue = "m";
            arrRes = (RedisResult[])db.Execute("EXECIFGREATER", 5, "SET", key, newValue);
            ClassicAssert.AreEqual(5, (long)arrRes[0]);
            ClassicAssert.IsTrue(arrRes[1].IsNull);
        }

        #endregion

        #region ETAG DEL Happy Paths

        [Test]
        public void DelIfGreaterOnAnAlreadyExistingKeyWithEtagWorks()
        {
            using var redis = ConnectionMultiplexer.Connect(TestUtils.GetConfig());
            IDatabase db = redis.GetDatabase(0);

            var key = "meow-key";
            var value = "m";

            RedisResult res = db.Execute("EXECWITHETAG", "SET", key, value);
            ClassicAssert.AreEqual(1, (long)res);

            // does not delete when called with lesser or equal etag
            res = db.Execute("EXECIFGREATER", 0, "DEL", key);
            ClassicAssert.AreEqual(0, (long)res);

            RedisValue returnedval = db.StringGet(key);
            ClassicAssert.AreEqual(value, returnedval.ToString());

            // Deletes when called with higher etag
            res = db.Execute("EXECIFGREATER", 2, "DEL", key);
            ClassicAssert.AreEqual(1, (long)res);

            returnedval = db.StringGet(key);
            ClassicAssert.IsTrue(returnedval.IsNull);
        }

        [Test]
        public void DelIfGreaterOnAnAlreadyExistingKeyWithoutEtagWorks()
        {
            using var redis = ConnectionMultiplexer.Connect(TestUtils.GetConfig());
            IDatabase db = redis.GetDatabase(0);

            var key = "meow-key";
            var value = "m";

            bool result = db.StringSet(key, value);
            ClassicAssert.IsTrue(result);

            // does not delete when called with lesser or equal etag
            RedisResult res = db.Execute("EXECIFGREATER", 0, "DEL", key);
            ClassicAssert.AreEqual(0, (long)res);

            RedisValue returnedval = db.StringGet(key);
            ClassicAssert.AreEqual(value, returnedval.ToString());

            // Deletes when called with higher etag
            res = db.Execute("EXECIFGREATER", 2, "DEL", key);
            ClassicAssert.AreEqual(1, (long)res);

            returnedval = db.StringGet(key);
            ClassicAssert.IsTrue(returnedval.IsNull);
        }

        [Test]
        public void DelIfGreaterOnAnAlreadyExistingKeyWithEtagRCUWorks()
        {
            // get rid of the server we create at setup
            server.Dispose();

            // create a low memory server so we can get to the RCU state faster
            server = TestUtils.CreateGarnetServer(TestUtils.MethodTestDir, disablePubSub: false, lowMemory: true);
            server.Start();

            using ConnectionMultiplexer redis = ConnectionMultiplexer.Connect(TestUtils.GetConfig(allowAdmin: true));
            IDatabase db = redis.GetDatabase(0);
            IServer garnetServer = redis.GetServer(TestUtils.EndPoint);

            string key = "rcuplease";
            string value = "havepatiencercushallbedonethisvalueisunnecssarilylongsoicanmakesureRCUdoesnotAllocateThismuch,anythinglesserthanthisisgoodenough";

            RedisResult res = db.Execute("EXECWITHETAG", "SET", key, value);
            ClassicAssert.AreEqual(1, (long)res);

            StoreAddressInfo info = TestUtils.GetStoreAddressInfo(garnetServer);

            // now push the above key back all the way to stable region
            long prevTailAddr = info.TailAddress;
            MakeReadOnly(prevTailAddr, garnetServer, db);

            info = TestUtils.GetStoreAddressInfo(garnetServer);

            // The first record inserted (key0) is now read-only
            ClassicAssert.IsTrue(info.ReadOnlyAddress >= prevTailAddr);

            long tailAddressBeforeNonDeletingReq = info.TailAddress;
            // does not delete when called with lesser or equal etag
            res = db.Execute("EXECIFGREATER", 0, "DEL", key);
            ClassicAssert.AreEqual(0, (long)res);

            RedisValue returnedval = db.StringGet(key);
            ClassicAssert.AreEqual(value, returnedval.ToString());

            info = TestUtils.GetStoreAddressInfo(garnetServer);
            long lastTailAddr = info.TailAddress;

            // non deleting req adds nothing to hlog
            ClassicAssert.AreEqual(tailAddressBeforeNonDeletingReq, lastTailAddr);

            // Deletes when called with higher etag
            // Moved by 32 bytes...
            res = db.Execute("EXECIFGREATER", 2, "DEL", key);
            ClassicAssert.AreEqual(1, (long)res);

            info = TestUtils.GetStoreAddressInfo(garnetServer);
            // check that deletion has happened
            long newTailAddr = info.TailAddress;

            // tombstoned size?
            ClassicAssert.IsTrue(newTailAddr - lastTailAddr < value.Length);

            returnedval = db.StringGet(key);
            ClassicAssert.IsTrue(returnedval.IsNull);
        }

        [Test]
        public void DelIfGreaterOnAnAlreadyExistingKeyWithoutEtagRCUWorks()
        {
            // get rid of the server created by setup and instead use a low mem server
            server.Dispose();

            // create a low memory server so we can get to the RCU state faster
            server = TestUtils.CreateGarnetServer(TestUtils.MethodTestDir, disablePubSub: false, lowMemory: true);
            server.Start();

            using ConnectionMultiplexer redis = ConnectionMultiplexer.Connect(TestUtils.GetConfig(allowAdmin: true));
            IDatabase db = redis.GetDatabase(0);
            IServer garnetServer = redis.GetServer(TestUtils.EndPoint);

            string key = "rcuplease";
            string value = "havepatiencercushallbedonethisvalueisneedlesslylongsoIcantestnorecordwasaddedtohlogofthissize";

            bool result = db.StringSet(key, value);
            ClassicAssert.IsTrue(result);

            StoreAddressInfo info = TestUtils.GetStoreAddressInfo(garnetServer);

            // now move this key all the way to stable region
            long prevTailAddr = info.TailAddress;
            MakeReadOnly(prevTailAddr, garnetServer, db);

            info = TestUtils.GetStoreAddressInfo(garnetServer);

            // The first record inserted (key0) is now read-only
            ClassicAssert.IsTrue(info.ReadOnlyAddress >= prevTailAddr);

            long nonDeletingReqTailAddr = info.TailAddress;

            // does not delete when called with lesser or equal etag
            RedisResult res = db.Execute("EXECIFGREATER", 0, "DEL", key);
            ClassicAssert.AreEqual(0, (long)res);

            RedisValue returnedval = db.StringGet(key);
            ClassicAssert.AreEqual(value, returnedval.ToString());

            info = TestUtils.GetStoreAddressInfo(garnetServer);
            long lastTailAddr = info.TailAddress;

            // nothing added to hlog by last DELIFGREATER
            ClassicAssert.AreEqual(nonDeletingReqTailAddr, lastTailAddr);

            // Deletes when called with higher etag
            res = db.Execute("EXECIFGREATER", 2, "DEL", key);
            ClassicAssert.AreEqual(1, (long)res);

            info = TestUtils.GetStoreAddressInfo(garnetServer);
            // check that deletion has happened
            long newTailAddr = info.TailAddress;

            // tombstoned size?
            ClassicAssert.IsTrue(newTailAddr - lastTailAddr < value.Length);

            returnedval = db.StringGet(key);
            ClassicAssert.IsTrue(returnedval.IsNull);
        }

        private void MakeReadOnly(long untilAddress, IServer server, IDatabase db)
        {
            var i = 1000;
            var info = TestUtils.GetStoreAddressInfo(server);

            // Add keys so that the first record enters the read-only region
            // Each record is 40 bytes here, because they do not have expirations
            while (info.ReadOnlyAddress < untilAddress)
            {
                var key = $"key{i++:00000}";
                _ = db.StringSet(key, key);
                info = TestUtils.GetStoreAddressInfo(server);
            }
        }

        #endregion

        #region Edgecases

        [Test]
        [TestCase("m", "mo", null)] // RCU with no existing exp on noetag key
        [TestCase("mexicanmochawithdoubleespresso", "c", null)] // IPU with no existing exp on noetag key
        [TestCase("m", "mo", 30)] // RCU with existing exp on noetag key
        [TestCase("mexicanmochawithdoubleespresso", "c", 30)] // IPU with existing exp on noetag key
        public void SetIfGreaterWhenExpIsSentForExistingNonEtagKey(string initialValue, string newValue, double? exp)
        {
            using var redis = ConnectionMultiplexer.Connect(TestUtils.GetConfig());
            IDatabase db = redis.GetDatabase(0);
            var key = "meow-key";

            if (exp != null)
                db.StringSet(key, initialValue, TimeSpan.FromSeconds(exp.Value));
            else
                db.StringSet(key, initialValue);

            RedisResult[] arrRes = (RedisResult[])db.Execute("EXECIFGREATER", 5, "SET", key, newValue, "EX", 90);

            ClassicAssert.AreEqual(5, (long)arrRes[0]);
            ClassicAssert.IsTrue(arrRes[1].IsNull);

            var res = db.StringGetWithExpiry(key);
            ClassicAssert.AreEqual(newValue, res.Value.ToString());
            ClassicAssert.IsTrue(res.Expiry.HasValue);
        }

        [Test]
        [TestCase("m", "mo", null)] // RCU with no existing exp on noetag key
        [TestCase("mexicanmochawithdoubleespresso", "c", null)] // IPU with no existing exp on noetag key
        [TestCase("m", "mo", 30)] // RCU with existing exp on noetag key
        [TestCase("mexicanmochawithdoubleespresso", "c", 30)] // IPU with existing exp on noetag key
        public void SetIfMatchWhenExpIsSentForExistingNonEtagKey(string initialValue, string newValue, int? exp)
        {
            using var redis = ConnectionMultiplexer.Connect(TestUtils.GetConfig());
            IDatabase db = redis.GetDatabase(0);
            var key = "meow-key";

            if (exp != null)
                db.StringSet(key, initialValue, TimeSpan.FromSeconds(exp.Value));
            else
                db.StringSet(key, initialValue);

            RedisResult[] arrRes = (RedisResult[])db.Execute("EXECIFMATCH", 0, "SET", key, newValue, "EX", 90);

            ClassicAssert.AreEqual(1, (long)arrRes[0]);
            ClassicAssert.IsTrue(arrRes[1].IsNull);

            var res = db.StringGetWithExpiry(key);
            ClassicAssert.AreEqual(newValue, res.Value.ToString());
            ClassicAssert.IsTrue(res.Expiry.HasValue);
        }


        [Test]
        public void SetIfMatchSetsKeyValueOnNonExistingKey()
        {
            using var redis = ConnectionMultiplexer.Connect(TestUtils.GetConfig());
            IDatabase db = redis.GetDatabase(0);

            RedisResult[] result = (RedisResult[])db.Execute("EXECIFMATCH", 1, "SET", "key", "valueanother", "EX", 3);
            ClassicAssert.AreEqual(2, (long)result[0]);
            ClassicAssert.IsTrue(result[1].IsNull);
        }


        [Test]
        public void SetIfGreaterSetsKeyValueOnNonExistingKey()
        {
            using var redis = ConnectionMultiplexer.Connect(TestUtils.GetConfig());
            IDatabase db = redis.GetDatabase(0);

            RedisResult[] result = (RedisResult[])db.Execute("EXECIFGREATER", 1, "SET", "key", "valueanother", "EX", 3);
            ClassicAssert.AreEqual(1, (long)result[0]);
            ClassicAssert.IsTrue(result[1].IsNull);
        }

        [Test]
        public void SETOnAlreadyExistingSETDataOverridesItWithInitialEtag()
        {
            using var redis = ConnectionMultiplexer.Connect(TestUtils.GetConfig());
            IDatabase db = redis.GetDatabase(0);

            RedisResult res = db.Execute("EXECWITHETAG", "SET", "rizz", "buzz");
            long etag = (long)res;
            ClassicAssert.AreEqual(1, etag);

            // update to value to update the etag
            RedisResult[] updateRes = (RedisResult[])db.Execute("EXECIFMATCH", etag, "SET", "rizz", "fixx");
            etag = (long)updateRes[0];
            ClassicAssert.AreEqual(2, etag);
            ClassicAssert.IsTrue(updateRes[1].IsNull);

            // inplace update
            res = db.Execute("EXECWITHETAG", "SET", "rizz", "meow");
            etag = (long)res;
            ClassicAssert.AreEqual(3, etag);

            // update to value to update the etag
            updateRes = (RedisResult[])db.Execute("EXECIFMATCH", etag, "SET", "rizz", "fooo");
            etag = (long)updateRes[0];
            ClassicAssert.AreEqual(4, etag);
            ClassicAssert.IsTrue(updateRes[1].IsNull);

            // Copy update
            res = db.Execute("EXECWITHETAG", "SET", "rizz", "oneofus");
            etag = (long)res;

            // now we should do a getwithetag and see the etag as 0
            res = db.Execute("SET", ["rizz", "oneofus"]);
            ClassicAssert.AreEqual(res.ToString(), "OK");

            var getwithetagRes = (RedisResult[])db.Execute("EXECWITHETAG", "GET", "rizz");
            ClassicAssert.AreEqual("0", getwithetagRes[0].ToString());
        }

        [Test]
        public void SETWithWITHETAGOnAlreadyExistingSETDataOverridesItButUpdatesEtag()
        {
            using var redis = ConnectionMultiplexer.Connect(TestUtils.GetConfig());
            IDatabase db = redis.GetDatabase(0);

            RedisResult res = db.Execute("EXECWITHETAG", "SET", "rizz", "buzz");
            long etag = (long)res;
            ClassicAssert.AreEqual(1, etag);

            // update to value to update the etag
            RedisResult[] updateRes = (RedisResult[])db.Execute("EXECIFMATCH", etag, "SET", "rizz", "fixx");
            etag = (long)updateRes[0];
            ClassicAssert.AreEqual(2, etag);
            ClassicAssert.IsTrue(updateRes[1].IsNull);

            // inplace update
            res = db.Execute("EXECWITHETAG", "SET", "rizz", "meow");
            etag = (long)res;
            ClassicAssert.AreEqual(3, etag);

            // update to value to update the etag
            updateRes = (RedisResult[])db.Execute("EXECIFMATCH", etag, "SET", "rizz", "fooo");
            etag = (long)updateRes[0];
            ClassicAssert.AreEqual(4, etag);
            ClassicAssert.IsTrue(updateRes[1].IsNull);

            // Copy update
            res = db.Execute("EXECWITHETAG", "SET", "rizz", "oneofus");
            etag = (long)res;
            ClassicAssert.AreEqual(5, etag);
        }

        [Test]
        public void SETWithWITHETAGOnAlreadyExistingNonEtagDataOverridesItToInitialEtag()
        {
            using var redis = ConnectionMultiplexer.Connect(TestUtils.GetConfig());
            IDatabase db = redis.GetDatabase(0);

            ClassicAssert.IsTrue(db.StringSet("rizz", "used"));

            // inplace update
            RedisResult res = db.Execute("EXECWITHETAG", "SET", "rizz", "buzz");
            long etag = long.Parse(res.ToString());
            ClassicAssert.AreEqual(1, etag);

            db.KeyDelete("rizz");

            ClassicAssert.IsTrue(db.StringSet("rizz", "my"));

            // Copy update
            res = db.Execute("EXECWITHETAG", "SET", "rizz", "some");
            etag = long.Parse(res.ToString());
            ClassicAssert.AreEqual(1, etag);
        }

        [Test]
        public void DelIfGreaterOnNonExistingKeyWorks()
        {
            using var redis = ConnectionMultiplexer.Connect(TestUtils.GetConfig());
            IDatabase db = redis.GetDatabase(0);

            RedisResult res = db.Execute("EXECIFGREATER", 10, "DEL", "nonexistingkey");
            ClassicAssert.AreEqual(0, (long)res);
        }

        #endregion

        #region ETAG Apis with non-etag data

        [Test]
        public void SETOnAlreadyExistingNonEtagDataOverridesIt()
        {
            using var redis = ConnectionMultiplexer.Connect(TestUtils.GetConfig());
            IDatabase db = redis.GetDatabase(0);

            ClassicAssert.IsTrue(db.StringSet("rizz", "used"));

            // inplace update
            RedisResult res = db.Execute("EXECWITHETAG", "SET", "rizz", "buzz");
            long etag = long.Parse(res.ToString());
            ClassicAssert.AreEqual(1, etag);

            res = db.Execute("EXECWITHETAG", "SET", "rizz", "buzz");
            etag = long.Parse(res.ToString());
            ClassicAssert.AreEqual(2, etag);

            db.KeyDelete("rizz");

            ClassicAssert.IsTrue(db.StringSet("rizz", "my"));

            // Copy update
            res = db.Execute("EXECWITHETAG", "SET", "rizz", "some");
            etag = long.Parse(res.ToString());
            ClassicAssert.AreEqual(1, etag);
        }

        [Test]
        public void SetIfMatchOnNonEtagDataReturnsNewEtagAndNoValue()
        {
            using var redis = ConnectionMultiplexer.Connect(TestUtils.GetConfig());
            IDatabase db = redis.GetDatabase(0);

            var _ = db.StringSet("h", "k");

            var res = (RedisResult[])db.Execute("EXECIFMATCH", 0, "SET", "h", "t");
            ClassicAssert.AreEqual("1", res[0].ToString());
            ClassicAssert.IsTrue(res[1].IsNull);
        }

        [Test]
        public void GetIfNotMatchOnNonEtagDataReturnsNilForEtagAndCorrectData()
        {
            using var redis = ConnectionMultiplexer.Connect(TestUtils.GetConfig());
            IDatabase db = redis.GetDatabase(0);

            var _ = db.StringSet("h", "k");

            var res = (RedisResult[])db.Execute("EXECIFNOTMATCH", 1, "GET", "h");

            ClassicAssert.AreEqual("0", res[0].ToString());
            ClassicAssert.AreEqual("k", res[1].ToString());
        }

        [Test]
        public void GetWithEtagOnNonEtagDataReturns0ForEtagAndCorrectData()
        {
            using var redis = ConnectionMultiplexer.Connect(TestUtils.GetConfig());
            IDatabase db = redis.GetDatabase(0);

            var _ = db.StringSet("h", "k");

            var res = (RedisResult[])db.Execute("EXECWITHETAG", "GET", "h");
            ClassicAssert.AreEqual("0", res[0].ToString());
            ClassicAssert.AreEqual("k", res[1].ToString());
        }

        #endregion

        #region Backwards Compatability Testing

        [Test]
        public void SingleEtagSetGet()
        {
            using var redis = ConnectionMultiplexer.Connect(TestUtils.GetConfig());
            var db = redis.GetDatabase(0);

            string origValue = "abcdefg";
            db.Execute("EXECWITHETAG", "SET", "mykey", origValue);

            string retValue = db.StringGet("mykey");

            ClassicAssert.AreEqual(origValue, retValue);
        }

        [Test]
        public async Task SingleUnicodeEtagSetGetGarnetClient()
        {
            using var db = TestUtils.GetGarnetClient();
            db.Connect();

            string origValue = "笑い男";
            await db.ExecuteForLongResultAsync("EXECWITHETAG", ["SET", "mykey", origValue]);

            string retValue = await db.StringGetAsync("mykey");

            ClassicAssert.AreEqual(origValue, retValue);
        }

        [Test]
        public async Task LargeEtagSetGet()
        {
            using var redis = ConnectionMultiplexer.Connect(TestUtils.GetConfig());
            var db = redis.GetDatabase(0);

            const int length = (1 << 19) + 100;
            var value = new byte[length];

            for (int i = 0; i < length; i++)
                value[i] = (byte)((byte)'a' + ((byte)i % 26));

            RedisResult res = await db.ExecuteAsync("EXECWITHETAG", "SET", "mykey", value);
            long initalEtag = long.Parse(res.ToString());
            ClassicAssert.AreEqual(1, initalEtag);

            // Backwards compatability of data set with etag and plain GET call
            var retvalue = (byte[])await db.StringGetAsync("mykey");

            ClassicAssert.IsTrue(new ReadOnlySpan<byte>(value).SequenceEqual(new ReadOnlySpan<byte>(retvalue)));
        }

        [Test]
        public void SetExpiryForEtagSetData()
        {
            using var redis = ConnectionMultiplexer.Connect(TestUtils.GetConfig());
            var db = redis.GetDatabase(0);

            string origValue = "abcdefghij";

            // set with etag
            long initalEtag = long.Parse(db.Execute("EXECWITHETAG", "SET", "mykey", origValue, "EX", 2).ToString());
            ClassicAssert.AreEqual(1, initalEtag);

            string retValue = db.StringGet("mykey");
            ClassicAssert.AreEqual(origValue, retValue, "Get() before expiration");

            var actualDbSize = db.Execute("DBSIZE");
            ClassicAssert.AreEqual(1, (ulong)actualDbSize, "DBSIZE before expiration");

            var actualKeys = db.Execute("KEYS", ["*"]);
            ClassicAssert.AreEqual(1, ((RedisResult[])actualKeys).Length, "KEYS before expiration");

            var actualScan = db.Execute("SCAN", "0");
            ClassicAssert.AreEqual(1, ((RedisValue[])((RedisResult[])actualScan!)[1]).Length, "SCAN before expiration");

            Thread.Sleep(2500);

            retValue = db.StringGet("mykey");
            ClassicAssert.AreEqual(null, retValue, "Get() after expiration");

            actualDbSize = db.Execute("DBSIZE");
            ClassicAssert.AreEqual(0, (ulong)actualDbSize, "DBSIZE after expiration");

            actualKeys = db.Execute("KEYS", ["*"]);
            ClassicAssert.AreEqual(0, ((RedisResult[])actualKeys).Length, "KEYS after expiration");

            actualScan = db.Execute("SCAN", "0");
            ClassicAssert.AreEqual(0, ((RedisValue[])((RedisResult[])actualScan!)[1]).Length, "SCAN after expiration");
        }

        [Test]
        public void SetExpiryHighPrecisionForEtagSetDatat()
        {
            using var redis = ConnectionMultiplexer.Connect(TestUtils.GetConfig());
            var db = redis.GetDatabase(0);

            var origValue = "abcdeghijklmno";
            // set with etag
            long initalEtag = long.Parse(db.Execute("EXECWITHETAG", "SET", "mykey", origValue, "PX", 1900).ToString());
            ClassicAssert.AreEqual(1, initalEtag);

            string retValue = db.StringGet("mykey");
            ClassicAssert.AreEqual(origValue, retValue);

            Thread.Sleep(1000);
            retValue = db.StringGet("mykey");
            ClassicAssert.AreEqual(origValue, retValue);

            Thread.Sleep(2000);
            retValue = db.StringGet("mykey");
            ClassicAssert.AreEqual(null, retValue);
        }

        [Test]
        public void SetExpiryIncrForEtagSetData()
        {
            using var redis = ConnectionMultiplexer.Connect(TestUtils.GetConfig());
            var db = redis.GetDatabase(0);

            // Key storing integer
            var nVal = -100000;
            var strKey = "key1";
            db.Execute("EXECWITHETAG", "SET", strKey, nVal);
            db.KeyExpire(strKey, TimeSpan.FromSeconds(5));

            string res1 = db.StringGet(strKey);

            long n = db.StringIncrement(strKey);

            // This should increase the ETAG internally so we have a check for that here
            var checkEtag = long.Parse(db.Execute("EXECWITHETAG", "GET", strKey)[0].ToString());
            ClassicAssert.AreEqual(2, checkEtag);

            string res = db.StringGet(strKey);
            long nRetVal = Convert.ToInt64(res);
            ClassicAssert.AreEqual(n, nRetVal);
            ClassicAssert.AreEqual(-99999, nRetVal);

            n = db.StringIncrement(strKey);

            // This should increase the ETAG internally so we have a check for that here
            checkEtag = long.Parse(db.Execute("EXECWITHETAG", "GET", strKey)[0].ToString());
            ClassicAssert.AreEqual(3, checkEtag);

            nRetVal = Convert.ToInt64(db.StringGet(strKey));
            ClassicAssert.AreEqual(n, nRetVal);
            ClassicAssert.AreEqual(-99998, nRetVal);

            var res69 = db.KeyTimeToLive(strKey);

            Thread.Sleep(5000);

            // Expired key, restart increment,after exp this is treated as new record 
            n = db.StringIncrement(strKey);
            ClassicAssert.AreEqual(1, n);

            nRetVal = Convert.ToInt64(db.StringGet(strKey));
            ClassicAssert.AreEqual(1, nRetVal);

            var etagGet = (RedisResult[])db.Execute("EXECWITHETAG", "GET", strKey);
            // Etag will show up as 0 since the previous one had expired
            ClassicAssert.AreEqual("0", etagGet[0].ToString());
            ClassicAssert.AreEqual(1, Convert.ToInt64(etagGet[1]));
        }

        [Test]
        public void IncrDecrChangeDigitsWithExpiry()
        {
            using var redis = ConnectionMultiplexer.Connect(TestUtils.GetConfig());
            var db = redis.GetDatabase(0);

            var strKey = "key1";

            db.Execute("EXECWITHETAG", "SET", strKey, 9);

            long checkEtag = long.Parse(db.Execute("EXECWITHETAG", "GET", strKey)[0].ToString());
            ClassicAssert.AreEqual(1, checkEtag);

            db.KeyExpire(strKey, TimeSpan.FromSeconds(5));

            long n = db.StringIncrement(strKey);
            long nRetVal = Convert.ToInt64(db.StringGet(strKey));
            ClassicAssert.AreEqual(n, nRetVal);
            ClassicAssert.AreEqual(10, nRetVal);

            checkEtag = long.Parse(db.Execute("EXECWITHETAG", "GET", strKey)[0].ToString());
            ClassicAssert.AreEqual(2, checkEtag);

            n = db.StringDecrement(strKey);
            nRetVal = Convert.ToInt64(db.StringGet(strKey));
            ClassicAssert.AreEqual(n, nRetVal);
            ClassicAssert.AreEqual(9, nRetVal);

            checkEtag = long.Parse(db.Execute("EXECWITHETAG", "GET", strKey)[0].ToString());
            ClassicAssert.AreEqual(3, checkEtag);

            Thread.Sleep(TimeSpan.FromSeconds(5));

            var res = (string)db.StringGet(strKey);
            ClassicAssert.IsNull(res);
        }

        [Test]
        public void StringSetOnAnExistingEtagDataOverrides()
        {
            using var redis = ConnectionMultiplexer.Connect(TestUtils.GetConfig());
            var db = redis.GetDatabase(0);

            var strKey = "mykey";
            db.Execute("EXECWITHETAG", "SET", strKey, 9);

            long checkEtag = long.Parse(db.Execute("EXECWITHETAG", "GET", strKey)[0].ToString());
            ClassicAssert.AreEqual(1, checkEtag);

            // Unless the SET was called with WITHETAG a call to set will override the SET to a new
            // value altogether, this will make it lose it's etag capability. This is a limitation for Etags
            // because plain sets are upserts (blind updates), and currently we cannot increase the latency in
            // the common path for set to check beyong Readonly address for the existence of a record with ETag.
            // This means that sets are complete upserts and clients need to use setifmatch, or set with WITHETAG
            // if they want each consequent set to maintain the key value pair's etag property.
            ClassicAssert.IsTrue(db.StringSet(strKey, "ciaociao"));

            string retVal = db.StringGet(strKey).ToString();
            ClassicAssert.AreEqual("ciaociao", retVal);

            var res = (RedisResult[])db.Execute("EXECWITHETAG", "GET", strKey);
            ClassicAssert.AreEqual("0", res[0].ToString());
            ClassicAssert.AreEqual("ciaociao", res[1].ToString());
        }

        [Test]
        public void StringSetOnAnExistingEtagDataUpdatesEtagIfEtagRetain()
        {
            using var redis = ConnectionMultiplexer.Connect(TestUtils.GetConfig());
            var db = redis.GetDatabase(0);

            var strKey = "mykey";
            db.Execute("EXECWITHETAG", "SET", strKey, 9);

            long checkEtag = (long)db.Execute("EXECWITHETAG", "GET", strKey)[0];
            ClassicAssert.AreEqual(1, checkEtag);

            // Unless you explicitly call SET with WITHETAG option you will lose the etag on the previous key-value pair
            db.Execute("EXECWITHETAG", "SET", strKey, "ciaociao");

            string retVal = db.StringGet(strKey).ToString();
            ClassicAssert.AreEqual("ciaociao", retVal);

            var res = (RedisResult[])db.Execute("EXECWITHETAG", "GET", strKey);
            ClassicAssert.AreEqual(2, (long)res[0]);

            // on subsequent upserts we are still increasing the etag transparently
            db.Execute("EXECWITHETAG", "SET", strKey, "ciaociaociao");

            retVal = db.StringGet(strKey).ToString();
            ClassicAssert.AreEqual("ciaociaociao", retVal);

            res = (RedisResult[])db.Execute("EXECWITHETAG", "GET", strKey);
            ClassicAssert.AreEqual(3, (long)res[0]);
            ClassicAssert.AreEqual("ciaociaociao", res[1].ToString());
        }

        [Test]
        public void LockTakeReleaseOnAValueInitiallySET()
        {
            using var redis = ConnectionMultiplexer.Connect(TestUtils.GetConfig());
            var db = redis.GetDatabase(0);

            string key = "lock-key";
            string value = "lock-value";

            var initalEtag = long.Parse(db.Execute("EXECWITHETAG", "SET", key, value).ToString());
            ClassicAssert.AreEqual(1, initalEtag);

            var success = db.LockTake(key, value, TimeSpan.FromSeconds(100));
            ClassicAssert.IsFalse(success);

            success = db.LockRelease(key, value);
            ClassicAssert.IsTrue(success);

            success = db.LockRelease(key, value);
            ClassicAssert.IsFalse(success);

            success = db.LockTake(key, value, TimeSpan.FromSeconds(100));
            ClassicAssert.IsTrue(success);

            success = db.LockRelease(key, value);
            ClassicAssert.IsTrue(success);

            // Test auto-lock-release
            success = db.LockTake(key, value, TimeSpan.FromSeconds(1));
            ClassicAssert.IsTrue(success);

            Thread.Sleep(2000);
            success = db.LockTake(key, value, TimeSpan.FromSeconds(1));
            ClassicAssert.IsTrue(success);

            success = db.LockRelease(key, value);
            ClassicAssert.IsTrue(success);
        }

        [Test]
        [TestCase("key1", 1000)]
        [TestCase("key1", 0)]
        public void SingleDecrForEtagSetData(string strKey, int nVal)
        {
            using var redis = ConnectionMultiplexer.Connect(TestUtils.GetConfig());
            var db = redis.GetDatabase(0);

            // Key storing integer
            var initalEtag = long.Parse(db.Execute("EXECWITHETAG", "SET", strKey, nVal).ToString());
            ClassicAssert.AreEqual(1, initalEtag);

            long n = db.StringDecrement(strKey);
            ClassicAssert.AreEqual(nVal - 1, n);
            long nRetVal = Convert.ToInt64(db.StringGet(strKey));
            ClassicAssert.AreEqual(n, nRetVal);

            long checkEtag = long.Parse(db.Execute("EXECWITHETAG", "GET", strKey)[0].ToString());
            ClassicAssert.AreEqual(2, checkEtag);
        }

        [Test]
        [TestCase(-1000, 100)]
        [TestCase(-1000, -9000)]
        [TestCase(-10000, 9000)]
        [TestCase(9000, 10000)]
        public void SingleDecrByForEtagSetData(long nVal, long nDecr)
        {
            using var redis = ConnectionMultiplexer.Connect(TestUtils.GetConfig());
            var db = redis.GetDatabase(0);
            // Key storing integer val
            var strKey = "key1";
            var initalEtag = long.Parse(db.Execute("EXECWITHETAG", "SET", strKey, nVal).ToString());
            ClassicAssert.AreEqual(1, initalEtag);

            long n = db.StringDecrement(strKey, nDecr);

            int nRetVal = Convert.ToInt32(db.StringGet(strKey));
            ClassicAssert.AreEqual(n, nRetVal);

            long checkEtag = long.Parse(db.Execute("EXECWITHETAG", "GET", strKey)[0].ToString());
            ClassicAssert.AreEqual(2, checkEtag);
        }

        [Test]
        [TestCase(RespCommand.INCR)]
        [TestCase(RespCommand.DECR)]
        [TestCase(RespCommand.INCRBY)]
        [TestCase(RespCommand.DECRBY)]
        public void SimpleIncrementInvalidValueForEtagSetdata(RespCommand cmd)
        {
            using var redis = ConnectionMultiplexer.Connect(TestUtils.GetConfig());
            var db = redis.GetDatabase(0);
            string[] values = ["", "7 3", "02+(34", "笑い男", "01", "-01", "7ab"];

            for (var i = 0; i < values.Length; i++)
            {
                var key = $"key{i}";
                var exception = false;
                var initalEtag = long.Parse(db.Execute("EXECWITHETAG", "SET", key, values[i]).ToString());
                ClassicAssert.AreEqual(1, initalEtag);

                try
                {
                    _ = cmd switch
                    {
                        RespCommand.INCR => db.StringIncrement(key),
                        RespCommand.DECR => db.StringDecrement(key),
                        RespCommand.INCRBY => db.StringIncrement(key, 10L),
                        RespCommand.DECRBY => db.StringDecrement(key, 10L),
                        _ => throw new Exception($"Command {cmd} not supported!"),
                    };
                }
                catch (Exception ex)
                {
                    exception = true;
                    var msg = ex.Message;
                    ClassicAssert.AreEqual("ERR value is not an integer or out of range.", msg);
                }
                ClassicAssert.IsTrue(exception);
            }
        }

        [Test]
        [TestCase(RespCommand.INCR)]
        [TestCase(RespCommand.DECR)]
        [TestCase(RespCommand.INCRBY)]
        [TestCase(RespCommand.DECRBY)]
        public void SimpleIncrementOverflowForEtagSetData(RespCommand cmd)
        {
            using var redis = ConnectionMultiplexer.Connect(TestUtils.GetConfig());
            var db = redis.GetDatabase(0);
            var exception = false;

            var key = "test";

            try
            {
                switch (cmd)
                {
                    case RespCommand.INCR:
                        _ = db.Execute("EXECWITHETAG", "SET", key, long.MaxValue);
                        _ = db.StringIncrement(key);
                        break;
                    case RespCommand.DECR:
                        _ = db.Execute("EXECWITHETAG", "SET", key, long.MinValue);
                        _ = db.StringDecrement(key);
                        break;
                    case RespCommand.INCRBY:
                        _ = db.Execute("EXECWITHETAG", "SET", key, 0);
                        _ = db.Execute("INCRBY", [key, ulong.MaxValue.ToString()]);
                        break;
                    case RespCommand.DECRBY:
                        _ = db.Execute("EXECWITHETAG", "SET", key, 0);
                        _ = db.Execute("DECRBY", [key, ulong.MaxValue.ToString()]);
                        break;
                }
            }
            catch (Exception ex)
            {
                exception = true;
                var msg = ex.Message;
                ClassicAssert.AreEqual("ERR value is not an integer or out of range.", msg);
            }
            ClassicAssert.IsTrue(exception);
        }

        [Test]
        [TestCase(0, 12.6)]
        [TestCase(12.6, 0)]
        [TestCase(10, 10)]
        [TestCase(910151, 0.23659)]
        [TestCase(663.12336412, 12342.3)]
        [TestCase(10, -110)]
        [TestCase(110, -110.234)]
        [TestCase(-2110.95255555, -110.234)]
        [TestCase(-2110.95255555, 100000.526654512219412)]
        [TestCase(double.MaxValue, double.MinValue)]
        public void SimpleIncrementByFloatForEtagSetData(double initialValue, double incrByValue)
        {
            using var redis = ConnectionMultiplexer.Connect(TestUtils.GetConfig());
            var db = redis.GetDatabase(0);
            var key = "key1";
            db.Execute("EXECWITHETAG", "SET", key, initialValue);

            var expectedResult = initialValue + incrByValue;

            var actualResultStr = (string)db.Execute("INCRBYFLOAT", [key, incrByValue]);
            var actualResultRawStr = db.StringGet(key);

            var actualResult = double.Parse(actualResultStr, CultureInfo.InvariantCulture);
            var actualResultRaw = double.Parse((string)actualResultRawStr, CultureInfo.InvariantCulture);

            Assert.That(actualResult, Is.EqualTo(expectedResult).Within(1.0 / Math.Pow(10, 15)));
            Assert.That(actualResult, Is.EqualTo(actualResultRaw).Within(1.0 / Math.Pow(10, 15)));

            RedisResult[] res = (RedisResult[])db.Execute("EXECWITHETAG", "GET", key);
            long etag = (long)res[0];
            double value = double.Parse(res[1].ToString(), CultureInfo.InvariantCulture);
            Assert.That(value, Is.EqualTo(actualResultRaw).Within(1.0 / Math.Pow(10, 15)));
            ClassicAssert.AreEqual(2, etag);
        }

        [Test]
        public void SingleDeleteForEtagSetData()
        {
            using var redis = ConnectionMultiplexer.Connect(TestUtils.GetConfig());
            var db = redis.GetDatabase(0);

            // Key storing integer
            var nVal = 100;
            var strKey = "key1";
            db.Execute("EXECWITHETAG", "SET", strKey, nVal);
            db.KeyDelete(strKey);
            var retVal = Convert.ToBoolean(db.StringGet(strKey));
            ClassicAssert.AreEqual(retVal, false);
        }

        [Test]
        public void SingleDeleteWithObjectStoreDisabledForEtagSetData()
        {
            TearDown();

            TestUtils.DeleteDirectory(TestUtils.MethodTestDir, wait: true);
            server = TestUtils.CreateGarnetServer(TestUtils.MethodTestDir, disableObjects: true);
            server.Start();

            var key = "delKey";
            var value = "1234";
            using var redis = ConnectionMultiplexer.Connect(TestUtils.GetConfig());
            var db = redis.GetDatabase(0);

            db.Execute("EXECWITHETAG", "SET", key, value);

            var resp = (string)db.StringGet(key);
            ClassicAssert.AreEqual(resp, value);

            var respDel = db.KeyDelete(key);
            ClassicAssert.IsTrue(respDel);

            respDel = db.KeyDelete(key);
            ClassicAssert.IsFalse(respDel);
        }

        [Test]
        public void SingleDeleteWithObjectStoreDisable_LTMForEtagSetData()
        {
            TearDown();

            TestUtils.DeleteDirectory(TestUtils.MethodTestDir, wait: true);
            server = TestUtils.CreateGarnetServer(TestUtils.MethodTestDir, lowMemory: true, disableObjects: true);
            server.Start();
            using var redis = ConnectionMultiplexer.Connect(TestUtils.GetConfig());
            var db = redis.GetDatabase(0);

            int keyCount = 5;
            int valLen = 256;
            int keyLen = 8;

            List<Tuple<string, string>> data = [];
            for (int i = 0; i < keyCount; i++)
            {
                data.Add(new Tuple<string, string>(TestUtils.GetRandomString(keyLen), TestUtils.GetRandomString(valLen)));
                var pair = data.Last();
                db.Execute("EXECWITHETAG", "SET", pair.Item1, pair.Item2);
            }


            for (int i = 0; i < keyCount; i++)
            {
                var pair = data[i];

                var resp = (string)db.StringGet(pair.Item1);
                ClassicAssert.AreEqual(resp, pair.Item2);

                var respDel = db.KeyDelete(pair.Item1);
                resp = (string)db.StringGet(pair.Item1);
                ClassicAssert.IsNull(resp);

                respDel = db.KeyDelete(pair.Item2);
                ClassicAssert.IsFalse(respDel);
            }
        }

        [Test]
        public void MultiKeyDeleteForEtagSetData([Values] bool withoutObjectStore)
        {
            if (withoutObjectStore)
            {
                TearDown();
                TestUtils.DeleteDirectory(TestUtils.MethodTestDir, wait: true);
                server = TestUtils.CreateGarnetServer(TestUtils.MethodTestDir, disableObjects: true);
                server.Start();
            }

            using var redis = ConnectionMultiplexer.Connect(TestUtils.GetConfig());
            var db = redis.GetDatabase(0);

            int keyCount = 10;
            int valLen = 16;
            int keyLen = 8;

            List<Tuple<string, string>> data = [];
            for (int i = 0; i < keyCount; i++)
            {
                data.Add(new Tuple<string, string>(TestUtils.GetRandomString(keyLen), TestUtils.GetRandomString(valLen)));
                var pair = data.Last();
                db.Execute("EXECWITHETAG", "SET", pair.Item1, pair.Item2);
            }

            var keys = data.Select(x => (RedisKey)x.Item1).ToArray();
            var keysDeleted = db.KeyDeleteAsync(keys);
            keysDeleted.Wait();
            ClassicAssert.AreEqual(keysDeleted.Result, 10);

            var keysDel = db.KeyDelete(keys);
            ClassicAssert.AreEqual(keysDel, 0);
        }

        [Test]
        public void MultiKeyUnlinkForEtagSetData([Values] bool withoutObjectStore)
        {
            if (withoutObjectStore)
            {
                TearDown();
                TestUtils.DeleteDirectory(TestUtils.MethodTestDir, wait: true);
                server = TestUtils.CreateGarnetServer(TestUtils.MethodTestDir, disableObjects: true);
                server.Start();
            }

            using var redis = ConnectionMultiplexer.Connect(TestUtils.GetConfig());
            var db = redis.GetDatabase(0);

            int keyCount = 10;
            int valLen = 16;
            int keyLen = 8;

            List<Tuple<string, string>> data = [];
            for (int i = 0; i < keyCount; i++)
            {
                data.Add(new Tuple<string, string>(TestUtils.GetRandomString(keyLen), TestUtils.GetRandomString(valLen)));
                var pair = data.Last();
                db.Execute("EXECWITHETAG", "SET", pair.Item1, pair.Item2);
            }

            var keys = data.Select(x => (object)x.Item1).ToArray();
            var keysDeleted = (string)db.Execute("unlink", keys);
            ClassicAssert.AreEqual(10, int.Parse(keysDeleted));

            keysDeleted = (string)db.Execute("unlink", keys);
            ClassicAssert.AreEqual(0, int.Parse(keysDeleted));
        }

        [Test]
        public void SingleExistsForEtagSetData([Values] bool withoutObjectStore)
        {
            if (withoutObjectStore)
            {
                TearDown();
                TestUtils.DeleteDirectory(TestUtils.MethodTestDir, wait: true);
                server = TestUtils.CreateGarnetServer(TestUtils.MethodTestDir, disableObjects: true);
                server.Start();
            }
            using var redis = ConnectionMultiplexer.Connect(TestUtils.GetConfig());
            var db = redis.GetDatabase(0);

            // Key storing integer
            var nVal = 100;
            var strKey = "key1";
            ClassicAssert.IsFalse(db.KeyExists(strKey));

            db.Execute("EXECWITHETAG", "SET", strKey, nVal);

            bool fExists = db.KeyExists("key1", CommandFlags.None);
            ClassicAssert.AreEqual(fExists, true);

            fExists = db.KeyExists("key2", CommandFlags.None);
            ClassicAssert.AreEqual(fExists, false);
        }


        [Test]
        public void MultipleExistsKeysAndObjectsAndEtagData()
        {
            using var redis = ConnectionMultiplexer.Connect(TestUtils.GetConfig());
            var db = redis.GetDatabase(0);

            var count = db.ListLeftPush("listKey", ["a", "b", "c", "d"]);
            ClassicAssert.AreEqual(4, count);

            var zaddItems = db.SortedSetAdd("zset:test", [new SortedSetEntry("a", 1), new SortedSetEntry("b", 2)]);
            ClassicAssert.AreEqual(2, zaddItems);

            db.StringSet("foo", "bar");

            db.Execute("EXECWITHETAG", "SET", "rizz", "bar");

            var exists = db.KeyExists(["key", "listKey", "zset:test", "foo", "rizz"]);
            ClassicAssert.AreEqual(4, exists);
        }

        #region RENAME


        [Test]
        public void RenameEtagTests()
        {
            // old key had etag => new key zero'd etag when made without withetag (new key did not exists)
            // old key had etag => new key zero'd etag when made without withetag (new key exists without etag)
            // old key had etag => new key has updated etag when made with withetag (new key exists withetag)
            // old key not have etag => new key made with updated etag when made withetag (new key did exist withetag)
            // old key had etag and, new key has initial etag when made with withetag (new key did not exists)
            // old key not have etag and, new key made with initial etag when made withetag (new key did not exist)
            using var redis = ConnectionMultiplexer.Connect(TestUtils.GetConfig());
            IDatabase db = redis.GetDatabase(0);

            string origValue = "test1";
            string oldKey = "key1";
            string newKey = "key2";

            // Scenario: old key had etag and => new key zero'd etag when made without withetag (new key did not exists)

            long etag = long.Parse(db.Execute("EXECWITHETAG", "SET", oldKey, origValue).ToString());
            ClassicAssert.AreEqual(1, etag);

            db.KeyRename(oldKey, newKey);

            ClassicAssert.IsTrue(db.StringGet(oldKey).IsNull);
            ClassicAssert.IsTrue(EtagAndValMatches(db, newKey, 0, origValue));
            // old key has been deleted, and new key exists without etag at this point

            // Scenario: old key had etag => new key zero'd etag when made without withetag (new key exists without etag)
            db.Execute("EXECWITHETAG", "SET", oldKey, origValue);

            db.KeyRename(oldKey, newKey);

            ClassicAssert.IsTrue(db.StringGet(oldKey).IsNull);
            ClassicAssert.IsTrue(EtagAndValMatches(db, newKey, 0, origValue));
            db.KeyDelete(newKey);

            // Scenario: old key had etag => new key has updated etag when made with withetag (new key exists withetag)
            // setup new key with updated etag
            etag = long.Parse(db.Execute("EXECWITHETAG", "SET", newKey, origValue + "delta").ToString());
            ClassicAssert.AreEqual(1, etag);

            db.Execute("EXECIFMATCH", 1, "SET", newKey, origValue); // updates etag to 2
            ClassicAssert.IsTrue(EtagAndValMatches(db, newKey, 2, origValue));

            // old key with etag
            etag = long.Parse(db.Execute("EXECWITHETAG", "SET", oldKey, origValue).ToString());
            ClassicAssert.AreEqual(1, etag);

            db.Execute("EXECWITHETAG", "RENAME", oldKey, newKey); // should update etag to 3

            ClassicAssert.IsTrue(db.StringGet(oldKey).IsNull);
            ClassicAssert.IsTrue(EtagAndValMatches(db, newKey, 3, origValue));
            // at this point new key exists with etag, old key does not exist at all

            // Scenario: old key not have etag => new key made with updated etag when made withetag (new key did exist withetag)
            db.StringSet(oldKey, origValue);

            db.Execute("EXECWITHETAG", "RENAME", oldKey, newKey);

            ClassicAssert.IsTrue(db.StringGet(oldKey).IsNull);
            ClassicAssert.IsTrue(EtagAndValMatches(db, newKey, 4, origValue));
            db.KeyDelete(newKey);

            // Scenario: old key had etag => new key has initial etag when made with withetag (new key did not exists)
            db.Execute("EXECWITHETAG", "SET", oldKey, origValue);

            db.Execute("EXECWITHETAG", "RENAME", oldKey, newKey);

            ClassicAssert.IsTrue(db.StringGet(oldKey).IsNull);
            ClassicAssert.IsTrue(EtagAndValMatches(db, newKey, 1, origValue));
            db.KeyDelete(newKey);

            // Scenario: old key not have etag => new key made with initial etag when made withetag (new key did not exist)
            db.StringSet(oldKey, origValue);

            db.Execute("EXECWITHETAG", "RENAME", oldKey, newKey);

            ClassicAssert.IsTrue(db.StringGet(oldKey).IsNull);
            ClassicAssert.IsTrue(EtagAndValMatches(db, newKey, 1, origValue));
            db.KeyDelete(newKey);
        }

        private bool EtagAndValMatches(IDatabase db, string key, long expectedEtag, string expectedValue)
        {
            var res = (RedisResult[])db.Execute("EXECWITHETAG", "GET", key);
            var responseEtag = long.Parse(res[0].ToString());
            var responseValue = res[1].ToString();
            return responseValue == expectedValue && responseEtag == expectedEtag;
        }

        #endregion

        [Test]
        public void PersistTTLTestForEtagSetData()
        {
            using var redis = ConnectionMultiplexer.Connect(TestUtils.GetConfig());
            var db = redis.GetDatabase(0);

            var key = "expireKey";
            var val = "expireValue";
            var expire = 2;

            var ttl = db.Execute("TTL", key);
            ClassicAssert.AreEqual(-2, (int)ttl);

            db.Execute("EXECWITHETAG", "SET", key, val);
            ttl = db.Execute("TTL", key);
            ClassicAssert.AreEqual(-1, (int)ttl);

            db.KeyExpire(key, TimeSpan.FromSeconds(expire));

            var res = (RedisResult[])db.Execute("EXECWITHETAG", "GET", key);
            ClassicAssert.AreEqual(1, long.Parse(res[0].ToString()));
            ClassicAssert.AreEqual(val, res[1].ToString());

            var time = db.KeyTimeToLive(key);
            ClassicAssert.IsTrue(time.Value.TotalSeconds > 0);

            db.KeyExpire(key, TimeSpan.FromSeconds(expire));
            res = (RedisResult[])db.Execute("EXECWITHETAG", "GET", key);
            ClassicAssert.AreEqual(1, long.Parse(res[0].ToString()));
            ClassicAssert.AreEqual(val, res[1].ToString());

            db.KeyPersist(key);
            res = (RedisResult[])db.Execute("EXECWITHETAG", "GET", key);
            // unchanged etag
            ClassicAssert.AreEqual(1, long.Parse(res[0].ToString()));
            ClassicAssert.AreEqual(val, res[1].ToString());

            Thread.Sleep((expire + 1) * 1000);

            var _val = db.StringGet(key);
            ClassicAssert.AreEqual(val, _val.ToString());

            time = db.KeyTimeToLive(key);
            ClassicAssert.IsNull(time);

            res = (RedisResult[])db.Execute("EXECWITHETAG", "GET", key);
            // the tag was persisted along with data from persist despite previous TTL
            ClassicAssert.AreEqual(1, long.Parse(res[0].ToString()));
            ClassicAssert.AreEqual(val, res[1].ToString());
        }

        [Test]
        public void PersistTestForEtagSetData()
        {
            using var redis = ConnectionMultiplexer.Connect(TestUtils.GetConfig());
            var db = redis.GetDatabase(0);

            int expire = 100;
            var keyA = "keyA";
            db.Execute("EXECWITHETAG", "SET", keyA, keyA);

            var response = db.KeyPersist(keyA);
            ClassicAssert.IsFalse(response);

            db.KeyExpire(keyA, TimeSpan.FromSeconds(expire));
            var time = db.KeyTimeToLive(keyA);
            ClassicAssert.IsTrue(time.Value.TotalSeconds > 0);

            response = db.KeyPersist(keyA);
            ClassicAssert.IsTrue(response);

            time = db.KeyTimeToLive(keyA);
            ClassicAssert.IsTrue(time == null);

            var value = db.StringGet(keyA);
            ClassicAssert.AreEqual(value, keyA);

            var res = (RedisResult[])db.Execute("EXECWITHETAG", "GET", keyA);
            ClassicAssert.AreEqual(1, long.Parse(res[0].ToString()));
            ClassicAssert.AreEqual(keyA, res[1].ToString());

            var noKey = "noKey";
            response = db.KeyPersist(noKey);
            ClassicAssert.IsFalse(response);
        }

        [Test]
        [TestCase("EXPIRE")]
        [TestCase("PEXPIRE")]
        public void KeyExpireStringTestForEtagSetData(string command)
        {
            using var redis = ConnectionMultiplexer.Connect(TestUtils.GetConfig());
            var db = redis.GetDatabase(0);

            var key = "keyA";
            db.Execute("EXECWITHETAG", "SET", key, key);

            var value = db.StringGet(key);
            ClassicAssert.AreEqual(key, (string)value);

            if (command.Equals("EXPIRE"))
                db.KeyExpire(key, TimeSpan.FromSeconds(1));
            else
                db.Execute(command, [key, 1000]);

            Thread.Sleep(1500);

            value = db.StringGet(key);
            ClassicAssert.AreEqual(null, (string)value);
        }

        [Test]
        [TestCase("EXPIRE")]
        [TestCase("PEXPIRE")]
        public void KeyExpireOptionsTestForEtagSetData(string command)
        {
            using var redis = ConnectionMultiplexer.Connect(TestUtils.GetConfig());
            var db = redis.GetDatabase(0);

            var key = "keyA";
            object[] args = [key, 1000, ""];
            db.Execute("EXECWITHETAG", "SET", key, key);

            args[2] = "XX";// XX -- Set expiry only when the key has an existing expiry
            bool resp = (bool)db.Execute($"{command}", args);
            ClassicAssert.IsFalse(resp);//XX return false no existing expiry

            args[2] = "NX";// NX -- Set expiry only when the key has no expiry
            resp = (bool)db.Execute($"{command}", args);
            ClassicAssert.IsTrue(resp);// NX return true no existing expiry

            args[2] = "NX";// NX -- Set expiry only when the key has no expiry
            resp = (bool)db.Execute($"{command}", args);
            ClassicAssert.IsFalse(resp);// NX return false existing expiry

            args[1] = 50;
            args[2] = "XX";// XX -- Set expiry only when the key has an existing expiry
            resp = (bool)db.Execute($"{command}", args);
            ClassicAssert.IsTrue(resp);// XX return true existing expiry
            var time = db.KeyTimeToLive(key);
            ClassicAssert.IsTrue(time.Value.TotalSeconds <= (double)((int)args[1]) && time.Value.TotalSeconds > 0);

            args[1] = 1;
            args[2] = "GT";// GT -- Set expiry only when the new expiry is greater than current one
            resp = (bool)db.Execute($"{command}", args);
            ClassicAssert.IsFalse(resp); // GT return false new expiry < current expiry

            args[1] = 1000;
            args[2] = "GT";// GT -- Set expiry only when the new expiry is greater than current one
            resp = (bool)db.Execute($"{command}", args);
            ClassicAssert.IsTrue(resp); // GT return true new expiry > current expiry
            time = db.KeyTimeToLive(key);

            if (command.Equals("EXPIRE"))
                ClassicAssert.IsTrue(time.Value.TotalSeconds > 500);
            else
                ClassicAssert.IsTrue(time.Value.TotalMilliseconds > 500);

            args[1] = 2000;
            args[2] = "LT";// LT -- Set expiry only when the new expiry is less than current one
            resp = (bool)db.Execute($"{command}", args);
            ClassicAssert.IsFalse(resp); // LT return false new expiry > current expiry

            args[1] = 15;
            args[2] = "LT";// LT -- Set expiry only when the new expiry is less than current one
            resp = (bool)db.Execute($"{command}", args);
            ClassicAssert.IsTrue(resp); // LT return true new expiry < current expiry
            time = db.KeyTimeToLive(key);

            if (command.Equals("EXPIRE"))
                ClassicAssert.IsTrue(time.Value.TotalSeconds <= (double)((int)args[1]) && time.Value.TotalSeconds > 0);
            else
                ClassicAssert.IsTrue(time.Value.TotalMilliseconds <= (double)((int)args[1]) && time.Value.TotalMilliseconds > 0);
        }

        [Test]
        public void MainObjectKeyForEtagSetData()
        {
            using var redis = ConnectionMultiplexer.Connect(TestUtils.GetConfig());
            var server = redis.GetServers()[0];
            var db = redis.GetDatabase(0);

            const string key = "test:1";

            ClassicAssert.AreEqual(1, long.Parse(db.Execute("EXECWITHETAG", "SET", key, "v1").ToString()));

            // Do SetAdd using the same key, expected error
            Assert.Throws<RedisServerException>(() => db.SetAdd(key, "v2"),
                Encoding.ASCII.GetString(CmdStrings.RESP_ERR_WRONG_TYPE));

            // One key "test:1" with a string value is expected
            var keys = server.Keys(db.Database, key).ToList();
            ClassicAssert.AreEqual(1, keys.Count);
            ClassicAssert.AreEqual(key, (string)keys[0]);
            var value = db.StringGet(key);
            ClassicAssert.AreEqual("v1", (string)value);

            // do ListRightPush using the same key, expected error
            Assert.Throws<RedisServerException>(() => db.ListRightPush(key, "v3"), Encoding.ASCII.GetString(CmdStrings.RESP_ERR_WRONG_TYPE));
        }

        [Test]
        public void GetSliceTestForEtagSetData()
        {
            using var redis = ConnectionMultiplexer.Connect(TestUtils.GetConfig());
            var db = redis.GetDatabase(0);

            string key = "rangeKey";
            string value = "0123456789";

            var resp = (string)db.StringGetRange(key, 2, 10);
            ClassicAssert.AreEqual(string.Empty, resp);

            ClassicAssert.AreEqual(1, long.Parse(db.Execute("EXECWITHETAG", "SET", key, value).ToString()));

            //0,0
            resp = (string)db.StringGetRange(key, 0, 0);
            ClassicAssert.AreEqual("0", resp);

            //actual value
            resp = (string)db.StringGetRange(key, 0, -1);
            ClassicAssert.AreEqual(value, resp);

            #region testA
            //s[2,len] s < e & e = len
            resp = (string)db.StringGetRange(key, 2, 10);
            ClassicAssert.AreEqual(value.Substring(2), resp);

            //s[2,len] s < e & e = len - 1
            resp = (string)db.StringGetRange(key, 2, 9);
            ClassicAssert.AreEqual(value.Substring(2), resp);

            //s[2,len] s < e < len
            resp = (string)db.StringGetRange(key, 2, 5);
            ClassicAssert.AreEqual(value.Substring(2, 4), resp);

            //s[2,len] s < len < e
            resp = (string)db.StringGetRange(key, 2, 15);
            ClassicAssert.AreEqual(value.Substring(2), resp);

            //s[4,len] e < s < len
            resp = (string)db.StringGetRange(key, 4, 2);
            ClassicAssert.AreEqual("", resp);

            //s[4,len] e < 0 < s < len
            resp = (string)db.StringGetRange(key, 4, -2);
            ClassicAssert.AreEqual(value.Substring(4, 5), resp);

            //s[4,len] e < -len < 0 < s < len
            resp = (string)db.StringGetRange(key, 4, -12);
            ClassicAssert.AreEqual("", resp);
            #endregion

            #region testB
            //-len < s < 0 < len < e
            resp = (string)db.StringGetRange(key, -4, 15);
            ClassicAssert.AreEqual(value.Substring(6, 4), resp);

            //-len < s < 0 < e < len where len + s > e
            resp = (string)db.StringGetRange(key, -4, 5);
            ClassicAssert.AreEqual("", resp);

            //-len < s < 0 < e < len where len + s < e
            resp = (string)db.StringGetRange(key, -4, 8);
            ClassicAssert.AreEqual(value.Substring(value.Length - 4, 2), resp);

            //-len < s < e < 0
            resp = (string)db.StringGetRange(key, -4, -1);
            ClassicAssert.AreEqual(value.Substring(value.Length - 4, 4), resp);

            //-len < e < s < 0
            resp = (string)db.StringGetRange(key, -4, -7);
            ClassicAssert.AreEqual("", resp);
            #endregion

            //range start > end > len
            resp = (string)db.StringGetRange(key, 17, 13);
            ClassicAssert.AreEqual("", resp);

            //range 0 > start > end
            resp = (string)db.StringGetRange(key, -1, -4);
            ClassicAssert.AreEqual("", resp);

            //equal offsets
            resp = db.StringGetRange(key, 4, 4);
            ClassicAssert.AreEqual("4", resp);

            //equal offsets
            resp = db.StringGetRange(key, -4, -4);
            ClassicAssert.AreEqual("6", resp);

            //equal offsets
            resp = db.StringGetRange(key, -100, -100);
            ClassicAssert.AreEqual("0", resp);

            //equal offsets
            resp = db.StringGetRange(key, -101, -101);
            ClassicAssert.AreEqual("9", resp);

            //start larger than end
            resp = db.StringGetRange(key, -1, -3);
            ClassicAssert.AreEqual("", resp);

            //2,-1 -> 2 9
            var negend = -1;
            resp = db.StringGetRange(key, 2, negend);
            ClassicAssert.AreEqual(value.Substring(2, 8), resp);

            //2,-3 -> 2 7
            negend = -3;
            resp = db.StringGetRange(key, 2, negend);
            ClassicAssert.AreEqual(value.Substring(2, 6), resp);

            //-5,-3 -> 5,7
            var negstart = -5;
            resp = db.StringGetRange(key, negstart, negend);
            ClassicAssert.AreEqual(value.Substring(5, 3), resp);
        }

        [Test]
        public void SetRangeTestForEtagSetData([Values] RevivificationMode revivificationModeUsedBySetupOnly)
        {
            using var redis = ConnectionMultiplexer.Connect(TestUtils.GetConfig());
            var db = redis.GetDatabase(0);

            string key = "setRangeKey";
            string value = "0123456789";
            string newValue = "ABCDE";

            db.Execute("EXECWITHETAG", "SET", key, value);

            var resp = db.StringGet(key);
            ClassicAssert.AreEqual("0123456789", resp.ToString());

            // new key, length 10, offset 5 -> 15 ("\0\0\0\0\00123456789")
            resp = db.StringSetRange(key, 5, value);
            ClassicAssert.AreEqual("15", resp.ToString());
            resp = db.StringGet(key);
            ClassicAssert.AreEqual("012340123456789", resp.ToString());

            // should update the etag internally
            var updatedEtagRes = db.Execute("EXECWITHETAG", "GET", key);
            ClassicAssert.AreEqual(2, long.Parse(updatedEtagRes[0].ToString()));

            ClassicAssert.IsTrue(db.KeyDelete(key));

            // new key, length 10, offset -1 -> RedisServerException ("ERR offset is out of range")
            var ex = Assert.Throws<RedisServerException>(() => db.StringSetRange(key, -1, value));
            ClassicAssert.AreEqual(Encoding.ASCII.GetString(CmdStrings.RESP_ERR_GENERIC_OFFSETOUTOFRANGE), ex.Message);

            // existing key, length 10, offset 0, value length 5 -> 10 ("ABCDE56789")
            db.Execute("EXECWITHETAG", "SET", key, value);

            resp = db.StringSetRange(key, 0, newValue);
            ClassicAssert.AreEqual("10", resp.ToString());
            resp = db.StringGet(key);
            ClassicAssert.AreEqual("ABCDE56789", resp.ToString());

            // should update the etag internally
            updatedEtagRes = db.Execute("EXECWITHETAG", "GET", key);
            ClassicAssert.AreEqual(2, long.Parse(updatedEtagRes[0].ToString()));

            ClassicAssert.IsTrue(db.KeyDelete(key));

            // key, length 10, offset 5, value length 5 -> 10 ("01234ABCDE")
            db.Execute("EXECWITHETAG", "SET", key, value);

            resp = db.StringSetRange(key, 5, newValue);
            ClassicAssert.AreEqual("10", resp.ToString());

            updatedEtagRes = db.Execute("EXECWITHETAG", "GET", key);
            ClassicAssert.AreEqual(2, long.Parse(updatedEtagRes[0].ToString()));

            resp = db.StringGet(key);
            ClassicAssert.AreEqual("01234ABCDE", resp.ToString());
            ClassicAssert.IsTrue(db.KeyDelete(key));

            // existing key, length 10, offset 10, value length 5 -> 15 ("0123456789ABCDE")
            db.Execute("EXECWITHETAG", "SET", key, value);
            resp = db.StringSetRange(key, 10, newValue);
            ClassicAssert.AreEqual("15", resp.ToString());
            resp = db.StringGet(key);
            ClassicAssert.AreEqual("0123456789ABCDE", resp.ToString());
            ClassicAssert.IsTrue(db.KeyDelete(key));

            // existing key, length 10, offset 15, value length 5 -> 20 ("0123456789\0\0\0\0\0ABCDE")
            db.Execute("EXECWITHETAG", "SET", key, value);

            resp = db.StringSetRange(key, 15, newValue);
            ClassicAssert.AreEqual("20", resp.ToString());
            resp = db.StringGet(key);
            ClassicAssert.AreEqual("0123456789\0\0\0\0\0ABCDE", resp.ToString());
            ClassicAssert.IsTrue(db.KeyDelete(key));

            // existing key, length 10, offset -1, value length 5 -> RedisServerException ("ERR offset is out of range")
<<<<<<< HEAD
            db.Execute("EXECWITHETAG", "SET", key, value);
            try
            {
                db.StringSetRange(key, -1, newValue);
                Assert.Fail();
            }
            catch (RedisServerException ex)
            {
                ClassicAssert.AreEqual(Encoding.ASCII.GetString(CmdStrings.RESP_ERR_GENERIC_OFFSETOUTOFRANGE), ex.Message);
            }
=======
            db.Execute("SET", [key, value, "WITHETAG"]);

            ex = Assert.Throws<RedisServerException>(() => db.StringSetRange(key, -1, newValue));
            ClassicAssert.AreEqual(Encoding.ASCII.GetString(CmdStrings.RESP_ERR_GENERIC_OFFSETOUTOFRANGE), ex.Message);
>>>>>>> b292fa91
        }

        [Test]
        public void KeepTtlTestForDataInitiallySET()
        {
            using var redis = ConnectionMultiplexer.Connect(TestUtils.GetConfig());
            var db = redis.GetDatabase(0);

            int expire = 3;
            var keyA = "keyA";
            var keyB = "keyB";
            db.Execute("SET", [keyA, keyA]);
            db.Execute("SET", [keyB, keyB]);

            db.KeyExpire(keyA, TimeSpan.FromSeconds(expire));
            db.KeyExpire(keyB, TimeSpan.FromSeconds(expire));

            db.StringSet(keyA, keyA, keepTtl: true);
            var time = db.KeyTimeToLive(keyA);
            ClassicAssert.IsTrue(time.Value.Ticks > 0);

            db.StringSet(keyB, keyB, keepTtl: false);
            time = db.KeyTimeToLive(keyB);
            ClassicAssert.IsTrue(time == null);

            Thread.Sleep(expire * 1000 + 100);

            string value = db.StringGet(keyB);
            ClassicAssert.AreEqual(keyB, value);

            value = db.StringGet(keyA);
            ClassicAssert.AreEqual(null, value);
        }

        [Test]
        public void StrlenTestOnEtagSetData()
        {
            using var redis = ConnectionMultiplexer.Connect(TestUtils.GetConfig());
            var db = redis.GetDatabase(0);

            db.Execute("EXECWITHETAG", "SET", "mykey", "foo bar");

            ClassicAssert.AreEqual(7, db.StringLength("mykey"));
            ClassicAssert.AreEqual(0, db.StringLength("nokey"));

            var etagToCheck = db.Execute("EXECWITHETAG", "GET", "mykey");
            ClassicAssert.AreEqual(1, long.Parse(etagToCheck[0].ToString()));
        }

        [Test]
        public void TTLTestMillisecondsForEtagSetData()
        {
            using var redis = ConnectionMultiplexer.Connect(TestUtils.GetConfig());
            var db = redis.GetDatabase(0);

            var key = "myKey";
            var val = "myKeyValue";
            var expireTimeInMilliseconds = 3000;

            var pttl = db.Execute("PTTL", key);
            ClassicAssert.AreEqual(-2, (int)pttl);

            db.Execute("EXECWITHETAG", "SET", key, val);

            pttl = db.Execute("PTTL", key);
            ClassicAssert.AreEqual(-1, (int)pttl);

            db.KeyExpire(key, TimeSpan.FromMilliseconds(expireTimeInMilliseconds));

            //check TTL of the key in milliseconds
            pttl = db.Execute("PTTL", key);

            ClassicAssert.IsTrue(long.TryParse(pttl.ToString(), out var pttlInMs));
            ClassicAssert.IsTrue(pttlInMs > 0);

            db.KeyPersist(key);
            Thread.Sleep(expireTimeInMilliseconds);

            var _val = db.StringGet(key);
            ClassicAssert.AreEqual(val, _val.ToString());

            var ttl = db.KeyTimeToLive(key);
            ClassicAssert.IsNull(ttl);

            // nothing should have affected the etag in the above commands
            long etagToCheck = long.Parse(((RedisResult[])db.Execute("EXECWITHETAG", "GET", key))[0].ToString());
            ClassicAssert.AreEqual(1, etagToCheck);
        }

        [Test]
        public void GetDelTestForEtagSetData()
        {
            using var redis = ConnectionMultiplexer.Connect(TestUtils.GetConfig());
            var db = redis.GetDatabase(0);

            var key = "myKey";
            var val = "myKeyValue";

            // Key Setup
            db.Execute("EXECWITHETAG", "SET", key, val);

            var retval = db.StringGet(key);
            ClassicAssert.AreEqual(val, retval.ToString());

            retval = db.StringGetDelete(key);
            ClassicAssert.AreEqual(val, retval.ToString());

            // Try retrieving already deleted key
            retval = db.StringGetDelete(key);
            ClassicAssert.AreEqual(string.Empty, retval.ToString());

            // Try retrieving & deleting non-existent key
            retval = db.StringGetDelete("nonExistentKey");
            ClassicAssert.AreEqual(string.Empty, retval.ToString());

            // Key setup with metadata
            key = "myKeyWithMetadata";
            val = "myValueWithMetadata";

            db.Execute("EXECWITHETAG", "SET", key, val);
            db.KeyExpire(key, TimeSpan.FromSeconds(10000));

            retval = db.StringGet(key);
            ClassicAssert.AreEqual(val, retval.ToString());

            retval = db.StringGetDelete(key);
            ClassicAssert.AreEqual(val, retval.ToString());

            // Try retrieving already deleted key with metadata
            retval = db.StringGetDelete(key);
            ClassicAssert.AreEqual(string.Empty, retval.ToString());
        }

        [Test]
        public void AppendTestForEtagSetData()
        {
            using var redis = ConnectionMultiplexer.Connect(TestUtils.GetConfig());
            var db = redis.GetDatabase(0);

            var key = "myKey";
            var val = "myKeyValue";
            var val2 = "myKeyValue2";
             
            db.Execute("EXECWITHETAG", "SET", key, val);

            var len = db.StringAppend(key, val2);
            ClassicAssert.AreEqual(val.Length + val2.Length, len);

            var _val = db.StringGet(key);
            ClassicAssert.AreEqual(val + val2, _val.ToString());

            long etagToCheck = long.Parse(((RedisResult[])db.Execute("EXECWITHETAG", "GET", key))[0].ToString());
            ClassicAssert.AreEqual(2, etagToCheck);

            db.KeyDelete(key);

            // Test appending an empty string
            db.Execute("EXECWITHETAG", "SET", key, val);

            var len1 = db.StringAppend(key, "");
            ClassicAssert.AreEqual(val.Length, len1);

            _val = db.StringGet(key);
            ClassicAssert.AreEqual(val, _val.ToString());

            etagToCheck = long.Parse(((RedisResult[])db.Execute("EXECWITHETAG", "GET", key))[0].ToString());
            // we appended nothing so this remains 1
            ClassicAssert.AreEqual(1, etagToCheck);

            // Test appending to a non-existent key
            var nonExistentKey = "nonExistentKey";
            var len2 = db.StringAppend(nonExistentKey, val2);
            ClassicAssert.AreEqual(val2.Length, len2);

            _val = db.StringGet(nonExistentKey);
            ClassicAssert.AreEqual(val2, _val.ToString());

            db.KeyDelete(key);

            // Test appending to a key with a large value
            var largeVal = new string('a', 1000000);
            db.StringSet(key, largeVal);
            db.Execute("EXECWITHETAG", "SET", key, largeVal);
            var len3 = db.StringAppend(key, val2);
            ClassicAssert.AreEqual(largeVal.Length + val2.Length, len3);

            etagToCheck = long.Parse(((RedisResult[])db.Execute("EXECWITHETAG", "GET", key))[0].ToString());
            ClassicAssert.AreEqual(2, etagToCheck);

            // Test appending to a key with metadata
            var keyWithMetadata = "keyWithMetadata";
            db.Execute("EXECWITHETAG", "SET", keyWithMetadata, val);
            db.KeyExpire(keyWithMetadata, TimeSpan.FromSeconds(10000));
            var time = db.KeyTimeToLive(keyWithMetadata);
            ClassicAssert.IsTrue(time.Value.TotalSeconds > 0);

            etagToCheck = long.Parse(((RedisResult[])db.Execute("EXECWITHETAG", "GET", keyWithMetadata))[0].ToString());
            ClassicAssert.AreEqual(1, etagToCheck);

            var len4 = db.StringAppend(keyWithMetadata, val2);
            ClassicAssert.AreEqual(val.Length + val2.Length, len4);

            _val = db.StringGet(keyWithMetadata);
            ClassicAssert.AreEqual(val + val2, _val.ToString());

            time = db.KeyTimeToLive(keyWithMetadata);
            ClassicAssert.IsTrue(time.Value.TotalSeconds > 0);

            etagToCheck = long.Parse(((RedisResult[])db.Execute("EXECWITHETAG", "GET", keyWithMetadata))[0].ToString());
            ClassicAssert.AreEqual(2, etagToCheck);
        }

        [Test]
        public void SetBitOperationsOnEtagSetData()
        {
            using var redis = ConnectionMultiplexer.Connect(TestUtils.GetConfig());
            var db = redis.GetDatabase(0);

            string key = "miki";
            // 64 BIT BITMAP
            Byte[] initialBitmap = new byte[8];
            string bitMapAsStr = Encoding.UTF8.GetString(initialBitmap); ;

            db.Execute("EXECWITHETAG", "SET", key, bitMapAsStr);

            long setbits = db.StringBitCount(key);
            ClassicAssert.AreEqual(0, setbits);

            long etagToCheck = long.Parse(((RedisResult[])db.Execute("EXECWITHETAG", "GET", key))[0].ToString());
            ClassicAssert.AreEqual(1, etagToCheck);

            // set all 64 bits one by one 
            long expectedBitCount = 0;
            long expectedEtag = 1;
            for (int i = 0; i < 64; i++)
            {
                // SET the ith bit in the bitmap 
                bool originalValAtBit = db.StringSetBit(key, i, true);
                ClassicAssert.IsFalse(originalValAtBit);

                expectedBitCount++;
                expectedEtag++;

                bool currentBitVal = db.StringGetBit(key, i);
                ClassicAssert.IsTrue(currentBitVal);

                setbits = db.StringBitCount(key);
                ClassicAssert.AreEqual(expectedBitCount, setbits);

                // Use BitPosition to find the first set bit
                long firstSetBitPosition = db.StringBitPosition(key, true);
                ClassicAssert.AreEqual(0, firstSetBitPosition); // As we are setting bits in order, first set bit should be 0

                // find the first unset bit
                long firstUnsetBitPos = db.StringBitPosition(key, false);
                long firstUnsetBitPosExpected = i == 63 ? -1 : i + 1;
                ClassicAssert.AreEqual(firstUnsetBitPosExpected, firstUnsetBitPos); // As we are setting bits in order, first unset bit should be 1 ahead


                // with each bit set that we do, we are increasing the etag as well by 1
                etagToCheck = long.Parse(((RedisResult[])db.Execute("EXECWITHETAG", "GET", key))[0].ToString());
                ClassicAssert.AreEqual(expectedEtag, etagToCheck);
            }

            // unset all 64 bits one by one in reverse order
            for (int i = 63; i > -1; i--)
            {
                bool originalValAtBit = db.StringSetBit(key, i, false);
                ClassicAssert.IsTrue(originalValAtBit);

                expectedEtag++;
                expectedBitCount--;

                bool currentBitVal = db.StringGetBit(key, i);
                ClassicAssert.IsFalse(currentBitVal);

                setbits = db.StringBitCount(key);
                ClassicAssert.AreEqual(expectedBitCount, setbits);

                // find the first set bit
                long firstSetBit = db.StringBitPosition(key, true);
                long expectedSetBit = i == 0 ? -1 : 0;
                ClassicAssert.AreEqual(expectedSetBit, firstSetBit);

                // Use BitPosition to find the first unset bit
                long firstUnsetBitPosition = db.StringBitPosition(key, false);
                ClassicAssert.AreEqual(i, firstUnsetBitPosition); // After unsetting, the first unset bit should be i

                etagToCheck = long.Parse(((RedisResult[])db.Execute("EXECWITHETAG", "GET", key))[0].ToString());
                ClassicAssert.AreEqual(expectedEtag, etagToCheck);
            }
        }

        [Test]
        public void BitFieldSetGetOnEtagSetData()
        {
            using var redis = ConnectionMultiplexer.Connect(TestUtils.GetConfig());
            var db = redis.GetDatabase(0);

            var key = "mewo";

            // Arrange - Set an 8-bit unsigned value at offset 0
            db.Execute("EXECWITHETAG", "SET", key, Encoding.UTF8.GetString(new byte[1])); // Initialize key with an empty byte

            // Act - Set value to 127 (binary: 01111111)
            db.Execute("BITFIELD", key, "SET", "u8", "0", "127");

            long etagToCheck = long.Parse(((RedisResult[])db.Execute("EXECWITHETAG", "GET", key))[0].ToString());
            ClassicAssert.AreEqual(2, etagToCheck);

            // Get value back
            var getResult = (RedisResult[])db.Execute("BITFIELD", key, "GET", "u8", "0");

            // Assert
            ClassicAssert.AreEqual(127, (long)getResult[0]); // Ensure the value set was retrieved correctly
        }

        [Test]
        public void BitFieldIncrementWithWrapOverflowOnEtagSetData()
        {
            using var redis = ConnectionMultiplexer.Connect(TestUtils.GetConfig());
            var db = redis.GetDatabase(0);

            var key = "mewo";

            // Arrange - Set an 8-bit unsigned value at offset 0
            db.Execute("EXECWITHETAG", "SET", key, Encoding.UTF8.GetString(new byte[1])); // Initialize key with an empty byte

            // Act - Set initial value to 255 and try to increment by 1
            db.Execute("BITFIELD", key, "SET", "u8", "0", "255");
            long etagToCheck = long.Parse(((RedisResult[])db.Execute("EXECWITHETAG", "GET", key))[0].ToString());
            ClassicAssert.AreEqual(2, etagToCheck);

            var incrResult = db.Execute("BITFIELD", key, "INCRBY", "u8", "0", "1");

            etagToCheck = long.Parse(((RedisResult[])db.Execute("EXECWITHETAG", "GET", key))[0].ToString());
            ClassicAssert.AreEqual(3, etagToCheck);

            // Assert
            ClassicAssert.AreEqual(0, (long)incrResult); // Should wrap around and return 0
        }

        [Test]
        public void BitFieldIncrementWithSaturateOverflowOnEtagSetData()
        {
            using var redis = ConnectionMultiplexer.Connect(TestUtils.GetConfig());
            var db = redis.GetDatabase(0);

            var key = "mewo";

            // Arrange - Set an 8-bit unsigned value at offset 0
            db.Execute("EXECWITHETAG", "SET", key, Encoding.UTF8.GetString(new byte[1])); // Initialize key with an empty byte

            // Act - Set initial value to 250 and try to increment by 10 with saturate overflow
            var bitfieldRes = db.Execute("BITFIELD", key, "SET", "u8", "0", "250");
            ClassicAssert.AreEqual(0, (long)bitfieldRes);

            var result = (RedisResult[])db.Execute("EXECWITHETAG", "GET", key);
            long etagToCheck = long.Parse(result[0].ToString());
            ClassicAssert.AreEqual(2, etagToCheck);

            var incrResult = db.Execute("BITFIELD", key, "OVERFLOW", "SAT", "INCRBY", "u8", "0", "10");

            etagToCheck = long.Parse(((RedisResult[])db.Execute("EXECWITHETAG", "GET", key))[0].ToString());
            ClassicAssert.AreEqual(3, etagToCheck);

            // Assert
            ClassicAssert.AreEqual(255, (long)incrResult); // Should saturate at the max value of 255 for u8
        }

        [Test]
        public void HyperLogLogCommandsShouldReturnWrongTypeErrorForEtagSetData()
        {
            using var redis = ConnectionMultiplexer.Connect(TestUtils.GetConfig());
            var db = redis.GetDatabase(0);

            var key = "mewo";
            var key2 = "dude";

            db.Execute("EXECWITHETAG", "SET", key, "mars");
            db.Execute("EXECWITHETAG", "SET", key2, "marsrover");

            RedisServerException ex = Assert.Throws<RedisServerException>(() => db.Execute("PFADD", [key, "woohoo"]));

            ClassicAssert.IsNotNull(ex);
            Assert.That(ex.Message, Does.EndWith(Encoding.ASCII.GetString(CmdStrings.RESP_ERR_WRONG_TYPE_HLL)));

            ex = Assert.Throws<RedisServerException>(() => db.Execute("PFMERGE", [key, key2]));

            ClassicAssert.IsNotNull(ex);
            ClassicAssert.AreEqual(Encoding.ASCII.GetString(CmdStrings.RESP_ERR_WRONG_TYPE_HLL), ex.Message);
        }

        [Test]
        public void SetWithWITHETAGOnANewUpsertWillCreateKeyValueWithoutEtag()
        {
            using var redis = ConnectionMultiplexer.Connect(TestUtils.GetConfig());
            var db = redis.GetDatabase(0);

            string key = "mickey";
            string val = "mouse";

            // a new upsert on a non-existing key will retain the "nil" etag
            db.Execute("EXECWITHETAG", "SET", key, val).ToString();

            RedisResult[] res = (RedisResult[])db.Execute("EXECWITHETAG", "GET", key);
            RedisResult etag = res[0];
            string value = res[1].ToString();

            ClassicAssert.AreEqual("1", etag.ToString());
            ClassicAssert.AreEqual(val, value);

            string newval = "clubhouse";

            // a new upsert on an existing key will reset the etag on the key
            db.Execute("SET", [key, newval]).ToString();
            res = (RedisResult[])db.Execute("EXECWITHETAG", "GET", key);
            etag = res[0];
            value = res[1].ToString();

            ClassicAssert.AreEqual("0", etag.ToString());
            ClassicAssert.AreEqual(newval, value);
        }

        #endregion
    }
}<|MERGE_RESOLUTION|>--- conflicted
+++ resolved
@@ -2011,23 +2011,10 @@
             ClassicAssert.IsTrue(db.KeyDelete(key));
 
             // existing key, length 10, offset -1, value length 5 -> RedisServerException ("ERR offset is out of range")
-<<<<<<< HEAD
             db.Execute("EXECWITHETAG", "SET", key, value);
-            try
-            {
-                db.StringSetRange(key, -1, newValue);
-                Assert.Fail();
-            }
-            catch (RedisServerException ex)
-            {
-                ClassicAssert.AreEqual(Encoding.ASCII.GetString(CmdStrings.RESP_ERR_GENERIC_OFFSETOUTOFRANGE), ex.Message);
-            }
-=======
-            db.Execute("SET", [key, value, "WITHETAG"]);
 
             ex = Assert.Throws<RedisServerException>(() => db.StringSetRange(key, -1, newValue));
             ClassicAssert.AreEqual(Encoding.ASCII.GetString(CmdStrings.RESP_ERR_GENERIC_OFFSETOUTOFRANGE), ex.Message);
->>>>>>> b292fa91
         }
 
         [Test]
