--- conflicted
+++ resolved
@@ -146,11 +146,7 @@
             public override bool CopyUpdater<TSourceLogRecord>(in TSourceLogRecord srcLogRecord, ref LogRecord dstLogRecord, in RecordSizeInfo sizeInfo, ref IGarnetObject input, ref IGarnetObject output, ref RMWInfo rmwInfo)
             {
                 Assert.That(dstLogRecord.Info.ValueIsObject, Is.True);
-<<<<<<< HEAD
-                dstLogRecord.TrySetValueObject(srcLogRecord.ValueObject);
-=======
                 dstLogRecord.TrySetValueObject(srcLogRecord.ValueObject.Clone());
->>>>>>> 04c8fcf9
                 return true;
             }
 
