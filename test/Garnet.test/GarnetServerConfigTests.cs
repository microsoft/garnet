--- conflicted
+++ resolved
@@ -186,13 +186,8 @@
 
             // Import from redis.conf file, include command line args
             // Check values from import path override values from default.conf, and values from command line override values from default.conf and import path
-<<<<<<< HEAD
             args = ["--config-import-path", redisConfigPath, "--config-import-format", "RedisConf", "--config-export-path", garnetConfigPath, "-p", "12m", "--tls", "false", "--minthreads", "6", "--client-certificate-required", "true", "--max-databases", "64"];
-            parseSuccessful = ServerSettingsManager.TryParseCommandLineArguments(args, out options, out invalidOptions, out exitGracefully);
-=======
-            args = ["--config-import-path", redisConfigPath, "--config-import-format", "RedisConf", "--config-export-path", garnetConfigPath, "-p", "12m", "--tls", "false", "--minthreads", "6", "--client-certificate-required", "true"];
             parseSuccessful = ServerSettingsManager.TryParseCommandLineArguments(args, out options, out invalidOptions, out _, silentMode: true);
->>>>>>> e627748b
             ClassicAssert.IsTrue(parseSuccessful);
             ClassicAssert.AreEqual(invalidOptions.Count, 0);
             ClassicAssert.AreEqual("12m", options.PageSize);
