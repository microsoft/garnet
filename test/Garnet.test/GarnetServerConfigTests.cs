--- conflicted
+++ resolved
@@ -471,7 +471,6 @@
             }
         }
 
-<<<<<<< HEAD
         [Test]
         public void LuaLoggingOptions()
         {
@@ -568,8 +567,6 @@
             }
         }
 
-=======
->>>>>>> 8f614ca6
         /// <summary>
         /// Import a garnet.conf file with the given contents
         /// </summary>
