--- conflicted
+++ resolved
@@ -180,12 +180,9 @@
             ClassicAssert.IsTrue(options.ClientCertificateRequired);
             ClassicAssert.AreEqual("testcert.pfx", options.CertFileName);
             ClassicAssert.AreEqual("placeholder", options.CertPassword);
-<<<<<<< HEAD
-            ClassicAssert.AreEqual(32, options.MaxDatabases);
-=======
             ClassicAssert.AreEqual(10000, options.SlowLogThreshold);
             ClassicAssert.AreEqual(128, options.SlowLogMaxEntries);
->>>>>>> 91644c89
+            ClassicAssert.AreEqual(32, options.MaxDatabases);
 
             // Import from redis.conf file, include command line args
             // Check values from import path override values from default.conf, and values from command line override values from default.conf and import path
@@ -200,14 +197,11 @@
             ClassicAssert.AreEqual(10, options.ReplicaSyncDelayMs);
             ClassicAssert.IsFalse(options.EnableTLS);
             ClassicAssert.IsTrue(options.ClientCertificateRequired);
-<<<<<<< HEAD
-            ClassicAssert.AreEqual(64, options.MaxDatabases);
-=======
             ClassicAssert.AreEqual("testcert.pfx", options.CertFileName);
             ClassicAssert.AreEqual("placeholder", options.CertPassword);
             ClassicAssert.AreEqual(10000, options.SlowLogThreshold);
             ClassicAssert.AreEqual(128, options.SlowLogMaxEntries);
->>>>>>> 91644c89
+            ClassicAssert.AreEqual(64, options.MaxDatabases);
             ClassicAssert.IsTrue(File.Exists(garnetConfigPath));
 
             TestUtils.DeleteDirectory(TestUtils.MethodTestDir, wait: true);
