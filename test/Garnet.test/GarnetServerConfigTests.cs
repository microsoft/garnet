﻿// Copyright (c) Microsoft Corporation.
// Licensed under the MIT license.

using System;
using System.Collections.Generic;
using System.IO;
using System.Linq;
using System.Reflection;
using System.Text.Json;
using System.Text.Json.Serialization;
using CommandLine;
using Garnet.common;
using Garnet.server;
using Garnet.server.Auth.Settings;
using Microsoft.Extensions.Logging;
using NUnit.Framework;
using NUnit.Framework.Legacy;
using Tsavorite.core;

namespace Garnet.test
{
    [TestFixture, NonParallelizable]
    public class GarnetServerConfigTests
    {
        [Test]
        public void DefaultConfigurationOptionsCoverage()
        {
            string json;
            var streamProvider = StreamProviderFactory.GetStreamProvider(FileLocationType.EmbeddedResource, null, Assembly.GetExecutingAssembly());
            using (var stream = streamProvider.Read(ServerSettingsManager.DefaultOptionsEmbeddedFileName))
            {
                using (var streamReader = new StreamReader(stream))
                {
                    json = streamReader.ReadToEnd();
                }
            }
            // Deserialize default.conf to get all defined default options
            Dictionary<string, object> jsonSettings = [];
            var jsonSerializerOptions = new JsonSerializerOptions
            {
                ReadCommentHandling = JsonCommentHandling.Skip,
                NumberHandling = JsonNumberHandling.AllowReadingFromString | JsonNumberHandling.WriteAsString,
                AllowTrailingCommas = true,
            };

            try
            {
                jsonSettings = JsonSerializer.Deserialize<Dictionary<string, object>>(json, jsonSerializerOptions);
            }
            catch (Exception e)
            {
                Assert.Fail($"Unable to deserialize JSON from {ServerSettingsManager.DefaultOptionsEmbeddedFileName}. Exception: {e.Message}{Environment.NewLine}{e.StackTrace}");
            }

            // Check that all properties in Options have a default value in defaults.conf
            ClassicAssert.IsNotNull(jsonSettings);
            foreach (var property in typeof(Options).GetProperties().Where(pi =>
                         pi.GetCustomAttribute<OptionAttribute>() != null &&
                         pi.GetCustomAttribute<JsonIgnoreAttribute>() == null))
            {
                ClassicAssert.Contains(property.Name, jsonSettings.Keys);
            }
        }

        [Test]
        public void ImportExportConfigLocal()
        {
            TestUtils.DeleteDirectory(TestUtils.MethodTestDir, wait: true);

            string dir = TestUtils.MethodTestDir;
            string configPath = $"{dir}\\test1.conf";

            // Help
            var parseSuccessful = ServerSettingsManager.TryParseCommandLineArguments(["--help"], out var options, out var invalidOptions, out var exitGracefully, silentMode: true);
            ClassicAssert.IsFalse(parseSuccessful);
            ClassicAssert.IsTrue(exitGracefully);

            // Version
            parseSuccessful = ServerSettingsManager.TryParseCommandLineArguments(["--version"], out options, out invalidOptions, out exitGracefully, silentMode: true);
            ClassicAssert.IsFalse(parseSuccessful);
            ClassicAssert.IsTrue(exitGracefully);

            // No import path, no command line args
            // Check values match those on defaults.conf
            parseSuccessful = ServerSettingsManager.TryParseCommandLineArguments(null, out options, out invalidOptions, out exitGracefully, silentMode: true);
            ClassicAssert.IsTrue(parseSuccessful);
            ClassicAssert.AreEqual(invalidOptions.Count, 0);
            ClassicAssert.AreEqual("32m", options.PageSize);
            ClassicAssert.AreEqual("16g", options.MemorySize);

            // No import path, include command line args, export to file
            // Check values from command line override values from defaults.conf
            static string GetFullExtensionBinPath(string testProjectName) => Path.GetFullPath(testProjectName, TestUtils.RootTestsProjectPath);
            var args = new[] { "--config-export-path", configPath, "-p", "4m", "-m", "128m", "-s", "2g", "--recover", "--port", "53", "--reviv-obj-bin-record-count", "2", "--reviv-fraction", "0.5", "--extension-bin-paths", $"{GetFullExtensionBinPath("Garnet.test")},{GetFullExtensionBinPath("Garnet.test.cluster")}", "--loadmodulecs", $"{Assembly.GetExecutingAssembly().Location}" };
            parseSuccessful = ServerSettingsManager.TryParseCommandLineArguments(args, out options, out invalidOptions, out exitGracefully, silentMode: true);
            ClassicAssert.IsTrue(parseSuccessful);
            ClassicAssert.AreEqual(invalidOptions.Count, 0);
            ClassicAssert.AreEqual("4m", options.PageSize);
            ClassicAssert.AreEqual("128m", options.MemorySize);
            ClassicAssert.AreEqual("2g", options.SegmentSize);
            ClassicAssert.AreEqual(53, options.Port);
            ClassicAssert.AreEqual(2, options.RevivObjBinRecordCount);
            ClassicAssert.AreEqual(0.5, options.RevivifiableFraction);
            ClassicAssert.IsTrue(options.Recover);
            ClassicAssert.IsTrue(File.Exists(configPath));
            ClassicAssert.AreEqual(2, options.ExtensionBinPaths.Count());
            ClassicAssert.AreEqual(1, options.LoadModuleCS.Count());
            ClassicAssert.AreEqual(Assembly.GetExecutingAssembly().Location, options.LoadModuleCS.First());

            // Import from previous export command, no command line args
            // Check values from import path override values from default.conf
            args = ["--config-import-path", configPath];
            parseSuccessful = ServerSettingsManager.TryParseCommandLineArguments(args, out options, out invalidOptions, out exitGracefully, silentMode: true);
            ClassicAssert.IsTrue(parseSuccessful);
            ClassicAssert.AreEqual(invalidOptions.Count, 0);
            ClassicAssert.IsTrue(options.PageSize == "4m");
            ClassicAssert.IsTrue(options.MemorySize == "128m");

            // Import from previous export command, include command line args, export to file
            // Check values from import path override values from default.conf, and values from command line override values from default.conf and import path
            args = ["--config-import-path", configPath, "-p", "12m", "-s", "1g", "--recover", "false", "--port", "0", "--no-obj", "--aof"];
            parseSuccessful = ServerSettingsManager.TryParseCommandLineArguments(args, out options, out invalidOptions, out exitGracefully, silentMode: true);
            ClassicAssert.IsTrue(parseSuccessful);
            ClassicAssert.AreEqual(invalidOptions.Count, 0);
            ClassicAssert.AreEqual("12m", options.PageSize);
            ClassicAssert.AreEqual("128m", options.MemorySize);
            ClassicAssert.AreEqual("1g", options.SegmentSize);
            ClassicAssert.AreEqual(0, options.Port);
            ClassicAssert.IsFalse(options.Recover);
            ClassicAssert.IsTrue(options.DisableObjects);
            ClassicAssert.IsTrue(options.EnableAOF);

            // No import path, include command line args
            // Check that all invalid options flagged
            args = ["--bind", "1.1.1.257", "-m", "12mg", "--port", "-1", "--mutable-percent", "101", "--acl-file", "nx_dir/nx_file.txt", "--tls", "--reviv-fraction", "1.1", "--cert-file-name", "testcert.crt"];
            parseSuccessful = ServerSettingsManager.TryParseCommandLineArguments(args, out options, out invalidOptions, out exitGracefully, silentMode: true);
            ClassicAssert.IsFalse(parseSuccessful);
            ClassicAssert.IsFalse(exitGracefully);
            ClassicAssert.IsNull(options);
            ClassicAssert.AreEqual(7, invalidOptions.Count);
            ClassicAssert.IsTrue(invalidOptions.Contains(nameof(Options.Address)));
            ClassicAssert.IsTrue(invalidOptions.Contains(nameof(Options.MemorySize)));
            ClassicAssert.IsTrue(invalidOptions.Contains(nameof(Options.Port)));
            ClassicAssert.IsTrue(invalidOptions.Contains(nameof(Options.MutablePercent)));
            ClassicAssert.IsTrue(invalidOptions.Contains(nameof(Options.AclFile)));
            ClassicAssert.IsTrue(invalidOptions.Contains(nameof(Options.RevivifiableFraction)));
            ClassicAssert.IsTrue(invalidOptions.Contains(nameof(Options.CertFileName)));

            TestUtils.DeleteDirectory(TestUtils.MethodTestDir);
        }

        [Test]
        public void ImportExportRedisConfigLocal()
        {
            TestUtils.DeleteDirectory(TestUtils.MethodTestDir, wait: true);

            string dir = TestUtils.MethodTestDir;
            string garnetConfigPath = $"{dir}\\test1.conf";
            string redisConfigPath = $"redis.conf";

            // Import from redis.conf file, no command line args
            // Check values from import path override values from default.conf
            var args = new[] { "--config-import-path", redisConfigPath, "--config-import-format", "RedisConf" };
            var parseSuccessful = ServerSettingsManager.TryParseCommandLineArguments(args, out var options, out var invalidOptions, out _, silentMode: true);
            ClassicAssert.IsTrue(parseSuccessful);
            ClassicAssert.AreEqual(invalidOptions.Count, 0);
            ClassicAssert.AreEqual("127.0.0.1", options.Address);
            ClassicAssert.AreEqual(ConnectionProtectionOption.Local, options.EnableDebugCommand);
            ClassicAssert.AreEqual(6379, options.Port);
            ClassicAssert.AreEqual("20gb", options.MemorySize);
            ClassicAssert.AreEqual("./garnet-log", options.FileLogger);
            ClassicAssert.AreEqual("./", options.CheckpointDir);
            ClassicAssert.IsTrue(options.EnableCluster);
            ClassicAssert.AreEqual("foobared", options.Password);
            ClassicAssert.AreEqual(4, options.ThreadPoolMinThreads);
            ClassicAssert.AreEqual(15000, options.ClusterTimeout);
            ClassicAssert.AreEqual(LogLevel.Information, options.LogLevel);
            ClassicAssert.AreEqual(10, options.ReplicaSyncDelayMs);
            ClassicAssert.IsTrue(options.EnableTLS);
            ClassicAssert.IsTrue(options.ClientCertificateRequired);
            ClassicAssert.AreEqual("testcert.pfx", options.CertFileName);
            ClassicAssert.AreEqual("placeholder", options.CertPassword);
            ClassicAssert.AreEqual(10000, options.SlowLogThreshold);
            ClassicAssert.AreEqual(128, options.SlowLogMaxEntries);

            // Import from redis.conf file, include command line args
            // Check values from import path override values from default.conf, and values from command line override values from default.conf and import path
            args = ["--config-import-path", redisConfigPath, "--config-import-format", "RedisConf", "--config-export-path", garnetConfigPath, "-p", "12m", "--tls", "false", "--minthreads", "6", "--client-certificate-required", "true"];
            parseSuccessful = ServerSettingsManager.TryParseCommandLineArguments(args, out options, out invalidOptions, out _, silentMode: true);
            ClassicAssert.IsTrue(parseSuccessful);
            ClassicAssert.AreEqual(invalidOptions.Count, 0);
            ClassicAssert.AreEqual("12m", options.PageSize);
            ClassicAssert.AreEqual("20gb", options.MemorySize);
            ClassicAssert.AreEqual("1g", options.SegmentSize);
            ClassicAssert.AreEqual(6, options.ThreadPoolMinThreads);
            ClassicAssert.AreEqual(10, options.ReplicaSyncDelayMs);
            ClassicAssert.IsFalse(options.EnableTLS);
            ClassicAssert.IsTrue(options.ClientCertificateRequired);
            ClassicAssert.AreEqual("testcert.pfx", options.CertFileName);
            ClassicAssert.AreEqual("placeholder", options.CertPassword);
            ClassicAssert.AreEqual(10000, options.SlowLogThreshold);
            ClassicAssert.AreEqual(128, options.SlowLogMaxEntries);
            ClassicAssert.IsTrue(File.Exists(garnetConfigPath));

            TestUtils.DeleteDirectory(TestUtils.MethodTestDir, wait: true);
        }

        [Test]
        public void ImportExportConfigAzure()
        {
            if (!TestUtils.IsRunningAzureTests)
            {
                Assert.Ignore("Azure tests are disabled.");
            }

            var AzureTestDirectory = $"{TestContext.CurrentContext.Test.MethodName.ToLowerInvariant()}";
            var configPath = $"{AzureTestDirectory}/test1.config";
            var AzureEmulatedStorageString = "UseDevelopmentStorage=true;";

<<<<<<< HEAD
            if (TestUtils.IsRunningAzureTests)
            {
                // Delete blob if exists
                var deviceFactory = TestUtils.AzureStorageNamedDeviceFactoryCreator.Create(AzureTestDirectory);
                deviceFactory.Delete(new FileDescriptor { directoryName = "" });

                var parseSuccessful = ServerSettingsManager.TryParseCommandLineArguments(null, out var options, out var invalidOptions, out _, silentMode: true);
                ClassicAssert.IsTrue(parseSuccessful);
                ClassicAssert.AreEqual(invalidOptions.Count, 0);
                ClassicAssert.IsTrue(options.PageSize == "32m");
                ClassicAssert.IsTrue(options.MemorySize == "16g");

                var args = new[] { "--storage-string", AzureEmulatedStorageString, "--use-azure-storage-for-config-export", "true", "--config-export-path", configPath, "-p", "4m", "-m", "128m" };
                parseSuccessful = ServerSettingsManager.TryParseCommandLineArguments(args, out options, out invalidOptions, out _, silentMode: true);
                ClassicAssert.IsTrue(parseSuccessful);
                ClassicAssert.AreEqual(invalidOptions.Count, 0);
                ClassicAssert.IsTrue(options.PageSize == "4m");
                ClassicAssert.IsTrue(options.MemorySize == "128m");

                args = ["--storage-string", AzureEmulatedStorageString, "--use-azure-storage-for-config-import", "true", "--config-import-path", configPath];
                parseSuccessful = ServerSettingsManager.TryParseCommandLineArguments(args, out options, out invalidOptions, out _, silentMode: true);
                ClassicAssert.IsTrue(parseSuccessful);
                ClassicAssert.AreEqual(invalidOptions.Count, 0);
                ClassicAssert.IsTrue(options.PageSize == "4m");
                ClassicAssert.IsTrue(options.MemorySize == "128m");

                // Delete blob
                deviceFactory.Delete(new FileDescriptor { directoryName = "" });
            }
=======
            // Delete blob if exists
            var deviceFactory = new AzureStorageNamedDeviceFactory(AzureEmulatedStorageString, default);
            deviceFactory.Initialize(AzureTestDirectory);
            deviceFactory.Delete(new FileDescriptor { directoryName = "" });

            var parseSuccessful = ServerSettingsManager.TryParseCommandLineArguments(null, out var options, out var invalidOptions);
            ClassicAssert.IsTrue(parseSuccessful);
            ClassicAssert.IsEmpty(invalidOptions);
            ClassicAssert.IsTrue(options.PageSize == "32m");
            ClassicAssert.IsTrue(options.MemorySize == "16g");

            var args = new string[] { "--storage-string", AzureEmulatedStorageString, "--use-azure-storage-for-config-export", "true", "--config-export-path", configPath, "-p", "4m", "-m", "128m" };
            parseSuccessful = ServerSettingsManager.TryParseCommandLineArguments(args, out options, out invalidOptions);
            ClassicAssert.IsTrue(parseSuccessful);
            ClassicAssert.IsEmpty(invalidOptions);
            ClassicAssert.IsTrue(options.PageSize == "4m");
            ClassicAssert.IsTrue(options.MemorySize == "128m");

            args = ["--storage-string", AzureEmulatedStorageString, "--use-azure-storage-for-config-import", "true", "--config-import-path", configPath];
            parseSuccessful = ServerSettingsManager.TryParseCommandLineArguments(args, out options, out invalidOptions);
            ClassicAssert.IsTrue(parseSuccessful);
            ClassicAssert.IsEmpty(invalidOptions);
            ClassicAssert.IsTrue(options.PageSize == "4m");
            ClassicAssert.IsTrue(options.MemorySize == "128m");

            args = ["--use-azure-storage", "--storage-string", AzureEmulatedStorageString];
            parseSuccessful = ServerSettingsManager.TryParseCommandLineArguments(args, out options, out invalidOptions);
            ClassicAssert.IsTrue(parseSuccessful);
            ClassicAssert.IsEmpty(invalidOptions);
            ClassicAssert.AreEqual(AzureEmulatedStorageString, options.AzureStorageConnectionString);

            // Delete blob
            deviceFactory.Initialize(AzureTestDirectory);
            deviceFactory.Delete(new FileDescriptor { directoryName = "" });
        }

        [Test]
        public void AzureStorageConfiguration()
        {
            // missing both storage-string and managed-identity
            var args = new string[] { "--use-azure-storage" };
            var parseSuccessful = ServerSettingsManager.TryParseCommandLineArguments(args, out var options, out var invalidOptions);
            ClassicAssert.IsTrue(parseSuccessful);
            ClassicAssert.IsEmpty(invalidOptions);
            Assert.Throws<InvalidAzureConfiguration>(() => options.GetServerOptions());

            // valid storage-string
            args = ["--use-azure-storage", "--storage-string", "UseDevelopmentStorage=true;"];
            parseSuccessful = ServerSettingsManager.TryParseCommandLineArguments(args, out options, out invalidOptions);
            ClassicAssert.IsTrue(parseSuccessful);
            ClassicAssert.IsEmpty(invalidOptions);
            Assert.DoesNotThrow(() => options.GetServerOptions());

            // insecure service-uri
            args = ["--use-azure-storage", "--storage-service-uri", "http://demo.blob.core.windows.net"];
            parseSuccessful = ServerSettingsManager.TryParseCommandLineArguments(args, out options, out invalidOptions);
            ClassicAssert.IsFalse(parseSuccessful);
            ClassicAssert.AreEqual(invalidOptions.Count, 1);
            ClassicAssert.AreEqual(invalidOptions[0], nameof(Options.AzureStorageServiceUri));

            // secure service-uri but missing managed-identity
            args = ["--use-azure-storage", "--storage-service-uri", "https://demo.blob.core.windows.net"];
            parseSuccessful = ServerSettingsManager.TryParseCommandLineArguments(args, out options, out invalidOptions);
            ClassicAssert.IsTrue(parseSuccessful);
            ClassicAssert.IsEmpty(invalidOptions);
            Assert.Throws<InvalidAzureConfiguration>(() => options.GetServerOptions());

            // secure service-uri with managed-identity
            args = ["--use-azure-storage", "--storage-service-uri", "https://demo.blob.core.windows.net", "--storage-managed-identity", "demo"];
            parseSuccessful = ServerSettingsManager.TryParseCommandLineArguments(args, out options, out invalidOptions);
            ClassicAssert.IsTrue(parseSuccessful);
            ClassicAssert.IsEmpty(invalidOptions);
            var serverOptions = options.GetServerOptions();
            Assert.DoesNotThrow(() => options.GetServerOptions());

            // both storage-string and managed-identity
            args = ["--use-azure-storage", "--storage-string", "UseDevelopmentStorage", "--storage-managed-identity", "demo", "--storage-service-uri", "https://demo.blob.core.windows.net"];
            parseSuccessful = ServerSettingsManager.TryParseCommandLineArguments(args, out options, out invalidOptions);
            ClassicAssert.IsTrue(parseSuccessful);
            ClassicAssert.IsEmpty(invalidOptions);
            Assert.Throws<InvalidAzureConfiguration>(() => options.GetServerOptions());
>>>>>>> 63694f04
        }

        [Test]
        public void LuaMemoryOptions()
        {
            // Command line
            {
                // Defaults to Native with no limit
                {
                    var args = new[] { "--lua" };
                    var parseSuccessful = ServerSettingsManager.TryParseCommandLineArguments(args, out var options, out _, out _, silentMode: true);
                    ClassicAssert.IsTrue(parseSuccessful);
                    ClassicAssert.IsTrue(options.EnableLua);
                    ClassicAssert.AreEqual(LuaMemoryManagementMode.Native, options.LuaMemoryManagementMode);
                    ClassicAssert.IsNull(options.LuaScriptMemoryLimit);
                }

                // Native with limit rejected
                {
                    var args = new[] { "--lua", "--lua-script-memory-limit", "10m" };
                    var parseSuccessful = ServerSettingsManager.TryParseCommandLineArguments(args, out _, out _, out _, silentMode: true);
                    ClassicAssert.IsFalse(parseSuccessful);
                }

                // Tracked with no limit works
                {
                    var args = new[] { "--lua", "--lua-memory-management-mode", "Tracked" };
                    var parseSuccessful = ServerSettingsManager.TryParseCommandLineArguments(args, out var options, out _, out _, silentMode: true);
                    ClassicAssert.IsTrue(parseSuccessful);
                    ClassicAssert.IsTrue(options.EnableLua);
                    ClassicAssert.AreEqual(LuaMemoryManagementMode.Tracked, options.LuaMemoryManagementMode);
                    ClassicAssert.IsNull(options.LuaScriptMemoryLimit);
                }

                // Tracked with limit works
                {
                    var args = new[] { "--lua", "--lua-memory-management-mode", "Tracked", "--lua-script-memory-limit", "10m" };
                    var parseSuccessful = ServerSettingsManager.TryParseCommandLineArguments(args, out var options, out _, out _, silentMode: true);
                    ClassicAssert.IsTrue(parseSuccessful);
                    ClassicAssert.IsTrue(options.EnableLua);
                    ClassicAssert.AreEqual(LuaMemoryManagementMode.Tracked, options.LuaMemoryManagementMode);
                    ClassicAssert.AreEqual("10m", options.LuaScriptMemoryLimit);
                }

                // Tracked with bad limit rejected
                {
                    var args = new[] { "--lua", "--lua-memory-management-mode", "Tracked", "--lua-script-memory-limit", "10Q" };
                    var parseSuccessful = ServerSettingsManager.TryParseCommandLineArguments(args, out _, out _, out _, silentMode: true);
                    ClassicAssert.IsFalse(parseSuccessful);
                }

                // Managed with no limit works
                {
                    var args = new[] { "--lua", "--lua-memory-management-mode", "Managed" };
                    var parseSuccessful = ServerSettingsManager.TryParseCommandLineArguments(args, out var options, out _, out _, silentMode: true);
                    ClassicAssert.IsTrue(parseSuccessful);
                    ClassicAssert.IsTrue(options.EnableLua);
                    ClassicAssert.AreEqual(LuaMemoryManagementMode.Managed, options.LuaMemoryManagementMode);
                    ClassicAssert.IsNull(options.LuaScriptMemoryLimit);
                }

                // Managed with limit works
                {
                    var args = new[] { "--lua", "--lua-memory-management-mode", "Managed", "--lua-script-memory-limit", "10m" };
                    var parseSuccessful = ServerSettingsManager.TryParseCommandLineArguments(args, out var options, out _, out _, silentMode: true);
                    ClassicAssert.IsTrue(parseSuccessful);
                    ClassicAssert.IsTrue(options.EnableLua);
                    ClassicAssert.AreEqual(LuaMemoryManagementMode.Managed, options.LuaMemoryManagementMode);
                    ClassicAssert.AreEqual("10m", options.LuaScriptMemoryLimit);
                }

                // Managed with bad limit rejected
                {
                    var args = new[] { "--lua", "--lua-memory-management-mode", "Managed", "--lua-script-memory-limit", "10Q" };
                    var parseSuccessful = ServerSettingsManager.TryParseCommandLineArguments(args, out _, out _, out _, silentMode: true);
                    ClassicAssert.IsFalse(parseSuccessful);
                }
            }

            // Garnet.conf
            {
                // Defaults to Native with no limit
                {
                    const string JSON = @"{ ""EnableLua"": true }";
                    var parseSuccessful = TryParseGarnetConfOptions(JSON, out var options, out _, out _);
                    ClassicAssert.IsTrue(parseSuccessful);
                    ClassicAssert.IsTrue(options.EnableLua);
                    ClassicAssert.AreEqual(LuaMemoryManagementMode.Native, options.LuaMemoryManagementMode);
                    ClassicAssert.IsNull(options.LuaScriptMemoryLimit);
                }

                // Native with limit rejected
                {
                    const string JSON = @"{ ""EnableLua"": true, ""LuaScriptMemoryLimit"": ""10m"" }";
                    var parseSuccessful = TryParseGarnetConfOptions(JSON, out _, out _, out _);
                    ClassicAssert.IsFalse(parseSuccessful);
                }

                // Tracked with no limit works
                {
                    const string JSON = @"{ ""EnableLua"": true, ""LuaMemoryManagementMode"": ""Tracked"" }";
                    var parseSuccessful = TryParseGarnetConfOptions(JSON, out var options, out _, out _);
                    ClassicAssert.IsTrue(parseSuccessful);
                    ClassicAssert.IsTrue(options.EnableLua);
                    ClassicAssert.AreEqual(LuaMemoryManagementMode.Tracked, options.LuaMemoryManagementMode);
                    ClassicAssert.IsNull(options.LuaScriptMemoryLimit);
                }

                // Tracked with limit works
                {
                    const string JSON = @"{ ""EnableLua"": true, ""LuaMemoryManagementMode"": ""Tracked"", ""LuaScriptMemoryLimit"": ""10m"" }";
                    var parseSuccessful = TryParseGarnetConfOptions(JSON, out var options, out _, out _);
                    ClassicAssert.IsTrue(parseSuccessful);
                    ClassicAssert.IsTrue(options.EnableLua);
                    ClassicAssert.AreEqual(LuaMemoryManagementMode.Tracked, options.LuaMemoryManagementMode);
                    ClassicAssert.AreEqual("10m", options.LuaScriptMemoryLimit);
                }

                // Tracked with bad limit rejected
                {
                    const string JSON = @"{ ""EnableLua"": true, ""LuaMemoryManagementMode"": ""Tracked"", ""LuaScriptMemoryLimit"": ""10Q"" }";
                    var parseSuccessful = TryParseGarnetConfOptions(JSON, out _, out _, out _);
                    ClassicAssert.IsFalse(parseSuccessful);
                }

                // Managed with no limit works
                {
                    const string JSON = @"{ ""EnableLua"": true, ""LuaMemoryManagementMode"": ""Managed"" }";
                    var parseSuccessful = TryParseGarnetConfOptions(JSON, out var options, out _, out _);
                    ClassicAssert.IsTrue(parseSuccessful);
                    ClassicAssert.IsTrue(options.EnableLua);
                    ClassicAssert.AreEqual(LuaMemoryManagementMode.Managed, options.LuaMemoryManagementMode);
                    ClassicAssert.IsNull(options.LuaScriptMemoryLimit);
                }

                // Managed with limit works
                {
                    const string JSON = @"{ ""EnableLua"": true, ""LuaMemoryManagementMode"": ""Managed"", ""LuaScriptMemoryLimit"": ""10m"" }";
                    var parseSuccessful = TryParseGarnetConfOptions(JSON, out var options, out _, out _);
                    ClassicAssert.IsTrue(parseSuccessful);
                    ClassicAssert.IsTrue(options.EnableLua);
                    ClassicAssert.AreEqual(LuaMemoryManagementMode.Managed, options.LuaMemoryManagementMode);
                    ClassicAssert.AreEqual("10m", options.LuaScriptMemoryLimit);
                }

                // Managed with bad limit rejected
                {
                    const string JSON = @"{ ""EnableLua"": true, ""LuaMemoryManagementMode"": ""Managed"", ""LuaScriptMemoryLimit"": ""10Q"" }";
                    var parseSuccessful = TryParseGarnetConfOptions(JSON, out var options, out _, out _);
                    ClassicAssert.IsFalse(parseSuccessful);
                }
            }
        }

        [Test]
        public void LuaTimeoutOptions()
        {
            // Command line args
            {
                // No value is accepted
                {
                    var args = new[] { "--lua" };
                    var parseSuccessful = ServerSettingsManager.TryParseCommandLineArguments(args, out var options, out _, out _, silentMode: true);
                    ClassicAssert.IsTrue(parseSuccessful);
                    ClassicAssert.IsTrue(options.EnableLua);
                    ClassicAssert.AreEqual(0, options.LuaScriptTimeoutMs);
                }

                // Positive accepted
                {
                    var args = new[] { "--lua", "--lua-script-timeout", "10" };
                    var parseSuccessful = ServerSettingsManager.TryParseCommandLineArguments(args, out var options, out _, out _, silentMode: true);
                    ClassicAssert.IsTrue(parseSuccessful);
                    ClassicAssert.IsTrue(options.EnableLua);
                    ClassicAssert.AreEqual(10, options.LuaScriptTimeoutMs);
                }

                // > 0 and < 10 rejected
                for (var ms = 1; ms < 10; ms++)
                {
                    var args = new[] { "--lua", "--lua-script-timeout", ms.ToString() };
                    var parseSuccessful = ServerSettingsManager.TryParseCommandLineArguments(args, out _, out _, out _, silentMode: true);
                    ClassicAssert.IsFalse(parseSuccessful);
                }

                // Negative rejected
                {
                    var args = new[] { "--lua", "--lua-script-timeout", "-10" };
                    var parseSuccessful = ServerSettingsManager.TryParseCommandLineArguments(args, out _, out _, out _, silentMode: true);
                    ClassicAssert.IsFalse(parseSuccessful);
                }
            }

            // Garnet.conf
            {
                // No value is accepted
                {
                    const string JSON = @"{ ""EnableLua"": true }";
                    var parseSuccessful = TryParseGarnetConfOptions(JSON, out var options, out _, out _);
                    ClassicAssert.IsTrue(parseSuccessful);
                    ClassicAssert.IsTrue(options.EnableLua);
                    ClassicAssert.AreEqual(0, options.LuaScriptTimeoutMs);
                }

                // Positive accepted
                {
                    const string JSON = @"{ ""EnableLua"": true, ""LuaScriptTimeoutMs"": 10 }";
                    var parseSuccessful = TryParseGarnetConfOptions(JSON, out var options, out _, out _);
                    ClassicAssert.IsTrue(parseSuccessful);
                    ClassicAssert.IsTrue(options.EnableLua);
                    ClassicAssert.AreEqual(10, options.LuaScriptTimeoutMs);
                }

                // > 0 and < 10 rejected
                for (var ms = 1; ms < 10; ms++)
                {
                    var json = $@"{{ ""EnableLua"": true, ""LuaScriptTimeoutMs"": {ms} }}";
                    var parseSuccessful = TryParseGarnetConfOptions(json, out _, out _, out _);
                    ClassicAssert.IsFalse(parseSuccessful);
                }

                // Negative rejected
                {
                    const string JSON = @"{ ""EnableLua"": true, ""LuaScriptTimeoutMs"": -10 }";
                    var parseSuccessful = TryParseGarnetConfOptions(JSON, out _, out _, out _);
                    ClassicAssert.IsFalse(parseSuccessful);
                }
            }
        }

        [Test]
        public void LuaLoggingOptions()
        {
            // Command line args
            {
                // No value is accepted
                {
                    var args = new[] { "--lua" };
                    var parseSuccessful = ServerSettingsManager.TryParseCommandLineArguments(args, out var options, out var invalidOptions, out var exitGracefully);
                    ClassicAssert.IsTrue(parseSuccessful);
                    ClassicAssert.IsTrue(options.EnableLua);
                    ClassicAssert.AreEqual(LuaLoggingMode.Enable, options.LuaLoggingMode);
                }

                // Enable accepted
                {
                    var args = new[] { "--lua", "--lua-logging-mode", "Enable" };
                    var parseSuccessful = ServerSettingsManager.TryParseCommandLineArguments(args, out var options, out var invalidOptions, out var exitGracefully);
                    ClassicAssert.IsTrue(parseSuccessful);
                    ClassicAssert.IsTrue(options.EnableLua);
                    ClassicAssert.AreEqual(LuaLoggingMode.Enable, options.LuaLoggingMode);
                }

                // Silent accepted
                {
                    var args = new[] { "--lua", "--lua-logging-mode", "Silent" };
                    var parseSuccessful = ServerSettingsManager.TryParseCommandLineArguments(args, out var options, out var invalidOptions, out var exitGracefully);
                    ClassicAssert.IsTrue(parseSuccessful);
                    ClassicAssert.IsTrue(options.EnableLua);
                    ClassicAssert.AreEqual(LuaLoggingMode.Silent, options.LuaLoggingMode);
                }

                // Disable accepted
                {
                    var args = new[] { "--lua", "--lua-logging-mode", "Disable" };
                    var parseSuccessful = ServerSettingsManager.TryParseCommandLineArguments(args, out var options, out var invalidOptions, out var exitGracefully);
                    ClassicAssert.IsTrue(parseSuccessful);
                    ClassicAssert.IsTrue(options.EnableLua);
                    ClassicAssert.AreEqual(LuaLoggingMode.Disable, options.LuaLoggingMode);
                }

                // Invalid rejected
                {
                    var args = new[] { "--lua", "--lua-logging-mode", "Foo" };
                    var parseSuccessful = ServerSettingsManager.TryParseCommandLineArguments(args, out var options, out var invalidOptions, out var exitGracefully);
                    ClassicAssert.IsFalse(parseSuccessful);
                }
            }

            // JSON args
            {
                // No value is accepted
                {
                    const string JSON = @"{ ""EnableLua"": true }";
                    var parseSuccessful = TryParseGarnetConfOptions(JSON, out var options, out var invalidOptions, out var exitGracefully);
                    ClassicAssert.IsTrue(parseSuccessful);
                    ClassicAssert.IsTrue(options.EnableLua);
                    ClassicAssert.AreEqual(LuaLoggingMode.Enable, options.LuaLoggingMode);
                }

                // Enable accepted
                {
                    const string JSON = @"{ ""EnableLua"": true, ""LuaLoggingMode"": ""Enable"" }";
                    var parseSuccessful = TryParseGarnetConfOptions(JSON, out var options, out var invalidOptions, out var exitGracefully);
                    ClassicAssert.IsTrue(parseSuccessful);
                    ClassicAssert.IsTrue(options.EnableLua);
                    ClassicAssert.AreEqual(LuaLoggingMode.Enable, options.LuaLoggingMode);
                }

                // Silent accepted
                {
                    const string JSON = @"{ ""EnableLua"": true, ""LuaLoggingMode"": ""Silent"" }";
                    var parseSuccessful = TryParseGarnetConfOptions(JSON, out var options, out var invalidOptions, out var exitGracefully);
                    ClassicAssert.IsTrue(parseSuccessful);
                    ClassicAssert.IsTrue(options.EnableLua);
                    ClassicAssert.AreEqual(LuaLoggingMode.Silent, options.LuaLoggingMode);
                }

                // Disable accepted
                {
                    const string JSON = @"{ ""EnableLua"": true, ""LuaLoggingMode"": ""Disable"" }";
                    var parseSuccessful = TryParseGarnetConfOptions(JSON, out var options, out var invalidOptions, out var exitGracefully);
                    ClassicAssert.IsTrue(parseSuccessful);
                    ClassicAssert.IsTrue(options.EnableLua);
                    ClassicAssert.AreEqual(LuaLoggingMode.Disable, options.LuaLoggingMode);
                }

                // Invalid rejected
                {
                    const string JSON = @"{ ""EnableLua"": true, ""LuaLoggingMode"": ""Foo"" }";
                    var parseSuccessful = TryParseGarnetConfOptions(JSON, out var options, out var invalidOptions, out var exitGracefully);
                    ClassicAssert.IsFalse(parseSuccessful);
                }
            }
        }

        [Test]
        public void LuaAllowedFunctions()
        {
            // Command line args
            {
                // No value is accepted
                {
                    var args = new[] { "--lua" };
                    var parseSuccessful = ServerSettingsManager.TryParseCommandLineArguments(args, out var options, out var invalidOptions, out var exitGracefully);
                    ClassicAssert.IsTrue(parseSuccessful);
                    ClassicAssert.IsTrue(options.EnableLua);
                    ClassicAssert.AreEqual(0, options.LuaAllowedFunctions.Count());
                }

                // One option works
                {
                    var args = new[] { "--lua", "--lua-allowed-functions", "os" };
                    var parseSuccessful = ServerSettingsManager.TryParseCommandLineArguments(args, out var options, out var invalidOptions, out var exitGracefully);
                    ClassicAssert.IsTrue(parseSuccessful);
                    ClassicAssert.IsTrue(options.EnableLua);
                    ClassicAssert.AreEqual(1, options.LuaAllowedFunctions.Count());
                    ClassicAssert.IsTrue(options.LuaAllowedFunctions.Contains("os"));
                }

                // Multiple option works
                {
                    var args = new[] { "--lua", "--lua-allowed-functions", "os,assert,rawget" };
                    var parseSuccessful = ServerSettingsManager.TryParseCommandLineArguments(args, out var options, out var invalidOptions, out var exitGracefully);
                    ClassicAssert.IsTrue(parseSuccessful);
                    ClassicAssert.IsTrue(options.EnableLua);
                    ClassicAssert.AreEqual(3, options.LuaAllowedFunctions.Count());
                    ClassicAssert.IsTrue(options.LuaAllowedFunctions.Contains("os"));
                    ClassicAssert.IsTrue(options.LuaAllowedFunctions.Contains("assert"));
                    ClassicAssert.IsTrue(options.LuaAllowedFunctions.Contains("rawget"));
                }

                // Invalid rejected
                {
                    var args = new[] { "--lua", "--lua-allowed-functions" };
                    var parseSuccessful = ServerSettingsManager.TryParseCommandLineArguments(args, out var options, out var invalidOptions, out var exitGracefully);
                    ClassicAssert.IsFalse(parseSuccessful);
                }
            }

            // JSON args
            {
                // No value is accepted
                {
                    const string JSON = @"{ ""EnableLua"": true }";
                    var parseSuccessful = TryParseGarnetConfOptions(JSON, out var options, out var invalidOptions, out var exitGracefully);
                    ClassicAssert.IsTrue(parseSuccessful);
                    ClassicAssert.IsTrue(options.EnableLua);
                    ClassicAssert.AreEqual(0, options.LuaAllowedFunctions.Count());
                }

                // One option works
                {
                    const string JSON = @"{ ""EnableLua"": true, ""LuaAllowedFunctions"": [""os""] }";
                    var parseSuccessful = TryParseGarnetConfOptions(JSON, out var options, out var invalidOptions, out var exitGracefully);
                    ClassicAssert.IsTrue(parseSuccessful);
                    ClassicAssert.IsTrue(options.EnableLua);
                    ClassicAssert.AreEqual(1, options.LuaAllowedFunctions.Count());
                    ClassicAssert.IsTrue(options.LuaAllowedFunctions.Contains("os"));
                }

                // Multiple option works
                {
                    const string JSON = @"{ ""EnableLua"": true, ""LuaAllowedFunctions"": [""os"", ""assert"", ""rawget""] }";
                    var parseSuccessful = TryParseGarnetConfOptions(JSON, out var options, out var invalidOptions, out var exitGracefully);
                    ClassicAssert.IsTrue(parseSuccessful);
                    ClassicAssert.IsTrue(options.EnableLua);
                    ClassicAssert.AreEqual(3, options.LuaAllowedFunctions.Count());
                    ClassicAssert.IsTrue(options.LuaAllowedFunctions.Contains("os"));
                    ClassicAssert.IsTrue(options.LuaAllowedFunctions.Contains("assert"));
                    ClassicAssert.IsTrue(options.LuaAllowedFunctions.Contains("rawget"));
                }

                // Invalid rejected
                {
                    const string JSON = @"{ ""EnableLua"": true, ""LuaAllowedFunctions"": { } }";
                    var parseSuccessful = TryParseGarnetConfOptions(JSON, out var options, out var invalidOptions, out var exitGracefully);
                    ClassicAssert.IsFalse(parseSuccessful);
                }
            }
        }

        /// <summary>
        /// Import a garnet.conf file with the given contents
        /// </summary>
        private static bool TryParseGarnetConfOptions(string json, out Options options, out List<string> invalidOptions, out bool exitGracefully)
        {
            var tempPath = Path.GetTempFileName();
            try
            {
                File.WriteAllText(tempPath, json);

                return ServerSettingsManager.TryParseCommandLineArguments(["--config-import-path", tempPath], out options, out invalidOptions, out exitGracefully, silentMode: true);
            }
            finally
            {
                try
                {
                    File.Delete(tempPath);
                }
                catch
                {
                    // Best effort
                }
            }
        }

        [Test]
        public void UnixSocketPath_CanParseValidPath()
        {
            string[] args = ["--unixsocket", "./config-parse-test.sock"];
            var parseSuccessful = ServerSettingsManager.TryParseCommandLineArguments(args, out _, out _, out _, silentMode: true);
            ClassicAssert.IsTrue(parseSuccessful);
        }

        [Test]
        public void UnixSocketPath_InvalidPathFails()
        {
            // Socket path directory does not exists
            string[] args = ["--unixsocket", "./does-not-exists/config-parse-test.sock"];
            var parseSuccessful = ServerSettingsManager.TryParseCommandLineArguments(args, out _, out _, out _, silentMode: true);
            ClassicAssert.IsFalse(parseSuccessful);
        }

        [Test]
        public void UnixSocketPermission_CanParseValidPermission()
        {
            if (OperatingSystem.IsWindows())
                return;

            string[] args = ["--unixsocketperm", "777"];
            var parseSuccessful = ServerSettingsManager.TryParseCommandLineArguments(args, out var options, out _, out _, silentMode: true);
            ClassicAssert.IsTrue(parseSuccessful);
            ClassicAssert.AreEqual(777, options.UnixSocketPermission);
        }

        [Test]
        public void UnixSocketPermission_InvalidPermissionFails()
        {
            if (OperatingSystem.IsWindows())
                return;

            string[] args = ["--unixsocketperm", "888"];
            var parseSuccessful = ServerSettingsManager.TryParseCommandLineArguments(args, out _, out _, out _, silentMode: true);
            ClassicAssert.IsFalse(parseSuccessful);
        }
    }
}<|MERGE_RESOLUTION|>--- conflicted
+++ resolved
@@ -217,7 +217,6 @@
             var configPath = $"{AzureTestDirectory}/test1.config";
             var AzureEmulatedStorageString = "UseDevelopmentStorage=true;";
 
-<<<<<<< HEAD
             if (TestUtils.IsRunningAzureTests)
             {
                 // Delete blob if exists
@@ -247,89 +246,6 @@
                 // Delete blob
                 deviceFactory.Delete(new FileDescriptor { directoryName = "" });
             }
-=======
-            // Delete blob if exists
-            var deviceFactory = new AzureStorageNamedDeviceFactory(AzureEmulatedStorageString, default);
-            deviceFactory.Initialize(AzureTestDirectory);
-            deviceFactory.Delete(new FileDescriptor { directoryName = "" });
-
-            var parseSuccessful = ServerSettingsManager.TryParseCommandLineArguments(null, out var options, out var invalidOptions);
-            ClassicAssert.IsTrue(parseSuccessful);
-            ClassicAssert.IsEmpty(invalidOptions);
-            ClassicAssert.IsTrue(options.PageSize == "32m");
-            ClassicAssert.IsTrue(options.MemorySize == "16g");
-
-            var args = new string[] { "--storage-string", AzureEmulatedStorageString, "--use-azure-storage-for-config-export", "true", "--config-export-path", configPath, "-p", "4m", "-m", "128m" };
-            parseSuccessful = ServerSettingsManager.TryParseCommandLineArguments(args, out options, out invalidOptions);
-            ClassicAssert.IsTrue(parseSuccessful);
-            ClassicAssert.IsEmpty(invalidOptions);
-            ClassicAssert.IsTrue(options.PageSize == "4m");
-            ClassicAssert.IsTrue(options.MemorySize == "128m");
-
-            args = ["--storage-string", AzureEmulatedStorageString, "--use-azure-storage-for-config-import", "true", "--config-import-path", configPath];
-            parseSuccessful = ServerSettingsManager.TryParseCommandLineArguments(args, out options, out invalidOptions);
-            ClassicAssert.IsTrue(parseSuccessful);
-            ClassicAssert.IsEmpty(invalidOptions);
-            ClassicAssert.IsTrue(options.PageSize == "4m");
-            ClassicAssert.IsTrue(options.MemorySize == "128m");
-
-            args = ["--use-azure-storage", "--storage-string", AzureEmulatedStorageString];
-            parseSuccessful = ServerSettingsManager.TryParseCommandLineArguments(args, out options, out invalidOptions);
-            ClassicAssert.IsTrue(parseSuccessful);
-            ClassicAssert.IsEmpty(invalidOptions);
-            ClassicAssert.AreEqual(AzureEmulatedStorageString, options.AzureStorageConnectionString);
-
-            // Delete blob
-            deviceFactory.Initialize(AzureTestDirectory);
-            deviceFactory.Delete(new FileDescriptor { directoryName = "" });
-        }
-
-        [Test]
-        public void AzureStorageConfiguration()
-        {
-            // missing both storage-string and managed-identity
-            var args = new string[] { "--use-azure-storage" };
-            var parseSuccessful = ServerSettingsManager.TryParseCommandLineArguments(args, out var options, out var invalidOptions);
-            ClassicAssert.IsTrue(parseSuccessful);
-            ClassicAssert.IsEmpty(invalidOptions);
-            Assert.Throws<InvalidAzureConfiguration>(() => options.GetServerOptions());
-
-            // valid storage-string
-            args = ["--use-azure-storage", "--storage-string", "UseDevelopmentStorage=true;"];
-            parseSuccessful = ServerSettingsManager.TryParseCommandLineArguments(args, out options, out invalidOptions);
-            ClassicAssert.IsTrue(parseSuccessful);
-            ClassicAssert.IsEmpty(invalidOptions);
-            Assert.DoesNotThrow(() => options.GetServerOptions());
-
-            // insecure service-uri
-            args = ["--use-azure-storage", "--storage-service-uri", "http://demo.blob.core.windows.net"];
-            parseSuccessful = ServerSettingsManager.TryParseCommandLineArguments(args, out options, out invalidOptions);
-            ClassicAssert.IsFalse(parseSuccessful);
-            ClassicAssert.AreEqual(invalidOptions.Count, 1);
-            ClassicAssert.AreEqual(invalidOptions[0], nameof(Options.AzureStorageServiceUri));
-
-            // secure service-uri but missing managed-identity
-            args = ["--use-azure-storage", "--storage-service-uri", "https://demo.blob.core.windows.net"];
-            parseSuccessful = ServerSettingsManager.TryParseCommandLineArguments(args, out options, out invalidOptions);
-            ClassicAssert.IsTrue(parseSuccessful);
-            ClassicAssert.IsEmpty(invalidOptions);
-            Assert.Throws<InvalidAzureConfiguration>(() => options.GetServerOptions());
-
-            // secure service-uri with managed-identity
-            args = ["--use-azure-storage", "--storage-service-uri", "https://demo.blob.core.windows.net", "--storage-managed-identity", "demo"];
-            parseSuccessful = ServerSettingsManager.TryParseCommandLineArguments(args, out options, out invalidOptions);
-            ClassicAssert.IsTrue(parseSuccessful);
-            ClassicAssert.IsEmpty(invalidOptions);
-            var serverOptions = options.GetServerOptions();
-            Assert.DoesNotThrow(() => options.GetServerOptions());
-
-            // both storage-string and managed-identity
-            args = ["--use-azure-storage", "--storage-string", "UseDevelopmentStorage", "--storage-managed-identity", "demo", "--storage-service-uri", "https://demo.blob.core.windows.net"];
-            parseSuccessful = ServerSettingsManager.TryParseCommandLineArguments(args, out options, out invalidOptions);
-            ClassicAssert.IsTrue(parseSuccessful);
-            ClassicAssert.IsEmpty(invalidOptions);
-            Assert.Throws<InvalidAzureConfiguration>(() => options.GetServerOptions());
->>>>>>> 63694f04
         }
 
         [Test]
