﻿// Copyright (c) Microsoft Corporation.
// Licensed under the MIT license.

using System;
<<<<<<< HEAD
using System.Text;
=======
using System.Threading;
>>>>>>> 314dbad9
using System.Threading.Tasks;
using Garnet.server;
using NUnit.Framework;
using NUnit.Framework.Legacy;
using StackExchange.Redis;

namespace Garnet.test
{
    public class RespBlockingCollectionTests
    {
        GarnetServer server;
        private static readonly Random random = Random.Shared;

        [SetUp]
        public void Setup()
        {
            TestUtils.DeleteDirectory(TestUtils.MethodTestDir, wait: true);
            server = TestUtils.CreateGarnetServer(TestUtils.MethodTestDir, lowMemory: true);
            server.Start();
        }

        [TearDown]
        public void TearDown()
        {
            server.Dispose();
            TestUtils.DeleteDirectory(TestUtils.MethodTestDir);
        }

        [Test]
        [TestCase("BRPOP")]
        [TestCase("BLPOP")]
        public void BasicListBlockingPopTest(string blockingCmd)
        {
            var key = "mykey";
            var value = "myval";
            var key2 = "mykey2";
            var value2 = "myval2";

            using var lightClientRequest = TestUtils.CreateRequest();
            var response = lightClientRequest.SendCommand($"LPUSH {key} {value}");
            var expectedResponse = ":1\r\n";
            TestUtils.AssertEqualUpToExpectedLength(expectedResponse, response);

            response = lightClientRequest.SendCommand($"{blockingCmd} {key} 10", 3);
            expectedResponse = $"*2\r\n${key.Length}\r\n{key}\r\n${value.Length}\r\n{value}\r\n";
            TestUtils.AssertEqualUpToExpectedLength(expectedResponse, response);

            var blockingTask = Task.Run(() =>
            {
                using var lcr = TestUtils.CreateRequest();
                var btResponse = lcr.SendCommand($"{blockingCmd} {key2} 30", 3);
                var btExpectedResponse = $"*2\r\n${key2.Length}\r\n{key2}\r\n${value2.Length}\r\n{value2}\r\n";
                TestUtils.AssertEqualUpToExpectedLength(btExpectedResponse, btResponse);
            });

            var releasingTask = Task.Run(() =>
            {
                using var lcr = TestUtils.CreateRequest();
                Task.Delay(TimeSpan.FromSeconds(2)).Wait();
                return lcr.SendCommand($"LPUSH {key2} {value2}");
            });

            var timeout = TimeSpan.FromSeconds(5);
            try
            {
                Task.WaitAll([blockingTask, releasingTask], timeout);
            }
            catch (AggregateException)
            {
                Assert.Fail();
            }

            ClassicAssert.IsTrue(blockingTask.IsCompletedSuccessfully);
            ClassicAssert.IsTrue(releasingTask.IsCompletedSuccessfully);
        }

        [Test]
        [TestCase("BRPOP", "LPUSH", 0)]
        [TestCase("BRPOP", "LPUSH", 0.5)]
        [TestCase("BLPOP", "RPUSH", 0)]
        [TestCase("BLPOP", "RPUSH", 0.5)]
        public void MultiListBlockingPopTestSE(string blockingCmd, string pushCmd, double timeout)
        {
            var key = "mykey";

            var keyCount = 64;

            using var lightClientRequest = TestUtils.CreateRequest();

            var cts = new CancellationTokenSource(TimeSpan.FromSeconds(60));

            var blockingTask = Task.Run(async () =>
            {
                for (var i = 0; i < keyCount; i++)
                {
                    using var lcr = TestUtils.CreateRequest();
                    var btResponse = lcr.SendCommand($"{blockingCmd} {key} {timeout}", 3);
                    var value = $"value{i}";
                    var btExpectedResponse = $"*2\r\n${key.Length}\r\n{key}\r\n${value.Length}\r\n{value}\r\n";
                    TestUtils.AssertEqualUpToExpectedLength(btExpectedResponse, btResponse);
                    await Task.Delay(TimeSpan.FromMilliseconds(random.NextInt64(20, 100)), cts.Token);
                }
            }, cts.Token);

            var releasingTask = Task.Run(async () =>
            {
                for (var i = 0; i < keyCount; i++)
                {
                    using var lcr = TestUtils.CreateRequest();
                    var value = $"value{i}";
                    lcr.SendCommand($"{pushCmd} {key} {value}");
                    await Task.Delay(TimeSpan.FromMilliseconds(random.NextInt64(20, 100)), cts.Token);
                }
            }, cts.Token);

            // Wait for all tasks to finish
            if (!Task.WhenAll(blockingTask, releasingTask).Wait(TimeSpan.FromSeconds(60), cts.Token))
                Assert.Fail("Items not retrieved in allotted time.");
        }

        [Test]
        public void BasicBlockingListMoveTest()
        {
            var srcKey1 = "mykey_src";
            var dstKey1 = "mykey_dst";
            var value1 = "myval";
            var srcKey2 = "mykey2_src";
            var dstKey2 = "mykey2_dst";
            var value2 = "myval2";

            using var lightClientRequest = TestUtils.CreateRequest();

            var response = lightClientRequest.SendCommand($"LPUSH {srcKey1} {value1}");
            var expectedResponse = ":1\r\n";
            TestUtils.AssertEqualUpToExpectedLength(expectedResponse, response);

            response = lightClientRequest.SendCommand($"BLMOVE {srcKey1} {dstKey1} {OperationDirection.Right} {OperationDirection.Left} 10");
            expectedResponse = $"${value1.Length}\r\n{value1}\r\n";
            TestUtils.AssertEqualUpToExpectedLength(expectedResponse, response);

            response = lightClientRequest.SendCommand($"LRANGE {srcKey1} 0 -1");
            expectedResponse = $"*0\r\n";
            TestUtils.AssertEqualUpToExpectedLength(expectedResponse, response);

            response = lightClientRequest.SendCommand($"LRANGE {dstKey1} 0 -1", 2);
            expectedResponse = $"*1\r\n${value1.Length}\r\n{value1}\r\n";
            TestUtils.AssertEqualUpToExpectedLength(expectedResponse, response);

            var blockingTask = Task.Run(() =>
            {
                using var lcr = TestUtils.CreateRequest();
                var btResponse = lcr.SendCommand($"BLMOVE {srcKey2} {dstKey2} {OperationDirection.Left} {OperationDirection.Right} 0");
                var btExpectedResponse = $"${value2.Length}\r\n{value2}\r\n";
                TestUtils.AssertEqualUpToExpectedLength(btExpectedResponse, btResponse);
            });

            var releasingTask = Task.Run(() =>
            {
                using var lcr = TestUtils.CreateRequest();
                Task.Delay(TimeSpan.FromSeconds(2)).Wait();
                return lcr.SendCommand($"LPUSH {srcKey2} {value2}");
            });

            var timeout = TimeSpan.FromSeconds(5);
            try
            {
                Task.WaitAll([blockingTask, releasingTask], timeout);
            }
            catch (AggregateException)
            {
                Assert.Fail();
            }

            ClassicAssert.IsTrue(blockingTask.IsCompletedSuccessfully);
            ClassicAssert.IsTrue(releasingTask.IsCompletedSuccessfully);

            response = lightClientRequest.SendCommand($"LRANGE {srcKey2} 0 -1");
            expectedResponse = $"*0\r\n";
            TestUtils.AssertEqualUpToExpectedLength(expectedResponse, response);

            response = lightClientRequest.SendCommand($"LRANGE {dstKey2} 0 -1", 2);
            expectedResponse = $"*1\r\n${value2.Length}\r\n{value2}\r\n";
            TestUtils.AssertEqualUpToExpectedLength(expectedResponse, response);
        }

        [Test]
        [TestCase("BRPOP")]
        [TestCase("BLPOP")]
        public void ListBlockingPopOrderTest(string blockingCmd)
        {
            var keys = new[] { "key1", "key2", "key3", "key4", "key5" };
            var values = new[] { "value1", "value2", "value3", "value4", "value5" };

            byte[] response;
            string expectedResponse;

            using var lightClientRequest = TestUtils.CreateRequest();
            for (var i = 0; i < keys.Length; i++)
            {
                response = lightClientRequest.SendCommand($"LPUSH {keys[i]} {values[i]}");
                expectedResponse = ":1\r\n";
                TestUtils.AssertEqualUpToExpectedLength(expectedResponse, response);
            }

            for (var i = 0; i < keys.Length; i++)
            {
                response = lightClientRequest.SendCommand($"{blockingCmd} {string.Join(' ', keys)} 10", 3);
                expectedResponse = $"*2\r\n${keys[i].Length}\r\n{keys[i]}\r\n${values[i].Length}\r\n{values[i]}\r\n";
                TestUtils.AssertEqualUpToExpectedLength(expectedResponse, response);
            }
        }

        [Test]
        [TestCase("BRPOP")]
        [TestCase("BLPOP")]
        public void BlockingClientEventsTests(string blockingCmd)
        {
            var key = "mykey";
            var value1 = "myval";
            var value2 = "myval2";

            var blockingTask = Task.Run(() =>
            {
                using var lcr = TestUtils.CreateRequest();
                var response = lcr.SendCommands($"{blockingCmd} {key} 30", $"LPUSH {key} {value1}", 3, 1);
                var expectedResponse = $"*2\r\n${key.Length}\r\n{key}\r\n${value2.Length}\r\n{value2}\r\n:1\r\n";
                TestUtils.AssertEqualUpToExpectedLength(expectedResponse, response);

                response = lcr.SendCommand($"LLEN {key}");
                expectedResponse = ":1\r\n";
                TestUtils.AssertEqualUpToExpectedLength(expectedResponse, response);

                response = lcr.SendCommand($"LPOP {key}");
                expectedResponse = $"${value1.Length}\r\n{value1}\r\n";
                TestUtils.AssertEqualUpToExpectedLength(expectedResponse, response);
            });

            var releasingTask = Task.Run(() =>
            {
                using var lcr = TestUtils.CreateRequest();
                Task.Delay(TimeSpan.FromSeconds(2)).Wait();
                return lcr.SendCommand($"LPUSH {key} {value2}");
            });

            var timeout = TimeSpan.FromSeconds(5);
            try
            {
                Task.WaitAll([blockingTask, releasingTask], timeout);
            }
            catch (AggregateException)
            {
                Assert.Fail();
            }

            ClassicAssert.IsTrue(blockingTask.IsCompletedSuccessfully);
            ClassicAssert.IsTrue(releasingTask.IsCompletedSuccessfully);
        }

        [Test]
        public void BasicBlockingListPopPushTest()
        {
            var srcKey1 = "mykey_src";
            var dstKey1 = "mykey_dst";
            var value1 = "myval";
            var srcKey2 = "mykey2_src";
            var dstKey2 = "mykey2_dst";
            var value2 = "myval2";

            using var lightClientRequest = TestUtils.CreateRequest();

            var response = lightClientRequest.SendCommand($"LPUSH {srcKey1} {value1}");
            var expectedResponse = ":1\r\n";
            TestUtils.AssertEqualUpToExpectedLength(expectedResponse, response);

            response = lightClientRequest.SendCommand($"BRPOPLPUSH {srcKey1} {dstKey1} 10");
            expectedResponse = $"${value1.Length}\r\n{value1}\r\n";
            TestUtils.AssertEqualUpToExpectedLength(expectedResponse, response);

            response = lightClientRequest.SendCommand($"LRANGE {srcKey1} 0 -1");
            expectedResponse = $"*0\r\n";
            TestUtils.AssertEqualUpToExpectedLength(expectedResponse, response);

            response = lightClientRequest.SendCommand($"LRANGE {dstKey1} 0 -1", 2);
            expectedResponse = $"*1\r\n${value1.Length}\r\n{value1}\r\n";
            TestUtils.AssertEqualUpToExpectedLength(expectedResponse, response);

            var blockingTask = Task.Run(() =>
            {
                using var lcr = TestUtils.CreateRequest();
                var btResponse = lcr.SendCommand($"BRPOPLPUSH {srcKey2} {dstKey2} 0");
                var btExpectedResponse = $"${value2.Length}\r\n{value2}\r\n";
                TestUtils.AssertEqualUpToExpectedLength(btExpectedResponse, btResponse);
            });

            var releasingTask = Task.Run(() =>
            {
                using var lcr = TestUtils.CreateRequest();
                Task.Delay(TimeSpan.FromSeconds(2)).Wait();
                return lcr.SendCommand($"LPUSH {srcKey2} {value2}");
            });

            var timeout = TimeSpan.FromSeconds(5);
            try
            {
                Task.WaitAll([blockingTask, releasingTask], timeout);
            }
            catch (AggregateException)
            {
                Assert.Fail();
            }

            ClassicAssert.IsTrue(blockingTask.IsCompletedSuccessfully);
            ClassicAssert.IsTrue(releasingTask.IsCompletedSuccessfully);

            response = lightClientRequest.SendCommand($"LRANGE {srcKey2} 0 -1");
            expectedResponse = $"*0\r\n";
            TestUtils.AssertEqualUpToExpectedLength(expectedResponse, response);

            response = lightClientRequest.SendCommand($"LRANGE {dstKey2} 0 -1", 2);
            expectedResponse = $"*1\r\n${value2.Length}\r\n{value2}\r\n";
            TestUtils.AssertEqualUpToExpectedLength(expectedResponse, response);
        }

        [Test]
        [TestCase(OperationDirection.Left, "value1", Description = "Pop from left")]
        [TestCase(OperationDirection.Right, "value3", Description = "Pop from right")]
        public void BasicBlmpopTest(OperationDirection direction, string expectedValue)
        {
            var key = "mykey";
            using var lightClientRequest = TestUtils.CreateRequest();

            lightClientRequest.SendCommand($"RPUSH {key} value1 value2 value3");
            var response = lightClientRequest.SendCommand($"BLMPOP 1 1 {key} {direction}");
            var expectedResponse = $"*2\r\n${key.Length}\r\n{key}\r\n*1\r\n${expectedValue.Length}\r\n{expectedValue}\r\n";
            TestUtils.AssertEqualUpToExpectedLength(expectedResponse, response);
        }

        [Test]
        [TestCase(1, "key1", "value1", Description = "First key has value")]
        [TestCase(2, "key2", "value2", Description = "Second key has value")]
        public void BlmpopMultipleKeysTest(int valueKeyIndex, string expectedKey, string expectedValue)
        {
            var keys = new[] { "key1", "key2", "key3" };
            using var lightClientRequest = TestUtils.CreateRequest();

            lightClientRequest.SendCommand($"RPUSH {keys[valueKeyIndex - 1]} {expectedValue}");
            var response = lightClientRequest.SendCommand($"BLMPOP 1 {keys.Length} {string.Join(" ", keys)} LEFT");
            var expectedResponse = $"*2\r\n${expectedKey.Length}\r\n{expectedKey}\r\n*1\r\n${expectedValue.Length}\r\n{expectedValue}\r\n";
            TestUtils.AssertEqualUpToExpectedLength(expectedResponse, response);
        }

        [Test]
        public void BlmpopTimeoutTest()
        {
            using var lightClientRequest = TestUtils.CreateRequest();
            var response = lightClientRequest.SendCommand("BLMPOP 1 1 nonexistentkey LEFT");
            var expectedResponse = "$-1\r\n";
            TestUtils.AssertEqualUpToExpectedLength(expectedResponse, response);
        }

        [Test]
        public void BlmpopBlockingBehaviorTest()
        {
            var key = "blockingkey";
            var value = "testvalue";

            var blockingTask = Task.Run(() =>
            {
                using var lcr = TestUtils.CreateRequest();
                var response = lcr.SendCommand($"BLMPOP 30 1 {key} LEFT");
                var expectedResponse = $"*2\r\n${key.Length}\r\n{key}\r\n*1\r\n${value.Length}\r\n{value}\r\n";
                TestUtils.AssertEqualUpToExpectedLength(expectedResponse, response);
            });

            var pushingTask = Task.Run(() =>
            {
                using var lcr = TestUtils.CreateRequest();
                Task.Delay(TimeSpan.FromSeconds(2)).Wait();
                return lcr.SendCommand($"LPUSH {key} {value}");
            });

            Task.WaitAll([blockingTask, pushingTask], TimeSpan.FromSeconds(5));
            ClassicAssert.IsTrue(blockingTask.IsCompletedSuccessfully);
            ClassicAssert.IsTrue(pushingTask.IsCompletedSuccessfully);
        }

        [Test]
        public void BlmpopBlockingWithCountTest()
        {
            var key = "countkey";
            var values = new[] { "value1", "value2", "value3", "value4" };

            var blockingTask = Task.Run(() =>
            {
                using var lcr = TestUtils.CreateRequest();
                var response = lcr.SendCommand($"BLMPOP 30 1 {key} LEFT COUNT 3");
                var expectedResponse = $"*2\r\n${key.Length}\r\n{key}\r\n*3\r\n$6\r\nvalue1\r\n$6\r\nvalue2\r\n$6\r\nvalue3\r\n";
                TestUtils.AssertEqualUpToExpectedLength(expectedResponse, response);
            });

            var pushingTask = Task.Run(() =>
            {
                using var lcr = TestUtils.CreateRequest();
                Task.Delay(TimeSpan.FromSeconds(2)).Wait();
                return lcr.SendCommand($"RPUSH {key} {string.Join(" ", values)}");
            });

            Task.WaitAll([blockingTask, pushingTask], TimeSpan.FromSeconds(10));
            ClassicAssert.IsTrue(blockingTask.IsCompletedSuccessfully);
            ClassicAssert.IsTrue(pushingTask.IsCompletedSuccessfully);
        }

        [Test]
        [TestCase("MIN", "value1", 1.5, Description = "Pop minimum score")]
        [TestCase("MAX", "value3", 3.5, Description = "Pop maximum score")]
        public void BasicBzmpopTest(string mode, string expectedValue, double expectedScore)
        {
            var key = "mykey";
            using var lightClientRequest = TestUtils.CreateRequest();

            lightClientRequest.SendCommand($"ZADD {key} 1.5 value1 2.5 value2 3.5 value3");
            var response = lightClientRequest.SendCommand($"BZMPOP 1 1 {key} {mode}");
            var expectedResponse = $"*2\r\n${key.Length}\r\n{key}\r\n*1\r\n*2\r\n${expectedValue.Length}\r\n{expectedValue}\r\n${expectedScore.ToString().Length}\r\n{expectedScore}\r\n";
            TestUtils.AssertEqualUpToExpectedLength(expectedResponse, response);
        }

        [Test]
<<<<<<< HEAD
        [TestCase("MIN", Description = "Pop minimum score with expired items")]
        [TestCase("MAX", Description = "Pop maximum score with expired items")]
        public async Task BasicBzmpopWithExpireItemsTest(string mode)
        {
            var key = "mykey";
            using var lightClientRequest = TestUtils.CreateRequest();

            lightClientRequest.SendCommand($"ZADD {key} 1.5 value1 2.5 value2 3.5 value3");
            lightClientRequest.SendCommand($"ZPEXPIRE {key} 200 MEMBERS 3 value1 value2 value3");
            await Task.Delay(300);
            using var lcr = TestUtils.CreateRequest();
            var response = lcr.SendCommand($"BZMPOP 1 1 {key} {mode}");
            var expectedResponse = "$-1\r\n";
            var actualValue = Encoding.ASCII.GetString(response).Substring(0, expectedResponse.Length);
            ClassicAssert.AreEqual(expectedResponse, actualValue);
=======
        public void BzmpopReturnTest()
        {
            using var redis = ConnectionMultiplexer.Connect(TestUtils.GetConfig());
            var db = redis.GetDatabase(0);

            var res = db.SortedSetAdd("a", [new SortedSetEntry("one", 1)]);
            ClassicAssert.AreEqual(1, res);
            res = db.SortedSetAdd("a", [new SortedSetEntry("two", 2)]);
            ClassicAssert.AreEqual(1, res);
            res = db.SortedSetAdd("b", [new SortedSetEntry("three", 3)]);
            ClassicAssert.AreEqual(1, res);
            var pop = db.Execute("BZMPOP", "10", "2", "a", "b", "MIN", "COUNT", "2");
            ClassicAssert.AreEqual(2, pop.Length);
            ClassicAssert.AreEqual("a", pop[0].ToString());
            ClassicAssert.AreEqual(2, pop[1].Length);
            ClassicAssert.AreEqual(2, pop[1][0].Length);
            ClassicAssert.AreEqual("one", pop[1][0][0].ToString());
            ClassicAssert.AreEqual(1, (int)(RedisValue)pop[1][0][1]);
            ClassicAssert.AreEqual(2, pop[1][1].Length);
            ClassicAssert.AreEqual("two", pop[1][1][0].ToString());
            ClassicAssert.AreEqual(2, (int)(RedisValue)pop[1][1][1]);
>>>>>>> 314dbad9
        }

        [Test]
        [TestCase(1, "key1", "value1", 1.5, Description = "First key has minimum value")]
        [TestCase(2, "key2", "value2", 2.5, Description = "Second key has minimum value")]
        public void BzmpopMultipleKeysTest(int valueKeyIndex, string expectedKey, string expectedValue, double expectedScore)
        {
            var keys = new[] { "key1", "key2", "key3" };
            using var lightClientRequest = TestUtils.CreateRequest();

            lightClientRequest.SendCommand($"ZADD {keys[valueKeyIndex - 1]} {expectedScore} {expectedValue}");
            var response = lightClientRequest.SendCommand($"BZMPOP 1 {keys.Length} {string.Join(" ", keys)} MIN");
            var expectedResponse = $"*2\r\n${expectedKey.Length}\r\n{expectedKey}\r\n*1\r\n*2\r\n${expectedValue.Length}\r\n{expectedValue}\r\n${expectedScore.ToString().Length}\r\n{expectedScore}\r\n";
            TestUtils.AssertEqualUpToExpectedLength(expectedResponse, response);
        }

        [Test]
        public void BzmpopTimeoutTest()
        {
            using var lightClientRequest = TestUtils.CreateRequest();
            var response = lightClientRequest.SendCommand("BZMPOP 1 1 nonexistentkey MIN");
            var expectedResponse = "$-1\r\n";
            TestUtils.AssertEqualUpToExpectedLength(expectedResponse, response);
        }

        [Test]
        public void BzmpopBlockingBehaviorTest()
        {
            var key = "blockingzset";
            var value = "testvalue";
            var score = 1.5;

            var blockingTask = Task.Run(() =>
            {
                using var lcr = TestUtils.CreateRequest();
                var response = lcr.SendCommand($"BZMPOP 30 1 {key} MIN COUNT 2");
                var expectedResponse = $"*2\r\n${key.Length}\r\n{key}\r\n*1\r\n*2\r\n${value.Length}\r\n{value}\r\n${score.ToString().Length}\r\n{score}\r\n";
                TestUtils.AssertEqualUpToExpectedLength(expectedResponse, response);
            });

            var pushingTask = Task.Run(() =>
            {
                using var lcr = TestUtils.CreateRequest();
                Task.Delay(TimeSpan.FromSeconds(2)).Wait();
                var result = lcr.SendCommand($"ZADD {key} {score} {value}");
                return result;
            });

            Task.WaitAll([blockingTask, pushingTask], TimeSpan.FromSeconds(10));
            ClassicAssert.IsTrue(blockingTask.IsCompletedSuccessfully);
            ClassicAssert.IsTrue(pushingTask.IsCompletedSuccessfully);
        }

        [Test]
        [TestCase("BZPOPMIN", "value1", 1.5, Description = "Pop minimum score")]
        [TestCase("BZPOPMAX", "value3", 3.5, Description = "Pop maximum score")]
        public void BasicBzpopMinMaxTest(string command, string expectedValue, double expectedScore)
        {
            var key = "zsettestkey";
            using var lightClientRequest = TestUtils.CreateRequest();

            lightClientRequest.SendCommand($"ZADD {key} 1.5 value1 2.5 value2 3.5 value3");
            var response = lightClientRequest.SendCommand($"{command} {key} 1");
            var expectedResponse = $"*3\r\n${key.Length}\r\n{key}\r\n${expectedValue.Length}\r\n{expectedValue}\r\n${expectedScore.ToString().Length}\r\n{expectedScore}\r\n";
            TestUtils.AssertEqualUpToExpectedLength(expectedResponse, response);
        }

        [Test]
        [TestCase("BZPOPMIN", Description = "Pop minimum score with expired items")]
        [TestCase("BZPOPMAX", Description = "Pop maximum score with expired items")]
        public async Task BasicBzpopMinMaxWithExpireItemsTest(string command)
        {
            var key = "zsettestkey";
            using var lightClientRequest = TestUtils.CreateRequest();

            lightClientRequest.SendCommand($"ZADD {key} 1.5 value1 2.5 value2 3.5 value3");
            lightClientRequest.SendCommand($"ZPEXPIRE {key} 200 MEMBERS 3 value1 value2 value3");
            await Task.Delay(300);
            using var lcr = TestUtils.CreateRequest();
            var response = lcr.SendCommand($"{command} {key} 1");
            var expectedResponse = "$-1\r\n";
            var actualValue = Encoding.ASCII.GetString(response).Substring(0, expectedResponse.Length);
            ClassicAssert.AreEqual(expectedResponse, actualValue);
        }

        [Test]
        [TestCase("BZPOPMIN", 1, "key1", "value1", 1.5, Description = "First key has minimum")]
        [TestCase("BZPOPMAX", 2, "key2", "value2", 3.5, Description = "Second key has maximum")]
        public void BzpopMinMaxMultipleKeysTest(string command, int valueKeyIndex, string expectedKey, string expectedValue, double expectedScore)
        {
            var keys = new[] { "key1", "key2", "key3" };
            using var lightClientRequest = TestUtils.CreateRequest();

            lightClientRequest.SendCommand($"ZADD {keys[valueKeyIndex - 1]} {expectedScore} {expectedValue}");
            var response = lightClientRequest.SendCommand($"{command} {string.Join(" ", keys)} 1");
            var expectedResponse = $"*3\r\n${expectedKey.Length}\r\n{expectedKey}\r\n${expectedValue.Length}\r\n{expectedValue}\r\n${expectedScore.ToString().Length}\r\n{expectedScore}\r\n";
            TestUtils.AssertEqualUpToExpectedLength(expectedResponse, response);
        }

        [Test]
        [TestCase("BZPOPMIN", Description = "Blocking pop minimum")]
        [TestCase("BZPOPMAX", Description = "Blocking pop maximum")]
        public void BzpopMinMaxBlockingTest(string command)
        {
            var key = "blockingzset2";
            var value = "testvalue";
            var score = 2.5;

            var blockingTask = Task.Run(() =>
            {
                using var lcr = TestUtils.CreateRequest();
                var response = lcr.SendCommand($"{command} {key} 30");
                var expectedResponse = $"*3\r\n${key.Length}\r\n{key}\r\n${value.Length}\r\n{value}\r\n${score.ToString().Length}\r\n{score}\r\n";
                TestUtils.AssertEqualUpToExpectedLength(expectedResponse, response);
            });

            var pushingTask = Task.Run(() =>
            {
                using var lcr = TestUtils.CreateRequest();
                Task.Delay(TimeSpan.FromSeconds(2)).Wait();
                return lcr.SendCommand($"ZADD {key} {score} {value}");
            });

            Task.WaitAll([blockingTask, pushingTask], TimeSpan.FromSeconds(5));
            ClassicAssert.IsTrue(blockingTask.IsCompletedSuccessfully);
            ClassicAssert.IsTrue(pushingTask.IsCompletedSuccessfully);
        }

        [Test]
        [TestCase("BZPOPMIN", Description = "Timeout on minimum")]
        [TestCase("BZPOPMAX", Description = "Timeout on maximum")]
        public void BzpopMinMaxTimeoutTest(string command)
        {
            using var lightClientRequest = TestUtils.CreateRequest();
            var response = lightClientRequest.SendCommand($"{command} nonexistentkey 1");
            var expectedResponse = "$-1\r\n";
            TestUtils.AssertEqualUpToExpectedLength(expectedResponse, response);
        }
    }
}<|MERGE_RESOLUTION|>--- conflicted
+++ resolved
@@ -2,11 +2,8 @@
 // Licensed under the MIT license.
 
 using System;
-<<<<<<< HEAD
 using System.Text;
-=======
 using System.Threading;
->>>>>>> 314dbad9
 using System.Threading.Tasks;
 using Garnet.server;
 using NUnit.Framework;
@@ -434,7 +431,6 @@
         }
 
         [Test]
-<<<<<<< HEAD
         [TestCase("MIN", Description = "Pop minimum score with expired items")]
         [TestCase("MAX", Description = "Pop maximum score with expired items")]
         public async Task BasicBzmpopWithExpireItemsTest(string mode)
@@ -450,7 +446,9 @@
             var expectedResponse = "$-1\r\n";
             var actualValue = Encoding.ASCII.GetString(response).Substring(0, expectedResponse.Length);
             ClassicAssert.AreEqual(expectedResponse, actualValue);
-=======
+        }
+
+        [Test]
         public void BzmpopReturnTest()
         {
             using var redis = ConnectionMultiplexer.Connect(TestUtils.GetConfig());
@@ -472,7 +470,6 @@
             ClassicAssert.AreEqual(2, pop[1][1].Length);
             ClassicAssert.AreEqual("two", pop[1][1][0].ToString());
             ClassicAssert.AreEqual(2, (int)(RedisValue)pop[1][1][1]);
->>>>>>> 314dbad9
         }
 
         [Test]
