﻿// Copyright (c) Microsoft Corporation.
// Licensed under the MIT license.

using System;
using System.Collections.Generic;
using System.Diagnostics;
using System.Globalization;
using System.Linq;
using System.Text;
using System.Text.RegularExpressions;
using System.Threading;
using System.Threading.Tasks;
using Garnet.client;
using Garnet.common;
using Garnet.server;
using NUnit.Framework;
using NUnit.Framework.Legacy;
using StackExchange.Redis;

namespace Garnet.test
{
    [TestFixture]
    public class RespTests
    {
        GarnetServer server;
        Random r;
        private TaskFactory taskFactory = new();

        [SetUp]
        public void Setup()
        {
            r = new Random(674386);
            TestUtils.DeleteDirectory(TestUtils.MethodTestDir, wait: true);
            server = TestUtils.CreateGarnetServer(TestUtils.MethodTestDir, disablePubSub: false);
            server.Start();
        }

        [TearDown]
        public void TearDown()
        {
            server.Dispose();
            TestUtils.DeleteDirectory(TestUtils.MethodTestDir);
        }

        /// <summary>
        /// Ensure that all RespCommand IDs are unique.
        /// </summary>
        [Test]
        public void UniqueRespCommandIds()
        {
            var ids = Enum.GetValues<RespCommand>();

            // Isolate command IDs that exist more than once in the array
            var duplicateIds = ids.GroupBy(e => e).Where(e => e.Count() > 1).Select(e => e.First());

            ClassicAssert.IsEmpty(duplicateIds, "Found ambiguous command IDs");
        }

        /// <summary>
        /// Test that we recognize "write" ops correctly for metric purposes.
        /// </summary>
        [Test]
        public void OneIfWrite()
        {
            var wrong = new List<RespCommand>();

            foreach (var cmd in Enum.GetValues<RespCommand>())
            {
                if (cmd == RespCommand.NONE || cmd == RespCommand.INVALID)
                {
                    continue;
                }

                if (!RespCommandsInfo.TryGetRespCommandInfo(cmd, out var info))
                {
                    continue;
                }

                var isWrite = info.AclCategories.HasFlag(RespAclCategories.Write);
                var expected = isWrite ? 1UL : 0;

                if (expected != cmd.OneIfWrite())
                {
                    wrong.Add(cmd);
                }
            }

            ClassicAssert.IsEmpty(wrong, "These commands are incorrectly classified w.r.t. OneIfWrite");
        }

        /// <summary>
        /// Test that we recognize "read" ops correctly for metric purposes.
        /// </summary>
        [Test]
        public void OneIfRead()
        {
            var wrong = new List<RespCommand>();

            foreach (var cmd in Enum.GetValues<RespCommand>())
            {
                if (cmd == RespCommand.NONE || cmd == RespCommand.INVALID)
                {
                    continue;
                }

                if (!RespCommandsInfo.TryGetRespCommandInfo(cmd, out var info))
                {
                    continue;
                }

                var isRead = info.AclCategories.HasFlag(RespAclCategories.Read);
                var expected = isRead ? 1UL : 0;

                if (expected != cmd.OneIfRead())
                {
                    wrong.Add(cmd);
                }
            }

            ClassicAssert.IsEmpty(wrong, "These commands are incorrectly classified w.r.t. OneIfRead");
        }

        /// <summary>
        /// Test that we recognize "cluster" ops correctly.
        /// </summary>
        [Test]
        public void IsClusterSubCommand()
        {
            ClassicAssert.True(RespCommandsInfo.TryGetRespCommandInfo("CLUSTER", out var clusterCommand), "Couldn't load CLUSTER command details");
            ClassicAssert.IsNotNull(clusterCommand.SubCommands, "CLUSTER didn't have any subcommands");

            IEnumerable<RespCommand> clusterSubCommands = clusterCommand.SubCommands.Select(static s => s.Command);
            foreach (var cmd in Enum.GetValues<RespCommand>())
            {
                var expectedRes = clusterSubCommands.Contains(cmd);
                var actualRes = cmd.IsClusterSubCommand();

                ClassicAssert.AreEqual(expectedRes, actualRes, $"Mismatch for {cmd}");
            }
        }

        /// <summary>
        /// Tests RESTORE value that is not string
        /// </summary>
        [Test]
        public void TryRestoreKeyNonStringType()
        {
            using var redis = ConnectionMultiplexer.Connect(TestUtils.GetConfig());
            var db = redis.GetDatabase(0);

            var payload = new byte[]
            {
                0x14, 0xf, 0xf, 0x0, 0x0, 0x0, 0x1, 0x0, 0xc2, 0x86, 0x62, 0x69, 0x6b, 0x65, 0x3a, 0x31, 0x7, 0xc3, 0xbf, 0xb, 0x0, 0xc3, 0xaa, 0x33, 0x68, 0x7b, 0x2a, 0xc3, 0xa6, 0xc3, 0xbf, 0xc3, 0xb9
            };

            Assert.Throws<RedisServerException>(() => db.KeyRestore("mykey", payload));
        }

        /// <summary>
        /// Tests RESTORE command on existing key
        /// </summary>
        [Test]
        public void TryRestoreExistingKey()
        {
            using var redis = ConnectionMultiplexer.Connect(TestUtils.GetConfig());
            var db = redis.GetDatabase(0);

            db.StringSet("mykey", "val");

            var dump = db.KeyDump("mykey")!;

            Assert.Throws<RedisServerException>(() => db.KeyRestore("mykey", dump));
        }

        /// <summary>
        /// Tests that RESTORE command restores payload with 32 bit encoded length
        /// </summary>
        [Test]
        public void SingleRestore32Bit()
        {
            using var redis = ConnectionMultiplexer.Connect(TestUtils.GetConfig());
            var db = redis.GetDatabase(0);

            var valueBuilder = new StringBuilder();

            for (var i = 0; i < 16_383; i++)
                valueBuilder.Append('a');

            var val = valueBuilder.ToString();

            db.StringSet("mykey", val);

            var dump = db.KeyDump("mykey")!;

            db.KeyDelete("mykey");

            db.KeyRestore("mykey", dump);

            var value = db.StringGet("mykey");

            ClassicAssert.AreEqual(val, value.ToString());
        }

        /// <summary>
        /// Tests that RESTORE command restores payload with 14 bit encoded length
        /// </summary>
        [Test]
        public void SingleRestore14Bit()
        {
            using var redis = ConnectionMultiplexer.Connect(TestUtils.GetConfig());
            var db = redis.GetDatabase(0);

            var valueBuilder = new StringBuilder();

            for (var i = 0; i < 16_383 - 1; i++)
                valueBuilder.Append('a');

            var val = valueBuilder.ToString();

            db.StringSet("mykey", val);

            var dump = db.KeyDump("mykey")!;

            db.KeyDelete("mykey");

            db.KeyRestore("mykey", dump);

            var value = db.StringGet("mykey");

            ClassicAssert.AreEqual(val, value.ToString());
        }

        /// <summary>
        /// Tests that RESTORE command restores payload with 6 bit encoded length
        /// </summary>
        [Test]
        public void SingleRestore6Bit()
        {
            using var redis = ConnectionMultiplexer.Connect(TestUtils.GetConfig());
            var db = redis.GetDatabase(0);

            db.StringSet("mykey", "val");

            var dump = db.KeyDump("mykey")!;

            db.KeyDelete("mykey");

            db.KeyRestore("mykey", dump, TimeSpan.FromHours(3));

            var value = db.StringGet("mykey");

            ClassicAssert.AreEqual("val", value.ToString());
        }

        /// <summary>
        /// Tests that RESTORE command restores payload with 6 bit encoded length without TTL
        /// </summary>
        [Test]
        public void SingleRestore6BitWithoutTtl()
        {
            using var redis = ConnectionMultiplexer.Connect(TestUtils.GetConfig());
            var db = redis.GetDatabase(0);

            db.StringSet("mykey", "val");

            var dump = db.KeyDump("mykey")!;

            db.KeyDelete("mykey");

            db.KeyRestore("mykey", dump);

            var value = db.StringGet("mykey");

            ClassicAssert.AreEqual("val", value.ToString());
        }

        /// <summary>
        /// Tests that DUMP command returns payload with 6 bit encoded length
        /// </summary>
        [Test]
        public void SingleDump6Bit()
        {
            using var redis = ConnectionMultiplexer.Connect(TestUtils.GetConfig());
            var db = redis.GetDatabase(0);

            db.StringSet("mykey", "val");

            var dump = db.KeyDump("mykey");

            var expectedValue = new byte[]
            {
                 0x00, // value type 
                 0x03, // length of payload
                 0x76, 0x61, 0x6C,       // 'v', 'a', 'l'
                 0x0B, 0x00, // RDB version
            };

            var crc = new byte[]
            {
                 0xDB,
                 0x82,
                 0x3C,
                 0x30,
                 0x38,
                 0x78,
                 0x5A,
                 0x99
            };

            expectedValue = [.. expectedValue, .. crc];

            ClassicAssert.AreEqual(expectedValue, dump);
        }

        /// <summary>
        /// Tests that DUMP command returns payload with 14 bit encoded length
        /// </summary>
        [Test]
        public void SingleDump14Bit()
        {
            using var redis = ConnectionMultiplexer.Connect(TestUtils.GetConfig());
            var db = redis.GetDatabase(0);
            var valueBuilder = new StringBuilder();

            for (var i = 0; i < 16_383 - 1; i++)
                valueBuilder.Append('a');

            var value = valueBuilder.ToString();

            db.StringSet("mykey", value);

            var dump = db.KeyDump("mykey");

            var expectedValue = new byte[]
            {
                0x00, // value type
                0x7F, 0xFE, // length of payload
            };

            expectedValue = [.. expectedValue, .. Encoding.UTF8.GetBytes(value)];

            var rdbVersion = new byte[]
            {
                0x0B, 0x00, // RDB version
            };

            expectedValue = [.. expectedValue, .. rdbVersion];

            var crc = new byte[]
            {
                0x7C,
                0x09,
                0x2D,
                0x16,
                0x73,
                0xAE,
                0x7C,
                0xCF
            };

            expectedValue = [.. expectedValue, .. crc];

            ClassicAssert.AreEqual(expectedValue, dump);
        }

        /// <summary>
        /// Tests that DUMP command returns payload with 32 bit encoded length
        /// </summary>
        [Test]
        public void SingleDump32Bit()
        {
            using var redis = ConnectionMultiplexer.Connect(TestUtils.GetConfig());
            var db = redis.GetDatabase(0);
            var valueBuilder = new StringBuilder();

            for (var i = 0; i < 16_383 + 1; i++)
                valueBuilder.Append('a');

            var value = valueBuilder.ToString();

            db.StringSet("mykey", value);

            var dump = db.KeyDump("mykey");

            var expectedValue = new byte[]
            {
                0x00, // value type
                0x80, 0x00, 0x00, 0x40, 0x00, // length of payload
            };

            expectedValue = [.. expectedValue, .. Encoding.UTF8.GetBytes(value)];

            var rdbVersion = new byte[]
            {
                0x0B, 0x00, // RDB version
            };

            expectedValue = [.. expectedValue, .. rdbVersion];

            var crc = new byte[]
            {
                0x7F,
                0x73,
                0x7E,
                0xA9,
                0x87,
                0xD9,
                0x90,
                0x14
            };

            expectedValue = [.. expectedValue, .. crc];

            ClassicAssert.AreEqual(expectedValue, dump);
        }

        /// <summary>
        /// Tests DUMP on non string type which is currently not supported
        /// </summary>
        [Test]
        public void TryDumpKeyNonString()
        {
            using var redis = ConnectionMultiplexer.Connect(TestUtils.GetConfig());
            var db = redis.GetDatabase(0);

            db.SetAdd("mykey", "val1");
            db.SetAdd("mykey", "val2");

            var value = db.KeyDump("mykey");

            ClassicAssert.AreEqual(null, value);
        }

        /// <summary>
        /// Try DUMP key that does not exist
        /// </summary>
        [Test]
        public void TryDumpKeyThatDoesNotExist()
        {
            using var redis = ConnectionMultiplexer.Connect(TestUtils.GetConfig());
            var db = redis.GetDatabase(0);

            var value = db.KeyDump("mykey");

            ClassicAssert.AreEqual(null, value);
        }

        [Test]
        public void SingleSetGet()
        {
            using var redis = ConnectionMultiplexer.Connect(TestUtils.GetConfig());
            var db = redis.GetDatabase(0);

            string origValue = "abcdefg";
            db.StringSet("mykey", origValue);

            string retValue = db.StringGet("mykey");

            ClassicAssert.AreEqual(origValue, retValue);
        }

        [Test]
        public async Task SingleAsciiSetGetGarnetClient()
        {
            using var db = TestUtils.GetGarnetClient();
            db.Connect();

            string origValue = "abcdefg";
            await db.StringSetAsync("mykey", origValue);

            string retValue = await db.StringGetAsync("mykey");

            ClassicAssert.AreEqual(origValue, retValue);
        }

        [Test]
        public async Task SingleUnicodeSetGetGarnetClient()
        {
            using var db = TestUtils.GetGarnetClient();
            db.Connect();

            string origValue = "笑い男";
            await db.StringSetAsync("mykey", origValue);

            string retValue = await db.StringGetAsync("mykey");

            ClassicAssert.AreEqual(origValue, retValue);
        }

        [Test]
        public void MultiSetGet()
        {
            using var redis = ConnectionMultiplexer.Connect(TestUtils.GetConfig());
            var db = redis.GetDatabase(0);

            const int length = 15000;
            var input = new KeyValuePair<RedisKey, RedisValue>[length];
            var inputNX = new KeyValuePair<RedisKey, RedisValue>[length];
            var inputXX = new KeyValuePair<RedisKey, RedisValue>[length];

            for (int i = 0; i < length; i++)
                input[i] = new KeyValuePair<RedisKey, RedisValue>(i.ToString(), i.ToString());

            // MSET NX - non-existing values
            var result = db.StringSet(input, When.NotExists);
            ClassicAssert.IsTrue(result);

            var value = db.StringGet([.. input.Select(e => e.Key)]);
            ClassicAssert.AreEqual(length, value.Length);

            for (int i = 0; i < length; i++)
                ClassicAssert.AreEqual(input[i].Value, value[i]);

            // MSET
            result = db.StringSet(input);
            ClassicAssert.IsTrue(result);

<<<<<<< HEAD
            value = db.StringGet([.. input.Select(e => e.Key)]);
=======
            var keys = input.Select(e => e.Key).ToArray();
            value = db.StringGet(keys);
>>>>>>> 7699f7e9
            ClassicAssert.AreEqual(length, value.Length);

            for (int i = 0; i < length; i++)
                ClassicAssert.AreEqual(input[i].Value, value[i]);

            // MSET NX - existing values
            for (int i = 0; i < length; i++)
                inputXX[i] = new KeyValuePair<RedisKey, RedisValue>(i.ToString(), (i + 1).ToString());

            result = db.StringSet(inputXX, When.NotExists);
            ClassicAssert.IsFalse(result);

<<<<<<< HEAD
            value = db.StringGet([.. input.Select(e => e.Key)]);
=======
            value = db.StringGet(keys);
>>>>>>> 7699f7e9
            ClassicAssert.AreEqual(length, value.Length);

            // Should not change existing keys
            for (int i = 0; i < length; i++)
                ClassicAssert.AreEqual(new RedisValue(i.ToString()), value[i]);

            // MSET NX - non-existing and existing values
            for (int i = 0; i < length; i++)
                inputNX[i] = new KeyValuePair<RedisKey, RedisValue>((i % 2 == 0 ? i : i + length).ToString(), (i + length).ToString());

            result = db.StringSet(inputNX, When.NotExists);
            ClassicAssert.IsFalse(result);

<<<<<<< HEAD
            value = db.StringGet([.. input.Select(e => e.Key)]);
=======
            value = db.StringGet(keys);
>>>>>>> 7699f7e9
            ClassicAssert.AreEqual(length, value.Length);

            for (int i = 0; i < length; i++)
            {
                ClassicAssert.AreEqual(new RedisValue(i.ToString()), value[i]);
            }

            // Should not create new keys if any existing keys were also specified
            var nxKeys = inputNX.Select(x => x.Key).Where(x => !keys.Contains(x)).Take(10).ToArray();
            value = db.StringGet(nxKeys);
            for (int i = 0; i < value.Length; i++)
            {
                ClassicAssert.IsEmpty(value[i].ToString());
            }
        }

        [Test]
        public void MultiSetNX()
        {
            var lightClientRequest = TestUtils.CreateRequest();

            // Set keys
            var response = lightClientRequest.SendCommand("MSETNX key1 5 key2 6");
            var expectedResponse = ":1\r\n";
            ClassicAssert.AreEqual(expectedResponse, response.AsSpan().Slice(0, expectedResponse.Length).ToArray());

            // MSETNX command should fail since key exists
            response = lightClientRequest.SendCommand("MSETNX key3 7 key1 8");
            expectedResponse = ":0\r\n";
            ClassicAssert.AreEqual(expectedResponse, response.AsSpan().Slice(0, expectedResponse.Length).ToArray());

            // Verify values
            response = lightClientRequest.SendCommand("GET key1");
            expectedResponse = "$1\r\n5\r\n";
            ClassicAssert.AreEqual(expectedResponse, response.AsSpan().Slice(0, expectedResponse.Length).ToArray());

            response = lightClientRequest.SendCommand("GET key2");
            expectedResponse = "$1\r\n6\r\n";
            ClassicAssert.AreEqual(expectedResponse, response.AsSpan().Slice(0, expectedResponse.Length).ToArray());

            // Should not be set even though it was 'before' existing key1.
            response = lightClientRequest.SendCommand("GET key3");
            expectedResponse = "$-1\r\n";
            ClassicAssert.AreEqual(expectedResponse, response.AsSpan().Slice(0, expectedResponse.Length).ToArray());

            response = lightClientRequest.SendCommand("HSET key4 first 1");
            expectedResponse = ":1\r\n";
            ClassicAssert.AreEqual(expectedResponse, response.AsSpan().Slice(0, expectedResponse.Length).ToArray());

            // MSETNX command should fail since key exists even if it's an object.
            response = lightClientRequest.SendCommand("MSETNX key3 7 key4 8");
            expectedResponse = ":0\r\n";
            ClassicAssert.AreEqual(expectedResponse, response.AsSpan().Slice(0, expectedResponse.Length).ToArray());
        }

        [Test]
        public void LargeSetGet()
        {
            using var redis = ConnectionMultiplexer.Connect(TestUtils.GetConfig());
            var db = redis.GetDatabase(0);

            const int length = (1 << 19) + 100;
            var value = new byte[length];

            for (int i = 0; i < length; i++)
                value[i] = (byte)((byte)'a' + ((byte)i % 26));

            var result = db.StringSet("mykey", value);
            ClassicAssert.IsTrue(result);

            var retvalue = (byte[])db.StringGet("mykey");

            ClassicAssert.IsTrue(new ReadOnlySpan<byte>(value).SequenceEqual(new ReadOnlySpan<byte>(retvalue)));
        }

        [Test]
        public void SetExpiry()
        {
            using var redis = ConnectionMultiplexer.Connect(TestUtils.GetConfig());
            var db = redis.GetDatabase(0);

            string origValue = "abcdefghij";
            db.StringSet("mykey", origValue, TimeSpan.FromSeconds(1));

            string retValue = db.StringGet("mykey");
            ClassicAssert.AreEqual(origValue, retValue, "Get() before expiration");

            var actualDbSize = db.Execute("DBSIZE");
            ClassicAssert.AreEqual(1, (ulong)actualDbSize, "DBSIZE before expiration");

            var actualKeys = db.Execute("KEYS", ["*"]);
            ClassicAssert.AreEqual(1, ((RedisResult[])actualKeys).Length, "KEYS before expiration");

            var actualScan = db.Execute("SCAN", "0");
            ClassicAssert.AreEqual(1, ((RedisValue[])((RedisResult[])actualScan!)[1]).Length, "SCAN before expiration");

            // Sleep to wait for expiration
            Thread.Sleep(2000);

            retValue = db.StringGet("mykey");
            ClassicAssert.AreEqual(null, retValue, "Get() after expiration");

            actualDbSize = db.Execute("DBSIZE");
            ClassicAssert.AreEqual(0, (ulong)actualDbSize, "DBSIZE after expiration");

            actualKeys = db.Execute("KEYS", ["*"]);
            ClassicAssert.AreEqual(0, ((RedisResult[])actualKeys).Length, "KEYS after expiration");

            actualScan = db.Execute("SCAN", "0");
            ClassicAssert.AreEqual(0, ((RedisValue[])((RedisResult[])actualScan!)[1]).Length, "SCAN after expiration");
        }

        [Test]
        public void SetExpiryHighPrecision()
        {
            using var redis = ConnectionMultiplexer.Connect(TestUtils.GetConfig());
            var db = redis.GetDatabase(0);

            string origValue = "abcdefghij";
            db.StringSet("mykey", origValue, TimeSpan.FromSeconds(1.9));

            string retValue = db.StringGet("mykey");
            ClassicAssert.AreEqual(origValue, retValue);

            Thread.Sleep(1000);
            retValue = db.StringGet("mykey");
            ClassicAssert.AreEqual(origValue, retValue);

            Thread.Sleep(2000);
            retValue = db.StringGet("mykey");
            ClassicAssert.AreEqual(null, retValue);
        }

        [Test]
        public void SetExpiryThenExpireAndAppend()
        {
            using var redis = ConnectionMultiplexer.Connect(TestUtils.GetConfig());
            var db = redis.GetDatabase(0);

            var key = "user:string1";
            string value1 = "a";
            string value2 = "ab";
            var ttl = TimeSpan.FromMilliseconds(100);

            var ok = db.StringSet(key, value1, ttl);
            ClassicAssert.IsTrue(ok);

            Thread.Sleep(ttl * 2);

            var len = db.StringAppend(key, value2);
            ClassicAssert.IsTrue(len == 2);
        }

        [Test]
        public void SetExpiryNx()
        {
            using var redis = ConnectionMultiplexer.Connect(TestUtils.GetConfig());
            var db = redis.GetDatabase(0);

            var key = "mykey";
            string origValue = "abcdefghij";
            var newLongerValue = "abcdefghijk"; // Longer value to test non in-place update
            var newShorterValue = "abcdefghi"; // Shorter value to test in-place update
            var expireTime = TimeSpan.FromSeconds(1);
            var ok = db.StringSet(key, origValue, expireTime, When.NotExists, CommandFlags.None);
            ClassicAssert.IsTrue(ok);

            string retValue = db.StringGet(key);
            ClassicAssert.AreEqual(origValue, retValue);

            Thread.Sleep(expireTime * 1.1);
            retValue = db.StringGet(key);
            ClassicAssert.AreEqual(null, retValue);

            // Test non in-place update
            ok = db.StringSet(key, newLongerValue, expireTime, When.NotExists, CommandFlags.None);
            ClassicAssert.IsTrue(ok);

            retValue = db.StringGet(key);
            ClassicAssert.AreEqual(newLongerValue, retValue);

            Thread.Sleep(expireTime * 1.1);

            // Test in-place update
            ok = db.StringSet(key, newShorterValue, expireTime, When.NotExists, CommandFlags.None);
            ClassicAssert.IsTrue(ok);

            retValue = db.StringGet(key);
            ClassicAssert.AreEqual(newShorterValue, retValue);
        }

        [Test]
        public void SetAndGetExpiryNx()
        {
            using var redis = ConnectionMultiplexer.Connect(TestUtils.GetConfig());
            var db = redis.GetDatabase(0);

            var key = "mykey";
            string origValue = "abcdefghij";
            var newValue = "xyz"; // New value that shouldn't be written
            var newLongerValue = "abcdefghijk"; // Longer value to test non in-place update
            var newShorterValue = "abcdefghi"; // Shorter value to test in-place update
            var expireTime = TimeSpan.FromSeconds(1);
            string actualValue = db.StringSetAndGet(key, origValue, expireTime, when: When.NotExists, CommandFlags.None);
            ClassicAssert.IsNull(actualValue);

            string retValue = db.StringSetAndGet(key, newValue, expireTime, when: When.NotExists, CommandFlags.None);
            ClassicAssert.AreEqual(origValue, retValue);

            Thread.Sleep(expireTime * 1.1);
            retValue = db.StringGet(key);
            ClassicAssert.AreEqual(null, retValue);

            // Test non in-place update
            actualValue = db.StringSetAndGet(key, newLongerValue, expireTime, when: When.NotExists, CommandFlags.None);
            ClassicAssert.IsNull(actualValue);

            retValue = db.StringGet(key);
            ClassicAssert.AreEqual(newLongerValue, retValue);

            Thread.Sleep(expireTime * 1.1);

            // Test in-place update
            actualValue = db.StringSetAndGet(key, newShorterValue, expireTime, when: When.NotExists, CommandFlags.None);
            ClassicAssert.IsNull(actualValue);

            retValue = db.StringGet(key);
            ClassicAssert.AreEqual(newShorterValue, retValue);
        }

        [Test]
        public void SetXx()
        {
            using var redis = ConnectionMultiplexer.Connect(TestUtils.GetConfig());
            var db = redis.GetDatabase(0);

            string key = "mykey";
            string origValue = "abcdefghij";

            var result = db.StringSet(key, origValue, null, When.Exists, CommandFlags.None);
            ClassicAssert.IsFalse(result);

            string retValue = db.StringGet(key);
            ClassicAssert.AreEqual(null, retValue);

            result = db.StringSet(key, origValue);
            ClassicAssert.IsTrue(result);

            retValue = db.StringGet(key);
            ClassicAssert.AreEqual(origValue, retValue);

            string newValue = "01234";

            result = db.StringSet(key, newValue, TimeSpan.FromSeconds(10), When.Exists, CommandFlags.None);
            ClassicAssert.IsTrue(result);

            retValue = db.StringGet(key);
            ClassicAssert.AreEqual(newValue, retValue);
        }

        [Test]
        public void SetAndGetExpiryXx()
        {
            using var redis = ConnectionMultiplexer.Connect(TestUtils.GetConfig());
            var db = redis.GetDatabase(0);

            var key = "mykey";
            string origValue = "abcdefghij";
            var newValue = "xyz"; // New value that shouldn't be written
            var newLongerValue = "abcdefghijk"; // Longer value to test non in-place update
            var newShorterValue = "abcdefghi"; // Shorter value to test in-place update
            var expireTime = TimeSpan.FromSeconds(1);
            string actualValue = db.StringSetAndGet(key, newValue, expireTime, when: When.Exists, CommandFlags.None);
            ClassicAssert.IsNull(actualValue);

            string retValue = db.StringGet(key);
            ClassicAssert.IsNull(retValue);

            db.StringSet(key, origValue);
            // Test non in-place update
            actualValue = db.StringSetAndGet(key, newLongerValue, expireTime, when: When.Exists, CommandFlags.None);
            ClassicAssert.AreEqual(origValue, actualValue);

            retValue = db.StringGet(key);
            ClassicAssert.AreEqual(newLongerValue, retValue);

            Thread.Sleep(expireTime * 1.1);
            retValue = db.StringGet(key);
            ClassicAssert.IsNull(retValue);


            db.StringSet(key, origValue);
            // Test in-place update
            actualValue = db.StringSetAndGet(key, newShorterValue, expireTime, when: When.Exists, CommandFlags.None);
            ClassicAssert.AreEqual(origValue, actualValue);

            retValue = db.StringGet(key);
            ClassicAssert.AreEqual(newShorterValue, retValue);

            Thread.Sleep(expireTime * 1.1);
            retValue = db.StringGet(key);
            ClassicAssert.IsNull(retValue);
        }

        [Test]
        public void SetGet()
        {
            using var redis = ConnectionMultiplexer.Connect(TestUtils.GetConfig());
            var db = redis.GetDatabase(0);

            string key = "mykey";
            string origValue = "abcdefghijklmnopqrst";

            // Initial set
            var result = db.StringSet(key, origValue);
            ClassicAssert.IsTrue(result);
            string retValue = db.StringGet(key);
            ClassicAssert.AreEqual(origValue, retValue);

            // Smaller new value without expiration
            string newValue1 = "abcdefghijklmnopqrs";
            retValue = db.StringSetAndGet(key, newValue1, null, When.Always, CommandFlags.None);
            ClassicAssert.AreEqual(origValue, retValue);
            retValue = db.StringGet(key);
            ClassicAssert.AreEqual(newValue1, retValue);

            // Smaller new value with KeepTtl
            string newValue2 = "abcdefghijklmnopqr";
            retValue = db.StringSetAndGet(key, newValue2, null, true, When.Always, CommandFlags.None);
            ClassicAssert.AreEqual(newValue1, retValue);
            retValue = db.StringGet(key);
            ClassicAssert.AreEqual(newValue2, retValue);
            var expiry = db.KeyTimeToLive(key);
            ClassicAssert.IsNull(expiry);

            // Smaller new value with expiration
            string newValue3 = "01234";
            retValue = db.StringSetAndGet(key, newValue3, TimeSpan.FromSeconds(10), When.Exists, CommandFlags.None);
            ClassicAssert.AreEqual(newValue2, retValue);
            retValue = db.StringGet(key);
            ClassicAssert.AreEqual(newValue3, retValue);
            expiry = db.KeyTimeToLive(key);
            ClassicAssert.IsTrue(expiry.Value.TotalSeconds > 0);

            // Larger new value with expiration
            string newValue4 = "abcdefghijklmnopqrstabcdefghijklmnopqrst";
            retValue = db.StringSetAndGet(key, newValue4, TimeSpan.FromSeconds(100), When.Exists, CommandFlags.None);
            ClassicAssert.AreEqual(newValue3, retValue);
            retValue = db.StringGet(key);
            ClassicAssert.AreEqual(newValue4, retValue);
            expiry = db.KeyTimeToLive(key);
            ClassicAssert.IsTrue(expiry.Value.TotalSeconds > 0);

            // Smaller new value without expiration
            string newValue5 = "0123401234";
            retValue = db.StringSetAndGet(key, newValue5, null, When.Exists, CommandFlags.None);
            ClassicAssert.AreEqual(newValue4, retValue);
            retValue = db.StringGet(key);
            ClassicAssert.AreEqual(newValue5, retValue);
            expiry = db.KeyTimeToLive(key);
            ClassicAssert.IsNull(expiry);

            // Larger new value without expiration
            string newValue6 = "abcdefghijklmnopqrstabcdefghijklmnopqrst";
            retValue = db.StringSetAndGet(key, newValue6, null, When.Always, CommandFlags.None);
            ClassicAssert.AreEqual(newValue5, retValue);
            retValue = db.StringGet(key);
            ClassicAssert.AreEqual(newValue6, retValue);
            expiry = db.KeyTimeToLive(key);
            ClassicAssert.IsNull(expiry);
        }


        [Test]
        public void SetExpiryIncr()
        {
            using var redis = ConnectionMultiplexer.Connect(TestUtils.GetConfig());
            var db = redis.GetDatabase(0);

            // Key storing integer
            var nVal = -100000;
            var strKey = "key1";
            db.StringSet(strKey, nVal, TimeSpan.FromSeconds(1));

            long n = db.StringIncrement(strKey);
            long nRetVal = Convert.ToInt64(db.StringGet(strKey));
            ClassicAssert.AreEqual(n, nRetVal);
            ClassicAssert.AreEqual(-99999, nRetVal);

            n = db.StringIncrement(strKey);
            nRetVal = Convert.ToInt64(db.StringGet(strKey));
            ClassicAssert.AreEqual(n, nRetVal);
            ClassicAssert.AreEqual(-99998, nRetVal);

            Thread.Sleep(5000);

            // Expired key, restart increment
            n = db.StringIncrement(strKey);
            nRetVal = Convert.ToInt64(db.StringGet(strKey));
            ClassicAssert.AreEqual(n, nRetVal);
            ClassicAssert.AreEqual(1, nRetVal);
        }

        [Test]
        public void IncrDecrChangeDigitsWithExpiry()
        {
            using var redis = ConnectionMultiplexer.Connect(TestUtils.GetConfig());
            var db = redis.GetDatabase(0);

            // Key storing integer
            var strKey = "key1";
            db.StringSet(strKey, 9, TimeSpan.FromSeconds(1000));

            long n = db.StringIncrement(strKey);
            long nRetVal = Convert.ToInt64(db.StringGet(strKey));
            ClassicAssert.AreEqual(n, nRetVal);
            ClassicAssert.AreEqual(10, nRetVal);

            n = db.StringDecrement(strKey);
            nRetVal = Convert.ToInt64(db.StringGet(strKey));
            ClassicAssert.AreEqual(n, nRetVal);
            ClassicAssert.AreEqual(9, nRetVal);

            db.StringSet(strKey, 99, TimeSpan.FromSeconds(1000));
            n = db.StringIncrement(strKey);
            nRetVal = Convert.ToInt64(db.StringGet(strKey));
            ClassicAssert.AreEqual(n, nRetVal);
            ClassicAssert.AreEqual(100, nRetVal);

            n = db.StringDecrement(strKey);
            nRetVal = Convert.ToInt64(db.StringGet(strKey));
            ClassicAssert.AreEqual(n, nRetVal);
            ClassicAssert.AreEqual(99, nRetVal);

            db.StringSet(strKey, 999, TimeSpan.FromSeconds(1000));
            n = db.StringIncrement(strKey);
            nRetVal = Convert.ToInt64(db.StringGet(strKey));
            ClassicAssert.AreEqual(n, nRetVal);
            ClassicAssert.AreEqual(1000, nRetVal);

            n = db.StringDecrement(strKey);
            nRetVal = Convert.ToInt64(db.StringGet(strKey));
            ClassicAssert.AreEqual(n, nRetVal);
            ClassicAssert.AreEqual(999, nRetVal);
        }

        [Test]
        public void SetOptionsCaseSensitivityTest()
        {
            using var redis = ConnectionMultiplexer.Connect(TestUtils.GetConfig());
            var db = redis.GetDatabase(0);

            var key = "csKey";
            var value = 1;
            var setCommand = "SET";
            var ttlCommand = "TTL";
            var okResponse = "OK";

            // xx
            var resp = (string)db.Execute($"{setCommand}", key, value, "xx");
            ClassicAssert.IsNull(resp);

            ClassicAssert.IsTrue(db.StringSet(key, value));

            // nx
            resp = (string)db.Execute($"{setCommand}", key, value, "nx");
            ClassicAssert.IsNull(resp);

            // ex
            resp = (string)db.Execute($"{setCommand}", key, value, "ex", "1");
            ClassicAssert.AreEqual(okResponse, resp);
            Thread.Sleep(TimeSpan.FromSeconds(1.1));
            resp = (string)db.Execute($"{ttlCommand}", key);
            ClassicAssert.IsTrue(int.TryParse(resp, out var ttl));
            ClassicAssert.AreEqual(-2, ttl);

            // px
            resp = (string)db.Execute($"{setCommand}", key, value, "px", "1000");
            ClassicAssert.AreEqual(okResponse, resp);
            Thread.Sleep(TimeSpan.FromSeconds(1.1));
            resp = (string)db.Execute($"{ttlCommand}", key);
            ClassicAssert.IsTrue(int.TryParse(resp, out ttl));
            ClassicAssert.AreEqual(-2, ttl);

            // keepttl
            ClassicAssert.IsTrue(db.StringSet(key, 1, TimeSpan.FromMinutes(1)));
            resp = (string)db.Execute($"{setCommand}", key, value, "keepttl");
            ClassicAssert.AreEqual(okResponse, resp);
            resp = (string)db.Execute($"{ttlCommand}", key);
            ClassicAssert.IsTrue(int.TryParse(resp, out ttl) && ttl > 0 && ttl < 60);

            // ex .. nx, non-existing key
            ClassicAssert.IsTrue(db.KeyDelete(key));
            resp = (string)db.Execute($"{setCommand}", key, value, "ex", "1", "nx");
            ClassicAssert.AreEqual(okResponse, resp);
            Thread.Sleep(TimeSpan.FromSeconds(1.1));
            resp = (string)db.Execute($"{ttlCommand}", key);
            ClassicAssert.IsTrue(int.TryParse(resp, out ttl));
            ClassicAssert.AreEqual(-2, ttl);

            // ex .. nx, existing key
            ClassicAssert.IsTrue(db.StringSet(key, value));
            resp = (string)db.Execute($"{setCommand}", key, value, "ex", "1", "nx");
            ClassicAssert.IsNull(resp);

            // ex .. xx, non-existing key
            ClassicAssert.IsTrue(db.KeyDelete(key));
            resp = (string)db.Execute($"{setCommand}", key, value, "ex", "1", "xx");
            ClassicAssert.IsNull(resp);

            // ex .. xx, existing key
            ClassicAssert.IsTrue(db.StringSet(key, value));
            resp = (string)db.Execute($"{setCommand}", key, value, "ex", "1", "xx");
            ClassicAssert.AreEqual(okResponse, resp);
            Thread.Sleep(TimeSpan.FromSeconds(1.1));
            resp = (string)db.Execute($"{ttlCommand}", key);
            ClassicAssert.IsTrue(int.TryParse(resp, out ttl));
            ClassicAssert.AreEqual(-2, ttl);

            // px .. nx, non-existing key
            ClassicAssert.IsTrue(db.KeyDelete(key));
            resp = (string)db.Execute($"{setCommand}", key, value, "px", "1000", "nx");
            ClassicAssert.AreEqual(okResponse, resp);
            Thread.Sleep(TimeSpan.FromSeconds(1.1));
            resp = (string)db.Execute($"{ttlCommand}", key);
            ClassicAssert.IsTrue(int.TryParse(resp, out ttl));
            ClassicAssert.AreEqual(-2, ttl);

            // px .. nx, existing key
            ClassicAssert.IsTrue(db.StringSet(key, value));
            resp = (string)db.Execute($"{setCommand}", key, value, "px", "1000", "nx");
            ClassicAssert.IsNull(resp);

            // px .. xx, non-existing key
            ClassicAssert.IsTrue(db.KeyDelete(key));
            resp = (string)db.Execute($"{setCommand}", key, value, "px", "1000", "xx");
            ClassicAssert.IsNull(resp);

            // px .. xx, existing key
            ClassicAssert.IsTrue(db.StringSet(key, value));
            resp = (string)db.Execute($"{setCommand}", key, value, "px", "1000", "xx");
            ClassicAssert.AreEqual(okResponse, resp);
            Thread.Sleep(TimeSpan.FromSeconds(1.1));
            resp = (string)db.Execute($"{ttlCommand}", key);
            ClassicAssert.IsTrue(int.TryParse(resp, out ttl));
            ClassicAssert.AreEqual(-2, ttl);
        }

        [Test]
        public void LockTakeRelease()
        {
            using var redis = ConnectionMultiplexer.Connect(TestUtils.GetConfig());
            var db = redis.GetDatabase(0);

            string key = "lock-key";
            string value = "lock-value";

            var success = db.LockTake(key, value, TimeSpan.FromSeconds(100));
            ClassicAssert.IsTrue(success);

            success = db.LockTake(key, value, TimeSpan.FromSeconds(100));
            ClassicAssert.IsFalse(success);

            success = db.LockRelease(key, value);
            ClassicAssert.IsTrue(success);

            success = db.LockRelease(key, value);
            ClassicAssert.IsFalse(success);

            success = db.LockTake(key, value, TimeSpan.FromSeconds(100));
            ClassicAssert.IsTrue(success);

            success = db.LockRelease(key, value);
            ClassicAssert.IsTrue(success);

            // Test auto-lock-release
            success = db.LockTake(key, value, TimeSpan.FromSeconds(1));
            ClassicAssert.IsTrue(success);

            Thread.Sleep(2000);
            success = db.LockTake(key, value, TimeSpan.FromSeconds(1));
            ClassicAssert.IsTrue(success);

            success = db.LockRelease(key, value);
            ClassicAssert.IsTrue(success);
        }

        [Test]
        [TestCase(10)]
        [TestCase(50)]
        [TestCase(100)]
        public void SingleIncr(int bytesPerSend)
        {
            using var lightClientRequest = TestUtils.CreateRequest(countResponseType: CountResponseType.Bytes);

            // Key storing integer
            var nVal = -100000;
            var strKey = "key1";

            var expectedResponse = "+OK\r\n";
            var response = lightClientRequest.Execute($"SET {strKey} {nVal}", expectedResponse.Length, bytesPerSend);
            ClassicAssert.AreEqual(expectedResponse, response);

            expectedResponse = "$7\r\n-100000\r\n";
            response = lightClientRequest.Execute($"GET {strKey}", expectedResponse.Length, bytesPerSend);
            ClassicAssert.AreEqual(expectedResponse, response);

            expectedResponse = ":-99999\r\n";
            response = lightClientRequest.Execute($"INCR {strKey}", expectedResponse.Length, bytesPerSend);
            ClassicAssert.AreEqual(expectedResponse, response);

            expectedResponse = "$6\r\n-99999\r\n";
            response = lightClientRequest.Execute($"GET {strKey}", expectedResponse.Length, bytesPerSend);
            ClassicAssert.AreEqual(expectedResponse, response);
        }

        [Test]
        [TestCase(9999, 10)]
        [TestCase(9999, 50)]
        [TestCase(9999, 100)]
        public void SingleIncrBy(long nIncr, int bytesSent)
        {
            using var lightClientRequest = TestUtils.CreateRequest(countResponseType: CountResponseType.Bytes);

            // Key storing integer
            var nVal = 1000;
            var strKey = "key1";

            var expectedResponse = "+OK\r\n";
            var response = lightClientRequest.Execute($"SET {strKey} {nVal}", expectedResponse.Length, bytesSent);
            ClassicAssert.AreEqual(expectedResponse, response);

            expectedResponse = "$4\r\n1000\r\n";
            response = lightClientRequest.Execute($"GET {strKey}", expectedResponse.Length, bytesSent);
            ClassicAssert.AreEqual(expectedResponse, response);

            expectedResponse = $":{nIncr + nVal}\r\n";
            response = lightClientRequest.Execute($"INCRBY {strKey} {nIncr}", expectedResponse.Length, bytesSent);
            ClassicAssert.AreEqual(expectedResponse, response);

            expectedResponse = $"${(nIncr + nVal).ToString().Length}\r\n{nIncr + nVal}\r\n";
            response = lightClientRequest.Execute($"GET {strKey}", expectedResponse.Length, bytesSent);
            ClassicAssert.AreEqual(expectedResponse, response);
        }

        [Test]
        [TestCase("key1", 1000)]
        [TestCase("key1", 0)]
        public void SingleDecr(string strKey, int nVal)
        {
            using var redis = ConnectionMultiplexer.Connect(TestUtils.GetConfig());
            var db = redis.GetDatabase(0);

            // Key storing integer
            db.StringSet(strKey, nVal);
            long n = db.StringDecrement(strKey);
            ClassicAssert.AreEqual(nVal - 1, n);
            long nRetVal = Convert.ToInt64(db.StringGet(strKey));
            ClassicAssert.AreEqual(n, nRetVal);
        }

        [Test]
        [TestCase(-1000, 100)]
        [TestCase(-1000, -9000)]
        [TestCase(-10000, 9000)]
        [TestCase(9000, 10000)]
        public void SingleDecrBy(long nVal, long nDecr)
        {
            using var redis = ConnectionMultiplexer.Connect(TestUtils.GetConfig());
            var db = redis.GetDatabase(0);
            // Key storing integer val
            var strKey = "key1";
            db.StringSet(strKey, nVal);
            long n = db.StringDecrement(strKey, nDecr);

            int nRetVal = Convert.ToInt32(db.StringGet(strKey));
            ClassicAssert.AreEqual(n, nRetVal);
        }

        [Test]
        public void SingleDecrByNoKey()
        {
            using var redis = ConnectionMultiplexer.Connect(TestUtils.GetConfig());
            var db = redis.GetDatabase(0);
            long decrBy = 1000;

            // Key storing integer
            var strKey = "key1";
            db.StringDecrement(strKey, decrBy);

            var retValStr = db.StringGet(strKey).ToString();
            int retVal = Convert.ToInt32(retValStr);

            ClassicAssert.AreEqual(-decrBy, retVal);
        }

        [Test]
        public void SingleIncrNoKey()
        {
            using var redis = ConnectionMultiplexer.Connect(TestUtils.GetConfig());
            var db = redis.GetDatabase(0);

            // Key storing integer
            var strKey = "key1";
            db.StringIncrement(strKey);

            int retVal = Convert.ToInt32(db.StringGet(strKey));

            ClassicAssert.AreEqual(1, retVal);

            // Key storing integer
            strKey = "key2";
            db.StringDecrement(strKey);

            retVal = Convert.ToInt32(db.StringGet(strKey));

            ClassicAssert.AreEqual(-1, retVal);
        }

        [Test]
        [TestCase(RespCommand.INCR, true)]
        [TestCase(RespCommand.DECR, true)]
        [TestCase(RespCommand.INCRBY, true)]
        [TestCase(RespCommand.DECRBY, true)]
        [TestCase(RespCommand.INCRBY, false)]
        [TestCase(RespCommand.DECRBY, false)]
        public void SimpleIncrementInvalidValue(RespCommand cmd, bool initialize)
        {
            using var redis = ConnectionMultiplexer.Connect(TestUtils.GetConfig());
            var db = redis.GetDatabase(0);
            string[] values = ["", "7 3", "02+(34", "笑い男", "01", "-01", "7ab"];

            for (var i = 0; i < values.Length; i++)
            {
                var key = $"key{i}";
                var exception = false;
                if (initialize)
                {
                    var resp = db.StringSet(key, values[i]);
                    ClassicAssert.AreEqual(true, resp);
                }
                try
                {
                    _ = cmd switch
                    {
                        RespCommand.INCR => db.StringIncrement(key),
                        RespCommand.DECR => db.StringDecrement(key),
                        RespCommand.INCRBY => initialize ? db.StringIncrement(key, 10L) : (long)db.Execute("INCRBY", [key, values[i]]),
                        RespCommand.DECRBY => initialize ? db.StringDecrement(key, 10L) : (long)db.Execute("DECRBY", [key, values[i]]),
                        _ => throw new Exception($"Command {cmd} not supported!"),
                    };
                }
                catch (Exception ex)
                {
                    exception = true;
                    var msg = ex.Message;
                    ClassicAssert.AreEqual("ERR value is not an integer or out of range.", msg);
                }
                ClassicAssert.IsTrue(exception);
            }
        }

        [Test]
        [TestCase(RespCommand.INCR)]
        [TestCase(RespCommand.DECR)]
        [TestCase(RespCommand.INCRBY)]
        [TestCase(RespCommand.DECRBY)]
        public void SimpleIncrementOverflow(RespCommand cmd)
        {
            using var redis = ConnectionMultiplexer.Connect(TestUtils.GetConfig());
            var db = redis.GetDatabase(0);
            var exception = false;

            var key = "test";
            try
            {
                switch (cmd)
                {
                    case RespCommand.INCR:
                        _ = db.StringSet(key, long.MaxValue.ToString());
                        _ = db.StringIncrement(key);
                        break;
                    case RespCommand.DECR:
                        _ = db.StringSet(key, long.MinValue.ToString());
                        _ = db.StringDecrement(key);
                        break;
                    case RespCommand.INCRBY:
                        _ = db.Execute("INCRBY", [key, ulong.MaxValue.ToString()]);
                        break;
                    case RespCommand.DECRBY:
                        _ = db.Execute("DECRBY", [key, ulong.MaxValue.ToString()]);
                        break;
                }
            }
            catch (Exception ex)
            {
                exception = true;
                var msg = ex.Message;
                ClassicAssert.AreEqual("ERR value is not an integer or out of range.", msg);
            }
            ClassicAssert.IsTrue(exception);
        }

        [Test]
        public void SimpleIncrementByFloatWithNoKey()
        {
            using var redis = ConnectionMultiplexer.Connect(TestUtils.GetConfig());
            var db = redis.GetDatabase(0);
            var key = "key1";
            var incrByValue = 10.5;
            var expectedResult = incrByValue;

            var actualResultStr = (string)db.Execute("INCRBYFLOAT", [key, incrByValue]);
            var actualResultRawStr = db.StringGet(key);

            var actualResult = double.Parse(actualResultStr, CultureInfo.InvariantCulture);
            var actualResultRaw = double.Parse(actualResultRawStr, CultureInfo.InvariantCulture);

            Assert.That(actualResult, Is.EqualTo(expectedResult).Within(1.0 / Math.Pow(10, 15)));
            Assert.That(actualResult, Is.EqualTo(actualResultRaw).Within(1.0 / Math.Pow(10, 15)));
        }

        [Test]
        [TestCase(0, 12.6)]
        [TestCase(12.6, 0)]
        [TestCase(10, 10)]
        [TestCase(910151, 0.23659)]
        [TestCase(663.12336412, 12342.3)]
        [TestCase(10, -110)]
        [TestCase(110, -110.234)]
        [TestCase(-2110.95255555, -110.234)]
        [TestCase(-2110.95255555, 100000.526654512219412)]
        [TestCase(double.MaxValue, double.MinValue)]
        public void SimpleIncrementByFloat(double initialValue, double incrByValue)
        {
            using var redis = ConnectionMultiplexer.Connect(TestUtils.GetConfig());
            var db = redis.GetDatabase(0);
            var key = "key1";
            db.StringSet(key, initialValue);
            var expectedResult = initialValue + incrByValue;

            var actualResultStr = (string)db.Execute("INCRBYFLOAT", [key, incrByValue]);
            var actualResultRawStr = db.StringGet(key);

            var actualResult = double.Parse(actualResultStr, CultureInfo.InvariantCulture);
            var actualResultRaw = double.Parse(actualResultRawStr, CultureInfo.InvariantCulture);

            Assert.That(actualResult, Is.EqualTo(expectedResult).Within(1.0 / Math.Pow(10, 15)));
            Assert.That(actualResult, Is.EqualTo(actualResultRaw).Within(1.0 / Math.Pow(10, 15)));
        }

        [Test]
        [TestCase(double.MinValue, double.MinValue)]
        [TestCase(double.MaxValue, double.MaxValue)]
        [TestCase("abc", 10)]
        [TestCase(10, "xyz")]
        public void SimpleIncrementByFloatWithInvalidFloat(object initialValue, object incrByValue)
        {
            using var redis = ConnectionMultiplexer.Connect(TestUtils.GetConfig());
            var db = redis.GetDatabase(0);
            var key = "key1";
            if (initialValue is double)
            {
                db.StringSet(key, (double)initialValue);
            }
            else if (initialValue is string)
            {
                db.StringSet(key, (string)initialValue);
            }

            Assert.Throws<RedisServerException>(() => db.Execute("INCRBYFLOAT", key, incrByValue));
        }

        [Test]
        public void SingleDelete()
        {
            using var redis = ConnectionMultiplexer.Connect(TestUtils.GetConfig());
            var db = redis.GetDatabase(0);

            // Key storing integer
            var nVal = 100;
            var strKey = "key1";
            db.StringSet(strKey, nVal);
            db.KeyDelete(strKey);
            var retVal = Convert.ToBoolean(db.StringGet(strKey));
            ClassicAssert.AreEqual(retVal, false);
        }

        [Test]
        public void SingleDeleteWithObjectStoreDisabled()
        {
            TearDown();

            TestUtils.DeleteDirectory(TestUtils.MethodTestDir, wait: true);
            server = TestUtils.CreateGarnetServer(TestUtils.MethodTestDir, disableObjects: true);
            server.Start();

            var key = "delKey";
            var value = "1234";
            using var redis = ConnectionMultiplexer.Connect(TestUtils.GetConfig());
            var db = redis.GetDatabase(0);
            db.StringSet(key, value);

            var resp = (string)db.StringGet(key);
            ClassicAssert.AreEqual(resp, value);

            var respDel = db.KeyDelete(key);
            ClassicAssert.IsTrue(respDel);

            respDel = db.KeyDelete(key);
            ClassicAssert.IsFalse(respDel);
        }

        private string GetRandomString(int len)
        {
            const string chars = "ABCDEFGHIJKLMNOPQRSTUVWXYZ0123456789";
            return new string([.. Enumerable.Repeat(chars, len).Select(s => s[r.Next(s.Length)])]);
        }

        [Test]
        public void SingleDeleteWithObjectStoreDisable_LTM()
        {
            TearDown();

            TestUtils.DeleteDirectory(TestUtils.MethodTestDir, wait: true);
            server = TestUtils.CreateGarnetServer(TestUtils.MethodTestDir, lowMemory: true, disableObjects: true);
            server.Start();
            using var redis = ConnectionMultiplexer.Connect(TestUtils.GetConfig());
            var db = redis.GetDatabase(0);

            int keyCount = 5;
            int valLen = 256;
            int keyLen = 8;

            List<Tuple<string, string>> data = [];
            for (int i = 0; i < keyCount; i++)
            {
                data.Add(new Tuple<string, string>(GetRandomString(keyLen), GetRandomString(valLen)));
                var pair = data.Last();
                db.StringSet(pair.Item1, pair.Item2);
            }


            for (int i = 0; i < keyCount; i++)
            {
                var pair = data[i];

                var resp = (string)db.StringGet(pair.Item1);
                ClassicAssert.AreEqual(resp, pair.Item2);

                var respDel = db.KeyDelete(pair.Item1);
                resp = (string)db.StringGet(pair.Item1);
                ClassicAssert.IsNull(resp);

                respDel = db.KeyDelete(pair.Item2);
                ClassicAssert.IsFalse(respDel);
            }
        }

        [Test]
        public void MultiKeyDelete([Values] bool withoutObjectStore)
        {
            if (withoutObjectStore)
            {
                TearDown();
                TestUtils.DeleteDirectory(TestUtils.MethodTestDir, wait: true);
                server = TestUtils.CreateGarnetServer(TestUtils.MethodTestDir, disableObjects: true);
                server.Start();
            }

            using var redis = ConnectionMultiplexer.Connect(TestUtils.GetConfig());
            var db = redis.GetDatabase(0);

            int keyCount = 10;
            int valLen = 16;
            int keyLen = 8;

            List<Tuple<string, string>> data = [];
            for (int i = 0; i < keyCount; i++)
            {
                data.Add(new Tuple<string, string>(GetRandomString(keyLen), GetRandomString(valLen)));
                var pair = data.Last();
                db.StringSet(pair.Item1, pair.Item2);
            }

            var keys = data.Select(x => (RedisKey)x.Item1).ToArray();
            var keysDeleted = db.KeyDeleteAsync(keys);
            keysDeleted.Wait();
            ClassicAssert.AreEqual(keysDeleted.Result, 10);

            var keysDel = db.KeyDelete(keys);
            ClassicAssert.AreEqual(keysDel, 0);
        }

        [Test]
        public void MultiKeyDeleteObjectStore()
        {
            using var redis = ConnectionMultiplexer.Connect(TestUtils.GetConfig());
            var db = redis.GetDatabase(0);

            int keyCount = 10;
            int setCount = 3;
            int valLen = 16;
            int keyLen = 8;

            List<string> keys = [];
            for (int i = 0; i < keyCount; i++)
            {
                keys.Add(GetRandomString(keyLen));
                var key = keys.Last();

                for (int j = 0; j < setCount; j++)
                {
                    var member = GetRandomString(valLen);
                    db.SetAdd(key, member);
                }
            }

            var redisKeys = keys.Select(x => (RedisKey)x).ToArray();
            var keysDeleted = db.KeyDeleteAsync(redisKeys);
            keysDeleted.Wait();
            ClassicAssert.AreEqual(keysDeleted.Result, 10);

            var keysDel = db.KeyDelete(redisKeys);
            ClassicAssert.AreEqual(keysDel, 0);
        }

        [Test]
        public void MultiKeyUnlink([Values] bool withoutObjectStore)
        {
            if (withoutObjectStore)
            {
                TearDown();
                TestUtils.DeleteDirectory(TestUtils.MethodTestDir, wait: true);
                server = TestUtils.CreateGarnetServer(TestUtils.MethodTestDir, disableObjects: true);
                server.Start();
            }

            using var redis = ConnectionMultiplexer.Connect(TestUtils.GetConfig());
            var db = redis.GetDatabase(0);

            int keyCount = 10;
            int valLen = 16;
            int keyLen = 8;

            List<Tuple<string, string>> data = [];
            for (int i = 0; i < keyCount; i++)
            {
                data.Add(new Tuple<string, string>(GetRandomString(keyLen), GetRandomString(valLen)));
                var pair = data.Last();
                db.StringSet(pair.Item1, pair.Item2);
            }

            var keys = data.Select(x => (object)x.Item1).ToArray();
            var keysDeleted = (string)db.Execute("unlink", keys);
            ClassicAssert.AreEqual(10, int.Parse(keysDeleted));

            keysDeleted = (string)db.Execute("unlink", keys);
            ClassicAssert.AreEqual(0, int.Parse(keysDeleted));
        }

        [Test]
        public void MultiKeyUnlinkObjectStore()
        {
            using var redis = ConnectionMultiplexer.Connect(TestUtils.GetConfig());
            var db = redis.GetDatabase(0);

            int keyCount = 10;
            int setCount = 3;
            int valLen = 16;
            int keyLen = 8;

            List<string> keys = [];
            for (int i = 0; i < keyCount; i++)
            {
                keys.Add(GetRandomString(keyLen));
                var key = keys.Last();

                for (int j = 0; j < setCount; j++)
                {
                    var member = GetRandomString(valLen);
                    db.SetAdd(key, member);
                }
            }

            var redisKey = keys.Select(x => (object)x).ToArray();
            var keysDeleted = (string)db.Execute("unlink", redisKey);
            ClassicAssert.AreEqual(Int32.Parse(keysDeleted), 10);

            keysDeleted = (string)db.Execute("unlink", redisKey);
            ClassicAssert.AreEqual(Int32.Parse(keysDeleted), 0);
        }

        [Test]
        public void SingleExists([Values] bool withoutObjectStore)
        {
            if (withoutObjectStore)
            {
                TearDown();
                TestUtils.DeleteDirectory(TestUtils.MethodTestDir, wait: true);
                server = TestUtils.CreateGarnetServer(TestUtils.MethodTestDir, disableObjects: true);
                server.Start();
            }
            using var redis = ConnectionMultiplexer.Connect(TestUtils.GetConfig());
            var db = redis.GetDatabase(0);

            // Key storing integer
            var nVal = 100;
            var strKey = "key1";
            ClassicAssert.IsFalse(db.KeyExists(strKey));
            db.StringSet(strKey, nVal);

            bool fExists = db.KeyExists("key1", CommandFlags.None);
            ClassicAssert.AreEqual(fExists, true);

            fExists = db.KeyExists("key2", CommandFlags.None);
            ClassicAssert.AreEqual(fExists, false);
        }

        [Test]
        public void SingleExistsObject()
        {
            using var redis = ConnectionMultiplexer.Connect(TestUtils.GetConfig());
            var db = redis.GetDatabase(0);

            var key = "key";
            ClassicAssert.IsFalse(db.KeyExists(key));

            var listData = new RedisValue[] { "a", "b", "c", "d" };
            var count = db.ListLeftPush(key, listData);
            ClassicAssert.AreEqual(4, count);
            ClassicAssert.True(db.KeyExists(key));
        }

        [Test]
        public void MultipleExistsKeysAndObjects()
        {
            using var redis = ConnectionMultiplexer.Connect(TestUtils.GetConfig());
            var db = redis.GetDatabase(0);

            var count = db.ListLeftPush("listKey", ["a", "b", "c", "d"]);
            ClassicAssert.AreEqual(4, count);

            var zaddItems = db.SortedSetAdd("zset:test", [new SortedSetEntry("a", 1), new SortedSetEntry("b", 2)]);
            ClassicAssert.AreEqual(2, zaddItems);

            db.StringSet("foo", "bar");

            var exists = db.KeyExists(["key", "listKey", "zset:test", "foo"]);
            ClassicAssert.AreEqual(3, exists);
        }

        #region ExpireTime

        [Test]
        public void ExpiretimeWithStingValue()
        {
            using var redis = ConnectionMultiplexer.Connect(TestUtils.GetConfig());
            var db = redis.GetDatabase(0);
            string key = "key1";
            var expireTimeSpan = TimeSpan.FromMinutes(1);
            db.StringSet(key, "test1", expireTimeSpan);

            var actualExpireTime = (long)db.Execute("EXPIRETIME", key);

            ClassicAssert.GreaterOrEqual(actualExpireTime, DateTimeOffset.UtcNow.ToUnixTimeSeconds());
            var expireExpireTime = DateTimeOffset.UtcNow.Add(expireTimeSpan).ToUnixTimeSeconds();
            ClassicAssert.LessOrEqual(actualExpireTime, expireExpireTime);
        }

        [Test]
        public void ExpiretimeWithUnknownKey()
        {
            using var redis = ConnectionMultiplexer.Connect(TestUtils.GetConfig());
            var db = redis.GetDatabase(0);

            var expireTime = (long)db.Execute("EXPIRETIME", "keyZ");

            ClassicAssert.AreEqual(-2, expireTime);
        }

        [Test]
        public void ExpiretimeWithNoKeyExpiration()
        {
            using var redis = ConnectionMultiplexer.Connect(TestUtils.GetConfig());
            var db = redis.GetDatabase(0);
            string key = "key1";
            db.StringSet(key, "test1");

            var expireTime = (long)db.Execute("EXPIRETIME", key);

            ClassicAssert.AreEqual(-1, expireTime);
        }

        [Test]
        public void ExpiretimeWithInvalidNumberOfArgs()
        {
            using var redis = ConnectionMultiplexer.Connect(TestUtils.GetConfig());
            var db = redis.GetDatabase(0);

            var exception = Assert.Throws<RedisServerException>(() => db.Execute("EXPIRETIME"));
            Assert.That(exception.Message, Does.StartWith("ERR wrong number of arguments"));
        }

        [Test]
        public void ExpiretimeWithObjectValue()
        {
            using var redis = ConnectionMultiplexer.Connect(TestUtils.GetConfig());
            var db = redis.GetDatabase(0);
            var key = "key1";
            var expireTimeSpan = TimeSpan.FromMinutes(1);
            var origList = new RedisValue[] { "a", "b", "c", "d" };
            var count = db.ListRightPush(key, origList);
            var expirySet = db.KeyExpire(key, expireTimeSpan);

            var actualExpireTime = (long)db.Execute("EXPIRETIME", key);

            ClassicAssert.GreaterOrEqual(actualExpireTime, DateTimeOffset.UtcNow.ToUnixTimeSeconds());
            var expireExpireTime = DateTimeOffset.UtcNow.Add(expireTimeSpan).ToUnixTimeSeconds();
            ClassicAssert.LessOrEqual(actualExpireTime, expireExpireTime);
        }

        [Test]
        public void ExpiretimeWithNoKeyExpirationForObjectValue()
        {
            using var redis = ConnectionMultiplexer.Connect(TestUtils.GetConfig());
            var db = redis.GetDatabase(0);
            var key = "key1";
            var origList = new RedisValue[] { "a", "b", "c", "d" };
            var count = db.ListRightPush(key, origList);

            var expireTime = (long)db.Execute("EXPIRETIME", key);

            ClassicAssert.AreEqual(-1, expireTime);
        }

        [Test]
        public void PExpiretimeWithStingValue()
        {
            using var redis = ConnectionMultiplexer.Connect(TestUtils.GetConfig());
            var db = redis.GetDatabase(0);
            string key = "key1";
            var expireTimeSpan = TimeSpan.FromMinutes(1);
            db.StringSet(key, "test1", expireTimeSpan);

            var actualExpireTime = (long)db.Execute("PEXPIRETIME", key);

            ClassicAssert.GreaterOrEqual(actualExpireTime, DateTimeOffset.UtcNow.ToUnixTimeMilliseconds());
            var expireExpireTime = DateTimeOffset.UtcNow.Add(expireTimeSpan).ToUnixTimeMilliseconds();
            ClassicAssert.LessOrEqual(actualExpireTime, expireExpireTime);
        }

        [Test]
        public void PExpiretimeWithUnknownKey()
        {
            using var redis = ConnectionMultiplexer.Connect(TestUtils.GetConfig());
            var db = redis.GetDatabase(0);

            var expireTime = (long)db.Execute("PEXPIRETIME", "keyZ");

            ClassicAssert.AreEqual(-2, expireTime);
        }

        [Test]
        public void PExpiretimeWithNoKeyExpiration()
        {
            using var redis = ConnectionMultiplexer.Connect(TestUtils.GetConfig());
            var db = redis.GetDatabase(0);
            string key = "key1";
            db.StringSet(key, "test1");

            var expireTime = (long)db.Execute("PEXPIRETIME", key);

            ClassicAssert.AreEqual(-1, expireTime);
        }

        [Test]
        public void PExpiretimeWithInvalidNumberOfArgs()
        {
            using var redis = ConnectionMultiplexer.Connect(TestUtils.GetConfig());
            var db = redis.GetDatabase(0);

            var exception = Assert.Throws<RedisServerException>(() => db.Execute("PEXPIRETIME"));
            Assert.That(exception.Message, Does.StartWith("ERR wrong number of arguments"));
        }

        [Test]
        public void PExpiretimeWithObjectValue()
        {
            using var redis = ConnectionMultiplexer.Connect(TestUtils.GetConfig());
            var db = redis.GetDatabase(0);
            var key = "key1";
            var expireTimeSpan = TimeSpan.FromMinutes(1);
            var origList = new RedisValue[] { "a", "b", "c", "d" };
            var count = db.ListRightPush(key, origList);
            var expirySet = db.KeyExpire(key, expireTimeSpan);

            var actualExpireTime = (long)db.Execute("PEXPIRETIME", key);

            ClassicAssert.GreaterOrEqual(actualExpireTime, DateTimeOffset.UtcNow.ToUnixTimeMilliseconds());
            var expireExpireTime = DateTimeOffset.UtcNow.Add(expireTimeSpan).ToUnixTimeMilliseconds();
            ClassicAssert.LessOrEqual(actualExpireTime, expireExpireTime);
        }

        [Test]
        public void PExpiretimeWithNoKeyExpirationForObjectValue()
        {
            using var redis = ConnectionMultiplexer.Connect(TestUtils.GetConfig());
            var db = redis.GetDatabase(0);
            var key = "key1";
            var origList = new RedisValue[] { "a", "b", "c", "d" };
            var count = db.ListRightPush(key, origList);

            var expireTime = (long)db.Execute("PEXPIRETIME", key);

            ClassicAssert.AreEqual(-1, expireTime);
        }

        #endregion

        [Test]
        public void SingleRename()
        {
            using var redis = ConnectionMultiplexer.Connect(TestUtils.GetConfig());
            var db = redis.GetDatabase(0);

            string origValue = "test1";
            db.StringSet("key1", origValue);

            db.KeyRename("key1", "key2");
            string retValue = db.StringGet("key2");

            ClassicAssert.AreEqual(origValue, retValue);

            origValue = db.StringGet("key1");
            ClassicAssert.AreEqual(null, origValue);
        }

        [Test]
        public void SingleRenameWithExpiry()
        {
            using var redis = ConnectionMultiplexer.Connect(TestUtils.GetConfig());
            var db = redis.GetDatabase(0);

            var origValue = "test1";
            db.StringSet("key1", origValue, TimeSpan.FromMinutes(1));

            db.KeyRename("key1", "key2");
            string retValue = db.StringGet("key2");

            ClassicAssert.AreEqual(origValue, retValue);

            var ttl = db.KeyTimeToLive("key2");
            ClassicAssert.IsTrue(ttl.HasValue);
            ClassicAssert.Greater(ttl.Value.TotalMilliseconds, 0);
            ClassicAssert.LessOrEqual(ttl.Value.TotalMilliseconds, TimeSpan.FromMinutes(1).TotalMilliseconds);
        }

        [Test]
        public void SingleRenameKeyEdgeCase([Values] bool withoutObjectStore)
        {
            if (withoutObjectStore)
            {
                TearDown();
                TestUtils.DeleteDirectory(TestUtils.MethodTestDir, wait: true);
                server = TestUtils.CreateGarnetServer(TestUtils.MethodTestDir, disableObjects: true);
                server.Start();
            }
            using var redis = ConnectionMultiplexer.Connect(TestUtils.GetConfig());
            var db = redis.GetDatabase(0);

            //1. Key rename does not exist
            try
            {
                var res = db.KeyRename("key1", "key2");
            }
            catch (Exception ex)
            {
                ClassicAssert.AreEqual("ERR no such key", ex.Message);
            }

            //2. Key rename oldKey.Equals(newKey)
            string origValue = "test1";
            db.StringSet("key1", origValue);
            bool renameRes = db.KeyRename("key1", "key1");
            ClassicAssert.IsTrue(renameRes);
            string retValue = db.StringGet("key1");
            ClassicAssert.AreEqual(origValue, retValue);
        }

        [Test]
        public void SingleRenameObjectStore()
        {
            using var redis = ConnectionMultiplexer.Connect(TestUtils.GetConfig());
            var db = redis.GetDatabase(0);

            var origList = new RedisValue[] { "a", "b", "c", "d" };
            var key1 = "lkey1";
            var count = db.ListRightPush(key1, origList);
            ClassicAssert.AreEqual(4, count);

            var result = db.ListRange(key1);
            ClassicAssert.AreEqual(origList, result);

            var key2 = "lkey2";
            var rb = db.KeyRename(key1, key2);
            ClassicAssert.IsTrue(rb);
            result = db.ListRange(key1);
            ClassicAssert.AreEqual(Array.Empty<RedisValue>(), result);

            result = db.ListRange(key2);
            ClassicAssert.AreEqual(origList, result);
        }

        [Test]
        public void SingleRenameObjectStoreWithExpiry()
        {
            using var redis = ConnectionMultiplexer.Connect(TestUtils.GetConfig());
            var db = redis.GetDatabase(0);

            var origList = new RedisValue[] { "a", "b", "c", "d" };
            var key1 = "lkey1";
            var count = db.ListRightPush(key1, origList);
            ClassicAssert.AreEqual(4, count);

            var result = db.ListRange(key1);
            ClassicAssert.AreEqual(origList, result);

            var expirySet = db.KeyExpire("lkey1", TimeSpan.FromMinutes(1));
            ClassicAssert.IsTrue(expirySet);

            var key2 = "lkey2";
            var rb = db.KeyRename(key1, key2);
            ClassicAssert.IsTrue(rb);
            result = db.ListRange(key1);
            ClassicAssert.AreEqual(Array.Empty<RedisValue>(), result);

            result = db.ListRange(key2);
            ClassicAssert.AreEqual(origList, result);

            var ttl = db.KeyTimeToLive("lkey2");
            ClassicAssert.IsTrue(ttl.HasValue);
            ClassicAssert.Greater(ttl.Value.TotalMilliseconds, 0);
            ClassicAssert.LessOrEqual(ttl.Value.TotalMilliseconds, TimeSpan.FromMinutes(1).TotalMilliseconds);
        }

        [Test]
        public void SingleRenameWithOldKeyAndNewKeyAsSame()
        {
            using var redis = ConnectionMultiplexer.Connect(TestUtils.GetConfig());
            var db = redis.GetDatabase(0);
            var origValue = "test1";
            var key = "key1";
            db.StringSet(key, origValue);

            var result = db.KeyRename(key, key);

            ClassicAssert.IsTrue(result);
            string retValue = db.StringGet(key);
            ClassicAssert.AreEqual(origValue, retValue);
        }

        #region RENAMENX

        [Test]
        public void SingleRenameNx()
        {
            using var redis = ConnectionMultiplexer.Connect(TestUtils.GetConfig());
            var db = redis.GetDatabase(0);

            string origValue = "test1";
            db.StringSet("key1", origValue);

            var result = db.KeyRename("key1", "key2", When.NotExists);
            ClassicAssert.IsTrue(result);

            string retValue = db.StringGet("key2");
            ClassicAssert.AreEqual(origValue, retValue);

            origValue = db.StringGet("key1");
            ClassicAssert.AreEqual(null, origValue);
        }

        [Test]
        public void SingleRenameNxWithNewKeyAlreadyExist()
        {
            using var redis = ConnectionMultiplexer.Connect(TestUtils.GetConfig());
            var db = redis.GetDatabase(0);

            string origValue = "test1";
            string origValue2 = "test2";
            db.StringSet("key1", origValue);
            db.StringSet("key2", origValue2);

            var result = db.KeyRename("key1", "key2", When.NotExists);
            ClassicAssert.IsFalse(result);

            string retValue2 = db.StringGet("key2");
            ClassicAssert.AreEqual(origValue2, retValue2);

            string retValue1 = db.StringGet("key1");
            ClassicAssert.AreEqual(origValue, retValue1);
        }

        [Test]
        public void SingleRenameNxWithExpiry()
        {
            using var redis = ConnectionMultiplexer.Connect(TestUtils.GetConfig());
            var db = redis.GetDatabase(0);

            var origValue = "test1";
            db.StringSet("key1", origValue, TimeSpan.FromMinutes(1));

            var result = db.KeyRename("key1", "key2", When.NotExists);
            ClassicAssert.IsTrue(result);

            string retValue = db.StringGet("key2");
            ClassicAssert.AreEqual(origValue, retValue);

            var ttl = db.KeyTimeToLive("key2");
            ClassicAssert.IsTrue(ttl.HasValue);
            ClassicAssert.Greater(ttl.Value.TotalMilliseconds, 0);
            ClassicAssert.LessOrEqual(ttl.Value.TotalMilliseconds, TimeSpan.FromMinutes(1).TotalMilliseconds);
        }

        [Test]
        public void SingleRenameNxWithExpiryAndNewKeyAlreadyExist()
        {
            using var redis = ConnectionMultiplexer.Connect(TestUtils.GetConfig());
            var db = redis.GetDatabase(0);

            var origValue = "test1";
            string origValue2 = "test2";
            db.StringSet("key1", origValue, TimeSpan.FromMinutes(1));
            db.StringSet("key2", origValue2, TimeSpan.FromMinutes(1));

            var result = db.KeyRename("key1", "key2", When.NotExists);
            ClassicAssert.IsFalse(result);

            string retValue = db.StringGet("key2");
            ClassicAssert.AreEqual(origValue2, retValue);

            var ttl = db.KeyTimeToLive("key2");
            ClassicAssert.IsTrue(ttl.HasValue);
            ClassicAssert.Greater(ttl.Value.TotalMilliseconds, 0);
            ClassicAssert.LessOrEqual(ttl.Value.TotalMilliseconds, TimeSpan.FromMinutes(1).TotalMilliseconds);

            string retValue1 = db.StringGet("key1");
            CollectionAssert.AreEqual(origValue, retValue1);
        }

        [Test]
        public void SingleRenameNxObjectStore()
        {
            using var redis = ConnectionMultiplexer.Connect(TestUtils.GetConfig());
            var db = redis.GetDatabase(0);

            var origList = new RedisValue[] { "a", "b", "c", "d" };
            var key1 = "lkey1";
            var count = db.ListRightPush(key1, origList);
            var result = db.ListRange(key1);
            var key2 = "lkey2";

            var rb = db.KeyRename(key1, key2, When.NotExists);
            ClassicAssert.IsTrue(rb);

            result = db.ListRange(key1);
            CollectionAssert.AreEqual(Array.Empty<RedisValue>(), result);

            result = db.ListRange(key2);
            CollectionAssert.AreEqual(origList, result);
        }

        [Test]
        public void SingleRenameNxObjectStoreWithNewKeyAlreadyExist()
        {
            using var redis = ConnectionMultiplexer.Connect(TestUtils.GetConfig());
            var db = redis.GetDatabase(0);

            var origList = new RedisValue[] { "a", "b", "c", "d" };
            var origList2 = new RedisValue[] { "z", "y", "z" };
            var key1 = "lkey1";
            var key2 = "lkey2";
            db.ListRightPush(key1, origList);
            db.ListRightPush(key2, origList2);

            var rb = db.KeyRename(key1, key2, When.NotExists);
            ClassicAssert.IsFalse(rb);

            var result = db.ListRange(key1);
            ClassicAssert.AreEqual(origList, result);

            result = db.ListRange(key2);
            ClassicAssert.AreEqual(origList2, result);
        }

        [Test]
        public void SingleRenameNxObjectStoreWithExpiry()
        {
            using var redis = ConnectionMultiplexer.Connect(TestUtils.GetConfig());
            var db = redis.GetDatabase(0);

            var origList = new RedisValue[] { "a", "b", "c", "d" };
            var key1 = "lkey1";
            var count = db.ListRightPush(key1, origList);
            var result = db.ListRange(key1);
            var expirySet = db.KeyExpire("lkey1", TimeSpan.FromMinutes(1));
            var key2 = "lkey2";

            var rb = db.KeyRename(key1, key2, When.NotExists);
            ClassicAssert.IsTrue(rb);

            result = db.ListRange(key1);
            ClassicAssert.AreEqual(Array.Empty<RedisValue>(), result);

            result = db.ListRange(key2);
            ClassicAssert.AreEqual(origList, result);

            var ttl = db.KeyTimeToLive(key2);
            ClassicAssert.IsTrue(ttl.HasValue);
            ClassicAssert.Greater(ttl.Value.TotalMilliseconds, 0);
            ClassicAssert.LessOrEqual(ttl.Value.TotalMilliseconds, TimeSpan.FromMinutes(1).TotalMilliseconds);
        }

        [Test]
        public void SingleRenameNxObjectStoreWithExpiryAndNewKeyAlreadyExist()
        {
            using var redis = ConnectionMultiplexer.Connect(TestUtils.GetConfig());
            var db = redis.GetDatabase(0);

            var origList = new RedisValue[] { "a", "b", "c", "d" };
            var origList2 = new RedisValue[] { "x", "y", "z" };
            var key1 = "lkey1";
            var key2 = "lkey2";
            db.ListRightPush(key1, origList);
            db.ListRightPush(key2, origList2);
            var result = db.ListRange(key1);
            var expirySet = db.KeyExpire(key1, TimeSpan.FromMinutes(1));

            var rb = db.KeyRename(key1, key2, When.NotExists);
            ClassicAssert.IsFalse(rb);

            result = db.ListRange(key1);
            ClassicAssert.AreEqual(origList, result);

            result = db.ListRange(key2);
            ClassicAssert.AreEqual(origList2, result);

            var ttl = db.KeyTimeToLive(key1);
            ClassicAssert.IsTrue(ttl.HasValue);
            ClassicAssert.Greater(ttl.Value.TotalMilliseconds, 0);
            ClassicAssert.LessOrEqual(ttl.Value.TotalMilliseconds, TimeSpan.FromMinutes(1).TotalMilliseconds);

            var ttl2 = db.KeyTimeToLive(key2);
            ClassicAssert.IsFalse(ttl2.HasValue);
        }

        [Test]
        public void SingleRenameNxWithKeyNotExist()
        {
            using var redis = ConnectionMultiplexer.Connect(TestUtils.GetConfig());
            var db = redis.GetDatabase(0);

            var exception = Assert.Throws<RedisServerException>(() => db.KeyRename("key1", "key2", When.NotExists));
            ClassicAssert.AreEqual("ERR no such key", exception.Message);
        }

        [Test]
        public void SingleRenameNxWithOldKeyAndNewKeyAsSame()
        {
            using var redis = ConnectionMultiplexer.Connect(TestUtils.GetConfig());
            var db = redis.GetDatabase(0);
            var origValue = "test1";
            var key = "key1";
            db.StringSet(key, origValue);

            var result = db.KeyRename(key, key, When.NotExists);

            ClassicAssert.IsTrue(result);
            string retValue = db.StringGet(key);
            ClassicAssert.AreEqual(origValue, retValue);
        }

        [Test]
        public void SingleRenameNXWithEtagSetOldAndNewKey()
        {
            using var redis = ConnectionMultiplexer.Connect(TestUtils.GetConfig());
            var db = redis.GetDatabase(0);
            var origValue = "test1";
            var key = "key1";
            var newKey = "key2";

            db.Execute("SET", key, origValue, "WITHETAG");
            db.Execute("SET", newKey, "foo", "WITHETAG");

            var result = db.KeyRename(key, newKey, When.NotExists);
            ClassicAssert.IsFalse(result);
        }

        [Test]
        public void SingleRenameNXWithEtagSetOldKey()
        {
            using var redis = ConnectionMultiplexer.Connect(TestUtils.GetConfig());
            var db = redis.GetDatabase(0);
            var origValue = "test1";
            var key = "key1";
            var newKey = "key2";

            db.Execute("SET", key, origValue, "WITHETAG");

            var result = db.KeyRename(key, newKey, When.NotExists);
            ClassicAssert.IsTrue(result);

            string retValue = db.StringGet(newKey);
            ClassicAssert.AreEqual(origValue, retValue);

            var oldKeyRes = db.StringGet(key);
            ClassicAssert.IsTrue(oldKeyRes.IsNull);

            // Since the original key was set with etag, the new key should have an etag attached to it
            var etagRes = (RedisResult[])db.Execute("GETWITHETAG", newKey);
            ClassicAssert.AreEqual(0, (long)etagRes[0]);
            ClassicAssert.AreEqual(origValue, etagRes[1].ToString());
        }

        #endregion

        [Test]
        public void CanSelectCommand()
        {
            using var redis = ConnectionMultiplexer.Connect(TestUtils.GetConfig());
            var db = redis.GetDatabase(0);
            var reply = db.Execute("SELECT", "0");
            ClassicAssert.IsTrue(reply.ToString() == "OK");
            Assert.Throws<RedisServerException>(() => db.Execute("SELECT", "1"));

            //select again the def db
            db.Execute("SELECT", "0");
        }

        [Test]
        public void CanSelectCommandLC()
        {
            using var lightClientRequest = TestUtils.CreateRequest(countResponseType: CountResponseType.Bytes);

            var expectedResponse = "-ERR invalid database index.\r\n+PONG\r\n";
            var response = lightClientRequest.Execute("SELECT 1", "PING", expectedResponse.Length);
            ClassicAssert.AreEqual(expectedResponse, response);
        }

        [Test]
        [TestCase(10)]
        [TestCase(50)]
        [TestCase(100)]
        public void CanDoCommandsInChunks(int bytesSent)
        {
            // SETEX
            using var lightClientRequest = TestUtils.CreateRequest(countResponseType: CountResponseType.Bytes);

            var expectedResponse = "+OK\r\n";
            var response = lightClientRequest.Execute("SETEX mykey 1 abcdefghij", expectedResponse.Length, bytesSent);
            ClassicAssert.AreEqual(expectedResponse, response);

            // GET
            expectedResponse = "$10\r\nabcdefghij\r\n";
            response = lightClientRequest.Execute("GET mykey", expectedResponse.Length, bytesSent);
            ClassicAssert.AreEqual(expectedResponse, response);

            Thread.Sleep(2000);

            // GET
            expectedResponse = "$-1\r\n";
            response = lightClientRequest.Execute("GET mykey", expectedResponse.Length, bytesSent);
            ClassicAssert.AreEqual(expectedResponse, response);

            // DECR            
            expectedResponse = "+OK\r\n";
            response = lightClientRequest.Execute("SET mykeydecr 1", expectedResponse.Length, bytesSent);
            ClassicAssert.AreEqual(expectedResponse, response);

            expectedResponse = ":0\r\n";
            response = lightClientRequest.Execute("DECR mykeydecr", expectedResponse.Length, bytesSent);
            ClassicAssert.AreEqual(expectedResponse, response);

            expectedResponse = "$1\r\n0\r\n";
            response = lightClientRequest.Execute("GET mykeydecr", expectedResponse.Length, bytesSent);
            ClassicAssert.AreEqual(expectedResponse, response);

            // DEL
            expectedResponse = ":1\r\n";
            response = lightClientRequest.Execute("DEL mykeydecr", expectedResponse.Length, bytesSent);
            ClassicAssert.AreEqual(expectedResponse, response);

            expectedResponse = "$-1\r\n";
            response = lightClientRequest.Execute("GET mykeydecr", expectedResponse.Length, bytesSent);
            ClassicAssert.AreEqual(expectedResponse, response);

            // EXISTS
            expectedResponse = ":0\r\n";
            response = lightClientRequest.Execute("EXISTS mykeydecr", expectedResponse.Length, bytesSent);
            ClassicAssert.AreEqual(expectedResponse, response);

            // SET
            expectedResponse = "+OK\r\n";
            response = lightClientRequest.Execute("SET mykey 1", expectedResponse.Length, bytesSent);
            ClassicAssert.AreEqual(expectedResponse, response);

            // RENAME
            expectedResponse = "+OK\r\n";
            response = lightClientRequest.Execute("RENAME mykey mynewkey", expectedResponse.Length, bytesSent);
            ClassicAssert.AreEqual(expectedResponse, response);

            // GET
            expectedResponse = "$1\r\n1\r\n";
            response = lightClientRequest.Execute("GET mynewkey", expectedResponse.Length, bytesSent);
            ClassicAssert.AreEqual(expectedResponse, response);
        }


        [Test]
        [TestCase(10)]
        [TestCase(50)]
        [TestCase(100)]
        public void CanSetGetCommandsChunks(int bytesSent)
        {
            using var lightClientRequest = TestUtils.CreateRequest(countResponseType: CountResponseType.Bytes);
            var sb = new StringBuilder();

            for (int i = 1; i <= 100; i++)
            {
                sb.Append($" mykey-{i} {i * 10}");
            }

            // MSET
            var expectedResponse = "+OK\r\n";
            var response = lightClientRequest.Execute($"MSET{sb}", expectedResponse.Length, bytesSent);
            ClassicAssert.AreEqual(expectedResponse, response);

            expectedResponse = ":100\r\n";
            response = lightClientRequest.Execute($"DBSIZE", expectedResponse.Length, bytesSent);
            ClassicAssert.AreEqual(expectedResponse, response);

            sb.Clear();
            for (int i = 1; i <= 100; i++)
            {
                sb.Append($" mykey-{i}");
            }

            // MGET
            expectedResponse = "*100\r\n$2\r\n10\r\n$2\r\n20\r\n$2\r\n30\r\n$2\r\n40\r\n$2\r\n50\r\n$2\r\n60\r\n$2\r\n70\r\n$2\r\n80\r\n$2\r\n90\r\n$3\r\n100\r\n$3\r\n110\r\n$3\r\n120\r\n$3\r\n130\r\n$3\r\n140\r\n$3\r\n150\r\n$3\r\n160\r\n$3\r\n170\r\n$3\r\n180\r\n$3\r\n190\r\n$3\r\n200\r\n$3\r\n210\r\n$3\r\n220\r\n$3\r\n230\r\n$3\r\n240\r\n$3\r\n250\r\n$3\r\n260\r\n$3\r\n270\r\n$3\r\n280\r\n$3\r\n290\r\n$3\r\n300\r\n$3\r\n310\r\n$3\r\n320\r\n$3\r\n330\r\n$3\r\n340\r\n$3\r\n350\r\n$3\r\n360\r\n$3\r\n370\r\n$3\r\n380\r\n$3\r\n390\r\n$3\r\n400\r\n$3\r\n410\r\n$3\r\n420\r\n$3\r\n430\r\n$3\r\n440\r\n$3\r\n450\r\n$3\r\n460\r\n$3\r\n470\r\n$3\r\n480\r\n$3\r\n490\r\n$3\r\n500\r\n$3\r\n510\r\n$3\r\n520\r\n$3\r\n530\r\n$3\r\n540\r\n$3\r\n550\r\n$3\r\n560\r\n$3\r\n570\r\n$3\r\n580\r\n$3\r\n590\r\n$3\r\n600\r\n$3\r\n610\r\n$3\r\n620\r\n$3\r\n630\r\n$3\r\n640\r\n$3\r\n650\r\n$3\r\n660\r\n$3\r\n670\r\n$3\r\n680\r\n$3\r\n690\r\n$3\r\n700\r\n$3\r\n710\r\n$3\r\n720\r\n$3\r\n730\r\n$3\r\n740\r\n$3\r\n750\r\n$3\r\n760\r\n$3\r\n770\r\n$3\r\n780\r\n$3\r\n790\r\n$3\r\n800\r\n$3\r\n810\r\n$3\r\n820\r\n$3\r\n830\r\n$3\r\n840\r\n$3\r\n850\r\n$3\r\n860\r\n$3\r\n870\r\n$3\r\n880\r\n$3\r\n890\r\n$3\r\n900\r\n$3\r\n910\r\n$3\r\n920\r\n$3\r\n930\r\n$3\r\n940\r\n$3\r\n950\r\n$3\r\n960\r\n$3\r\n970\r\n$3\r\n980\r\n$3\r\n990\r\n$4\r\n1000\r\n";
            response = lightClientRequest.Execute($"MGET{sb}", expectedResponse.Length, bytesSent);
            ClassicAssert.AreEqual(expectedResponse, response);
        }

        [Test]
        public void PersistTTLTest()
        {
            using var redis = ConnectionMultiplexer.Connect(TestUtils.GetConfig());
            var db = redis.GetDatabase(0);

            var key = "expireKey";
            var val = "expireValue";
            var expire = 2;

            var ttl = db.Execute("TTL", key);
            ClassicAssert.AreEqual(-2, (int)ttl);

            db.StringSet(key, val);
            ttl = db.Execute("TTL", key);
            ClassicAssert.AreEqual(-1, (int)ttl);

            db.KeyExpire(key, TimeSpan.FromSeconds(expire));

            var time = db.KeyTimeToLive(key);
            ClassicAssert.IsTrue(time.Value.TotalSeconds > 0);

            db.KeyExpire(key, TimeSpan.FromSeconds(expire));
            db.KeyPersist(key);

            Thread.Sleep((expire + 1) * 1000);

            var _val = db.StringGet(key);
            ClassicAssert.AreEqual(val, _val.ToString());

            time = db.KeyTimeToLive(key);
            ClassicAssert.IsNull(time);
        }

        [Test]
        public void ObjectTTLTest()
        {
            using var redis = ConnectionMultiplexer.Connect(TestUtils.GetConfig());
            var db = redis.GetDatabase(0);

            var key = "expireKey";
            var expire = 2;

            var ttl = db.Execute("TTL", key);
            ClassicAssert.AreEqual(-2, (int)ttl);

            db.SortedSetAdd(key, key, 1.0);
            ttl = db.Execute("TTL", key);
            ClassicAssert.AreEqual(-1, (int)ttl);

            db.KeyExpire(key, TimeSpan.FromSeconds(expire));

            var time = db.KeyTimeToLive(key);
            ClassicAssert.IsNotNull(time);
            ClassicAssert.IsTrue(time.Value.TotalSeconds > 0);
        }

        [Test]
        public void PersistTest()
        {
            using var redis = ConnectionMultiplexer.Connect(TestUtils.GetConfig());
            var db = redis.GetDatabase(0);

            int expire = 100;
            var keyA = "keyA";
            db.StringSet(keyA, keyA);
            var response = db.KeyPersist(keyA);
            ClassicAssert.IsFalse(response);

            db.KeyExpire(keyA, TimeSpan.FromSeconds(expire));
            var time = db.KeyTimeToLive(keyA);
            ClassicAssert.IsTrue(time.Value.TotalSeconds > 0);

            response = db.KeyPersist(keyA);
            ClassicAssert.IsTrue(response);

            time = db.KeyTimeToLive(keyA);
            ClassicAssert.IsTrue(time == null);

            var value = db.StringGet(keyA);
            ClassicAssert.AreEqual(value, keyA);

            var noKey = "noKey";
            response = db.KeyPersist(noKey);
            ClassicAssert.IsFalse(response);
        }

        [Test]
        public void PersistObjectTest()
        {
            using var redis = ConnectionMultiplexer.Connect(TestUtils.GetConfig());
            var db = redis.GetDatabase(0);

            int expire = 100;
            var keyA = "keyA";
            db.SortedSetAdd(keyA, [new SortedSetEntry("element", 1.0)]);
            var response = db.KeyPersist(keyA);
            ClassicAssert.IsFalse(response);

            db.KeyExpire(keyA, TimeSpan.FromSeconds(expire));
            var time = db.KeyTimeToLive(keyA);
            ClassicAssert.IsTrue(time.Value.TotalSeconds > 0);

            response = db.KeyPersist(keyA);
            ClassicAssert.IsTrue(response);

            time = db.KeyTimeToLive(keyA);
            ClassicAssert.IsTrue(time == null);

            var value = db.SortedSetScore(keyA, "element");
            ClassicAssert.AreEqual(1.0, value);
        }

        [Test]
        [TestCase("EXPIRE")]
        [TestCase("PEXPIRE")]
        public void KeyExpireStringTest(string command)
        {
            using var redis = ConnectionMultiplexer.Connect(TestUtils.GetConfig());
            var db = redis.GetDatabase(0);

            var key = "keyA";
            db.StringSet(key, key);

            var value = db.StringGet(key);
            ClassicAssert.AreEqual(key, (string)value);

            if (command.Equals("EXPIRE"))
                db.KeyExpire(key, TimeSpan.FromSeconds(1));
            else
                db.Execute(command, [key, 1000]);

            Thread.Sleep(1500);

            value = db.StringGet(key);
            ClassicAssert.AreEqual(null, (string)value);
        }

        [Test]
        [TestCase("EXPIRE")]
        [TestCase("PEXPIRE")]
        public void KeyExpireObjectTest(string command)
        {
            using var redis = ConnectionMultiplexer.Connect(TestUtils.GetConfig());
            var db = redis.GetDatabase(0);

            var key = "keyA";
            db.SortedSetAdd(key, [new SortedSetEntry("element", 1.0)]);

            var value = db.SortedSetScore(key, "element");
            ClassicAssert.AreEqual(1.0, value, "Get Score before expiration");

            var actualDbSize = db.Execute("DBSIZE");
            ClassicAssert.AreEqual(1, (ulong)actualDbSize, "DBSIZE before expiration");

            var actualKeys = db.Execute("KEYS", ["*"]);
            ClassicAssert.AreEqual(1, ((RedisResult[])actualKeys).Length, "KEYS before expiration");

            var actualScan = db.Execute("SCAN", "0");
            ClassicAssert.AreEqual(1, ((RedisValue[])((RedisResult[])actualScan!)[1]).Length, "SCAN before expiration");

            var exp = db.KeyExpire(key, command.Equals("EXPIRE") ? TimeSpan.FromSeconds(1) : TimeSpan.FromMilliseconds(1000));
            ClassicAssert.IsTrue(exp);

            // Sleep to wait for expiration
            Thread.Sleep(1500);

            value = db.SortedSetScore(key, "element");
            ClassicAssert.AreEqual(null, value, "Get Score after expiration");

            actualDbSize = db.Execute("DBSIZE");
            ClassicAssert.AreEqual(0, (ulong)actualDbSize, "DBSIZE after expiration");

            actualKeys = db.Execute("KEYS", ["*"]);
            ClassicAssert.AreEqual(0, ((RedisResult[])actualKeys).Length, "KEYS after expiration");

            actualScan = db.Execute("SCAN", "0");
            ClassicAssert.AreEqual(0, ((RedisValue[])((RedisResult[])actualScan!)[1]).Length, "SCAN after expiration");
        }

        [Test]
        public void KeyExpireOptionsTest([Values("EXPIRE", "PEXPIRE")] string command, [Values(false, true)] bool testCaseSensitivity)
        {
            using var redis = ConnectionMultiplexer.Connect(TestUtils.GetConfig());
            var db = redis.GetDatabase(0);

            var key = "keyA";
            object[] args = [key, 1000, ""];
            db.StringSet(key, key);

            args[2] = testCaseSensitivity ? "Xx" : "XX";// XX -- Set expiry only when the key has an existing expiry
            bool resp = (bool)db.Execute($"{command}", args);
            ClassicAssert.IsFalse(resp);//XX return false no existing expiry

            args[2] = testCaseSensitivity ? "nX" : "NX";// NX -- Set expiry only when the key has no expiry
            resp = (bool)db.Execute($"{command}", args);
            ClassicAssert.IsTrue(resp);// NX return true no existing expiry

            args[2] = testCaseSensitivity ? "nx" : "NX";// NX -- Set expiry only when the key has no expiry
            resp = (bool)db.Execute($"{command}", args);
            ClassicAssert.IsFalse(resp);// NX return false existing expiry

            args[1] = 50;
            args[2] = testCaseSensitivity ? "xx" : "XX";// XX -- Set expiry only when the key has an existing expiry
            resp = (bool)db.Execute($"{command}", args);
            ClassicAssert.IsTrue(resp);// XX return true existing expiry

            var time = db.KeyTimeToLive(key);
            ClassicAssert.Greater(time.Value.TotalSeconds, 0);
            ClassicAssert.LessOrEqual(time.Value.TotalSeconds, (int)args[1]);

            args[1] = 1;
            args[2] = testCaseSensitivity ? "Gt" : "GT";// GT -- Set expiry only when the new expiry is greater than current one
            resp = (bool)db.Execute($"{command}", args);
            ClassicAssert.IsFalse(resp); // GT return false new expiry < current expiry

            args[1] = 1000;
            args[2] = testCaseSensitivity ? "gT" : "GT";// GT -- Set expiry only when the new expiry is greater than current one
            resp = (bool)db.Execute($"{command}", args);
            ClassicAssert.IsTrue(resp); // GT return true new expiry > current expiry
            time = db.KeyTimeToLive(key);

            ClassicAssert.Greater(command.Equals("EXPIRE") ?
                    time.Value.TotalSeconds : time.Value.TotalMilliseconds, 500);

            args[1] = 2000;
            args[2] = testCaseSensitivity ? "lt" : "LT";// LT -- Set expiry only when the new expiry is less than current one
            resp = (bool)db.Execute($"{command}", args);
            ClassicAssert.IsFalse(resp); // LT return false new expiry > current expiry

            args[1] = 500;
            args[2] = testCaseSensitivity ? "lT" : "LT";// LT -- Set expiry only when the new expiry is less than current one
            resp = (bool)db.Execute($"{command}", args);
            ClassicAssert.IsTrue(resp); // LT return true new expiry < current expiry
            time = db.KeyTimeToLive(key);

            ClassicAssert.Greater(time.Value.TotalSeconds, 0);

            ClassicAssert.LessOrEqual(command.Equals("EXPIRE") ?
                    time.Value.TotalSeconds : time.Value.TotalMilliseconds, (int)args[1]);
        }

        [Test]
        [TestCase("EXPIRE")]
        [TestCase("PEXPIRE")]
        public void KeyExpireBadOptionTests(string command)
        {
            using var redis = ConnectionMultiplexer.Connect(TestUtils.GetConfig());
            var db = redis.GetDatabase(0);

            ClassicAssert.IsTrue(db.StringSet("foo", "bar"));

            // Invalid should be rejected
            {
                var exc = ClassicAssert.Throws<RedisServerException>(() => db.Execute(command, "foo", "100", "Q"));
                ClassicAssert.AreEqual("ERR Unsupported option Q", exc.Message);
            }

            // None should be rejected
            {
                var exc = ClassicAssert.Throws<RedisServerException>(() => db.Execute(command, "foo", "100", "None"));
                ClassicAssert.AreEqual("ERR Unsupported option None", exc.Message);
            }

            // Numeric equivalent should be rejected
            {
                var exc = ClassicAssert.Throws<RedisServerException>(() => db.Execute(command, "foo", "100", "1"));
                ClassicAssert.AreEqual("ERR Unsupported option 1", exc.Message);
            }

            // Numeric out of bounds should be rejected
            {
                var exc = ClassicAssert.Throws<RedisServerException>(() => db.Execute(command, "foo", "100", "128"));
                ClassicAssert.AreEqual("ERR Unsupported option 128", exc.Message);
            }
        }

        #region ExpireAt

        [Test]
        [TestCase("EXPIREAT", false)]
        [TestCase("EXPIREAT", true)]
        [TestCase("PEXPIREAT", false)]
        [TestCase("PEXPIREAT", true)]
        public void KeyExpireAtWithStringAndObject(string command, bool isObject)
        {
            using var redis = ConnectionMultiplexer.Connect(TestUtils.GetConfig());
            var db = redis.GetDatabase(0);
            var key = "key";
            var expireTimeSpan = TimeSpan.FromMinutes(1);
            var expireTimeUnix = command == "EXPIREAT" ? DateTimeOffset.UtcNow.Add(expireTimeSpan).ToUnixTimeSeconds() : DateTimeOffset.UtcNow.Add(expireTimeSpan).ToUnixTimeMilliseconds();
            if (isObject)
            {
                db.SortedSetAdd(key, [new SortedSetEntry("element", 1.0)]);
            }
            else
            {
                db.StringSet(key, "valueA");
            }

            var actualResult = (int)db.Execute(command, "key", expireTimeUnix);
            ClassicAssert.AreEqual(actualResult, 1);

            var actualTtl = db.KeyTimeToLive(key);
            ClassicAssert.IsTrue(actualTtl.HasValue);
            ClassicAssert.Greater(actualTtl.Value.TotalMilliseconds, 0);
            ClassicAssert.LessOrEqual(actualTtl.Value.TotalMilliseconds, expireTimeSpan.TotalMilliseconds);
        }

        [Test]
        [TestCase("EXPIREAT")]
        [TestCase("PEXPIREAT")]
        public void KeyExpireAtWithUnknownKey(string command)
        {
            using var redis = ConnectionMultiplexer.Connect(TestUtils.GetConfig());
            var db = redis.GetDatabase(0);
            var key = "key";
            var expireTimeSpan = TimeSpan.FromMinutes(1);
            var expireTimeUnix = command == "EXPIREAT" ? DateTimeOffset.UtcNow.Add(expireTimeSpan).ToUnixTimeSeconds() : DateTimeOffset.UtcNow.Add(expireTimeSpan).ToUnixTimeMilliseconds();

            var actualResult = (int)db.Execute(command, key, expireTimeUnix);
            ClassicAssert.AreEqual(actualResult, 0);
        }

        [Test]
        [TestCase("EXPIREAT")]
        [TestCase("PEXPIREAT")]
        public void KeyExpireAtWithoutArgs(string command)
        {
            using var redis = ConnectionMultiplexer.Connect(TestUtils.GetConfig());
            var db = redis.GetDatabase(0);
            var key = "key";

            Assert.Throws<RedisServerException>(() => db.Execute(command, key));
        }

        [Test]
        [TestCase("EXPIREAT")]
        [TestCase("PEXPIREAT")]
        public void KeyExpireAtWithUnknownArgs(string command)
        {
            using var redis = ConnectionMultiplexer.Connect(TestUtils.GetConfig());
            var db = redis.GetDatabase(0);
            var key = "key";
            var expireTimeSpan = TimeSpan.FromMinutes(1);
            var expireTimeUnix = command == "EXPIREAT" ? DateTimeOffset.UtcNow.Add(expireTimeSpan).ToUnixTimeSeconds() : DateTimeOffset.UtcNow.Add(expireTimeSpan).ToUnixTimeMilliseconds();

            Assert.Throws<RedisServerException>(() => db.Execute(command, key, expireTimeUnix, "YY"));
        }

        [Test]
        [TestCase("EXPIREAT", false)]
        [TestCase("EXPIREAT", true)]
        [TestCase("PEXPIREAT", false)]
        [TestCase("PEXPIREAT", true)]
        public void KeyExpireAtWithNxOptionAndKeyHasExpire(string command, bool isObject)
        {
            using var redis = ConnectionMultiplexer.Connect(TestUtils.GetConfig());
            var db = redis.GetDatabase(0);
            var key = "key";
            var existingExpireTimeSpan = TimeSpan.FromMinutes(1);
            if (isObject)
            {
                db.SortedSetAdd(key, [new SortedSetEntry("element", 1.0)]);
                db.KeyExpire(key, existingExpireTimeSpan);
            }
            else
            {
                db.StringSet(key, "valueA", existingExpireTimeSpan);
            }
            var expireTimeSpan = TimeSpan.FromMinutes(10);
            var expireTimeUnix = command == "EXPIREAT" ? DateTimeOffset.UtcNow.Add(expireTimeSpan).ToUnixTimeSeconds() : DateTimeOffset.UtcNow.Add(expireTimeSpan).ToUnixTimeMilliseconds();

            var actualResult = (int)db.Execute(command, key, expireTimeUnix, "Nx");
            ClassicAssert.AreEqual(actualResult, 0);

            // Test if the existing expiry time is still the same
            var actualTtl = db.KeyTimeToLive(key);
            ClassicAssert.IsTrue(actualTtl.HasValue);
            ClassicAssert.Greater(actualTtl.Value.TotalMilliseconds, 0);
            ClassicAssert.LessOrEqual(actualTtl.Value.TotalMilliseconds, existingExpireTimeSpan.TotalMilliseconds);
        }

        [Test]
        [TestCase("EXPIREAT", false)]
        [TestCase("EXPIREAT", true)]
        [TestCase("PEXPIREAT", false)]
        [TestCase("PEXPIREAT", true)]
        public void KeyExpireAtWithNxOptionAndKeyHasNoExpire(string command, bool isObject)
        {
            using var redis = ConnectionMultiplexer.Connect(TestUtils.GetConfig());
            var db = redis.GetDatabase(0);
            var key = "key";
            var expireTimeSpan = TimeSpan.FromMinutes(10);
            if (isObject)
            {
                db.SortedSetAdd(key, [new SortedSetEntry("element", 1.0)]);
            }
            else
            {
                db.StringSet(key, "valueA");
            }
            var expireTimeUnix = command == "EXPIREAT" ? DateTimeOffset.UtcNow.Add(expireTimeSpan).ToUnixTimeSeconds() : DateTimeOffset.UtcNow.Add(expireTimeSpan).ToUnixTimeMilliseconds();

            var actualResult = (int)db.Execute(command, key, expireTimeUnix, "nX");
            ClassicAssert.AreEqual(actualResult, 1);

            var actualTtl = db.KeyTimeToLive(key);
            ClassicAssert.IsTrue(actualTtl.HasValue);
            ClassicAssert.Greater(actualTtl.Value.TotalMilliseconds, 0);
            ClassicAssert.LessOrEqual(actualTtl.Value.TotalMilliseconds, expireTimeSpan.TotalMilliseconds);
        }

        [Test]
        [TestCase("EXPIREAT", false)]
        [TestCase("EXPIREAT", true)]
        [TestCase("PEXPIREAT", false)]
        [TestCase("PEXPIREAT", true)]
        public void KeyExpireAtWithXxOptionAndKeyHasExpire(string command, bool isObject)
        {
            using var redis = ConnectionMultiplexer.Connect(TestUtils.GetConfig());
            var db = redis.GetDatabase(0);
            var key = "key";
            var existingExpireTimeSpan = TimeSpan.FromMinutes(1);
            if (isObject)
            {
                db.SortedSetAdd(key, [new SortedSetEntry("element", 1.0)]);
                db.KeyExpire(key, existingExpireTimeSpan);
            }
            else
            {
                db.StringSet(key, "valueA", existingExpireTimeSpan);
            }
            var expireTimeSpan = TimeSpan.FromMinutes(10);
            var expireTimeUnix = command == "EXPIREAT" ? DateTimeOffset.UtcNow.Add(expireTimeSpan).ToUnixTimeSeconds() : DateTimeOffset.UtcNow.Add(expireTimeSpan).ToUnixTimeMilliseconds();

            var actualResult = (int)db.Execute(command, key, expireTimeUnix, "Xx");
            ClassicAssert.AreEqual(actualResult, 1);

            var actualTtl = db.KeyTimeToLive(key);
            ClassicAssert.IsTrue(actualTtl.HasValue);
            ClassicAssert.Greater(actualTtl.Value.TotalMilliseconds, existingExpireTimeSpan.TotalMilliseconds);
            ClassicAssert.LessOrEqual(actualTtl.Value.TotalMilliseconds, expireTimeSpan.TotalMilliseconds);
        }

        [Test]
        [TestCase("EXPIREAT", false)]
        [TestCase("EXPIREAT", true)]
        [TestCase("PEXPIREAT", false)]
        [TestCase("PEXPIREAT", true)]
        public void KeyExpireAtWithXxOptionAndKeyHasNoExpire(string command, bool isObject)
        {
            using var redis = ConnectionMultiplexer.Connect(TestUtils.GetConfig());
            var db = redis.GetDatabase(0);
            var key = "key";
            var expireTimeSpan = TimeSpan.FromMinutes(10);
            if (isObject)
            {
                db.SortedSetAdd(key, [new SortedSetEntry("element", 1.0)]);
            }
            else
            {
                db.StringSet(key, "valueA");
            }
            var expireTimeUnix = command == "EXPIREAT" ? DateTimeOffset.UtcNow.Add(expireTimeSpan).ToUnixTimeSeconds() : DateTimeOffset.UtcNow.Add(expireTimeSpan).ToUnixTimeMilliseconds();

            var actualResult = (int)db.Execute(command, key, expireTimeUnix, "xX");
            ClassicAssert.AreEqual(actualResult, 0);

            var actualTtl = db.KeyTimeToLive(key);
            ClassicAssert.IsFalse(actualTtl.HasValue);
        }

        [Test]
        [TestCase("EXPIREAT", false)]
        [TestCase("EXPIREAT", true)]
        [TestCase("PEXPIREAT", false)]
        [TestCase("PEXPIREAT", true)]
        public void KeyExpireAtWithGtOptionAndExistingKeyHasSmallerExpire(string command, bool isObject)
        {
            using var redis = ConnectionMultiplexer.Connect(TestUtils.GetConfig());
            var db = redis.GetDatabase(0);
            var key = "key";
            var existingExpireTimeSpan = TimeSpan.FromMinutes(1);
            if (isObject)
            {
                db.SortedSetAdd(key, [new SortedSetEntry("element", 1.0)]);
                db.KeyExpire(key, existingExpireTimeSpan);
            }
            else
            {
                db.StringSet(key, "valueA", existingExpireTimeSpan);
            }
            var expireTimeSpan = TimeSpan.FromMinutes(10);
            var expireTimeUnix = command == "EXPIREAT" ? DateTimeOffset.UtcNow.Add(expireTimeSpan).ToUnixTimeSeconds() : DateTimeOffset.UtcNow.Add(expireTimeSpan).ToUnixTimeMilliseconds();

            var actualResult = (int)db.Execute(command, key, expireTimeUnix, "gT");
            ClassicAssert.AreEqual(actualResult, 1);

            var actualTtl = db.KeyTimeToLive(key);
            ClassicAssert.IsTrue(actualTtl.HasValue);
            ClassicAssert.Greater(actualTtl.Value.TotalMilliseconds, existingExpireTimeSpan.TotalMilliseconds);
            ClassicAssert.LessOrEqual(actualTtl.Value.TotalMilliseconds, expireTimeSpan.TotalMilliseconds);
        }

        [Test]
        [TestCase("EXPIREAT", false)]
        [TestCase("EXPIREAT", true)]
        [TestCase("PEXPIREAT", false)]
        [TestCase("PEXPIREAT", true)]
        public void KeyExpireAtWithGtOptionAndExistingKeyHasLargerExpire(string command, bool isObject)
        {
            using var redis = ConnectionMultiplexer.Connect(TestUtils.GetConfig());
            var db = redis.GetDatabase(0);
            var key = "key";
            var existingExpireTimeSpan = TimeSpan.FromMinutes(10);
            if (isObject)
            {
                db.SortedSetAdd(key, [new SortedSetEntry("element", 1.0)]);
                db.KeyExpire(key, existingExpireTimeSpan);
            }
            else
            {
                db.StringSet(key, "valueA", existingExpireTimeSpan);
            }
            var expireTimeSpan = TimeSpan.FromMinutes(1);
            var expireTimeUnix = command == "EXPIREAT" ? DateTimeOffset.UtcNow.Add(expireTimeSpan).ToUnixTimeSeconds() : DateTimeOffset.UtcNow.Add(expireTimeSpan).ToUnixTimeMilliseconds();

            var actualResult = (int)db.Execute(command, key, expireTimeUnix, "Gt");
            ClassicAssert.AreEqual(actualResult, 0);

            var actualTtl = db.KeyTimeToLive(key);
            ClassicAssert.IsTrue(actualTtl.HasValue);
            ClassicAssert.Greater(actualTtl.Value.TotalMilliseconds, expireTimeSpan.TotalMilliseconds);
            ClassicAssert.LessOrEqual(actualTtl.Value.TotalMilliseconds, existingExpireTimeSpan.TotalMilliseconds);
        }

        [Test]
        [TestCase("EXPIREAT", false)]
        [TestCase("EXPIREAT", true)]
        [TestCase("PEXPIREAT", false)]
        [TestCase("PEXPIREAT", true)]
        public void KeyExpireAtWithGtOptionAndExistingKeyNoExpire(string command, bool isObject)
        {
            using var redis = ConnectionMultiplexer.Connect(TestUtils.GetConfig());
            var db = redis.GetDatabase(0);
            var key = "key";
            if (isObject)
            {
                db.SortedSetAdd(key, [new SortedSetEntry("element", 1.0)]);
            }
            else
            {
                db.StringSet(key, "valueA");
            }
            var expireTimeSpan = TimeSpan.FromMinutes(1);
            var expireTimeUnix = command == "EXPIREAT" ? DateTimeOffset.UtcNow.Add(expireTimeSpan).ToUnixTimeSeconds() : DateTimeOffset.UtcNow.Add(expireTimeSpan).ToUnixTimeMilliseconds();

            var actualResult = (int)db.Execute(command, key, expireTimeUnix, "GT");
            ClassicAssert.AreEqual(actualResult, 0);

            var actualTtl = db.KeyTimeToLive(key);
            ClassicAssert.IsFalse(actualTtl.HasValue);
        }

        [Test]
        [TestCase("EXPIREAT", false)]
        [TestCase("EXPIREAT", true)]
        [TestCase("PEXPIREAT", false)]
        [TestCase("PEXPIREAT", true)]
        public void KeyExpireAtWithXxAndGtOptionAndExistingKeyHasSmallerExpire(string command, bool isObject)
        {
            using var redis = ConnectionMultiplexer.Connect(TestUtils.GetConfig());
            var db = redis.GetDatabase(0);
            var key = "key";
            var existingExpireTimeSpan = TimeSpan.FromMinutes(1);
            if (isObject)
            {
                db.SortedSetAdd(key, [new SortedSetEntry("element", 1.0)]);
                db.KeyExpire(key, existingExpireTimeSpan);
            }
            else
            {
                db.StringSet(key, "valueA", existingExpireTimeSpan);
            }
            var expireTimeSpan = TimeSpan.FromMinutes(10);
            var expireTimeUnix = command == "EXPIREAT" ? DateTimeOffset.UtcNow.Add(expireTimeSpan).ToUnixTimeSeconds() : DateTimeOffset.UtcNow.Add(expireTimeSpan).ToUnixTimeMilliseconds();

            var actualResult = (int)db.Execute(command, key, expireTimeUnix, "xx", "GT");
            ClassicAssert.AreEqual(actualResult, 1);

            var actualTtl = db.KeyTimeToLive(key);
            ClassicAssert.IsTrue(actualTtl.HasValue);
            ClassicAssert.Greater(actualTtl.Value.TotalMilliseconds, existingExpireTimeSpan.TotalMilliseconds);
            ClassicAssert.LessOrEqual(actualTtl.Value.TotalMilliseconds, expireTimeSpan.TotalMilliseconds);
        }

        [Test]
        [TestCase("EXPIREAT", false)]
        [TestCase("EXPIREAT", true)]
        [TestCase("PEXPIREAT", false)]
        [TestCase("PEXPIREAT", true)]
        public void KeyExpireAtWithXxAndGtOptionAndExistingKeyHasLargerExpire(string command, bool isObject)
        {
            using var redis = ConnectionMultiplexer.Connect(TestUtils.GetConfig());
            var db = redis.GetDatabase(0);
            var key = "key";
            var existingExpireTimeSpan = TimeSpan.FromMinutes(10);
            if (isObject)
            {
                db.SortedSetAdd(key, [new SortedSetEntry("element", 1.0)]);
                db.KeyExpire(key, existingExpireTimeSpan);
            }
            else
            {
                db.StringSet(key, "valueA", existingExpireTimeSpan);
            }
            var expireTimeSpan = TimeSpan.FromMinutes(1);
            var expireTimeUnix = command == "EXPIREAT" ? DateTimeOffset.UtcNow.Add(expireTimeSpan).ToUnixTimeSeconds() : DateTimeOffset.UtcNow.Add(expireTimeSpan).ToUnixTimeMilliseconds();

            var actualResult = (int)db.Execute(command, key, expireTimeUnix, "gt", "XX");
            ClassicAssert.AreEqual(actualResult, 0);

            var actualTtl = db.KeyTimeToLive(key);
            ClassicAssert.IsTrue(actualTtl.HasValue);
            ClassicAssert.Greater(actualTtl.Value.TotalMilliseconds, expireTimeSpan.TotalMilliseconds);
            ClassicAssert.LessOrEqual(actualTtl.Value.TotalMilliseconds, existingExpireTimeSpan.TotalMilliseconds);
        }

        [Test]
        [TestCase("EXPIREAT", false)]
        [TestCase("EXPIREAT", true)]
        [TestCase("PEXPIREAT", false)]
        [TestCase("PEXPIREAT", true)]
        public void KeyExpireAtWithXxAndGtOptionAndExistingKeyNoExpire(string command, bool isObject)
        {
            using var redis = ConnectionMultiplexer.Connect(TestUtils.GetConfig());
            var db = redis.GetDatabase(0);
            var key = "key";
            if (isObject)
            {
                db.SortedSetAdd(key, [new SortedSetEntry("element", 1.0)]);
            }
            else
            {
                db.StringSet(key, "valueA");
            }
            var expireTimeSpan = TimeSpan.FromMinutes(1);
            var expireTimeUnix = command == "EXPIREAT" ? DateTimeOffset.UtcNow.Add(expireTimeSpan).ToUnixTimeSeconds() : DateTimeOffset.UtcNow.Add(expireTimeSpan).ToUnixTimeMilliseconds();

            var actualResult = (int)db.Execute(command, key, expireTimeUnix, "Gt", "xX");
            ClassicAssert.AreEqual(actualResult, 0);

            var actualTtl = db.KeyTimeToLive(key);
            ClassicAssert.IsFalse(actualTtl.HasValue);
        }

        [Test]
        [TestCase("EXPIREAT", false)]
        [TestCase("EXPIREAT", true)]
        [TestCase("PEXPIREAT", false)]
        [TestCase("PEXPIREAT", true)]
        public void KeyExpireAtWithLtOptionAndExistingKeyHasSmallerExpire(string command, bool isObject)
        {
            using var redis = ConnectionMultiplexer.Connect(TestUtils.GetConfig());
            var db = redis.GetDatabase(0);
            var key = "key";
            var existingExpireTimeSpan = TimeSpan.FromMinutes(1);
            if (isObject)
            {
                db.SortedSetAdd(key, [new SortedSetEntry("element", 1.0)]);
                db.KeyExpire(key, existingExpireTimeSpan);
            }
            else
            {
                db.StringSet(key, "valueA", existingExpireTimeSpan);
            }
            var expireTimeSpan = TimeSpan.FromMinutes(10);
            var expireTimeUnix = command == "EXPIREAT" ? DateTimeOffset.UtcNow.Add(expireTimeSpan).ToUnixTimeSeconds() : DateTimeOffset.UtcNow.Add(expireTimeSpan).ToUnixTimeMilliseconds();

            var actualResult = (int)db.Execute(command, key, expireTimeUnix, "lT");
            ClassicAssert.AreEqual(actualResult, 0);

            var actualTtl = db.KeyTimeToLive(key);
            ClassicAssert.IsTrue(actualTtl.HasValue);
            ClassicAssert.Greater(actualTtl.Value.TotalMilliseconds, 0);
            ClassicAssert.LessOrEqual(actualTtl.Value.TotalMilliseconds, existingExpireTimeSpan.TotalMilliseconds);
        }

        [Test]
        [TestCase("EXPIREAT", false)]
        [TestCase("EXPIREAT", true)]
        [TestCase("PEXPIREAT", false)]
        [TestCase("PEXPIREAT", true)]
        public void KeyExpireAtWithLtOptionAndExistingKeyHasLargerExpire(string command, bool isObject)
        {
            using var redis = ConnectionMultiplexer.Connect(TestUtils.GetConfig());
            var db = redis.GetDatabase(0);
            var key = "key";
            var existingExpireTimeSpan = TimeSpan.FromMinutes(10);
            if (isObject)
            {
                db.SortedSetAdd(key, [new SortedSetEntry("element", 1.0)]);
                db.KeyExpire(key, existingExpireTimeSpan);
            }
            else
            {
                db.StringSet(key, "valueA", existingExpireTimeSpan);
            }
            var expireTimeSpan = TimeSpan.FromMinutes(1);
            var expireTimeUnix = command == "EXPIREAT" ? DateTimeOffset.UtcNow.Add(expireTimeSpan).ToUnixTimeSeconds() : DateTimeOffset.UtcNow.Add(expireTimeSpan).ToUnixTimeMilliseconds();

            var actualResult = (int)db.Execute(command, key, expireTimeUnix, "LT");
            ClassicAssert.AreEqual(actualResult, 1);

            var actualTtl = db.KeyTimeToLive(key);
            ClassicAssert.IsTrue(actualTtl.HasValue);
            ClassicAssert.Greater(actualTtl.Value.TotalMilliseconds, 0);
            ClassicAssert.LessOrEqual(actualTtl.Value.TotalMilliseconds, expireTimeSpan.TotalMilliseconds);
        }

        [Test]
        [TestCase("EXPIREAT", false)]
        [TestCase("EXPIREAT", true)]
        [TestCase("PEXPIREAT", false)]
        [TestCase("PEXPIREAT", true)]
        public void KeyExpireAtWithLtOptionAndExistingKeyNoExpire(string command, bool isObject)
        {
            using var redis = ConnectionMultiplexer.Connect(TestUtils.GetConfig());
            var db = redis.GetDatabase(0);
            var key = "key";
            if (isObject)
            {
                db.SortedSetAdd(key, [new SortedSetEntry("element", 1.0)]);
            }
            else
            {
                db.StringSet(key, "valueA");
            }
            var expireTimeSpan = TimeSpan.FromMinutes(1);
            var expireTimeUnix = command == "EXPIREAT" ? DateTimeOffset.UtcNow.Add(expireTimeSpan).ToUnixTimeSeconds() : DateTimeOffset.UtcNow.Add(expireTimeSpan).ToUnixTimeMilliseconds();

            var actualResult = (int)db.Execute(command, key, expireTimeUnix, "LT");
            ClassicAssert.AreEqual(actualResult, 1);

            var actualTtl = db.KeyTimeToLive(key);
            ClassicAssert.IsTrue(actualTtl.HasValue);
            ClassicAssert.Greater(actualTtl.Value.TotalMilliseconds, 0);
            ClassicAssert.LessOrEqual(actualTtl.Value.TotalMilliseconds, expireTimeSpan.TotalMilliseconds);
        }

        [Test]
        [TestCase("EXPIREAT", false)]
        [TestCase("EXPIREAT", true)]
        [TestCase("PEXPIREAT", false)]
        [TestCase("PEXPIREAT", true)]
        public void KeyExpireAtWithXxAndLtOptionAndExistingKeyHasSmallerExpire(string command, bool isObject)
        {
            using var redis = ConnectionMultiplexer.Connect(TestUtils.GetConfig());
            var db = redis.GetDatabase(0);
            var key = "key";
            var existingExpireTimeSpan = TimeSpan.FromMinutes(1);
            if (isObject)
            {
                db.SortedSetAdd(key, [new SortedSetEntry("element", 1.0)]);
                db.KeyExpire(key, existingExpireTimeSpan);
            }
            else
            {
                db.StringSet(key, "valueA", existingExpireTimeSpan);
            }
            var expireTimeSpan = TimeSpan.FromMinutes(10);
            var expireTimeUnix = command == "EXPIREAT" ? DateTimeOffset.UtcNow.Add(expireTimeSpan).ToUnixTimeSeconds() : DateTimeOffset.UtcNow.Add(expireTimeSpan).ToUnixTimeMilliseconds();

            var actualResult = (int)db.Execute(command, key, expireTimeUnix, "LT", "XX");
            ClassicAssert.AreEqual(actualResult, 0);

            var actualTtl = db.KeyTimeToLive(key);
            ClassicAssert.IsTrue(actualTtl.HasValue);
            ClassicAssert.Greater(actualTtl.Value.TotalMilliseconds, 0);
            ClassicAssert.LessOrEqual(actualTtl.Value.TotalMilliseconds, existingExpireTimeSpan.TotalMilliseconds);
        }

        [Test]
        [TestCase("EXPIREAT", false)]
        [TestCase("EXPIREAT", true)]
        [TestCase("PEXPIREAT", false)]
        [TestCase("PEXPIREAT", true)]
        public void KeyExpireAtWithXxAndLtOptionAndExistingKeyHasLargerExpire(string command, bool isObject)
        {
            using var redis = ConnectionMultiplexer.Connect(TestUtils.GetConfig());
            var db = redis.GetDatabase(0);
            var key = "key";
            var existingExpireTimeSpan = TimeSpan.FromMinutes(10);
            if (isObject)
            {
                db.SortedSetAdd(key, [new SortedSetEntry("element", 1.0)]);
                db.KeyExpire(key, existingExpireTimeSpan);
            }
            else
            {
                db.StringSet(key, "valueA", existingExpireTimeSpan);
            }
            var expireTimeSpan = TimeSpan.FromMinutes(1);
            var expireTimeUnix = command == "EXPIREAT" ? DateTimeOffset.UtcNow.Add(expireTimeSpan).ToUnixTimeSeconds() : DateTimeOffset.UtcNow.Add(expireTimeSpan).ToUnixTimeMilliseconds();

            var actualResult = (int)db.Execute(command, key, expireTimeUnix, "xX", "Lt");
            ClassicAssert.AreEqual(actualResult, 1);

            var actualTtl = db.KeyTimeToLive(key);
            ClassicAssert.IsTrue(actualTtl.HasValue);
            ClassicAssert.Greater(actualTtl.Value.TotalMilliseconds, 0);
            ClassicAssert.LessOrEqual(actualTtl.Value.TotalMilliseconds, expireTimeSpan.TotalMilliseconds);
        }

        [Test]
        [TestCase("EXPIREAT", false)]
        [TestCase("EXPIREAT", true)]
        [TestCase("PEXPIREAT", false)]
        [TestCase("PEXPIREAT", true)]
        public void KeyExpireAtWithXxAndLtOptionAndExistingKeyNoExpire(string command, bool isObject)
        {
            using var redis = ConnectionMultiplexer.Connect(TestUtils.GetConfig());
            var db = redis.GetDatabase(0);
            var key = "key";
            if (isObject)
            {
                db.SortedSetAdd(key, [new SortedSetEntry("element", 1.0)]);
            }
            else
            {
                db.StringSet(key, "valueA");
            }
            var expireTimeSpan = TimeSpan.FromMinutes(1);
            var expireTimeUnix = command == "EXPIREAT" ? DateTimeOffset.UtcNow.Add(expireTimeSpan).ToUnixTimeSeconds() : DateTimeOffset.UtcNow.Add(expireTimeSpan).ToUnixTimeMilliseconds();

            var actualResult = (int)db.Execute(command, key, expireTimeUnix, "XX", "LT");
            ClassicAssert.AreEqual(actualResult, 0);

            var actualTtl = db.KeyTimeToLive(key);
            ClassicAssert.IsFalse(actualTtl.HasValue);
        }

        [Test]
        [TestCase("EXPIREAT", "XX", "NX")]
        [TestCase("EXPIREAT", "NX", "GT")]
        [TestCase("EXPIREAT", "LT", "NX")]
        [TestCase("PEXPIREAT", "XX", "NX")]
        [TestCase("PEXPIREAT", "NX", "GT")]
        [TestCase("PEXPIREAT", "LT", "NX")]
        public void KeyExpireAtWithInvalidOptionCombination(string command, string optionA, string optionB)
        {
            using var redis = ConnectionMultiplexer.Connect(TestUtils.GetConfig());
            var db = redis.GetDatabase(0);
            var key = "key";
            db.StringSet(key, "valueA");
            var expireTimeSpan = TimeSpan.FromMinutes(1);
            var expireTimeUnix = command == "EXPIREAT" ? DateTimeOffset.UtcNow.Add(expireTimeSpan).ToUnixTimeSeconds() : DateTimeOffset.UtcNow.Add(expireTimeSpan).ToUnixTimeMilliseconds();

            Assert.Throws<RedisServerException>(() => db.Execute(command, key, expireTimeUnix, optionA, optionA));
        }

        #endregion

        [Test]
        public async Task ReAddExpiredKey()
        {
            using var redis = ConnectionMultiplexer.Connect(TestUtils.GetConfig());
            var db = redis.GetDatabase(0);

            const string key = "x:expire_trap";

            // Set
            {
                db.KeyDelete(key);
                db.SetAdd(key, "v1");

                ClassicAssert.IsTrue(db.KeyExists(key), $"KeyExists after initial add");
                ClassicAssert.AreEqual("1", db.Execute("EXISTS", key).ToString(), "EXISTS after initial add");
                var actualScan = db.Execute("SCAN", "0");
                ClassicAssert.AreEqual(1, ((RedisValue[])((RedisResult[])actualScan!)[1]).Length, "SCAN after initial ADD");

                db.KeyExpire(key, TimeSpan.FromSeconds(1));
                await Task.Delay(TimeSpan.FromSeconds(2));

                ClassicAssert.IsFalse(db.KeyExists(key), $"KeyExists after expiration");
                ClassicAssert.AreEqual("0", db.Execute("EXISTS", key).ToString(), "EXISTS after ADD expiration");
                actualScan = db.Execute("SCAN", "0");
                ClassicAssert.AreEqual(0, ((RedisValue[])((RedisResult[])actualScan!)[1]).Length, "SCAN after ADD expiration");

                db.SetAdd(key, "v2");

                ClassicAssert.IsTrue(db.KeyExists(key), $"KeyExists after initial re-ADD");
                ClassicAssert.AreEqual("1", db.Execute("EXISTS", key).ToString(), "EXISTS after initial re-ADD");
                actualScan = db.Execute("SCAN", "0");
                ClassicAssert.AreEqual(1, ((RedisValue[])((RedisResult[])actualScan!)[1]).Length, "SCAN after initial re-ADD");
            }
            // List
            {
                db.KeyDelete(key);
                db.ListRightPush(key, "v1");

                ClassicAssert.IsTrue(db.KeyExists(key), $"KeyExists after initial RPUSH");
                ClassicAssert.AreEqual("1", db.Execute("EXISTS", key).ToString(), "EXISTS after initial RPUSH");
                var actualScan = db.Execute("SCAN", "0");
                ClassicAssert.AreEqual(1, ((RedisValue[])((RedisResult[])actualScan!)[1]).Length, "SCAN after initial RPUSH");

                db.KeyExpire(key, TimeSpan.FromSeconds(1));
                await Task.Delay(TimeSpan.FromSeconds(2));

                ClassicAssert.IsFalse(db.KeyExists(key), $"KeyExists after expiration");
                ClassicAssert.AreEqual("0", db.Execute("EXISTS", key).ToString(), "EXISTS after RPUSH expiration");
                actualScan = db.Execute("SCAN", "0");
                ClassicAssert.AreEqual(0, ((RedisValue[])((RedisResult[])actualScan!)[1]).Length, "SCAN after RPUSH expiration");

                db.ListRightPush(key, "v2");

                ClassicAssert.IsTrue(db.KeyExists(key), $"KeyExists after initial re-RPUSH");
                ClassicAssert.AreEqual("1", db.Execute("EXISTS", key).ToString(), "EXISTS after initial re-RPUSH");
                actualScan = db.Execute("SCAN", "0");
                ClassicAssert.AreEqual(1, ((RedisValue[])((RedisResult[])actualScan!)[1]).Length, "SCAN after initial re-RPUSH");
            }
            // Hash
            {
                db.KeyDelete(key);
                db.HashSet(key, "f1", "v1");

                ClassicAssert.IsTrue(db.KeyExists(key), $"KeyExists after initial HSET");
                ClassicAssert.AreEqual("1", db.Execute("EXISTS", key).ToString(), "EXISTS after initial HSET");
                var actualScan = db.Execute("SCAN", "0");
                ClassicAssert.AreEqual(1, ((RedisValue[])((RedisResult[])actualScan!)[1]).Length, "SCAN after initial HSET");

                db.KeyExpire(key, TimeSpan.FromSeconds(1));
                await Task.Delay(TimeSpan.FromSeconds(2));

                ClassicAssert.IsFalse(db.KeyExists(key), $"KeyExists after expiration");
                ClassicAssert.AreEqual("0", db.Execute("EXISTS", key).ToString(), "EXISTS after HSET expiration");
                actualScan = db.Execute("SCAN", "0");
                ClassicAssert.AreEqual(0, ((RedisValue[])((RedisResult[])actualScan!)[1]).Length, "SCAN after HSET expiration");

                db.HashSet(key, "f1", "v2");

                ClassicAssert.IsTrue(db.KeyExists(key), $"KeyExists after initial re-HSET");
                ClassicAssert.AreEqual("1", db.Execute("EXISTS", key).ToString(), "EXISTS after initial re-HSET");
                actualScan = db.Execute("SCAN", "0");
                ClassicAssert.AreEqual(1, ((RedisValue[])((RedisResult[])actualScan!)[1]).Length, "SCAN after initial re-HSET");
            }
        }

        [Test]
        public void MainObjectKey()
        {
            using var redis = ConnectionMultiplexer.Connect(TestUtils.GetConfig());
            var server = redis.GetServers()[0];
            var db = redis.GetDatabase(0);

            const string key = "test:1";

            // Do StringSet
            ClassicAssert.IsTrue(db.StringSet(key, "v1"));

            // Do SetAdd using the same key
            ClassicAssert.IsTrue(db.SetAdd(key, "v2"));

            // Two keys "test:1" - this is expected as of now
            // because Garnet has a separate main and object store
            var keys = server.Keys(db.Database, key).ToList();
            ClassicAssert.AreEqual(2, keys.Count);
            ClassicAssert.AreEqual(key, (string)keys[0]);
            ClassicAssert.AreEqual(key, (string)keys[1]);

            // do ListRightPush using the same key, expected error
            var ex = Assert.Throws<RedisServerException>(() => db.ListRightPush(key, "v3"));
            var expectedError = Encoding.ASCII.GetString(CmdStrings.RESP_ERR_WRONG_TYPE);
            ClassicAssert.IsNotNull(ex);
            ClassicAssert.AreEqual(expectedError, ex.Message);
        }

        [Test]
        public void GetSliceTest()
        {
            using var redis = ConnectionMultiplexer.Connect(TestUtils.GetConfig());
            var db = redis.GetDatabase(0);

            string key = "rangeKey";
            string value = "0123456789";

            var resp = (string)db.StringGetRange(key, 2, 10);
            ClassicAssert.AreEqual(string.Empty, resp);
            ClassicAssert.AreEqual(true, db.StringSet(key, value));

            //0,0
            resp = (string)db.StringGetRange(key, 0, 0);
            ClassicAssert.AreEqual("0", resp);

            //actual value
            resp = (string)db.StringGetRange(key, 0, -1);
            ClassicAssert.AreEqual(value, resp);

            #region testA
            //s[2,len] s < e & e = len
            resp = (string)db.StringGetRange(key, 2, 10);
            ClassicAssert.AreEqual(value.Substring(2), resp);

            //s[2,len] s < e & e = len - 1
            resp = (string)db.StringGetRange(key, 2, 9);
            ClassicAssert.AreEqual(value.Substring(2), resp);

            //s[2,len] s < e < len
            resp = (string)db.StringGetRange(key, 2, 5);
            ClassicAssert.AreEqual(value.Substring(2, 4), resp);

            //s[2,len] s < len < e
            resp = (string)db.StringGetRange(key, 2, 15);
            ClassicAssert.AreEqual(value.Substring(2), resp);

            //s[4,len] e < s < len
            resp = (string)db.StringGetRange(key, 4, 2);
            ClassicAssert.AreEqual("", resp);

            //s[4,len] e < 0 < s < len
            resp = (string)db.StringGetRange(key, 4, -2);
            ClassicAssert.AreEqual(value.Substring(4, 5), resp);

            //s[4,len] e < -len < 0 < s < len
            resp = (string)db.StringGetRange(key, 4, -12);
            ClassicAssert.AreEqual("", resp);
            #endregion

            #region testB
            //-len < s < 0 < len < e
            resp = (string)db.StringGetRange(key, -4, 15);
            ClassicAssert.AreEqual(value.Substring(6, 4), resp);

            //-len < s < 0 < e < len where len + s > e
            resp = (string)db.StringGetRange(key, -4, 5);
            ClassicAssert.AreEqual("", resp);

            //-len < s < 0 < e < len where len + s < e
            resp = (string)db.StringGetRange(key, -4, 8);
            ClassicAssert.AreEqual(value.Substring(value.Length - 4, 2), resp);

            //-len < s < e < 0
            resp = (string)db.StringGetRange(key, -4, -1);
            ClassicAssert.AreEqual(value.Substring(value.Length - 4, 4), resp);

            //-len < e < s < 0
            resp = (string)db.StringGetRange(key, -4, -7);
            ClassicAssert.AreEqual("", resp);
            #endregion

            //range start > end > len
            resp = (string)db.StringGetRange(key, 17, 13);
            ClassicAssert.AreEqual("", resp);

            //range 0 > start > end
            resp = (string)db.StringGetRange(key, -1, -4);
            ClassicAssert.AreEqual("", resp);

            //equal offsets
            resp = db.StringGetRange(key, 4, 4);
            ClassicAssert.AreEqual("4", resp);

            //equal offsets
            resp = db.StringGetRange(key, -4, -4);
            ClassicAssert.AreEqual("6", resp);

            //equal offsets
            resp = db.StringGetRange(key, -100, -100);
            ClassicAssert.AreEqual("0", resp);

            //equal offsets
            resp = db.StringGetRange(key, -101, -101);
            ClassicAssert.AreEqual("9", resp);

            //start larger than end
            resp = db.StringGetRange(key, -1, -3);
            ClassicAssert.AreEqual("", resp);

            //2,-1 -> 2 9
            var negend = -1;
            resp = db.StringGetRange(key, 2, negend);
            ClassicAssert.AreEqual(value.Substring(2, 8), resp);

            //2,-3 -> 2 7
            negend = -3;
            resp = db.StringGetRange(key, 2, negend);
            ClassicAssert.AreEqual(value.Substring(2, 6), resp);

            //-5,-3 -> 5,7
            var negstart = -5;
            resp = db.StringGetRange(key, negstart, negend);
            ClassicAssert.AreEqual(value.Substring(5, 3), resp);
        }

        [Test]
        public void SetRangeTest()
        {
            using var redis = ConnectionMultiplexer.Connect(TestUtils.GetConfig());
            var db = redis.GetDatabase(0);

            string key = "setRangeKey";
            string value = "0123456789";
            string newValue = "ABCDE";

            // new key, length 10, offset 0 -> 10 ("0123456789")
            var resp = (string)db.StringSetRange(key, 0, value);
            ClassicAssert.AreEqual("10", resp);
            resp = db.StringGet(key);
            ClassicAssert.AreEqual("0123456789", resp);
            ClassicAssert.IsTrue(db.KeyDelete(key));

            // new key, length 10, offset 5 -> 15 ("\0\0\0\0\00123456789")
            resp = db.StringSetRange(key, 5, value);
            ClassicAssert.AreEqual("15", resp);
            resp = db.StringGet(key);
            ClassicAssert.AreEqual("\0\0\0\0\00123456789", resp);
            ClassicAssert.IsTrue(db.KeyDelete(key));

            // new key, length 10, offset -1 -> RedisServerException ("ERR offset is out of range")
            try
            {
                db.StringSetRange(key, -1, value);
                Assert.Fail();
            }
            catch (RedisServerException ex)
            {
                ClassicAssert.AreEqual(Encoding.ASCII.GetString(CmdStrings.RESP_ERR_GENERIC_OFFSETOUTOFRANGE), ex.Message);
            }

            // new key, length 10, offset invalid_offset -> RedisServerException ("ERR value is not an integer or out of range.")
            try
            {
                db.Execute(nameof(RespCommand.SETRANGE), key, "invalid_offset", value);
                Assert.Fail();
            }
            catch (RedisServerException ex)
            {
                ClassicAssert.AreEqual(Encoding.ASCII.GetString(CmdStrings.RESP_ERR_GENERIC_VALUE_IS_NOT_INTEGER), ex.Message);
            }

            // existing key, length 10, offset 0, value length 5 -> 10 ("ABCDE56789")
            ClassicAssert.IsTrue(db.StringSet(key, value));
            resp = db.StringSetRange(key, 0, newValue);
            ClassicAssert.AreEqual("10", resp);
            resp = db.StringGet(key);
            ClassicAssert.AreEqual("ABCDE56789", resp);
            ClassicAssert.IsTrue(db.KeyDelete(key));

            // existing key, length 10, offset 5, value length 5 -> 10 ("01234ABCDE")
            ClassicAssert.IsTrue(db.StringSet(key, value));
            resp = db.StringSetRange(key, 5, newValue);
            ClassicAssert.AreEqual("10", resp);
            resp = db.StringGet(key);
            ClassicAssert.AreEqual("01234ABCDE", resp);
            ClassicAssert.IsTrue(db.KeyDelete(key));

            // existing key, length 10, offset 10, value length 5 -> 15 ("0123456789ABCDE")
            ClassicAssert.IsTrue(db.StringSet(key, value));
            resp = db.StringSetRange(key, 10, newValue);
            ClassicAssert.AreEqual("15", resp);
            resp = db.StringGet(key);
            ClassicAssert.AreEqual("0123456789ABCDE", resp);
            ClassicAssert.IsTrue(db.KeyDelete(key));

            // existing key, length 10, offset 15, value length 5 -> 20 ("0123456789\0\0\0\0\0ABCDE")
            ClassicAssert.IsTrue(db.StringSet(key, value));
            resp = db.StringSetRange(key, 15, newValue);
            ClassicAssert.AreEqual("20", resp);
            resp = db.StringGet(key);
            ClassicAssert.AreEqual("0123456789\0\0\0\0\0ABCDE", resp);
            ClassicAssert.IsTrue(db.KeyDelete(key));

            // existing key, length 10, offset -1, value length 5 -> RedisServerException ("ERR offset is out of range")
            ClassicAssert.IsTrue(db.StringSet(key, value));
            try
            {
                db.StringSetRange(key, -1, newValue);
                Assert.Fail();
            }
            catch (RedisServerException ex)
            {
                ClassicAssert.AreEqual(Encoding.ASCII.GetString(CmdStrings.RESP_ERR_GENERIC_OFFSETOUTOFRANGE), ex.Message);
            }
        }

        [Test]
        public void PingTest()
        {
            using var redis = ConnectionMultiplexer.Connect(TestUtils.GetConfig());
            var db = redis.GetDatabase(0);

            string result = (string)db.Execute("PING");
            ClassicAssert.AreEqual("PONG", result);
        }

        [Test]
        public void AskingTest()
        {
            using var redis = ConnectionMultiplexer.Connect(TestUtils.GetConfig());
            var db = redis.GetDatabase(0);

            string result = (string)db.Execute("ASKING");
            ClassicAssert.AreEqual("OK", result);
        }

        [Test]
        public void KeepTtlTest()
        {
            using var redis = ConnectionMultiplexer.Connect(TestUtils.GetConfig());
            var db = redis.GetDatabase(0);

            int expire = 3;
            var keyA = "keyA";
            var keyB = "keyB";
            db.StringSet(keyA, keyA);
            db.StringSet(keyB, keyB);

            db.KeyExpire(keyA, TimeSpan.FromSeconds(expire));
            db.KeyExpire(keyB, TimeSpan.FromSeconds(expire));

            db.StringSet(keyA, keyA, keepTtl: true);
            var time = db.KeyTimeToLive(keyA);
            ClassicAssert.IsTrue(time.Value.Ticks > 0);

            db.StringSet(keyB, keyB, keepTtl: false);
            time = db.KeyTimeToLive(keyB);
            ClassicAssert.IsTrue(time == null);

            Thread.Sleep(expire * 1000 + 100);

            string value = db.StringGet(keyA);
            ClassicAssert.AreEqual(null, value);

            value = db.StringGet(keyB);
            ClassicAssert.AreEqual(keyB, value);
        }

        [Test]
        public void StrlenTest()
        {
            using var redis = ConnectionMultiplexer.Connect(TestUtils.GetConfig());
            var db = redis.GetDatabase(0);
            ClassicAssert.IsTrue(db.StringSet("mykey", "foo bar"));
            ClassicAssert.AreEqual(7, db.StringLength("mykey"));
            ClassicAssert.AreEqual(0, db.StringLength("nokey"));
        }

        [Test]
        public void TTLTestMilliseconds()
        {
            using var redis = ConnectionMultiplexer.Connect(TestUtils.GetConfig());
            var db = redis.GetDatabase(0);

            var key = "myKey";
            var val = "myKeyValue";
            var expireTimeInMilliseconds = 3000;

            var pttl = db.Execute("PTTL", key);
            ClassicAssert.AreEqual(-2, (int)pttl);

            db.StringSet(key, val);
            pttl = db.Execute("PTTL", key);
            ClassicAssert.AreEqual(-1, (int)pttl);

            db.KeyExpire(key, TimeSpan.FromMilliseconds(expireTimeInMilliseconds));

            //check TTL of the key in milliseconds
            pttl = db.Execute("PTTL", key);

            ClassicAssert.IsTrue(long.TryParse(pttl.ToString(), out var pttlInMs));
            ClassicAssert.IsTrue(pttlInMs > 0);

            db.KeyPersist(key);
            Thread.Sleep(expireTimeInMilliseconds);

            var _val = db.StringGet(key);
            ClassicAssert.AreEqual(val, _val.ToString());

            var ttl = db.KeyTimeToLive(key);
            ClassicAssert.IsNull(ttl);
        }

        [Test]
        public void GetDelTest()
        {
            using var redis = ConnectionMultiplexer.Connect(TestUtils.GetConfig());
            var db = redis.GetDatabase(0);

            var key = "myKey";
            var val = "myKeyValue";

            // Key Setup
            db.StringSet(key, val);
            var retval = db.StringGet(key);
            ClassicAssert.AreEqual(val, retval.ToString());

            retval = db.StringGetDelete(key);
            ClassicAssert.AreEqual(val, retval.ToString());

            // Try retrieving already deleted key
            retval = db.StringGetDelete(key);
            ClassicAssert.AreEqual(string.Empty, retval.ToString());

            // Try retrieving & deleting non-existent key
            retval = db.StringGetDelete("nonExistentKey");
            ClassicAssert.AreEqual(string.Empty, retval.ToString());

            // Key setup with metadata
            key = "myKeyWithMetadata";
            val = "myValueWithMetadata";
            db.StringSet(key, val, expiry: TimeSpan.FromSeconds(10000));
            retval = db.StringGet(key);
            ClassicAssert.AreEqual(val, retval.ToString());

            retval = db.StringGetDelete(key);
            ClassicAssert.AreEqual(val, retval.ToString());

            // Try retrieving already deleted key with metadata
            retval = db.StringGetDelete(key);
            ClassicAssert.AreEqual(string.Empty, retval.ToString());
        }

        [Test]
        public void GetRole()
        {
            using var redis = ConnectionMultiplexer.Connect(TestUtils.GetConfig());
            var server = redis.GetServers()[0];
            var role = server.Role();
            ClassicAssert.True(role is Role.Master);
            var master = role as Role.Master;
            ClassicAssert.AreEqual("master", master.Value);
        }

        [Test]
        public void AppendTest()
        {
            using var redis = ConnectionMultiplexer.Connect(TestUtils.GetConfig());
            var db = redis.GetDatabase(0);

            var key = "myKey";
            var val = "myKeyValue";
            var val2 = "myKeyValue2";

            db.StringSet(key, val);
            var len = db.StringAppend(key, val2);
            ClassicAssert.AreEqual(val.Length + val2.Length, len);

            var _val = db.StringGet(key);
            ClassicAssert.AreEqual(val + val2, _val.ToString());

            // Test appending an empty string
            db.StringSet(key, val);
            var len1 = db.StringAppend(key, "");
            ClassicAssert.AreEqual(val.Length, len1);

            _val = db.StringGet(key);
            ClassicAssert.AreEqual(val, _val.ToString());

            // Test appending to a non-existent key
            var nonExistentKey = "nonExistentKey";
            var len2 = db.StringAppend(nonExistentKey, val2);
            ClassicAssert.AreEqual(val2.Length, len2);

            _val = db.StringGet(nonExistentKey);
            ClassicAssert.AreEqual(val2, _val.ToString());

            // Test appending to a key with a large value
            var largeVal = new string('a', 1000000);
            db.StringSet(key, largeVal);
            var len3 = db.StringAppend(key, val2);
            ClassicAssert.AreEqual(largeVal.Length + val2.Length, len3);

            // Test appending to a key with metadata
            var keyWithMetadata = "keyWithMetadata";
            db.StringSet(keyWithMetadata, val, TimeSpan.FromSeconds(10000));
            var len4 = db.StringAppend(keyWithMetadata, val2);
            ClassicAssert.AreEqual(val.Length + val2.Length, len4);

            _val = db.StringGet(keyWithMetadata);
            ClassicAssert.AreEqual(val + val2, _val.ToString());

            var time = db.KeyTimeToLive(keyWithMetadata);
            ClassicAssert.IsTrue(time.Value.TotalSeconds > 0);
        }

        [Test]
        public void HelloTest1()
        {
            using var redis = ConnectionMultiplexer.Connect(TestUtils.GetConfig());
            var db = redis.GetDatabase(0);

            // Test "HELLO 2"
            var result = db.Execute("HELLO", "2");

            ClassicAssert.IsNotNull(result);
            ClassicAssert.AreEqual(ResultType.Array, result.Resp2Type);
            ClassicAssert.AreEqual(ResultType.Array, result.Resp3Type);
            var resultDict = result.ToDictionary();
            ClassicAssert.IsNotNull(resultDict);
            ClassicAssert.AreEqual(2, (int)resultDict["proto"]);
            ClassicAssert.AreEqual("master", (string)resultDict["role"]);

            // Test "HELLO 3"
            result = db.Execute("HELLO", "3");

            ClassicAssert.IsNotNull(result);
            ClassicAssert.AreEqual(ResultType.Array, result.Resp2Type);
            ClassicAssert.AreEqual(ResultType.Map, result.Resp3Type);
            resultDict = result.ToDictionary();
            ClassicAssert.IsNotNull(resultDict);
            ClassicAssert.AreEqual(3, (int)resultDict["proto"]);
            ClassicAssert.AreEqual("master", (string)resultDict["role"]);
        }

        [Test]
        public void AsyncTest1()
        {
            // Set up low-memory database
            TearDown();
            TestUtils.DeleteDirectory(TestUtils.MethodTestDir, wait: true);
            server = TestUtils.CreateGarnetServer(TestUtils.MethodTestDir, lowMemory: true, disableObjects: true);
            server.Start();

            string firstKey = null, firstValue = null, lastKey = null, lastValue = null;

            // Load the data so that it spills to disk
            using (var redis = ConnectionMultiplexer.Connect(TestUtils.GetConfig()))
            {
                var db = redis.GetDatabase(0);

                int keyCount = 5;
                int valLen = 256;
                int keyLen = 8;

                List<Tuple<string, string>> data = [];
                for (int i = 0; i < keyCount; i++)
                {
                    lastKey = GetRandomString(keyLen);
                    lastValue = GetRandomString(valLen);
                    if (firstKey == null)
                    {
                        firstKey = lastKey;
                        firstValue = lastValue;
                    }
                    data.Add(new Tuple<string, string>(lastKey, lastValue));
                    var pair = data.Last();
                    db.StringSet(pair.Item1, pair.Item2);
                }
            }

            // We use newline counting for HELLO response as the exact length can vary slightly across versions
            using var lightClientRequest = TestUtils.CreateRequest(countResponseType: CountResponseType.Newlines);

            var expectedNewlineCount = 30; // 30 '\n' characters expected in response
            var response = lightClientRequest.Execute($"hello 3", expectedNewlineCount);
            ClassicAssert.IsTrue(response.Length is > 180 and < 190);

            // Switch to byte counting in response
            lightClientRequest.countResponseType = CountResponseType.Bytes;

            // Turn on async
            var expectedResponse = "+OK\r\n";
            response = lightClientRequest.Execute($"async on", expectedResponse.Length);
            ClassicAssert.AreEqual(expectedResponse, response);

            // Get in-memory data item
            expectedResponse = $"${lastValue.Length}\r\n{lastValue}\r\n";
            response = lightClientRequest.Execute($"GET {lastKey}", expectedResponse.Length);
            ClassicAssert.AreEqual(expectedResponse, response);

            // Get disk data item with async on
            expectedResponse = $"-ASYNC 0\r\n>3\r\n$5\r\nasync\r\n$1\r\n0\r\n${firstValue.Length}\r\n{firstValue}\r\n";
            response = lightClientRequest.Execute($"GET {firstKey}", expectedResponse.Length);
            ClassicAssert.AreEqual(expectedResponse, response);

            // Issue barrier command for async
            expectedResponse = "+OK\r\n";
            response = lightClientRequest.Execute($"async barrier", expectedResponse.Length);
            ClassicAssert.AreEqual(expectedResponse, response);

            // Turn off async
            expectedResponse = "+OK\r\n";
            response = lightClientRequest.Execute($"async off", expectedResponse.Length);
            ClassicAssert.AreEqual(expectedResponse, response);

            // Get disk data item with async off
            expectedResponse = $"${firstValue.Length}\r\n{firstValue}\r\n";
            response = lightClientRequest.Execute($"GET {firstKey}", expectedResponse.Length);
            ClassicAssert.AreEqual(expectedResponse, response);
        }

        [Test]
        public void ClientIdTest()
        {
            long id1;
            {
                using var redis = ConnectionMultiplexer.Connect(TestUtils.GetConfig());
                var db = redis.GetDatabase(0);

                var result = db.Execute("CLIENT", "ID");

                ClassicAssert.IsNotNull(result);
                ClassicAssert.AreEqual(ResultType.Integer, result.Resp2Type);

                id1 = (long)result;

                ClassicAssert.IsTrue(id1 > 0, "Client ids must be > 0");
            }

            long id2;
            {
                using var redis = ConnectionMultiplexer.Connect(TestUtils.GetConfig());
                var db = redis.GetDatabase(0);

                var result = db.Execute("CLIENT", "ID");

                ClassicAssert.IsNotNull(result);
                ClassicAssert.AreEqual(ResultType.Integer, result.Resp2Type);

                id2 = (long)result;

                ClassicAssert.IsTrue(id2 > 0, "Client ids must be > 0");
            }

            ClassicAssert.AreNotEqual(id1, id2, "CLIENT IDs must be unique");
            ClassicAssert.IsTrue(id2 > id1, "CLIENT IDs should be monotonic");

            {
                using var redis = ConnectionMultiplexer.Connect(TestUtils.GetConfig());
                var db = redis.GetDatabase(0);

                var exc = ClassicAssert.Throws<RedisServerException>(() => db.Execute("CLIENT", "ID", "foo"));
                ClassicAssert.AreEqual("ERR wrong number of arguments for 'client|id' command", exc.Message);
            }
        }

        [Test]
        public void ClientInfoTest()
        {
            using var redis = ConnectionMultiplexer.Connect(TestUtils.GetConfig());
            var db = redis.GetDatabase(0);

            var result = (string)db.Execute("CLIENT", "INFO");
            AssertExpectedClientFields(result);

            var exc = ClassicAssert.Throws<RedisServerException>(() => db.Execute("CLIENT", "INFO", "foo"));
            ClassicAssert.AreEqual("ERR wrong number of arguments for 'client|info' command", exc.Message);
        }

        [Test]
        public void ClientListTest()
        {
            using var redis = ConnectionMultiplexer.Connect(TestUtils.GetConfig());
            var db = redis.GetDatabase(0);

            // List everything
            {
                var list = (string)db.Execute("CLIENT", "LIST");
                AssertExpectedClientFields(list);
            }

            // List by id
            {
                var id = (long)db.Execute("CLIENT", "ID");

                var list = (string)db.Execute("CLIENT", "LIST", "ID", id, 123);
                AssertExpectedClientFields(list);
            }

            // List by type
            {
                var list = (string)db.Execute("CLIENT", "LIST", "TYPE", "NORMAL");
                AssertExpectedClientFields(list);
            }
        }

        [Test]
        public void ClientListErrorTest()
        {
            using var redis = ConnectionMultiplexer.Connect(TestUtils.GetConfig());
            var db = redis.GetDatabase(0);

            // Bad option
            {
                var exc = ClassicAssert.Throws<RedisServerException>(() => db.Execute("CLIENT", "LIST", "foo"));
                ClassicAssert.AreEqual("ERR syntax error", exc.Message);
            }

            // Missing type
            {
                var exc = ClassicAssert.Throws<RedisServerException>(() => db.Execute("CLIENT", "LIST", "TYPE"));
                ClassicAssert.AreEqual("ERR syntax error", exc.Message);
            }

            // Bad type
            {
                var exc = ClassicAssert.Throws<RedisServerException>(() => db.Execute("CLIENT", "LIST", "TYPE", "foo"));
                ClassicAssert.AreEqual("ERR Unknown client type 'foo'", exc.Message);
            }

            // Invalid type
            {
                var exc = ClassicAssert.Throws<RedisServerException>(() => db.Execute("CLIENT", "LIST", "TYPE", "Invalid"));
                ClassicAssert.AreEqual("ERR Unknown client type 'Invalid'", exc.Message);
            }

            // Numeric type
            {
                var exc = ClassicAssert.Throws<RedisServerException>(() => db.Execute("CLIENT", "LIST", "TYPE", "1"));
                ClassicAssert.AreEqual("ERR Unknown client type '1'", exc.Message);
            }

            // Missing id
            {
                var exc = ClassicAssert.Throws<RedisServerException>(() => db.Execute("CLIENT", "LIST", "ID"));
                ClassicAssert.AreEqual("ERR syntax error", exc.Message);
            }

            // Bad id
            {
                var exc = ClassicAssert.Throws<RedisServerException>(() => db.Execute("CLIENT", "LIST", "ID", "abc"));
                ClassicAssert.AreEqual("ERR Invalid client ID", exc.Message);
            }

            // Combo - Redis docs sort of imply this is supported, but that is not the case in testing
            {
                var exc = ClassicAssert.Throws<RedisServerException>(() => db.Execute("CLIENT", "LIST", "TYPE", "NORMAL", "ID", "1"));
                ClassicAssert.AreEqual("ERR syntax error", exc.Message);
            }
        }

        [Test]
        public async Task ClientKillTestAsync()
        {
            using var mainConnection = ConnectionMultiplexer.Connect(TestUtils.GetConfig());
            var mainDB = mainConnection.GetDatabase(0);
            var mainId = (long)mainDB.Execute("CLIENT", "ID");

            // Kill old style (by remote endpoint)
            {
                using var targetConnection = await ConnectAsync();

                var targetId = await targetConnection.ExecuteForLongResultAsync("CLIENT", ["ID"]);

                var remoteEndpoint = GetFlagForSessionId(targetId, "addr", mainDB);

                // Kill acknowledged
                var res = mainDB.Execute("CLIENT", "KILL", remoteEndpoint);
                ClassicAssert.AreEqual("OK", (string)res);

                AssertNotConnected(targetConnection);
            }

            // Kill by id
            {
                using var targetConnection = await ConnectAsync();

                var targetId = await targetConnection.ExecuteForLongResultAsync("CLIENT", ["ID"]);

                // Count of killed connections
                var res = mainDB.Execute("CLIENT", "KILL", "ID", targetId);
                ClassicAssert.AreEqual(1, (int)res);

                AssertNotConnected(targetConnection);
            }

            // Kill by type = NORMAL
            {
                using var targetConnection = await ConnectAsync();

                // Count of killed connections
                var res = mainDB.Execute("CLIENT", "KILL", "TYPE", "NORMAL");

                // SE.Redis spins up multiple connections, so we can kill more than 1 (but at least 1) connection
                ClassicAssert.IsTrue((int)res >= 1);

                AssertNotConnected(targetConnection);
            }

            // Kill by type = PUBSUB
            {
                using var targetConnection = await ConnectAsync();

                _ = await targetConnection.ExecuteForStringResultAsync("SUBSCRIBE", ["foo"]);

                // Count of killed connections
                var res = mainDB.Execute("CLIENT", "KILL", "TYPE", "PUBSUB");

                // SE.Redis spins up multiple connections, so we can kill more than 1 (but at least 1) connection
                ClassicAssert.IsTrue((int)res >= 1);

                AssertNotConnected(targetConnection);
            }

            // KILL by addr
            {
                using var targetConnection = await ConnectAsync();

                var targetId = await targetConnection.ExecuteForLongResultAsync("CLIENT", ["ID"]);

                var remoteEndpoint = GetFlagForSessionId(targetId, "addr", mainDB);

                // Count of killed connections
                var res = mainDB.Execute("CLIENT", "KILL", "ADDR", remoteEndpoint);
                ClassicAssert.AreEqual(1, (int)res);

                AssertNotConnected(targetConnection);
            }

            // KILL by laddr
            {
                using var targetConnection = await ConnectAsync();

                var targetId = await targetConnection.ExecuteForLongResultAsync("CLIENT", ["ID"]);

                var localEndpoint = GetFlagForSessionId(targetId, "laddr", mainDB);

                // Count of killed connections
                var res = mainDB.Execute("CLIENT", "KILL", "LADDR", localEndpoint);

                // SE.Redis spins up multiple connections, so we can kill more than 1 (but at least 1) connection
                ClassicAssert.IsTrue((int)res >= 1);

                AssertNotConnected(targetConnection);
            }

            // KILL by maxage
            {
                using var targetConnection = await ConnectAsync();

                var targetId = await targetConnection.ExecuteForLongResultAsync("CLIENT", ["ID"]);

                while (true)
                {
                    var age = GetFlagForSessionId(targetId, "age", mainDB);
                    if (long.Parse(age) >= 2)
                    {
                        break;
                    }

                    await Task.Delay(1_000);
                }

                // Count of killed connections
                var res = mainDB.Execute("CLIENT", "KILL", "MAXAGE", 1);
                ClassicAssert.IsTrue((int)res >= 1);

                AssertNotConnected(targetConnection);
            }

            // KILL by multiple
            {
                using var targetConnection = await ConnectAsync();

                var targetId = await targetConnection.ExecuteForLongResultAsync("CLIENT", ["ID"]);

                var addr = GetFlagForSessionId(targetId, "addr", mainDB);

                // Count of killed connections
                var res = mainDB.Execute("CLIENT", "KILL", "ID", targetId, "MAXAGE", -1, "TYPE", "NORMAL", "SKIPME", "YES");
                ClassicAssert.AreEqual(1, (int)res);

                AssertNotConnected(targetConnection);
            }

            // KILL without SKIPME
            {
                using var targetConnection = await ConnectAsync();

                var targetId = await targetConnection.ExecuteForLongResultAsync("CLIENT", ["ID"]);

                try
                {
                    _ = mainDB.Execute("CLIENT", "KILL", "TYPE", "NORMAL", "SKIPME", "NO");
                }
                catch
                {
                    // This will kill the SE.Redis connection, so depending on ordering an exception may be observed
                }

                AssertNotConnected(targetConnection);
            }

            // Grab a flag=value out of CLIENT LIST
            static string GetFlagForSessionId(long sessionId, string flag, IDatabase db)
            {
                var list = (string)db.Execute("CLIENT", "LIST");
                var line = list.Split("\n").Single(l => l.Contains($"id={sessionId} "));

                string flagValue = null;

                foreach (var flagPair in line.Split(" "))
                {
                    if (flagPair.StartsWith($"{flag}="))
                    {
                        ClassicAssert.IsNull(flagValue, $"In {line}, found duplicate {flag}");

                        flagValue = flagPair[$"{flag}=".Length..];
                    }
                }

                ClassicAssert.NotNull(flagValue, $"In {line}, looking for {flag}");

                return flagValue;
            }

            // Create a GarnetClient that we'll try to kill later
            static async Task<GarnetClient> ConnectAsync()
            {
                var client = TestUtils.GetGarnetClient();
                await client.ConnectAsync();

                _ = await client.PingAsync();

                ClassicAssert.IsTrue(client.IsConnected);

                return client;
            }

            // Check that we really killed the connection backing a GarnetClient
            static void AssertNotConnected(GarnetClient client)
            {
                // Force the issue by attempting a command
                try
                {
                    client.Ping(static (_, __) => { });
                }
                catch { }

                ClassicAssert.IsFalse(client.IsConnected);
            }
        }

        [Test]
        public void ClientKillErrors()
        {
            using var mainConnection = ConnectionMultiplexer.Connect(TestUtils.GetConfig());
            var mainDB = mainConnection.GetDatabase(0);

            // Errors that match Redis behavior
            {
                // No args
                {
                    var exc = ClassicAssert.Throws<RedisServerException>(() => mainDB.Execute("CLIENT", "KILL"));
                    ClassicAssert.AreEqual("ERR wrong number of arguments for 'CLIENT|KILL' command", exc.Message);
                }

                // Old style, not a known client
                {
                    var exc = ClassicAssert.Throws<RedisServerException>(() => mainDB.Execute("CLIENT", "KILL", "foo"));
                    ClassicAssert.AreEqual("ERR No such client", exc.Message);
                }

                // New style, bad filter
                {
                    var exc = ClassicAssert.Throws<RedisServerException>(() => mainDB.Execute("CLIENT", "KILL", "FOO", "bar"));
                    ClassicAssert.AreEqual("ERR syntax error", exc.Message);
                }

                // New style, ID not number
                {
                    var exc = ClassicAssert.Throws<RedisServerException>(() => mainDB.Execute("CLIENT", "KILL", "ID", "fizz"));
                    ClassicAssert.AreEqual("ERR client-id should be greater than 0", exc.Message);
                }

                // New style, TYPE invalid
                {
                    var exc = ClassicAssert.Throws<RedisServerException>(() => mainDB.Execute("CLIENT", "KILL", "TYPE", "buzz"));
                    ClassicAssert.AreEqual("ERR Unknown client type 'buzz'", exc.Message);
                }

                // New style, SKIPME invalid
                {
                    var exc = ClassicAssert.Throws<RedisServerException>(() => mainDB.Execute("CLIENT", "KILL", "SKIPME", "hello"));
                    ClassicAssert.AreEqual("ERR syntax error", exc.Message);
                }

                // New style, MAXAGE invalid
                {
                    var exc = ClassicAssert.Throws<RedisServerException>(() => mainDB.Execute("CLIENT", "KILL", "MAXAGE", "world"));
                    ClassicAssert.AreEqual("ERR syntax error", exc.Message);
                }
            }

            // Because Redis behavior seems to diverge from its documentation, Garnet fails safe in these cases
            {
                AssertDuplicateDefinitionError("ID", () => mainDB.Execute("CLIENT", "KILL", "ID", "123", "ID", "456"));
                AssertDuplicateDefinitionError("TYPE", () => mainDB.Execute("CLIENT", "KILL", "TYPE", "master", "TYPE", "normal"));
                AssertDuplicateDefinitionError("USER", () => mainDB.Execute("CLIENT", "KILL", "USER", "foo", "USER", "bar"));
                AssertDuplicateDefinitionError("ADDR", () => mainDB.Execute("CLIENT", "KILL", "ADDR", "123", "ADDR", "456"));
                AssertDuplicateDefinitionError("LADDR", () => mainDB.Execute("CLIENT", "KILL", "LADDR", "123", "LADDR", "456"));
                AssertDuplicateDefinitionError("SKIPME", () => mainDB.Execute("CLIENT", "KILL", "SKIPME", "YES", "SKIPME", "NO"));
                AssertDuplicateDefinitionError("MAXAGE", () => mainDB.Execute("CLIENT", "KILL", "MAXAGE", "123", "MAXAGE", "456"));
            }

            static void AssertDuplicateDefinitionError(string filter, TestDelegate shouldThrow)
            {
                var exc = ClassicAssert.Throws<RedisServerException>(shouldThrow);
                ClassicAssert.AreEqual($"ERR Filter '{filter}' defined multiple times", exc.Message);
            }
        }

        [Test]
        [Description("Basic case - Get name with default name")]
        public void ClientGetNameBasicTest()
        {
            var config = TestUtils.GetConfig();
            using var redis = ConnectionMultiplexer.Connect(config);
            var db = redis.GetDatabase(0);

            var result = (string)db.Execute("CLIENT", "GETNAME");
            ClassicAssert.AreEqual(config.ClientName, result);
        }

        [Test]
        [Description("Get name after setting a name")]
        public void ClientGetNameAfterSetNameTest()
        {
            using var redis = ConnectionMultiplexer.Connect(TestUtils.GetConfig());
            var db = redis.GetDatabase(0);

            db.Execute("CLIENT", "SETNAME", "testname");
            var result = (string)db.Execute("CLIENT", "GETNAME");
            ClassicAssert.AreEqual("testname", result);
        }

        [Test]
        [TestCase("validname", true, Description = "Set valid name")]
        [TestCase("", false, Description = "Set empty name")]
        [TestCase(null, false, Description = "Set null name")]
        [TestCase("name with spaces", false, Description = "Set name with spaces")]
        public void ClientSetNameTest(string name, bool shouldSucceed)
        {
            using var redis = ConnectionMultiplexer.Connect(TestUtils.GetConfig());
            var db = redis.GetDatabase(0);

            if (shouldSucceed)
            {
                var result = (string)db.Execute("CLIENT", "SETNAME", name);
                ClassicAssert.AreEqual("OK", result);

                var getName = (string)db.Execute("CLIENT", "GETNAME");
                ClassicAssert.AreEqual(name, getName);
            }
            else
            {
                Assert.Throws<RedisServerException>(() => db.Execute("CLIENT", "SETNAME", name));
            }
        }

        [Test]
        [TestCase("LIB-NAME", "mylib", Description = "Set only library name")]
        [TestCase("LIB-VER", "1.0.0", Description = "Set only library version")]
        public void ClientSetInfoSingleOptionTest(string option, string value)
        {
            using var redis = ConnectionMultiplexer.Connect(TestUtils.GetConfig());
            var db = redis.GetDatabase(0);

            var result = (string)db.Execute("CLIENT", "SETINFO", option, value);
            ClassicAssert.AreEqual("OK", result);

            var actual = ((string)db.Execute("CLIENT", "INFO")).Split(" ").First(x => x.StartsWith(option, StringComparison.OrdinalIgnoreCase)).Substring(option.Length + 1);
            ClassicAssert.AreEqual(value, actual);
        }

        [Test]
        [Description("Test invalid SETINFO options")]
        public void ClientSetInfoInvalidOptionsTest()
        {
            using var redis = ConnectionMultiplexer.Connect(TestUtils.GetConfig());
            var db = redis.GetDatabase(0);

            Assert.Throws<RedisServerException>(() => db.Execute("CLIENT", "SETINFO", "INVALID-OPTION", "value"));
        }

        /// <summary>
        /// Check that list is non-empty, and has the minimum required fields.
        /// </summary>
        private static void AssertExpectedClientFields(string list)
        {
            var lines = list.Split("\n");
            ClassicAssert.IsTrue(lines.Length >= 1);

            foreach (var line in lines)
            {
                var flags = line.Split(" ");
                AssertField(line, flags, "id");
                AssertField(line, flags, "addr");
                AssertField(line, flags, "laddr");
                AssertField(line, flags, "age");
                AssertField(line, flags, "flags");
                AssertField(line, flags, "resp");
                AssertField(line, flags, "lib-name");
                AssertField(line, flags, "lib-ver");
            }

            // Check that a given flag is set
            static void AssertField(string line, string[] fields, string name)
            => ClassicAssert.AreEqual(1, fields.Count(f => f.StartsWith($"{name}=")), $"In {line}, expected single field {name}");
        }

        #region GETEX

        [Test]
        public void GetExpiryBasicTestWithSERedisApi()
        {
            using var redis = ConnectionMultiplexer.Connect(TestUtils.GetConfig());
            var db = redis.GetDatabase(0);
            var key = "KeyA";
            var value = "ValueA";
            var expectedValue = "ValueA";
            var expireTimeSpan = TimeSpan.FromMinutes(1);

            db.StringSet(key, value);

            string actualValue = db.StringGetSetExpiry(key, expireTimeSpan);

            ClassicAssert.AreEqual(expectedValue, actualValue);

            var actualTtl = db.KeyTimeToLive(key);
            ClassicAssert.IsTrue(actualTtl.HasValue);
            ClassicAssert.Greater(actualTtl.Value.TotalMilliseconds, 0);
            ClassicAssert.LessOrEqual(actualTtl.Value.TotalMilliseconds, expireTimeSpan.TotalMilliseconds);
        }

        [Test]
        [TestCase(null, null)]
        [TestCase(1, 1)]
        public void GetExpiryWithoutOptions(int? initialTimespanMins, int? expectedTimespanMins)
        {
            using var redis = ConnectionMultiplexer.Connect(TestUtils.GetConfig());
            var db = redis.GetDatabase(0);
            var key = "KeyA";
            var value = "ValueA";
            var expectedValue = "ValueA";
            TimeSpan? initialTimeSpan = initialTimespanMins.HasValue ? TimeSpan.FromMinutes(initialTimespanMins.Value) : null;
            TimeSpan? expectedTimeSpan = expectedTimespanMins.HasValue ? TimeSpan.FromMinutes(expectedTimespanMins.Value) : null;

            if (initialTimeSpan.HasValue)
            {
                db.StringSet(key, value, initialTimeSpan);
            }
            else
            {
                db.StringSet(key, value);
            }

            var actualValue = (string)db.Execute("GETEX", key);

            ClassicAssert.AreEqual(expectedValue, actualValue);

            var actualTtl = db.KeyTimeToLive(key);

            if (expectedTimeSpan.HasValue)
            {
                ClassicAssert.IsTrue(actualTtl.HasValue);
                ClassicAssert.Greater(actualTtl.Value.TotalMilliseconds, 0);
                ClassicAssert.LessOrEqual(actualTtl.Value.TotalMilliseconds, expectedTimeSpan.Value.TotalMilliseconds);
            }
            else
            {
                ClassicAssert.IsFalse(actualTtl.HasValue);
            }
        }

        [Test]
        [TestCase(null, 1, false, false)]
        [TestCase(null, 1, true, false)]
        [TestCase(1, 2, false, false)]
        [TestCase(1, 2, true, false)]
        [TestCase(2, 1, false, false)]
        [TestCase(2, 1, true, false)]
        [TestCase(null, 1, false, true)]
        [TestCase(null, 1, true, true)]
        [TestCase(1, 2, false, true)]
        [TestCase(1, 2, true, true)]
        [TestCase(2, 1, false, true)]
        [TestCase(2, 1, true, true)]
        public void GetExpiryWithExpireOptions(int? initialTimespanMins, int newTimespanMins, bool isMilliseconds, bool isUnixTimestamp)
        {
            using var redis = ConnectionMultiplexer.Connect(TestUtils.GetConfig());
            var db = redis.GetDatabase(0);
            var key = "KeyA";
            var value = "ValueA";
            var expectedValue = "ValueA";
            TimeSpan? initialTimeSpan = initialTimespanMins.HasValue ? TimeSpan.FromMinutes(initialTimespanMins.Value) : null;
            TimeSpan newTimeSpan = TimeSpan.FromMinutes(newTimespanMins);
            TimeSpan expectedTimeSpan = newTimeSpan;

            if (initialTimeSpan.HasValue)
            {
                db.StringSet(key, value, initialTimeSpan);
            }
            else
            {
                db.StringSet(key, value);
            }

            string actualValue = null;
            if (isMilliseconds && !isUnixTimestamp)
            {
                actualValue = (string)db.Execute("GETEX", key, "PX", newTimeSpan.TotalMilliseconds);
            }
            else if (isMilliseconds && isUnixTimestamp)
            {
                actualValue = (string)db.Execute("GETEX", key, "PXAT", DateTimeOffset.UtcNow.Add(newTimeSpan).ToUnixTimeMilliseconds());
            }
            else if (!isMilliseconds && !isUnixTimestamp)
            {
                actualValue = (string)db.Execute("GETEX", key, "EX", newTimeSpan.TotalSeconds);
            }
            else if (!isMilliseconds && isUnixTimestamp)
            {
                actualValue = (string)db.Execute("GETEX", key, "EXAT", DateTimeOffset.UtcNow.Add(newTimeSpan).ToUnixTimeSeconds());
            }


            ClassicAssert.AreEqual(expectedValue, actualValue);

            var actualTtl = db.KeyTimeToLive(key);

            ClassicAssert.IsTrue(actualTtl.HasValue);
            ClassicAssert.Greater(actualTtl.Value.TotalMilliseconds, expectedTimeSpan.TotalMilliseconds - 10000); // 10 seconds buffer
            ClassicAssert.LessOrEqual(actualTtl.Value.TotalMilliseconds, expectedTimeSpan.TotalMilliseconds);
        }

        [Test]
        [TestCase(null)]
        [TestCase(1)]
        public void GetExpiryWithPersistOptions(int? initialTimespanMins)
        {
            using var redis = ConnectionMultiplexer.Connect(TestUtils.GetConfig());
            var db = redis.GetDatabase(0);
            var key = "KeyA";
            var value = "ValueA";
            var expectedValue = "ValueA";
            TimeSpan? initialTimeSpan = initialTimespanMins.HasValue ? TimeSpan.FromMinutes(initialTimespanMins.Value) : null;

            if (initialTimeSpan.HasValue)
            {
                db.StringSet(key, value, initialTimeSpan);
            }
            else
            {
                db.StringSet(key, value);
            }

            string actualValue = (string)db.Execute("GETEX", key, "PERSIST");
            ClassicAssert.AreEqual(expectedValue, actualValue);

            var actualTtl = db.KeyTimeToLive(key);
            ClassicAssert.IsFalse(actualTtl.HasValue);
        }

        [Test]
        public void GetExpiryWithUnknownKey()
        {
            using var redis = ConnectionMultiplexer.Connect(TestUtils.GetConfig());
            var db = redis.GetDatabase(0);
            var key = "KeyA";

            var actualValue = (string)db.Execute("GETEX", key, "PERSIST");

            ClassicAssert.IsNull(actualValue);
        }

        [Test]
        [TestCase("EX,0")]
        [TestCase("EX,10,PERSIST")]
        [TestCase("EX,test")]
        [TestCase("EX,-1")]
        [TestCase("PXAT,0")]
        [TestCase("UNKNOWN")]
        public void GetExpiryWitInvalidOptions(string optionsInput)
        {
            using var redis = ConnectionMultiplexer.Connect(TestUtils.GetConfig());
            var db = redis.GetDatabase(0);
            var key = "KeyA";
            var value = "ValueA";
            var options = optionsInput.Split(",");

            db.StringSet(key, value);

            Assert.Throws<RedisServerException>(() => db.Execute("GETEX", [key, .. options]));
        }

        #endregion

        #region GETSET

        [Test]
        public void GetSetWithExistingKey()
        {
            using var mainConnection = ConnectionMultiplexer.Connect(TestUtils.GetConfig());
            var mainDB = mainConnection.GetDatabase(0);

            var key = "myKey";
            var val = "myKeyValue";
            var newValue = "myNewValue";

            mainDB.StringSet(key, val);

            string result = (string)mainDB.Execute("GETSET", key, newValue);  // Don't use StringGetSet as SE.Redis can chnage the underlying command to nondeprecated one anytime

            ClassicAssert.AreEqual(val, result);

            // Check the new value
            result = mainDB.StringGet(key);
            ClassicAssert.AreEqual(newValue, result);
        }

        [Test]
        public void GetSetWithNewKey()
        {
            using var mainConnection = ConnectionMultiplexer.Connect(TestUtils.GetConfig());
            var mainDB = mainConnection.GetDatabase(0);

            var key = "myKey";
            var newValue = "myNewValue";

            string result = (string)mainDB.Execute("GETSET", key, newValue);  // Don't use StringGetSet as SE.Redis can chnage the underlying command to nondeprecated one anytime

            ClassicAssert.IsNull(result);

            // Check the new value
            result = mainDB.StringGet(key);
            ClassicAssert.AreEqual(newValue, result);
        }

        #endregion

        #region SETNX

        [Test]
        public void SetIfNotExistWithExistingKey()
        {
            using var mainConnection = ConnectionMultiplexer.Connect(TestUtils.GetConfig());
            var mainDB = mainConnection.GetDatabase(0);

            var key = "myKey";
            var val = "myKeyValue";
            var newValue = "myNewValue";

            mainDB.StringSet(key, val);

            mainDB.Execute("SETNX", key, newValue);

            string result = mainDB.StringGet(key);
            ClassicAssert.AreEqual(val, result);
        }

        [Test]
        public void SetIfNotExistWithNewKey()
        {
            using var mainConnection = ConnectionMultiplexer.Connect(TestUtils.GetConfig());
            var mainDB = mainConnection.GetDatabase(0);

            var key = "myKey";
            var newValue = "myNewValue";

            mainDB.Execute("SETNX", key, newValue);

            string result = mainDB.StringGet(key);
            ClassicAssert.AreEqual(newValue, result);
        }

        [Test]
        public void SetNXCorrectResponse()
        {
            var lightClientRequest = TestUtils.CreateRequest();

            // Set key
            var response = lightClientRequest.SendCommand("SETNX key1 2");
            var expectedResponse = ":1\r\n";
            ClassicAssert.AreEqual(expectedResponse, response.AsSpan().Slice(0, expectedResponse.Length).ToArray());

            // Setnx command should fail since key exists
            response = lightClientRequest.SendCommand("SETNX key1 3");
            expectedResponse = ":0\r\n";
            ClassicAssert.AreEqual(expectedResponse, response.AsSpan().Slice(0, expectedResponse.Length).ToArray());

            // Be sure key wasn't modified
            response = lightClientRequest.SendCommand("GET key1");
            expectedResponse = "$1\r\n2\r\n";
            ClassicAssert.AreEqual(expectedResponse, response.AsSpan().Slice(0, expectedResponse.Length).ToArray());
        }
        #endregion

        #region SUBSTR

        [Test]
        [TestCase("my Key Value", 0, -1, "my Key Value")]
        [TestCase("my Key Value", 0, 4, "my Ke")]
        [TestCase("my Key Value", -3, -1, "lue")]
        [TestCase("abc", 0, 10, "abc")]
        public void SubStringWithOptions(string input, int start, int end, string expectedResult)
        {
            using var mainConnection = ConnectionMultiplexer.Connect(TestUtils.GetConfig());
            var mainDB = mainConnection.GetDatabase(0);

            var key = "myKey";

            mainDB.StringSet(key, input);

            var actualResult = (string)mainDB.Execute("SUBSTR", key, start, end);

            ClassicAssert.AreEqual(expectedResult, actualResult);
        }

        #endregion

        #region LCS

        [Test]
        [TestCase("abc", "abc", "abc", Description = "Identical strings")]
        [TestCase("hello", "world", "o", Description = "Different strings with common subsequence")]
        [TestCase("", "abc", "", Description = "Empty first string")]
        [TestCase("abc", "", "", Description = "Empty second string")]
        [TestCase("", "", "", Description = "Both empty strings")]
        [TestCase("abc", "def", "", Description = "No common subsequence")]
        [TestCase("A string", "Another string", "A string", Description = "Strings with spaces")]
        [TestCase("ABCDEF", "ACDF", "ACDF", Description = "Multiple common subsequences")]
        [TestCase("ABCDEF", "ACEDF", "ACEF", Description = "Multiple common subsequences")]
        public void LCSBasicTest(string key1Value, string key2Value, string expectedLCS)
        {
            using var redis = ConnectionMultiplexer.Connect(TestUtils.GetConfig());
            var db = redis.GetDatabase(0);

            db.StringSet("key1", key1Value);
            db.StringSet("key2", key2Value);

            var result = (string)db.Execute("LCS", "key1", "key2");
            ClassicAssert.AreEqual(expectedLCS, result);
        }

        [Test]
        [TestCase("hello", "world", 1, Description = "Basic length check")]
        [TestCase("", "world", 0, Description = "Empty first string length")]
        [TestCase("hello", "", 0, Description = "Empty second string length")]
        [TestCase("", "", 0, Description = "Both empty strings length")]
        [TestCase("abc", "def", 0, Description = "No common subsequence length")]
        [TestCase("ABCDEF", "ACEDF", 4, Description = "Multiple common subsequences")]
        [TestCase("A string", "Another string", 8, Description = "Strings with spaces")]
        public void LCSWithLenOption(string key1Value, string key2Value, int expectedLength)
        {
            using var redis = ConnectionMultiplexer.Connect(TestUtils.GetConfig());
            var db = redis.GetDatabase(0);

            db.StringSet("key1", key1Value);
            db.StringSet("key2", key2Value);

            var result = (long)db.Execute("LCS", "key1", "key2", "LEN");
            ClassicAssert.AreEqual(expectedLength, result);
        }

        [Test]
        [TestCase("ABCDEF", "ACEDF", 4, new[] { 5, 4, 2, 0 }, new[] { 5, 4, 2, 0 }, new[] { 4, 2, 1, 0 }, new[] { 4, 2, 1, 0 }, Description = "Multiple matches")]
        [TestCase("hello", "world", 1, new[] { 4 }, new[] { 4 }, new[] { 1 }, new[] { 1 }, Description = "Basic IDX test")]
        [TestCase("abc", "def", 0, new int[] { }, new int[] { }, new int[] { }, new int[] { }, Description = "No matches")]
        [TestCase("", "", 0, new int[] { }, new int[] { }, new int[] { }, new int[] { }, Description = "Empty strings")]
        [TestCase("abc", "", 0, new int[] { }, new int[] { }, new int[] { }, new int[] { }, Description = "One empty string")]
        [TestCase("Hello World!", "Hello Earth!", 8, new[] { 11, 8, 0 }, new[] { 11, 8, 5 }, new[] { 11, 8, 0 }, new[] { 11, 8, 5 }, Description = "Multiple words with punctuation")]
        [TestCase("AAABBB", "AAABBB", 6, new[] { 0 }, new[] { 5 }, new[] { 0 }, new[] { 5 }, Description = "Identical strings")]
        [TestCase("    abc", "abc   ", 3, new[] { 4 }, new[] { 6 }, new[] { 0 }, new[] { 2 }, Description = "Strings with spaces")]
        public void LCSWithIdxOption(string key1Value, string key2Value, int expectedLength,
            int[] expectedKey1StartPositions, int[] expectedKey1EndPositions,
            int[] expectedKey2StartPositions, int[] expectedKey2EndPositions)
        {
            using var redis = ConnectionMultiplexer.Connect(TestUtils.GetConfig());
            var db = redis.GetDatabase(0);

            db.StringSet("key1", key1Value);
            db.StringSet("key2", key2Value);

            var result = db.Execute("LCS", "key1", "key2", "IDX");
            var resultDict = result.ToDictionary();

            ClassicAssert.AreEqual(expectedLength, (int)resultDict["len"]);

            if (expectedLength > 0)
            {
                var matches = (RedisResult[])resultDict["matches"];
                for (int i = 0; i < matches.Length; i++)
                {
                    var match = (RedisResult[])matches[i];
                    var positions1 = Array.ConvertAll((RedisValue[])match[0], x => (int)x);
                    var positions2 = Array.ConvertAll((RedisValue[])match[1], x => (int)x);

                    ClassicAssert.AreEqual(expectedKey1StartPositions[i], positions1[0]);
                    ClassicAssert.AreEqual(expectedKey1EndPositions[i], positions1[1]);
                    ClassicAssert.AreEqual(expectedKey2StartPositions[i], positions2[0]);
                    ClassicAssert.AreEqual(expectedKey2EndPositions[i], positions2[1]);
                }
            }
            else
            {
                ClassicAssert.IsEmpty((RedisResult[])resultDict["matches"]);
            }
        }

        [Test]
        [TestCase("ABCDEF", "ACEDF", 2, 0, new int[] { }, new int[] { }, new int[] { }, new int[] { }, Description = "Basic MINMATCHLEN test")]
        [TestCase("hello world12", "hello earth12", 3, 1, new[] { 0 }, new[] { 5 }, new[] { 0 }, new[] { 5 }, Description = "Multiple matches with spaces")]
        [TestCase("", "", 0, 0, new int[] { }, new int[] { }, new int[] { }, new int[] { }, Description = "Empty strings")]
        [TestCase("abc", "", 0, 0, new int[] { }, new int[] { }, new int[] { }, new int[] { }, Description = "One empty string")]
        [TestCase("abcdef", "abcdef", 1, 1, new[] { 0 }, new[] { 5 }, new[] { 0 }, new[] { 5 }, Description = "Identical strings")]
        [TestCase("AAABBBCCC", "AAACCC", 3, 2, new[] { 6, 0 }, new[] { 8, 2 }, new[] { 3, 0 }, new[] { 5, 2 }, Description = "Repeated characters")]
        [TestCase("Hello World!", "Hello Earth!", 4, 1, new[] { 0 }, new[] { 5 }, new[] { 0 }, new[] { 5 }, Description = "Words with punctuation")]
        [TestCase("    abc    ", "abc", 2, 1, new[] { 4 }, new[] { 6 }, new[] { 0 }, new[] { 2 }, Description = "Strings with leading/trailing spaces")]
        public void LCSWithIdxAndMinMatchLen(string key1Value, string key2Value, int minMatchLen,
            int expectedMatchCount, int[] expectedKey1StartPositions, int[] expectedKey1EndPositions,
            int[] expectedKey2StartPositions, int[] expectedKey2EndPositions)
        {
            using var redis = ConnectionMultiplexer.Connect(TestUtils.GetConfig());
            var db = redis.GetDatabase(0);

            db.StringSet("key1", key1Value);
            db.StringSet("key2", key2Value);

            var result = db.Execute("LCS", "key1", "key2", "IDX", "MINMATCHLEN", minMatchLen);
            var resultDict = result.ToDictionary();
            var matches = (RedisResult[])resultDict["matches"];

            ClassicAssert.AreEqual(expectedMatchCount, matches.Length);

            for (int i = 0; i < expectedMatchCount; i++)
            {
                var match = (RedisResult[])matches[i];
                var positions1 = Array.ConvertAll((RedisValue[])match[0], x => (int)x);
                var positions2 = Array.ConvertAll((RedisValue[])match[1], x => (int)x);

                ClassicAssert.AreEqual(expectedKey1StartPositions[i], positions1[0]);
                ClassicAssert.AreEqual(expectedKey1EndPositions[i], positions1[1]);
                ClassicAssert.AreEqual(expectedKey2StartPositions[i], positions2[0]);
                ClassicAssert.AreEqual(expectedKey2EndPositions[i], positions2[1]);
            }
        }

        [Test]
        [TestCase("ABCDEF", "ACEDF", 0, 4, new[] { 1, 1, 1, 1 }, new[] { 5, 4, 2, 0 }, new[] { 5, 4, 2, 0 }, new[] { 4, 2, 1, 0 }, new[] { 4, 2, 1, 0 }, Description = "Basic WITHMATCHLEN test")]
        [TestCase("hello world12", "hello earth12", 3, 1, new[] { 6 }, new[] { 0 }, new[] { 5 }, new[] { 0 }, new[] { 5 }, Description = "Multiple matches with lengths")]
        [TestCase("", "", 0, 0, new int[] { }, new int[] { }, new int[] { }, new int[] { }, new int[] { }, Description = "Empty strings")]
        [TestCase("abc", "", 0, 0, new int[] { }, new int[] { }, new int[] { }, new int[] { }, new int[] { }, Description = "One empty string")]
        [TestCase("abcdef", "abcdef", 0, 1, new[] { 6 }, new[] { 0 }, new[] { 5 }, new[] { 0 }, new[] { 5 }, Description = "Identical strings")]
        [TestCase("AAABBBCCC", "AAACCC", 3, 2, new[] { 3, 3 }, new[] { 6, 0 }, new[] { 8, 2 }, new[] { 3, 0 }, new[] { 5, 2 }, Description = "Repeated characters")]
        [TestCase("Hello World!", "Hello Earth!", 2, 1, new[] { 6 }, new[] { 0 }, new[] { 5 }, new[] { 0 }, new[] { 5 }, Description = "Words with punctuation")]
        [TestCase("    abc    ", "abc", 2, 1, new[] { 3 }, new[] { 4 }, new[] { 6 }, new[] { 0 }, new[] { 2 }, Description = "Strings with leading/trailing spaces")]
        public void LCSWithIdxAndWithMatchLen(string key1Value, string key2Value, int minMatchLen,
            int expectedMatchCount, int[] expectedMatchLengths, int[] expectedKey1StartPositions,
            int[] expectedKey1EndPositions, int[] expectedKey2StartPositions, int[] expectedKey2EndPositions)
        {
            using var redis = ConnectionMultiplexer.Connect(TestUtils.GetConfig());
            var db = redis.GetDatabase(0);

            db.StringSet("key1", key1Value);
            db.StringSet("key2", key2Value);

            var result = db.Execute("LCS", "key1", "key2", "IDX", "MINMATCHLEN", minMatchLen, "WITHMATCHLEN");
            var resultDict = result.ToDictionary();
            var matches = (RedisResult[])resultDict["matches"];

            ClassicAssert.AreEqual(expectedMatchCount, matches.Length);

            for (int i = 0; i < expectedMatchCount; i++)
            {
                var match = (RedisResult[])matches[i];
                var positions1 = Array.ConvertAll((RedisValue[])match[0], x => (int)x);
                var positions2 = Array.ConvertAll((RedisValue[])match[1], x => (int)x);

                ClassicAssert.AreEqual(expectedKey1StartPositions[i], positions1[0]);
                ClassicAssert.AreEqual(expectedKey1EndPositions[i], positions1[1]);
                ClassicAssert.AreEqual(expectedKey2StartPositions[i], positions2[0]);
                ClassicAssert.AreEqual(expectedKey2EndPositions[i], positions2[1]);
                ClassicAssert.AreEqual(expectedMatchLengths[i], (int)match[2]);
            }
        }

        [Test]
        public void LCSWithInvalidOptions()
        {
            using var redis = ConnectionMultiplexer.Connect(TestUtils.GetConfig());
            var db = redis.GetDatabase(0);

            db.StringSet("key1", "hello");
            db.StringSet("key2", "world");

            // Invalid option
            Assert.Throws<RedisServerException>(() => db.Execute("LCS", "key1", "key2", "INVALID"));

            // Invalid MINMATCHLEN value
            Assert.Throws<RedisServerException>(() => db.Execute("LCS", "key1", "key2", "IDX", "MINMATCHLEN", "abc"));
        }

        [Test]
        public void LCSWithNonExistentKeys()
        {
            using var redis = ConnectionMultiplexer.Connect(TestUtils.GetConfig());
            var db = redis.GetDatabase(0);

            // Basic LCS with non-existent keys
            var result = (string)db.Execute("LCS", "nonexistent1", "nonexistent2");
            ClassicAssert.AreEqual("", result);

            // LCS LEN with non-existent keys
            result = db.Execute("LCS", "nonexistent1", "nonexistent2", "LEN").ToString();
            ClassicAssert.AreEqual("0", result);

            // LCS IDX with non-existent keys
            var idxResult = db.Execute("LCS", "nonexistent1", "nonexistent2", "IDX");
            var resultDict = idxResult.ToDictionary();
            ClassicAssert.AreEqual(0, (int)resultDict["len"]);
            ClassicAssert.IsEmpty((RedisResult[])resultDict["matches"]);
        }

        #endregion

        [Test]
        [TestCase("BLOCKING", "ERROR", true, Description = "Unblock normal client with ERROR")]
        [TestCase("BLOCKING", "TIMEOUT", true, Description = "Unblock normal client with TIMEOUT")]
        [TestCase("BLOCKING", null, true, Description = "Unblock normal client without mode")]
        public async Task ClientUnblockBasicTest(string clientType, string mode, bool expectedResult)
        {
            using var mainConnection = ConnectionMultiplexer.Connect(TestUtils.GetConfig(allowAdmin: true));
            var mainDB = mainConnection.GetDatabase(0);

            // Start blocking client
            using var blockingClient = TestUtils.CreateRequest();
            var clientIdResponse = Encoding.ASCII.GetString(blockingClient.SendCommand("CLIENT ID"));
            var clientId = clientIdResponse.Substring(1, clientIdResponse.IndexOf("\r\n") - 1);
            Task blockingTask = null;
            bool isError = false;
            if (clientType == "BLOCKING")
            {
                blockingTask = taskFactory.StartNew(() =>
                {
                    var startTime = Stopwatch.GetTimestamp();
                    var response = blockingClient.SendCommand("BLMPOP 10 1 keyA LEFT");
                    if (Encoding.ASCII.GetString(response).Substring(0, "-UNBLOCKED".Length) == "-UNBLOCKED")
                    {
                        isError = true;
                    }
                    var totalTime = Stopwatch.GetElapsedTime(startTime);
                    ClassicAssert.Less(totalTime.TotalSeconds, 9);
                });
            }
            // Add other mode like XREAD Readis steam here

            // Wait for client to enter blocking state
            await Task.Delay(1000);

            // Unblock from main connection
            var args = new List<string> { "UNBLOCK", clientId };
            if (mode != null)
            {
                args.Add(mode);
            }
            var unblockResult = (int)mainDB.Execute("CLIENT", [.. args]);
            ClassicAssert.AreEqual(expectedResult ? 1 : 0, unblockResult);
            blockingTask.Wait();

            if (mode == "ERROR")
            {
                ClassicAssert.IsTrue(isError);
            }
            else
            {
                ClassicAssert.IsFalse(isError);
            }

            // Attempt to unblock again will return 0
            unblockResult = (int)mainDB.Execute("CLIENT", [.. args]);
            ClassicAssert.AreEqual(0, unblockResult);
        }

        [Test]
        [TestCase(0, Description = "Guarantied concurrent unblock test")]
        [TestCase(3, Description = "Random chance unblock sucess/failed case")]
        [TestCase(20, Description = "Probable unblock failed case")]
        public async Task MultipleClientsUnblockAndAddTest(int numberOfItems)
        {
            using var redis = ConnectionMultiplexer.Connect(TestUtils.GetConfig());
            var db = redis.GetDatabase(0);

            var key = "blockingList";
            var value = "testValue";

            // Start blocking client
            using var blockingClient = TestUtils.CreateRequest();
            var clientIdResponse = Encoding.ASCII.GetString(blockingClient.SendCommand("CLIENT ID"));
            var clientId = clientIdResponse.Substring(1, clientIdResponse.IndexOf("\r\n") - 1);

            string blockingResult = null;
            var blockingTask = Task.Run(() =>
            {
                var response = blockingClient.SendCommand($"BLMPOP 10 1 {key} LEFT COUNT 30");
                blockingResult = Encoding.ASCII.GetString(response);
            });

            // Wait for client to enter blocking state
            await Task.Delay(1000);

            // Start parallel unblock and add tasks
            var unblockTasks = new List<Task<int>>();
            var addTasks = new List<Task>();
            for (int i = 0; i < numberOfItems; i++)
            {
                var _i = i;
                addTasks.Add(Task.Run(() => redis.GetDatabase(0).ListLeftPush(key, $"{value}{_i}")));
            }

            for (int i = 0; i < 3; i++)
            {
                unblockTasks.Add(Task.Run(() => (int)redis.GetDatabase(0).Execute("CLIENT", "UNBLOCK", clientId, "ERROR")));
            }

            await Task.WhenAll(unblockTasks);
            await Task.WhenAll(addTasks);
            await blockingTask;

            var numberOfItemsReturned = Regex.Matches(blockingResult, value).Count;

            var listLength = db.ListLength(key);
            ClassicAssert.AreEqual(numberOfItems - numberOfItemsReturned, listLength);

            if (numberOfItemsReturned == 0)
            {
                ClassicAssert.IsTrue(blockingResult.StartsWith("-UNBLOCKED"));
                ClassicAssert.IsTrue(unblockTasks.Any(x => x.Result == 1));
            }
            else
            {
                ClassicAssert.IsTrue(unblockTasks.All(x => x.Result == 0));
            }
        }

        [Test]
        [TestCase(-1, Description = "Unblock with invalid client ID")]
        [TestCase(999999, Description = "Unblock with non-existent client ID")]
        public void ClientUnblockInvalidIdTest(int invalidId)
        {
            using var mainConnection = ConnectionMultiplexer.Connect(TestUtils.GetConfig());
            var mainDB = mainConnection.GetDatabase(0);

            var unblockResult = (int)mainDB.Execute("CLIENT", "UNBLOCK", invalidId);
            ClassicAssert.AreEqual(0, unblockResult);
        }

        [Test]
        public void ClientUnblockInvalidModeTest()
        {
            using var mainConnection = ConnectionMultiplexer.Connect(TestUtils.GetConfig());
            var mainDB = mainConnection.GetDatabase(0);

            Assert.Throws<RedisServerException>(() => mainDB.Execute("CLIENT", "UNBLOCK", 123, "INVALID"));
        }
    }
}<|MERGE_RESOLUTION|>--- conflicted
+++ resolved
@@ -515,12 +515,8 @@
             result = db.StringSet(input);
             ClassicAssert.IsTrue(result);
 
-<<<<<<< HEAD
-            value = db.StringGet([.. input.Select(e => e.Key)]);
-=======
             var keys = input.Select(e => e.Key).ToArray();
             value = db.StringGet(keys);
->>>>>>> 7699f7e9
             ClassicAssert.AreEqual(length, value.Length);
 
             for (int i = 0; i < length; i++)
@@ -533,11 +529,7 @@
             result = db.StringSet(inputXX, When.NotExists);
             ClassicAssert.IsFalse(result);
 
-<<<<<<< HEAD
-            value = db.StringGet([.. input.Select(e => e.Key)]);
-=======
             value = db.StringGet(keys);
->>>>>>> 7699f7e9
             ClassicAssert.AreEqual(length, value.Length);
 
             // Should not change existing keys
@@ -551,11 +543,7 @@
             result = db.StringSet(inputNX, When.NotExists);
             ClassicAssert.IsFalse(result);
 
-<<<<<<< HEAD
-            value = db.StringGet([.. input.Select(e => e.Key)]);
-=======
             value = db.StringGet(keys);
->>>>>>> 7699f7e9
             ClassicAssert.AreEqual(length, value.Length);
 
             for (int i = 0; i < length; i++)
