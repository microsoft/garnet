﻿// Copyright (c) Microsoft Corporation.
// Licensed under the MIT license.

using System;
using System.Collections.Generic;
using System.Diagnostics;
using System.Globalization;
using System.Linq;
using System.Text;
using System.Text.RegularExpressions;
using System.Threading;
using System.Threading.Tasks;
using Garnet.client;
using Garnet.common;
using Garnet.server;
using NUnit.Framework;
using NUnit.Framework.Legacy;
using StackExchange.Redis;

namespace Garnet.test
{
    [TestFixture]
    public class RespTests
    {
        GarnetServer server;
        Random r;
        private TaskFactory taskFactory = new();

        [SetUp]
        public void Setup()
        {
            r = new Random(674386);
            TestUtils.DeleteDirectory(TestUtils.MethodTestDir, wait: true);
            server = TestUtils.CreateGarnetServer(TestUtils.MethodTestDir, disablePubSub: false);
            server.Start();
        }

        [TearDown]
        public void TearDown()
        {
            server.Dispose();
            TestUtils.DeleteDirectory(TestUtils.MethodTestDir);
        }

        /// <summary>
        /// Ensure that all RespCommand IDs are unique.
        /// </summary>
        [Test]
        public void UniqueRespCommandIds()
        {
            var ids = Enum.GetValues<RespCommand>();

            // Isolate command IDs that exist more than once in the array
            var duplicateIds = ids.GroupBy(e => e).Where(e => e.Count() > 1).Select(e => e.First());

            ClassicAssert.IsEmpty(duplicateIds, "Found ambiguous command IDs");
        }

        /// <summary>
        /// Test that we recognize "write" ops correctly for metric purposes.
        /// </summary>
        [Test]
        public void OneIfWrite()
        {
            var wrong = new List<RespCommand>();

            foreach (var cmd in Enum.GetValues<RespCommand>())
            {
                if (cmd == RespCommand.NONE || cmd == RespCommand.INVALID)
                {
                    continue;
                }

                if (!RespCommandsInfo.TryGetRespCommandInfo(cmd, out var info))
                {
                    continue;
                }

                var isWrite = info.AclCategories.HasFlag(RespAclCategories.Write);
                var expected = isWrite ? 1UL : 0;

                if (expected != cmd.OneIfWrite())
                {
                    wrong.Add(cmd);
                }
            }

            ClassicAssert.IsEmpty(wrong, "These commands are incorrectly classified w.r.t. OneIfWrite");
        }

        /// <summary>
        /// Test that we recognize "read" ops correctly for metric purposes.
        /// </summary>
        [Test]
        public void OneIfRead()
        {
            var wrong = new List<RespCommand>();

            foreach (var cmd in Enum.GetValues<RespCommand>())
            {
                if (cmd == RespCommand.NONE || cmd == RespCommand.INVALID)
                {
                    continue;
                }

                if (!RespCommandsInfo.TryGetRespCommandInfo(cmd, out var info))
                {
                    continue;
                }

                var isRead = info.AclCategories.HasFlag(RespAclCategories.Read);
                var expected = isRead ? 1UL : 0;

                if (expected != cmd.OneIfRead())
                {
                    wrong.Add(cmd);
                }
            }

            ClassicAssert.IsEmpty(wrong, "These commands are incorrectly classified w.r.t. OneIfRead");
        }

        /// <summary>
        /// Test that we recognize "cluster" ops correctly.
        /// </summary>
        [Test]
        public void IsClusterSubCommand()
        {
            ClassicAssert.True(RespCommandsInfo.TryGetRespCommandInfo("CLUSTER", out var clusterCommand), "Couldn't load CLUSTER command details");
            ClassicAssert.IsNotNull(clusterCommand.SubCommands, "CLUSTER didn't have any subcommands");

            IEnumerable<RespCommand> clusterSubCommands = clusterCommand.SubCommands.Select(static s => s.Command);
            foreach (var cmd in Enum.GetValues<RespCommand>())
            {
                var expectedRes = clusterSubCommands.Contains(cmd);
                var actualRes = cmd.IsClusterSubCommand();

                ClassicAssert.AreEqual(expectedRes, actualRes, $"Mismatch for {cmd}");
            }
        }

        /// <summary>
        /// Tests RESTORE value that is not string
        /// </summary>
        [Test]
        public void TryRestoreKeyNonStringType()
        {
            using var redis = ConnectionMultiplexer.Connect(TestUtils.GetConfig());
            var db = redis.GetDatabase(0);

            var payload = new byte[]
            {
                0x14, 0xf, 0xf, 0x0, 0x0, 0x0, 0x1, 0x0, 0xc2, 0x86, 0x62, 0x69, 0x6b, 0x65, 0x3a, 0x31, 0x7, 0xc3, 0xbf, 0xb, 0x0, 0xc3, 0xaa, 0x33, 0x68, 0x7b, 0x2a, 0xc3, 0xa6, 0xc3, 0xbf, 0xc3, 0xb9
            };

            Assert.Throws<RedisServerException>(() => db.KeyRestore("mykey", payload));
        }

        /// <summary>
        /// Tests RESTORE command on existing key
        /// </summary>
        [Test]
        public void TryRestoreExistingKey()
        {
            using var redis = ConnectionMultiplexer.Connect(TestUtils.GetConfig());
            var db = redis.GetDatabase(0);

            db.StringSet("mykey", "val");

            var dump = db.KeyDump("mykey")!;

            Assert.Throws<RedisServerException>(() => db.KeyRestore("mykey", dump));
        }

        /// <summary>
        /// Tests that RESTORE command restores payload with 32 bit encoded length
        /// </summary>
        [Test]
        public void SingleRestore32Bit()
        {
            using var redis = ConnectionMultiplexer.Connect(TestUtils.GetConfig());
            var db = redis.GetDatabase(0);

            var valueBuilder = new StringBuilder();

            for (var i = 0; i < 16_383; i++)
                valueBuilder.Append('a');

            var val = valueBuilder.ToString();

            db.StringSet("mykey", val);

            var dump = db.KeyDump("mykey")!;

            db.KeyDelete("mykey");

            db.KeyRestore("mykey", dump);

            var value = db.StringGet("mykey");

            ClassicAssert.AreEqual(val, value.ToString());
        }

        /// <summary>
        /// Tests that RESTORE command restores payload with 14 bit encoded length
        /// </summary>
        [Test]
        public void SingleRestore14Bit()
        {
            using var redis = ConnectionMultiplexer.Connect(TestUtils.GetConfig());
            var db = redis.GetDatabase(0);

            var valueBuilder = new StringBuilder();

            for (var i = 0; i < 16_383 - 1; i++)
                valueBuilder.Append('a');

            var val = valueBuilder.ToString();

            db.StringSet("mykey", val);

            var dump = db.KeyDump("mykey")!;

            db.KeyDelete("mykey");

            db.KeyRestore("mykey", dump);

            var value = db.StringGet("mykey");

            ClassicAssert.AreEqual(val, value.ToString());
        }

        /// <summary>
        /// Tests that RESTORE command restores payload with 6 bit encoded length
        /// </summary>
        [Test]
        public void SingleRestore6Bit()
        {
            using var redis = ConnectionMultiplexer.Connect(TestUtils.GetConfig());
            var db = redis.GetDatabase(0);

            db.StringSet("mykey", "val");

            var dump = db.KeyDump("mykey")!;

            db.KeyDelete("mykey");

            db.KeyRestore("mykey", dump, TimeSpan.FromHours(3));

            var value = db.StringGet("mykey");

            ClassicAssert.AreEqual("val", value.ToString());
        }

        /// <summary>
        /// Tests that RESTORE command restores payload with 6 bit encoded length without TTL
        /// </summary>
        [Test]
        public void SingleRestore6BitWithoutTtl()
        {
            using var redis = ConnectionMultiplexer.Connect(TestUtils.GetConfig());
            var db = redis.GetDatabase(0);

            db.StringSet("mykey", "val");

            var dump = db.KeyDump("mykey")!;

            db.KeyDelete("mykey");

            db.KeyRestore("mykey", dump);

            var value = db.StringGet("mykey");

            ClassicAssert.AreEqual("val", value.ToString());
        }

        /// <summary>
        /// Tests that DUMP command returns payload with 6 bit encoded length
        /// </summary>
        [Test]
        public void SingleDump6Bit()
        {
            using var redis = ConnectionMultiplexer.Connect(TestUtils.GetConfig());
            var db = redis.GetDatabase(0);

            db.StringSet("mykey", "val");

            var dump = db.KeyDump("mykey");

            var expectedValue = new byte[]
            {
                 0x00, // value type 
                 0x03, // length of payload
                 0x76, 0x61, 0x6C,       // 'v', 'a', 'l'
                 0x0B, 0x00, // RDB version
            };

            var crc = new byte[]
            {
                 0xDB,
                 0x82,
                 0x3C,
                 0x30,
                 0x38,
                 0x78,
                 0x5A,
                 0x99
            };

            expectedValue = [.. expectedValue, .. crc];

            ClassicAssert.AreEqual(expectedValue, dump);
        }

        /// <summary>
        /// Tests that DUMP command returns payload with 14 bit encoded length
        /// </summary>
        [Test]
        public void SingleDump14Bit()
        {
            using var redis = ConnectionMultiplexer.Connect(TestUtils.GetConfig());
            var db = redis.GetDatabase(0);
            var valueBuilder = new StringBuilder();

            for (var i = 0; i < 16_383 - 1; i++)
                valueBuilder.Append('a');

            var value = valueBuilder.ToString();

            db.StringSet("mykey", value);

            var dump = db.KeyDump("mykey");

            var expectedValue = new byte[]
            {
                0x00, // value type
                0x7F, 0xFE, // length of payload
            };

            expectedValue = [.. expectedValue, .. Encoding.UTF8.GetBytes(value)];

            var rdbVersion = new byte[]
            {
                0x0B, 0x00, // RDB version
            };

            expectedValue = [.. expectedValue, .. rdbVersion];

            var crc = new byte[]
            {
                0x7C,
                0x09,
                0x2D,
                0x16,
                0x73,
                0xAE,
                0x7C,
                0xCF
            };

            expectedValue = [.. expectedValue, .. crc];

            ClassicAssert.AreEqual(expectedValue, dump);
        }

        /// <summary>
        /// Tests that DUMP command returns payload with 32 bit encoded length
        /// </summary>
        [Test]
        public void SingleDump32Bit()
        {
            using var redis = ConnectionMultiplexer.Connect(TestUtils.GetConfig());
            var db = redis.GetDatabase(0);
            var valueBuilder = new StringBuilder();

            for (var i = 0; i < 16_383 + 1; i++)
                valueBuilder.Append('a');

            var value = valueBuilder.ToString();

            db.StringSet("mykey", value);

            var dump = db.KeyDump("mykey");

            var expectedValue = new byte[]
            {
                0x00, // value type
                0x80, 0x00, 0x00, 0x40, 0x00, // length of payload
            };

            expectedValue = [.. expectedValue, .. Encoding.UTF8.GetBytes(value)];

            var rdbVersion = new byte[]
            {
                0x0B, 0x00, // RDB version
            };

            expectedValue = [.. expectedValue, .. rdbVersion];

            var crc = new byte[]
            {
                0x7F,
                0x73,
                0x7E,
                0xA9,
                0x87,
                0xD9,
                0x90,
                0x14
            };

            expectedValue = [.. expectedValue, .. crc];

            ClassicAssert.AreEqual(expectedValue, dump);
        }

        /// <summary>
        /// Tests DUMP on non string type which is currently not supported
        /// </summary>
        [Test]
        public void TryDumpKeyNonString()
        {
            using var redis = ConnectionMultiplexer.Connect(TestUtils.GetConfig());
            var db = redis.GetDatabase(0);

            db.SetAdd("mykey", "val1");
            db.SetAdd("mykey", "val2");

            var value = db.KeyDump("mykey");

            ClassicAssert.AreEqual(null, value);
        }

        /// <summary>
        /// Try DUMP key that does not exist
        /// </summary>
        [Test]
        public void TryDumpKeyThatDoesNotExist()
        {
            using var redis = ConnectionMultiplexer.Connect(TestUtils.GetConfig());
            var db = redis.GetDatabase(0);

            var value = db.KeyDump("mykey");

            ClassicAssert.AreEqual(null, value);
        }

        [Test]
        public void SingleSetGet()
        {
            using var redis = ConnectionMultiplexer.Connect(TestUtils.GetConfig());
            var db = redis.GetDatabase(0);

            string origValue = "abcdefg";
            db.StringSet("mykey", origValue);

            string retValue = db.StringGet("mykey");

            ClassicAssert.AreEqual(origValue, retValue);
        }

        [Test]
        public async Task SingleAsciiSetGetGarnetClient()
        {
            using var db = TestUtils.GetGarnetClient();
            db.Connect();

            string origValue = "abcdefg";
            await db.StringSetAsync("mykey", origValue);

            string retValue = await db.StringGetAsync("mykey");

            ClassicAssert.AreEqual(origValue, retValue);
        }

        [Test]
        public async Task SingleUnicodeSetGetGarnetClient()
        {
            using var db = TestUtils.GetGarnetClient();
            db.Connect();

            string origValue = "笑い男";
            await db.StringSetAsync("mykey", origValue);

            string retValue = await db.StringGetAsync("mykey");

            ClassicAssert.AreEqual(origValue, retValue);
        }

        [Test]
        public void MultiSetGet()
        {
            using var redis = ConnectionMultiplexer.Connect(TestUtils.GetConfig());
            var db = redis.GetDatabase(0);

            const int length = 15000;
            var input = new KeyValuePair<RedisKey, RedisValue>[length];
            var inputNX = new KeyValuePair<RedisKey, RedisValue>[length];
            var inputXX = new KeyValuePair<RedisKey, RedisValue>[length];

            for (int i = 0; i < length; i++)
                input[i] = new KeyValuePair<RedisKey, RedisValue>(i.ToString(), i.ToString());

            // MSET NX - non-existing values
            var result = db.StringSet(input, When.NotExists);
            ClassicAssert.IsTrue(result);

            var value = db.StringGet([.. input.Select(e => e.Key)]);
            ClassicAssert.AreEqual(length, value.Length);

            for (int i = 0; i < length; i++)
                ClassicAssert.AreEqual(input[i].Value, value[i]);

            // MSET
            result = db.StringSet(input);
            ClassicAssert.IsTrue(result);

            var keys = input.Select(e => e.Key).ToArray();
            value = db.StringGet(keys);
            ClassicAssert.AreEqual(length, value.Length);

            for (int i = 0; i < length; i++)
                ClassicAssert.AreEqual(input[i].Value, value[i]);

            // MSET NX - existing values
            for (int i = 0; i < length; i++)
                inputXX[i] = new KeyValuePair<RedisKey, RedisValue>(i.ToString(), (i + 1).ToString());

            result = db.StringSet(inputXX, When.NotExists);
            ClassicAssert.IsFalse(result);

            value = db.StringGet(keys);
            ClassicAssert.AreEqual(length, value.Length);

            // Should not change existing keys
            for (int i = 0; i < length; i++)
                ClassicAssert.AreEqual(new RedisValue(i.ToString()), value[i]);

            // MSET NX - non-existing and existing values
            for (int i = 0; i < length; i++)
                inputNX[i] = new KeyValuePair<RedisKey, RedisValue>((i % 2 == 0 ? i : i + length).ToString(), (i + length).ToString());

            result = db.StringSet(inputNX, When.NotExists);
            ClassicAssert.IsFalse(result);

            value = db.StringGet(keys);
            ClassicAssert.AreEqual(length, value.Length);

            for (int i = 0; i < length; i++)
            {
                ClassicAssert.AreEqual(new RedisValue(i.ToString()), value[i]);
            }

            // Should not create new keys if any existing keys were also specified
            var nxKeys = inputNX.Select(x => x.Key).Where(x => !keys.Contains(x)).Take(10).ToArray();
            value = db.StringGet(nxKeys);
            for (int i = 0; i < value.Length; i++)
            {
                ClassicAssert.IsEmpty(value[i].ToString());
            }
        }

        [Test]
        public void MultiSetNX()
        {
            var lightClientRequest = TestUtils.CreateRequest();

            // Set keys
            var response = lightClientRequest.SendCommand("MSETNX key1 5 key2 6");
            var expectedResponse = ":1\r\n";
            TestUtils.AssertEqualUpToExpectedLength(expectedResponse, response);

            // MSETNX command should fail since key exists
            response = lightClientRequest.SendCommand("MSETNX key3 7 key1 8");
            expectedResponse = ":0\r\n";
            TestUtils.AssertEqualUpToExpectedLength(expectedResponse, response);

            // Verify values
            response = lightClientRequest.SendCommand("GET key1");
            expectedResponse = "$1\r\n5\r\n";
            TestUtils.AssertEqualUpToExpectedLength(expectedResponse, response);

            response = lightClientRequest.SendCommand("GET key2");
            expectedResponse = "$1\r\n6\r\n";
            TestUtils.AssertEqualUpToExpectedLength(expectedResponse, response);

            // Should not be set even though it was 'before' existing key1.
            response = lightClientRequest.SendCommand("GET key3");
            expectedResponse = "$-1\r\n";
            TestUtils.AssertEqualUpToExpectedLength(expectedResponse, response);

            response = lightClientRequest.SendCommand("HSET key4 first 1");
            expectedResponse = ":1\r\n";
            TestUtils.AssertEqualUpToExpectedLength(expectedResponse, response);

            // MSETNX command should fail since key exists even if it's an object.
            response = lightClientRequest.SendCommand("MSETNX key3 7 key4 8");
            expectedResponse = ":0\r\n";
            TestUtils.AssertEqualUpToExpectedLength(expectedResponse, response);
        }

        [Test]
        public void LargeSetGet()
        {
            using var redis = ConnectionMultiplexer.Connect(TestUtils.GetConfig());
            var db = redis.GetDatabase(0);

            const int length = (1 << 19) + 100;
            var value = new byte[length];

            for (int i = 0; i < length; i++)
                value[i] = (byte)((byte)'a' + ((byte)i % 26));

            var result = db.StringSet("mykey", value);
            ClassicAssert.IsTrue(result);

            var retvalue = (byte[])db.StringGet("mykey");

            ClassicAssert.IsTrue(new ReadOnlySpan<byte>(value).SequenceEqual(new ReadOnlySpan<byte>(retvalue)));
        }

        [Test]
        public void SetExpiry()
        {
            using var redis = ConnectionMultiplexer.Connect(TestUtils.GetConfig());
            var db = redis.GetDatabase(0);

            string origValue = "abcdefghij";
            db.StringSet("mykey", origValue, TimeSpan.FromSeconds(1));

            string retValue = db.StringGet("mykey");
            ClassicAssert.AreEqual(origValue, retValue, "Get() before expiration");

            var actualDbSize = db.Execute("DBSIZE");
            ClassicAssert.AreEqual(1, (ulong)actualDbSize, "DBSIZE before expiration");

            var actualKeys = db.Execute("KEYS", ["*"]);
            ClassicAssert.AreEqual(1, ((RedisResult[])actualKeys).Length, "KEYS before expiration");

            var actualScan = db.Execute("SCAN", "0");
            ClassicAssert.AreEqual(1, ((RedisValue[])((RedisResult[])actualScan!)[1]).Length, "SCAN before expiration");

            // Sleep to wait for expiration
            Thread.Sleep(2000);

            retValue = db.StringGet("mykey");
            ClassicAssert.AreEqual(null, retValue, "Get() after expiration");

            actualDbSize = db.Execute("DBSIZE");
            ClassicAssert.AreEqual(0, (ulong)actualDbSize, "DBSIZE after expiration");

            actualKeys = db.Execute("KEYS", ["*"]);
            ClassicAssert.AreEqual(0, ((RedisResult[])actualKeys).Length, "KEYS after expiration");

            actualScan = db.Execute("SCAN", "0");
            ClassicAssert.AreEqual(0, ((RedisValue[])((RedisResult[])actualScan!)[1]).Length, "SCAN after expiration");
        }

        [Test]
        public void SetExpiryHighPrecision()
        {
            using var redis = ConnectionMultiplexer.Connect(TestUtils.GetConfig());
            var db = redis.GetDatabase(0);

            string origValue = "abcdefghij";
            db.StringSet("mykey", origValue, TimeSpan.FromSeconds(1.9));

            string retValue = db.StringGet("mykey");
            ClassicAssert.AreEqual(origValue, retValue);

            Thread.Sleep(1000);
            retValue = db.StringGet("mykey");
            ClassicAssert.AreEqual(origValue, retValue);

            Thread.Sleep(2000);
            retValue = db.StringGet("mykey");
            ClassicAssert.AreEqual(null, retValue);
        }

        [Test]
        public void SetExpiryThenExpireAndAppend()
        {
            using var redis = ConnectionMultiplexer.Connect(TestUtils.GetConfig());
            var db = redis.GetDatabase(0);

            var key = "user:string1";
            string value1 = "a";
            string value2 = "ab";
            var ttl = TimeSpan.FromMilliseconds(100);

            var ok = db.StringSet(key, value1, ttl);
            ClassicAssert.IsTrue(ok);

            Thread.Sleep(ttl * 2);

            var len = db.StringAppend(key, value2);
            ClassicAssert.IsTrue(len == 2);
        }

        [Test]
        public void SetExpiryNx()
        {
            using var redis = ConnectionMultiplexer.Connect(TestUtils.GetConfig());
            var db = redis.GetDatabase(0);

            var key = "mykey";
            string origValue = "abcdefghij";
            var newLongerValue = "abcdefghijk"; // Longer value to test non in-place update
            var newShorterValue = "abcdefghi"; // Shorter value to test in-place update
            var expireTime = TimeSpan.FromSeconds(1);
            var ok = db.StringSet(key, origValue, expireTime, When.NotExists, CommandFlags.None);
            ClassicAssert.IsTrue(ok);

            string retValue = db.StringGet(key);
            ClassicAssert.AreEqual(origValue, retValue);

            Thread.Sleep(expireTime * 1.1);
            retValue = db.StringGet(key);
            ClassicAssert.AreEqual(null, retValue);

            // Test non in-place update
            ok = db.StringSet(key, newLongerValue, expireTime, When.NotExists, CommandFlags.None);
            ClassicAssert.IsTrue(ok);

            retValue = db.StringGet(key);
            ClassicAssert.AreEqual(newLongerValue, retValue);

            Thread.Sleep(expireTime * 1.1);

            // Test in-place update
            ok = db.StringSet(key, newShorterValue, expireTime, When.NotExists, CommandFlags.None);
            ClassicAssert.IsTrue(ok);

            retValue = db.StringGet(key);
            ClassicAssert.AreEqual(newShorterValue, retValue);
        }

        [Test]
        public void SetAndGetExpiryNx()
        {
            using var redis = ConnectionMultiplexer.Connect(TestUtils.GetConfig());
            var db = redis.GetDatabase(0);

            var key = "mykey";
            string origValue = "abcdefghij";
            var newValue = "xyz"; // New value that shouldn't be written
            var newLongerValue = "abcdefghijk"; // Longer value to test non in-place update
            var newShorterValue = "abcdefghi"; // Shorter value to test in-place update
            var expireTime = TimeSpan.FromSeconds(1);
            string actualValue = db.StringSetAndGet(key, origValue, expireTime, when: When.NotExists, CommandFlags.None);
            ClassicAssert.IsNull(actualValue);

            string retValue = db.StringSetAndGet(key, newValue, expireTime, when: When.NotExists, CommandFlags.None);
            ClassicAssert.AreEqual(origValue, retValue);

            Thread.Sleep(expireTime * 1.1);
            retValue = db.StringGet(key);
            ClassicAssert.AreEqual(null, retValue);

            // Test non in-place update
            actualValue = db.StringSetAndGet(key, newLongerValue, expireTime, when: When.NotExists, CommandFlags.None);
            ClassicAssert.IsNull(actualValue);

            retValue = db.StringGet(key);
            ClassicAssert.AreEqual(newLongerValue, retValue);

            Thread.Sleep(expireTime * 1.1);

            // Test in-place update
            actualValue = db.StringSetAndGet(key, newShorterValue, expireTime, when: When.NotExists, CommandFlags.None);
            ClassicAssert.IsNull(actualValue);

            retValue = db.StringGet(key);
            ClassicAssert.AreEqual(newShorterValue, retValue);
        }

        [Test]
        public void SetXx()
        {
            using var redis = ConnectionMultiplexer.Connect(TestUtils.GetConfig());
            var db = redis.GetDatabase(0);

            string key = "mykey";
            string origValue = "abcdefghij";

            var result = db.StringSet(key, origValue, null, When.Exists, CommandFlags.None);
            ClassicAssert.IsFalse(result);

            string retValue = db.StringGet(key);
            ClassicAssert.AreEqual(null, retValue);

            result = db.StringSet(key, origValue);
            ClassicAssert.IsTrue(result);

            retValue = db.StringGet(key);
            ClassicAssert.AreEqual(origValue, retValue);

            string newValue = "01234";

            result = db.StringSet(key, newValue, TimeSpan.FromSeconds(10), When.Exists, CommandFlags.None);
            ClassicAssert.IsTrue(result);

            retValue = db.StringGet(key);
            ClassicAssert.AreEqual(newValue, retValue);
        }

        [Test]
        public void SetAndGetExpiryXx()
        {
            using var redis = ConnectionMultiplexer.Connect(TestUtils.GetConfig());
            var db = redis.GetDatabase(0);

            var key = "mykey";
            string origValue = "abcdefghij";
            var newValue = "xyz"; // New value that shouldn't be written
            var newLongerValue = "abcdefghijk"; // Longer value to test non in-place update
            var newShorterValue = "abcdefghi"; // Shorter value to test in-place update
            var expireTime = TimeSpan.FromSeconds(1);
            string actualValue = db.StringSetAndGet(key, newValue, expireTime, when: When.Exists, CommandFlags.None);
            ClassicAssert.IsNull(actualValue);

            string retValue = db.StringGet(key);
            ClassicAssert.IsNull(retValue);

            db.StringSet(key, origValue);
            // Test non in-place update
            actualValue = db.StringSetAndGet(key, newLongerValue, expireTime, when: When.Exists, CommandFlags.None);
            ClassicAssert.AreEqual(origValue, actualValue);

            retValue = db.StringGet(key);
            ClassicAssert.AreEqual(newLongerValue, retValue);

            Thread.Sleep(expireTime * 1.1);
            retValue = db.StringGet(key);
            ClassicAssert.IsNull(retValue);


            db.StringSet(key, origValue);
            // Test in-place update
            actualValue = db.StringSetAndGet(key, newShorterValue, expireTime, when: When.Exists, CommandFlags.None);
            ClassicAssert.AreEqual(origValue, actualValue);

            retValue = db.StringGet(key);
            ClassicAssert.AreEqual(newShorterValue, retValue);

            Thread.Sleep(expireTime * 1.1);
            retValue = db.StringGet(key);
            ClassicAssert.IsNull(retValue);
        }

        [Test]
        public void SetGet()
        {
            using var redis = ConnectionMultiplexer.Connect(TestUtils.GetConfig());
            var db = redis.GetDatabase(0);

            string key = "mykey";
            string origValue = "abcdefghijklmnopqrst";

            // Initial set
            var result = db.StringSet(key, origValue);
            ClassicAssert.IsTrue(result);
            string retValue = db.StringGet(key);
            ClassicAssert.AreEqual(origValue, retValue);

            // Smaller new value without expiration
            string newValue1 = "abcdefghijklmnopqrs";
            retValue = db.StringSetAndGet(key, newValue1, null, When.Always, CommandFlags.None);
            ClassicAssert.AreEqual(origValue, retValue);
            retValue = db.StringGet(key);
            ClassicAssert.AreEqual(newValue1, retValue);

            // Smaller new value with KeepTtl
            string newValue2 = "abcdefghijklmnopqr";
            retValue = db.StringSetAndGet(key, newValue2, null, true, When.Always, CommandFlags.None);
            ClassicAssert.AreEqual(newValue1, retValue);
            retValue = db.StringGet(key);
            ClassicAssert.AreEqual(newValue2, retValue);
            var expiry = db.KeyTimeToLive(key);
            ClassicAssert.IsNull(expiry);

            // Smaller new value with expiration
            string newValue3 = "01234";
            retValue = db.StringSetAndGet(key, newValue3, TimeSpan.FromSeconds(10), When.Exists, CommandFlags.None);
            ClassicAssert.AreEqual(newValue2, retValue);
            retValue = db.StringGet(key);
            ClassicAssert.AreEqual(newValue3, retValue);
            expiry = db.KeyTimeToLive(key);
            ClassicAssert.IsTrue(expiry.Value.TotalSeconds > 0);

            // Larger new value with expiration
            string newValue4 = "abcdefghijklmnopqrstabcdefghijklmnopqrst";
            retValue = db.StringSetAndGet(key, newValue4, TimeSpan.FromSeconds(100), When.Exists, CommandFlags.None);
            ClassicAssert.AreEqual(newValue3, retValue);
            retValue = db.StringGet(key);
            ClassicAssert.AreEqual(newValue4, retValue);
            expiry = db.KeyTimeToLive(key);
            ClassicAssert.IsTrue(expiry.Value.TotalSeconds > 0);

            // Smaller new value without expiration
            string newValue5 = "0123401234";
            retValue = db.StringSetAndGet(key, newValue5, null, When.Exists, CommandFlags.None);
            ClassicAssert.AreEqual(newValue4, retValue);
            retValue = db.StringGet(key);
            ClassicAssert.AreEqual(newValue5, retValue);
            expiry = db.KeyTimeToLive(key);
            ClassicAssert.IsNull(expiry);

            // Larger new value without expiration
            string newValue6 = "abcdefghijklmnopqrstabcdefghijklmnopqrst";
            retValue = db.StringSetAndGet(key, newValue6, null, When.Always, CommandFlags.None);
            ClassicAssert.AreEqual(newValue5, retValue);
            retValue = db.StringGet(key);
            ClassicAssert.AreEqual(newValue6, retValue);
            expiry = db.KeyTimeToLive(key);
            ClassicAssert.IsNull(expiry);
        }


        [Test]
        public void SetExpiryIncr()
        {
            using var redis = ConnectionMultiplexer.Connect(TestUtils.GetConfig());
            var db = redis.GetDatabase(0);

            // Key storing integer
            var nVal = -100000;
            var strKey = "key1";
            db.StringSet(strKey, nVal, TimeSpan.FromSeconds(1));

            long n = db.StringIncrement(strKey);
            long nRetVal = Convert.ToInt64(db.StringGet(strKey));
            ClassicAssert.AreEqual(n, nRetVal);
            ClassicAssert.AreEqual(-99999, nRetVal);

            n = db.StringIncrement(strKey);
            nRetVal = Convert.ToInt64(db.StringGet(strKey));
            ClassicAssert.AreEqual(n, nRetVal);
            ClassicAssert.AreEqual(-99998, nRetVal);

            Thread.Sleep(5000);

            // Expired key, restart increment
            n = db.StringIncrement(strKey);
            nRetVal = Convert.ToInt64(db.StringGet(strKey));
            ClassicAssert.AreEqual(n, nRetVal);
            ClassicAssert.AreEqual(1, nRetVal);
        }

        [Test]
        public void IncrDecrChangeDigitsWithExpiry()
        {
            using var redis = ConnectionMultiplexer.Connect(TestUtils.GetConfig());
            var db = redis.GetDatabase(0);

            // Key storing integer
            var strKey = "key1";
            db.StringSet(strKey, 9, TimeSpan.FromSeconds(1000));

            long n = db.StringIncrement(strKey);
            long nRetVal = Convert.ToInt64(db.StringGet(strKey));
            ClassicAssert.AreEqual(n, nRetVal);
            ClassicAssert.AreEqual(10, nRetVal);

            n = db.StringDecrement(strKey);
            nRetVal = Convert.ToInt64(db.StringGet(strKey));
            ClassicAssert.AreEqual(n, nRetVal);
            ClassicAssert.AreEqual(9, nRetVal);

            db.StringSet(strKey, 99, TimeSpan.FromSeconds(1000));
            n = db.StringIncrement(strKey);
            nRetVal = Convert.ToInt64(db.StringGet(strKey));
            ClassicAssert.AreEqual(n, nRetVal);
            ClassicAssert.AreEqual(100, nRetVal);

            n = db.StringDecrement(strKey);
            nRetVal = Convert.ToInt64(db.StringGet(strKey));
            ClassicAssert.AreEqual(n, nRetVal);
            ClassicAssert.AreEqual(99, nRetVal);

            db.StringSet(strKey, 999, TimeSpan.FromSeconds(1000));
            n = db.StringIncrement(strKey);
            nRetVal = Convert.ToInt64(db.StringGet(strKey));
            ClassicAssert.AreEqual(n, nRetVal);
            ClassicAssert.AreEqual(1000, nRetVal);

            n = db.StringDecrement(strKey);
            nRetVal = Convert.ToInt64(db.StringGet(strKey));
            ClassicAssert.AreEqual(n, nRetVal);
            ClassicAssert.AreEqual(999, nRetVal);
        }

        [Test]
        public void SetOptionsCaseSensitivityTest()
        {
            using var redis = ConnectionMultiplexer.Connect(TestUtils.GetConfig());
            var db = redis.GetDatabase(0);

            var key = "csKey";
            var value = 1;
            var setCommand = "SET";
            var ttlCommand = "TTL";
            var okResponse = "OK";

            // xx
            var resp = (string)db.Execute($"{setCommand}", key, value, "xx");
            ClassicAssert.IsNull(resp);

            ClassicAssert.IsTrue(db.StringSet(key, value));

            // nx
            resp = (string)db.Execute($"{setCommand}", key, value, "nx");
            ClassicAssert.IsNull(resp);

            // ex
            resp = (string)db.Execute($"{setCommand}", key, value, "ex", "1");
            ClassicAssert.AreEqual(okResponse, resp);
            Thread.Sleep(TimeSpan.FromSeconds(1.1));
            resp = (string)db.Execute($"{ttlCommand}", key);
            ClassicAssert.IsTrue(int.TryParse(resp, out var ttl));
            ClassicAssert.AreEqual(-2, ttl);

            // px
            resp = (string)db.Execute($"{setCommand}", key, value, "px", "1000");
            ClassicAssert.AreEqual(okResponse, resp);
            Thread.Sleep(TimeSpan.FromSeconds(1.1));
            resp = (string)db.Execute($"{ttlCommand}", key);
            ClassicAssert.IsTrue(int.TryParse(resp, out ttl));
            ClassicAssert.AreEqual(-2, ttl);

            // keepttl
            ClassicAssert.IsTrue(db.StringSet(key, 1, TimeSpan.FromMinutes(1)));
            resp = (string)db.Execute($"{setCommand}", key, value, "keepttl");
            ClassicAssert.AreEqual(okResponse, resp);
            resp = (string)db.Execute($"{ttlCommand}", key);
            ClassicAssert.IsTrue(int.TryParse(resp, out ttl) && ttl > 0 && ttl < 60);

            // ex .. nx, non-existing key
            ClassicAssert.IsTrue(db.KeyDelete(key));
            resp = (string)db.Execute($"{setCommand}", key, value, "ex", "1", "nx");
            ClassicAssert.AreEqual(okResponse, resp);
            Thread.Sleep(TimeSpan.FromSeconds(1.1));
            resp = (string)db.Execute($"{ttlCommand}", key);
            ClassicAssert.IsTrue(int.TryParse(resp, out ttl));
            ClassicAssert.AreEqual(-2, ttl);

            // ex .. nx, existing key
            ClassicAssert.IsTrue(db.StringSet(key, value));
            resp = (string)db.Execute($"{setCommand}", key, value, "ex", "1", "nx");
            ClassicAssert.IsNull(resp);

            // ex .. xx, non-existing key
            ClassicAssert.IsTrue(db.KeyDelete(key));
            resp = (string)db.Execute($"{setCommand}", key, value, "ex", "1", "xx");
            ClassicAssert.IsNull(resp);

            // ex .. xx, existing key
            ClassicAssert.IsTrue(db.StringSet(key, value));
            resp = (string)db.Execute($"{setCommand}", key, value, "ex", "1", "xx");
            ClassicAssert.AreEqual(okResponse, resp);
            Thread.Sleep(TimeSpan.FromSeconds(1.1));
            resp = (string)db.Execute($"{ttlCommand}", key);
            ClassicAssert.IsTrue(int.TryParse(resp, out ttl));
            ClassicAssert.AreEqual(-2, ttl);

            // px .. nx, non-existing key
            ClassicAssert.IsTrue(db.KeyDelete(key));
            resp = (string)db.Execute($"{setCommand}", key, value, "px", "1000", "nx");
            ClassicAssert.AreEqual(okResponse, resp);
            Thread.Sleep(TimeSpan.FromSeconds(1.1));
            resp = (string)db.Execute($"{ttlCommand}", key);
            ClassicAssert.IsTrue(int.TryParse(resp, out ttl));
            ClassicAssert.AreEqual(-2, ttl);

            // px .. nx, existing key
            ClassicAssert.IsTrue(db.StringSet(key, value));
            resp = (string)db.Execute($"{setCommand}", key, value, "px", "1000", "nx");
            ClassicAssert.IsNull(resp);

            // px .. xx, non-existing key
            ClassicAssert.IsTrue(db.KeyDelete(key));
            resp = (string)db.Execute($"{setCommand}", key, value, "px", "1000", "xx");
            ClassicAssert.IsNull(resp);

            // px .. xx, existing key
            ClassicAssert.IsTrue(db.StringSet(key, value));
            resp = (string)db.Execute($"{setCommand}", key, value, "px", "1000", "xx");
            ClassicAssert.AreEqual(okResponse, resp);
            Thread.Sleep(TimeSpan.FromSeconds(1.1));
            resp = (string)db.Execute($"{ttlCommand}", key);
            ClassicAssert.IsTrue(int.TryParse(resp, out ttl));
            ClassicAssert.AreEqual(-2, ttl);
        }

        [Test]
        public void LockTakeRelease()
        {
            using var redis = ConnectionMultiplexer.Connect(TestUtils.GetConfig());
            var db = redis.GetDatabase(0);

            string key = "lock-key";
            string value = "lock-value";

            var success = db.LockTake(key, value, TimeSpan.FromSeconds(100));
            ClassicAssert.IsTrue(success);

            success = db.LockTake(key, value, TimeSpan.FromSeconds(100));
            ClassicAssert.IsFalse(success);

            success = db.LockRelease(key, value);
            ClassicAssert.IsTrue(success);

            success = db.LockRelease(key, value);
            ClassicAssert.IsFalse(success);

            success = db.LockTake(key, value, TimeSpan.FromSeconds(100));
            ClassicAssert.IsTrue(success);

            success = db.LockRelease(key, value);
            ClassicAssert.IsTrue(success);

            // Test auto-lock-release
            success = db.LockTake(key, value, TimeSpan.FromSeconds(1));
            ClassicAssert.IsTrue(success);

            Thread.Sleep(2000);
            success = db.LockTake(key, value, TimeSpan.FromSeconds(1));
            ClassicAssert.IsTrue(success);

            success = db.LockRelease(key, value);
            ClassicAssert.IsTrue(success);
        }

        [Test]
        [TestCase(10)]
        [TestCase(50)]
        [TestCase(100)]
        public void SingleIncr(int bytesPerSend)
        {
            using var lightClientRequest = TestUtils.CreateRequest(countResponseType: CountResponseType.Bytes);

            // Key storing integer
            var nVal = -100000;
            var strKey = "key1";

            var expectedResponse = "+OK\r\n";
            var response = lightClientRequest.Execute($"SET {strKey} {nVal}", expectedResponse.Length, bytesPerSend);
            ClassicAssert.AreEqual(expectedResponse, response);

            expectedResponse = "$7\r\n-100000\r\n";
            response = lightClientRequest.Execute($"GET {strKey}", expectedResponse.Length, bytesPerSend);
            ClassicAssert.AreEqual(expectedResponse, response);

            expectedResponse = ":-99999\r\n";
            response = lightClientRequest.Execute($"INCR {strKey}", expectedResponse.Length, bytesPerSend);
            ClassicAssert.AreEqual(expectedResponse, response);

            expectedResponse = "$6\r\n-99999\r\n";
            response = lightClientRequest.Execute($"GET {strKey}", expectedResponse.Length, bytesPerSend);
            ClassicAssert.AreEqual(expectedResponse, response);
        }

        [Test]
        [TestCase(9999, 10)]
        [TestCase(9999, 50)]
        [TestCase(9999, 100)]
        public void SingleIncrBy(long nIncr, int bytesSent)
        {
            using var lightClientRequest = TestUtils.CreateRequest(countResponseType: CountResponseType.Bytes);

            // Key storing integer
            var nVal = 1000;
            var strKey = "key1";

            var expectedResponse = "+OK\r\n";
            var response = lightClientRequest.Execute($"SET {strKey} {nVal}", expectedResponse.Length, bytesSent);
            ClassicAssert.AreEqual(expectedResponse, response);

            expectedResponse = "$4\r\n1000\r\n";
            response = lightClientRequest.Execute($"GET {strKey}", expectedResponse.Length, bytesSent);
            ClassicAssert.AreEqual(expectedResponse, response);

            expectedResponse = $":{nIncr + nVal}\r\n";
            response = lightClientRequest.Execute($"INCRBY {strKey} {nIncr}", expectedResponse.Length, bytesSent);
            ClassicAssert.AreEqual(expectedResponse, response);

            expectedResponse = $"${(nIncr + nVal).ToString().Length}\r\n{nIncr + nVal}\r\n";
            response = lightClientRequest.Execute($"GET {strKey}", expectedResponse.Length, bytesSent);
            ClassicAssert.AreEqual(expectedResponse, response);
        }

        [Test]
        [TestCase("key1", 1000)]
        [TestCase("key1", 0)]
        public void SingleDecr(string strKey, int nVal)
        {
            using var redis = ConnectionMultiplexer.Connect(TestUtils.GetConfig());
            var db = redis.GetDatabase(0);

            // Key storing integer
            db.StringSet(strKey, nVal);
            long n = db.StringDecrement(strKey);
            ClassicAssert.AreEqual(nVal - 1, n);
            long nRetVal = Convert.ToInt64(db.StringGet(strKey));
            ClassicAssert.AreEqual(n, nRetVal);
        }

        [Test]
        [TestCase(-1000, 100)]
        [TestCase(-1000, -9000)]
        [TestCase(-10000, 9000)]
        [TestCase(9000, 10000)]
        public void SingleDecrBy(long nVal, long nDecr)
        {
            using var redis = ConnectionMultiplexer.Connect(TestUtils.GetConfig());
            var db = redis.GetDatabase(0);
            // Key storing integer val
            var strKey = "key1";
            db.StringSet(strKey, nVal);
            long n = db.StringDecrement(strKey, nDecr);

            int nRetVal = Convert.ToInt32(db.StringGet(strKey));
            ClassicAssert.AreEqual(n, nRetVal);
        }

        [Test]
        public void SingleDecrByNoKey()
        {
            using var redis = ConnectionMultiplexer.Connect(TestUtils.GetConfig());
            var db = redis.GetDatabase(0);
            long decrBy = 1000;

            // Key storing integer
            var strKey = "key1";
            db.StringDecrement(strKey, decrBy);

            var retValStr = db.StringGet(strKey).ToString();
            int retVal = Convert.ToInt32(retValStr);

            ClassicAssert.AreEqual(-decrBy, retVal);
        }

        [Test]
        public void SingleIncrNoKey()
        {
            using var redis = ConnectionMultiplexer.Connect(TestUtils.GetConfig());
            var db = redis.GetDatabase(0);

            // Key storing integer
            var strKey = "key1";
            db.StringIncrement(strKey);

            int retVal = Convert.ToInt32(db.StringGet(strKey));

            ClassicAssert.AreEqual(1, retVal);

            // Key storing integer
            strKey = "key2";
            db.StringDecrement(strKey);

            retVal = Convert.ToInt32(db.StringGet(strKey));

            ClassicAssert.AreEqual(-1, retVal);
        }

        [Test]
        [TestCase(RespCommand.INCR, true)]
        [TestCase(RespCommand.DECR, true)]
        [TestCase(RespCommand.INCRBY, true)]
        [TestCase(RespCommand.DECRBY, true)]
        [TestCase(RespCommand.INCRBY, false)]
        [TestCase(RespCommand.DECRBY, false)]
        public void SimpleIncrementInvalidValue(RespCommand cmd, bool initialize)
        {
            using var redis = ConnectionMultiplexer.Connect(TestUtils.GetConfig());
            var db = redis.GetDatabase(0);
            string[] values = ["", "7 3", "02+(34", "笑い男", "01", "-01", "7ab"];

            for (var i = 0; i < values.Length; i++)
            {
                var key = $"key{i}";
                var exception = false;
                if (initialize)
                {
                    var resp = db.StringSet(key, values[i]);
                    ClassicAssert.AreEqual(true, resp);
                }
                try
                {
                    _ = cmd switch
                    {
                        RespCommand.INCR => db.StringIncrement(key),
                        RespCommand.DECR => db.StringDecrement(key),
                        RespCommand.INCRBY => initialize ? db.StringIncrement(key, 10L) : (long)db.Execute("INCRBY", [key, values[i]]),
                        RespCommand.DECRBY => initialize ? db.StringDecrement(key, 10L) : (long)db.Execute("DECRBY", [key, values[i]]),
                        _ => throw new Exception($"Command {cmd} not supported!"),
                    };
                }
                catch (Exception ex)
                {
                    exception = true;
                    var msg = ex.Message;
                    ClassicAssert.AreEqual("ERR value is not an integer or out of range.", msg);
                }
                ClassicAssert.IsTrue(exception);
            }
        }

        [Test]
        [TestCase(RespCommand.INCR)]
        [TestCase(RespCommand.DECR)]
        [TestCase(RespCommand.INCRBY)]
        [TestCase(RespCommand.DECRBY)]
        public void SimpleIncrementOverflow(RespCommand cmd)
        {
            using var redis = ConnectionMultiplexer.Connect(TestUtils.GetConfig());
            var db = redis.GetDatabase(0);
            var exception = false;

            var key = "test";
            try
            {
                switch (cmd)
                {
                    case RespCommand.INCR:
                        _ = db.StringSet(key, long.MaxValue.ToString());
                        _ = db.StringIncrement(key);
                        break;
                    case RespCommand.DECR:
                        _ = db.StringSet(key, long.MinValue.ToString());
                        _ = db.StringDecrement(key);
                        break;
                    case RespCommand.INCRBY:
                        _ = db.Execute("INCRBY", [key, ulong.MaxValue.ToString()]);
                        break;
                    case RespCommand.DECRBY:
                        _ = db.Execute("DECRBY", [key, ulong.MaxValue.ToString()]);
                        break;
                }
            }
            catch (Exception ex)
            {
                exception = true;
                var msg = ex.Message;
                ClassicAssert.AreEqual("ERR value is not an integer or out of range.", msg);
            }
            ClassicAssert.IsTrue(exception);
        }

        [Test]
        public void SimpleIncrementByFloatWithNoKey()
        {
            using var redis = ConnectionMultiplexer.Connect(TestUtils.GetConfig());
            var db = redis.GetDatabase(0);
            var key = "key1";
            var incrByValue = 10.5;
            var expectedResult = incrByValue;

            var actualResultStr = (string)db.Execute("INCRBYFLOAT", [key, incrByValue]);
            var actualResultRawStr = db.StringGet(key);

            var actualResult = double.Parse(actualResultStr, CultureInfo.InvariantCulture);
            var actualResultRaw = double.Parse((string)actualResultRawStr, CultureInfo.InvariantCulture);

            Assert.That(actualResult, Is.EqualTo(expectedResult).Within(1.0 / Math.Pow(10, 15)));
            Assert.That(actualResult, Is.EqualTo(actualResultRaw).Within(1.0 / Math.Pow(10, 15)));
        }

        [Test]
        [TestCase(0, 0.1)]
        [TestCase(0.1, 12.5)]
        [TestCase(12.6, 0)]
        [TestCase(10, 10)]
        [TestCase(910151, 0.23659)]
        [TestCase(663.12336412, 12342.3)]
        [TestCase(10, -110)]
        [TestCase(110, -110.234)]
        [TestCase(-2110.95255555, -110.234)]
        [TestCase(-2110.95255555, 100000.526654512219412)]
        [TestCase(double.MaxValue, double.MinValue)]
        public void SimpleIncrementByFloat(double initialValue, double incrByValue)
        {
            using var redis = ConnectionMultiplexer.Connect(TestUtils.GetConfig());
            var db = redis.GetDatabase(0);
            var key = "key1";
            db.StringSet(key, initialValue);
            var expectedResult = initialValue + incrByValue;

            var actualResultStr = (string)db.Execute("INCRBYFLOAT", [key, incrByValue]);
            var actualResultRawStr = db.StringGet(key);

            var actualResult = double.Parse(actualResultStr, CultureInfo.InvariantCulture);
            var actualResultRaw = double.Parse((string)actualResultRawStr, CultureInfo.InvariantCulture);

            Assert.That(actualResult, Is.EqualTo(expectedResult).Within(1.0 / Math.Pow(10, 15)));
            Assert.That(actualResult, Is.EqualTo(actualResultRaw).Within(1.0 / Math.Pow(10, 15)));
        }

        [Test]
        [TestCase("abc", 10)]
        [TestCase(10, "xyz")]
        [TestCase(10, "inf")]
        [TestCase(double.PositiveInfinity, double.NegativeInfinity)]
        public void SimpleIncrementByFloatWithInvalidFloat(object initialValue, object incrByValue)
        {
            using var redis = ConnectionMultiplexer.Connect(TestUtils.GetConfig());
            var db = redis.GetDatabase(0);
            var key = "key1";
            if (initialValue is double)
                db.StringSet(key, (double)initialValue);
            else if (initialValue is string)
                db.StringSet(key, (string)initialValue);

            Assert.Throws<RedisServerException>(() => db.Execute("INCRBYFLOAT", key, incrByValue));
        }

        [Test]
        [TestCase(double.MinValue, double.MinValue)]
        [TestCase(double.MaxValue, double.MaxValue)]
        public void SimpleIncrementByFloatWithOutOfRangeFloat(object initialValue, object incrByValue)
        {
            using var redis = ConnectionMultiplexer.Connect(TestUtils.GetConfig());
            var db = redis.GetDatabase(0);
            var key = "key1";
            if (initialValue is double)
                db.StringSet(key, (double)initialValue);
            else if (initialValue is string)
                db.StringSet(key, (string)initialValue);

<<<<<<< HEAD
            // TODO: This is RedisServerException in the InPlaceUpdater call, but GetRMWModifiedFieldInfo currently throws RedisConnectionException
            Assert.Throws<RedisConnectionException>(() => db.Execute("INCRBYFLOAT", key, incrByValue));
=======
            // TODO: This is RedisServerException in the InPlaceUpdater call, but GetRMWModifiedFieldInfo currently throws RedisConnectionException.
            // This can be different in CIs vs. locally.
            Assert.That(() => db.Execute("INCRBYFLOAT", key, incrByValue),
                    Throws.TypeOf<RedisServerException>().Or.TypeOf<RedisConnectionException>());
>>>>>>> 04c8fcf9
        }

        [Test]
        public void SingleDelete()
        {
            using var redis = ConnectionMultiplexer.Connect(TestUtils.GetConfig());
            var db = redis.GetDatabase(0);

            // Key storing integer
            var nVal = 100;
            var strKey = "key1";
            db.StringSet(strKey, nVal);
            db.KeyDelete(strKey);
            var retVal = Convert.ToBoolean(db.StringGet(strKey));
            ClassicAssert.AreEqual(retVal, false);
        }

        [Test]
        public void SingleDeleteWithObjectStoreDisabled()
        {
            TearDown();

            TestUtils.DeleteDirectory(TestUtils.MethodTestDir, wait: true);
            server = TestUtils.CreateGarnetServer(TestUtils.MethodTestDir, disableObjects: true);
            server.Start();

            var key = "delKey";
            var value = "1234";
            using var redis = ConnectionMultiplexer.Connect(TestUtils.GetConfig());
            var db = redis.GetDatabase(0);
            db.StringSet(key, value);

            var resp = (string)db.StringGet(key);
            ClassicAssert.AreEqual(resp, value);

            var respDel = db.KeyDelete(key);
            ClassicAssert.IsTrue(respDel);

            respDel = db.KeyDelete(key);
            ClassicAssert.IsFalse(respDel);
        }

        [Test]
        public void SingleDeleteWithObjectStoreDisable_LTM()
        {
            TearDown();

            TestUtils.DeleteDirectory(TestUtils.MethodTestDir, wait: true);
            server = TestUtils.CreateGarnetServer(TestUtils.MethodTestDir, lowMemory: true, disableObjects: true);
            server.Start();
            using var redis = ConnectionMultiplexer.Connect(TestUtils.GetConfig());
            var db = redis.GetDatabase(0);

            int keyCount = 5;
            int valLen = 256;
            int keyLen = 8;

            List<Tuple<string, string>> data = [];
            for (int i = 0; i < keyCount; i++)
            {
                data.Add(new Tuple<string, string>(TestUtils.GetRandomString(keyLen), TestUtils.GetRandomString(valLen)));
                var pair = data.Last();
                db.StringSet(pair.Item1, pair.Item2);
            }


            for (int i = 0; i < keyCount; i++)
            {
                var pair = data[i];

                var resp = (string)db.StringGet(pair.Item1);
                ClassicAssert.AreEqual(resp, pair.Item2);

                var respDel = db.KeyDelete(pair.Item1);
                resp = (string)db.StringGet(pair.Item1);
                ClassicAssert.IsNull(resp);

                respDel = db.KeyDelete(pair.Item2);
                ClassicAssert.IsFalse(respDel);
            }
        }

        [Test]
        public void GarnetObjectStoreDisabledError()
        {
            TearDown();
            TestUtils.DeleteDirectory(TestUtils.MethodTestDir, wait: true);
            server = TestUtils.CreateGarnetServer(TestUtils.MethodTestDir, disableObjects: true);
            server.Start();

            using var redis = ConnectionMultiplexer.Connect(TestUtils.GetConfig());
            var db = redis.GetDatabase(0);

            var iter = 100;
            var mykey = "mykey";
            for (var i = 0; i < iter; i++)
            {
                var exception = Assert.Throws<RedisServerException>(() => _ = db.ListLength(mykey));
                ClassicAssert.AreEqual("ERR Garnet Exception: Object store is disabled", exception.Message);
            }

            // Ensure connection is still healthy
            for (var i = 0; i < iter; i++)
            {
                var myvalue = "myvalue" + i;
                var result = db.StringSet(mykey, myvalue);
                ClassicAssert.IsTrue(result);
                var returned = (string)db.StringGet(mykey);
                ClassicAssert.AreEqual(myvalue, returned);
            }
        }

        [Test]
        public void MultiKeyDelete([Values] bool withoutObjectStore)
        {
            if (withoutObjectStore)
            {
                TearDown();
                TestUtils.DeleteDirectory(TestUtils.MethodTestDir, wait: true);
                server = TestUtils.CreateGarnetServer(TestUtils.MethodTestDir, disableObjects: true);
                server.Start();
            }

            using var redis = ConnectionMultiplexer.Connect(TestUtils.GetConfig());
            var db = redis.GetDatabase(0);

            int keyCount = 10;
            int valLen = 16;
            int keyLen = 8;

            List<Tuple<string, string>> data = [];
            for (int i = 0; i < keyCount; i++)
            {
                data.Add(new Tuple<string, string>(TestUtils.GetRandomString(keyLen), TestUtils.GetRandomString(valLen)));
                var pair = data.Last();
                db.StringSet(pair.Item1, pair.Item2);
            }

            var keys = data.Select(x => (RedisKey)x.Item1).ToArray();
            var keysDeleted = db.KeyDeleteAsync(keys);
            keysDeleted.Wait();
            ClassicAssert.AreEqual(keysDeleted.Result, 10);

            var keysDel = db.KeyDelete(keys);
            ClassicAssert.AreEqual(keysDel, 0);
        }

        [Test]
        public void MultiKeyDeleteObjectStore()
        {
            using var redis = ConnectionMultiplexer.Connect(TestUtils.GetConfig());
            var db = redis.GetDatabase(0);

            int keyCount = 10;
            int setCount = 3;
            int valLen = 16;
            int keyLen = 8;

            List<string> keys = [];
            for (int i = 0; i < keyCount; i++)
            {
                keys.Add(TestUtils.GetRandomString(keyLen));
                var key = keys.Last();

                for (int j = 0; j < setCount; j++)
                {
                    var member = TestUtils.GetRandomString(valLen);
                    db.SetAdd(key, member);
                }
            }

            var redisKeys = keys.Select(x => (RedisKey)x).ToArray();
            var keysDeleted = db.KeyDeleteAsync(redisKeys);
            keysDeleted.Wait();
            ClassicAssert.AreEqual(keysDeleted.Result, 10);

            var keysDel = db.KeyDelete(redisKeys);
            ClassicAssert.AreEqual(keysDel, 0);
        }

        [Test]
        public void MultiKeyUnlink([Values] bool withoutObjectStore)
        {
            if (withoutObjectStore)
            {
                TearDown();
                TestUtils.DeleteDirectory(TestUtils.MethodTestDir, wait: true);
                server = TestUtils.CreateGarnetServer(TestUtils.MethodTestDir, disableObjects: true);
                server.Start();
            }

            using var redis = ConnectionMultiplexer.Connect(TestUtils.GetConfig());
            var db = redis.GetDatabase(0);

            int keyCount = 10;
            int valLen = 16;
            int keyLen = 8;

            List<Tuple<string, string>> data = [];
            for (int i = 0; i < keyCount; i++)
            {
                data.Add(new Tuple<string, string>(TestUtils.GetRandomString(keyLen), TestUtils.GetRandomString(valLen)));
                var pair = data.Last();
                db.StringSet(pair.Item1, pair.Item2);
            }

            var keys = data.Select(x => (object)x.Item1).ToArray();
            var keysDeleted = (string)db.Execute("unlink", keys);
            ClassicAssert.AreEqual(10, int.Parse(keysDeleted));

            keysDeleted = (string)db.Execute("unlink", keys);
            ClassicAssert.AreEqual(0, int.Parse(keysDeleted));
        }

        [Test]
        public void MultiKeyUnlinkObjectStore()
        {
            using var redis = ConnectionMultiplexer.Connect(TestUtils.GetConfig());
            var db = redis.GetDatabase(0);

            int keyCount = 10;
            int setCount = 3;
            int valLen = 16;
            int keyLen = 8;

            List<string> keys = [];
            for (int i = 0; i < keyCount; i++)
            {
                keys.Add(TestUtils.GetRandomString(keyLen));
                var key = keys.Last();

                for (int j = 0; j < setCount; j++)
                {
                    var member = TestUtils.GetRandomString(valLen);
                    db.SetAdd(key, member);
                }
            }

            var redisKey = keys.Select(x => (object)x).ToArray();
            var keysDeleted = (string)db.Execute("unlink", redisKey);
            ClassicAssert.AreEqual(Int32.Parse(keysDeleted), 10);

            keysDeleted = (string)db.Execute("unlink", redisKey);
            ClassicAssert.AreEqual(Int32.Parse(keysDeleted), 0);
        }

        [Test]
        public void SingleExists([Values] bool withoutObjectStore)
        {
            if (withoutObjectStore)
            {
                TearDown();
                TestUtils.DeleteDirectory(TestUtils.MethodTestDir, wait: true);
                server = TestUtils.CreateGarnetServer(TestUtils.MethodTestDir, disableObjects: true);
                server.Start();
            }
            using var redis = ConnectionMultiplexer.Connect(TestUtils.GetConfig());
            var db = redis.GetDatabase(0);

            // Key storing integer
            var nVal = 100;
            var strKey = "key1";
            ClassicAssert.IsFalse(db.KeyExists(strKey));
            db.StringSet(strKey, nVal);

            bool fExists = db.KeyExists("key1", CommandFlags.None);
            ClassicAssert.AreEqual(fExists, true);

            fExists = db.KeyExists("key2", CommandFlags.None);
            ClassicAssert.AreEqual(fExists, false);
        }

        [Test]
        public void SingleExistsObject()
        {
            using var redis = ConnectionMultiplexer.Connect(TestUtils.GetConfig());
            var db = redis.GetDatabase(0);

            var key = "key";
            ClassicAssert.IsFalse(db.KeyExists(key));

            var listData = new RedisValue[] { "a", "b", "c", "d" };
            var count = db.ListLeftPush(key, listData);
            ClassicAssert.AreEqual(4, count);
            ClassicAssert.True(db.KeyExists(key));
        }

        [Test]
        public void MultipleExistsKeysAndObjects()
        {
            using var redis = ConnectionMultiplexer.Connect(TestUtils.GetConfig());
            var db = redis.GetDatabase(0);

            var count = db.ListLeftPush("listKey", ["a", "b", "c", "d"]);
            ClassicAssert.AreEqual(4, count);

            var zaddItems = db.SortedSetAdd("zset:test", [new SortedSetEntry("a", 1), new SortedSetEntry("b", 2)]);
            ClassicAssert.AreEqual(2, zaddItems);

            db.StringSet("foo", "bar");

            var exists = db.KeyExists(["key", "listKey", "zset:test", "foo"]);
            ClassicAssert.AreEqual(3, exists);
        }

        #region ExpireTime

        [Test]
        public void ExpiretimeWithStringValue()
        {
            using var redis = ConnectionMultiplexer.Connect(TestUtils.GetConfig());
            var db = redis.GetDatabase(0);
            string key = "key1";
            var expireTimeSpan = TimeSpan.FromMinutes(1);
            db.StringSet(key, "test1", expireTimeSpan);

            var actualExpireTime = (long)db.Execute("EXPIRETIME", key);

            ClassicAssert.GreaterOrEqual(actualExpireTime, DateTimeOffset.UtcNow.ToUnixTimeSeconds());
            var expireExpireTime = DateTimeOffset.UtcNow.Add(expireTimeSpan).ToUnixTimeSeconds();
            ClassicAssert.LessOrEqual(actualExpireTime, expireExpireTime);
        }

        [Test]
        public void ExpiretimeWithUnknownKey()
        {
            using var redis = ConnectionMultiplexer.Connect(TestUtils.GetConfig());
            var db = redis.GetDatabase(0);

            var expireTime = (long)db.Execute("EXPIRETIME", "keyZ");

            ClassicAssert.AreEqual(-2, expireTime);
        }

        [Test]
        public void ExpiretimeWithNoKeyExpiration()
        {
            using var redis = ConnectionMultiplexer.Connect(TestUtils.GetConfig());
            var db = redis.GetDatabase(0);
            string key = "key1";
            db.StringSet(key, "test1");

            var expireTime = (long)db.Execute("EXPIRETIME", key);

            ClassicAssert.AreEqual(-1, expireTime);
        }

        [Test]
        public void ExpiretimeWithInvalidNumberOfArgs()
        {
            using var redis = ConnectionMultiplexer.Connect(TestUtils.GetConfig());
            var db = redis.GetDatabase(0);

            var exception = Assert.Throws<RedisServerException>(() => db.Execute("EXPIRETIME"));
            Assert.That(exception.Message, Does.StartWith("ERR wrong number of arguments"));
        }

        [Test]
        public void ExpiretimeWithObjectValue()
        {
            using var redis = ConnectionMultiplexer.Connect(TestUtils.GetConfig());
            var db = redis.GetDatabase(0);
            var key = "key1";
            var expireTimeSpan = TimeSpan.FromMinutes(1);
            var origList = new RedisValue[] { "a", "b", "c", "d" };
            var count = db.ListRightPush(key, origList);
            var expirySet = db.KeyExpire(key, expireTimeSpan);

            var actualExpireTime = (long)db.Execute("EXPIRETIME", key);

            ClassicAssert.GreaterOrEqual(actualExpireTime, DateTimeOffset.UtcNow.ToUnixTimeSeconds());
            var expireExpireTime = DateTimeOffset.UtcNow.Add(expireTimeSpan).ToUnixTimeSeconds();
            ClassicAssert.LessOrEqual(actualExpireTime, expireExpireTime);
        }

        [Test]
        public void ExpiretimeWithNoKeyExpirationForObjectValue()
        {
            using var redis = ConnectionMultiplexer.Connect(TestUtils.GetConfig());
            var db = redis.GetDatabase(0);
            var key = "key1";
            var origList = new RedisValue[] { "a", "b", "c", "d" };
            var count = db.ListRightPush(key, origList);

            var expireTime = (long)db.Execute("EXPIRETIME", key);

            ClassicAssert.AreEqual(-1, expireTime);
        }

        [Test]
        public void PExpiretimeWithStingValue()
        {
            using var redis = ConnectionMultiplexer.Connect(TestUtils.GetConfig());
            var db = redis.GetDatabase(0);
            string key = "key1";
            var expireTimeSpan = TimeSpan.FromMinutes(1);
            db.StringSet(key, "test1", expireTimeSpan);

            var actualExpireTime = (long)db.Execute("PEXPIRETIME", key);

            ClassicAssert.GreaterOrEqual(actualExpireTime, DateTimeOffset.UtcNow.ToUnixTimeMilliseconds());
            var expireExpireTime = DateTimeOffset.UtcNow.Add(expireTimeSpan).ToUnixTimeMilliseconds();
            ClassicAssert.LessOrEqual(actualExpireTime, expireExpireTime);
        }

        [Test]
        public void PExpiretimeWithUnknownKey()
        {
            using var redis = ConnectionMultiplexer.Connect(TestUtils.GetConfig());
            var db = redis.GetDatabase(0);

            var expireTime = (long)db.Execute("PEXPIRETIME", "keyZ");

            ClassicAssert.AreEqual(-2, expireTime);
        }

        [Test]
        public void PExpiretimeWithNoKeyExpiration()
        {
            using var redis = ConnectionMultiplexer.Connect(TestUtils.GetConfig());
            var db = redis.GetDatabase(0);
            string key = "key1";
            db.StringSet(key, "test1");

            var expireTime = (long)db.Execute("PEXPIRETIME", key);

            ClassicAssert.AreEqual(-1, expireTime);
        }

        [Test]
        public void PExpiretimeWithInvalidNumberOfArgs()
        {
            using var redis = ConnectionMultiplexer.Connect(TestUtils.GetConfig());
            var db = redis.GetDatabase(0);

            var exception = Assert.Throws<RedisServerException>(() => db.Execute("PEXPIRETIME"));
            Assert.That(exception.Message, Does.StartWith("ERR wrong number of arguments"));
        }

        [Test]
        public void PExpiretimeWithObjectValue()
        {
            using var redis = ConnectionMultiplexer.Connect(TestUtils.GetConfig());
            var db = redis.GetDatabase(0);
            var key = "key1";
            var expireTimeSpan = TimeSpan.FromMinutes(1);
            var origList = new RedisValue[] { "a", "b", "c", "d" };
            var count = db.ListRightPush(key, origList);
            var expirySet = db.KeyExpire(key, expireTimeSpan);

            var actualExpireTime = (long)db.Execute("PEXPIRETIME", key);

            ClassicAssert.GreaterOrEqual(actualExpireTime, DateTimeOffset.UtcNow.ToUnixTimeMilliseconds());
            var expireExpireTime = DateTimeOffset.UtcNow.Add(expireTimeSpan).ToUnixTimeMilliseconds();
            ClassicAssert.LessOrEqual(actualExpireTime, expireExpireTime);
        }

        [Test]
        public void PExpiretimeWithNoKeyExpirationForObjectValue()
        {
            using var redis = ConnectionMultiplexer.Connect(TestUtils.GetConfig());
            var db = redis.GetDatabase(0);
            var key = "key1";
            var origList = new RedisValue[] { "a", "b", "c", "d" };
            var count = db.ListRightPush(key, origList);

            var expireTime = (long)db.Execute("PEXPIRETIME", key);

            ClassicAssert.AreEqual(-1, expireTime);
        }

        #endregion

        [Test]
        public void SingleRename()
        {
            using var redis = ConnectionMultiplexer.Connect(TestUtils.GetConfig());
            var db = redis.GetDatabase(0);

            string origValue = "test1";
            db.StringSet("key1", origValue);

            db.KeyRename("key1", "key2");
            string retValue = db.StringGet("key2");

            ClassicAssert.AreEqual(origValue, retValue);

            origValue = db.StringGet("key1");
            ClassicAssert.AreEqual(null, origValue);
        }

        [Test]
        public void SingleRenameWithExpiry()
        {
            using var redis = ConnectionMultiplexer.Connect(TestUtils.GetConfig());
            var db = redis.GetDatabase(0);

            var origValue = "test1";
            db.StringSet("key1", origValue, TimeSpan.FromMinutes(1));

            db.KeyRename("key1", "key2");
            string retValue = db.StringGet("key2");

            ClassicAssert.AreEqual(origValue, retValue);

            var ttl = db.KeyTimeToLive("key2");
            ClassicAssert.IsTrue(ttl.HasValue);
            ClassicAssert.Greater(ttl.Value.TotalMilliseconds, 0);
            ClassicAssert.LessOrEqual(ttl.Value.TotalMilliseconds, TimeSpan.FromMinutes(1).TotalMilliseconds);
        }

        [Test]
        public void SingleRenameKeyEdgeCase([Values] bool withoutObjectStore)
        {
            if (withoutObjectStore)
            {
                TearDown();
                TestUtils.DeleteDirectory(TestUtils.MethodTestDir, wait: true);
                server = TestUtils.CreateGarnetServer(TestUtils.MethodTestDir, disableObjects: true);
                server.Start();
            }
            using var redis = ConnectionMultiplexer.Connect(TestUtils.GetConfig());
            var db = redis.GetDatabase(0);

            //1. Key rename does not exist
            try
            {
                var res = db.KeyRename("key1", "key2");
            }
            catch (Exception ex)
            {
                ClassicAssert.AreEqual("ERR no such key", ex.Message);
            }

            //2. Key rename oldKey.Equals(newKey)
            string origValue = "test1";
            db.StringSet("key1", origValue);
            bool renameRes = db.KeyRename("key1", "key1");
            ClassicAssert.IsTrue(renameRes);
            string retValue = db.StringGet("key1");
            ClassicAssert.AreEqual(origValue, retValue);
        }

        [Test]
        public void SingleRenameObjectStore()
        {
            using var redis = ConnectionMultiplexer.Connect(TestUtils.GetConfig());
            var db = redis.GetDatabase(0);

            var origList = new RedisValue[] { "a", "b", "c", "d" };
            var key1 = "lkey1";
            var count = db.ListRightPush(key1, origList);
            ClassicAssert.AreEqual(4, count);

            var result = db.ListRange(key1);
            ClassicAssert.AreEqual(origList, result);

            var key2 = "lkey2";
            var rb = db.KeyRename(key1, key2);
            ClassicAssert.IsTrue(rb);
            result = db.ListRange(key1);
            ClassicAssert.AreEqual(Array.Empty<RedisValue>(), result);

            result = db.ListRange(key2);
            ClassicAssert.AreEqual(origList, result);
        }

        [Test]
        public void SingleRenameObjectStoreWithExpiry()
        {
            using var redis = ConnectionMultiplexer.Connect(TestUtils.GetConfig());
            var db = redis.GetDatabase(0);

            var origList = new RedisValue[] { "a", "b", "c", "d" };
            var key1 = "lkey1";
            var count = db.ListRightPush(key1, origList);
            ClassicAssert.AreEqual(4, count);

            var result = db.ListRange(key1);
            ClassicAssert.AreEqual(origList, result);

            var expirySet = db.KeyExpire("lkey1", TimeSpan.FromMinutes(1));
            ClassicAssert.IsTrue(expirySet);

            var key2 = "lkey2";
            var rb = db.KeyRename(key1, key2);
            ClassicAssert.IsTrue(rb);
            result = db.ListRange(key1);
            ClassicAssert.AreEqual(Array.Empty<RedisValue>(), result);

            result = db.ListRange(key2);
            ClassicAssert.AreEqual(origList, result);

            var ttl = db.KeyTimeToLive("lkey2");
            ClassicAssert.IsTrue(ttl.HasValue);
            ClassicAssert.Greater(ttl.Value.TotalMilliseconds, 0);
            ClassicAssert.LessOrEqual(ttl.Value.TotalMilliseconds, TimeSpan.FromMinutes(1).TotalMilliseconds);
        }

        [Test]
        public void SingleRenameWithOldKeyAndNewKeyAsSame()
        {
            using var redis = ConnectionMultiplexer.Connect(TestUtils.GetConfig());
            var db = redis.GetDatabase(0);
            var origValue = "test1";
            var key = "key1";
            db.StringSet(key, origValue);

            var result = db.KeyRename(key, key);

            ClassicAssert.IsTrue(result);
            string retValue = db.StringGet(key);
            ClassicAssert.AreEqual(origValue, retValue);
        }

        #region RENAMENX

        [Test]
        public void SingleRenameNx()
        {
            using var redis = ConnectionMultiplexer.Connect(TestUtils.GetConfig());
            var db = redis.GetDatabase(0);

            string origValue = "test1";
            db.StringSet("key1", origValue);

            var result = db.KeyRename("key1", "key2", When.NotExists);
            ClassicAssert.IsTrue(result);

            string retValue = db.StringGet("key2");
            ClassicAssert.AreEqual(origValue, retValue);

            origValue = db.StringGet("key1");
            ClassicAssert.AreEqual(null, origValue);
        }

        [Test]
        public void SingleRenameNxWithNewKeyAlreadyExist()
        {
            using var redis = ConnectionMultiplexer.Connect(TestUtils.GetConfig());
            var db = redis.GetDatabase(0);

            string origValue = "test1";
            string origValue2 = "test2";
            db.StringSet("key1", origValue);
            db.StringSet("key2", origValue2);

            var result = db.KeyRename("key1", "key2", When.NotExists);
            ClassicAssert.IsFalse(result);

            string retValue2 = db.StringGet("key2");
            ClassicAssert.AreEqual(origValue2, retValue2);

            string retValue1 = db.StringGet("key1");
            ClassicAssert.AreEqual(origValue, retValue1);
        }

        [Test]
        public void SingleRenameNxWithExpiry()
        {
            using var redis = ConnectionMultiplexer.Connect(TestUtils.GetConfig());
            var db = redis.GetDatabase(0);

            var origValue = "test1";
            db.StringSet("key1", origValue, TimeSpan.FromMinutes(1));

            var result = db.KeyRename("key1", "key2", When.NotExists);
            ClassicAssert.IsTrue(result);

            string retValue = db.StringGet("key2");
            ClassicAssert.AreEqual(origValue, retValue);

            var ttl = db.KeyTimeToLive("key2");
            ClassicAssert.IsTrue(ttl.HasValue);
            ClassicAssert.Greater(ttl.Value.TotalMilliseconds, 0);
            ClassicAssert.LessOrEqual(ttl.Value.TotalMilliseconds, TimeSpan.FromMinutes(1).TotalMilliseconds);
        }

        [Test]
        public void SingleRenameNxWithExpiryAndNewKeyAlreadyExist()
        {
            using var redis = ConnectionMultiplexer.Connect(TestUtils.GetConfig());
            var db = redis.GetDatabase(0);

            var origValue = "test1";
            string origValue2 = "test2";
            db.StringSet("key1", origValue, TimeSpan.FromMinutes(1));
            db.StringSet("key2", origValue2, TimeSpan.FromMinutes(1));

            var result = db.KeyRename("key1", "key2", When.NotExists);
            ClassicAssert.IsFalse(result);

            string retValue = db.StringGet("key2");
            ClassicAssert.AreEqual(origValue2, retValue);

            var ttl = db.KeyTimeToLive("key2");
            ClassicAssert.IsTrue(ttl.HasValue);
            ClassicAssert.Greater(ttl.Value.TotalMilliseconds, 0);
            ClassicAssert.LessOrEqual(ttl.Value.TotalMilliseconds, TimeSpan.FromMinutes(1).TotalMilliseconds);

            string retValue1 = db.StringGet("key1");
            CollectionAssert.AreEqual(origValue, retValue1);
        }

        [Test]
        public void SingleRenameNxObjectStore()
        {
            using var redis = ConnectionMultiplexer.Connect(TestUtils.GetConfig());
            var db = redis.GetDatabase(0);

            var origList = new RedisValue[] { "a", "b", "c", "d" };
            var key1 = "lkey1";
            var count = db.ListRightPush(key1, origList);
            var result = db.ListRange(key1);
            var key2 = "lkey2";

            var rb = db.KeyRename(key1, key2, When.NotExists);
            ClassicAssert.IsTrue(rb);

            result = db.ListRange(key1);
            CollectionAssert.AreEqual(Array.Empty<RedisValue>(), result);

            result = db.ListRange(key2);
            CollectionAssert.AreEqual(origList, result);
        }

        [Test]
        public void SingleRenameNxObjectStoreWithNewKeyAlreadyExist()
        {
            using var redis = ConnectionMultiplexer.Connect(TestUtils.GetConfig());
            var db = redis.GetDatabase(0);

            var origList = new RedisValue[] { "a", "b", "c", "d" };
            var origList2 = new RedisValue[] { "z", "y", "z" };
            var key1 = "lkey1";
            var key2 = "lkey2";
            db.ListRightPush(key1, origList);
            db.ListRightPush(key2, origList2);

            var rb = db.KeyRename(key1, key2, When.NotExists);
            ClassicAssert.IsFalse(rb);

            var result = db.ListRange(key1);
            ClassicAssert.AreEqual(origList, result);

            result = db.ListRange(key2);
            ClassicAssert.AreEqual(origList2, result);
        }

        [Test]
        public void SingleRenameNxObjectStoreWithExpiry()
        {
            using var redis = ConnectionMultiplexer.Connect(TestUtils.GetConfig());
            var db = redis.GetDatabase(0);

            var origList = new RedisValue[] { "a", "b", "c", "d" };
            var key1 = "lkey1";
            var count = db.ListRightPush(key1, origList);
            var result = db.ListRange(key1);
            var expirySet = db.KeyExpire("lkey1", TimeSpan.FromMinutes(1));
            var key2 = "lkey2";

            var rb = db.KeyRename(key1, key2, When.NotExists);
            ClassicAssert.IsTrue(rb);

            result = db.ListRange(key1);
            ClassicAssert.AreEqual(Array.Empty<RedisValue>(), result);

            result = db.ListRange(key2);
            ClassicAssert.AreEqual(origList, result);

            var ttl = db.KeyTimeToLive(key2);
            ClassicAssert.IsTrue(ttl.HasValue);
            ClassicAssert.Greater(ttl.Value.TotalMilliseconds, 0);
            ClassicAssert.LessOrEqual(ttl.Value.TotalMilliseconds, TimeSpan.FromMinutes(1).TotalMilliseconds);
        }

        [Test]
        public void SingleRenameNxObjectStoreWithExpiryAndNewKeyAlreadyExist()
        {
            using var redis = ConnectionMultiplexer.Connect(TestUtils.GetConfig());
            var db = redis.GetDatabase(0);

            var origList = new RedisValue[] { "a", "b", "c", "d" };
            var origList2 = new RedisValue[] { "x", "y", "z" };
            var key1 = "lkey1";
            var key2 = "lkey2";
            db.ListRightPush(key1, origList);
            db.ListRightPush(key2, origList2);
            var result = db.ListRange(key1);
            var expirySet = db.KeyExpire(key1, TimeSpan.FromMinutes(1));

            var rb = db.KeyRename(key1, key2, When.NotExists);
            ClassicAssert.IsFalse(rb);

            result = db.ListRange(key1);
            ClassicAssert.AreEqual(origList, result);

            result = db.ListRange(key2);
            ClassicAssert.AreEqual(origList2, result);

            var ttl = db.KeyTimeToLive(key1);
            ClassicAssert.IsTrue(ttl.HasValue);
            ClassicAssert.Greater(ttl.Value.TotalMilliseconds, 0);
            ClassicAssert.LessOrEqual(ttl.Value.TotalMilliseconds, TimeSpan.FromMinutes(1).TotalMilliseconds);

            var ttl2 = db.KeyTimeToLive(key2);
            ClassicAssert.IsFalse(ttl2.HasValue);
        }

        [Test]
        public void SingleRenameNxWithKeyNotExist()
        {
            using var redis = ConnectionMultiplexer.Connect(TestUtils.GetConfig());
            var db = redis.GetDatabase(0);

            var exception = Assert.Throws<RedisServerException>(() => db.KeyRename("key1", "key2", When.NotExists));
            ClassicAssert.AreEqual("ERR no such key", exception.Message);
        }

        [Test]
        public void SingleRenameNxWithOldKeyAndNewKeyAsSame()
        {
            using var redis = ConnectionMultiplexer.Connect(TestUtils.GetConfig());
            var db = redis.GetDatabase(0);
            var origValue = "test1";
            var key = "key1";
            db.StringSet(key, origValue);

            var result = db.KeyRename(key, key, When.NotExists);

            ClassicAssert.IsTrue(result);
            string retValue = db.StringGet(key);
            ClassicAssert.AreEqual(origValue, retValue);
        }

        [Test]
        public void SingleRenameNXWithEtagSetOldAndNewKey()
        {
            using var redis = ConnectionMultiplexer.Connect(TestUtils.GetConfig());
            var db = redis.GetDatabase(0);
            var origValue = "test1";
            var key = "key1";
            var newKey = "key2";

            db.Execute("EXECWITHETAG", "SET", key, origValue);
            db.Execute("EXECWITHETAG", "SET", newKey, "foo");

            var result = db.KeyRename(key, newKey, When.NotExists);
            ClassicAssert.IsFalse(result);
        }

        [Test]
        public void SingleRenameNXWithEtagSetOldKey()
        {
            using var redis = ConnectionMultiplexer.Connect(TestUtils.GetConfig());
            var db = redis.GetDatabase(0);
            var origValue = "test1";
            var key = "key1";
            var newKey = "key2";

            db.Execute("EXECWITHETAG", "SET", key, origValue);

            var result = db.KeyRename(key, newKey, When.NotExists);
            ClassicAssert.IsTrue(result);

            string retValue = db.StringGet(newKey);
            ClassicAssert.AreEqual(origValue, retValue);

            var oldKeyRes = db.StringGet(key);
            ClassicAssert.IsTrue(oldKeyRes.IsNull);

            // Since the original key was set with etag, the new key should have an etag attached to it
            var etagRes = (RedisResult[])db.Execute("EXECWITHETAG", "GET", newKey);
            ClassicAssert.AreEqual(0, (long)etagRes[0]);
            ClassicAssert.AreEqual(origValue, etagRes[1].ToString());
        }

        #endregion

        [Test]
        public void CanSelectCommand()
        {
            using var redis = ConnectionMultiplexer.Connect(TestUtils.GetConfig());
            var db = redis.GetDatabase(0);
            var reply = db.Execute("SELECT", "0");
            ClassicAssert.IsTrue(reply.ToString() == "OK");
            Assert.Throws<RedisServerException>(() => db.Execute("SELECT", "17"));

            //select again the def db
            db.Execute("SELECT", "0");
        }

        [Test]
        public void CanSelectCommandLC()
        {
            using var lightClientRequest = TestUtils.CreateRequest(countResponseType: CountResponseType.Bytes);

            var expectedResponse = $"-{Encoding.ASCII.GetString(CmdStrings.RESP_ERR_DB_INDEX_OUT_OF_RANGE)}\r\n+PONG\r\n";
            var response = lightClientRequest.Execute("SELECT 17", "PING", expectedResponse.Length);
            ClassicAssert.AreEqual(expectedResponse, response);
        }

        [Test]
        [TestCase(10)]
        [TestCase(50)]
        [TestCase(100)]
        public void CanDoCommandsInChunks(int bytesSent)
        {
            // SETEX
            using var lightClientRequest = TestUtils.CreateRequest(countResponseType: CountResponseType.Bytes);

            var expectedResponse = "+OK\r\n";
            var response = lightClientRequest.Execute("SETEX mykey 1 abcdefghij", expectedResponse.Length, bytesSent);
            ClassicAssert.AreEqual(expectedResponse, response);

            // GET
            expectedResponse = "$10\r\nabcdefghij\r\n";
            response = lightClientRequest.Execute("GET mykey", expectedResponse.Length, bytesSent);
            ClassicAssert.AreEqual(expectedResponse, response);

            Thread.Sleep(2000);

            // GET
            expectedResponse = "$-1\r\n";
            response = lightClientRequest.Execute("GET mykey", expectedResponse.Length, bytesSent);
            ClassicAssert.AreEqual(expectedResponse, response);

            // DECR            
            expectedResponse = "+OK\r\n";
            response = lightClientRequest.Execute("SET mykeydecr 1", expectedResponse.Length, bytesSent);
            ClassicAssert.AreEqual(expectedResponse, response);

            expectedResponse = ":0\r\n";
            response = lightClientRequest.Execute("DECR mykeydecr", expectedResponse.Length, bytesSent);
            ClassicAssert.AreEqual(expectedResponse, response);

            expectedResponse = "$1\r\n0\r\n";
            response = lightClientRequest.Execute("GET mykeydecr", expectedResponse.Length, bytesSent);
            ClassicAssert.AreEqual(expectedResponse, response);

            // DEL
            expectedResponse = ":1\r\n";
            response = lightClientRequest.Execute("DEL mykeydecr", expectedResponse.Length, bytesSent);
            ClassicAssert.AreEqual(expectedResponse, response);

            expectedResponse = "$-1\r\n";
            response = lightClientRequest.Execute("GET mykeydecr", expectedResponse.Length, bytesSent);
            ClassicAssert.AreEqual(expectedResponse, response);

            // EXISTS
            expectedResponse = ":0\r\n";
            response = lightClientRequest.Execute("EXISTS mykeydecr", expectedResponse.Length, bytesSent);
            ClassicAssert.AreEqual(expectedResponse, response);

            // SET
            expectedResponse = "+OK\r\n";
            response = lightClientRequest.Execute("SET mykey 1", expectedResponse.Length, bytesSent);
            ClassicAssert.AreEqual(expectedResponse, response);

            // RENAME
            expectedResponse = "+OK\r\n";
            response = lightClientRequest.Execute("RENAME mykey mynewkey", expectedResponse.Length, bytesSent);
            ClassicAssert.AreEqual(expectedResponse, response);

            // GET
            expectedResponse = "$1\r\n1\r\n";
            response = lightClientRequest.Execute("GET mynewkey", expectedResponse.Length, bytesSent);
            ClassicAssert.AreEqual(expectedResponse, response);
        }


        [Test]
        [TestCase(10)]
        [TestCase(50)]
        [TestCase(100)]
        public void CanSetGetCommandsChunks(int bytesSent)
        {
            using var lightClientRequest = TestUtils.CreateRequest(countResponseType: CountResponseType.Bytes);
            var sb = new StringBuilder();

            for (int i = 1; i <= 100; i++)
            {
                sb.Append($" mykey-{i} {i * 10}");
            }

            // MSET
            var expectedResponse = "+OK\r\n";
            var response = lightClientRequest.Execute($"MSET{sb}", expectedResponse.Length, bytesSent);
            ClassicAssert.AreEqual(expectedResponse, response);

            expectedResponse = ":100\r\n";
            response = lightClientRequest.Execute($"DBSIZE", expectedResponse.Length, bytesSent);
            ClassicAssert.AreEqual(expectedResponse, response);

            sb.Clear();
            for (int i = 1; i <= 100; i++)
            {
                sb.Append($" mykey-{i}");
            }

            // MGET
            expectedResponse = "*100\r\n$2\r\n10\r\n$2\r\n20\r\n$2\r\n30\r\n$2\r\n40\r\n$2\r\n50\r\n$2\r\n60\r\n$2\r\n70\r\n$2\r\n80\r\n$2\r\n90\r\n$3\r\n100\r\n$3\r\n110\r\n$3\r\n120\r\n$3\r\n130\r\n$3\r\n140\r\n$3\r\n150\r\n$3\r\n160\r\n$3\r\n170\r\n$3\r\n180\r\n$3\r\n190\r\n$3\r\n200\r\n$3\r\n210\r\n$3\r\n220\r\n$3\r\n230\r\n$3\r\n240\r\n$3\r\n250\r\n$3\r\n260\r\n$3\r\n270\r\n$3\r\n280\r\n$3\r\n290\r\n$3\r\n300\r\n$3\r\n310\r\n$3\r\n320\r\n$3\r\n330\r\n$3\r\n340\r\n$3\r\n350\r\n$3\r\n360\r\n$3\r\n370\r\n$3\r\n380\r\n$3\r\n390\r\n$3\r\n400\r\n$3\r\n410\r\n$3\r\n420\r\n$3\r\n430\r\n$3\r\n440\r\n$3\r\n450\r\n$3\r\n460\r\n$3\r\n470\r\n$3\r\n480\r\n$3\r\n490\r\n$3\r\n500\r\n$3\r\n510\r\n$3\r\n520\r\n$3\r\n530\r\n$3\r\n540\r\n$3\r\n550\r\n$3\r\n560\r\n$3\r\n570\r\n$3\r\n580\r\n$3\r\n590\r\n$3\r\n600\r\n$3\r\n610\r\n$3\r\n620\r\n$3\r\n630\r\n$3\r\n640\r\n$3\r\n650\r\n$3\r\n660\r\n$3\r\n670\r\n$3\r\n680\r\n$3\r\n690\r\n$3\r\n700\r\n$3\r\n710\r\n$3\r\n720\r\n$3\r\n730\r\n$3\r\n740\r\n$3\r\n750\r\n$3\r\n760\r\n$3\r\n770\r\n$3\r\n780\r\n$3\r\n790\r\n$3\r\n800\r\n$3\r\n810\r\n$3\r\n820\r\n$3\r\n830\r\n$3\r\n840\r\n$3\r\n850\r\n$3\r\n860\r\n$3\r\n870\r\n$3\r\n880\r\n$3\r\n890\r\n$3\r\n900\r\n$3\r\n910\r\n$3\r\n920\r\n$3\r\n930\r\n$3\r\n940\r\n$3\r\n950\r\n$3\r\n960\r\n$3\r\n970\r\n$3\r\n980\r\n$3\r\n990\r\n$4\r\n1000\r\n";
            response = lightClientRequest.Execute($"MGET{sb}", expectedResponse.Length, bytesSent);
            ClassicAssert.AreEqual(expectedResponse, response);
        }

        [Test]
        public void PersistTTLTest()
        {
            using var redis = ConnectionMultiplexer.Connect(TestUtils.GetConfig());
            var db = redis.GetDatabase(0);

            var key = "expireKey";
            var val = "expireValue";
            var expire = 2;

            var ttl = db.Execute("TTL", key);
            ClassicAssert.AreEqual(-2, (int)ttl);

            db.StringSet(key, val);
            ttl = db.Execute("TTL", key);
            ClassicAssert.AreEqual(-1, (int)ttl);

            db.KeyExpire(key, TimeSpan.FromSeconds(expire));

            var time = db.KeyTimeToLive(key);
            ClassicAssert.IsTrue(time.Value.TotalSeconds > 0);

            db.KeyExpire(key, TimeSpan.FromSeconds(expire));
            db.KeyPersist(key);

            Thread.Sleep((expire + 1) * 1000);

            var _val = db.StringGet(key);
            ClassicAssert.AreEqual(val, _val.ToString());

            time = db.KeyTimeToLive(key);
            ClassicAssert.IsNull(time);
        }

        [Test]
        public void ObjectTTLTest()
        {
            using var redis = ConnectionMultiplexer.Connect(TestUtils.GetConfig());
            var db = redis.GetDatabase(0);

            var key = "expireKey";
            var expire = 2;

            var ttl = db.Execute("TTL", key);
            ClassicAssert.AreEqual(-2, (int)ttl);

            db.SortedSetAdd(key, key, 1.0);
            ttl = db.Execute("TTL", key);
            ClassicAssert.AreEqual(-1, (int)ttl);

            db.KeyExpire(key, TimeSpan.FromSeconds(expire));

            var time = db.KeyTimeToLive(key);
            ClassicAssert.IsNotNull(time);
            ClassicAssert.IsTrue(time.Value.TotalSeconds > 0);
        }

        [Test]
        public void PersistTest()
        {
            using var redis = ConnectionMultiplexer.Connect(TestUtils.GetConfig());
            var db = redis.GetDatabase(0);

            int expire = 100;
            var keyA = "keyA";
            db.StringSet(keyA, keyA);
            var response = db.KeyPersist(keyA);
            ClassicAssert.IsFalse(response);

            db.KeyExpire(keyA, TimeSpan.FromSeconds(expire));
            var time = db.KeyTimeToLive(keyA);
            ClassicAssert.IsTrue(time.Value.TotalSeconds > 0);

            response = db.KeyPersist(keyA);
            ClassicAssert.IsTrue(response);

            time = db.KeyTimeToLive(keyA);
            ClassicAssert.IsTrue(time == null);

            var value = db.StringGet(keyA);
            ClassicAssert.AreEqual(value, keyA);

            var noKey = "noKey";
            response = db.KeyPersist(noKey);
            ClassicAssert.IsFalse(response);
        }

        [Test]
        public void PersistObjectTest()
        {
            using var redis = ConnectionMultiplexer.Connect(TestUtils.GetConfig());
            var db = redis.GetDatabase(0);

            int expire = 100;
            var keyA = "keyA";
            db.SortedSetAdd(keyA, [new SortedSetEntry("element", 1.0)]);
            var response = db.KeyPersist(keyA);
            ClassicAssert.IsFalse(response);

            db.KeyExpire(keyA, TimeSpan.FromSeconds(expire));
            var time = db.KeyTimeToLive(keyA);
            ClassicAssert.IsTrue(time.Value.TotalSeconds > 0);

            response = db.KeyPersist(keyA);
            ClassicAssert.IsTrue(response);

            time = db.KeyTimeToLive(keyA);
            ClassicAssert.IsTrue(time == null);

            var value = db.SortedSetScore(keyA, "element");
            ClassicAssert.AreEqual(1.0, value);
        }

        [Test]
        [TestCase("EXPIRE")]
        [TestCase("PEXPIRE")]
        public void KeyExpireStringTest(string command)
        {
            using var redis = ConnectionMultiplexer.Connect(TestUtils.GetConfig());
            var db = redis.GetDatabase(0);

            var key = "keyA";
            db.StringSet(key, key);

            var value = db.StringGet(key);
            ClassicAssert.AreEqual(key, (string)value);

            if (command.Equals("EXPIRE"))
            {
                var res = db.KeyExpire(key, TimeSpan.FromSeconds(1));
            }
            else
                db.Execute(command, [key, 1000]);

            Thread.Sleep(1500);

            value = db.StringGet(key);
            ClassicAssert.AreEqual(null, (string)value);
        }

        [Test]
        [TestCase("EXPIRE")]
        [TestCase("PEXPIRE")]
        public void KeyExpireObjectTest(string command)
        {
            using var redis = ConnectionMultiplexer.Connect(TestUtils.GetConfig());
            var db = redis.GetDatabase(0);

            var key = "keyA";
            db.SortedSetAdd(key, [new SortedSetEntry("element", 1.0)]);

            var value = db.SortedSetScore(key, "element");
            ClassicAssert.AreEqual(1.0, value, "Get Score before expiration");

            var actualDbSize = db.Execute("DBSIZE");
            ClassicAssert.AreEqual(1, (ulong)actualDbSize, "DBSIZE before expiration");

            var actualKeys = db.Execute("KEYS", ["*"]);
            ClassicAssert.AreEqual(1, ((RedisResult[])actualKeys).Length, "KEYS before expiration");

            var actualScan = db.Execute("SCAN", "0");
            ClassicAssert.AreEqual(1, ((RedisValue[])((RedisResult[])actualScan!)[1]).Length, "SCAN before expiration");

            var exp = db.KeyExpire(key, command.Equals("EXPIRE") ? TimeSpan.FromSeconds(1) : TimeSpan.FromMilliseconds(1000));
            ClassicAssert.IsTrue(exp);

            // Sleep to wait for expiration
            Thread.Sleep(1500);

            value = db.SortedSetScore(key, "element");
            ClassicAssert.AreEqual(null, value, "Get Score after expiration");

            actualDbSize = db.Execute("DBSIZE");
            ClassicAssert.AreEqual(0, (ulong)actualDbSize, "DBSIZE after expiration");

            actualKeys = db.Execute("KEYS", ["*"]);
            ClassicAssert.AreEqual(0, ((RedisResult[])actualKeys).Length, "KEYS after expiration");

            actualScan = db.Execute("SCAN", "0");
            ClassicAssert.AreEqual(0, ((RedisValue[])((RedisResult[])actualScan!)[1]).Length, "SCAN after expiration");
        }

        [Test]
        public void KeyExpireOptionsTest([Values("EXPIRE", "PEXPIRE")] string command, [Values(false, true)] bool testCaseSensitivity)
        {
            using var redis = ConnectionMultiplexer.Connect(TestUtils.GetConfig());
            var db = redis.GetDatabase(0);

            var key = "keyA";
            object[] args = [key, 1000, ""];
            db.StringSet(key, key);

            args[2] = testCaseSensitivity ? "Xx" : "XX";// XX -- Set expiry only when the key has an existing expiry
            bool resp = (bool)db.Execute($"{command}", args);
            ClassicAssert.IsFalse(resp);//XX return false no existing expiry

            args[2] = testCaseSensitivity ? "nX" : "NX";// NX -- Set expiry only when the key has no expiry
            resp = (bool)db.Execute($"{command}", args);
            ClassicAssert.IsTrue(resp);// NX return true no existing expiry

            args[2] = testCaseSensitivity ? "nx" : "NX";// NX -- Set expiry only when the key has no expiry
            resp = (bool)db.Execute($"{command}", args);
            ClassicAssert.IsFalse(resp);// NX return false existing expiry

            args[1] = 50;
            args[2] = testCaseSensitivity ? "xx" : "XX";// XX -- Set expiry only when the key has an existing expiry
            resp = (bool)db.Execute($"{command}", args);
            ClassicAssert.IsTrue(resp);// XX return true existing expiry

            var time = db.KeyTimeToLive(key);
            ClassicAssert.Greater(time.Value.TotalSeconds, 0);
            ClassicAssert.LessOrEqual(time.Value.TotalSeconds, (int)args[1]);

            args[1] = 1;
            args[2] = testCaseSensitivity ? "Gt" : "GT";// GT -- Set expiry only when the new expiry is greater than current one
            resp = (bool)db.Execute($"{command}", args);
            ClassicAssert.IsFalse(resp); // GT return false new expiry < current expiry

            args[1] = 1000;
            args[2] = testCaseSensitivity ? "gT" : "GT";// GT -- Set expiry only when the new expiry is greater than current one
            resp = (bool)db.Execute($"{command}", args);
            ClassicAssert.IsTrue(resp); // GT return true new expiry > current expiry
            time = db.KeyTimeToLive(key);

            ClassicAssert.Greater(command.Equals("EXPIRE") ?
                    time.Value.TotalSeconds : time.Value.TotalMilliseconds, 500);

            args[1] = 2000;
            args[2] = testCaseSensitivity ? "lt" : "LT";// LT -- Set expiry only when the new expiry is less than current one
            resp = (bool)db.Execute($"{command}", args);
            ClassicAssert.IsFalse(resp); // LT return false new expiry > current expiry

            args[1] = 500;
            args[2] = testCaseSensitivity ? "lT" : "LT";// LT -- Set expiry only when the new expiry is less than current one
            resp = (bool)db.Execute($"{command}", args);
            ClassicAssert.IsTrue(resp); // LT return true new expiry < current expiry
            time = db.KeyTimeToLive(key);

            ClassicAssert.Greater(time.Value.TotalSeconds, 0);

            ClassicAssert.LessOrEqual(command.Equals("EXPIRE") ?
                    time.Value.TotalSeconds : time.Value.TotalMilliseconds, (int)args[1]);
        }

        [Test]
        [TestCase("EXPIRE")]
        [TestCase("PEXPIRE")]
        public void KeyExpireBadOptionTests(string command)
        {
            using var redis = ConnectionMultiplexer.Connect(TestUtils.GetConfig());
            var db = redis.GetDatabase(0);

            ClassicAssert.IsTrue(db.StringSet("foo", "bar"));

            // Invalid should be rejected
            {
                var exc = ClassicAssert.Throws<RedisServerException>(() => db.Execute(command, "foo", "100", "Q"));
                ClassicAssert.AreEqual("ERR Unsupported option Q", exc.Message);
            }

            // None should be rejected
            {
                var exc = ClassicAssert.Throws<RedisServerException>(() => db.Execute(command, "foo", "100", "None"));
                ClassicAssert.AreEqual("ERR Unsupported option None", exc.Message);
            }

            // Numeric equivalent should be rejected
            {
                var exc = ClassicAssert.Throws<RedisServerException>(() => db.Execute(command, "foo", "100", "1"));
                ClassicAssert.AreEqual("ERR Unsupported option 1", exc.Message);
            }

            // Numeric out of bounds should be rejected
            {
                var exc = ClassicAssert.Throws<RedisServerException>(() => db.Execute(command, "foo", "100", "128"));
                ClassicAssert.AreEqual("ERR Unsupported option 128", exc.Message);
            }
        }

        #region ExpireAt

        [Test]
        [TestCase("EXPIREAT", false)]
        [TestCase("EXPIREAT", true)]
        [TestCase("PEXPIREAT", false)]
        [TestCase("PEXPIREAT", true)]
        public void KeyExpireAtWithStringAndObject(string command, bool isObject)
        {
            using var redis = ConnectionMultiplexer.Connect(TestUtils.GetConfig());
            var db = redis.GetDatabase(0);
            var key = "key";
            var expireTimeSpan = TimeSpan.FromMinutes(1);
            var expireTimeUnix = command == "EXPIREAT" ? DateTimeOffset.UtcNow.Add(expireTimeSpan).ToUnixTimeSeconds() : DateTimeOffset.UtcNow.Add(expireTimeSpan).ToUnixTimeMilliseconds();
            if (isObject)
            {
                db.SortedSetAdd(key, [new SortedSetEntry("element", 1.0)]);
            }
            else
            {
                db.StringSet(key, "valueA");
            }

            var actualResult = (int)db.Execute(command, "key", expireTimeUnix);
            ClassicAssert.AreEqual(actualResult, 1);

            var actualTtl = db.KeyTimeToLive(key);
            ClassicAssert.IsTrue(actualTtl.HasValue);
            ClassicAssert.Greater(actualTtl.Value.TotalMilliseconds, 0);
            ClassicAssert.LessOrEqual(actualTtl.Value.TotalMilliseconds, expireTimeSpan.TotalMilliseconds);
        }

        [Test]
        [TestCase("EXPIREAT")]
        [TestCase("PEXPIREAT")]
        public void KeyExpireAtWithUnknownKey(string command)
        {
            using var redis = ConnectionMultiplexer.Connect(TestUtils.GetConfig());
            var db = redis.GetDatabase(0);
            var key = "key";
            var expireTimeSpan = TimeSpan.FromMinutes(1);
            var expireTimeUnix = command == "EXPIREAT" ? DateTimeOffset.UtcNow.Add(expireTimeSpan).ToUnixTimeSeconds() : DateTimeOffset.UtcNow.Add(expireTimeSpan).ToUnixTimeMilliseconds();

            var actualResult = (int)db.Execute(command, key, expireTimeUnix);
            ClassicAssert.AreEqual(actualResult, 0);
        }

        [Test]
        [TestCase("EXPIREAT")]
        [TestCase("PEXPIREAT")]
        public void KeyExpireAtWithoutArgs(string command)
        {
            using var redis = ConnectionMultiplexer.Connect(TestUtils.GetConfig());
            var db = redis.GetDatabase(0);
            var key = "key";

            Assert.Throws<RedisServerException>(() => db.Execute(command, key));
        }

        [Test]
        [TestCase("EXPIREAT")]
        [TestCase("PEXPIREAT")]
        public void KeyExpireAtWithUnknownArgs(string command)
        {
            using var redis = ConnectionMultiplexer.Connect(TestUtils.GetConfig());
            var db = redis.GetDatabase(0);
            var key = "key";
            var expireTimeSpan = TimeSpan.FromMinutes(1);
            var expireTimeUnix = command == "EXPIREAT" ? DateTimeOffset.UtcNow.Add(expireTimeSpan).ToUnixTimeSeconds() : DateTimeOffset.UtcNow.Add(expireTimeSpan).ToUnixTimeMilliseconds();

            Assert.Throws<RedisServerException>(() => db.Execute(command, key, expireTimeUnix, "YY"));
        }

        [Test]
        [TestCase("EXPIREAT", false)]
        [TestCase("EXPIREAT", true)]
        [TestCase("PEXPIREAT", false)]
        [TestCase("PEXPIREAT", true)]
        public void KeyExpireAtWithNxOptionAndKeyHasExpire(string command, bool isObject)
        {
            using var redis = ConnectionMultiplexer.Connect(TestUtils.GetConfig());
            var db = redis.GetDatabase(0);
            var key = "key";
            var existingExpireTimeSpan = TimeSpan.FromMinutes(1);
            if (isObject)
            {
                db.SortedSetAdd(key, [new SortedSetEntry("element", 1.0)]);
                db.KeyExpire(key, existingExpireTimeSpan);
            }
            else
            {
                db.StringSet(key, "valueA", existingExpireTimeSpan);
            }
            var expireTimeSpan = TimeSpan.FromMinutes(10);
            var expireTimeUnix = command == "EXPIREAT" ? DateTimeOffset.UtcNow.Add(expireTimeSpan).ToUnixTimeSeconds() : DateTimeOffset.UtcNow.Add(expireTimeSpan).ToUnixTimeMilliseconds();

            var actualResult = (int)db.Execute(command, key, expireTimeUnix, "Nx");
            ClassicAssert.AreEqual(actualResult, 0);

            // Test if the existing expiry time is still the same
            var actualTtl = db.KeyTimeToLive(key);
            ClassicAssert.IsTrue(actualTtl.HasValue);
            ClassicAssert.Greater(actualTtl.Value.TotalMilliseconds, 0);
            ClassicAssert.LessOrEqual(actualTtl.Value.TotalMilliseconds, existingExpireTimeSpan.TotalMilliseconds);
        }

        [Test]
        [TestCase("EXPIREAT", false)]
        [TestCase("EXPIREAT", true)]
        [TestCase("PEXPIREAT", false)]
        [TestCase("PEXPIREAT", true)]
        public void KeyExpireAtWithNxOptionAndKeyHasNoExpire(string command, bool isObject)
        {
            using var redis = ConnectionMultiplexer.Connect(TestUtils.GetConfig());
            var db = redis.GetDatabase(0);
            var key = "key";
            var expireTimeSpan = TimeSpan.FromMinutes(10);
            if (isObject)
            {
                db.SortedSetAdd(key, [new SortedSetEntry("element", 1.0)]);
            }
            else
            {
                db.StringSet(key, "valueA");
            }
            var expireTimeUnix = command == "EXPIREAT" ? DateTimeOffset.UtcNow.Add(expireTimeSpan).ToUnixTimeSeconds() : DateTimeOffset.UtcNow.Add(expireTimeSpan).ToUnixTimeMilliseconds();

            var actualResult = (int)db.Execute(command, key, expireTimeUnix, "nX");
            ClassicAssert.AreEqual(1, actualResult);

            var actualTtl = db.KeyTimeToLive(key);
            ClassicAssert.IsTrue(actualTtl.HasValue);
            ClassicAssert.Greater(actualTtl.Value.TotalMilliseconds, 0);
            ClassicAssert.LessOrEqual(actualTtl.Value.TotalMilliseconds, expireTimeSpan.TotalMilliseconds);
        }

        [Test]
        [TestCase("EXPIREAT", false)]
        [TestCase("EXPIREAT", true)]
        [TestCase("PEXPIREAT", false)]
        [TestCase("PEXPIREAT", true)]
        public void KeyExpireAtWithXxOptionAndKeyHasExpire(string command, bool isObject)
        {
            using var redis = ConnectionMultiplexer.Connect(TestUtils.GetConfig());
            var db = redis.GetDatabase(0);
            var key = "key";
            var existingExpireTimeSpan = TimeSpan.FromMinutes(1);
            if (isObject)
            {
                db.SortedSetAdd(key, [new SortedSetEntry("element", 1.0)]);
                db.KeyExpire(key, existingExpireTimeSpan);
            }
            else
            {
                db.StringSet(key, "valueA", existingExpireTimeSpan);
            }
            var expireTimeSpan = TimeSpan.FromMinutes(10);
            var expireTimeUnix = command == "EXPIREAT" ? DateTimeOffset.UtcNow.Add(expireTimeSpan).ToUnixTimeSeconds() : DateTimeOffset.UtcNow.Add(expireTimeSpan).ToUnixTimeMilliseconds();

            var actualResult = (int)db.Execute(command, key, expireTimeUnix, "Xx");
            ClassicAssert.AreEqual(actualResult, 1);

            var actualTtl = db.KeyTimeToLive(key);
            ClassicAssert.IsTrue(actualTtl.HasValue);
            ClassicAssert.Greater(actualTtl.Value.TotalMilliseconds, existingExpireTimeSpan.TotalMilliseconds);
            ClassicAssert.LessOrEqual(actualTtl.Value.TotalMilliseconds, expireTimeSpan.TotalMilliseconds);
        }

        [Test]
        [TestCase("EXPIREAT", false)]
        [TestCase("EXPIREAT", true)]
        [TestCase("PEXPIREAT", false)]
        [TestCase("PEXPIREAT", true)]
        public void KeyExpireAtWithXxOptionAndKeyHasNoExpire(string command, bool isObject)
        {
            using var redis = ConnectionMultiplexer.Connect(TestUtils.GetConfig());
            var db = redis.GetDatabase(0);
            var key = "key";
            var expireTimeSpan = TimeSpan.FromMinutes(10);
            if (isObject)
            {
                db.SortedSetAdd(key, [new SortedSetEntry("element", 1.0)]);
            }
            else
            {
                db.StringSet(key, "valueA");
            }
            var expireTimeUnix = command == "EXPIREAT" ? DateTimeOffset.UtcNow.Add(expireTimeSpan).ToUnixTimeSeconds() : DateTimeOffset.UtcNow.Add(expireTimeSpan).ToUnixTimeMilliseconds();

            var actualResult = (int)db.Execute(command, key, expireTimeUnix, "xX");
            ClassicAssert.AreEqual(actualResult, 0);

            var actualTtl = db.KeyTimeToLive(key);
            ClassicAssert.IsFalse(actualTtl.HasValue);
        }

        [Test]
        [TestCase("EXPIREAT", false)]
        [TestCase("EXPIREAT", true)]
        [TestCase("PEXPIREAT", false)]
        [TestCase("PEXPIREAT", true)]
        public void KeyExpireAtWithGtOptionAndExistingKeyHasSmallerExpire(string command, bool isObject)
        {
            using var redis = ConnectionMultiplexer.Connect(TestUtils.GetConfig());
            var db = redis.GetDatabase(0);
            var key = "key";
            var existingExpireTimeSpan = TimeSpan.FromMinutes(1);
            if (isObject)
            {
                db.SortedSetAdd(key, [new SortedSetEntry("element", 1.0)]);
                db.KeyExpire(key, existingExpireTimeSpan);
            }
            else
            {
                db.StringSet(key, "valueA", existingExpireTimeSpan);
            }
            var expireTimeSpan = TimeSpan.FromMinutes(10);
            var expireTimeUnix = command == "EXPIREAT" ? DateTimeOffset.UtcNow.Add(expireTimeSpan).ToUnixTimeSeconds() : DateTimeOffset.UtcNow.Add(expireTimeSpan).ToUnixTimeMilliseconds();

            var actualResult = (int)db.Execute(command, key, expireTimeUnix, "gT");
            ClassicAssert.AreEqual(actualResult, 1);

            var actualTtl = db.KeyTimeToLive(key);
            ClassicAssert.IsTrue(actualTtl.HasValue);
            ClassicAssert.Greater(actualTtl.Value.TotalMilliseconds, existingExpireTimeSpan.TotalMilliseconds);
            ClassicAssert.LessOrEqual(actualTtl.Value.TotalMilliseconds, expireTimeSpan.TotalMilliseconds);
        }

        [Test]
        [TestCase("EXPIREAT", false)]
        [TestCase("EXPIREAT", true)]
        [TestCase("PEXPIREAT", false)]
        [TestCase("PEXPIREAT", true)]
        public void KeyExpireAtWithGtOptionAndExistingKeyHasLargerExpire(string command, bool isObject)
        {
            using var redis = ConnectionMultiplexer.Connect(TestUtils.GetConfig());
            var db = redis.GetDatabase(0);
            var key = "key";
            var existingExpireTimeSpan = TimeSpan.FromMinutes(10);
            if (isObject)
            {
                db.SortedSetAdd(key, [new SortedSetEntry("element", 1.0)]);
                db.KeyExpire(key, existingExpireTimeSpan);
            }
            else
            {
                db.StringSet(key, "valueA", existingExpireTimeSpan);
            }
            var expireTimeSpan = TimeSpan.FromMinutes(1);
            var expireTimeUnix = command == "EXPIREAT" ? DateTimeOffset.UtcNow.Add(expireTimeSpan).ToUnixTimeSeconds() : DateTimeOffset.UtcNow.Add(expireTimeSpan).ToUnixTimeMilliseconds();

            var actualResult = (int)db.Execute(command, key, expireTimeUnix, "Gt");
            ClassicAssert.AreEqual(actualResult, 0);

            var actualTtl = db.KeyTimeToLive(key);
            ClassicAssert.IsTrue(actualTtl.HasValue);
            ClassicAssert.Greater(actualTtl.Value.TotalMilliseconds, expireTimeSpan.TotalMilliseconds);
            ClassicAssert.LessOrEqual(actualTtl.Value.TotalMilliseconds, existingExpireTimeSpan.TotalMilliseconds);
        }

        [Test]
        [TestCase("EXPIREAT", false)]
        [TestCase("EXPIREAT", true)]
        [TestCase("PEXPIREAT", false)]
        [TestCase("PEXPIREAT", true)]
        public void KeyExpireAtWithGtOptionAndExistingKeyNoExpire(string command, bool isObject)
        {
            using var redis = ConnectionMultiplexer.Connect(TestUtils.GetConfig());
            var db = redis.GetDatabase(0);
            var key = "key";
            if (isObject)
            {
                db.SortedSetAdd(key, [new SortedSetEntry("element", 1.0)]);
            }
            else
            {
                db.StringSet(key, "valueA");
            }
            var expireTimeSpan = TimeSpan.FromMinutes(1);
            var expireTimeUnix = command == "EXPIREAT" ? DateTimeOffset.UtcNow.Add(expireTimeSpan).ToUnixTimeSeconds() : DateTimeOffset.UtcNow.Add(expireTimeSpan).ToUnixTimeMilliseconds();

            var actualResult = (int)db.Execute(command, key, expireTimeUnix, "GT");
            ClassicAssert.AreEqual(actualResult, 0);

            var actualTtl = db.KeyTimeToLive(key);
            ClassicAssert.IsFalse(actualTtl.HasValue);
        }

        [Test]
        [TestCase("EXPIREAT", false)]
        [TestCase("EXPIREAT", true)]
        [TestCase("PEXPIREAT", false)]
        [TestCase("PEXPIREAT", true)]
        public void KeyExpireAtWithXxAndGtOptionAndExistingKeyHasSmallerExpire(string command, bool isObject)
        {
            using var redis = ConnectionMultiplexer.Connect(TestUtils.GetConfig());
            var db = redis.GetDatabase(0);
            var key = "key";
            var existingExpireTimeSpan = TimeSpan.FromMinutes(1);
            if (isObject)
            {
                db.SortedSetAdd(key, [new SortedSetEntry("element", 1.0)]);
                db.KeyExpire(key, existingExpireTimeSpan);
            }
            else
            {
                db.StringSet(key, "valueA", existingExpireTimeSpan);
            }
            var expireTimeSpan = TimeSpan.FromMinutes(10);
            var expireTimeUnix = command == "EXPIREAT" ? DateTimeOffset.UtcNow.Add(expireTimeSpan).ToUnixTimeSeconds() : DateTimeOffset.UtcNow.Add(expireTimeSpan).ToUnixTimeMilliseconds();

            var actualResult = (int)db.Execute(command, key, expireTimeUnix, "xx", "GT");
            ClassicAssert.AreEqual(actualResult, 1);

            var actualTtl = db.KeyTimeToLive(key);
            ClassicAssert.IsTrue(actualTtl.HasValue);
            ClassicAssert.Greater(actualTtl.Value.TotalMilliseconds, existingExpireTimeSpan.TotalMilliseconds);
            ClassicAssert.LessOrEqual(actualTtl.Value.TotalMilliseconds, expireTimeSpan.TotalMilliseconds);
        }

        [Test]
        [TestCase("EXPIREAT", false)]
        [TestCase("EXPIREAT", true)]
        [TestCase("PEXPIREAT", false)]
        [TestCase("PEXPIREAT", true)]
        public void KeyExpireAtWithXxAndGtOptionAndExistingKeyHasLargerExpire(string command, bool isObject)
        {
            using var redis = ConnectionMultiplexer.Connect(TestUtils.GetConfig());
            var db = redis.GetDatabase(0);
            var key = "key";
            var existingExpireTimeSpan = TimeSpan.FromMinutes(10);
            if (isObject)
            {
                db.SortedSetAdd(key, [new SortedSetEntry("element", 1.0)]);
                db.KeyExpire(key, existingExpireTimeSpan);
            }
            else
            {
                db.StringSet(key, "valueA", existingExpireTimeSpan);
            }
            var expireTimeSpan = TimeSpan.FromMinutes(1);
            var expireTimeUnix = command == "EXPIREAT" ? DateTimeOffset.UtcNow.Add(expireTimeSpan).ToUnixTimeSeconds() : DateTimeOffset.UtcNow.Add(expireTimeSpan).ToUnixTimeMilliseconds();

            var actualResult = (int)db.Execute(command, key, expireTimeUnix, "gt", "XX");
            ClassicAssert.AreEqual(actualResult, 0);

            var actualTtl = db.KeyTimeToLive(key);
            ClassicAssert.IsTrue(actualTtl.HasValue);
            ClassicAssert.Greater(actualTtl.Value.TotalMilliseconds, expireTimeSpan.TotalMilliseconds);
            ClassicAssert.LessOrEqual(actualTtl.Value.TotalMilliseconds, existingExpireTimeSpan.TotalMilliseconds);
        }

        [Test]
        [TestCase("EXPIREAT", false)]
        [TestCase("EXPIREAT", true)]
        [TestCase("PEXPIREAT", false)]
        [TestCase("PEXPIREAT", true)]
        public void KeyExpireAtWithXxAndGtOptionAndExistingKeyNoExpire(string command, bool isObject)
        {
            using var redis = ConnectionMultiplexer.Connect(TestUtils.GetConfig());
            var db = redis.GetDatabase(0);
            var key = "key";
            if (isObject)
            {
                db.SortedSetAdd(key, [new SortedSetEntry("element", 1.0)]);
            }
            else
            {
                db.StringSet(key, "valueA");
            }
            var expireTimeSpan = TimeSpan.FromMinutes(1);
            var expireTimeUnix = command == "EXPIREAT" ? DateTimeOffset.UtcNow.Add(expireTimeSpan).ToUnixTimeSeconds() : DateTimeOffset.UtcNow.Add(expireTimeSpan).ToUnixTimeMilliseconds();

            var actualResult = (int)db.Execute(command, key, expireTimeUnix, "Gt", "xX");
            ClassicAssert.AreEqual(actualResult, 0);

            var actualTtl = db.KeyTimeToLive(key);
            ClassicAssert.IsFalse(actualTtl.HasValue);
        }

        [Test]
        [TestCase("EXPIREAT", false)]
        [TestCase("EXPIREAT", true)]
        [TestCase("PEXPIREAT", false)]
        [TestCase("PEXPIREAT", true)]
        public void KeyExpireAtWithLtOptionAndExistingKeyHasSmallerExpire(string command, bool isObject)
        {
            using var redis = ConnectionMultiplexer.Connect(TestUtils.GetConfig());
            var db = redis.GetDatabase(0);
            var key = "key";
            var existingExpireTimeSpan = TimeSpan.FromMinutes(1);
            if (isObject)
            {
                db.SortedSetAdd(key, [new SortedSetEntry("element", 1.0)]);
                db.KeyExpire(key, existingExpireTimeSpan);
            }
            else
            {
                db.StringSet(key, "valueA", existingExpireTimeSpan);
            }
            var expireTimeSpan = TimeSpan.FromMinutes(10);
            var expireTimeUnix = command == "EXPIREAT" ? DateTimeOffset.UtcNow.Add(expireTimeSpan).ToUnixTimeSeconds() : DateTimeOffset.UtcNow.Add(expireTimeSpan).ToUnixTimeMilliseconds();

            var actualResult = (int)db.Execute(command, key, expireTimeUnix, "lT");
            ClassicAssert.AreEqual(actualResult, 0);

            var actualTtl = db.KeyTimeToLive(key);
            ClassicAssert.IsTrue(actualTtl.HasValue);
            ClassicAssert.Greater(actualTtl.Value.TotalMilliseconds, 0);
            ClassicAssert.LessOrEqual(actualTtl.Value.TotalMilliseconds, existingExpireTimeSpan.TotalMilliseconds);
        }

        [Test]
        [TestCase("EXPIREAT", false)]
        [TestCase("EXPIREAT", true)]
        [TestCase("PEXPIREAT", false)]
        [TestCase("PEXPIREAT", true)]
        public void KeyExpireAtWithLtOptionAndExistingKeyHasLargerExpire(string command, bool isObject)
        {
            using var redis = ConnectionMultiplexer.Connect(TestUtils.GetConfig());
            var db = redis.GetDatabase(0);
            var key = "key";
            var existingExpireTimeSpan = TimeSpan.FromMinutes(10);
            if (isObject)
            {
                db.SortedSetAdd(key, [new SortedSetEntry("element", 1.0)]);
                db.KeyExpire(key, existingExpireTimeSpan);
            }
            else
            {
                db.StringSet(key, "valueA", existingExpireTimeSpan);
            }
            var expireTimeSpan = TimeSpan.FromMinutes(1);
            var expireTimeUnix = command == "EXPIREAT" ? DateTimeOffset.UtcNow.Add(expireTimeSpan).ToUnixTimeSeconds() : DateTimeOffset.UtcNow.Add(expireTimeSpan).ToUnixTimeMilliseconds();

            var actualResult = (int)db.Execute(command, key, expireTimeUnix, "LT");
            ClassicAssert.AreEqual(actualResult, 1);

            var actualTtl = db.KeyTimeToLive(key);
            ClassicAssert.IsTrue(actualTtl.HasValue);
            ClassicAssert.Greater(actualTtl.Value.TotalMilliseconds, 0);
            ClassicAssert.LessOrEqual(actualTtl.Value.TotalMilliseconds, expireTimeSpan.TotalMilliseconds);
        }

        [Test]
        [TestCase("EXPIREAT", false)]
        [TestCase("EXPIREAT", true)]
        [TestCase("PEXPIREAT", false)]
        [TestCase("PEXPIREAT", true)]
        public void KeyExpireAtWithLtOptionAndExistingKeyNoExpire(string command, bool isObject)
        {
            using var redis = ConnectionMultiplexer.Connect(TestUtils.GetConfig());
            var db = redis.GetDatabase(0);
            var key = "key";
            if (isObject)
            {
                db.SortedSetAdd(key, [new SortedSetEntry("element", 1.0)]);
            }
            else
            {
                db.StringSet(key, "valueA");
            }
            var expireTimeSpan = TimeSpan.FromMinutes(1);
            var expireTimeUnix = command == "EXPIREAT" ? DateTimeOffset.UtcNow.Add(expireTimeSpan).ToUnixTimeSeconds() : DateTimeOffset.UtcNow.Add(expireTimeSpan).ToUnixTimeMilliseconds();

            var actualResult = (int)db.Execute(command, key, expireTimeUnix, "LT");
            ClassicAssert.AreEqual(actualResult, 1);

            var actualTtl = db.KeyTimeToLive(key);
            ClassicAssert.IsTrue(actualTtl.HasValue);
            ClassicAssert.Greater(actualTtl.Value.TotalMilliseconds, 0);
            ClassicAssert.LessOrEqual(actualTtl.Value.TotalMilliseconds, expireTimeSpan.TotalMilliseconds);
        }

        [Test]
        [TestCase("EXPIREAT", false)]
        [TestCase("EXPIREAT", true)]
        [TestCase("PEXPIREAT", false)]
        [TestCase("PEXPIREAT", true)]
        public void KeyExpireAtWithXxAndLtOptionAndExistingKeyHasSmallerExpire(string command, bool isObject)
        {
            using var redis = ConnectionMultiplexer.Connect(TestUtils.GetConfig());
            var db = redis.GetDatabase(0);
            var key = "key";
            var existingExpireTimeSpan = TimeSpan.FromMinutes(1);
            if (isObject)
            {
                db.SortedSetAdd(key, [new SortedSetEntry("element", 1.0)]);
                db.KeyExpire(key, existingExpireTimeSpan);
            }
            else
            {
                db.StringSet(key, "valueA", existingExpireTimeSpan);
            }
            var expireTimeSpan = TimeSpan.FromMinutes(10);
            var expireTimeUnix = command == "EXPIREAT" ? DateTimeOffset.UtcNow.Add(expireTimeSpan).ToUnixTimeSeconds() : DateTimeOffset.UtcNow.Add(expireTimeSpan).ToUnixTimeMilliseconds();

            var actualResult = (int)db.Execute(command, key, expireTimeUnix, "LT", "XX");
            ClassicAssert.AreEqual(actualResult, 0);

            var actualTtl = db.KeyTimeToLive(key);
            ClassicAssert.IsTrue(actualTtl.HasValue);
            ClassicAssert.Greater(actualTtl.Value.TotalMilliseconds, 0);
            ClassicAssert.LessOrEqual(actualTtl.Value.TotalMilliseconds, existingExpireTimeSpan.TotalMilliseconds);
        }

        [Test]
        [TestCase("EXPIREAT", false)]
        [TestCase("EXPIREAT", true)]
        [TestCase("PEXPIREAT", false)]
        [TestCase("PEXPIREAT", true)]
        public void KeyExpireAtWithXxAndLtOptionAndExistingKeyHasLargerExpire(string command, bool isObject)
        {
            using var redis = ConnectionMultiplexer.Connect(TestUtils.GetConfig());
            var db = redis.GetDatabase(0);
            var key = "key";
            var existingExpireTimeSpan = TimeSpan.FromMinutes(10);
            if (isObject)
            {
                db.SortedSetAdd(key, [new SortedSetEntry("element", 1.0)]);
                db.KeyExpire(key, existingExpireTimeSpan);
            }
            else
            {
                db.StringSet(key, "valueA", existingExpireTimeSpan);
            }
            var expireTimeSpan = TimeSpan.FromMinutes(1);
            var expireTimeUnix = command == "EXPIREAT" ? DateTimeOffset.UtcNow.Add(expireTimeSpan).ToUnixTimeSeconds() : DateTimeOffset.UtcNow.Add(expireTimeSpan).ToUnixTimeMilliseconds();

            var actualResult = (int)db.Execute(command, key, expireTimeUnix, "xX", "Lt");
            ClassicAssert.AreEqual(actualResult, 1);

            var actualTtl = db.KeyTimeToLive(key);
            ClassicAssert.IsTrue(actualTtl.HasValue);
            ClassicAssert.Greater(actualTtl.Value.TotalMilliseconds, 0);
            ClassicAssert.LessOrEqual(actualTtl.Value.TotalMilliseconds, expireTimeSpan.TotalMilliseconds);
        }

        [Test]
        [TestCase("EXPIREAT", false)]
        [TestCase("EXPIREAT", true)]
        [TestCase("PEXPIREAT", false)]
        [TestCase("PEXPIREAT", true)]
        public void KeyExpireAtWithXxAndLtOptionAndExistingKeyNoExpire(string command, bool isObject)
        {
            using var redis = ConnectionMultiplexer.Connect(TestUtils.GetConfig());
            var db = redis.GetDatabase(0);
            var key = "key";
            if (isObject)
            {
                db.SortedSetAdd(key, [new SortedSetEntry("element", 1.0)]);
            }
            else
            {
                db.StringSet(key, "valueA");
            }
            var expireTimeSpan = TimeSpan.FromMinutes(1);
            var expireTimeUnix = command == "EXPIREAT" ? DateTimeOffset.UtcNow.Add(expireTimeSpan).ToUnixTimeSeconds() : DateTimeOffset.UtcNow.Add(expireTimeSpan).ToUnixTimeMilliseconds();

            var actualResult = (int)db.Execute(command, key, expireTimeUnix, "XX", "LT");
            ClassicAssert.AreEqual(actualResult, 0);

            var actualTtl = db.KeyTimeToLive(key);
            ClassicAssert.IsFalse(actualTtl.HasValue);
        }

        [Test]
        [TestCase("EXPIREAT", "XX", "NX")]
        [TestCase("EXPIREAT", "NX", "GT")]
        [TestCase("EXPIREAT", "LT", "NX")]
        [TestCase("PEXPIREAT", "XX", "NX")]
        [TestCase("PEXPIREAT", "NX", "GT")]
        [TestCase("PEXPIREAT", "LT", "NX")]
        public void KeyExpireAtWithInvalidOptionCombination(string command, string optionA, string optionB)
        {
            using var redis = ConnectionMultiplexer.Connect(TestUtils.GetConfig());
            var db = redis.GetDatabase(0);
            var key = "key";
            db.StringSet(key, "valueA");
            var expireTimeSpan = TimeSpan.FromMinutes(1);
            var expireTimeUnix = command == "EXPIREAT" ? DateTimeOffset.UtcNow.Add(expireTimeSpan).ToUnixTimeSeconds() : DateTimeOffset.UtcNow.Add(expireTimeSpan).ToUnixTimeMilliseconds();

            Assert.Throws<RedisServerException>(() => db.Execute(command, key, expireTimeUnix, optionA, optionA));
        }

        #endregion

        [Test]
        public async Task ReAddExpiredKey()
        {
            using var redis = ConnectionMultiplexer.Connect(TestUtils.GetConfig());
            var db = redis.GetDatabase(0);

            const string key = "x:expire_trap";

            // Set
            {
                db.KeyDelete(key);
                db.SetAdd(key, "v1");

                ClassicAssert.IsTrue(db.KeyExists(key), $"KeyExists after initial add");
                ClassicAssert.AreEqual("1", db.Execute("EXISTS", key).ToString(), "EXISTS after initial add");
                var actualScan = db.Execute("SCAN", "0");
                ClassicAssert.AreEqual(1, ((RedisValue[])((RedisResult[])actualScan!)[1]).Length, "SCAN after initial ADD");

                db.KeyExpire(key, TimeSpan.FromSeconds(1));
                await Task.Delay(TimeSpan.FromSeconds(2));

                ClassicAssert.IsFalse(db.KeyExists(key), $"KeyExists after expiration");
                ClassicAssert.AreEqual("0", db.Execute("EXISTS", key).ToString(), "EXISTS after ADD expiration");
                actualScan = db.Execute("SCAN", "0");
                ClassicAssert.AreEqual(0, ((RedisValue[])((RedisResult[])actualScan!)[1]).Length, "SCAN after ADD expiration");

                db.SetAdd(key, "v2");

                ClassicAssert.IsTrue(db.KeyExists(key), $"KeyExists after initial re-ADD");
                ClassicAssert.AreEqual("1", db.Execute("EXISTS", key).ToString(), "EXISTS after initial re-ADD");
                actualScan = db.Execute("SCAN", "0");
                ClassicAssert.AreEqual(1, ((RedisValue[])((RedisResult[])actualScan!)[1]).Length, "SCAN after initial re-ADD");
            }
            // List
            {
                db.KeyDelete(key);
                db.ListRightPush(key, "v1");

                ClassicAssert.IsTrue(db.KeyExists(key), $"KeyExists after initial RPUSH");
                ClassicAssert.AreEqual("1", db.Execute("EXISTS", key).ToString(), "EXISTS after initial RPUSH");
                var actualScan = db.Execute("SCAN", "0");
                ClassicAssert.AreEqual(1, ((RedisValue[])((RedisResult[])actualScan!)[1]).Length, "SCAN after initial RPUSH");

                db.KeyExpire(key, TimeSpan.FromSeconds(1));
                await Task.Delay(TimeSpan.FromSeconds(2));

                ClassicAssert.IsFalse(db.KeyExists(key), $"KeyExists after expiration");
                ClassicAssert.AreEqual("0", db.Execute("EXISTS", key).ToString(), "EXISTS after RPUSH expiration");
                actualScan = db.Execute("SCAN", "0");
                ClassicAssert.AreEqual(0, ((RedisValue[])((RedisResult[])actualScan!)[1]).Length, "SCAN after RPUSH expiration");

                db.ListRightPush(key, "v2");

                ClassicAssert.IsTrue(db.KeyExists(key), $"KeyExists after initial re-RPUSH");
                ClassicAssert.AreEqual("1", db.Execute("EXISTS", key).ToString(), "EXISTS after initial re-RPUSH");
                actualScan = db.Execute("SCAN", "0");
                ClassicAssert.AreEqual(1, ((RedisValue[])((RedisResult[])actualScan!)[1]).Length, "SCAN after initial re-RPUSH");
            }
            // Hash
            {
                db.KeyDelete(key);
                db.HashSet(key, "f1", "v1");

                ClassicAssert.IsTrue(db.KeyExists(key), $"KeyExists after initial HSET");
                ClassicAssert.AreEqual("1", db.Execute("EXISTS", key).ToString(), "EXISTS after initial HSET");
                var actualScan = db.Execute("SCAN", "0");
                ClassicAssert.AreEqual(1, ((RedisValue[])((RedisResult[])actualScan!)[1]).Length, "SCAN after initial HSET");

                db.KeyExpire(key, TimeSpan.FromSeconds(1));
                await Task.Delay(TimeSpan.FromSeconds(2));

                ClassicAssert.IsFalse(db.KeyExists(key), $"KeyExists after expiration");
                ClassicAssert.AreEqual("0", db.Execute("EXISTS", key).ToString(), "EXISTS after HSET expiration");
                actualScan = db.Execute("SCAN", "0");
                ClassicAssert.AreEqual(0, ((RedisValue[])((RedisResult[])actualScan!)[1]).Length, "SCAN after HSET expiration");

                db.HashSet(key, "f1", "v2");

                ClassicAssert.IsTrue(db.KeyExists(key), $"KeyExists after initial re-HSET");
                ClassicAssert.AreEqual("1", db.Execute("EXISTS", key).ToString(), "EXISTS after initial re-HSET");
                actualScan = db.Execute("SCAN", "0");
                ClassicAssert.AreEqual(1, ((RedisValue[])((RedisResult[])actualScan!)[1]).Length, "SCAN after initial re-HSET");
            }
        }

        [Test]
        public void MainObjectKey()
        {
            using var redis = ConnectionMultiplexer.Connect(TestUtils.GetConfig());
            var server = redis.GetServers()[0];
            var db = redis.GetDatabase(0);

            const string key = "test:1";

            // Do StringSet
            ClassicAssert.IsTrue(db.StringSet(key, "v1"));

            // Do SetAdd using the same key, expected error
            Assert.Throws<RedisServerException>(() => db.SetAdd(key, "v2"),
                Encoding.ASCII.GetString(CmdStrings.RESP_ERR_WRONG_TYPE));

            // One key "test:1" with a string value is expected
            var keys = server.Keys(db.Database, key).ToList();
            ClassicAssert.AreEqual(1, keys.Count);
            ClassicAssert.AreEqual(key, (string)keys[0]);
            var value = db.StringGet(key);
            ClassicAssert.AreEqual("v1", (string)value);

            // do ListRightPush using the same key, expected error
            Assert.Throws<RedisServerException>(() => db.ListRightPush(key, "v3"), Encoding.ASCII.GetString(CmdStrings.RESP_ERR_WRONG_TYPE));

            // Delete the key
            ClassicAssert.IsTrue(db.KeyDelete(key));

            // Do SetAdd using the same key
            ClassicAssert.IsTrue(db.SetAdd(key, "v2"));

            // Do StringIncrement using the same key, expected error
            //Assert.Throws<RedisServerException>(() => db.StringIncrement(key), Encoding.ASCII.GetString(CmdStrings.RESP_ERR_WRONG_TYPE));

            // One key "test:1" with a set value is expected
            keys = server.Keys(db.Database, key).ToList();
            ClassicAssert.AreEqual(1, keys.Count);
            ClassicAssert.AreEqual(key, (string)keys[0]);
            var members = db.SetMembers(key);
            ClassicAssert.AreEqual(1, members.Length);
            ClassicAssert.AreEqual("v2", (string)members[0]);
        }

        [Test]
        public void GetSliceTest()
        {
            using var redis = ConnectionMultiplexer.Connect(TestUtils.GetConfig());
            var db = redis.GetDatabase(0);

            string key = "rangeKey";
            string value = "0123456789";

            var resp = (string)db.StringGetRange(key, 2, 10);
            ClassicAssert.AreEqual(string.Empty, resp);
            ClassicAssert.AreEqual(true, db.StringSet(key, value));

            //0,0
            resp = (string)db.StringGetRange(key, 0, 0);
            ClassicAssert.AreEqual("0", resp);

            //actual value
            resp = (string)db.StringGetRange(key, 0, -1);
            ClassicAssert.AreEqual(value, resp);

            #region testA
            //s[2,len] s < e & e = len
            resp = (string)db.StringGetRange(key, 2, 10);
            ClassicAssert.AreEqual(value.Substring(2), resp);

            //s[2,len] s < e & e = len - 1
            resp = (string)db.StringGetRange(key, 2, 9);
            ClassicAssert.AreEqual(value.Substring(2), resp);

            //s[2,len] s < e < len
            resp = (string)db.StringGetRange(key, 2, 5);
            ClassicAssert.AreEqual(value.Substring(2, 4), resp);

            //s[2,len] s < len < e
            resp = (string)db.StringGetRange(key, 2, 15);
            ClassicAssert.AreEqual(value.Substring(2), resp);

            //s[4,len] e < s < len
            resp = (string)db.StringGetRange(key, 4, 2);
            ClassicAssert.AreEqual("", resp);

            //s[4,len] e < 0 < s < len
            resp = (string)db.StringGetRange(key, 4, -2);
            ClassicAssert.AreEqual(value.Substring(4, 5), resp);

            //s[4,len] e < -len < 0 < s < len
            resp = (string)db.StringGetRange(key, 4, -12);
            ClassicAssert.AreEqual("", resp);
            #endregion

            #region testB
            //-len < s < 0 < len < e
            resp = (string)db.StringGetRange(key, -4, 15);
            ClassicAssert.AreEqual(value.Substring(6, 4), resp);

            //-len < s < 0 < e < len where len + s > e
            resp = (string)db.StringGetRange(key, -4, 5);
            ClassicAssert.AreEqual("", resp);

            //-len < s < 0 < e < len where len + s < e
            resp = (string)db.StringGetRange(key, -4, 8);
            ClassicAssert.AreEqual(value.Substring(value.Length - 4, 2), resp);

            //-len < s < e < 0
            resp = (string)db.StringGetRange(key, -4, -1);
            ClassicAssert.AreEqual(value.Substring(value.Length - 4, 4), resp);

            //-len < e < s < 0
            resp = (string)db.StringGetRange(key, -4, -7);
            ClassicAssert.AreEqual("", resp);
            #endregion

            //range start > end > len
            resp = (string)db.StringGetRange(key, 17, 13);
            ClassicAssert.AreEqual("", resp);

            //range 0 > start > end
            resp = (string)db.StringGetRange(key, -1, -4);
            ClassicAssert.AreEqual("", resp);

            //equal offsets
            resp = db.StringGetRange(key, 4, 4);
            ClassicAssert.AreEqual("4", resp);

            //equal offsets
            resp = db.StringGetRange(key, -4, -4);
            ClassicAssert.AreEqual("6", resp);

            //equal offsets
            resp = db.StringGetRange(key, -100, -100);
            ClassicAssert.AreEqual("0", resp);

            //equal offsets
            resp = db.StringGetRange(key, -101, -101);
            ClassicAssert.AreEqual("9", resp);

            //start larger than end
            resp = db.StringGetRange(key, -1, -3);
            ClassicAssert.AreEqual("", resp);

            //2,-1 -> 2 9
            var negend = -1;
            resp = db.StringGetRange(key, 2, negend);
            ClassicAssert.AreEqual(value.Substring(2, 8), resp);

            //2,-3 -> 2 7
            negend = -3;
            resp = db.StringGetRange(key, 2, negend);
            ClassicAssert.AreEqual(value.Substring(2, 6), resp);

            //-5,-3 -> 5,7
            var negstart = -5;
            resp = db.StringGetRange(key, negstart, negend);
            ClassicAssert.AreEqual(value.Substring(5, 3), resp);
        }

        [Test]
        public void SetRangeTest()
        {
            using var redis = ConnectionMultiplexer.Connect(TestUtils.GetConfig());
            var db = redis.GetDatabase(0);

            string key = "setRangeKey";
            string value = "0123456789";
            string newValue = "ABCDE";

            // new key, length 10, offset 0 -> 10 ("0123456789")
            var resp = (string)db.StringSetRange(key, 0, value);
            ClassicAssert.AreEqual("10", resp);
            resp = db.StringGet(key);
            ClassicAssert.AreEqual("0123456789", resp);
            ClassicAssert.IsTrue(db.KeyDelete(key));

            // new key, length 10, offset 5 -> 15 ("\0\0\0\0\00123456789")
            resp = db.StringSetRange(key, 5, value);
            ClassicAssert.AreEqual("15", resp);
            resp = db.StringGet(key);
            ClassicAssert.AreEqual("\0\0\0\0\00123456789", resp);
            ClassicAssert.IsTrue(db.KeyDelete(key));

            // new key, length 10, offset -1 -> RedisServerException ("ERR offset is out of range")
            var ex = Assert.Throws<RedisServerException>(() => db.StringSetRange(key, -1, value));
            ClassicAssert.AreEqual(Encoding.ASCII.GetString(CmdStrings.RESP_ERR_GENERIC_OFFSETOUTOFRANGE), ex.Message);

            // new key, length 10, offset invalid_offset -> RedisServerException ("ERR value is not an integer or out of range.")
            ex = Assert.Throws<RedisServerException>(() => db.Execute(nameof(RespCommand.SETRANGE), key, "invalid_offset", value));
            ClassicAssert.AreEqual(Encoding.ASCII.GetString(CmdStrings.RESP_ERR_GENERIC_VALUE_IS_NOT_INTEGER), ex.Message);

            // existing key, length 10, offset 0, value length 5 -> 10 ("ABCDE56789")
            ClassicAssert.IsTrue(db.StringSet(key, value));
            resp = db.StringSetRange(key, 0, newValue);
            ClassicAssert.AreEqual("10", resp);
            resp = db.StringGet(key);
            ClassicAssert.AreEqual("ABCDE56789", resp);
            ClassicAssert.IsTrue(db.KeyDelete(key));

            // existing key, length 10, offset 5, value length 5 -> 10 ("01234ABCDE")
            ClassicAssert.IsTrue(db.StringSet(key, value));
            resp = db.StringSetRange(key, 5, newValue);
            ClassicAssert.AreEqual("10", resp);
            resp = db.StringGet(key);
            ClassicAssert.AreEqual("01234ABCDE", resp);
            ClassicAssert.IsTrue(db.KeyDelete(key));

            // existing key, length 10, offset 10, value length 5 -> 15 ("0123456789ABCDE")
            ClassicAssert.IsTrue(db.StringSet(key, value));
            resp = db.StringSetRange(key, 10, newValue);
            ClassicAssert.AreEqual("15", resp);
            resp = db.StringGet(key);
            ClassicAssert.AreEqual("0123456789ABCDE", resp);
            ClassicAssert.IsTrue(db.KeyDelete(key));

            // existing key, length 10, offset 15, value length 5 -> 20 ("0123456789\0\0\0\0\0ABCDE")
            ClassicAssert.IsTrue(db.StringSet(key, value));
            resp = db.StringSetRange(key, 15, newValue);
            ClassicAssert.AreEqual("20", resp);
            resp = db.StringGet(key);
            ClassicAssert.AreEqual("0123456789\0\0\0\0\0ABCDE", resp);
            ClassicAssert.IsTrue(db.KeyDelete(key));

            // existing key, length 10, offset -1, value length 5 -> RedisServerException ("ERR offset is out of range")
            ClassicAssert.IsTrue(db.StringSet(key, value));
            ex = Assert.Throws<RedisServerException>(() => db.StringSetRange(key, -1, newValue));
            ClassicAssert.AreEqual(Encoding.ASCII.GetString(CmdStrings.RESP_ERR_GENERIC_OFFSETOUTOFRANGE), ex.Message);
        }

        [Test]
        public void PingTest()
        {
            using var redis = ConnectionMultiplexer.Connect(TestUtils.GetConfig());
            var db = redis.GetDatabase(0);

            string result = (string)db.Execute("PING");
            ClassicAssert.AreEqual("PONG", result);
        }

        [Test]
        public void AskingTest()
        {
            using var redis = ConnectionMultiplexer.Connect(TestUtils.GetConfig());
            var db = redis.GetDatabase(0);

            string result = (string)db.Execute("ASKING");
            ClassicAssert.AreEqual("OK", result);
        }

        [Test]
        public void KeepTtlTest()
        {
            using var redis = ConnectionMultiplexer.Connect(TestUtils.GetConfig());
            var db = redis.GetDatabase(0);

            int expire = 3;
            var keyA = "keyA";
            var keyB = "keyB";
            db.StringSet(keyA, keyA);
            db.StringSet(keyB, keyB);

            db.KeyExpire(keyA, TimeSpan.FromSeconds(expire));
            db.KeyExpire(keyB, TimeSpan.FromSeconds(expire));

            db.StringSet(keyA, keyA, keepTtl: true);
            var time = db.KeyTimeToLive(keyA);
            ClassicAssert.IsTrue(time.Value.Ticks > 0);

            db.StringSet(keyB, keyB, keepTtl: false);
            time = db.KeyTimeToLive(keyB);
            ClassicAssert.IsTrue(time == null);

            Thread.Sleep(expire * 1000 + 100);

            string value = db.StringGet(keyA);
            ClassicAssert.AreEqual(null, value);

            ClassicAssert.AreEqual("OK", db.Execute("SET", keyA, keyA, "KEEPTTL")?.ToString());

            value = db.StringGet(keyB);
            ClassicAssert.AreEqual(keyB, value);
        }

        [Test]
        public void StrlenTest()
        {
            using var redis = ConnectionMultiplexer.Connect(TestUtils.GetConfig());
            var db = redis.GetDatabase(0);
            ClassicAssert.IsTrue(db.StringSet("mykey", "foo bar"));
            ClassicAssert.AreEqual(7, db.StringLength("mykey"));
            ClassicAssert.AreEqual(0, db.StringLength("nokey"));
        }

        [Test]
        public void TTLTestMilliseconds()
        {
            using var redis = ConnectionMultiplexer.Connect(TestUtils.GetConfig());
            var db = redis.GetDatabase(0);

            var key = "myKey";
            var val = "myKeyValue";
            var expireTimeInMilliseconds = 3000;

            var pttl = db.Execute("PTTL", key);
            ClassicAssert.AreEqual(-2, (int)pttl);

            db.StringSet(key, val);
            pttl = db.Execute("PTTL", key);
            ClassicAssert.AreEqual(-1, (int)pttl);

            db.KeyExpire(key, TimeSpan.FromMilliseconds(expireTimeInMilliseconds));

            //check TTL of the key in milliseconds
            pttl = db.Execute("PTTL", key);

            ClassicAssert.IsTrue(long.TryParse(pttl.ToString(), out var pttlInMs));
            ClassicAssert.IsTrue(pttlInMs > 0);

            db.KeyPersist(key);
            Thread.Sleep(expireTimeInMilliseconds);

            var _val = db.StringGet(key);
            ClassicAssert.AreEqual(val, _val.ToString());

            var ttl = db.KeyTimeToLive(key);
            ClassicAssert.IsNull(ttl);
        }

        [Test]
        public void GetDelTest()
        {
            using var redis = ConnectionMultiplexer.Connect(TestUtils.GetConfig());
            var db = redis.GetDatabase(0);

            var key = "myKey";
            var val = "myKeyValue";

            // Key Setup
            db.StringSet(key, val);
            var retval = db.StringGet(key);
            ClassicAssert.AreEqual(val, retval.ToString());

            retval = db.StringGetDelete(key);
            ClassicAssert.AreEqual(val, retval.ToString());

            // Try retrieving already deleted key
            retval = db.StringGetDelete(key);
            ClassicAssert.AreEqual(string.Empty, retval.ToString());

            // Try retrieving & deleting non-existent key
            retval = db.StringGetDelete("nonExistentKey");
            ClassicAssert.AreEqual(string.Empty, retval.ToString());

            // Key setup with metadata
            key = "myKeyWithMetadata";
            val = "myValueWithMetadata";
            db.StringSet(key, val, expiry: TimeSpan.FromSeconds(10000));
            retval = db.StringGet(key);
            ClassicAssert.AreEqual(val, retval.ToString());

            retval = db.StringGetDelete(key);
            ClassicAssert.AreEqual(val, retval.ToString());

            // Try retrieving already deleted key with metadata
            retval = db.StringGetDelete(key);
            ClassicAssert.AreEqual(string.Empty, retval.ToString());
        }

        [Test]
        public void GetRole()
        {
            using var redis = ConnectionMultiplexer.Connect(TestUtils.GetConfig());
            var server = redis.GetServers()[0];
            var role = server.Role();
            ClassicAssert.True(role is Role.Master);
            var master = role as Role.Master;
            ClassicAssert.AreEqual("master", master.Value);
        }

        [Test]
        public void AppendTest()
        {
            using var redis = ConnectionMultiplexer.Connect(TestUtils.GetConfig());
            var db = redis.GetDatabase(0);

            var key = "myKey";
            var val = "myKeyValue";
            var val2 = "myKeyValue2";

            _ = db.StringSet(key, val);
            var len = db.StringAppend(key, val2);
            ClassicAssert.AreEqual(val.Length + val2.Length, len);

            var _val = db.StringGet(key);
            ClassicAssert.AreEqual(val + val2, _val.ToString());

            // Test appending an empty string
            _ = db.StringSet(key, val);
            var len1 = db.StringAppend(key, "");
            ClassicAssert.AreEqual(val.Length, len1);

            _val = db.StringGet(key);
            ClassicAssert.AreEqual(val, _val.ToString());

            // Test appending to a non-existent key
            var nonExistentKey = "nonExistentKey";
            var len2 = db.StringAppend(nonExistentKey, val2);
            ClassicAssert.AreEqual(val2.Length, len2);

            _val = db.StringGet(nonExistentKey);
            ClassicAssert.AreEqual(val2, _val.ToString());
        }

        [Test]
        public void AppendLargeStringValueTest()
        {
            using var redis = ConnectionMultiplexer.Connect(TestUtils.GetConfig());
            var db = redis.GetDatabase(0);

            var key1 = "myKey1";
            var key2 = "myKey2";
            var val2 = "myKeyValue2";

            var largeVal = new string('a', 1000000);

            // Test appending to a key with a large value
            _ = db.StringSet(key1, largeVal);
            var len = db.StringAppend(key1, val2);
            ClassicAssert.AreEqual(largeVal.Length + val2.Length, len);

            // Test appending a large value to a key
            _ = db.StringSet(key2, val2);
            var len2 = db.StringAppend(key2, largeVal);
            ClassicAssert.AreEqual(largeVal.Length + val2.Length, len);
        }

        [Test]
        public void AppendWithExpirationTest()
        {
            using var redis = ConnectionMultiplexer.Connect(TestUtils.GetConfig());
            var db = redis.GetDatabase(0);

            var key = "keyWithExpiration";
            var val = "myKeyValue";
            var val2 = "myKeyValue2";

            // Test appending to a key with expiration
            _ = db.StringSet(key, val, TimeSpan.FromSeconds(10000));
            var len = db.StringAppend(key, val2);
            ClassicAssert.AreEqual(val.Length + val2.Length, len);

            var _val = db.StringGet(key);
            ClassicAssert.AreEqual(val + val2, _val.ToString());

            var time = db.KeyTimeToLive(key);
            ClassicAssert.IsTrue(time.Value.TotalSeconds > 0);
        }

        [Test]
        public void HelloTest1()
        {
            using var redis = ConnectionMultiplexer.Connect(TestUtils.GetConfig());
            var db = redis.GetDatabase(0);

            // Test "HELLO 2"
            var result = db.Execute("HELLO", "2");

            ClassicAssert.IsNotNull(result);
            ClassicAssert.AreEqual(ResultType.Array, result.Resp2Type);
            ClassicAssert.AreEqual(ResultType.Array, result.Resp3Type);
            var resultDict = result.ToDictionary();
            ClassicAssert.IsNotNull(resultDict);
            ClassicAssert.AreEqual(2, (int)resultDict["proto"]);
            ClassicAssert.AreEqual("master", (string)resultDict["role"]);

            // Test "HELLO 3"
            result = db.Execute("HELLO", "3");

            ClassicAssert.IsNotNull(result);
            ClassicAssert.AreEqual(ResultType.Array, result.Resp2Type);
            ClassicAssert.AreEqual(ResultType.Map, result.Resp3Type);
            resultDict = result.ToDictionary();
            ClassicAssert.IsNotNull(resultDict);
            ClassicAssert.AreEqual(3, (int)resultDict["proto"]);
            ClassicAssert.AreEqual("master", (string)resultDict["role"]);
        }

        [Test]
        public void HelloAuthErrorTest()
        {
            using var redis = ConnectionMultiplexer.Connect(TestUtils.GetConfig(protocol: RedisProtocol.Resp2));
            var db = redis.GetDatabase(0);

            // Failed HELLO should not change current protocol
            Assert.Throws<RedisServerException>(() => db.Execute("HELLO", "3", "AUTH", "NX", "NX"),
                           Encoding.ASCII.GetString(CmdStrings.RESP_WRONGPASS_INVALID_USERNAME_PASSWORD));
            var result = db.Execute("HELLO");

            ClassicAssert.IsNotNull(result);
            ClassicAssert.AreEqual(ResultType.Array, result.Resp2Type);
            ClassicAssert.AreEqual(ResultType.Array, result.Resp3Type);
            var resultDict = result.ToDictionary();
            ClassicAssert.IsNotNull(resultDict);

            // Should remain 2 since protocol change failed
            ClassicAssert.AreEqual(2, (int)resultDict["proto"]);
        }

        [Test]
        [TestCase([2, "$-1\r\n", "$1\r\n", "*4", '*'], Description = "RESP2 output")]
        [TestCase([3, "_\r\n", ",", "%2", '~'], Description = "RESP3 output")]
        public async Task RespOutputTests(byte respVersion, string expectedResponse, string doublePrefix, string mapPrefix, char setPrefix)
        {
            using var c = TestUtils.GetGarnetClientSession(raw: true);
            c.Connect();

            var response = await c.ExecuteAsync("HELLO", respVersion.ToString());

            response = await c.ExecuteAsync("GET", "nx");
            ClassicAssert.AreEqual(expectedResponse, response);
            response = await c.ExecuteAsync("GEODIST", "nx", "foo", "bar");
            ClassicAssert.AreEqual(expectedResponse, response);
            response = await c.ExecuteAsync("HGET", "nx", "nx");
            ClassicAssert.AreEqual(expectedResponse, response);
            response = await c.ExecuteAsync("LPOP", "nx");
            ClassicAssert.AreEqual(expectedResponse, response);
            response = await c.ExecuteAsync("LPOS", "nx", "foo");
            ClassicAssert.AreEqual(expectedResponse, response);
            response = await c.ExecuteAsync("SPOP", "nx");
            ClassicAssert.AreEqual(expectedResponse, response);
            response = await c.ExecuteAsync("ZSCORE", "nx", "foo");
            ClassicAssert.AreEqual(expectedResponse, response);

            response = await c.ExecuteAsync("BITFIELD", "bf", "OVERFLOW", "FAIL", "INCRBY", "u1", "1", "1");
            ClassicAssert.AreEqual("*1\r\n:1\r\n", response);
            response = await c.ExecuteAsync("BITFIELD", "bf", "OVERFLOW", "FAIL", "INCRBY", "u1", "1", "1");
            ClassicAssert.AreEqual("*1\r\n" + expectedResponse, response);

            response = await c.ExecuteAsync("SADD", "set", "foo", "bar");
            ClassicAssert.AreEqual(":2\r\n", response);
            response = await c.ExecuteAsync("SMEMBERS", "set");
            ClassicAssert.AreEqual(setPrefix + "2\r\n$3\r\nfoo\r\n$3\r\nbar\r\n", response);

            response = await c.ExecuteAsync("MSET", "s1", "foo", "s2", "bar");
            ClassicAssert.AreEqual("+OK\r\n", response);
            response = await c.ExecuteAsync("LCS", "s1", "s2", "IDX");
            ClassicAssert.AreEqual(mapPrefix + "\r\n$7\r\nmatches\r\n*0\r\n$3\r\nlen\r\n:0\r\n", response);

            response = await c.ExecuteAsync("ZADD", "z", "0", "a", "1", "b");
            ClassicAssert.AreEqual(":2\r\n", response);
            response = await c.ExecuteAsync("ZSCORE", "z", "a");
            ClassicAssert.AreEqual(doublePrefix + "0\r\n", response);
        }

        [Test]
        public void AsyncTest1()
        {
            // Set up low-memory database
            TearDown();
            TestUtils.DeleteDirectory(TestUtils.MethodTestDir, wait: true);
            server = TestUtils.CreateGarnetServer(TestUtils.MethodTestDir, lowMemory: true, disableObjects: true);
            server.Start();

            string firstKey = null, firstValue = null, lastKey = null, lastValue = null;

            // Load the data so that it spills to disk
            using (var redis = ConnectionMultiplexer.Connect(TestUtils.GetConfig()))
            {
                var db = redis.GetDatabase(0);

                var keyCount = 5;
                var valLen = 256;
                var keyLen = 8;

                List<Tuple<string, string>> data = [];
                for (var i = 0; i < keyCount; i++)
                {
                    lastKey = TestUtils.GetRandomString(keyLen);
                    lastValue = TestUtils.GetRandomString(valLen);
                    if (firstKey == null)
                    {
                        firstKey = lastKey;
                        firstValue = lastValue;
                    }
                    data.Add(new Tuple<string, string>(lastKey, lastValue));
                    var pair = data.Last();
                    db.StringSet(pair.Item1, pair.Item2);
                }
            }

            // We use newline counting for HELLO response as the exact length can vary slightly across versions
            using var lightClientRequest = TestUtils.CreateRequest(countResponseType: CountResponseType.Newlines);

            var expectedNewlineCount = 30; // 30 '\n' characters expected in response
            var response = lightClientRequest.Execute($"hello 3", expectedNewlineCount);
            ClassicAssert.IsTrue(response.Length is > 175 and < 190);

            // Switch to byte counting in response
            lightClientRequest.countResponseType = CountResponseType.Bytes;

            // Turn on async
            var expectedResponse = "+OK\r\n";
            response = lightClientRequest.Execute($"async on", expectedResponse.Length);
            ClassicAssert.AreEqual(expectedResponse, response);

            // Get in-memory data item
            expectedResponse = $"${lastValue.Length}\r\n{lastValue}\r\n";
            response = lightClientRequest.Execute($"GET {lastKey}", expectedResponse.Length);
            ClassicAssert.AreEqual(expectedResponse, response);

            // Get disk data item with async on
            expectedResponse = $"-ASYNC 0\r\n>3\r\n$5\r\nasync\r\n$1\r\n0\r\n${firstValue.Length}\r\n{firstValue}\r\n";
            response = lightClientRequest.Execute($"GET {firstKey}", expectedResponse.Length);
            ClassicAssert.AreEqual(expectedResponse, response);

            // Issue barrier command for async
            expectedResponse = "+OK\r\n";
            response = lightClientRequest.Execute($"async barrier", expectedResponse.Length);
            ClassicAssert.AreEqual(expectedResponse, response);

            // Turn off async
            expectedResponse = "+OK\r\n";
            response = lightClientRequest.Execute($"async off", expectedResponse.Length);
            ClassicAssert.AreEqual(expectedResponse, response);

            // Get disk data item with async off
            expectedResponse = $"${firstValue.Length}\r\n{firstValue}\r\n";
            response = lightClientRequest.Execute($"GET {firstKey}", expectedResponse.Length);
            ClassicAssert.AreEqual(expectedResponse, response);
        }

        [Test]
        public void ClientIdTest()
        {
            long id1;
            {
                using var redis = ConnectionMultiplexer.Connect(TestUtils.GetConfig());
                var db = redis.GetDatabase(0);

                var result = db.Execute("CLIENT", "ID");

                ClassicAssert.IsNotNull(result);
                ClassicAssert.AreEqual(ResultType.Integer, result.Resp2Type);

                id1 = (long)result;

                ClassicAssert.IsTrue(id1 > 0, "Client ids must be > 0");
            }

            long id2;
            {
                using var redis = ConnectionMultiplexer.Connect(TestUtils.GetConfig());
                var db = redis.GetDatabase(0);

                var result = db.Execute("CLIENT", "ID");

                ClassicAssert.IsNotNull(result);
                ClassicAssert.AreEqual(ResultType.Integer, result.Resp2Type);

                id2 = (long)result;

                ClassicAssert.IsTrue(id2 > 0, "Client ids must be > 0");
            }

            ClassicAssert.AreNotEqual(id1, id2, "CLIENT IDs must be unique");
            ClassicAssert.IsTrue(id2 > id1, "CLIENT IDs should be monotonic");

            {
                using var redis = ConnectionMultiplexer.Connect(TestUtils.GetConfig());
                var db = redis.GetDatabase(0);

                var exc = ClassicAssert.Throws<RedisServerException>(() => db.Execute("CLIENT", "ID", "foo"));
                ClassicAssert.AreEqual("ERR wrong number of arguments for 'client|id' command", exc.Message);
            }
        }

        [Test]
        [TestCase(RedisProtocol.Resp2)]
        [TestCase(RedisProtocol.Resp3)]
        public void ClientInfoTest(RedisProtocol protocol)
        {
            using var redis = ConnectionMultiplexer.Connect(TestUtils.GetConfig(protocol: protocol));
            var db = redis.GetDatabase(0);

            var result = (string)db.Execute("CLIENT", "INFO");
            AssertExpectedClientFields(result, protocol);

            var exc = ClassicAssert.Throws<RedisServerException>(() => db.Execute("CLIENT", "INFO", "foo"));
            ClassicAssert.AreEqual("ERR wrong number of arguments for 'client|info' command", exc.Message);
        }

        [Test]
        [TestCase(RedisProtocol.Resp2)]
        [TestCase(RedisProtocol.Resp3)]
        public void ClientListTest(RedisProtocol protocol)
        {
            using var redis = ConnectionMultiplexer.Connect(TestUtils.GetConfig(protocol: protocol));
            var db = redis.GetDatabase(0);

            // List everything
            {
                var list = (string)db.Execute("CLIENT", "LIST");
                AssertExpectedClientFields(list, protocol);
            }

            // List by id
            {
                var id = (long)db.Execute("CLIENT", "ID");

                var list = (string)db.Execute("CLIENT", "LIST", "ID", id, 123);
                AssertExpectedClientFields(list, protocol);
            }

            // List by type
            {
                var list = (string)db.Execute("CLIENT", "LIST", "TYPE", "NORMAL");
                AssertExpectedClientFields(list, protocol);
            }
        }

        [Test]
        public void ClientListErrorTest()
        {
            using var redis = ConnectionMultiplexer.Connect(TestUtils.GetConfig());
            var db = redis.GetDatabase(0);

            // Bad option
            {
                var exc = ClassicAssert.Throws<RedisServerException>(() => db.Execute("CLIENT", "LIST", "foo"));
                ClassicAssert.AreEqual("ERR syntax error", exc.Message);
            }

            // Missing type
            {
                var exc = ClassicAssert.Throws<RedisServerException>(() => db.Execute("CLIENT", "LIST", "TYPE"));
                ClassicAssert.AreEqual("ERR syntax error", exc.Message);
            }

            // Bad type
            {
                var exc = ClassicAssert.Throws<RedisServerException>(() => db.Execute("CLIENT", "LIST", "TYPE", "foo"));
                ClassicAssert.AreEqual("ERR Unknown client type 'foo'", exc.Message);
            }

            // Invalid type
            {
                var exc = ClassicAssert.Throws<RedisServerException>(() => db.Execute("CLIENT", "LIST", "TYPE", "Invalid"));
                ClassicAssert.AreEqual("ERR Unknown client type 'Invalid'", exc.Message);
            }

            // Numeric type
            {
                var exc = ClassicAssert.Throws<RedisServerException>(() => db.Execute("CLIENT", "LIST", "TYPE", "1"));
                ClassicAssert.AreEqual("ERR Unknown client type '1'", exc.Message);
            }

            // Missing id
            {
                var exc = ClassicAssert.Throws<RedisServerException>(() => db.Execute("CLIENT", "LIST", "ID"));
                ClassicAssert.AreEqual("ERR syntax error", exc.Message);
            }

            // Bad id
            {
                var exc = ClassicAssert.Throws<RedisServerException>(() => db.Execute("CLIENT", "LIST", "ID", "abc"));
                ClassicAssert.AreEqual("ERR Invalid client ID", exc.Message);
            }

            // Combo - Redis docs sort of imply this is supported, but that is not the case in testing
            {
                var exc = ClassicAssert.Throws<RedisServerException>(() => db.Execute("CLIENT", "LIST", "TYPE", "NORMAL", "ID", "1"));
                ClassicAssert.AreEqual("ERR syntax error", exc.Message);
            }
        }

        [Test]
        public async Task ClientKillTestAsync()
        {
            using var mainConnection = ConnectionMultiplexer.Connect(TestUtils.GetConfig());
            var mainDB = mainConnection.GetDatabase(0);
            var mainId = (long)mainDB.Execute("CLIENT", "ID");

            // Kill old style (by remote endpoint)
            {
                using var targetConnection = await ConnectAsync();

                var targetId = await targetConnection.ExecuteForLongResultAsync("CLIENT", ["ID"]);

                var remoteEndpoint = GetFlagForSessionId(targetId, "addr", mainDB);

                // Kill acknowledged
                var res = mainDB.Execute("CLIENT", "KILL", remoteEndpoint);
                ClassicAssert.AreEqual("OK", (string)res);

                AssertNotConnected(targetConnection);
            }

            // Kill by id
            {
                using var targetConnection = await ConnectAsync();

                var targetId = await targetConnection.ExecuteForLongResultAsync("CLIENT", ["ID"]);

                // Count of killed connections
                var res = mainDB.Execute("CLIENT", "KILL", "ID", targetId);
                ClassicAssert.AreEqual(1, (int)res);

                AssertNotConnected(targetConnection);
            }

            // Kill by type = NORMAL
            {
                using var targetConnection = await ConnectAsync();

                // Count of killed connections
                var res = mainDB.Execute("CLIENT", "KILL", "TYPE", "NORMAL");

                // SE.Redis spins up multiple connections, so we can kill more than 1 (but at least 1) connection
                ClassicAssert.IsTrue((int)res >= 1);

                AssertNotConnected(targetConnection);
            }

            // Kill by type = PUBSUB
            {
                using var targetConnection = await ConnectAsync();

                _ = await targetConnection.ExecuteForStringResultAsync("SUBSCRIBE", ["foo"]);

                // Count of killed connections
                var res = mainDB.Execute("CLIENT", "KILL", "TYPE", "PUBSUB");

                // SE.Redis spins up multiple connections, so we can kill more than 1 (but at least 1) connection
                ClassicAssert.IsTrue((int)res >= 1);

                AssertNotConnected(targetConnection);
            }

            // KILL by addr
            {
                using var targetConnection = await ConnectAsync();

                var targetId = await targetConnection.ExecuteForLongResultAsync("CLIENT", ["ID"]);

                var remoteEndpoint = GetFlagForSessionId(targetId, "addr", mainDB);

                // Count of killed connections
                var res = mainDB.Execute("CLIENT", "KILL", "ADDR", remoteEndpoint);
                ClassicAssert.AreEqual(1, (int)res);

                AssertNotConnected(targetConnection);
            }

            // KILL by laddr
            {
                using var targetConnection = await ConnectAsync();

                var targetId = await targetConnection.ExecuteForLongResultAsync("CLIENT", ["ID"]);

                var localEndpoint = GetFlagForSessionId(targetId, "laddr", mainDB);

                // Count of killed connections
                var res = mainDB.Execute("CLIENT", "KILL", "LADDR", localEndpoint);

                // SE.Redis spins up multiple connections, so we can kill more than 1 (but at least 1) connection
                ClassicAssert.IsTrue((int)res >= 1);

                AssertNotConnected(targetConnection);
            }

            // KILL by maxage
            {
                using var targetConnection = await ConnectAsync();

                var targetId = await targetConnection.ExecuteForLongResultAsync("CLIENT", ["ID"]);

                while (true)
                {
                    var age = GetFlagForSessionId(targetId, "age", mainDB);
                    if (long.Parse(age) >= 2)
                    {
                        break;
                    }

                    await Task.Delay(1_000);
                }

                // Count of killed connections
                var res = mainDB.Execute("CLIENT", "KILL", "MAXAGE", 1);
                ClassicAssert.IsTrue((int)res >= 1);

                AssertNotConnected(targetConnection);
            }

            // KILL by multiple
            {
                using var targetConnection = await ConnectAsync();

                var targetId = await targetConnection.ExecuteForLongResultAsync("CLIENT", ["ID"]);

                var addr = GetFlagForSessionId(targetId, "addr", mainDB);

                // Count of killed connections
                var res = mainDB.Execute("CLIENT", "KILL", "ID", targetId, "MAXAGE", -1, "TYPE", "NORMAL", "SKIPME", "YES");
                ClassicAssert.AreEqual(1, (int)res);

                AssertNotConnected(targetConnection);
            }

            // KILL without SKIPME
            {
                using var targetConnection = await ConnectAsync();

                var targetId = await targetConnection.ExecuteForLongResultAsync("CLIENT", ["ID"]);

                try
                {
                    _ = mainDB.Execute("CLIENT", "KILL", "TYPE", "NORMAL", "SKIPME", "NO");
                }
                catch
                {
                    // This will kill the SE.Redis connection, so depending on ordering an exception may be observed
                }

                AssertNotConnected(targetConnection);
            }

            // Grab a flag=value out of CLIENT LIST
            static string GetFlagForSessionId(long sessionId, string flag, IDatabase db)
            {
                var list = (string)db.Execute("CLIENT", "LIST");
                var line = list.Split("\n").Single(l => l.Contains($"id={sessionId} "));

                string flagValue = null;

                foreach (var flagPair in line.Split(" "))
                {
                    if (flagPair.StartsWith($"{flag}="))
                    {
                        ClassicAssert.IsNull(flagValue, $"In {line}, found duplicate {flag}");

                        flagValue = flagPair[$"{flag}=".Length..];
                    }
                }

                ClassicAssert.NotNull(flagValue, $"In {line}, looking for {flag}");

                return flagValue;
            }

            // Create a GarnetClient that we'll try to kill later
            static async Task<GarnetClient> ConnectAsync()
            {
                var client = TestUtils.GetGarnetClient();
                await client.ConnectAsync();

                _ = await client.PingAsync();

                ClassicAssert.IsTrue(client.IsConnected);

                return client;
            }

            // Check that we really killed the connection backing a GarnetClient
            static void AssertNotConnected(GarnetClient client)
            {
                // Force the issue by attempting a command
                try
                {
                    client.Ping(static (_, __) => { });
                }
                catch { }

                ClassicAssert.IsFalse(client.IsConnected);
            }
        }

        [Test]
        public void ClientKillErrors()
        {
            using var mainConnection = ConnectionMultiplexer.Connect(TestUtils.GetConfig());
            var mainDB = mainConnection.GetDatabase(0);

            // Errors that match Redis behavior
            {
                // No args
                {
                    var exc = ClassicAssert.Throws<RedisServerException>(() => mainDB.Execute("CLIENT", "KILL"));
                    ClassicAssert.AreEqual("ERR wrong number of arguments for 'CLIENT|KILL' command", exc.Message);
                }

                // Old style, not a known client
                {
                    var exc = ClassicAssert.Throws<RedisServerException>(() => mainDB.Execute("CLIENT", "KILL", "foo"));
                    ClassicAssert.AreEqual("ERR No such client", exc.Message);
                }

                // New style, bad filter
                {
                    var exc = ClassicAssert.Throws<RedisServerException>(() => mainDB.Execute("CLIENT", "KILL", "FOO", "bar"));
                    ClassicAssert.AreEqual("ERR syntax error", exc.Message);
                }

                // New style, ID not number
                {
                    var exc = ClassicAssert.Throws<RedisServerException>(() => mainDB.Execute("CLIENT", "KILL", "ID", "fizz"));
                    ClassicAssert.AreEqual("ERR client-id should be greater than 0", exc.Message);
                }

                // New style, TYPE invalid
                {
                    var exc = ClassicAssert.Throws<RedisServerException>(() => mainDB.Execute("CLIENT", "KILL", "TYPE", "buzz"));
                    ClassicAssert.AreEqual("ERR Unknown client type 'buzz'", exc.Message);
                }

                // New style, SKIPME invalid
                {
                    var exc = ClassicAssert.Throws<RedisServerException>(() => mainDB.Execute("CLIENT", "KILL", "SKIPME", "hello"));
                    ClassicAssert.AreEqual("ERR syntax error", exc.Message);
                }

                // New style, MAXAGE invalid
                {
                    var exc = ClassicAssert.Throws<RedisServerException>(() => mainDB.Execute("CLIENT", "KILL", "MAXAGE", "world"));
                    ClassicAssert.AreEqual("ERR syntax error", exc.Message);
                }
            }

            // Because Redis behavior seems to diverge from its documentation, Garnet fails safe in these cases
            {
                AssertDuplicateDefinitionError("ID", () => mainDB.Execute("CLIENT", "KILL", "ID", "123", "ID", "456"));
                AssertDuplicateDefinitionError("TYPE", () => mainDB.Execute("CLIENT", "KILL", "TYPE", "master", "TYPE", "normal"));
                AssertDuplicateDefinitionError("USER", () => mainDB.Execute("CLIENT", "KILL", "USER", "foo", "USER", "bar"));
                AssertDuplicateDefinitionError("ADDR", () => mainDB.Execute("CLIENT", "KILL", "ADDR", "123", "ADDR", "456"));
                AssertDuplicateDefinitionError("LADDR", () => mainDB.Execute("CLIENT", "KILL", "LADDR", "123", "LADDR", "456"));
                AssertDuplicateDefinitionError("SKIPME", () => mainDB.Execute("CLIENT", "KILL", "SKIPME", "YES", "SKIPME", "NO"));
                AssertDuplicateDefinitionError("MAXAGE", () => mainDB.Execute("CLIENT", "KILL", "MAXAGE", "123", "MAXAGE", "456"));
            }

            static void AssertDuplicateDefinitionError(string filter, TestDelegate shouldThrow)
            {
                var exc = ClassicAssert.Throws<RedisServerException>(shouldThrow);
                ClassicAssert.AreEqual($"ERR Filter '{filter}' defined multiple times", exc.Message);
            }
        }

        [Test]
        [Description("Basic case - Get name with default name")]
        public void ClientGetNameBasicTest()
        {
            var config = TestUtils.GetConfig();
            using var redis = ConnectionMultiplexer.Connect(config);
            var db = redis.GetDatabase(0);

            var result = (string)db.Execute("CLIENT", "GETNAME");
            ClassicAssert.AreEqual(config.ClientName, result);
        }

        [Test]
        [Description("Get name after setting a name")]
        public void ClientGetNameAfterSetNameTest()
        {
            using var redis = ConnectionMultiplexer.Connect(TestUtils.GetConfig());
            var db = redis.GetDatabase(0);

            db.Execute("CLIENT", "SETNAME", "testname");
            var result = (string)db.Execute("CLIENT", "GETNAME");
            ClassicAssert.AreEqual("testname", result);

            // Test clearing client name
            db.Execute("CLIENT", "SETNAME", "");
            result = (string)db.Execute("CLIENT", "GETNAME");
            ClassicAssert.AreEqual(null, result);
        }

        [Test]
        [TestCase(false, "validname", true, "validname", Description = "Set valid name")]
        [TestCase(true, "validname", true, "validname", Description = "Set valid name")]
        [TestCase(false, "", true, Description = "Set empty name")]
        [TestCase(true, "", true, Description = "Set empty name")]
        [TestCase(false, "name with spaces", false, Description = "Set name with spaces")]
        [TestCase(true, "name with spaces", false, Description = "Set name with spaces")]
        public void ClientSetNameTest(bool hello, string name, bool shouldSucceed, string expectedName = null)
        {
            using var redis = ConnectionMultiplexer.Connect(TestUtils.GetConfig());
            var db = redis.GetDatabase(0);

            if (shouldSucceed)
            {
                if (!hello)
                {
                    var result = (string)db.Execute("CLIENT", "SETNAME", name);
                    ClassicAssert.AreEqual("OK", result);
                }
                else
                {
                    db.Execute("HELLO", "2", "SETNAME", name);
                }

                var getName = (string)db.Execute("CLIENT", "GETNAME");
                ClassicAssert.AreEqual(expectedName, getName);
            }
            else
            {
                Assert.Throws<RedisServerException>(() => db.Execute("CLIENT", "SETNAME", name));
            }
        }

        [Test]
        [TestCase("LIB-NAME", "mylib", Description = "Set only library name")]
        [TestCase("LIB-VER", "1.0.0", Description = "Set only library version")]
        public void ClientSetInfoSingleOptionTest(string option, string value)
        {
            using var redis = ConnectionMultiplexer.Connect(TestUtils.GetConfig());
            var db = redis.GetDatabase(0);

            var result = (string)db.Execute("CLIENT", "SETINFO", option, value);
            ClassicAssert.AreEqual("OK", result);

            var actual = ((string)db.Execute("CLIENT", "INFO")).Split(" ").First(x => x.StartsWith(option, StringComparison.OrdinalIgnoreCase)).Substring(option.Length + 1).TrimEnd('\n');
            ClassicAssert.AreEqual(value, actual);
        }

        [Test]
        [Description("Test invalid SETINFO options")]
        public void ClientSetInfoInvalidOptionsTest()
        {
            using var redis = ConnectionMultiplexer.Connect(TestUtils.GetConfig());
            var db = redis.GetDatabase(0);

            Assert.Throws<RedisServerException>(() => db.Execute("CLIENT", "SETINFO", "INVALID-OPTION", "value"));
        }

        /// <summary>
        /// Check that list is non-empty, and has the minimum required fields.
        /// </summary>
        private static void AssertExpectedClientFields(string list, RedisProtocol protocol = RedisProtocol.Resp2)
        {
            var lines = list.Split("\n", StringSplitOptions.RemoveEmptyEntries);
            ClassicAssert.IsTrue(lines.Length >= 1);

            if (protocol == RedisProtocol.Resp3)
            {
                ClassicAssert.IsTrue(lines[0].StartsWith("txt:"));
                lines[0] = lines[0][4..];
            }

            foreach (var line in lines)
            {
                var flags = line.Split(" ");
                AssertField(line, flags, "id");
                AssertField(line, flags, "addr");
                AssertField(line, flags, "laddr");
                AssertField(line, flags, "age");
                AssertField(line, flags, "flags");
                AssertField(line, flags, "resp");
                AssertField(line, flags, "lib-name");
                AssertField(line, flags, "lib-ver");
            }

            // Check that a given flag is set
            static void AssertField(string line, string[] fields, string name)
            => ClassicAssert.AreEqual(1, fields.Count(f => f.StartsWith($"{name}=")), $"In {line}, expected single field {name}");
        }

        #region GETEX

        [Test]
        public void GetExpiryBasicTestWithSERedisApi()
        {
            using var redis = ConnectionMultiplexer.Connect(TestUtils.GetConfig());
            var db = redis.GetDatabase(0);
            var key = "KeyA";
            var value = "ValueA";
            var expectedValue = "ValueA";
            var expireTimeSpan = TimeSpan.FromMinutes(1);

            db.StringSet(key, value);

            string actualValue = db.StringGetSetExpiry(key, expireTimeSpan);

            ClassicAssert.AreEqual(expectedValue, actualValue);

            var actualTtl = db.KeyTimeToLive(key);
            ClassicAssert.IsTrue(actualTtl.HasValue);
            ClassicAssert.Greater(actualTtl.Value.TotalMilliseconds, 0);
            ClassicAssert.LessOrEqual(actualTtl.Value.TotalMilliseconds, expireTimeSpan.TotalMilliseconds);
        }

        [Test]
        [TestCase(null, null)]
        [TestCase(1, 1)]
        public void GetExpiryWithoutOptions(int? initialTimespanMins, int? expectedTimespanMins)
        {
            using var redis = ConnectionMultiplexer.Connect(TestUtils.GetConfig());
            var db = redis.GetDatabase(0);
            var key = "KeyA";
            var value = "ValueA";
            var expectedValue = "ValueA";
            TimeSpan? initialTimeSpan = initialTimespanMins.HasValue ? TimeSpan.FromMinutes(initialTimespanMins.Value) : null;
            TimeSpan? expectedTimeSpan = expectedTimespanMins.HasValue ? TimeSpan.FromMinutes(expectedTimespanMins.Value) : null;

            if (initialTimeSpan.HasValue)
            {
                db.StringSet(key, value, initialTimeSpan);
            }
            else
            {
                db.StringSet(key, value);
            }

            var actualValue = (string)db.Execute("GETEX", key);

            ClassicAssert.AreEqual(expectedValue, actualValue);

            var actualTtl = db.KeyTimeToLive(key);

            if (expectedTimeSpan.HasValue)
            {
                ClassicAssert.IsTrue(actualTtl.HasValue);
                ClassicAssert.Greater(actualTtl.Value.TotalMilliseconds, 0);
                ClassicAssert.LessOrEqual(actualTtl.Value.TotalMilliseconds, expectedTimeSpan.Value.TotalMilliseconds);
            }
            else
            {
                ClassicAssert.IsFalse(actualTtl.HasValue);
            }
        }

        [Test]
        [TestCase(null, 1, false, false)]
        [TestCase(null, 1, true, false)]
        [TestCase(1, 2, false, false)]
        [TestCase(1, 2, true, false)]
        [TestCase(2, 1, false, false)]
        [TestCase(2, 1, true, false)]
        [TestCase(null, 1, false, true)]
        [TestCase(null, 1, true, true)]
        [TestCase(1, 2, false, true)]
        [TestCase(1, 2, true, true)]
        [TestCase(2, 1, false, true)]
        [TestCase(2, 1, true, true)]
        public void GetExpiryWithExpireOptions(int? initialTimespanMins, int newTimespanMins, bool isMilliseconds, bool isUnixTimestamp)
        {
            using var redis = ConnectionMultiplexer.Connect(TestUtils.GetConfig());
            var db = redis.GetDatabase(0);
            var key = "KeyA";
            var value = "ValueA";
            var expectedValue = "ValueA";
            TimeSpan? initialTimeSpan = initialTimespanMins.HasValue ? TimeSpan.FromMinutes(initialTimespanMins.Value) : null;
            TimeSpan newTimeSpan = TimeSpan.FromMinutes(newTimespanMins);
            TimeSpan expectedTimeSpan = newTimeSpan;

            if (initialTimeSpan.HasValue)
            {
                db.StringSet(key, value, initialTimeSpan);
            }
            else
            {
                db.StringSet(key, value);
            }

            string actualValue = null;
            if (isMilliseconds && !isUnixTimestamp)
            {
                actualValue = (string)db.Execute("GETEX", key, "PX", newTimeSpan.TotalMilliseconds);
            }
            else if (isMilliseconds && isUnixTimestamp)
            {
                actualValue = (string)db.Execute("GETEX", key, "PXAT", DateTimeOffset.UtcNow.Add(newTimeSpan).ToUnixTimeMilliseconds());
            }
            else if (!isMilliseconds && !isUnixTimestamp)
            {
                actualValue = (string)db.Execute("GETEX", key, "EX", newTimeSpan.TotalSeconds);
            }
            else if (!isMilliseconds && isUnixTimestamp)
            {
                actualValue = (string)db.Execute("GETEX", key, "EXAT", DateTimeOffset.UtcNow.Add(newTimeSpan).ToUnixTimeSeconds());
            }


            ClassicAssert.AreEqual(expectedValue, actualValue);

            var actualTtl = db.KeyTimeToLive(key);

            ClassicAssert.IsTrue(actualTtl.HasValue);
            ClassicAssert.Greater(actualTtl.Value.TotalMilliseconds, expectedTimeSpan.TotalMilliseconds - 10000); // 10 seconds buffer
            ClassicAssert.LessOrEqual(actualTtl.Value.TotalMilliseconds, expectedTimeSpan.TotalMilliseconds);
        }

        [Test]
        [TestCase(null)]
        [TestCase(1)]
        public void GetExpiryWithPersistOptions(int? initialTimespanMins)
        {
            using var redis = ConnectionMultiplexer.Connect(TestUtils.GetConfig());
            var db = redis.GetDatabase(0);
            var key = "KeyA";
            var value = "ValueA";
            var expectedValue = "ValueA";
            TimeSpan? initialTimeSpan = initialTimespanMins.HasValue ? TimeSpan.FromMinutes(initialTimespanMins.Value) : null;

            if (initialTimeSpan.HasValue)
            {
                db.StringSet(key, value, initialTimeSpan);
            }
            else
            {
                db.StringSet(key, value);
            }

            string actualValue = (string)db.Execute("GETEX", key, "PERSIST");
            ClassicAssert.AreEqual(expectedValue, actualValue);

            var actualTtl = db.KeyTimeToLive(key);
            ClassicAssert.IsFalse(actualTtl.HasValue);
        }

        [Test]
        public void GetExpiryWithUnknownKey()
        {
            using var redis = ConnectionMultiplexer.Connect(TestUtils.GetConfig());
            var db = redis.GetDatabase(0);
            var key = "KeyA";

            var actualValue = (string)db.Execute("GETEX", key, "PERSIST");

            ClassicAssert.IsNull(actualValue);
        }

        [Test]
        [TestCase("EX,0")]
        [TestCase("EX,10,PERSIST")]
        [TestCase("EX,test")]
        [TestCase("EX,-1")]
        [TestCase("PXAT,0")]
        [TestCase("UNKNOWN")]
        public void GetExpiryWitInvalidOptions(string optionsInput)
        {
            using var redis = ConnectionMultiplexer.Connect(TestUtils.GetConfig());
            var db = redis.GetDatabase(0);
            var key = "KeyA";
            var value = "ValueA";
            var options = optionsInput.Split(",");

            db.StringSet(key, value);

            Assert.Throws<RedisServerException>(() => db.Execute("GETEX", [key, .. options]));
        }

        #endregion

        #region GETSET

        [Test]
        public void GetSetWithExistingKey()
        {
            using var mainConnection = ConnectionMultiplexer.Connect(TestUtils.GetConfig());
            var mainDB = mainConnection.GetDatabase(0);

            var key = "myKey";
            var val = "myKeyValue";
            var newValue = "myNewValue";

            mainDB.StringSet(key, val);

            string result = (string)mainDB.Execute("GETSET", key, newValue);  // Don't use StringGetSet as SE.Redis can chnage the underlying command to nondeprecated one anytime

            ClassicAssert.AreEqual(val, result);

            // Check the new value
            result = mainDB.StringGet(key);
            ClassicAssert.AreEqual(newValue, result);
        }

        [Test]
        public void GetSetWithNewKey()
        {
            using var mainConnection = ConnectionMultiplexer.Connect(TestUtils.GetConfig());
            var mainDB = mainConnection.GetDatabase(0);

            var key = "myKey";
            var newValue = "myNewValue";

            string result = (string)mainDB.Execute("GETSET", key, newValue);  // Don't use StringGetSet as SE.Redis can chnage the underlying command to nondeprecated one anytime

            ClassicAssert.IsNull(result);

            // Check the new value
            result = mainDB.StringGet(key);
            ClassicAssert.AreEqual(newValue, result);
        }

        #endregion

        #region SETNX

        [Test]
        public void SetIfNotExistWithExistingKey()
        {
            using var mainConnection = ConnectionMultiplexer.Connect(TestUtils.GetConfig());
            var mainDB = mainConnection.GetDatabase(0);

            var key = "myKey";
            var val = "myKeyValue";
            var newValue = "myNewValue";

            mainDB.StringSet(key, val);

            mainDB.Execute("SETNX", key, newValue);

            string result = mainDB.StringGet(key);
            ClassicAssert.AreEqual(val, result);
        }

        [Test]
        public void SetIfNotExistWithNewKey()
        {
            using var mainConnection = ConnectionMultiplexer.Connect(TestUtils.GetConfig());
            var mainDB = mainConnection.GetDatabase(0);

            var key = "myKey";
            var newValue = "myNewValue";

            mainDB.Execute("SETNX", key, newValue);

            string result = mainDB.StringGet(key);
            ClassicAssert.AreEqual(newValue, result);
        }

        [Test]
        public void SetNXCorrectResponse()
        {
            var lightClientRequest = TestUtils.CreateRequest();

            // Set key
            var response = lightClientRequest.SendCommand("SETNX key1 2");
            var expectedResponse = ":1\r\n";
            TestUtils.AssertEqualUpToExpectedLength(expectedResponse, response);

            // Setnx command should fail since key exists
            response = lightClientRequest.SendCommand("SETNX key1 3");
            expectedResponse = ":0\r\n";
            TestUtils.AssertEqualUpToExpectedLength(expectedResponse, response);

            // Be sure key wasn't modified
            response = lightClientRequest.SendCommand("GET key1");
            expectedResponse = "$1\r\n2\r\n";
            TestUtils.AssertEqualUpToExpectedLength(expectedResponse, response);
        }
        #endregion

        #region SUBSTR

        [Test]
        [TestCase("my Key Value", 0, -1, "my Key Value")]
        [TestCase("my Key Value", 0, 4, "my Ke")]
        [TestCase("my Key Value", -3, -1, "lue")]
        [TestCase("abc", 0, 10, "abc")]
        public void SubStringWithOptions(string input, int start, int end, string expectedResult)
        {
            using var mainConnection = ConnectionMultiplexer.Connect(TestUtils.GetConfig());
            var mainDB = mainConnection.GetDatabase(0);

            var key = "myKey";

            mainDB.StringSet(key, input);

            var actualResult = (string)mainDB.Execute("SUBSTR", key, start, end);

            ClassicAssert.AreEqual(expectedResult, actualResult);
        }

        #endregion

        #region LCS

        [Test]
        [TestCase("abc", "abc", "abc", Description = "Identical strings")]
        [TestCase("hello", "world", "o", Description = "Different strings with common subsequence")]
        [TestCase("", "abc", "", Description = "Empty first string")]
        [TestCase("abc", "", "", Description = "Empty second string")]
        [TestCase("", "", "", Description = "Both empty strings")]
        [TestCase("abc", "def", "", Description = "No common subsequence")]
        [TestCase("A string", "Another string", "A string", Description = "Strings with spaces")]
        [TestCase("ABCDEF", "ACDF", "ACDF", Description = "Multiple common subsequences")]
        [TestCase("ABCDEF", "ACEDF", "ACEF", Description = "Multiple common subsequences")]
        public void LCSBasicTest(string key1Value, string key2Value, string expectedLCS)
        {
            using var redis = ConnectionMultiplexer.Connect(TestUtils.GetConfig());
            var db = redis.GetDatabase(0);

            db.StringSet("key1", key1Value);
            db.StringSet("key2", key2Value);

            var result = (string)db.Execute("LCS", "key1", "key2");
            ClassicAssert.AreEqual(expectedLCS, result);
        }

        [Test]
        [TestCase("hello", "world", 1, Description = "Basic length check")]
        [TestCase("", "world", 0, Description = "Empty first string length")]
        [TestCase("hello", "", 0, Description = "Empty second string length")]
        [TestCase("", "", 0, Description = "Both empty strings length")]
        [TestCase("abc", "def", 0, Description = "No common subsequence length")]
        [TestCase("ABCDEF", "ACEDF", 4, Description = "Multiple common subsequences")]
        [TestCase("A string", "Another string", 8, Description = "Strings with spaces")]
        public void LCSWithLenOption(string key1Value, string key2Value, int expectedLength)
        {
            using var redis = ConnectionMultiplexer.Connect(TestUtils.GetConfig());
            var db = redis.GetDatabase(0);

            db.StringSet("key1", key1Value);
            db.StringSet("key2", key2Value);

            var result = (long)db.Execute("LCS", "key1", "key2", "LEN");
            ClassicAssert.AreEqual(expectedLength, result);
        }

        [Test]
        [TestCase("ABCDEF", "ACEDF", 4, new[] { 5, 4, 2, 0 }, new[] { 5, 4, 2, 0 }, new[] { 4, 2, 1, 0 }, new[] { 4, 2, 1, 0 }, Description = "Multiple matches")]
        [TestCase("hello", "world", 1, new[] { 4 }, new[] { 4 }, new[] { 1 }, new[] { 1 }, Description = "Basic IDX test")]
        [TestCase("abc", "def", 0, new int[] { }, new int[] { }, new int[] { }, new int[] { }, Description = "No matches")]
        [TestCase("", "", 0, new int[] { }, new int[] { }, new int[] { }, new int[] { }, Description = "Empty strings")]
        [TestCase("abc", "", 0, new int[] { }, new int[] { }, new int[] { }, new int[] { }, Description = "One empty string")]
        [TestCase("Hello World!", "Hello Earth!", 8, new[] { 11, 8, 0 }, new[] { 11, 8, 5 }, new[] { 11, 8, 0 }, new[] { 11, 8, 5 }, Description = "Multiple words with punctuation")]
        [TestCase("AAABBB", "AAABBB", 6, new[] { 0 }, new[] { 5 }, new[] { 0 }, new[] { 5 }, Description = "Identical strings")]
        [TestCase("    abc", "abc   ", 3, new[] { 4 }, new[] { 6 }, new[] { 0 }, new[] { 2 }, Description = "Strings with spaces")]
        public void LCSWithIdxOption(string key1Value, string key2Value, int expectedLength,
            int[] expectedKey1StartPositions, int[] expectedKey1EndPositions,
            int[] expectedKey2StartPositions, int[] expectedKey2EndPositions)
        {
            using var redis = ConnectionMultiplexer.Connect(TestUtils.GetConfig());
            var db = redis.GetDatabase(0);

            db.StringSet("key1", key1Value);
            db.StringSet("key2", key2Value);

            var result = db.Execute("LCS", "key1", "key2", "IDX");
            var resultDict = result.ToDictionary();

            ClassicAssert.AreEqual(expectedLength, (int)resultDict["len"]);

            if (expectedLength > 0)
            {
                var matches = (RedisResult[])resultDict["matches"];
                for (int i = 0; i < matches.Length; i++)
                {
                    var match = (RedisResult[])matches[i];
                    var positions1 = Array.ConvertAll((RedisValue[])match[0], x => (int)x);
                    var positions2 = Array.ConvertAll((RedisValue[])match[1], x => (int)x);

                    ClassicAssert.AreEqual(expectedKey1StartPositions[i], positions1[0]);
                    ClassicAssert.AreEqual(expectedKey1EndPositions[i], positions1[1]);
                    ClassicAssert.AreEqual(expectedKey2StartPositions[i], positions2[0]);
                    ClassicAssert.AreEqual(expectedKey2EndPositions[i], positions2[1]);
                }
            }
            else
            {
                ClassicAssert.IsEmpty((RedisResult[])resultDict["matches"]);
            }
        }

        [Test]
        [TestCase("ABCDEF", "ACEDF", 2, 0, new int[] { }, new int[] { }, new int[] { }, new int[] { }, Description = "Basic MINMATCHLEN test")]
        [TestCase("hello world12", "hello earth12", 3, 1, new[] { 0 }, new[] { 5 }, new[] { 0 }, new[] { 5 }, Description = "Multiple matches with spaces")]
        [TestCase("", "", 0, 0, new int[] { }, new int[] { }, new int[] { }, new int[] { }, Description = "Empty strings")]
        [TestCase("abc", "", 0, 0, new int[] { }, new int[] { }, new int[] { }, new int[] { }, Description = "One empty string")]
        [TestCase("abcdef", "abcdef", 1, 1, new[] { 0 }, new[] { 5 }, new[] { 0 }, new[] { 5 }, Description = "Identical strings")]
        [TestCase("AAABBBCCC", "AAACCC", 3, 2, new[] { 6, 0 }, new[] { 8, 2 }, new[] { 3, 0 }, new[] { 5, 2 }, Description = "Repeated characters")]
        [TestCase("Hello World!", "Hello Earth!", 4, 1, new[] { 0 }, new[] { 5 }, new[] { 0 }, new[] { 5 }, Description = "Words with punctuation")]
        [TestCase("    abc    ", "abc", 2, 1, new[] { 4 }, new[] { 6 }, new[] { 0 }, new[] { 2 }, Description = "Strings with leading/trailing spaces")]
        public void LCSWithIdxAndMinMatchLen(string key1Value, string key2Value, int minMatchLen,
            int expectedMatchCount, int[] expectedKey1StartPositions, int[] expectedKey1EndPositions,
            int[] expectedKey2StartPositions, int[] expectedKey2EndPositions)
        {
            using var redis = ConnectionMultiplexer.Connect(TestUtils.GetConfig());
            var db = redis.GetDatabase(0);

            db.StringSet("key1", key1Value);
            db.StringSet("key2", key2Value);

            var result = db.Execute("LCS", "key1", "key2", "IDX", "MINMATCHLEN", minMatchLen);
            var resultDict = result.ToDictionary();
            var matches = (RedisResult[])resultDict["matches"];

            ClassicAssert.AreEqual(expectedMatchCount, matches.Length);

            for (int i = 0; i < expectedMatchCount; i++)
            {
                var match = (RedisResult[])matches[i];
                var positions1 = Array.ConvertAll((RedisValue[])match[0], x => (int)x);
                var positions2 = Array.ConvertAll((RedisValue[])match[1], x => (int)x);

                ClassicAssert.AreEqual(expectedKey1StartPositions[i], positions1[0]);
                ClassicAssert.AreEqual(expectedKey1EndPositions[i], positions1[1]);
                ClassicAssert.AreEqual(expectedKey2StartPositions[i], positions2[0]);
                ClassicAssert.AreEqual(expectedKey2EndPositions[i], positions2[1]);
            }
        }

        [Test]
        [TestCase("ABCDEF", "ACEDF", 0, 4, new[] { 1, 1, 1, 1 }, new[] { 5, 4, 2, 0 }, new[] { 5, 4, 2, 0 }, new[] { 4, 2, 1, 0 }, new[] { 4, 2, 1, 0 }, Description = "Basic WITHMATCHLEN test")]
        [TestCase("hello world12", "hello earth12", 3, 1, new[] { 6 }, new[] { 0 }, new[] { 5 }, new[] { 0 }, new[] { 5 }, Description = "Multiple matches with lengths")]
        [TestCase("", "", 0, 0, new int[] { }, new int[] { }, new int[] { }, new int[] { }, new int[] { }, Description = "Empty strings")]
        [TestCase("abc", "", 0, 0, new int[] { }, new int[] { }, new int[] { }, new int[] { }, new int[] { }, Description = "One empty string")]
        [TestCase("abcdef", "abcdef", 0, 1, new[] { 6 }, new[] { 0 }, new[] { 5 }, new[] { 0 }, new[] { 5 }, Description = "Identical strings")]
        [TestCase("AAABBBCCC", "AAACCC", 3, 2, new[] { 3, 3 }, new[] { 6, 0 }, new[] { 8, 2 }, new[] { 3, 0 }, new[] { 5, 2 }, Description = "Repeated characters")]
        [TestCase("Hello World!", "Hello Earth!", 2, 1, new[] { 6 }, new[] { 0 }, new[] { 5 }, new[] { 0 }, new[] { 5 }, Description = "Words with punctuation")]
        [TestCase("    abc    ", "abc", 2, 1, new[] { 3 }, new[] { 4 }, new[] { 6 }, new[] { 0 }, new[] { 2 }, Description = "Strings with leading/trailing spaces")]
        public void LCSWithIdxAndWithMatchLen(string key1Value, string key2Value, int minMatchLen,
            int expectedMatchCount, int[] expectedMatchLengths, int[] expectedKey1StartPositions,
            int[] expectedKey1EndPositions, int[] expectedKey2StartPositions, int[] expectedKey2EndPositions)
        {
            using var redis = ConnectionMultiplexer.Connect(TestUtils.GetConfig());
            var db = redis.GetDatabase(0);

            db.StringSet("key1", key1Value);
            db.StringSet("key2", key2Value);

            var result = db.Execute("LCS", "key1", "key2", "IDX", "MINMATCHLEN", minMatchLen, "WITHMATCHLEN");
            var resultDict = result.ToDictionary();
            var matches = (RedisResult[])resultDict["matches"];

            ClassicAssert.AreEqual(expectedMatchCount, matches.Length);

            for (int i = 0; i < expectedMatchCount; i++)
            {
                var match = (RedisResult[])matches[i];
                var positions1 = Array.ConvertAll((RedisValue[])match[0], x => (int)x);
                var positions2 = Array.ConvertAll((RedisValue[])match[1], x => (int)x);

                ClassicAssert.AreEqual(expectedKey1StartPositions[i], positions1[0]);
                ClassicAssert.AreEqual(expectedKey1EndPositions[i], positions1[1]);
                ClassicAssert.AreEqual(expectedKey2StartPositions[i], positions2[0]);
                ClassicAssert.AreEqual(expectedKey2EndPositions[i], positions2[1]);
                ClassicAssert.AreEqual(expectedMatchLengths[i], (int)match[2]);
            }
        }

        [Test]
        public void LCSWithInvalidOptions()
        {
            using var redis = ConnectionMultiplexer.Connect(TestUtils.GetConfig());
            var db = redis.GetDatabase(0);

            db.StringSet("key1", "hello");
            db.StringSet("key2", "world");

            // Invalid option
            Assert.Throws<RedisServerException>(() => db.Execute("LCS", "key1", "key2", "INVALID"));

            // Invalid MINMATCHLEN value
            Assert.Throws<RedisServerException>(() => db.Execute("LCS", "key1", "key2", "IDX", "MINMATCHLEN", "abc"));
        }

        [Test]
        public void LCSWithNonExistentKeys()
        {
            using var redis = ConnectionMultiplexer.Connect(TestUtils.GetConfig());
            var db = redis.GetDatabase(0);

            // Basic LCS with non-existent keys
            var result = (string)db.Execute("LCS", "nonexistent1", "nonexistent2");
            ClassicAssert.AreEqual("", result);

            // LCS LEN with non-existent keys
            result = db.Execute("LCS", "nonexistent1", "nonexistent2", "LEN").ToString();
            ClassicAssert.AreEqual("0", result);

            // LCS IDX with non-existent keys
            var idxResult = db.Execute("LCS", "nonexistent1", "nonexistent2", "IDX");
            var resultDict = idxResult.ToDictionary();
            ClassicAssert.AreEqual(0, (int)resultDict["len"]);
            ClassicAssert.IsEmpty((RedisResult[])resultDict["matches"]);
        }

        #endregion

        [Test]
        [TestCase("BLOCKING", "ERROR", true, Description = "Unblock normal client with ERROR")]
        [TestCase("BLOCKING", "TIMEOUT", true, Description = "Unblock normal client with TIMEOUT")]
        [TestCase("BLOCKING", null, true, Description = "Unblock normal client without mode")]
        public async Task ClientUnblockBasicTest(string clientType, string mode, bool expectedResult)
        {
            using var mainConnection = ConnectionMultiplexer.Connect(TestUtils.GetConfig(allowAdmin: true));
            var mainDB = mainConnection.GetDatabase(0);

            // Start blocking client
            using var blockingClient = TestUtils.CreateRequest();
            var clientIdResponse = Encoding.ASCII.GetString(blockingClient.SendCommand("CLIENT ID"));
            var clientId = clientIdResponse.Substring(1, clientIdResponse.IndexOf("\r\n") - 1);
            Task blockingTask = null;
            bool isError = false;
            if (clientType == "BLOCKING")
            {
                blockingTask = taskFactory.StartNew(() =>
                {
                    var startTime = Stopwatch.GetTimestamp();
                    var response = blockingClient.SendCommand("BLMPOP 10 1 keyA LEFT");
                    if (Encoding.ASCII.GetString(response).Substring(0, "-UNBLOCKED".Length) == "-UNBLOCKED")
                    {
                        isError = true;
                    }
                    var totalTime = Stopwatch.GetElapsedTime(startTime);
                    ClassicAssert.Less(totalTime.TotalSeconds, 9);
                });
            }
            // Add other mode like XREAD Readis steam here

            // Wait for client to enter blocking state
            await Task.Delay(1000);

            // Unblock from main connection
            var args = new List<string> { "UNBLOCK", clientId };
            if (mode != null)
            {
                args.Add(mode);
            }
            var unblockResult = (int)mainDB.Execute("CLIENT", [.. args]);
            ClassicAssert.AreEqual(expectedResult ? 1 : 0, unblockResult);
            blockingTask.Wait();

            if (mode == "ERROR")
            {
                ClassicAssert.IsTrue(isError);
            }
            else
            {
                ClassicAssert.IsFalse(isError);
            }

            // Attempt to unblock again will return 0
            unblockResult = (int)mainDB.Execute("CLIENT", [.. args]);
            ClassicAssert.AreEqual(0, unblockResult);
        }

        [Test]
        [TestCase(0, Description = "Guarantied concurrent unblock test")]
        [TestCase(3, Description = "Random chance unblock sucess/failed case")]
        [TestCase(20, Description = "Probable unblock failed case")]
        public async Task MultipleClientsUnblockAndAddTest(int numberOfItems)
        {
            using var redis = ConnectionMultiplexer.Connect(TestUtils.GetConfig());
            var db = redis.GetDatabase(0);

            var key = "blockingList";
            var value = "testValue";

            // Start blocking client
            using var blockingClient = TestUtils.CreateRequest();
            var clientIdResponse = Encoding.ASCII.GetString(blockingClient.SendCommand("CLIENT ID"));
            var clientId = clientIdResponse.Substring(1, clientIdResponse.IndexOf("\r\n") - 1);

            string blockingResult = null;
            var blockingTask = Task.Run(() =>
            {
                var response = blockingClient.SendCommand($"BLMPOP 10 1 {key} LEFT COUNT 30");
                blockingResult = Encoding.ASCII.GetString(response);
            });

            // Wait for client to enter blocking state
            await Task.Delay(1000);

            // Start parallel unblock and add tasks
            var unblockTasks = new List<Task<int>>();
            var addTasks = new List<Task>();
            for (int i = 0; i < numberOfItems; i++)
            {
                var _i = i;
                addTasks.Add(Task.Run(() => redis.GetDatabase(0).ListLeftPush(key, $"{value}{_i}")));
            }

            for (int i = 0; i < 3; i++)
            {
                unblockTasks.Add(Task.Run(() => (int)redis.GetDatabase(0).Execute("CLIENT", "UNBLOCK", clientId, "ERROR")));
            }

            await Task.WhenAll(unblockTasks);
            await Task.WhenAll(addTasks);
            await blockingTask;

            var numberOfItemsReturned = Regex.Matches(blockingResult, value).Count;

            var listLength = db.ListLength(key);
            ClassicAssert.AreEqual(numberOfItems - numberOfItemsReturned, listLength);

            if (numberOfItemsReturned == 0)
            {
                ClassicAssert.IsTrue(blockingResult.StartsWith("-UNBLOCKED"));
                ClassicAssert.IsTrue(unblockTasks.Any(x => x.Result == 1));
            }
            else
            {
                ClassicAssert.IsTrue(unblockTasks.All(x => x.Result == 0));
            }
        }

        [Test]
        [TestCase(-1, Description = "Unblock with invalid client ID")]
        [TestCase(999999, Description = "Unblock with non-existent client ID")]
        public void ClientUnblockInvalidIdTest(int invalidId)
        {
            using var mainConnection = ConnectionMultiplexer.Connect(TestUtils.GetConfig());
            var mainDB = mainConnection.GetDatabase(0);

            var unblockResult = (int)mainDB.Execute("CLIENT", "UNBLOCK", invalidId);
            ClassicAssert.AreEqual(0, unblockResult);
        }

        [Test]
        public void ClientUnblockInvalidModeTest()
        {
            using var mainConnection = ConnectionMultiplexer.Connect(TestUtils.GetConfig());
            var mainDB = mainConnection.GetDatabase(0);

            Assert.Throws<RedisServerException>(() => mainDB.Execute("CLIENT", "UNBLOCK", 123, "INVALID"));
        }
    }
}<|MERGE_RESOLUTION|>--- conflicted
+++ resolved
@@ -1427,15 +1427,10 @@
             else if (initialValue is string)
                 db.StringSet(key, (string)initialValue);
 
-<<<<<<< HEAD
-            // TODO: This is RedisServerException in the InPlaceUpdater call, but GetRMWModifiedFieldInfo currently throws RedisConnectionException
-            Assert.Throws<RedisConnectionException>(() => db.Execute("INCRBYFLOAT", key, incrByValue));
-=======
             // TODO: This is RedisServerException in the InPlaceUpdater call, but GetRMWModifiedFieldInfo currently throws RedisConnectionException.
             // This can be different in CIs vs. locally.
             Assert.That(() => db.Execute("INCRBYFLOAT", key, incrByValue),
                     Throws.TypeOf<RedisServerException>().Or.TypeOf<RedisConnectionException>());
->>>>>>> 04c8fcf9
         }
 
         [Test]
