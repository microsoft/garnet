﻿// Copyright (c) Microsoft Corporation.
// Licensed under the MIT license.

using System;
using System.Collections.Generic;
using System.Diagnostics;
using System.IO;
using System.Linq;
using System.Net;
using System.Net.NetworkInformation;
using System.Net.Security;
using System.Reflection;
using System.Security.Cryptography.X509Certificates;
using System.Threading;
using Garnet.client;
using Garnet.common;
using Garnet.server;
using Garnet.server.Auth;
using Garnet.server.TLS;
using Microsoft.Extensions.Logging;
using NUnit.Framework;
using StackExchange.Redis;
using Tsavorite.core;
using Tsavorite.devices;

namespace Garnet.test
{
    internal static class TestUtils
    {
        /// <summary>
        /// Address
        /// </summary>
        public static string Address = "127.0.0.1";

        /// <summary>
        /// Port
        /// </summary>
        public static int Port = 33278;

<<<<<<< HEAD
        private static int procId = Process.GetCurrentProcess().Id;
        private static string CustomRespCommandInfoJsonPath = "CustomRespCommandsInfo.json";

        private static bool CustomCommandsInfoInitialized;
        private static IReadOnlyDictionary<string, RespCommandsInfo> RespCustomCommandsInfo;
=======
        /// <summary>
        /// Whether to use a test progress logger
        /// </summary>
        static readonly bool useTestLogger = false;
>>>>>>> 2dc2c732

        internal static string AzureTestContainer
        {
            get
            {
                var container = "Garnet.test".Replace('.', '-').ToLowerInvariant();
                return container;
            }
        }
        internal static string AzureTestDirectory => TestContext.CurrentContext.Test.MethodName;
        internal const string AzureEmulatedStorageString = "UseDevelopmentStorage=true;";

        public const string certFile = "testcert.pfx";
        public const string certPassword = "placeholder";

        internal static bool IsRunningAzureTests
        {
            get
            {
                if ("yes".Equals(Environment.GetEnvironmentVariable("RunAzureTests")) ||
                    "yes".Equals(Environment.GetEnvironmentVariable("RUNAZURETESTS")) ||
                    IsAzuriteRunning())
                {
                    return true;
                }
                return false;
            }
        }

        /// <summary>
        /// Get command info for custom commands defined in custom commands json file
        /// </summary>
        /// <param name="customCommandsInfo">Mapping between command name and command info</param>
        /// <param name="logger">Logger</param>
        /// <returns></returns>
        internal static bool TryGetCustomCommandsInfo(out IReadOnlyDictionary<string, RespCommandsInfo> customCommandsInfo, ILogger logger = null)
        {
            customCommandsInfo = default;

            if (!CustomCommandsInfoInitialized && !TryInitializeCustomCommandsInfo(logger)) return false;

            customCommandsInfo = RespCustomCommandsInfo;
            return true;
        }

        private static bool TryInitializeCustomCommandsInfo(ILogger logger)
        {
            if (!TryGetRespCommandsInfo(CustomRespCommandInfoJsonPath, logger, out var tmpCustomCommandsInfo))
                return false;

            RespCustomCommandsInfo = tmpCustomCommandsInfo;
            CustomCommandsInfoInitialized = true;
            return true;
        }

        private static bool TryGetRespCommandsInfo(string resourcePath, ILogger logger, out IReadOnlyDictionary<string, RespCommandsInfo> commandsInfo)
        {
            commandsInfo = default;

            var streamProvider = StreamProviderFactory.GetStreamProvider(FileLocationType.EmbeddedResource, null, Assembly.GetExecutingAssembly());
            var commandsInfoProvider = RespCommandsInfoProviderFactory.GetRespCommandsInfoProvider();

            var importSucceeded = commandsInfoProvider.TryImportRespCommandsInfo(resourcePath,
                streamProvider, out var tmpCommandsInfo, logger);

            if (!importSucceeded) return false;

            commandsInfo = tmpCommandsInfo;
            return true;
        }

        static bool IsAzuriteRunning()
        {
            // If Azurite is running, it will run on localhost and listen on port 10000 and/or 10001.
            IPAddress expectedIp = new(new byte[] { 127, 0, 0, 1 });
            var expectedPorts = new[] { 10000, 10001 };

            var activeTcpListeners = IPGlobalProperties.GetIPGlobalProperties().GetActiveTcpListeners();

            var relevantListeners = activeTcpListeners.Where(t =>
                    expectedPorts.Contains(t.Port) &&
                    t.Address.Equals(expectedIp))
                .ToList();

            return relevantListeners.Any();
        }

        internal static void IgnoreIfNotRunningAzureTests()
        {
            // Need this environment variable set AND Azure Storage Emulator running
            if (!IsRunningAzureTests)
                Assert.Ignore("Environment variable RunAzureTests is not defined");
        }

        /// <summary>
        /// Create GarnetServer
        /// </summary>
        public static GarnetServer CreateGarnetServer(
            string logCheckpointDir,
            bool disablePubSub = false,
            bool tryRecover = false,
            bool lowMemory = false,
            string MemorySize = default,
            string PageSize = default,
            bool enableAOF = false,
            bool EnableTLS = false,
            bool DisableObjects = false,
            int metricsSamplingFreq = -1,
            bool latencyMonitor = false,
            int commitFrequencyMs = 0,
            bool commitWait = false,
            bool UseAzureStorage = false,
            string defaultPassword = null,
            bool useAcl = false, // NOTE: Temporary until ACL is enforced as default
            string aclFile = null,
            string objectStoreTotalMemorySize = default,
            string objectStoreIndexSize = "16k",
            string objectStoreIndexMaxSize = default,
            string indexSize = "1m",
            string indexMaxSize = default,
            string[] extensionBinPaths = null,
            bool extensionAllowUnsignedAssemblies = true,
            bool getSG = false,
            int indexResizeFrequencySecs = 60,
            ILogger logger = null)
        {
            if (UseAzureStorage)
                IgnoreIfNotRunningAzureTests();
            var _LogDir = logCheckpointDir;
            if (UseAzureStorage)
                _LogDir = $"{AzureTestContainer}/{AzureTestDirectory}";

            if (logCheckpointDir != null && !UseAzureStorage) _LogDir = new DirectoryInfo(string.IsNullOrEmpty(_LogDir) ? "." : _LogDir).FullName;

            var _CheckpointDir = logCheckpointDir;
            if (UseAzureStorage)
                _CheckpointDir = $"{AzureTestContainer}/{AzureTestDirectory}";

            if (logCheckpointDir != null && !UseAzureStorage) _CheckpointDir = new DirectoryInfo(string.IsNullOrEmpty(_CheckpointDir) ? "." : _CheckpointDir).FullName;

            IAuthenticationSettings authenticationSettings = null;
            if (useAcl)
            {
                authenticationSettings = new AclAuthenticationSettings(aclFile, defaultPassword);
            }
            else if (defaultPassword != null)
            {
                authenticationSettings = new PasswordAuthenticationSettings(defaultPassword);
            }

            // Increase minimum thread pool size to 16 if needed
            int threadPoolMinThreads = 0;
            ThreadPool.GetMinThreads(out int workerThreads, out int completionPortThreads);
            if (workerThreads < 16 || completionPortThreads < 16) threadPoolMinThreads = 16;

            GarnetServerOptions opts = new(logger)
            {
                EnableStorageTier = logCheckpointDir != null,
                LogDir = _LogDir,
                CheckpointDir = _CheckpointDir,
                Address = Address,
                Port = Port,
                DisablePubSub = disablePubSub,
                Recover = tryRecover,
                IndexSize = indexSize,
                ObjectStoreIndexSize = objectStoreIndexSize,
                EnableAOF = enableAOF,
                CommitFrequencyMs = commitFrequencyMs,
                WaitForCommit = commitWait,
                TlsOptions = EnableTLS ? new GarnetTlsOptions(
                    certFileName: certFile,
                    certPassword: certPassword,
                    clientCertificateRequired: true,
                    certificateRevocationCheckMode: X509RevocationMode.NoCheck,
                    issuerCertificatePath: null,
                    null, 0, false, null, logger: logger)
                : null,
                DisableObjects = DisableObjects,
                QuietMode = true,
                MetricsSamplingFrequency = metricsSamplingFreq,
                LatencyMonitor = latencyMonitor,
                DeviceFactoryCreator = UseAzureStorage ?
                      () => new AzureStorageNamedDeviceFactory(AzureEmulatedStorageString, logger)
                    : () => new LocalStorageNamedDeviceFactory(logger: logger),
                AuthSettings = authenticationSettings,
                ExtensionBinPaths = extensionBinPaths,
                ExtensionAllowUnsignedAssemblies = extensionAllowUnsignedAssemblies,
                EnableScatterGatherGet = getSG,
                IndexResizeFrequencySecs = indexResizeFrequencySecs,
                ThreadPoolMinThreads = threadPoolMinThreads,
            };

            if (!string.IsNullOrEmpty(objectStoreTotalMemorySize))
                opts.ObjectStoreTotalMemorySize = objectStoreTotalMemorySize;

            if (indexMaxSize != default) opts.IndexMaxSize = indexMaxSize;
            if (objectStoreIndexMaxSize != default) opts.ObjectStoreIndexMaxSize = objectStoreIndexMaxSize;

            if (lowMemory)
            {
                opts.MemorySize = opts.ObjectStoreLogMemorySize = MemorySize == default ? "512" : MemorySize;
                opts.PageSize = opts.ObjectStorePageSize = PageSize == default ? "512" : PageSize;
            }

            if (useTestLogger)
            {
                var loggerFactory = LoggerFactory.Create(builder =>
                {
                    builder.AddProvider(new NUnitLoggerProvider(TestContext.Progress, "GarnetServer", null, false, false, LogLevel.Trace));
                    builder.SetMinimumLevel(LogLevel.Trace);
                });

                return new GarnetServer(opts, loggerFactory);
            }
            else
            {
                return new GarnetServer(opts);
            }
        }

        /// <summary>
        /// Create logger factory for given TextWriter and loglevel
        /// E.g. Use with TestContext.Progress to print logs while test is running.
        /// </summary>
        /// <param name="textWriter"></param>
        /// <param name="logLevel"></param>
        /// <param name="scope"></param>
        /// <param name="skipCmd"></param>
        /// <param name="recvOnly"></param>
        /// <param name="matchLevel"></param>
        /// <returns></returns>
        public static ILoggerFactory CreateLoggerFactoryInstance(TextWriter textWriter, LogLevel logLevel, string scope = "", HashSet<string> skipCmd = null, bool recvOnly = false, bool matchLevel = false)
        {
            return LoggerFactory.Create(builder =>
            {
                builder.AddProvider(new NUnitLoggerProvider(textWriter, scope, skipCmd, recvOnly, matchLevel, logLevel));
                builder.SetMinimumLevel(logLevel);
            });
        }

        public static GarnetServer[] CreateGarnetCluster(
            string checkpointDir,
            EndPointCollection endpoints,
            bool disablePubSub = false,
            bool disableObjects = false,
            bool tryRecover = false,
            bool enableAOF = false,
            int timeout = -1,
            int gossipDelay = 1,
            bool UseAzureStorage = false,
            bool UseTLS = false,
            bool cleanClusterConfig = false,
            bool lowMemory = false,
            string MemorySize = default,
            string PageSize = default,
            string SegmentSize = "1g",
            bool MainMemoryReplication = false,
            string AofMemorySize = "64m",
            bool OnDemandCheckpoint = false,
            int CommitFrequencyMs = 0,
            bool DisableStorageTier = false,
            bool EnableIncrementalSnapshots = false,
            bool FastCommit = false,
            string authUsername = null,
            string authPassword = null,
            bool useAcl = false, // NOTE: Temporary until ACL is enforced as default
            string aclFile = null,
            X509CertificateCollection certificates = null,
            ILoggerFactory loggerFactory = null)
        {
            if (UseAzureStorage)
                IgnoreIfNotRunningAzureTests();
            GarnetServer[] nodes = new GarnetServer[endpoints.Count];
            for (int i = 0; i < nodes.Length; i++)
            {
                IPEndPoint endpoint = (IPEndPoint)endpoints[i];

                var opts = GetGarnetServerOptions(
                    checkpointDir,
                    checkpointDir,
                    endpoint.Port,
                    disablePubSub,
                    disableObjects,
                    tryRecover,
                    enableAOF,
                    timeout,
                    gossipDelay,
                    UseAzureStorage,
                    UseTLS: UseTLS,
                    cleanClusterConfig: cleanClusterConfig,
                    lowMemory: lowMemory,
                    MemorySize: MemorySize,
                    PageSize: PageSize,
                    SegmentSize: SegmentSize,
                    MainMemoryReplication: MainMemoryReplication,
                    AofMemorySize: AofMemorySize,
                    OnDemandCheckpoint: OnDemandCheckpoint,
                    CommitFrequencyMs: CommitFrequencyMs,
                    DisableStorageTier: DisableStorageTier,
                    EnableIncrementalSnapshots: EnableIncrementalSnapshots,
                    FastCommit: FastCommit,
                    authUsername: authUsername,
                    authPassword: authPassword,
                    useAcl: useAcl,
                    aclFile: aclFile,
                    certificates: certificates,
                    logger: loggerFactory?.CreateLogger("GarnetServer"));

                Assert.IsNotNull(opts);
                int iter = 0;
                while (!IsPortAvailable(opts.Port))
                {
                    Assert.Less(30, iter, "Failed to connect within 30 seconds");
                    TestContext.Progress.WriteLine($"Waiting for Port {opts.Port} to become available for {TestContext.CurrentContext.WorkerId}:{iter++}");
                    Thread.Sleep(1000);
                }
                nodes[i] = new GarnetServer(opts, loggerFactory);
            }
            return nodes;
        }

        public static GarnetServerOptions GetGarnetServerOptions(
            string checkpointDir,
            string logDir,
            int Port,
            bool disablePubSub = false,
            bool disableObjects = false,
            bool tryRecover = false,
            bool enableAOF = false,
            int timeout = -1,
            int gossipDelay = 5,
            bool UseAzureStorage = false,
            bool UseTLS = false,
            bool cleanClusterConfig = false,
            bool lowMemory = false,
            string MemorySize = default,
            string PageSize = default,
            string SegmentSize = "1g",
            bool MainMemoryReplication = false,
            string AofMemorySize = "64m",
            bool OnDemandCheckpoint = false,
            int CommitFrequencyMs = 0,
            bool DisableStorageTier = false,
            bool EnableIncrementalSnapshots = false,
            bool FastCommit = false,
            string authUsername = null,
            string authPassword = null,
            bool useAcl = false, // NOTE: Temporary until ACL is enforced as default
            string aclFile = null,
            X509CertificateCollection certificates = null,
            ILogger logger = null)
        {
            if (UseAzureStorage)
                IgnoreIfNotRunningAzureTests();
            var _LogDir = logDir + $"/{Port}";
            if (UseAzureStorage)
                _LogDir = $"{AzureTestContainer}/{AzureTestDirectory}/{Port}";
            if (logDir != null && !UseAzureStorage) _LogDir = new DirectoryInfo(string.IsNullOrEmpty(_LogDir) ? "." : _LogDir).FullName;

            var _CheckpointDir = checkpointDir + $"/{Port}";
            if (UseAzureStorage)
                _CheckpointDir = $"{AzureTestContainer}/{AzureTestDirectory}/{Port}";
            if (!UseAzureStorage) _CheckpointDir = new DirectoryInfo(string.IsNullOrEmpty(_CheckpointDir) ? "." : _CheckpointDir).FullName;

            IAuthenticationSettings authenticationSettings = null;
            if (useAcl)
            {
                authenticationSettings = new AclAuthenticationSettings(aclFile, authPassword);
            }
            else if (authPassword != null)
            {
                authenticationSettings = new PasswordAuthenticationSettings(authPassword);
            }

            GarnetServerOptions opts = new(logger)
            {
                ThreadPoolMinThreads = 100,
                SegmentSize = SegmentSize,
                ObjectStoreSegmentSize = SegmentSize,
                EnableStorageTier = UseAzureStorage ? true : DisableStorageTier ? false : logDir != null,
                LogDir = DisableStorageTier ? null : _LogDir,
                CheckpointDir = _CheckpointDir,
                Address = Address,
                Port = Port,
                DisablePubSub = disablePubSub,
                DisableObjects = disableObjects,
                Recover = tryRecover,
                IndexSize = "1m",
                ObjectStoreIndexSize = "16k",
                EnableCluster = true,
                CleanClusterConfig = cleanClusterConfig,
                ClusterTimeout = timeout,
                QuietMode = true,
                EnableAOF = enableAOF,
                MemorySize = "1g",
                GossipDelay = gossipDelay,
                EnableFastCommit = FastCommit,
                TlsOptions = UseTLS ? new GarnetTlsOptions(
                    certFileName: certFile,
                    certPassword: certPassword,
                    clientCertificateRequired: true,
                    certificateRevocationCheckMode: X509RevocationMode.NoCheck,
                    issuerCertificatePath: null,
                    null, 0, true, null, null,
                    new SslClientAuthenticationOptions
                    {
                        ClientCertificates = certificates ?? [new X509Certificate2(certFile, certPassword)],
                        TargetHost = "GarnetTest",
                        AllowRenegotiation = false,
                        RemoteCertificateValidationCallback = ValidateServerCertificate,
                    },
                    logger: logger)
                : null,
                DeviceFactoryCreator = UseAzureStorage ?
                    () => new AzureStorageNamedDeviceFactory(AzureEmulatedStorageString, logger)
                    : () => new LocalStorageNamedDeviceFactory(logger: logger),
                MainMemoryReplication = MainMemoryReplication,
                AofMemorySize = AofMemorySize,
                OnDemandCheckpoint = OnDemandCheckpoint,
                CommitFrequencyMs = CommitFrequencyMs,
                EnableIncrementalSnapshots = EnableIncrementalSnapshots,
                AuthSettings = useAcl ? authenticationSettings : (authPassword != null ? authenticationSettings : null),
                ClusterUsername = authUsername,
                ClusterPassword = authPassword,
            };

            if (lowMemory)
            {
                opts.MemorySize = opts.ObjectStoreLogMemorySize = MemorySize == default ? "512" : MemorySize;
                opts.PageSize = opts.ObjectStorePageSize = PageSize == default ? "512" : PageSize;
            }

            return opts;
        }

        public static bool IsPortAvailable(int port)
        {
            bool inUse = true;

            IPGlobalProperties ipProperties = IPGlobalProperties.GetIPGlobalProperties();
            IPEndPoint[] ipEndPoints = ipProperties.GetActiveTcpListeners();

            foreach (IPEndPoint endPoint in ipEndPoints)
            {
                if (endPoint.Port == port)
                {
                    inUse = false;
                    break;
                }
            }

            return inUse;
        }

        /// <summary>
        /// Create config options for SE.Redis client
        /// </summary>
        public static ConfigurationOptions GetConfig(
            EndPointCollection endpoints = default,
            int port = default,
            bool allowAdmin = false,
            bool disablePubSub = false,
            bool useTLS = false,
            string authUsername = null,
            string authPassword = null,
            X509CertificateCollection certificates = null)
        {
            var cmds = RespCommandsInfo.TryGetRespCommandNames(out var names)
                ? new HashSet<string>(names)
                : new HashSet<string>();

            if (disablePubSub)
            {
                cmds.Remove("SUBSCRIBE");
                cmds.Remove("PUBLISH");
            }

            EndPointCollection defaultEndPoints = endpoints == default ? new() { { Address, port == default ? Port : port }, } : endpoints;
            var configOptions = new ConfigurationOptions
            {
                EndPoints = defaultEndPoints,
                CommandMap = CommandMap.Create(cmds),
                ConnectTimeout = (int)TimeSpan.FromSeconds(2).TotalMilliseconds,
                SyncTimeout = (int)TimeSpan.FromSeconds(30).TotalMilliseconds,
                AsyncTimeout = (int)TimeSpan.FromSeconds(30).TotalMilliseconds,
                AllowAdmin = allowAdmin,
                ReconnectRetryPolicy = new LinearRetry((int)TimeSpan.FromSeconds(10).TotalMilliseconds),
                ConnectRetry = 5,
                IncludeDetailInExceptions = true,
                AbortOnConnectFail = true,
                Password = authPassword,
                User = authUsername,
            };

            if (Debugger.IsAttached)
            {
                configOptions.SyncTimeout = (int)TimeSpan.FromHours(2).TotalMilliseconds;
                configOptions.AsyncTimeout = (int)TimeSpan.FromHours(2).TotalMilliseconds;
            }

            if (useTLS)
            {
                configOptions.Ssl = true;
                configOptions.SslHost = "GarnetTest";
                configOptions.SslClientAuthenticationOptions = (host) =>
                (
                    new SslClientAuthenticationOptions
                    {
                        ClientCertificates = certificates ?? [new X509Certificate2(certFile, certPassword)],
                        TargetHost = "GarnetTest",
                        AllowRenegotiation = false,
                        RemoteCertificateValidationCallback = ValidateServerCertificate,
                    }
                );
            }
            return configOptions;
        }

        public static GarnetClient GetGarnetClient(bool useTLS = false, bool recordLatency = false)
        {
            SslClientAuthenticationOptions sslOptions = null;
            if (useTLS)
            {
                sslOptions = new SslClientAuthenticationOptions
                {
                    ClientCertificates = [new X509Certificate2(certFile, certPassword)],
                    TargetHost = "GarnetTest",
                    AllowRenegotiation = false,
                    RemoteCertificateValidationCallback = ValidateServerCertificate,
                };
            }
            return new GarnetClient(Address, Port, sslOptions, recordLatency: recordLatency);
        }

        public static GarnetClientSession GetGarnetClientSession(bool useTLS = false, bool recordLatency = false)
        {
            SslClientAuthenticationOptions sslOptions = null;
            if (useTLS)
            {
                sslOptions = new SslClientAuthenticationOptions
                {
                    ClientCertificates = [new X509Certificate2(certFile, certPassword)],
                    TargetHost = "GarnetTest",
                    AllowRenegotiation = false,
                    RemoteCertificateValidationCallback = ValidateServerCertificate,
                };
            }
            return new GarnetClientSession(Address, Port, sslOptions);
        }

        public static LightClientRequest CreateRequest(LightClient.OnResponseDelegateUnsafe onReceive = null, bool useTLS = false, bool countResponseLength = false)
        {
            SslClientAuthenticationOptions sslOptions = null;
            if (useTLS)
            {
                sslOptions = new SslClientAuthenticationOptions
                {
                    ClientCertificates = [new X509Certificate2(certFile, certPassword)],
                    TargetHost = "GarnetTest",
                    AllowRenegotiation = false,
                    RemoteCertificateValidationCallback = ValidateServerCertificate,
                };
            }
            return new LightClientRequest(Address, Port, 0, onReceive, sslOptions, countResponseLength);
        }

        public static EndPointCollection GetEndPoints(int shards, int port = default)
        {
            Port = port == default ? Port : port;
            EndPointCollection endPoints = [];
            for (int i = 0; i < shards; i++)
                endPoints.Add(IPAddress.Parse("127.0.0.1"), Port + i);
            return endPoints;
        }

        internal static string MethodTestDir => UnitTestWorkingDir();

        /// <summary>
        /// Find root test based on prefix Garnet.test
        /// </summary>
        internal static string RootTestsProjectPath =>
            TestContext.CurrentContext.TestDirectory.Split("Garnet.test")[0];

        /// <summary>
        /// Build path for unit test working directory using Guid
        /// </summary>
        /// <param name="category"></param>
        /// <param name="includeGuid"></param>
        /// <returns></returns>
        internal static string UnitTestWorkingDir(string category = null, bool includeGuid = false)
        {
            // Include process id to avoid conflicts between parallel test runs
            var testPath = $"{Environment.ProcessId}_{TestContext.CurrentContext.Test.ClassName}_{TestContext.CurrentContext.Test.MethodName}";
            var rootPath = Path.Combine(RootTestsProjectPath, ".tmp", testPath);

            if (category != null)
                rootPath = Path.Combine(rootPath, category);

            return includeGuid ? Path.Combine(rootPath, Guid.NewGuid().ToString()) : rootPath;
        }

        /// <summary>
        /// Delete a directory recursively
        /// </summary>
        /// <param name="path">The folder to delete</param>
        /// <param name="wait">If true, loop on exceptions that are retryable, and verify the directory no longer exists. Generally true on SetUp, false on TearDown</param>
        internal static void DeleteDirectory(string path, bool wait = false)
        {
            while (true)
            {
                try
                {
                    if (!Directory.Exists(path))
                        return;
                    foreach (string directory in Directory.GetDirectories(path))
                        DeleteDirectory(directory, wait);
                    break;
                }
                catch
                {
                }
            }

            bool retry = true;
            while (retry)
            {
                // Exceptions may happen due to a handle briefly remaining held after Dispose().
                retry = false;
                try
                {
                    if (Directory.Exists(path))
                        Directory.Delete(path, true);
                }
                catch (Exception ex) when (ex is IOException ||
                                           ex is UnauthorizedAccessException)
                {
                    if (!wait)
                    {
                        try { Directory.Delete(path, true); }
                        catch { }
                        return;
                    }
                    retry = true;
                }
            }
        }

        /// <summary>
        /// Delegate to use in TLS certificate validation
        /// Test certificate should be issued by "CN=Garnet"
        /// </summary>
        /// <param name="sender"></param>
        /// <param name="certificate"></param>
        /// <param name="chain"></param>
        /// <param name="sslPolicyErrors"></param>
        /// <returns></returns>
        /// <exception cref="Exception"></exception>
        public static bool ValidateServerCertificate(
          object sender,
          X509Certificate certificate,
          X509Chain chain,
          SslPolicyErrors sslPolicyErrors)
        {
            if (sslPolicyErrors == SslPolicyErrors.None)
                return true;

            if (sslPolicyErrors == SslPolicyErrors.RemoteCertificateChainErrors)
            {
                // Check chain elements
                foreach (var itemInChain in chain.ChainElements)
                {
                    if (itemInChain.Certificate.Issuer.Contains("CN=Garnet"))
                        return true;
                }
            }
            throw new Exception($"Certicate errors found {sslPolicyErrors}!");
        }
    }
}<|MERGE_RESOLUTION|>--- conflicted
+++ resolved
@@ -37,18 +37,16 @@
         /// </summary>
         public static int Port = 33278;
 
-<<<<<<< HEAD
+        /// <summary>
+        /// Whether to use a test progress logger
+        /// </summary>
+        static readonly bool useTestLogger = false;
+
         private static int procId = Process.GetCurrentProcess().Id;
         private static string CustomRespCommandInfoJsonPath = "CustomRespCommandsInfo.json";
 
         private static bool CustomCommandsInfoInitialized;
         private static IReadOnlyDictionary<string, RespCommandsInfo> RespCustomCommandsInfo;
-=======
-        /// <summary>
-        /// Whether to use a test progress logger
-        /// </summary>
-        static readonly bool useTestLogger = false;
->>>>>>> 2dc2c732
 
         internal static string AzureTestContainer
         {
