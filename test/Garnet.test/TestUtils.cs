--- conflicted
+++ resolved
@@ -287,15 +287,9 @@
                 QuietMode = true,
                 MetricsSamplingFrequency = metricsSamplingFreq,
                 LatencyMonitor = latencyMonitor,
-<<<<<<< HEAD
-                DeviceFactoryCreator = UseAzureStorage ?
+                DeviceFactoryCreator = useAzureStorage ?
                         logger == null ? TestUtils.AzureStorageNamedDeviceFactoryCreator : new AzureStorageNamedDeviceFactoryCreator(AzureEmulatedStorageString, logger)
                         : new LocalStorageNamedDeviceFactoryCreator(logger: logger),
-=======
-                DeviceFactoryCreator = useAzureStorage ?
-                      () => new AzureStorageNamedDeviceFactory(AzureEmulatedStorageString, logger)
-                    : () => new LocalStorageNamedDeviceFactory(logger: logger),
->>>>>>> 0ddfc9ed
                 AuthSettings = authenticationSettings,
                 ExtensionBinPaths = extensionBinPaths,
                 ExtensionAllowUnsignedAssemblies = extensionAllowUnsignedAssemblies,
@@ -600,25 +594,14 @@
                     },
                     logger: logger)
                 : null,
-<<<<<<< HEAD
-                DeviceFactoryCreator = UseAzureStorage ?
+                DeviceFactoryCreator = useAzureStorage ?
                     logger == null ? TestUtils.AzureStorageNamedDeviceFactoryCreator : new AzureStorageNamedDeviceFactoryCreator(AzureEmulatedStorageString, logger)
                     : new LocalStorageNamedDeviceFactoryCreator(logger: logger),
-                MainMemoryReplication = MainMemoryReplication,
-                AofMemorySize = AofMemorySize,
-                OnDemandCheckpoint = OnDemandCheckpoint,
-                CommitFrequencyMs = CommitFrequencyMs,
-                EnableIncrementalSnapshots = EnableIncrementalSnapshots,
-=======
-                DeviceFactoryCreator = useAzureStorage ?
-                    () => new AzureStorageNamedDeviceFactory(AzureEmulatedStorageString, logger)
-                    : () => new LocalStorageNamedDeviceFactory(logger: logger),
                 MainMemoryReplication = mainMemoryReplication,
                 AofMemorySize = aofMemorySize,
                 OnDemandCheckpoint = onDemandCheckpoint,
                 CommitFrequencyMs = commitFrequencyMs,
                 EnableIncrementalSnapshots = enableIncrementalSnapshots,
->>>>>>> 0ddfc9ed
                 AuthSettings = useAcl ? authenticationSettings : (authPassword != null ? authenticationSettings : null),
                 ClusterUsername = authUsername,
                 ClusterPassword = authPassword,
