--- conflicted
+++ resolved
@@ -217,12 +217,9 @@
             bool asyncReplay = false,
             LuaMemoryManagementMode luaMemoryMode = LuaMemoryManagementMode.Native,
             string luaMemoryLimit = "",
-<<<<<<< HEAD
+            string unixSocketPath = null,
+            UnixFileMode unixSocketPermission = default,
             int slowLogThreshold = 0)
-=======
-            string unixSocketPath = null,
-            UnixFileMode unixSocketPermission = default)
->>>>>>> 36e95124
         {
             if (useAzureStorage)
                 IgnoreIfNotRunningAzureTests();
@@ -302,12 +299,9 @@
                 EnableObjectStoreReadCache = enableObjectStoreReadCache,
                 ReplicationOffsetMaxLag = asyncReplay ? -1 : 0,
                 LuaOptions = enableLua ? new LuaOptions(luaMemoryMode, luaMemoryLimit, logger) : null,
-<<<<<<< HEAD
+                UnixSocketPath = unixSocketPath,
+                UnixSocketPermission = unixSocketPermission,
                 SlowLogThreshold = slowLogThreshold,
-=======
-                UnixSocketPath = unixSocketPath,
-                UnixSocketPermission = unixSocketPermission
->>>>>>> 36e95124
             };
 
             if (!string.IsNullOrEmpty(pubSubPageSize))
