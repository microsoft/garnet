﻿// Copyright (c) Microsoft Corporation.
// Licensed under the MIT license.

using System;
using System.Collections.Generic;
using System.Linq;
using System.Text;
using Garnet.server;
using NUnit.Framework;
using StackExchange.Redis;
using SetOperation = StackExchange.Redis.SetOperation;

namespace Garnet.test
{
    [TestFixture]
    public class RespSetTests
    {
        GarnetServer server;

        [SetUp]
        public void Setup()
        {
            TestUtils.DeleteDirectory(TestUtils.MethodTestDir, wait: true);
            server = TestUtils.CreateGarnetServer(TestUtils.MethodTestDir, lowMemory: true);
            server.Start();
        }

        [TearDown]
        public void TearDown()
        {
            server.Dispose();
            TestUtils.DeleteDirectory(TestUtils.MethodTestDir);
        }


        #region SEClientTests

        [Test]
        public void CanAddAndListMembers()
        {
            using var redis = ConnectionMultiplexer.Connect(TestUtils.GetConfig());
            var db = redis.GetDatabase(0);
            var result = db.SetAdd(new RedisKey("user1:set"), new RedisValue[] { "Hello", "World", "World" });
            Assert.AreEqual(2, result);

            var members = db.SetMembers(new RedisKey("user1:set"));
            Assert.AreEqual(2, members.Length);

            var response = db.Execute("MEMORY", "USAGE", "user1:set");
            var actualValue = ResultType.Integer == response.Type ? Int32.Parse(response.ToString()) : -1;
            var expectedResponse = 272;
            Assert.AreEqual(expectedResponse, actualValue);
        }

        [Test]
        public void CanCheckIfMemberExistsInSet()
        {
            using var redis = ConnectionMultiplexer.Connect(TestUtils.GetConfig());
            var db = redis.GetDatabase(0);
            var key = new RedisKey("user1:set");

            db.KeyDelete(key);

            db.SetAdd(key, new RedisValue[] { "Hello", "World" });

            var existingMemberExists = db.SetContains(key, "Hello");
            Assert.IsTrue(existingMemberExists);

            var nonExistingMemberExists = db.SetContains(key, "NonExistingMember");
            Assert.IsFalse(nonExistingMemberExists);

            var setDoesNotExist = db.SetContains("NonExistingSet", "AnyMember");
            Assert.IsFalse(setDoesNotExist);
        }


        [Test]
        public void CanAddAndGetAllMembersWithPendingStatus()
        {
            using var redis = ConnectionMultiplexer.Connect(TestUtils.GetConfig());
            var db = redis.GetDatabase(0);

            var nVals = 100;
            RedisValue[] values = new RedisValue[nVals];
            for (int i = 0; i < 100; i++)
            {
                values[i] = ($"val-{i + 1}");
            }

            for (int j = 0; j < 25; j++)
            {
                var nAdded = db.SetAdd($"Set_Test-{j + 1}", values);
                Assert.AreEqual(nVals, nAdded);
            }

            var members = db.SetMembers(new RedisKey("Set_Test-10"));
            Assert.AreEqual(100, members.Length);
        }


        [Test]
        public void CanReturnEmptySet()
        {
            using var redis = ConnectionMultiplexer.Connect(TestUtils.GetConfig());
            var db = redis.GetDatabase(0);
            var members = db.SetMembers(new RedisKey("myset"));

            var response = db.Execute("MEMORY", "USAGE", "myset");
            var actualValue = ResultType.Integer == response.Type ? Int32.Parse(response.ToString()) : -1;
            var expectedResponse = -1;
            Assert.AreEqual(expectedResponse, actualValue);
        }

        [Test]
        public void CanRemoveField()
        {
            using var redis = ConnectionMultiplexer.Connect(TestUtils.GetConfig());
            var db = redis.GetDatabase(0);
            var result = db.SetAdd(new RedisKey("user1:set"), new RedisValue[] { "ItemOne", "ItemTwo", "ItemThree", "ItemFour" });
            Assert.AreEqual(4, result);

            var existingMemberExists = db.SetContains(new RedisKey("user1:set"), "ItemOne");
            Assert.IsTrue(existingMemberExists, "Existing member 'ItemOne' does not exist in the set.");

            var memresponse = db.Execute("MEMORY", "USAGE", "user1:set");
            var actualValue = ResultType.Integer == memresponse.Type ? Int32.Parse(memresponse.ToString()) : -1;
            var expectedResponse = 424;
            Assert.AreEqual(expectedResponse, actualValue);

            var response = db.SetRemove(new RedisKey("user1:set"), new RedisValue("ItemOne"));
            Assert.AreEqual(true, response);

            memresponse = db.Execute("MEMORY", "USAGE", "user1:set");
            actualValue = ResultType.Integer == memresponse.Type ? Int32.Parse(memresponse.ToString()) : -1;
            expectedResponse = 352;
            Assert.AreEqual(expectedResponse, actualValue);

            response = db.SetRemove(new RedisKey("user1:set"), new RedisValue("ItemFive"));
            Assert.AreEqual(false, response);

            memresponse = db.Execute("MEMORY", "USAGE", "user1:set");
            actualValue = ResultType.Integer == memresponse.Type ? Int32.Parse(memresponse.ToString()) : -1;
            expectedResponse = 352;
            Assert.AreEqual(expectedResponse, actualValue);

            var longResponse = db.SetRemove(new RedisKey("user1:set"), new RedisValue[] { "ItemTwo", "ItemThree" });
            Assert.AreEqual(2, longResponse);

            memresponse = db.Execute("MEMORY", "USAGE", "user1:set");
            actualValue = ResultType.Integer == memresponse.Type ? Int32.Parse(memresponse.ToString()) : -1;
            expectedResponse = 200;
            Assert.AreEqual(expectedResponse, actualValue);

            var members = db.SetMembers(new RedisKey("user1:set"));
            Assert.AreEqual(1, members.Length);
        }

        [Test]
        public void CanUseSScanNoParameters()
        {
            using var redis = ConnectionMultiplexer.Connect(TestUtils.GetConfig());
            var db = redis.GetDatabase(0);

            // Use setscan on non existing key
            var items = db.SetScan(new RedisKey("foo"), new RedisValue("*"), pageSize: 10);
            Assert.IsTrue(items.Count() == 0, "Failed to use SetScan on non existing key");

            RedisValue[] entries = new RedisValue[] { "item-a", "item-b", "item-c", "item-d", "item-e", "item-aaa" };

            // Add some items
            var added = db.SetAdd("myset", entries);
            Assert.AreEqual(entries.Length, added);

            var members = db.SetScan(new RedisKey("myset"), new RedisValue("*"));
            Assert.IsTrue(((IScanningCursor)members).Cursor == 0);
            Assert.IsTrue(members.Count() == entries.Length);

            int i = 0;
            foreach (var item in members)
            {
                Assert.IsTrue(entries[i++].Equals(item));
            }

            // No matching elements
            members = db.SetScan(new RedisKey("myset"), new RedisValue("x"));
            Assert.IsTrue(((IScanningCursor)members).Cursor == 0);
            Assert.IsTrue(members.Count() == 0);
        }

        [Test]
        public void CanUseSScanWithMatch()
        {
            using var redis = ConnectionMultiplexer.Connect(TestUtils.GetConfig());
            var db = redis.GetDatabase(0);

            // Add some items
            var added = db.SetAdd("myset", new RedisValue[] { "aa", "bb", "cc", "dd", "ee", "aaf" });
            Assert.AreEqual(6, added);

            var members = db.SetScan(new RedisKey("myset"), new RedisValue("*aa"));
            Assert.IsTrue(((IScanningCursor)members).Cursor == 0);
            Assert.IsTrue(members.Count() == 1);
            Assert.IsTrue(members.ElementAt(0).Equals("aa"));
        }

        [Test]
        public void CanUseSScanWithCollection()
        {
            using var redis = ConnectionMultiplexer.Connect(TestUtils.GetConfig());
            var db = redis.GetDatabase(0);
            var key = "myset";
            // Add some items
            var r = new Random();

            // Fill a new Set with 1000 random items 
            int n = 1000;
            var entries = new RedisValue[n];

            for (int i = 0; i < n; i++)
            {
                var memberId = r.Next(0, 10000000);
                entries[i] = new RedisValue($"member:{memberId}");
            }

            var setLen = db.SetAdd(key, entries);
            var members = db.SetScan(key, new RedisValue("member:*"), (Int32)setLen);
            Assert.IsTrue(((IScanningCursor)members).Cursor == 0);
            Assert.IsTrue(members.Count() == setLen);
        }

        [Test]
        public void CanDoSScanWithCursor()
        {
            using var redis = ConnectionMultiplexer.Connect(TestUtils.GetConfig());
            var db = redis.GetDatabase(0);

            var key = "myset";

            // create a new array of Set
            var setEntries = new RedisValue[1000];
            for (int i = 0; i < setEntries.Length; i++)
            {
                setEntries[i] = new RedisValue("value:" + i);
            }

            // set with items
            db.SetAdd(key, setEntries);

            int pageSize = 40;
            var response = db.SetScan(key, "*", pageSize: pageSize, cursor: 0);
            var cursor = ((IScanningCursor)response);
            var j = 0;
            long pageNumber = 0;
            long pageOffset = 0;

            // Consume the enumeration
            foreach (var i in response)
            {
                // Represents the *active* page of results (not the pending/next page of results as returned by SCAN/HSCAN/ZSCAN/SSCAN)
                pageNumber = cursor.Cursor;

                // The offset into the current page.
                pageOffset = cursor.PageOffset;
                j++;
            }

            // Assert the end of the enumeration was reached
            Assert.AreEqual(setEntries.Length, j);

            // Assert the cursor is at the end of the enumeration
            Assert.AreEqual(pageNumber + pageOffset, setEntries.Length - 1);

            var l = response.LastOrDefault();
            Assert.AreEqual(l, $"value:{setEntries.Length - 1}");
        }

        [Test]
<<<<<<< HEAD
        public void CanDoSdiff()
        {
            using var redis = ConnectionMultiplexer.Connect(TestUtils.GetConfig());
            var db = redis.GetDatabase(0);

            var key1 = "key1";
            var key1Value = new RedisValue[] { "a", "b", "c", "d" };

            var key2 = "key2";
            var key2Value = new RedisValue[] { "c" };

            var addResult = db.SetAdd(key1, key1Value);
            Assert.AreEqual(4, addResult);
            addResult = db.SetAdd(key2, key2Value);
            Assert.AreEqual(1, addResult);
=======
        public void CanDoSetUnion()
        {
            using var redis = ConnectionMultiplexer.Connect(TestUtils.GetConfig());
            var db = redis.GetDatabase(0);
            var redisValues1 = new RedisValue[] { "item-a", "item-b", "item-c", "item-d" };
            var result = db.SetAdd(new RedisKey("key1"), redisValues1);
            Assert.AreEqual(4, result);

            result = db.SetAdd(new RedisKey("key2"), new RedisValue[] { "item-c" });
            Assert.AreEqual(1, result);

            result = db.SetAdd(new RedisKey("key3"), new RedisValue[] { "item-a", "item-c", "item-e" });
            Assert.AreEqual(3, result);

            var members = db.SetCombine(SetOperation.Union, new RedisKey[] { "key1", "key2", "key3" });
            RedisValue[] entries = new RedisValue[] { "item-a", "item-b", "item-c", "item-d", "item-e" };
            Assert.AreEqual(5, members.Length);
            // assert two arrays are equal ignoring order
            Assert.IsTrue(members.OrderBy(x => x).SequenceEqual(entries.OrderBy(x => x)));

            members = db.SetCombine(SetOperation.Union, new RedisKey[] { "key1", "key2", "key3", "_not_exists" });
            Assert.AreEqual(5, members.Length);
            Assert.IsTrue(members.OrderBy(x => x).SequenceEqual(entries.OrderBy(x => x)));

            members = db.SetCombine(SetOperation.Union, new RedisKey[] { "_not_exists_1", "_not_exists_2", "_not_exists_3" });
            Assert.IsEmpty(members);

            members = db.SetCombine(SetOperation.Union, new RedisKey[] { "_not_exists_1", "key1", "_not_exists_2", "_not_exists_3" });
            Assert.AreEqual(4, members.Length);
            Assert.IsTrue(members.OrderBy(x => x).SequenceEqual(redisValues1.OrderBy(x => x)));

            members = db.SetCombine(SetOperation.Union, new RedisKey[] { "key1", "key2" });
            Assert.AreEqual(4, members.Length);
            Assert.IsTrue(members.OrderBy(x => x).SequenceEqual(redisValues1.OrderBy(x => x)));

            try
            {
                db.SetCombine(SetOperation.Union, new RedisKey[] { });
                Assert.Fail();
            }
            catch (RedisServerException e)
            {
                Assert.AreEqual(string.Format(CmdStrings.GenericErrWrongNumArgs, "SUNION"), e.Message);
            }
        }
>>>>>>> 20c29607

            var result = (RedisResult[])db.Execute("SDIFF", key1, key2);
            Assert.AreEqual(3, result.Length);
            var strResult = result.Select(r => r.ToString()).ToArray();
            var expectedResult = new[] { "a", "b", "d" };
            Assert.IsTrue(expectedResult.OrderBy(t => t).SequenceEqual(strResult.OrderBy(t => t)));
            Assert.IsFalse(strResult.Contains("c"));

            var key3 = "key3";
            var key3Value = new RedisValue[] { "a", "c", "e" };

            addResult = db.SetAdd(key3, key3Value);
            Assert.AreEqual(3, addResult);

            result = (RedisResult[])db.Execute("SDIFF", key1, key2, key3);
            Assert.AreEqual(2, result.Length);
            strResult = result.Select(r => r.ToString()).ToArray();
            expectedResult = ["b", "d"];
            Assert.IsTrue(expectedResult.OrderBy(t => t).SequenceEqual(strResult.OrderBy(t => t)));

            Assert.IsFalse(strResult.Contains("c"));
            Assert.IsFalse(strResult.Contains("e"));
        }

        [Test]
        public void CanDoSdiffStoreOverwrittenKey()
        {
            using var redis = ConnectionMultiplexer.Connect(TestUtils.GetConfig());
            var db = redis.GetDatabase(0);

            var key = "key";

            var key1 = "key1";
            var key1Value = new RedisValue[] { "a", "b", "c", "d" };

            var key2 = "key2";
            var key2Value = new RedisValue[] { "c" };

            var addResult = db.SetAdd(key1, key1Value);
            Assert.AreEqual(4, addResult);
            addResult = db.SetAdd(key2, key2Value);
            Assert.AreEqual(1, addResult);

            var result = db.Execute("SDIFFSTORE", key, key1, key2);
            Assert.AreEqual(3, int.Parse(result.ToString()));

            var membersResult = db.SetMembers("key");
            Assert.AreEqual(3, membersResult.Length);
            var strResult = membersResult.Select(m => m.ToString()).ToArray();
            var expectedResult = new[] { "a", "b", "d" };
            Assert.IsTrue(expectedResult.OrderBy(t => t).SequenceEqual(strResult.OrderBy(t => t)));
            Assert.IsFalse(Array.Exists(membersResult, t => t.ToString().Equals("c")));

            var key3 = "key3";
            var key3Value = new RedisValue[] { "a", "b", "c" };
            var key4 = "key4";
            var key4Value = new RedisValue[] { "a", "b" };

            addResult = db.SetAdd(key3, key3Value);
            Assert.AreEqual(3, addResult);
            addResult = db.SetAdd(key4, key4Value);
            Assert.AreEqual(2, addResult);

            result = db.Execute("SDIFFSTORE", key, key3, key4);
            membersResult = db.SetMembers("key");
            Assert.AreEqual(1, membersResult.Length);
            Assert.IsTrue(Array.Exists(membersResult, t => t.ToString().Equals("c")));
        }
        #endregion


        #region LightClientTests


        [Test]
        public void CanAddAndListMembersLC()
        {
            using var lightClientRequest = TestUtils.CreateRequest();
            var response = lightClientRequest.SendCommand("SADD myset \"Hello\"");
            var expectedResponse = ":1\r\n";
            var strResponse = Encoding.ASCII.GetString(response).Substring(0, expectedResponse.Length);
            Assert.AreEqual(expectedResponse, strResponse);

            response = lightClientRequest.SendCommand("SADD myset \"World\"");
            strResponse = Encoding.ASCII.GetString(response).Substring(0, expectedResponse.Length);
            Assert.AreEqual(expectedResponse, strResponse);

            expectedResponse = ":0\r\n";
            response = lightClientRequest.SendCommand("SADD myset \"World\"");
            strResponse = Encoding.ASCII.GetString(response).Substring(0, expectedResponse.Length);
            Assert.AreEqual(expectedResponse, strResponse);

            response = lightClientRequest.SendCommand("SMEMBERS myset", 3);
            expectedResponse = "*2\r\n$7\r\n\"Hello\"\r\n$7\r\n\"World\"\r\n";
            strResponse = Encoding.ASCII.GetString(response).Substring(0, expectedResponse.Length);
            Assert.AreEqual(expectedResponse, strResponse);
        }

        [Test]
        public void CanCheckIfMemberExistsInSetLC()
        {
            using var lightClientRequest = TestUtils.CreateRequest();

            var response = lightClientRequest.SendCommand("SADD myset \"Hello\"");
            var expectedResponse = ":1\r\n";
            var strResponse = Encoding.ASCII.GetString(response).Substring(0, expectedResponse.Length);
            Assert.AreEqual(expectedResponse, strResponse);

            response = lightClientRequest.SendCommand("SADD myset \"World\"");
            strResponse = Encoding.ASCII.GetString(response).Substring(0, expectedResponse.Length);
            Assert.AreEqual(expectedResponse, strResponse);

            response = lightClientRequest.SendCommand("SISMEMBER myset \"Hello\"");
            expectedResponse = ":1\r\n";
            strResponse = Encoding.ASCII.GetString(response).Substring(0, expectedResponse.Length);
            Assert.AreEqual(expectedResponse, strResponse);

            response = lightClientRequest.SendCommand("SISMEMBER myset \"NonExistingMember\"");
            expectedResponse = ":0\r\n";
            strResponse = Encoding.ASCII.GetString(response).Substring(0, expectedResponse.Length);
            Assert.AreEqual(expectedResponse, strResponse);

            response = lightClientRequest.SendCommand("SISMEMBER NonExistingSet \"AnyMember\"");
            expectedResponse = ":0\r\n";
            strResponse = Encoding.ASCII.GetString(response).Substring(0, expectedResponse.Length);
            Assert.AreEqual(expectedResponse, strResponse);

            // Missing arguments
            response = lightClientRequest.SendCommand("SISMEMBER myset");
            expectedResponse = $"-{string.Format(CmdStrings.GenericErrWrongNumArgs, "SISMEMBER")}\r\n";
            strResponse = Encoding.ASCII.GetString(response).Substring(0, expectedResponse.Length);
            Assert.AreEqual(expectedResponse, strResponse);

            // Extra arguments
            response = lightClientRequest.SendCommand("SISMEMBER myset \"Hello\" \"ExtraArg\"");
            strResponse = Encoding.ASCII.GetString(response).Substring(0, expectedResponse.Length);
            Assert.AreEqual(expectedResponse, strResponse);
        }

        [Test]
        public void CanDoSCARDCommandLC()
        {
            CreateSet();
            using var lightClientRequest = TestUtils.CreateRequest();
            var response = lightClientRequest.SendCommand("SCARD myset");
            var expectedResponse = ":2\r\n";
            var strResponse = Encoding.ASCII.GetString(response).Substring(0, expectedResponse.Length);
            Assert.AreEqual(expectedResponse, strResponse);
        }


        [Test]
        public void CanReturnEmptySetLC()
        {
            using var lightClientRequest = TestUtils.CreateRequest();
            var response = lightClientRequest.SendCommand("SMEMBERS otherset", 1);

            // Empty array
            var expectedResponse = "*0\r\n";
            var strResponse = Encoding.ASCII.GetString(response).Substring(0, expectedResponse.Length);
            Assert.AreEqual(expectedResponse, strResponse);
        }

        [Test]
        public void CanDoSREMLC()
        {
            using var lightClientRequest = TestUtils.CreateRequest();
            var response = lightClientRequest.SendCommand("SADD myset ItemOne ItemTwo ItemThree ItemFour");
            var expectedResponse = ":4\r\n";
            var strResponse = Encoding.ASCII.GetString(response).Substring(0, expectedResponse.Length);
            Assert.AreEqual(expectedResponse, strResponse);

            response = lightClientRequest.SendCommand("SREM myset World");
            expectedResponse = ":0\r\n";
            strResponse = Encoding.ASCII.GetString(response).Substring(0, expectedResponse.Length);
            Assert.AreEqual(expectedResponse, strResponse);

            response = lightClientRequest.SendCommand("SREM myset ItemOne");
            expectedResponse = ":1\r\n";
            strResponse = Encoding.ASCII.GetString(response).Substring(0, expectedResponse.Length);
            Assert.AreEqual(expectedResponse, strResponse);

            response = lightClientRequest.SendCommand("SREM myset ItemTwo ItemThree");
            expectedResponse = ":2\r\n";
            strResponse = Encoding.ASCII.GetString(response).Substring(0, expectedResponse.Length);
            Assert.AreEqual(expectedResponse, strResponse);
        }

        [Test]
        public void CanDoSCARDCommandsLC()
        {
            using var lightClientRequest = TestUtils.CreateRequest();
            var response = lightClientRequest.SendCommands("SCARD fooset", "PING", 1, 1);
            var expectedResponse = ":0\r\n+PONG\r\n";
            var strResponse = Encoding.ASCII.GetString(response).Substring(0, expectedResponse.Length);
            Assert.AreEqual(expectedResponse, strResponse);
        }

        [Test]
        public void CanDoSRANDMEMBERWithCountCommandLC()
        {
            var myset = new HashSet<string> { "one", "two", "three", "four", "five" };

            CreateLongSet();

            using (var lightClientRequest = TestUtils.CreateRequest())
            {
                var response = lightClientRequest.SendCommand("SRANDMEMBER myset", 1);
                var strLen = Encoding.ASCII.GetString(response).Substring(1, 1);
                var item = Encoding.ASCII.GetString(response).Substring(4, Int32.Parse(strLen));
                Assert.IsTrue(myset.Contains(item));

                // Get three random members
                response = lightClientRequest.SendCommand("SRANDMEMBER myset 3", 3);
                var strResponse = Encoding.ASCII.GetString(response);
                Assert.AreEqual('*', strResponse[0]);

                var arrLenEndIdx = strResponse.IndexOf("\r\n", StringComparison.InvariantCultureIgnoreCase);
                Assert.IsTrue(arrLenEndIdx > 1);

                var strArrLen = Encoding.ASCII.GetString(response).Substring(1, arrLenEndIdx - 1);
                Assert.IsTrue(int.TryParse(strArrLen, out var arrLen));
                Assert.AreEqual(3, arrLen);

                // Get 6 random members and verify that at least two elements are the same
                response = lightClientRequest.SendCommand("SRANDMEMBER myset -6", 6);
                arrLenEndIdx = Encoding.ASCII.GetString(response).IndexOf("\r\n", StringComparison.InvariantCultureIgnoreCase);
                strArrLen = Encoding.ASCII.GetString(response).Substring(1, arrLenEndIdx - 1);
                Assert.IsTrue(int.TryParse(strArrLen, out arrLen));

                var members = new HashSet<string>();
                var repeatedMembers = false;
                for (int i = 0; i < arrLen; i++)
                {
                    var member = Encoding.ASCII.GetString(response).Substring(arrLenEndIdx + 2, response.Length - arrLenEndIdx - 5);
                    if (members.Contains(member))
                    {
                        repeatedMembers = true;
                        break;
                    }
                    members.Add(member);
                }

                Assert.IsTrue(repeatedMembers, "At least two members are repeated.");
            }
        }

        [Test]
        public void CanDoSPOPCommandLC()
        {
            var myset = new HashSet<string>();
            myset.Add("one");
            myset.Add("two");
            myset.Add("three");
            myset.Add("four");
            myset.Add("five");

            CreateLongSet();

            using var lightClientRequest = TestUtils.CreateRequest();
            var response = lightClientRequest.SendCommand("SPOP myset");
            var strLen = Encoding.ASCII.GetString(response).Substring(1, 1);
            var item = Encoding.ASCII.GetString(response).Substring(4, Int32.Parse(strLen));
            Assert.IsTrue(myset.Contains(item));

            response = lightClientRequest.SendCommand("SCARD myset");
            var expectedResponse = ":4\r\n";
            var strResponse = Encoding.ASCII.GetString(response).Substring(0, expectedResponse.Length);
            Assert.AreEqual(expectedResponse, strResponse);
        }

        [Test]
        public void CanDoSPOPWithCountCommandLC()
        {
            CreateLongSet();

            var lightClientRequest = TestUtils.CreateRequest();
            var response = lightClientRequest.SendCommand("SPOP myset 3", 3);
            var strResponse = Encoding.ASCII.GetString(response);
            Assert.AreEqual('*', strResponse[0]);

            var arrLenEndIdx = strResponse.IndexOf("\r\n", StringComparison.InvariantCultureIgnoreCase);
            Assert.IsTrue(arrLenEndIdx > 1);

            var strArrLen = Encoding.ASCII.GetString(response).Substring(1, arrLenEndIdx - 1);
            Assert.IsTrue(int.TryParse(strArrLen, out var arrLen));
            Assert.AreEqual(3, arrLen);

            var secondResponse = lightClientRequest.SendCommands("SCARD myset", "PING", 1, 1);
            var expectedResponse = ":2\r\n+PONG\r\n";
            strResponse = Encoding.ASCII.GetString(secondResponse).Substring(0, expectedResponse.Length);
            Assert.AreEqual(expectedResponse, strResponse);

            // Test for popping set until empty
            response = lightClientRequest.SendCommand("SPOP myset 2", 2);
            strResponse = Encoding.ASCII.GetString(response);
            Assert.AreEqual('*', strResponse[0]);

            arrLenEndIdx = strResponse.IndexOf("\r\n", StringComparison.InvariantCultureIgnoreCase);
            Assert.IsTrue(arrLenEndIdx > 1);

            strArrLen = Encoding.ASCII.GetString(response).Substring(1, arrLenEndIdx - 1);
            Assert.IsTrue(int.TryParse(strArrLen, out arrLen));
            Assert.AreEqual(2, arrLen);
        }

        [Test]
        public void CanDoSPOPWithMoreCountThanSetSizeCommandLC()
        {
            CreateLongSet();

            var lightClientRequest = TestUtils.CreateRequest();

            var response = lightClientRequest.SendCommand("SPOP myset 10", 5);

            var strResponse = Encoding.ASCII.GetString(response);
            Assert.AreEqual('*', strResponse[0]);

            var arrLenEndIdx = strResponse.IndexOf("\r\n", StringComparison.InvariantCultureIgnoreCase);
            Assert.IsTrue(arrLenEndIdx > 1);

            var strArrLen = Encoding.ASCII.GetString(response).Substring(1, arrLenEndIdx - 1);
            Assert.IsTrue(int.TryParse(strArrLen, out var arrLen));
            Assert.IsTrue(arrLen == 5);

            var lightClientRequest2 = TestUtils.CreateRequest();
            var response2 = lightClientRequest2.SendCommand("SADD myset one");
            var expectedResponse = ":1\r\n";
            strResponse = Encoding.ASCII.GetString(response2).Substring(0, expectedResponse.Length);
            Assert.AreEqual(expectedResponse, strResponse);

            response2 = lightClientRequest2.SendCommand("SCARD myset");
            expectedResponse = ":1\r\n";
            strResponse = Encoding.ASCII.GetString(response2).Substring(0, expectedResponse.Length);
            Assert.AreEqual(expectedResponse, strResponse);
        }

        [Test]
        public void MultiWithNonExistingSet()
        {
            var lightClientRequest = TestUtils.CreateRequest();
            byte[] res;

            string expectedResponse = "+OK\r\n";

            res = lightClientRequest.SendCommand("MULTI");
            Assert.AreEqual(res.AsSpan().Slice(0, expectedResponse.Length).ToArray(), expectedResponse);

            //create set
            res = lightClientRequest.SendCommand("SADD MySet ItemOne");
            expectedResponse = "+QUEUED\r\n";
            Assert.AreEqual(res.AsSpan().Slice(0, expectedResponse.Length).ToArray(), expectedResponse);

            res = lightClientRequest.SendCommand("EXEC", 2);
            expectedResponse = "*1\r\n:1\r\n";
            Assert.AreEqual(res.AsSpan().Slice(0, expectedResponse.Length).ToArray(), expectedResponse);

            res = lightClientRequest.SendCommand("SMEMBERS MySet", 2);
            expectedResponse = "*1\r\n$7\r\nItemOne\r\n";
            Assert.AreEqual(res.AsSpan().Slice(0, expectedResponse.Length).ToArray(), expectedResponse);
        }

        [Test]
<<<<<<< HEAD
        public void CanDoSdiffLC()
        {
            var lightClientRequest = TestUtils.CreateRequest();
            lightClientRequest.SendCommand("SADD key1 a b c d");
            lightClientRequest.SendCommand("SADD key2 c");
            lightClientRequest.SendCommand("SADD key3 a c e");
            var response = lightClientRequest.SendCommand("SDIFF key1 key2 key3");
            var expectedResponse = "*2\r\n$1\r\nb\r\n$1\r\nd\r\n";
            Assert.AreEqual(expectedResponse, response.AsSpan().Slice(0, expectedResponse.Length).ToArray());
        }

        [Test]
        public void CanDoSdiffStoreLC()
        {
            var lightClientRequest = TestUtils.CreateRequest();
            lightClientRequest.SendCommand("SADD key1 a b c d");
            lightClientRequest.SendCommand("SADD key2 c");
            lightClientRequest.SendCommand("SADD key3 a c e");
            var response = lightClientRequest.SendCommand("SDIFFSTORE key key1 key2 key3");
            var expectedResponse = ":2\r\n";
            Assert.AreEqual(expectedResponse, response.AsSpan().Slice(0, expectedResponse.Length).ToArray());

            var membersResponse = lightClientRequest.SendCommand("SMEMBERS key");
            expectedResponse = "*2\r\n$1\r\nb\r\n$1\r\nd\r\n";
            Assert.AreEqual(expectedResponse, membersResponse.AsSpan().Slice(0, expectedResponse.Length).ToArray());
        }
=======
        public void CanDoSetUnionLC()
        {
            using var lightClientRequest = TestUtils.CreateRequest();
            var response = lightClientRequest.SendCommand("SADD myset ItemOne ItemTwo ItemThree ItemFour");
            var expectedResponse = ":4\r\n";
            var strResponse = Encoding.ASCII.GetString(response).Substring(0, expectedResponse.Length);
            Assert.AreEqual(expectedResponse, strResponse);

            response = lightClientRequest.SendCommand("SUNION myset another_set", 5);
            expectedResponse = "*4\r\n";
            strResponse = Encoding.ASCII.GetString(response).Substring(0, expectedResponse.Length);
            Assert.AreEqual(expectedResponse, strResponse);

            lightClientRequest.SendCommand("SADD another_set ItemOne ItemFive ItemTwo ItemSix ItemSeven");
            response = lightClientRequest.SendCommand("SUNION myset another_set", 8);
            expectedResponse = "*7\r\n";
            strResponse = Encoding.ASCII.GetString(response).Substring(0, expectedResponse.Length);
            Assert.AreEqual(expectedResponse, strResponse);

            response = lightClientRequest.SendCommand("SUNION myset no_exist_set", 5);
            expectedResponse = "*4\r\n";
            strResponse = Encoding.ASCII.GetString(response).Substring(0, expectedResponse.Length);
            Assert.AreEqual(expectedResponse, strResponse);

            response = lightClientRequest.SendCommand("SUNION no_exist_set myset no_exist_set another_set", 8);
            expectedResponse = "*7\r\n";
            strResponse = Encoding.ASCII.GetString(response).Substring(0, expectedResponse.Length);
            Assert.AreEqual(expectedResponse, strResponse);

            response = lightClientRequest.SendCommand("SUNION myset", 5);
            expectedResponse = "*4\r\n";
            strResponse = Encoding.ASCII.GetString(response).Substring(0, expectedResponse.Length);
            Assert.AreEqual(expectedResponse, strResponse);

            response = lightClientRequest.SendCommand("SUNION");
            expectedResponse = $"-{string.Format(CmdStrings.GenericErrWrongNumArgs, "SUNION")}\r\n";
            strResponse = Encoding.ASCII.GetString(response).Substring(0, expectedResponse.Length);
            Assert.AreEqual(expectedResponse, strResponse);
        }

>>>>>>> 20c29607
        #endregion


        #region NegativeTests

        [Test]
        public void CanDoSCARDCommandWhenKeyDoesNotExistLC()
        {
            using var lightClientRequest = TestUtils.CreateRequest();
            var response = lightClientRequest.SendCommand("SCARD fooset");
            var expectedResponse = ":0\r\n";
            var strResponse = Encoding.ASCII.GetString(response).Substring(0, expectedResponse.Length);
            Assert.AreEqual(expectedResponse, strResponse);
        }

        [Test]
        public void CanDoSPOPCommandWhenKeyDoesNotExistLC()
        {
            using var lightClientRequest = TestUtils.CreateRequest();
            var response = lightClientRequest.SendCommand("SPOP fooset");
            var expectedResponse = "$-1\r\n";
            var strResponse = Encoding.ASCII.GetString(response).Substring(0, expectedResponse.Length);
            Assert.AreEqual(expectedResponse, strResponse);
        }

        [Test]
        public void CanUseNotExistingSetwithSMembers()
        {
            using var lightClientRequest = TestUtils.CreateRequest();
            var response = lightClientRequest.SendCommand("SMEMBERS foo");
            var expectedResponse = "*0\r\n";
            var strResponse = Encoding.ASCII.GetString(response).Substring(0, expectedResponse.Length);
            Assert.AreEqual(expectedResponse, strResponse);
        }

        [Test]
        public void CanDoSdiffWhenKeyDoesNotExisting()
        {
            using var lightClientRequest = TestUtils.CreateRequest();
            var response = lightClientRequest.SendCommand("SDIFF foo");
            var expectedResponse = "*0\r\n";
            var strResponse = Encoding.ASCII.GetString(response).Substring(0, expectedResponse.Length);
            Assert.AreEqual(expectedResponse, strResponse);
        }

        [Test]
        public void CanDoSdiffStoreWhenMemberKeysNotExisting()
        {
            using var lightClientRequest = TestUtils.CreateRequest();
            var response = lightClientRequest.SendCommand("SDIFFSTORE key key1 key2 key3");
            var expectedResponse = ":0\r\n";
            var strResponse = Encoding.ASCII.GetString(response).Substring(0, expectedResponse.Length);
            Assert.AreEqual(expectedResponse, strResponse);

            var membersResponse = lightClientRequest.SendCommand("SMEMBERS key");
            expectedResponse = "*0\r\n";
            strResponse = Encoding.ASCII.GetString(membersResponse).Substring(0, expectedResponse.Length);
            Assert.AreEqual(expectedResponse, strResponse);
        }
        #endregion


        #region commonmethods

        private void CreateSet()
        {
            using var lightClientRequest = TestUtils.CreateRequest();
            var response = lightClientRequest.SendCommand("SADD myset \"Hello\"", 1);
            response = lightClientRequest.SendCommand("SADD myset \"World\"", 1);
        }

        private void CreateLongSet()
        {
            using var lightClientRequest = TestUtils.CreateRequest();
            var response = lightClientRequest.SendCommand("SADD myset one", 1);
            response = lightClientRequest.SendCommand("SADD myset two", 1);
            response = lightClientRequest.SendCommand("SADD myset three", 1);
            response = lightClientRequest.SendCommand("SADD myset four", 1);
            response = lightClientRequest.SendCommand("SADD myset five", 1);
        }
        #endregion
    }
}<|MERGE_RESOLUTION|>--- conflicted
+++ resolved
@@ -275,23 +275,6 @@
         }
 
         [Test]
-<<<<<<< HEAD
-        public void CanDoSdiff()
-        {
-            using var redis = ConnectionMultiplexer.Connect(TestUtils.GetConfig());
-            var db = redis.GetDatabase(0);
-
-            var key1 = "key1";
-            var key1Value = new RedisValue[] { "a", "b", "c", "d" };
-
-            var key2 = "key2";
-            var key2Value = new RedisValue[] { "c" };
-
-            var addResult = db.SetAdd(key1, key1Value);
-            Assert.AreEqual(4, addResult);
-            addResult = db.SetAdd(key2, key2Value);
-            Assert.AreEqual(1, addResult);
-=======
         public void CanDoSetUnion()
         {
             using var redis = ConnectionMultiplexer.Connect(TestUtils.GetConfig());
@@ -337,7 +320,23 @@
                 Assert.AreEqual(string.Format(CmdStrings.GenericErrWrongNumArgs, "SUNION"), e.Message);
             }
         }
->>>>>>> 20c29607
+
+        [Test]
+        public void CanDoSdiff()
+        {
+            using var redis = ConnectionMultiplexer.Connect(TestUtils.GetConfig());
+            var db = redis.GetDatabase(0);
+
+            var key1 = "key1";
+            var key1Value = new RedisValue[] { "a", "b", "c", "d" };
+
+            var key2 = "key2";
+            var key2Value = new RedisValue[] { "c" };
+
+            var addResult = db.SetAdd(key1, key1Value);
+            Assert.AreEqual(4, addResult);
+            addResult = db.SetAdd(key2, key2Value);
+            Assert.AreEqual(1, addResult);
 
             var result = (RedisResult[])db.Execute("SDIFF", key1, key2);
             Assert.AreEqual(3, result.Length);
@@ -406,6 +405,7 @@
             Assert.AreEqual(1, membersResult.Length);
             Assert.IsTrue(Array.Exists(membersResult, t => t.ToString().Equals("c")));
         }
+
         #endregion
 
 
@@ -701,7 +701,47 @@
         }
 
         [Test]
-<<<<<<< HEAD
+        public void CanDoSetUnionLC()
+        {
+            using var lightClientRequest = TestUtils.CreateRequest();
+            var response = lightClientRequest.SendCommand("SADD myset ItemOne ItemTwo ItemThree ItemFour");
+            var expectedResponse = ":4\r\n";
+            var strResponse = Encoding.ASCII.GetString(response).Substring(0, expectedResponse.Length);
+            Assert.AreEqual(expectedResponse, strResponse);
+
+            response = lightClientRequest.SendCommand("SUNION myset another_set", 5);
+            expectedResponse = "*4\r\n";
+            strResponse = Encoding.ASCII.GetString(response).Substring(0, expectedResponse.Length);
+            Assert.AreEqual(expectedResponse, strResponse);
+
+            lightClientRequest.SendCommand("SADD another_set ItemOne ItemFive ItemTwo ItemSix ItemSeven");
+            response = lightClientRequest.SendCommand("SUNION myset another_set", 8);
+            expectedResponse = "*7\r\n";
+            strResponse = Encoding.ASCII.GetString(response).Substring(0, expectedResponse.Length);
+            Assert.AreEqual(expectedResponse, strResponse);
+
+            response = lightClientRequest.SendCommand("SUNION myset no_exist_set", 5);
+            expectedResponse = "*4\r\n";
+            strResponse = Encoding.ASCII.GetString(response).Substring(0, expectedResponse.Length);
+            Assert.AreEqual(expectedResponse, strResponse);
+
+            response = lightClientRequest.SendCommand("SUNION no_exist_set myset no_exist_set another_set", 8);
+            expectedResponse = "*7\r\n";
+            strResponse = Encoding.ASCII.GetString(response).Substring(0, expectedResponse.Length);
+            Assert.AreEqual(expectedResponse, strResponse);
+
+            response = lightClientRequest.SendCommand("SUNION myset", 5);
+            expectedResponse = "*4\r\n";
+            strResponse = Encoding.ASCII.GetString(response).Substring(0, expectedResponse.Length);
+            Assert.AreEqual(expectedResponse, strResponse);
+
+            response = lightClientRequest.SendCommand("SUNION");
+            expectedResponse = $"-{string.Format(CmdStrings.GenericErrWrongNumArgs, "SUNION")}\r\n";
+            strResponse = Encoding.ASCII.GetString(response).Substring(0, expectedResponse.Length);
+            Assert.AreEqual(expectedResponse, strResponse);
+        }
+
+        [Test]
         public void CanDoSdiffLC()
         {
             var lightClientRequest = TestUtils.CreateRequest();
@@ -728,48 +768,7 @@
             expectedResponse = "*2\r\n$1\r\nb\r\n$1\r\nd\r\n";
             Assert.AreEqual(expectedResponse, membersResponse.AsSpan().Slice(0, expectedResponse.Length).ToArray());
         }
-=======
-        public void CanDoSetUnionLC()
-        {
-            using var lightClientRequest = TestUtils.CreateRequest();
-            var response = lightClientRequest.SendCommand("SADD myset ItemOne ItemTwo ItemThree ItemFour");
-            var expectedResponse = ":4\r\n";
-            var strResponse = Encoding.ASCII.GetString(response).Substring(0, expectedResponse.Length);
-            Assert.AreEqual(expectedResponse, strResponse);
-
-            response = lightClientRequest.SendCommand("SUNION myset another_set", 5);
-            expectedResponse = "*4\r\n";
-            strResponse = Encoding.ASCII.GetString(response).Substring(0, expectedResponse.Length);
-            Assert.AreEqual(expectedResponse, strResponse);
-
-            lightClientRequest.SendCommand("SADD another_set ItemOne ItemFive ItemTwo ItemSix ItemSeven");
-            response = lightClientRequest.SendCommand("SUNION myset another_set", 8);
-            expectedResponse = "*7\r\n";
-            strResponse = Encoding.ASCII.GetString(response).Substring(0, expectedResponse.Length);
-            Assert.AreEqual(expectedResponse, strResponse);
-
-            response = lightClientRequest.SendCommand("SUNION myset no_exist_set", 5);
-            expectedResponse = "*4\r\n";
-            strResponse = Encoding.ASCII.GetString(response).Substring(0, expectedResponse.Length);
-            Assert.AreEqual(expectedResponse, strResponse);
-
-            response = lightClientRequest.SendCommand("SUNION no_exist_set myset no_exist_set another_set", 8);
-            expectedResponse = "*7\r\n";
-            strResponse = Encoding.ASCII.GetString(response).Substring(0, expectedResponse.Length);
-            Assert.AreEqual(expectedResponse, strResponse);
-
-            response = lightClientRequest.SendCommand("SUNION myset", 5);
-            expectedResponse = "*4\r\n";
-            strResponse = Encoding.ASCII.GetString(response).Substring(0, expectedResponse.Length);
-            Assert.AreEqual(expectedResponse, strResponse);
-
-            response = lightClientRequest.SendCommand("SUNION");
-            expectedResponse = $"-{string.Format(CmdStrings.GenericErrWrongNumArgs, "SUNION")}\r\n";
-            strResponse = Encoding.ASCII.GetString(response).Substring(0, expectedResponse.Length);
-            Assert.AreEqual(expectedResponse, strResponse);
-        }
-
->>>>>>> 20c29607
+
         #endregion
 
 
