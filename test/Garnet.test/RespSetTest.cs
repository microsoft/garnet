--- conflicted
+++ resolved
@@ -384,7 +384,6 @@
         }
 
         [Test]
-<<<<<<< HEAD
         public void CanDoSetInterStore()
         {
             string key = "key";
@@ -414,13 +413,11 @@
 
 
         [Test]
-        public void CanDoSdiff()
-=======
         [TestCase("key1", "key2")]
         [TestCase("", "key2")]
         [TestCase("key1", "")]
         public void CanDoSdiff(string key1, string key2)
->>>>>>> ed4b9ab3
+
         {
             using var redis = ConnectionMultiplexer.Connect(TestUtils.GetConfig());
             var db = redis.GetDatabase(0);
