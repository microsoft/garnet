--- conflicted
+++ resolved
@@ -332,18 +332,14 @@
                 db.StringSet(new RedisKey($"key:{i}"), new RedisValue($"keyvalue-{i}"));
             }
 
-            long cursor = 0;
+            int cursor = 0;
             var recordsReturned = 0;
 
             do
             {
                 var result = db.Execute("SCAN", cursor.ToString());
                 ClassicAssert.AreEqual(ResultType.BulkString, result[0].Resp2Type);
-<<<<<<< HEAD
-                _ = long.TryParse(((RedisValue[])((RedisResult[])result!)[0])[0], out cursor);
-=======
                 _ = int.TryParse((string)((RedisValue[])((RedisResult[])result!)[0])[0], out cursor);
->>>>>>> 424f0030
                 RedisValue[] keysMatch = ((RedisValue[])((RedisResult[])result!)[1]);
                 recordsReturned += keysMatch.Length;
             } while (cursor != 0);
@@ -364,18 +360,14 @@
                 db.StringSet(new RedisKey($"key:{i}"), new RedisValue($"keyvalue-{i}"));
             }
 
-            long cursor = 0;
+            int cursor = 0;
             var recordsReturned = 0;
             var count = rnd.Next(1, 20);
 
             do
             {
                 var result = db.Execute("SCAN", cursor.ToString(), "COUNT", count);
-<<<<<<< HEAD
-                _ = long.TryParse(((RedisValue[])((RedisResult[])result!)[0])[0], out cursor);
-=======
                 _ = int.TryParse((string)((RedisValue[])((RedisResult[])result!)[0])[0], out cursor);
->>>>>>> 424f0030
                 RedisValue[] keysMatch = ((RedisValue[])((RedisResult[])result!)[1]);
                 recordsReturned += keysMatch.Length;
                 count = rnd.Next(1, 20);
@@ -396,13 +388,9 @@
                 db.StringSet(new RedisKey($"key:{i}"), new RedisValue($"keyvalue-{i}"));
             }
 
-            long cursor = 0;
+            int cursor = 0;
             var result = db.Execute("SCAN", cursor.ToString(), "MATCH", "*11*", "COUNT", 1000);
-<<<<<<< HEAD
-            _ = long.TryParse(((RedisValue[])((RedisResult[])result!)[0])[0], out cursor);
-=======
             _ = int.TryParse((string)((RedisValue[])((RedisResult[])result!)[0])[0], out cursor);
->>>>>>> 424f0030
             RedisValue[] keysMatch = ((RedisValue[])((RedisResult[])result!)[1]);
             ClassicAssert.IsTrue(cursor == 0);
             ClassicAssert.IsTrue(keysMatch.Length == 11);
@@ -420,13 +408,9 @@
                 db.StringSet(new RedisKey($"key:{i}"), new RedisValue($"keyvalue-{i}"));
             }
 
-            long cursor = 0;
+            int cursor = 0;
             var result = db.Execute("SCAN", cursor.ToString(), "TYPE", "string", "COUNT", "100");
-<<<<<<< HEAD
-            _ = long.TryParse(((RedisValue[])((RedisResult[])result!)[0])[0], out cursor);
-=======
             _ = int.TryParse((string)((RedisValue[])((RedisResult[])result!)[0])[0], out cursor);
->>>>>>> 424f0030
             RedisValue[] keysMatch = ((RedisValue[])((RedisResult[])result!)[1]);
             ClassicAssert.IsTrue(cursor == 0);
             ClassicAssert.IsTrue(keysMatch.Length == 100);
@@ -459,24 +443,16 @@
                 db.ListLeftPush(new RedisKey($"lkey:{i}"), new RedisValue("lvalue"));
             }
 
-            long cursor = 0;
+            int cursor = 0;
             var result = db.Execute("SCAN", cursor.ToString(), "TYPE", "string", "COUNT", "100");
-<<<<<<< HEAD
-            _ = long.TryParse(((RedisValue[])((RedisResult[])result!)[0])[0], out cursor);
-=======
             _ = int.TryParse((string)((RedisValue[])((RedisResult[])result!)[0])[0], out cursor);
->>>>>>> 424f0030
             RedisValue[] keysMatch = ((RedisValue[])((RedisResult[])result!)[1]);
             ClassicAssert.IsTrue(cursor == 0);
             ClassicAssert.IsTrue(keysMatch.Length == 100);
 
             cursor = 0;
             result = db.Execute("SCAN", cursor.ToString(), "TYPE", "zset");
-<<<<<<< HEAD
-            _ = long.TryParse(((RedisValue[])((RedisResult[])result!)[0])[0], out cursor);
-=======
             _ = int.TryParse((string)((RedisValue[])((RedisResult[])result!)[0])[0], out cursor);
->>>>>>> 424f0030
             keysMatch = ((RedisValue[])((RedisResult[])result!)[1]);
             ClassicAssert.IsTrue(cursor == 0);
             ClassicAssert.IsTrue(keysMatch.Length == 10);
@@ -484,11 +460,7 @@
 
             cursor = 0;
             result = db.Execute("SCAN", cursor.ToString(), "TYPE", "LIST");
-<<<<<<< HEAD
-            _ = long.TryParse(((RedisValue[])((RedisResult[])result!)[0])[0], out cursor);
-=======
             _ = int.TryParse((string)((RedisValue[])((RedisResult[])result!)[0])[0], out cursor);
->>>>>>> 424f0030
             keysMatch = ((RedisValue[])((RedisResult[])result!)[1]);
             ClassicAssert.IsTrue(cursor == 0);
             ClassicAssert.IsTrue(keysMatch.Length == 10);
@@ -550,17 +522,13 @@
                 db.HashSet(new RedisKey($"hskey:{i}"), [new HashEntry("field1", "1")]);
             }
 
-            long cursor = 0;
+            int cursor = 0;
             int recordsReturned = 0;
 
             do
             {
                 var result = db.Execute("SCAN", cursor.ToString(), "TYPE", "HASH", "MATCH", "hs*");
-<<<<<<< HEAD
-                _ = long.TryParse(((RedisValue[])((RedisResult[])result!)[0])[0], out cursor);
-=======
                 _ = int.TryParse((string)((RedisValue[])((RedisResult[])result!)[0])[0], out cursor);
->>>>>>> 424f0030
                 RedisValue[] keysMatch = ((RedisValue[])((RedisResult[])result!)[1]);
                 recordsReturned += keysMatch.Length;
             } while (cursor != 0);
@@ -572,11 +540,7 @@
             do
             {
                 var result = db.Execute("SCAN", cursor.ToString(), "type", "hash", "match", "hs*");
-<<<<<<< HEAD
-                _ = long.TryParse(((RedisValue[])((RedisResult[])result!)[0])[0], out cursor);
-=======
                 _ = int.TryParse((string)((RedisValue[])((RedisResult[])result!)[0])[0], out cursor);
->>>>>>> 424f0030
                 RedisValue[] keysMatch = ((RedisValue[])((RedisResult[])result!)[1]);
                 recordsReturned += keysMatch.Length;
             } while (cursor != 0);
