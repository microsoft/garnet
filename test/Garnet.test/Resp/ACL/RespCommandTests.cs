// Copyright (c) Microsoft Corporation.
// Licensed under the MIT license.

using System;
using System.Collections.Generic;
using System.Linq;
using System.Numerics;
using System.Reflection;
using System.Text;
using System.Threading.Tasks;
using Garnet.client;
using Garnet.server;
using Garnet.server.ACL;
using NUnit.Framework;
using NUnit.Framework.Legacy;
using StackExchange.Redis;

namespace Garnet.test.Resp.ACL
{
    public class RespCommandTests
    {
        private const string DefaultPassword = nameof(RespCommandTests);
        private const string DefaultUser = "default";

        private IReadOnlyDictionary<string, RespCommandsInfo> respCustomCommandsInfo;

        private GarnetServer server;


        [SetUp]
        public void Setup()
        {
            TestUtils.DeleteDirectory(TestUtils.MethodTestDir, wait: true);
            server = TestUtils.CreateGarnetServer(TestUtils.MethodTestDir, defaultPassword: DefaultPassword, useAcl: true, enableLua: true);

            // Register custom commands so we can test ACL'ing them
            ClassicAssert.IsTrue(TestUtils.TryGetCustomCommandsInfo(out respCustomCommandsInfo));
            ClassicAssert.IsNotNull(respCustomCommandsInfo);

            server.Register.NewCommand("SETWPIFPGT", CommandType.ReadModifyWrite, new SetWPIFPGTCustomCommand(), respCustomCommandsInfo["SETWPIFPGT"]);
            server.Register.NewCommand("MYDICTGET", CommandType.Read, new MyDictFactory(), new MyDictGet(), respCustomCommandsInfo["MYDICTGET"]);
            server.Register.NewTransactionProc("READWRITETX", () => new ReadWriteTxn(), new RespCommandsInfo { Arity = 4 });
            server.Register.NewProcedure("SUM", () => new Sum());

            server.Start();
        }

        [TearDown]
        public void TearDown()
        {
            server.Dispose();
            TestUtils.DeleteDirectory(TestUtils.MethodTestDir);
        }

        [Test]
        public void AllCommandsCovered()
        {
            IEnumerable<MethodInfo> tests = typeof(RespCommandTests).GetMethods().Where(static mtd => mtd.GetCustomAttribute<TestAttribute>() != null);

            HashSet<string> covered = new();

            foreach (MethodInfo test in tests)
            {
                if (test.Name == nameof(AllCommandsCovered))
                {
                    continue;
                }

                ClassicAssert.IsTrue(test.Name.EndsWith("ACLs") || test.Name.EndsWith("ACLsAsync"), $"Expected all tests in {nameof(RespCommandTests)} except {nameof(AllCommandsCovered)} to be per-command and end with ACLs, unexpected test: {test.Name}");

                string command;
                if (test.Name.EndsWith("ACLs"))
                {
                    command = test.Name[..^"ALCs".Length];
                }
                else
                {
                    command = test.Name[..^"ACLsAsync".Length];
                }

                covered.Add(command);
            }

            ClassicAssert.IsTrue(RespCommandsInfo.TryGetRespCommandsInfo(out IReadOnlyDictionary<string, RespCommandsInfo> allInfo), "Couldn't load all command details");
            ClassicAssert.IsTrue(RespCommandsInfo.TryGetRespCommandNames(out IReadOnlySet<string> advertisedCommands), "Couldn't get advertised RESP commands");

            // TODO: See if these commands could be identified programmatically
            IEnumerable<string> withOnlySubCommands = ["ACL", "CLIENT", "CLUSTER", "CONFIG", "LATENCY", "MEMORY", "MODULE", "PUBSUB", "SCRIPT"];
            IEnumerable<string> notCoveredByACLs = allInfo.Where(static x => x.Value.Flags.HasFlag(RespCommandFlags.NoAuth)).Select(static kv => kv.Key);

            // Check tests against RespCommandsInfo
            {
                // Exclude things like ACL, CLIENT, CLUSTER which are "commands" but only their sub commands can be run
                IEnumerable<string> subCommands = allInfo.Where(static x => x.Value.SubCommands != null).SelectMany(static x => x.Value.SubCommands).Select(static x => x.Name);
                IEnumerable<string> deSubCommanded = advertisedCommands.Except(withOnlySubCommands).Union(subCommands).Select(static x => x.Replace("|", "").Replace("_", "").Replace("-", ""));
                IEnumerable<string> notCovered = deSubCommanded.Except(covered, StringComparer.OrdinalIgnoreCase).Except(notCoveredByACLs, StringComparer.OrdinalIgnoreCase);

                ClassicAssert.IsEmpty(notCovered, $"Commands in RespCommandsInfo not covered by ACL Tests:{Environment.NewLine}{string.Join(Environment.NewLine, notCovered.OrderBy(static x => x))}");
            }

            // Check tests against RespCommand
            {
                IEnumerable<RespCommand> allValues = Enum.GetValues<RespCommand>().Select(static x => x.NormalizeForACLs()).Distinct();
                IEnumerable<RespCommand> testableValues =
                    allValues
                    .Except([RespCommand.NONE, RespCommand.INVALID])
                    .Where(cmd => !withOnlySubCommands.Contains(cmd.ToString().Replace("_", ""), StringComparer.OrdinalIgnoreCase))
                    .Where(cmd => !notCoveredByACLs.Contains(cmd.ToString().Replace("_", ""), StringComparer.OrdinalIgnoreCase));
                IEnumerable<RespCommand> notCovered = testableValues.Where(cmd => !covered.Contains(cmd.ToString().Replace("_", ""), StringComparer.OrdinalIgnoreCase));

                ClassicAssert.IsEmpty(notCovered, $"Commands in RespCommand not covered by ACL Tests:{Environment.NewLine}{string.Join(Environment.NewLine, notCovered.OrderBy(static x => x))}");
            }
        }

        [Test]
        public async Task AsyncACLsAsync()
        {
            // ASYNC is only support in Resp3, so we use exceptions for control flow here

            await CheckCommandsAsync(
                "ASYNC",
                [DoAsyncAsync]
            );

            static async Task DoAsyncAsync(GarnetClient server)
            {
                try
                {
                    await server.ExecuteForStringResultAsync("ASYNC", ["BARRIER"]);
                    Assert.Fail("Should be unreachable, ASYNC shouldn't work in Resp2");
                }
                catch (Exception e)
                {
                    if (e.Message == "ERR command not supported in RESP2")
                    {
                        return;
                    }

                    throw;
                }
            }
        }

        [Test]
        public async Task AclCatACLsAsync()
        {
            await CheckCommandsAsync(
                "ACL CAT",
                [DoAclCatAsync]
            );

            static async Task DoAclCatAsync(GarnetClient server)
            {
                string[] res = await server.ExecuteForStringArrayResultAsync("ACL", ["CAT"]);
                ClassicAssert.IsNotNull(res);
            }
        }

        [Test]
        public async Task AclDelUserACLsAsync()
        {
            await CheckCommandsAsync(
                "ACL DELUSER",
                [DoAclDelUserAsync, DoAclDelUserMultiAsync]
            );

            static async Task DoAclDelUserAsync(GarnetClient client)
            {
                long val = await client.ExecuteForLongResultAsync("ACL", ["DELUSER", "does-not-exist"]);
                ClassicAssert.AreEqual(0, val);
            }

            async Task DoAclDelUserMultiAsync(GarnetClient client)
            {
                long val = await client.ExecuteForLongResultAsync("ACL", ["DELUSER", "does-not-exist-1", "does-not-exist-2"]);
                ClassicAssert.AreEqual(0, val);
            }
        }

        [Test]
        public async Task AclListACLsAsync()
        {
            await CheckCommandsAsync(
                "ACL LIST",
                [DoAclListAsync]
            );

            static async Task DoAclListAsync(GarnetClient client)
            {
                string[] val = await client.ExecuteForStringArrayResultAsync("ACL", ["LIST"]);
                ClassicAssert.IsNotNull(val);
            }
        }

        [Test]
        public async Task AclLoadACLsAsync()
        {
            await CheckCommandsAsync(
                "ACL LOAD",
                [DoAclLoadAsync]
            );

            static async Task DoAclLoadAsync(GarnetClient client)
            {
                try
                {
                    await client.ExecuteForStringResultAsync("ACL", ["LOAD"]);

                    Assert.Fail("No ACL file, so this should have failed");
                }
                catch (Exception e)
                {
                    if (e.Message != "ERR This Garnet instance is not configured to use an ACL file. Please restart server with --acl-file option.")
                    {
                        throw;
                    }
                }
            }
        }

        [Test]
        public async Task AclSaveACLsAsync()
        {
            await CheckCommandsAsync(
                "ACL SAVE",
                [DoAclSaveAsync]
            );

            static async Task DoAclSaveAsync(GarnetClient client)
            {
                try
                {
                    await client.ExecuteForStringResultAsync("ACL", ["SAVE"]);

                    Assert.Fail("No ACL file, so this should have failed");
                }
                catch (Exception e)
                {
                    if (e.Message != "ERR This Garnet instance is not configured to use an ACL file. Please restart server with --acl-file option.")
                    {
                        throw;
                    }
                }
            }
        }

        [Test]
        public async Task AclSetUserACLsAsync()
        {
            await CheckCommandsAsync(
                "ACL SETUSER",
                [DoAclSetUserOnAsync, DoAclSetUserCategoryAsync, DoAclSetUserOnCategoryAsync]
            );

            static async Task DoAclSetUserOnAsync(GarnetClient client)
            {
                string res = await client.ExecuteForStringResultAsync("ACL", ["SETUSER", "foo", "on"]);
                ClassicAssert.AreEqual("OK", res);
            }

            static async Task DoAclSetUserCategoryAsync(GarnetClient client)
            {
                string res = await client.ExecuteForStringResultAsync("ACL", ["SETUSER", "foo", "+@read"]);
                ClassicAssert.AreEqual("OK", res);
            }

            static async Task DoAclSetUserOnCategoryAsync(GarnetClient client)
            {
                string res = await client.ExecuteForStringResultAsync("ACL", ["SETUSER", "foo", "on", "+@read"]);
                ClassicAssert.AreEqual("OK", res);
            }
        }

        [Test]
        public async Task AclUsersACLsAsync()
        {
            await CheckCommandsAsync(
                "ACL USERS",
                [DoAclUsersAsync]
            );

            static async Task DoAclUsersAsync(GarnetClient client)
            {
                string[] val = await client.ExecuteForStringArrayResultAsync("ACL", ["USERS"]);
                ClassicAssert.IsNotNull(val);
            }
        }

        [Test]
        public async Task AclWhoAmIACLsAsync()
        {
            await CheckCommandsAsync(
                "ACL WHOAMI",
                [DoAclWhoAmIAsync]
            );

            static async Task DoAclWhoAmIAsync(GarnetClient client)
            {
                string val = await client.ExecuteForStringResultAsync("ACL", ["WHOAMI"]);
                ClassicAssert.AreNotEqual("", (string)val);
            }
        }

        [Test]
        public async Task AppendACLsAsync()
        {
            int count = 0;

            await CheckCommandsAsync(
                "APPEND",
                [DoAppendAsync]
            );

            async Task DoAppendAsync(GarnetClient client)
            {
                long val = await client.ExecuteForLongResultAsync("APPEND", [$"key-{count}", "foo"]);
                count++;

                ClassicAssert.AreEqual(3, (int)val);
            }
        }

        [Test]
        public async Task AskingACLsAsync()
        {
            await CheckCommandsAsync(
                "ASKING",
                [DoAskingAsync]
            );

            async Task DoAskingAsync(GarnetClient client)
            {
                string val = await client.ExecuteForStringResultAsync("ASKING");
                ClassicAssert.AreEqual("OK", (string)val);
            }
        }

        [Test]
        public async Task BGSaveACLsAsync()
        {
            await CheckCommandsAsync(
                "BGSAVE",
                [DoBGSaveAsync, DoBGSaveScheduleAsync]
            );

            static async Task DoBGSaveAsync(GarnetClient client)
            {
                try
                {
                    string res = await client.ExecuteForStringResultAsync("BGSAVE");

                    ClassicAssert.IsTrue("Background saving started" == res || "Background saving scheduled" == res);
                }
                catch (Exception e)
                {
                    if (e.Message != "ERR checkpoint already in progress")
                    {
                        throw;
                    }
                }
            }

            static async Task DoBGSaveScheduleAsync(GarnetClient client)
            {
                try
                {
                    string res = await client.ExecuteForStringResultAsync("BGSAVE", ["SCHEDULE"]);

                    ClassicAssert.IsTrue("Background saving started" == res || "Background saving scheduled" == res);
                }
                catch (Exception e)
                {
                    if (e.Message != "ERR checkpoint already in progress")
                    {
                        throw;
                    }
                }
            }
        }

        [Test]
        public async Task BitcountACLsAsync()
        {
            await CheckCommandsAsync(
                "BITCOUNT",
                [DoBitCountAsync, DoBitCountStartEndAsync, DoBitCountStartEndBitAsync, DoBitCountStartEndByteAsync]
            );

            static async Task DoBitCountAsync(GarnetClient client)
            {
                long val = await client.ExecuteForLongResultAsync("BITCOUNT", ["empty-key"]);
                ClassicAssert.AreEqual(0, val);
            }

            static async Task DoBitCountStartEndAsync(GarnetClient client)
            {
                long val = await client.ExecuteForLongResultAsync("BITCOUNT", ["empty-key", "1", "1"]);
                ClassicAssert.AreEqual(0, val);
            }

            static async Task DoBitCountStartEndByteAsync(GarnetClient client)
            {
                long val = await client.ExecuteForLongResultAsync("BITCOUNT", ["empty-key", "1", "1", "BYTE"]);
                ClassicAssert.AreEqual(0, val);
            }

            static async Task DoBitCountStartEndBitAsync(GarnetClient client)
            {
                long val = await client.ExecuteForLongResultAsync("BITCOUNT", ["empty-key", "1", "1", "BIT"]);
                ClassicAssert.AreEqual(0, val);
            }
        }

        [Test]
        public async Task BitfieldACLsAsync()
        {
            int count = 0;

            await CheckCommandsAsync(
                "BITFIELD",
                [DoBitFieldGetAsync, DoBitFieldGetWrapAsync, DoBitFieldGetSatAsync, DoBitFieldGetFailAsync, DoBitFieldSetAsync, DoBitFieldSetWrapAsync, DoBitFieldSetSatAsync, DoBitFieldSetFailAsync, DoBitFieldIncrByAsync, DoBitFieldIncrByWrapAsync, DoBitFieldIncrBySatAsync, DoBitFieldIncrByFailAsync, DoBitFieldMultiAsync]
            );

            async Task DoBitFieldGetAsync(GarnetClient client)
            {
                string[] val = await client.ExecuteForStringArrayResultAsync("BITFIELD", [$"empty-{count}", "GET", "u4", "0"]);
                count++;
                ClassicAssert.AreEqual(0, long.Parse(val[0]));
            }

            async Task DoBitFieldGetWrapAsync(GarnetClient client)
            {
                string[] val = await client.ExecuteForStringArrayResultAsync("BITFIELD", [$"empty-{count}", "GET", "u4", "0", "OVERFLOW", "WRAP"]);
                count++;
                ClassicAssert.AreEqual(0, long.Parse(val[0]));
            }

            async Task DoBitFieldGetSatAsync(GarnetClient client)
            {
                string[] val = await client.ExecuteForStringArrayResultAsync("BITFIELD", [$"empty-{count}", "GET", "u4", "0", "OVERFLOW", "SAT"]);
                count++;
                ClassicAssert.AreEqual(0, long.Parse(val[0]));
            }

            async Task DoBitFieldGetFailAsync(GarnetClient client)
            {
                string[] val = await client.ExecuteForStringArrayResultAsync("BITFIELD", [$"empty-{count}", "GET", "u4", "0", "OVERFLOW", "FAIL"]);
                count++;
                ClassicAssert.AreEqual(0, long.Parse(val[0]));
            }

            async Task DoBitFieldSetAsync(GarnetClient client)
            {
                string[] val = await client.ExecuteForStringArrayResultAsync("BITFIELD", [$"empty-{count}", "SET", "u4", "0", "1"]);
                count++;
                ClassicAssert.AreEqual(0, long.Parse(val[0]));
            }

            async Task DoBitFieldSetWrapAsync(GarnetClient client)
            {
                string[] val = await client.ExecuteForStringArrayResultAsync("BITFIELD", [$"empty-{count}", "SET", "u4", "0", "1", "OVERFLOW", "WRAP"]);
                count++;
                ClassicAssert.AreEqual(0, long.Parse(val[0]));
            }

            async Task DoBitFieldSetSatAsync(GarnetClient client)
            {
                string[] val = await client.ExecuteForStringArrayResultAsync("BITFIELD", [$"empty-{count}", "SET", "u4", "0", "1", "OVERFLOW", "SAT"]);
                count++;
                ClassicAssert.AreEqual(0, long.Parse(val[0]));
            }

            async Task DoBitFieldSetFailAsync(GarnetClient client)
            {
                string[] val = await client.ExecuteForStringArrayResultAsync("BITFIELD", [$"empty-{count}", "SET", "u4", "0", "1", "OVERFLOW", "FAIL"]);
                count++;
                ClassicAssert.AreEqual(0, long.Parse(val[0]));
            }

            async Task DoBitFieldIncrByAsync(GarnetClient client)
            {
                string[] val = await client.ExecuteForStringArrayResultAsync("BITFIELD", [$"empty-{count}", "INCRBY", "u4", "0", "4"]);
                count++;
                ClassicAssert.AreEqual(4, long.Parse(val[0]));
            }

            async Task DoBitFieldIncrByWrapAsync(GarnetClient client)
            {
                string[] val = await client.ExecuteForStringArrayResultAsync("BITFIELD", [$"empty-{count}", "INCRBY", "u4", "0", "4", "OVERFLOW", "WRAP"]);
                count++;
                ClassicAssert.AreEqual(4, long.Parse(val[0]));
            }

            async Task DoBitFieldIncrBySatAsync(GarnetClient client)
            {
                string[] val = await client.ExecuteForStringArrayResultAsync("BITFIELD", [$"empty-{count}", "INCRBY", "u4", "0", "4", "OVERFLOW", "SAT"]);
                count++;
                ClassicAssert.AreEqual(4, long.Parse(val[0]));
            }

            async Task DoBitFieldIncrByFailAsync(GarnetClient client)
            {
                string[] val = await client.ExecuteForStringArrayResultAsync("BITFIELD", [$"empty-{count}", "INCRBY", "u4", "0", "4", "OVERFLOW", "FAIL"]);
                count++;
                ClassicAssert.AreEqual(4, long.Parse(val[0]));
            }

            async Task DoBitFieldMultiAsync(GarnetClient client)
            {
                string[] val = await client.ExecuteForStringArrayResultAsync("BITFIELD", [$"empty-{count}", "OVERFLOW", "WRAP", "GET", "u4", "1", "SET", "u4", "2", "1", "OVERFLOW", "FAIL", "INCRBY", "u4", "6", "2"]);
                count++;

                ClassicAssert.AreEqual(3, val.Length);

                string v0 = val[0];
                string v1 = val[1];
                string v2 = val[2];

                ClassicAssert.AreEqual("0", v0);
                ClassicAssert.AreEqual("0", v1);
                ClassicAssert.AreEqual("2", v2);
            }
        }

        [Test]
        public async Task BitfieldROACLsAsync()
        {
            await CheckCommandsAsync(
                "BITFIELD_RO",
                [DoBitFieldROGetAsync, DoBitFieldROMultiAsync]
            );

            static async Task DoBitFieldROGetAsync(GarnetClient client)
            {
                string[] val = await client.ExecuteForStringArrayResultAsync("BITFIELD_RO", ["empty-a", "GET", "u4", "0"]);
                ClassicAssert.AreEqual(0, long.Parse(val[0]));
            }

            static async Task DoBitFieldROMultiAsync(GarnetClient client)
            {
                string[] val = await client.ExecuteForStringArrayResultAsync("BITFIELD_RO", ["empty-b", "GET", "u4", "0", "GET", "u4", "3"]);

                ClassicAssert.AreEqual(2, val.Length);

                string v0 = val[0];
                string v1 = val[1];

                ClassicAssert.AreEqual("0", v0);
                ClassicAssert.AreEqual("0", v1);
            }
        }

        [Test]
        public async Task BitOpACLsAsync()
        {
            await CheckCommandsAsync(
                "BITOP",
                [DoBitOpAndAsync, DoBitOpAndMultiAsync, DoBitOpOrAsync, DoBitOpOrMultiAsync, DoBitOpXorAsync, DoBitOpXorMultiAsync, DoBitOpNotAsync]
            );

            static async Task DoBitOpAndAsync(GarnetClient client)
            {
                long val = await client.ExecuteForLongResultAsync("BITOP", ["AND", "zero", "zero"]);
                ClassicAssert.AreEqual(0, val);
            }

            static async Task DoBitOpAndMultiAsync(GarnetClient client)
            {
                long val = await client.ExecuteForLongResultAsync("BITOP", ["AND", "zero", "zero", "one", "zero"]);
                ClassicAssert.AreEqual(0, val);
            }

            static async Task DoBitOpOrAsync(GarnetClient client)
            {
                long val = await client.ExecuteForLongResultAsync("BITOP", ["OR", "one", "one"]);
                ClassicAssert.AreEqual(0, val);
            }

            static async Task DoBitOpOrMultiAsync(GarnetClient client)
            {
                long val = await client.ExecuteForLongResultAsync("BITOP", ["OR", "one", "one", "one", "one"]);
                ClassicAssert.AreEqual(0, val);
            }

            static async Task DoBitOpXorAsync(GarnetClient client)
            {
                long val = await client.ExecuteForLongResultAsync("BITOP", ["XOR", "one", "zero"]);
                ClassicAssert.AreEqual(0, val);
            }

            static async Task DoBitOpXorMultiAsync(GarnetClient client)
            {
                long val = await client.ExecuteForLongResultAsync("BITOP", ["XOR", "one", "one", "one", "zero"]);
                ClassicAssert.AreEqual(0, val);
            }

            static async Task DoBitOpNotAsync(GarnetClient client)
            {
                long val = await client.ExecuteForLongResultAsync("BITOP", ["NOT", "one", "zero"]);
                ClassicAssert.AreEqual(0, val);
            }
        }

        [Test]
        public async Task BitPosACLsAsync()
        {
            await CheckCommandsAsync(
                "BITPOS",
                [DoBitPosAsync, DoBitPosStartAsync, DoBitPosStartEndAsync, DoBitPosStartEndBitAsync, DoBitPosStartEndByteAsync]
            );

            static async Task DoBitPosAsync(GarnetClient client)
            {
                long val = await client.ExecuteForLongResultAsync("BITPOS", ["empty", "1"]);
                ClassicAssert.AreEqual(-1, val);
            }

            static async Task DoBitPosStartAsync(GarnetClient client)
            {
                long val = await client.ExecuteForLongResultAsync("BITPOS", ["empty", "1", "5"]);
                ClassicAssert.AreEqual(-1, val);
            }

            static async Task DoBitPosStartEndAsync(GarnetClient client)
            {
                long val = await client.ExecuteForLongResultAsync("BITPOS", ["empty", "1", "5", "7"]);
                ClassicAssert.AreEqual(-1, val);
            }

            static async Task DoBitPosStartEndBitAsync(GarnetClient client)
            {
                long val = await client.ExecuteForLongResultAsync("BITPOS", ["empty", "1", "5", "7", "BIT"]);
                ClassicAssert.AreEqual(-1, val);
            }

            static async Task DoBitPosStartEndByteAsync(GarnetClient client)
            {
                long val = await client.ExecuteForLongResultAsync("BITPOS", ["empty", "1", "5", "7", "BYTE"]);
                ClassicAssert.AreEqual(-1, val);
            }
        }

        [Test]
        public async Task ClientIdACLsAsync()
        {
            await CheckCommandsAsync(
                "CLIENT ID",
                [DoClientIdAsync]
            );

            static async Task DoClientIdAsync(GarnetClient client)
            {
                long val = await client.ExecuteForLongResultAsync("CLIENT", ["ID"]);
                ClassicAssert.AreNotEqual(0, val);
            }
        }

        [Test]
        public async Task ClientInfoACLsAsync()
        {
            await CheckCommandsAsync(
                "CLIENT INFO",
                [DoClientInfoAsync]
            );

            static async Task DoClientInfoAsync(GarnetClient client)
            {
                string val = await client.ExecuteForStringResultAsync("CLIENT", ["INFO"]);
                ClassicAssert.IsNotEmpty(val);
            }
        }

        [Test]
        public async Task ClientListACLsAsync()
        {
            await CheckCommandsAsync(
                "CLIENT LIST",
                [DoClientListAsync, DoClientListTypeAsync, DoClientListIdAsync, DoClientListIdsAsync]
            );

            static async Task DoClientListAsync(GarnetClient client)
            {
                string val = await client.ExecuteForStringResultAsync("CLIENT", ["LIST"]);
                ClassicAssert.IsNotEmpty(val);
            }

            static async Task DoClientListTypeAsync(GarnetClient client)
            {
                string val = await client.ExecuteForStringResultAsync("CLIENT", ["LIST", "TYPE", "NORMAL"]);
                ClassicAssert.IsNotEmpty(val);
            }

            static async Task DoClientListIdAsync(GarnetClient client)
            {
                string val = await client.ExecuteForStringResultAsync("CLIENT", ["LIST", "ID", "1"]);
                ClassicAssert.IsNotEmpty(val);
            }

            static async Task DoClientListIdsAsync(GarnetClient client)
            {
                string val = await client.ExecuteForStringResultAsync("CLIENT", ["LIST", "ID", "1", "2"]);
                ClassicAssert.IsNotEmpty(val);
            }
        }

        [Test]
        public async Task ClientKillACLsAsync()
        {
            await CheckCommandsAsync(
                "CLIENT KILL",
                [DoClientKillAsync, DoClientFilterAsync]
            );

            static async Task DoClientKillAsync(GarnetClient client)
            {
                try
                {
                    _ = await client.ExecuteForStringResultAsync("CLIENT", ["KILL", "foo"]);
                }
                catch (Exception ex)
                {
                    if (ex.Message.Equals("ERR No such client"))
                    {
                        return;
                    }

                    throw;
                }
            }

            static async Task DoClientFilterAsync(GarnetClient client)
            {
                var count = await client.ExecuteForLongResultAsync("CLIENT", ["KILL", "ID", "123"]);
                ClassicAssert.AreEqual(0, count);
            }
        }

        [Test]
        public async Task ClientGetNameACLsAsync()
        {
            await CheckCommandsAsync(
                "CLIENT GETNAME",
                [DoClientGetNameAsync]
            );

            static async Task DoClientGetNameAsync(GarnetClient client)
            {
                var name = await client.ExecuteForStringResultAsync("CLIENT", ["GETNAME"]);
                ClassicAssert.IsNotEmpty(name);
            }
        }

        [Test]
        public async Task ClientSetNameACLsAsync()
        {
            await CheckCommandsAsync(
                "CLIENT SETNAME",
                [DoClientSetNameAsync]
            );

            static async Task DoClientSetNameAsync(GarnetClient client)
            {
                var count = await client.ExecuteForStringResultAsync("CLIENT", ["SETNAME", "foo"]);
                ClassicAssert.IsNotEmpty(count);
            }
        }

        [Test]
        public async Task ClientSetInfoACLsAsync()
        {
            await CheckCommandsAsync(
                "CLIENT SETINFO",
                [DoClientSetInfoAsync]
            );

            static async Task DoClientSetInfoAsync(GarnetClient client)
            {
                var count = await client.ExecuteForStringResultAsync("CLIENT", ["SETINFO", "LIB-NAME", "foo"]);
                ClassicAssert.IsNotEmpty(count);
            }
        }

        [Test]
<<<<<<< HEAD
        public async Task SSubscribeACLsAsync()
        {
            // SUBSCRIBE is sufficient weird that all we care to test is forbidding it
            await CheckCommandsAsync(
                "SSUBSCRIBE",
                [DoSSubscribeAsync],
                skipPermitted: true
            );

            static async Task DoSSubscribeAsync(GarnetClient client)
            {
                try
                {
                    await client.ExecuteForStringResultAsync("SSUBSCRIBE", ["channel"]);
                    Assert.Fail("Shouldn't be reachable, cluster isn't enabled");
                }
                catch (Exception e)
                {
                    if (e.Message == "ERR This instance has cluster support disabled")
                    {
                        return;
                    }

                    throw;
                }
            }
        }

        [Test]
        public async Task SPublishACLsAsync()
        {
            // SUBSCRIBE is sufficient weird that all we care to test is forbidding it
            await CheckCommandsAsync(
                "SPUBLISH",
                [DoSPublishAsync],
                skipPermitted: true
            );

            static async Task DoSPublishAsync(GarnetClient client)
            {
                try
                {
                    await client.ExecuteForStringResultAsync("SPUBLISH", ["channel", "message"]);
                    Assert.Fail("Shouldn't be reachable, cluster isn't enabled");
                }
                catch (Exception e)
                {
                    if (e.Message == "ERR This instance has cluster support disabled")
                    {
                        return;
                    }

                    throw;
                }
=======
        public async Task ClientUnblockACLsAsync()
        {
            await CheckCommandsAsync(
                "CLIENT UNBLOCK",
                [DoClientUnblockAsync]
            );

            static async Task DoClientUnblockAsync(GarnetClient client)
            {
                var count = await client.ExecuteForLongResultAsync("CLIENT", ["UNBLOCK", "123"]);
                ClassicAssert.AreEqual(0, count);
>>>>>>> 837aa892
            }
        }

        [Test]
        public async Task ClusterAddSlotsACLsAsync()
        {
            // All cluster command "success" is a thrown exception, because clustering is disabled

            await CheckCommandsAsync(
                "CLUSTER ADDSLOTS",
                [DoClusterAddSlotsAsync, DoClusterAddSlotsMultiAsync]
            );

            static async Task DoClusterAddSlotsAsync(GarnetClient client)
            {
                try
                {
                    await client.ExecuteForStringResultAsync("CLUSTER", ["ADDSLOTS", "1"]);
                    Assert.Fail("Shouldn't be reachable, cluster isn't enabled");
                }
                catch (Exception e)
                {
                    if (e.Message == "ERR This instance has cluster support disabled")
                    {
                        return;
                    }

                    throw;
                }
            }

            static async Task DoClusterAddSlotsMultiAsync(GarnetClient client)
            {
                try
                {
                    await client.ExecuteForStringResultAsync("CLUSTER", ["ADDSLOTS", "1", "2"]);
                    Assert.Fail("Shouldn't be reachable, cluster isn't enabled");
                }
                catch (Exception e)
                {
                    if (e.Message == "ERR This instance has cluster support disabled")
                    {
                        return;
                    }

                    throw;
                }
            }
        }

        [Test]
        public async Task ClusterAddSlotsRangeACLsAsync()
        {
            // All cluster command "success" is a thrown exception, because clustering is disabled

            await CheckCommandsAsync(
                "CLUSTER ADDSLOTSRANGE",
                [DoClusterAddSlotsRangeAsync, DoClusterAddSlotsRangeMultiAsync]
            );

            static async Task DoClusterAddSlotsRangeAsync(GarnetClient client)
            {
                try
                {
                    await client.ExecuteForStringResultAsync("CLUSTER", ["ADDSLOTSRANGE", "1", "3"]);
                    Assert.Fail("Shouldn't be reachable, cluster isn't enabled");
                }
                catch (Exception e)
                {
                    if (e.Message == "ERR This instance has cluster support disabled")
                    {
                        return;
                    }

                    throw;
                }
            }

            static async Task DoClusterAddSlotsRangeMultiAsync(GarnetClient client)
            {
                try
                {
                    await client.ExecuteForStringResultAsync("CLUSTER", ["ADDSLOTSRANGE", "1", "3", "7", "9"]);
                    Assert.Fail("Shouldn't be reachable, cluster isn't enabled");
                }
                catch (Exception e)
                {
                    if (e.Message == "ERR This instance has cluster support disabled")
                    {
                        return;
                    }

                    throw;
                }
            }
        }

        [Test]
        public async Task ClusterAofSyncACLsAsync()
        {
            // All cluster command "success" is a thrown exception, because clustering is disabled

            await CheckCommandsAsync(
                "CLUSTER AOFSYNC",
                [DoClusterAofSyncAsync]
            );

            static async Task DoClusterAofSyncAsync(GarnetClient client)
            {
                try
                {
                    await client.ExecuteForStringResultAsync("CLUSTER", ["AOFSYNC", "abc", "def"]);
                    Assert.Fail("Shouldn't be reachable, cluster isn't enabled");
                }
                catch (Exception e)
                {
                    if (e.Message == "ERR This instance has cluster support disabled")
                    {
                        return;
                    }

                    throw;
                }
            }
        }

        [Test]
        public async Task ClusterAppendLogACLsAsync()
        {
            // All cluster command "success" is a thrown exception, because clustering is disabled

            await CheckCommandsAsync(
                "CLUSTER APPENDLOG",
                [DoClusterAppendLogAsync]
            );

            static async Task DoClusterAppendLogAsync(GarnetClient client)
            {
                try
                {
                    await client.ExecuteForStringResultAsync("CLUSTER", ["APPENDLOG", "a", "b", "c", "d", "e"]);
                    Assert.Fail("Shouldn't be reachable, cluster isn't enabled");
                }
                catch (Exception e)
                {
                    if (e.Message == "ERR This instance has cluster support disabled")
                    {
                        return;
                    }

                    throw;
                }
            }
        }

        [Test]
        public async Task ClusterBanListACLsAsync()
        {
            // All cluster command "success" is a thrown exception, because clustering is disabled

            await CheckCommandsAsync(
                "CLUSTER BANLIST",
                [DoClusterBanListAsync]
            );

            static async Task DoClusterBanListAsync(GarnetClient client)
            {
                try
                {
                    await client.ExecuteForStringResultAsync("CLUSTER", ["BANLIST"]);
                    Assert.Fail("Shouldn't be reachable, cluster isn't enabled");
                }
                catch (Exception e)
                {
                    if (e.Message == "ERR This instance has cluster support disabled")
                    {
                        return;
                    }

                    throw;
                }
            }
        }

        [Test]
        public async Task ClusterBeginReplicaRecoverACLsAsync()
        {
            // All cluster command "success" is a thrown exception, because clustering is disabled

            await CheckCommandsAsync(
                "CLUSTER BEGIN_REPLICA_RECOVER",
                [DoClusterBeginReplicaFailoverAsync]
            );

            static async Task DoClusterBeginReplicaFailoverAsync(GarnetClient client)
            {
                try
                {
                    await client.ExecuteForStringResultAsync("CLUSTER", ["BEGIN_REPLICA_RECOVER", "1", "2", "3", "4", "5", "6", "7"]);
                    Assert.Fail("Shouldn't be reachable, cluster isn't enabled");
                }
                catch (Exception e)
                {
                    if (e.Message == "ERR This instance has cluster support disabled")
                    {
                        return;
                    }

                    throw;
                }
            }
        }

        [Test]
        public async Task ClusterBumpEpochACLsAsync()
        {
            // All cluster command "success" is a thrown exception, because clustering is disabled

            await CheckCommandsAsync(
                "CLUSTER BUMPEPOCH",
                [DoClusterBumpEpochAsync]
            );

            static async Task DoClusterBumpEpochAsync(GarnetClient client)
            {
                try
                {
                    await client.ExecuteForStringResultAsync("CLUSTER", ["BUMPEPOCH"]);
                    Assert.Fail("Shouldn't be reachable, cluster isn't enabled");
                }
                catch (Exception e)
                {
                    if (e.Message == "ERR This instance has cluster support disabled")
                    {
                        return;
                    }

                    throw;
                }
            }
        }

        [Test]
        public async Task ClusterCountKeysInSlotACLsAsync()
        {
            // All cluster command "success" is a thrown exception, because clustering is disabled

            await CheckCommandsAsync(
                "CLUSTER COUNTKEYSINSLOT",
                [DoClusterBumpEpochAsync]
            );

            static async Task DoClusterBumpEpochAsync(GarnetClient client)
            {
                try
                {
                    await client.ExecuteForStringResultAsync("CLUSTER", ["COUNTKEYSINSLOT", "1"]);
                    Assert.Fail("Shouldn't be reachable, cluster isn't enabled");
                }
                catch (Exception e)
                {
                    if (e.Message == "ERR This instance has cluster support disabled")
                    {
                        return;
                    }

                    throw;
                }
            }
        }

        [Test]
        public async Task ClusterDelKeysInSlotACLsAsync()
        {
            // All cluster command "success" is a thrown exception, because clustering is disabled

            await CheckCommandsAsync(
                "CLUSTER DELKEYSINSLOT",
                [DoClusterDelKeysInSlotAsync]
            );

            static async Task DoClusterDelKeysInSlotAsync(GarnetClient client)
            {
                try
                {
                    await client.ExecuteForStringResultAsync("CLUSTER", ["DELKEYSINSLOT", "1"]);
                    Assert.Fail("Shouldn't be reachable, cluster isn't enabled");
                }
                catch (Exception e)
                {
                    if (e.Message == "ERR This instance has cluster support disabled")
                    {
                        return;
                    }

                    throw;
                }
            }
        }

        [Test]
        public async Task ClusterDelKeysInSlotRangeACLsAsync()
        {
            // All cluster command "success" is a thrown exception, because clustering is disabled

            await CheckCommandsAsync(
                "CLUSTER DELKEYSINSLOTRANGE",
                [DoClusterDelKeysInSlotRangeAsync, DoClusterDelKeysInSlotRangeMultiAsync]
            );

            static async Task DoClusterDelKeysInSlotRangeAsync(GarnetClient client)
            {
                try
                {
                    await client.ExecuteForStringResultAsync("CLUSTER", ["DELKEYSINSLOTRANGE", "1", "3"]);
                    Assert.Fail("Shouldn't be reachable, cluster isn't enabled");
                }
                catch (Exception e)
                {
                    if (e.Message == "ERR This instance has cluster support disabled")
                    {
                        return;
                    }

                    throw;
                }
            }

            static async Task DoClusterDelKeysInSlotRangeMultiAsync(GarnetClient client)
            {
                try
                {
                    await client.ExecuteForStringResultAsync("CLUSTER", ["DELKEYSINSLOTRANGE", "1", "3", "5", "9"]);
                    Assert.Fail("Shouldn't be reachable, cluster isn't enabled");
                }
                catch (Exception e)
                {
                    if (e.Message == "ERR This instance has cluster support disabled")
                    {
                        return;
                    }

                    throw;
                }
            }
        }

        [Test]
        public async Task ClusterDelSlotsACLsAsync()
        {
            // All cluster command "success" is a thrown exception, because clustering is disabled

            await CheckCommandsAsync(
                "CLUSTER DELSLOTS",
                [DoClusterDelSlotsAsync, DoClusterDelSlotsMultiAsync]
            );

            static async Task DoClusterDelSlotsAsync(GarnetClient client)
            {
                try
                {
                    await client.ExecuteForStringResultAsync("CLUSTER", ["DELSLOTS", "1"]);
                    Assert.Fail("Shouldn't be reachable, cluster isn't enabled");
                }
                catch (Exception e)
                {
                    if (e.Message == "ERR This instance has cluster support disabled")
                    {
                        return;
                    }

                    throw;
                }
            }

            static async Task DoClusterDelSlotsMultiAsync(GarnetClient client)
            {
                try
                {
                    await client.ExecuteForStringResultAsync("CLUSTER", ["DELSLOTS", "1", "2"]);
                    Assert.Fail("Shouldn't be reachable, cluster isn't enabled");
                }
                catch (Exception e)
                {
                    if (e.Message == "ERR This instance has cluster support disabled")
                    {
                        return;
                    }

                    throw;
                }
            }
        }

        [Test]
        public async Task ClusterDelSlotsRangeACLsAsync()
        {
            // All cluster command "success" is a thrown exception, because clustering is disabled

            await CheckCommandsAsync(
                "CLUSTER DELSLOTSRANGE",
                [DoClusterDelSlotsRangeAsync, DoClusterDelSlotsRangeMultiAsync]
            );

            static async Task DoClusterDelSlotsRangeAsync(GarnetClient client)
            {
                try
                {
                    await client.ExecuteForStringResultAsync("CLUSTER", ["DELSLOTSRANGE", "1", "3"]);
                    Assert.Fail("Shouldn't be reachable, cluster isn't enabled");
                }
                catch (Exception e)
                {
                    if (e.Message == "ERR This instance has cluster support disabled")
                    {
                        return;
                    }

                    throw;
                }
            }

            static async Task DoClusterDelSlotsRangeMultiAsync(GarnetClient client)
            {
                try
                {
                    await client.ExecuteForStringResultAsync("CLUSTER", ["DELSLOTSRANGE", "1", "3", "9", "11"]);
                    Assert.Fail("Shouldn't be reachable, cluster isn't enabled");
                }
                catch (Exception e)
                {
                    if (e.Message == "ERR This instance has cluster support disabled")
                    {
                        return;
                    }

                    throw;
                }
            }
        }

        [Test]
        public async Task ClusterEndpointACLsAsync()
        {
            // All cluster command "success" is a thrown exception, because clustering is disabled

            await CheckCommandsAsync(
                "CLUSTER ENDPOINT",
                [DoClusterEndpointAsync]
            );

            static async Task DoClusterEndpointAsync(GarnetClient client)
            {
                try
                {
                    await client.ExecuteForStringResultAsync("CLUSTER", ["ENDPOINT", "abcd"]);
                    Assert.Fail("Shouldn't be reachable, cluster isn't enabled");
                }
                catch (Exception e)
                {
                    if (e.Message == "ERR This instance has cluster support disabled")
                    {
                        return;
                    }

                    throw;
                }
            }
        }

        [Test]
        public async Task ClusterFailoverACLsAsync()
        {
            // All cluster command "success" is a thrown exception, because clustering is disabled

            await CheckCommandsAsync(
                "CLUSTER FAILOVER",
                [DoClusterFailoverAsync, DoClusterFailoverForceAsync]
            );

            static async Task DoClusterFailoverAsync(GarnetClient client)
            {
                try
                {
                    await client.ExecuteForStringResultAsync("CLUSTER", ["FAILOVER"]);
                    Assert.Fail("Shouldn't be reachable, cluster isn't enabled");
                }
                catch (Exception e)
                {
                    if (e.Message == "ERR This instance has cluster support disabled")
                    {
                        return;
                    }

                    throw;
                }
            }

            static async Task DoClusterFailoverForceAsync(GarnetClient client)
            {
                try
                {
                    await client.ExecuteForStringResultAsync("CLUSTER", ["FAILOVER", "FORCE"]);
                    Assert.Fail("Shouldn't be reachable, cluster isn't enabled");
                }
                catch (Exception e)
                {
                    if (e.Message == "ERR This instance has cluster support disabled")
                    {
                        return;
                    }

                    throw;
                }
            }
        }

        [Test]
        public async Task ClusterFailStopWritesACLsAsync()
        {
            // All cluster command "success" is a thrown exception, because clustering is disabled

            await CheckCommandsAsync(
                "CLUSTER FAILSTOPWRITES",
                [DoClusterFailStopWritesAsync]
            );

            static async Task DoClusterFailStopWritesAsync(GarnetClient client)
            {
                try
                {
                    await client.ExecuteForStringResultAsync("CLUSTER", ["FAILSTOPWRITES", "foo"]);
                    Assert.Fail("Shouldn't be reachable, cluster isn't enabled");
                }
                catch (Exception e)
                {
                    if (e.Message == "ERR This instance has cluster support disabled")
                    {
                        return;
                    }

                    throw;
                }
            }
        }

        [Test]
        public async Task ClusterFailReplicationOffsetACLsAsync()
        {
            // All cluster command "success" is a thrown exception, because clustering is disabled

            await CheckCommandsAsync(
                "CLUSTER FAILREPLICATIONOFFSET",
                [DoClusterFailStopWritesAsync]
            );

            static async Task DoClusterFailStopWritesAsync(GarnetClient client)
            {
                try
                {
                    await client.ExecuteForStringResultAsync("CLUSTER", ["FAILREPLICATIONOFFSET", "foo"]);
                    Assert.Fail("Shouldn't be reachable, cluster isn't enabled");
                }
                catch (Exception e)
                {
                    if (e.Message == "ERR This instance has cluster support disabled")
                    {
                        return;
                    }

                    throw;
                }
            }
        }

        [Test]
        public async Task ClusterForgetACLsAsync()
        {
            // All cluster command "success" is a thrown exception, because clustering is disabled

            await CheckCommandsAsync(
                "CLUSTER FORGET",
                [DoClusterForgetAsync]
            );

            static async Task DoClusterForgetAsync(GarnetClient client)
            {
                try
                {
                    await client.ExecuteForStringResultAsync("CLUSTER", ["FORGET", "foo"]);
                    Assert.Fail("Shouldn't be reachable, cluster isn't enabled");
                }
                catch (Exception e)
                {
                    if (e.Message == "ERR This instance has cluster support disabled")
                    {
                        return;
                    }

                    throw;
                }
            }
        }

        [Test]
        public async Task ClusterGetKeysInSlotACLsAsync()
        {
            // All cluster command "success" is a thrown exception, because clustering is disabled

            await CheckCommandsAsync(
                "CLUSTER GETKEYSINSLOT",
                [DoClusterGetKeysInSlotAsync]
            );

            static async Task DoClusterGetKeysInSlotAsync(GarnetClient client)
            {
                try
                {
                    await client.ExecuteForStringResultAsync("CLUSTER", ["GETKEYSINSLOT", "foo", "3"]);
                    Assert.Fail("Shouldn't be reachable, cluster isn't enabled");
                }
                catch (Exception e)
                {
                    if (e.Message == "ERR This instance has cluster support disabled")
                    {
                        return;
                    }

                    throw;
                }
            }
        }

        [Test]
        public async Task ClusterGossipACLsAsync()
        {
            // All cluster command "success" is a thrown exception, because clustering is disabled

            await CheckCommandsAsync(
                "CLUSTER GOSSIP",
                [DoClusterGossipAsync]
            );

            static async Task DoClusterGossipAsync(GarnetClient client)
            {
                try
                {
                    await client.ExecuteForStringResultAsync("CLUSTER", ["GOSSIP", "foo", "3"]);
                    Assert.Fail("Shouldn't be reachable, cluster isn't enabled");
                }
                catch (Exception e)
                {
                    if (e.Message == "ERR This instance has cluster support disabled")
                    {
                        return;
                    }

                    throw;
                }
            }
        }

        [Test]
        public async Task ClusterHelpACLsAsync()
        {
            // All cluster command "success" is a thrown exception, because clustering is disabled

            await CheckCommandsAsync(
                "CLUSTER HELP",
                [DoClusterHelpAsync]
            );

            static async Task DoClusterHelpAsync(GarnetClient client)
            {
                try
                {
                    await client.ExecuteForStringResultAsync("CLUSTER", ["HELP"]);
                    Assert.Fail("Shouldn't be reachable, cluster isn't enabled");
                }
                catch (Exception e)
                {
                    if (e.Message == "ERR This instance has cluster support disabled")
                    {
                        return;
                    }

                    throw;
                }
            }
        }

        [Test]
        public async Task ClusterInfoACLsAsync()
        {
            // All cluster command "success" is a thrown exception, because clustering is disabled

            await CheckCommandsAsync(
                "CLUSTER INFO",
                [DoClusterInfoAsync]
            );

            static async Task DoClusterInfoAsync(GarnetClient client)
            {
                try
                {
                    await client.ExecuteForStringResultAsync("CLUSTER", ["INFO"]);
                    Assert.Fail("Shouldn't be reachable, cluster isn't enabled");
                }
                catch (Exception e)
                {
                    if (e.Message == "ERR This instance has cluster support disabled")
                    {
                        return;
                    }

                    throw;
                }
            }
        }

        [Test]
        public async Task ClusterInitiateReplicaSyncACLsAsync()
        {
            // All cluster command "success" is a thrown exception, because clustering is disabled

            await CheckCommandsAsync(
                "CLUSTER INITIATE_REPLICA_SYNC",
                [DoClusterInfoAsync]
            );

            static async Task DoClusterInfoAsync(GarnetClient client)
            {
                try
                {
                    await client.ExecuteForStringResultAsync("CLUSTER", ["INITIATE_REPLICA_SYNC", "1", "2", "3", "4", "5"]);
                    Assert.Fail("Shouldn't be reachable, cluster isn't enabled");
                }
                catch (Exception e)
                {
                    if (e.Message == "ERR This instance has cluster support disabled")
                    {
                        return;
                    }

                    throw;
                }
            }
        }

        [Test]
        public async Task ClusterKeySlotACLsAsync()
        {
            // All cluster command "success" is a thrown exception, because clustering is disabled

            await CheckCommandsAsync(
                "CLUSTER KEYSLOT",
                [DoClusterKeySlotAsync]
            );

            static async Task DoClusterKeySlotAsync(GarnetClient client)
            {
                try
                {
                    await client.ExecuteForStringResultAsync("CLUSTER", ["KEYSLOT", "foo"]);
                    Assert.Fail("Shouldn't be reachable, cluster isn't enabled");
                }
                catch (Exception e)
                {
                    if (e.Message == "ERR This instance has cluster support disabled")
                    {
                        return;
                    }

                    throw;
                }
            }
        }

        [Test]
        public async Task ClusterMeetACLsAsync()
        {
            // All cluster command "success" is a thrown exception, because clustering is disabled

            await CheckCommandsAsync(
                "CLUSTER MEET",
                [DoClusterMeetAsync, DoClusterMeetPortAsync]
            );

            static async Task DoClusterMeetAsync(GarnetClient client)
            {
                try
                {
                    await client.ExecuteForStringResultAsync("CLUSTER", ["MEET", "127.0.0.1", "1234"]);
                    Assert.Fail("Shouldn't be reachable, cluster isn't enabled");
                }
                catch (Exception e)
                {
                    if (e.Message == "ERR This instance has cluster support disabled")
                    {
                        return;
                    }

                    throw;
                }
            }

            static async Task DoClusterMeetPortAsync(GarnetClient client)
            {
                try
                {
                    await client.ExecuteForStringResultAsync("CLUSTER", ["MEET", "127.0.0.1", "1234", "6789"]);
                    Assert.Fail("Shouldn't be reachable, cluster isn't enabled");
                }
                catch (Exception e)
                {
                    if (e.Message == "ERR This instance has cluster support disabled")
                    {
                        return;
                    }

                    throw;
                }
            }
        }

        [Test]
        public async Task ClusterMigrateACLsAsync()
        {
            // All cluster command "success" is a thrown exception, because clustering is disabled

            await CheckCommandsAsync(
                "CLUSTER MIGRATE",
                [DoClusterMigrateAsync]
            );

            static async Task DoClusterMigrateAsync(GarnetClient client)
            {
                try
                {
                    await client.ExecuteForStringResultAsync("CLUSTER", ["MIGRATE", "a", "b", "c"]);
                    Assert.Fail("Shouldn't be reachable, cluster isn't enabled");
                }
                catch (Exception e)
                {
                    if (e.Message == "ERR This instance has cluster support disabled")
                    {
                        return;
                    }

                    throw;
                }
            }
        }

        [Test]
        public async Task ClusterMTasksACLsAsync()
        {
            // All cluster command "success" is a thrown exception, because clustering is disabled

            await CheckCommandsAsync(
                "CLUSTER MTASKS",
                [DoClusterMTasksAsync]
            );

            static async Task DoClusterMTasksAsync(GarnetClient client)
            {
                try
                {
                    await client.ExecuteForStringResultAsync("CLUSTER", ["MTASKS"]);
                    Assert.Fail("Shouldn't be reachable, cluster isn't enabled");
                }
                catch (Exception e)
                {
                    if (e.Message == "ERR This instance has cluster support disabled")
                    {
                        return;
                    }

                    throw;
                }
            }
        }

        [Test]
        public async Task ClusterMyIdACLsAsync()
        {
            // All cluster command "success" is a thrown exception, because clustering is disabled

            await CheckCommandsAsync(
                "CLUSTER MYID",
                [DoClusterMyIdAsync]
            );

            static async Task DoClusterMyIdAsync(GarnetClient client)
            {
                try
                {
                    await client.ExecuteForStringResultAsync("CLUSTER", ["MYID"]);
                    Assert.Fail("Shouldn't be reachable, cluster isn't enabled");
                }
                catch (Exception e)
                {
                    if (e.Message == "ERR This instance has cluster support disabled")
                    {
                        return;
                    }

                    throw;
                }
            }
        }

        [Test]
        public async Task ClusterMyParentIdACLsAsync()
        {
            // All cluster command "success" is a thrown exception, because clustering is disabled

            await CheckCommandsAsync(
                "CLUSTER MYPARENTID",
                [DoClusterMyParentIdAsync]
            );

            static async Task DoClusterMyParentIdAsync(GarnetClient client)
            {
                try
                {
                    await client.ExecuteForStringResultAsync("CLUSTER", ["MYPARENTID"]);
                    Assert.Fail("Shouldn't be reachable, cluster isn't enabled");
                }
                catch (Exception e)
                {
                    if (e.Message == "ERR This instance has cluster support disabled")
                    {
                        return;
                    }

                    throw;
                }
            }
        }

        [Test]
        public async Task ClusterNodesACLsAsync()
        {
            // All cluster command "success" is a thrown exception, because clustering is disabled

            await CheckCommandsAsync(
                "CLUSTER NODES",
                [DoClusterNodesAsync]
            );

            static async Task DoClusterNodesAsync(GarnetClient client)
            {
                try
                {
                    await client.ExecuteForStringResultAsync("CLUSTER", ["NODES"]);
                    Assert.Fail("Shouldn't be reachable, cluster isn't enabled");
                }
                catch (Exception e)
                {
                    if (e.Message == "ERR This instance has cluster support disabled")
                    {
                        return;
                    }

                    throw;
                }
            }
        }

        [Test]
        public async Task ClusterReplicasACLsAsync()
        {
            // All cluster command "success" is a thrown exception, because clustering is disabled

            await CheckCommandsAsync(
                "CLUSTER REPLICAS",
                [DoClusterReplicasAsync]
            );

            static async Task DoClusterReplicasAsync(GarnetClient client)
            {
                try
                {
                    await client.ExecuteForStringResultAsync("CLUSTER", ["REPLICAS", "foo"]);
                    Assert.Fail("Shouldn't be reachable, cluster isn't enabled");
                }
                catch (Exception e)
                {
                    if (e.Message == "ERR This instance has cluster support disabled")
                    {
                        return;
                    }

                    throw;
                }
            }
        }

        [Test]
        public async Task ClusterReplicateACLsAsync()
        {
            // All cluster command "success" is a thrown exception, because clustering is disabled

            await CheckCommandsAsync(
                "CLUSTER REPLICATE",
                [DoClusterReplicateAsync]
            );

            static async Task DoClusterReplicateAsync(GarnetClient client)
            {
                try
                {
                    await client.ExecuteForStringResultAsync("CLUSTER", ["REPLICATE", "foo"]);
                    Assert.Fail("Shouldn't be reachable, cluster isn't enabled");
                }
                catch (Exception e)
                {
                    if (e.Message == "ERR This instance has cluster support disabled")
                    {
                        return;
                    }

                    throw;
                }
            }
        }

        [Test]
        public async Task ClusterResetACLsAsync()
        {
            // All cluster command "success" is a thrown exception, because clustering is disabled

            await CheckCommandsAsync(
                "CLUSTER RESET",
                [DoClusterResetAsync, DoClusteResetHardAsync]
            );

            static async Task DoClusterResetAsync(GarnetClient client)
            {
                try
                {
                    await client.ExecuteForStringResultAsync("CLUSTER", ["RESET"]);
                    Assert.Fail("Shouldn't be reachable, cluster isn't enabled");
                }
                catch (Exception e)
                {
                    if (e.Message == "ERR This instance has cluster support disabled")
                    {
                        return;
                    }

                    throw;
                }
            }

            static async Task DoClusteResetHardAsync(GarnetClient client)
            {
                try
                {
                    await client.ExecuteForStringResultAsync("CLUSTER", ["RESET", "HARD"]);
                    Assert.Fail("Shouldn't be reachable, cluster isn't enabled");
                }
                catch (Exception e)
                {
                    if (e.Message == "ERR This instance has cluster support disabled")
                    {
                        return;
                    }

                    throw;
                }
            }
        }

        [Test]
        public async Task ClusterSendCkptFileSegmentACLsAsync()
        {
            // All cluster command "success" is a thrown exception, because clustering is disabled

            await CheckCommandsAsync(
                "CLUSTER SEND_CKPT_FILE_SEGMENT",
                [DoClusterSendCkptFileSegmentAsync]
            );

            static async Task DoClusterSendCkptFileSegmentAsync(GarnetClient client)
            {
                try
                {
                    await client.ExecuteForStringResultAsync("CLUSTER", ["SEND_CKPT_FILE_SEGMENT", "1", "2", "3", "4", "5"]);
                    Assert.Fail("Shouldn't be reachable, cluster isn't enabled");
                }
                catch (Exception e)
                {
                    if (e.Message == "ERR This instance has cluster support disabled")
                    {
                        return;
                    }

                    throw;
                }
            }
        }

        [Test]
        public async Task ClusterSendCkptMetadataACLsAsync()
        {
            // All cluster command "success" is a thrown exception, because clustering is disabled

            await CheckCommandsAsync(
                "CLUSTER SEND_CKPT_METADATA",
                [DoClusterSendCkptMetadataAsync]
            );

            static async Task DoClusterSendCkptMetadataAsync(GarnetClient client)
            {
                try
                {
                    await client.ExecuteForStringResultAsync("CLUSTER", ["SEND_CKPT_METADATA", "1", "2", "3", "4", "5"]);
                    Assert.Fail("Shouldn't be reachable, cluster isn't enabled");
                }
                catch (Exception e)
                {
                    if (e.Message == "ERR This instance has cluster support disabled")
                    {
                        return;
                    }

                    throw;
                }
            }
        }

        [Test]
        public async Task ClusterSetConfigEpochACLsAsync()
        {
            // All cluster command "success" is a thrown exception, because clustering is disabled

            await CheckCommandsAsync(
                "CLUSTER SET-CONFIG-EPOCH",
                [DoClusterSetConfigEpochAsync]
            );

            static async Task DoClusterSetConfigEpochAsync(GarnetClient client)
            {
                try
                {
                    await client.ExecuteForStringResultAsync("CLUSTER", ["SET-CONFIG-EPOCH", "foo"]);
                    Assert.Fail("Shouldn't be reachable, cluster isn't enabled");
                }
                catch (Exception e)
                {
                    if (e.Message == "ERR This instance has cluster support disabled")
                    {
                        return;
                    }

                    throw;
                }
            }
        }

        [Test]
        public async Task ClusterSetSlotACLsAsync()
        {
            // All cluster command "success" is a thrown exception, because clustering is disabled

            await CheckCommandsAsync(
                "CLUSTER SETSLOT",
                [DoClusterSetSlotAsync, DoClusterSetSlotStableAsync, DoClusterSetSlotImportingAsync]
            );

            static async Task DoClusterSetSlotAsync(GarnetClient client)
            {
                try
                {
                    await client.ExecuteForStringResultAsync("CLUSTER", ["SETSLOT", "1"]);
                    Assert.Fail("Shouldn't be reachable, cluster isn't enabled");
                }
                catch (Exception e)
                {
                    if (e.Message == "ERR This instance has cluster support disabled")
                    {
                        return;
                    }

                    throw;
                }
            }

            static async Task DoClusterSetSlotStableAsync(GarnetClient client)
            {
                try
                {
                    await client.ExecuteForStringResultAsync("CLUSTER", ["SETSLOT", "1", "STABLE"]);
                    Assert.Fail("Shouldn't be reachable, cluster isn't enabled");
                }
                catch (Exception e)
                {
                    if (e.Message == "ERR This instance has cluster support disabled")
                    {
                        return;
                    }

                    throw;
                }
            }

            static async Task DoClusterSetSlotImportingAsync(GarnetClient client)
            {
                try
                {
                    await client.ExecuteForStringResultAsync("CLUSTER", ["SETSLOT", "1", "IMPORTING", "foo"]);
                    Assert.Fail("Shouldn't be reachable, cluster isn't enabled");
                }
                catch (Exception e)
                {
                    if (e.Message == "ERR This instance has cluster support disabled")
                    {
                        return;
                    }

                    throw;
                }
            }
        }

        [Test]
        public async Task ClusterSetSlotsRangeACLsAsync()
        {
            // All cluster command "success" is a thrown exception, because clustering is disabled

            await CheckCommandsAsync(
                "CLUSTER SETSLOTSRANGE",
                [DoClusterSetSlotsRangeStableAsync, DoClusterSetSlotsRangeStableMultiAsync, DoClusterSetSlotsRangeImportingAsync, DoClusterSetSlotsRangeImportingMultiAsync]
            );

            static async Task DoClusterSetSlotsRangeStableAsync(GarnetClient client)
            {
                try
                {
                    await client.ExecuteForStringResultAsync("CLUSTER", ["SETSLOTSRANGE", "STABLE", "1", "5"]);
                    Assert.Fail("Shouldn't be reachable, cluster isn't enabled");
                }
                catch (Exception e)
                {
                    if (e.Message == "ERR This instance has cluster support disabled")
                    {
                        return;
                    }

                    throw;
                }
            }

            static async Task DoClusterSetSlotsRangeStableMultiAsync(GarnetClient client)
            {
                try
                {
                    await client.ExecuteForStringResultAsync("CLUSTER", ["SETSLOTSRANGE", "STABLE", "1", "5", "10", "15"]);
                    Assert.Fail("Shouldn't be reachable, cluster isn't enabled");
                }
                catch (Exception e)
                {
                    if (e.Message == "ERR This instance has cluster support disabled")
                    {
                        return;
                    }

                    throw;
                }
            }

            static async Task DoClusterSetSlotsRangeImportingAsync(GarnetClient client)
            {
                try
                {
                    await client.ExecuteForStringResultAsync("CLUSTER", ["SETSLOTSRANGE", "IMPORTING", "foo", "1", "5"]);
                    Assert.Fail("Shouldn't be reachable, cluster isn't enabled");
                }
                catch (Exception e)
                {
                    if (e.Message == "ERR This instance has cluster support disabled")
                    {
                        return;
                    }

                    throw;
                }
            }

            static async Task DoClusterSetSlotsRangeImportingMultiAsync(GarnetClient client)
            {
                try
                {
                    await client.ExecuteForStringResultAsync("CLUSTER", ["SETSLOTSRANGE", "IMPORTING", "foo", "1", "5", "10", "15"]);
                    Assert.Fail("Shouldn't be reachable, cluster isn't enabled");
                }
                catch (Exception e)
                {
                    if (e.Message == "ERR This instance has cluster support disabled")
                    {
                        return;
                    }

                    throw;
                }
            }
        }

        [Test]
        public async Task ClusterShardsACLsAsync()
        {
            // All cluster command "success" is a thrown exception, because clustering is disabled

            await CheckCommandsAsync(
                "CLUSTER SHARDS",
                [DoClusterShardsAsync]
            );

            static async Task DoClusterShardsAsync(GarnetClient client)
            {
                try
                {
                    await client.ExecuteForStringResultAsync("CLUSTER", ["SHARDS"]);
                    Assert.Fail("Shouldn't be reachable, cluster isn't enabled");
                }
                catch (Exception e)
                {
                    if (e.Message == "ERR This instance has cluster support disabled")
                    {
                        return;
                    }

                    throw;
                }
            }
        }

        [Test]
        public async Task ClusterSlotsACLsAsync()
        {
            // All cluster command "success" is a thrown exception, because clustering is disabled

            await CheckCommandsAsync(
                "CLUSTER SLOTS",
                [DoClusterSlotsAsync]
            );

            static async Task DoClusterSlotsAsync(GarnetClient client)
            {
                try
                {
                    await client.ExecuteForStringResultAsync("CLUSTER", ["SLOTS"]);
                    Assert.Fail("Shouldn't be reachable, cluster isn't enabled");
                }
                catch (Exception e)
                {
                    if (e.Message == "ERR This instance has cluster support disabled")
                    {
                        return;
                    }

                    throw;
                }
            }
        }

        [Test]
        public async Task ClusterSlotStateACLsAsync()
        {
            // All cluster command "success" is a thrown exception, because clustering is disabled

            await CheckCommandsAsync(
                "CLUSTER SLOTSTATE",
                [DoClusterSlotStateAsync]
            );

            static async Task DoClusterSlotStateAsync(GarnetClient client)
            {
                try
                {
                    await client.ExecuteForStringResultAsync("CLUSTER", ["SLOTSTATE"]);
                    Assert.Fail("Shouldn't be reachable, cluster isn't enabled");
                }
                catch (Exception e)
                {
                    if (e.Message == "ERR This instance has cluster support disabled")
                    {
                        return;
                    }

                    throw;
                }
            }
        }

        [Test]
        public async Task ClusterPublishACLsAsync()
        {
            // All cluster command "success" is a thrown exception, because clustering is disabled

            await CheckCommandsAsync(
                "CLUSTER PUBLISH",
                [DoClusterPublishAsync]
            );

            static async Task DoClusterPublishAsync(GarnetClient client)
            {
                try
                {
                    await client.ExecuteForStringResultAsync("CLUSTER", ["PUBLISH", "channel", "message"]);
                    Assert.Fail("Shouldn't be reachable, cluster isn't enabled");
                }
                catch (Exception e)
                {
                    if (e.Message == "ERR This instance has cluster support disabled")
                    {
                        return;
                    }

                    throw;
                }
            }
        }

        [Test]
        public async Task ClusterSPublishACLsAsync()
        {
            // All cluster command "success" is a thrown exception, because clustering is disabled

            await CheckCommandsAsync(
                "CLUSTER SPUBLISH",
                [DoClusterSPublishAsync]
            );

            static async Task DoClusterSPublishAsync(GarnetClient client)
            {
                try
                {
                    await client.ExecuteForStringResultAsync("CLUSTER", ["SPUBLISH", "channel", "message"]);
                    Assert.Fail("Shouldn't be reachable, cluster isn't enabled");
                }
                catch (Exception e)
                {
                    if (e.Message == "ERR This instance has cluster support disabled")
                    {
                        return;
                    }

                    throw;
                }
            }
        }

        [Test]
        public async Task CommandACLsAsync()
        {
            await CheckCommandsAsync(
                "COMMAND",
                [DoCommandAsync],
                skipPermitted: true
            );

            static async Task DoCommandAsync(GarnetClient client)
            {
                // COMMAND returns an array of arrays, which GarnetClient doesn't deal with
                await client.ExecuteForStringResultAsync("COMMAND");
            }
        }

        [Test]
        public async Task CommandCountACLsAsync()
        {
            await CheckCommandsAsync(
                "COMMAND COUNT",
                [DoCommandCountAsync]
            );

            static async Task DoCommandCountAsync(GarnetClient client)
            {
                long val = await client.ExecuteForLongResultAsync("COMMAND", ["COUNT"]);
                ClassicAssert.IsTrue(val > 0);
            }
        }

        [Test]
        public async Task CommandInfoACLsAsync()
        {
            await CheckCommandsAsync(
                "COMMAND INFO",
                [DoCommandInfoAsync, DoCommandInfoOneAsync, DoCommandInfoMultiAsync],
                skipPermitted: true
            );

            static async Task DoCommandInfoAsync(GarnetClient client)
            {
                // COMMAND|INFO returns an array of arrays, which GarnetClient doesn't deal with
                await client.ExecuteForStringResultAsync("COMMAND", ["INFO"]);
            }

            static async Task DoCommandInfoOneAsync(GarnetClient client)
            {
                // COMMAND|INFO returns an array of arrays, which GarnetClient doesn't deal with
                await client.ExecuteForStringResultAsync("COMMAND", ["INFO", "GET"]);
            }

            static async Task DoCommandInfoMultiAsync(GarnetClient client)
            {
                // COMMAND|INFO returns an array of arrays, which GarnetClient doesn't deal with
                await client.ExecuteForStringResultAsync("COMMAND", ["INFO", "GET", "SET", "APPEND"]);
            }
        }

        [Test]
        public async Task CommandDocsACLsAsync()
        {
            await CheckCommandsAsync(
                "COMMAND DOCS",
                [DoCommandDocsAsync, DoCommandDocsOneAsync, DoCommandDocsMultiAsync],
                skipPermitted: true
            );

            static async Task DoCommandDocsAsync(GarnetClient client)
            {
                // COMMAND|DOCS returns an array of arrays, which GarnetClient doesn't deal with
                await client.ExecuteForStringResultAsync("COMMAND", ["DOCS"]);
            }

            static async Task DoCommandDocsOneAsync(GarnetClient client)
            {
                // COMMAND|DOCS returns an array of arrays, which GarnetClient doesn't deal with
                await client.ExecuteForStringResultAsync("COMMAND", ["DOCS", "GET"]);
            }

            static async Task DoCommandDocsMultiAsync(GarnetClient client)
            {
                // COMMAND|DOCS returns an array of arrays, which GarnetClient doesn't deal with
                await client.ExecuteForStringResultAsync("COMMAND", ["DOCS", "GET", "SET", "APPEND"]);
            }
        }

        [Test]
        public async Task CommandGetKeysACLsAsync()
        {
            await CheckCommandsAsync(
                "COMMAND GETKEYS",
                [DoCommandGetKeysAsync]
            );

            static async Task DoCommandGetKeysAsync(GarnetClient client)
            {
                string[] res = await client.ExecuteForStringArrayResultAsync("COMMAND", ["GETKEYS", "SET", "mykey", "value"]);
                ClassicAssert.IsNotNull(res);
                ClassicAssert.Contains("mykey", res);
            }
        }

        [Test]
        public async Task CommandGetKeysAndFlagsACLsAsync()
        {
            await CheckCommandsAsync(
                "COMMAND GETKEYSANDFLAGS",
                [DoCommandGetKeysAndFlagsAsync]
            );

            static async Task DoCommandGetKeysAndFlagsAsync(GarnetClient client)
            {
                var res = await client.ExecuteForStringArrayResultAsync("COMMAND", ["GETKEYSANDFLAGS", "EVAL", "return redis.call('TIME')", "0"]);
                ClassicAssert.AreEqual(0, res.Length);
            }
        }

        [Test]
        public async Task CommitAOFACLsAsync()
        {
            await CheckCommandsAsync(
                "COMMITAOF",
                [DoCommitAOFAsync]
            );

            static async Task DoCommitAOFAsync(GarnetClient client)
            {
                string val = await client.ExecuteForStringResultAsync("COMMITAOF");
                ClassicAssert.AreEqual("AOF file committed", val);
            }
        }

        [Test]
        public async Task ConfigGetACLsAsync()
        {
            // TODO: CONFIG GET doesn't implement multiple parameters, so that is untested

            await CheckCommandsAsync(
                "CONFIG GET",
                [DoConfigGetOneAsync]
            );

            static async Task DoConfigGetOneAsync(GarnetClient client)
            {
                string[] res = await client.ExecuteForStringArrayResultAsync("CONFIG", ["GET", "timeout"]);

                ClassicAssert.AreEqual(2, res.Length);
                ClassicAssert.AreEqual("timeout", (string)res[0]);
                ClassicAssert.IsTrue(int.Parse(res[1]) >= 0);
            }
        }

        [Test]
        public async Task ConfigRewriteACLsAsync()
        {
            await CheckCommandsAsync(
                "CONFIG REWRITE",
                [DoConfigRewriteAsync]
            );

            static async Task DoConfigRewriteAsync(GarnetClient client)
            {
                string res = await client.ExecuteForStringResultAsync("CONFIG", ["REWRITE"]);
                ClassicAssert.AreEqual("OK", res);
            }
        }

        [Test]
        public async Task ConfigSetACLsAsync()
        {
            // CONFIG SET parameters are pretty limitted, so this uses error responses for "got past the ACL" validation - that's not great

            await CheckCommandsAsync(
                "CONFIG SET",
                [DoConfigSetOneAsync, DoConfigSetMultiAsync]
            );

            static async Task DoConfigSetOneAsync(GarnetClient client)
            {
                try
                {
                    await client.ExecuteForStringResultAsync("CONFIG", ["SET", "foo", "bar"]);
                    Assert.Fail("Should have raised unknow config error");
                }
                catch (Exception e)
                {
                    if (e.Message == "ERR Unknown option or number of arguments for CONFIG SET - 'foo'")
                    {
                        return;
                    }

                    throw;
                }
            }

            static async Task DoConfigSetMultiAsync(GarnetClient client)
            {
                try
                {
                    await client.ExecuteForStringResultAsync("CONFIG", ["SET", "foo", "bar", "fizz", "buzz"]);
                    Assert.Fail("Should have raised unknow config error");
                }
                catch (Exception e)
                {
                    if (e.Message == "ERR Unknown option or number of arguments for CONFIG SET - 'foo'")
                    {
                        return;
                    }

                    throw;
                }
            }
        }

        [Test]
        public async Task COScanACLsAsync()
        {
            // TODO: COSCAN parameters are unclear... add more cases later

            await CheckCommandsAsync(
                "COSCAN",
                [DoCOScanAsync],
                skipPermitted: true
            );

            static async Task DoCOScanAsync(GarnetClient client)
            {
                // COSCAN returns an array of arrays, which GarnetClient doesn't deal with
                await client.ExecuteForStringResultAsync("CUSTOMOBJECTSCAN", ["foo", "0"]);
            }
        }

        [Test]
        public async Task CustomRawStringCmdACLsAsync()
        {
            // TODO: it probably makes sense to expose ACLs for registered commands, but for now just a blanket ACL for all custom commands is all we have

            int count = 0;

            await CheckCommandsAsync(
                "CUSTOMRAWSTRINGCMD",
                [DoSetWpIfPgtAsync],
                knownCategories: ["garnet", "custom", "dangerous"]
            );

            async Task DoSetWpIfPgtAsync(GarnetClient client)
            {
                string res = await client.ExecuteForStringResultAsync("SETWPIFPGT", [$"foo-{count}", "bar", "\0\0\0\0\0\0\0\0"]);
                count++;

                ClassicAssert.AreEqual("OK", (string)res);
            }
        }

        [Test]
        public async Task CustomObjCmdACLsAsync()
        {
            // TODO: it probably makes sense to expose ACLs for registered commands, but for now just a blanket ACL for all custom commands is all we have

            await CheckCommandsAsync(
                "CUSTOMOBJCMD",
                [DoMyDictGetAsync],
                knownCategories: ["garnet", "custom", "dangerous"]
            );

            static async Task DoMyDictGetAsync(GarnetClient client)
            {
                string res = await client.ExecuteForStringResultAsync("MYDICTGET", ["foo", "bar"]);
                ClassicAssert.IsNull(res);
            }
        }

        [Test]
        public async Task CustomTxnACLsAsync()
        {
            // TODO: it probably makes sense to expose ACLs for registered commands, but for now just a blanket ACL for all custom commands is all we have

            await CheckCommandsAsync(
                "CustomTxn",
                [DoReadWriteTxAsync],
                knownCategories: ["garnet", "custom", "dangerous"]
            );

            static async Task DoReadWriteTxAsync(GarnetClient client)
            {
                string res = await client.ExecuteForStringResultAsync("READWRITETX", ["foo", "bar", "fizz"]);
                ClassicAssert.AreEqual("SUCCESS", res);
            }
        }

        [Test]
        public async Task CustomProcedureACLsAsync()
        {
            await CheckCommandsAsync(
                "CustomProcedure",
                [DoSumAsync],
                knownCategories: ["garnet", "custom", "dangerous"]
            );

            async Task DoSumAsync(GarnetClient client)
            {
                string res = await client.ExecuteForStringResultAsync("SUM", ["key1", "key2", "key3"]);
                ClassicAssert.AreEqual("0", res.ToString());
            }
        }

        [Test]
        public async Task EvalACLsAsync()
        {
            await CheckCommandsAsync(
                "EVAL",
                [DoEvalAsync],
                knownCategories: ["slow", "scripting"]
            );

            async Task DoEvalAsync(GarnetClient client)
            {
                string res = await client.ExecuteForStringResultAsync("EVAL", ["return 'OK'", "0"]);
                ClassicAssert.AreEqual("OK", (string)res);
            }
        }

        [Test]
        public async Task EvalShaACLsAsync()
        {
            await CheckCommandsAsync(
                "EVALSHA",
                [DoEvalShaAsync],
                knownCategories: ["slow", "scripting"]
            );

            async Task DoEvalShaAsync(GarnetClient client)
            {
                try
                {
                    await client.ExecuteForStringResultAsync("EVALSHA", ["57ade87c8731f041ecac85aba56623f8af391fab", "0"]);
                    Assert.Fail("Should be unreachable, script is not loaded");
                }
                catch (Exception e)
                {
                    if (e.Message == "NOSCRIPT No matching script. Please use EVAL.")
                    {
                        return;
                    }

                    throw;
                }
            }
        }

        [Test]
        public async Task ScriptLoadACLsAsync()
        {
            await CheckCommandsAsync(
                "SCRIPT LOAD",
                [DoScriptLoadAsync]
            );

            async Task DoScriptLoadAsync(GarnetClient client)
            {
                string res = await client.ExecuteForStringResultAsync("SCRIPT", ["LOAD", "return 'OK'"]);
                ClassicAssert.AreEqual("57ade87c8731f041ecac85aba56623f8af391fab", (string)res);
            }
        }

        [Test]
        public async Task ScriptExistsACLsAsync()
        {
            await CheckCommandsAsync(
                "SCRIPT EXISTS",
                [DoScriptExistsSingleAsync, DoScriptExistsMultiAsync]
            );

            async Task DoScriptExistsSingleAsync(GarnetClient client)
            {
                string[] res = await client.ExecuteForStringArrayResultAsync("SCRIPT", ["EXISTS", "57ade87c8731f041ecac85aba56623f8af391fab"]);
                ClassicAssert.AreEqual(1, res.Length);
                ClassicAssert.IsTrue(res[0] == "1" || res[0] == "0");
            }

            async Task DoScriptExistsMultiAsync(GarnetClient client)
            {
                string[] res = await client.ExecuteForStringArrayResultAsync("SCRIPT", ["EXISTS", "57ade87c8731f041ecac85aba56623f8af391fab", "57ade87c8731f041ecac85aba56623f8af391fab"]);
                ClassicAssert.AreEqual(2, res.Length);
                ClassicAssert.IsTrue(res[0] == "1" || res[0] == "0");
                ClassicAssert.AreEqual(res[0], res[1]);
            }
        }

        [Test]
        public async Task ScriptFlushACLsAsync()
        {
            await CheckCommandsAsync(
                "SCRIPT FLUSH",
                [DoScriptFlushAsync, DoScriptFlushSyncAsync, DoScriptFlushAsyncAsync]
            );

            async Task DoScriptFlushAsync(GarnetClient client)
            {
                string res = await client.ExecuteForStringResultAsync("SCRIPT", ["FLUSH"]);
                ClassicAssert.AreEqual("OK", res);
            }

            async Task DoScriptFlushSyncAsync(GarnetClient client)
            {
                string res = await client.ExecuteForStringResultAsync("SCRIPT", ["FLUSH", "SYNC"]);
                ClassicAssert.AreEqual("OK", res);
            }

            async Task DoScriptFlushAsyncAsync(GarnetClient client)
            {
                string res = await client.ExecuteForStringResultAsync("SCRIPT", ["FLUSH", "ASYNC"]);
                ClassicAssert.AreEqual("OK", res);
            }
        }

        [Test]
        public async Task DBSizeACLsAsync()
        {
            await CheckCommandsAsync(
                "DBSIZE",
                [DoDbSizeAsync]
            );

            static async Task DoDbSizeAsync(GarnetClient client)
            {
                long val = await client.ExecuteForLongResultAsync("DBSIZE");
                ClassicAssert.AreEqual(0, val);
            }
        }

        [Test]
        public async Task DecrACLsAsync()
        {
            int count = 0;

            await CheckCommandsAsync(
                "DECR",
                [DoDecrAsync]
            );

            async Task DoDecrAsync(GarnetClient client)
            {
                long val = await client.ExecuteForLongResultAsync("DECR", [$"foo-{count}"]);
                count++;
                ClassicAssert.AreEqual(-1, val);
            }
        }

        [Test]
        public async Task DecrByACLsAsync()
        {
            int count = 0;

            await CheckCommandsAsync(
                "DECRBY",
                [DoDecrByAsync]
            );

            async Task DoDecrByAsync(GarnetClient client)
            {
                long val = await client.ExecuteForLongResultAsync("DECRBY", [$"foo-{count}", "2"]);
                count++;
                ClassicAssert.AreEqual(-2, val);
            }
        }

        [Test]
        public async Task DelACLsAsync()
        {
            await CheckCommandsAsync(
                "DEL",
                [DoDelAsync, DoDelMultiAsync]
            );

            static async Task DoDelAsync(GarnetClient client)
            {
                long val = await client.ExecuteForLongResultAsync("DEL", ["foo"]);
                ClassicAssert.AreEqual(0, val);
            }

            static async Task DoDelMultiAsync(GarnetClient client)
            {
                long val = await client.ExecuteForLongResultAsync("DEL", ["foo", "bar"]);
                ClassicAssert.AreEqual(0, val);
            }
        }

        [Test]
        public async Task DiscardACLsAsync()
        {
            // Discard is a little weird, so we're using exceptions for control flow here - don't love it

            await CheckCommandsAsync(
                "DISCARD",
                [DoDiscardAsync]
            );

            static async Task DoDiscardAsync(GarnetClient client)
            {
                try
                {
                    await client.ExecuteForStringResultAsync("DISCARD");
                    Assert.Fail("Shouldn't have reached this point, outside of a MULTI");
                }
                catch (Exception e)
                {
                    if (e.Message == "ERR DISCARD without MULTI")
                    {
                        return;
                    }

                    throw;
                }
            }
        }

        [Test]
        public async Task EchoACLsAsync()
        {
            await CheckCommandsAsync(
                "ECHO",
                [DoEchoAsync]
            );

            static async Task DoEchoAsync(GarnetClient client)
            {
                string val = await client.ExecuteForStringResultAsync("ECHO", ["hello world"]);
                ClassicAssert.AreEqual("hello world", val);
            }
        }

        [Test]
        public async Task ExecACLsAsync()
        {
            // EXEC is a little weird, so we're using exceptions for control flow here - don't love it

            await CheckCommandsAsync(
                "EXEC",
                [DoExecAsync]
            );

            static async Task DoExecAsync(GarnetClient client)
            {
                try
                {
                    await client.ExecuteForStringResultAsync("EXEC");
                    Assert.Fail("Shouldn't have reached this point, outside of a MULTI");
                }
                catch (Exception e)
                {
                    if (e.Message == "ERR EXEC without MULTI")
                    {
                        return;
                    }

                    throw;
                }
            }
        }

        [Test]
        public async Task ExistsACLsAsync()
        {
            await CheckCommandsAsync(
                "EXISTS",
                [DoExistsAsync, DoExistsMultiAsync]
            );

            static async Task DoExistsAsync(GarnetClient client)
            {
                long val = await client.ExecuteForLongResultAsync("EXISTS", ["foo"]);
                ClassicAssert.AreEqual(0, val);
            }

            static async Task DoExistsMultiAsync(GarnetClient client)
            {
                long val = await client.ExecuteForLongResultAsync("EXISTS", ["foo", "bar"]);
                ClassicAssert.AreEqual(0, val);
            }
        }

        [Test]
        public async Task ExpireACLsAsync()
        {
            await CheckCommandsAsync(
                "EXPIRE",
                [DoExpireAsync, DoExpireNXAsync, DoExpireXXAsync, DoExpireGTAsync, DoExpireLTAsync]
            );

            static async Task DoExpireAsync(GarnetClient client)
            {
                long val = await client.ExecuteForLongResultAsync("EXPIRE", ["foo", "10"]);
                ClassicAssert.AreEqual(0, val);
            }

            static async Task DoExpireNXAsync(GarnetClient client)
            {
                long val = await client.ExecuteForLongResultAsync("EXPIRE", ["foo", "10", "NX"]);
                ClassicAssert.AreEqual(0, val);
            }

            static async Task DoExpireXXAsync(GarnetClient client)
            {
                long val = await client.ExecuteForLongResultAsync("EXPIRE", ["foo", "10", "XX"]);
                ClassicAssert.AreEqual(0, val);
            }

            static async Task DoExpireGTAsync(GarnetClient client)
            {
                long val = await client.ExecuteForLongResultAsync("EXPIRE", ["foo", "10", "GT"]);
                ClassicAssert.AreEqual(0, val);
            }

            static async Task DoExpireLTAsync(GarnetClient client)
            {
                long val = await client.ExecuteForLongResultAsync("EXPIRE", ["foo", "10", "LT"]);
                ClassicAssert.AreEqual(0, val);
            }
        }

        [Test]
        public async Task ExpireAtACLsAsync()
        {
            await CheckCommandsAsync(
                "EXPIREAT",
                [DoExpireAsync, DoExpireNXAsync, DoExpireXXAsync, DoExpireGTAsync, DoExpireLTAsync]
            );


            static async Task DoExpireAsync(GarnetClient client)
            {
                var expireTimestamp = DateTimeOffset.UtcNow.AddMinutes(1).ToUnixTimeSeconds().ToString();
                long val = await client.ExecuteForLongResultAsync("EXPIREAT", ["foo", expireTimestamp]);
                ClassicAssert.AreEqual(0, val);
            }

            static async Task DoExpireNXAsync(GarnetClient client)
            {
                var expireTimestamp = DateTimeOffset.UtcNow.AddMinutes(1).ToUnixTimeSeconds().ToString();
                long val = await client.ExecuteForLongResultAsync("EXPIREAT", ["foo", "10", "NX"]);
                ClassicAssert.AreEqual(0, val);
            }

            static async Task DoExpireXXAsync(GarnetClient client)
            {
                var expireTimestamp = DateTimeOffset.UtcNow.AddMinutes(1).ToUnixTimeSeconds().ToString();
                long val = await client.ExecuteForLongResultAsync("EXPIREAT", ["foo", "10", "XX"]);
                ClassicAssert.AreEqual(0, val);
            }

            static async Task DoExpireGTAsync(GarnetClient client)
            {
                var expireTimestamp = DateTimeOffset.UtcNow.AddMinutes(1).ToUnixTimeSeconds().ToString();
                long val = await client.ExecuteForLongResultAsync("EXPIREAT", ["foo", "10", "GT"]);
                ClassicAssert.AreEqual(0, val);
            }

            static async Task DoExpireLTAsync(GarnetClient client)
            {
                var expireTimestamp = DateTimeOffset.UtcNow.AddMinutes(1).ToUnixTimeSeconds().ToString();
                long val = await client.ExecuteForLongResultAsync("EXPIREAT", ["foo", "10", "LT"]);
                ClassicAssert.AreEqual(0, val);
            }
        }

        [Test]
        public async Task PExpireAtACLsAsync()
        {
            await CheckCommandsAsync(
                "PEXPIREAT",
                [DoExpireAsync, DoExpireNXAsync, DoExpireXXAsync, DoExpireGTAsync, DoExpireLTAsync]
            );


            static async Task DoExpireAsync(GarnetClient client)
            {
                var expireTimestamp = DateTimeOffset.UtcNow.AddMinutes(1).ToUnixTimeMilliseconds().ToString();
                long val = await client.ExecuteForLongResultAsync("PEXPIREAT", ["foo", expireTimestamp]);
                ClassicAssert.AreEqual(0, val);
            }

            static async Task DoExpireNXAsync(GarnetClient client)
            {
                var expireTimestamp = DateTimeOffset.UtcNow.AddMinutes(1).ToUnixTimeSeconds().ToString();
                long val = await client.ExecuteForLongResultAsync("PEXPIREAT", ["foo", "10", "NX"]);
                ClassicAssert.AreEqual(0, val);
            }

            static async Task DoExpireXXAsync(GarnetClient client)
            {
                var expireTimestamp = DateTimeOffset.UtcNow.AddMinutes(1).ToUnixTimeSeconds().ToString();
                long val = await client.ExecuteForLongResultAsync("PEXPIREAT", ["foo", "10", "XX"]);
                ClassicAssert.AreEqual(0, val);
            }

            static async Task DoExpireGTAsync(GarnetClient client)
            {
                var expireTimestamp = DateTimeOffset.UtcNow.AddMinutes(1).ToUnixTimeSeconds().ToString();
                long val = await client.ExecuteForLongResultAsync("PEXPIREAT", ["foo", "10", "GT"]);
                ClassicAssert.AreEqual(0, val);
            }

            static async Task DoExpireLTAsync(GarnetClient client)
            {
                var expireTimestamp = DateTimeOffset.UtcNow.AddMinutes(1).ToUnixTimeSeconds().ToString();
                long val = await client.ExecuteForLongResultAsync("PEXPIREAT", ["foo", "10", "LT"]);
                ClassicAssert.AreEqual(0, val);
            }
        }

        [Test]
        public async Task FailoverACLsAsync()
        {
            // FAILOVER is sufficiently weird that we don't want to test "success"
            //
            // Instead, we only test that we can successful forbid it
            await CheckCommandsAsync(
                "FAILOVER",
                [
                    DoFailoverAsync,
                    DoFailoverToAsync,
                    DoFailoverAbortAsync,
                    DoFailoverToForceAsync,
                    DoFailoverToAbortAsync,
                    DoFailoverToForceAbortAsync,
                    DoFailoverToForceAbortTimeoutAsync,
                ],
                skipPermitted: true
            );

            static async Task DoFailoverAsync(GarnetClient client)
            {
                try
                {
                    await client.ExecuteForStringResultAsync("FAILOVER");
                    Assert.Fail("Shouldn't be reachable, cluster not enabled");
                }
                catch (Exception e)
                {
                    if (e.Message == "ERR This instance has cluster support disabled")
                    {
                        return;
                    }

                    throw;
                }
            }

            static async Task DoFailoverToAsync(GarnetClient client)
            {
                try
                {
                    await client.ExecuteForStringResultAsync("FAILOVER", ["TO", "127.0.0.1", "9999"]);
                    Assert.Fail("Shouldn't be reachable, cluster not enabled");
                }
                catch (Exception e)
                {
                    if (e.Message == "ERR This instance has cluster support disabled")
                    {
                        return;
                    }

                    throw;
                }
            }

            static async Task DoFailoverAbortAsync(GarnetClient client)
            {
                try
                {
                    await client.ExecuteForStringResultAsync("FAILOVER", ["ABORT"]);
                    Assert.Fail("Shouldn't be reachable, cluster not enabled");
                }
                catch (Exception e)
                {
                    if (e.Message == "ERR This instance has cluster support disabled")
                    {
                        return;
                    }

                    throw;
                }
            }

            static async Task DoFailoverToForceAsync(GarnetClient client)
            {
                try
                {
                    await client.ExecuteForStringResultAsync("FAILOVER", ["TO", "127.0.0.1", "9999", "FORCE"]);
                    Assert.Fail("Shouldn't be reachable, cluster not enabled");
                }
                catch (Exception e)
                {
                    if (e.Message == "ERR This instance has cluster support disabled")
                    {
                        return;
                    }

                    throw;
                }
            }

            static async Task DoFailoverToAbortAsync(GarnetClient client)
            {
                try
                {
                    await client.ExecuteForStringResultAsync("FAILOVER", ["TO", "127.0.0.1", "9999", "ABORT"]);
                    Assert.Fail("Shouldn't be reachable, cluster not enabled");
                }
                catch (Exception e)
                {
                    if (e.Message == "ERR This instance has cluster support disabled")
                    {
                        return;
                    }

                    throw;
                }
            }

            static async Task DoFailoverToForceAbortAsync(GarnetClient client)
            {
                try
                {
                    await client.ExecuteForStringResultAsync("FAILOVER", ["TO", "127.0.0.1", "9999", "FORCE", "ABORT"]);
                    Assert.Fail("Shouldn't be reachable, cluster not enabled");
                }
                catch (Exception e)
                {
                    if (e.Message == "ERR This instance has cluster support disabled")
                    {
                        return;
                    }

                    throw;
                }
            }

            static async Task DoFailoverToForceAbortTimeoutAsync(GarnetClient client)
            {
                try
                {
                    await client.ExecuteForStringResultAsync("FAILOVER", ["TO", "127.0.0.1", "9999", "FORCE", "ABORT", "TIMEOUT", "1"]);
                    Assert.Fail("Shouldn't be reachable, cluster not enabled");
                }
                catch (Exception e)
                {
                    if (e.Message == "ERR This instance has cluster support disabled")
                    {
                        return;
                    }

                    throw;
                }
            }
        }

        [Test]
        public async Task FlushDBACLsAsync()
        {
            await CheckCommandsAsync(
                "FLUSHDB",
                [DoFlushDBAsync, DoFlushDBAsyncAsync]
            );

            static async Task DoFlushDBAsync(GarnetClient client)
            {
                string val = await client.ExecuteForStringResultAsync("FLUSHDB");
                ClassicAssert.AreEqual("OK", val);
            }

            static async Task DoFlushDBAsyncAsync(GarnetClient client)
            {
                string val = await client.ExecuteForStringResultAsync("FLUSHDB", ["ASYNC"]);
                ClassicAssert.AreEqual("OK", val);
            }
        }

        [Test]
        public async Task FlushAllACLsAsync()
        {
            await CheckCommandsAsync(
                "FLUSHALL",
                [DoFlushAllAsync, DoFlushAllAsyncAsync]
            );

            static async Task DoFlushAllAsync(GarnetClient client)
            {
                string val = await client.ExecuteForStringResultAsync("FLUSHALL");
                ClassicAssert.AreEqual("OK", val);
            }

            static async Task DoFlushAllAsyncAsync(GarnetClient client)
            {
                string val = await client.ExecuteForStringResultAsync("FLUSHALL", ["ASYNC"]);
                ClassicAssert.AreEqual("OK", val);
            }
        }

        [Test]
        public async Task ForceGCACLsAsync()
        {
            await CheckCommandsAsync(
                "FORCEGC",
                [DoForceGCAsync, DoForceGCGenAsync]
            );

            static async Task DoForceGCAsync(GarnetClient client)
            {
                string val = await client.ExecuteForStringResultAsync("FORCEGC");
                ClassicAssert.AreEqual("GC completed", val);
            }

            static async Task DoForceGCGenAsync(GarnetClient client)
            {
                string val = await client.ExecuteForStringResultAsync("FORCEGC", ["1"]);
                ClassicAssert.AreEqual("GC completed", val);
            }
        }

        [Test]
        public async Task GetACLsAsync()
        {
            await CheckCommandsAsync(
                "GET",
                [DoGetAsync]
            );

            static async Task DoGetAsync(GarnetClient client)
            {
                string val = await client.ExecuteForStringResultAsync("GET", ["foo"]);
                ClassicAssert.IsNull(val);
            }
        }

        [Test]
        public async Task GetEXACLsAsync()
        {
            await CheckCommandsAsync(
                "GETEX",
                [DoGetEXAsync]
            );

            static async Task DoGetEXAsync(GarnetClient client)
            {
                string val = await client.ExecuteForStringResultAsync("GETEX", ["foo"]);
                ClassicAssert.IsNull(val);
            }
        }

        [Test]
        public async Task GetBitACLsAsync()
        {
            await CheckCommandsAsync(
                "GETBIT",
                [DoGetBitAsync]
            );

            static async Task DoGetBitAsync(GarnetClient client)
            {
                long val = await client.ExecuteForLongResultAsync("GETBIT", ["foo", "4"]);
                ClassicAssert.AreEqual(0, val);
            }
        }

        [Test]
        public async Task GetDelACLsAsync()
        {
            await CheckCommandsAsync(
                "GETDEL",
                [DoGetDelAsync]
            );

            static async Task DoGetDelAsync(GarnetClient client)
            {
                string val = await client.ExecuteForStringResultAsync("GETDEL", ["foo"]);
                ClassicAssert.IsNull(val);
            }
        }

        [Test]
        public async Task GetSetACLsAsync()
        {
            int keyIx = 0;

            await CheckCommandsAsync(
                "GETSET",
                [DoGetAndSetAsync]
            );

            async Task DoGetAndSetAsync(GarnetClient client)
            {
                string val = await client.ExecuteForStringResultAsync("GETSET", [$"foo-{keyIx++}", "bar"]);
                ClassicAssert.IsNull(val);
            }
        }

        [Test]
        public async Task SubStrACLsAsync()
        {
            await CheckCommandsAsync(
                "SUBSTR",
                [DoSubStringAsync]
            );

            static async Task DoSubStringAsync(GarnetClient client)
            {
                string val = await client.ExecuteForStringResultAsync("SUBSTR", ["foo", "10", "15"]);
                ClassicAssert.AreEqual("", val);
            }
        }

        [Test]
        public async Task GetRangeACLsAsync()
        {
            await CheckCommandsAsync(
                "GETRANGE",
                [DoGetRangeAsync]
            );

            static async Task DoGetRangeAsync(GarnetClient client)
            {
                string val = await client.ExecuteForStringResultAsync("GETRANGE", ["foo", "10", "15"]);
                ClassicAssert.AreEqual("", val);
            }
        }

        [Test]
        public async Task SubStringACLsAsync()
        {
            await CheckCommandsAsync(
                "SUBSTR",
                [DoSubStringAsync]
            );

            static async Task DoSubStringAsync(GarnetClient client)
            {
                string val = await client.ExecuteForStringResultAsync("SUBSTR", ["foo", "10", "15"]);
                ClassicAssert.AreEqual("", val);
            }
        }

        [Test]
        public async Task HExpireACLsAsync()
        {
            await CheckCommandsAsync(
                "HEXPIRE",
                [DoHExpireAsync]
            );

            static async Task DoHExpireAsync(GarnetClient client)
            {
                var val = await client.ExecuteForStringArrayResultAsync("HEXPIRE", ["foo", "1", "FIELDS", "1", "bar"]);
                ClassicAssert.AreEqual(1, val.Length);
                ClassicAssert.AreEqual("-2", val[0]);
            }
        }

        [Test]
        public async Task HPExpireACLsAsync()
        {
            await CheckCommandsAsync(
                "HPEXPIRE",
                [DoHPExpireAsync]
            );

            static async Task DoHPExpireAsync(GarnetClient client)
            {
                var val = await client.ExecuteForStringArrayResultAsync("HPEXPIRE", ["foo", "1", "FIELDS", "1", "bar"]);
                ClassicAssert.AreEqual(1, val.Length);
                ClassicAssert.AreEqual("-2", val[0]);
            }
        }

        [Test]
        public async Task HExpireAtACLsAsync()
        {
            await CheckCommandsAsync(
                "HEXPIREAT",
                [DoHExpireAtAsync]
            );

            static async Task DoHExpireAtAsync(GarnetClient client)
            {
                var val = await client.ExecuteForStringArrayResultAsync("HEXPIREAT", ["foo", DateTimeOffset.UtcNow.AddSeconds(3).ToUnixTimeSeconds().ToString(), "FIELDS", "1", "bar"]);
                ClassicAssert.AreEqual(1, val.Length);
                ClassicAssert.AreEqual("-2", val[0]);
            }
        }

        [Test]
        public async Task HPExpireAtACLsAsync()
        {
            await CheckCommandsAsync(
                "HPEXPIREAT",
                [DoHPExpireAtAsync]
            );

            static async Task DoHPExpireAtAsync(GarnetClient client)
            {
                var val = await client.ExecuteForStringArrayResultAsync("HPEXPIREAT", ["foo", DateTimeOffset.UtcNow.AddSeconds(3).ToUnixTimeMilliseconds().ToString(), "FIELDS", "1", "bar"]);
                ClassicAssert.AreEqual(1, val.Length);
                ClassicAssert.AreEqual("-2", val[0]);
            }
        }

        [Test]
        public async Task HExpireTimeACLsAsync()
        {
            await CheckCommandsAsync(
                "HEXPIRETIME",
                [DoHExpireTimeAsync]
            );

            static async Task DoHExpireTimeAsync(GarnetClient client)
            {
                var val = await client.ExecuteForStringArrayResultAsync("HEXPIRETIME", ["foo", "FIELDS", "1", "bar"]);
                ClassicAssert.AreEqual(1, val.Length);
                ClassicAssert.AreEqual("-2", val[0]);
            }
        }

        [Test]
        public async Task HPExpireTimeACLsAsync()
        {
            await CheckCommandsAsync(
                "HPEXPIRETIME",
                [DoHPExpireTimeAsync]
            );

            static async Task DoHPExpireTimeAsync(GarnetClient client)
            {
                var val = await client.ExecuteForStringArrayResultAsync("HPEXPIRETIME", ["foo", "FIELDS", "1", "bar"]);
                ClassicAssert.AreEqual(1, val.Length);
                ClassicAssert.AreEqual("-2", val[0]);
            }
        }

        [Test]
        public async Task HTTLACLsAsync()
        {
            await CheckCommandsAsync(
                "HTTL",
                [DoHETTLAsync]
            );

            static async Task DoHETTLAsync(GarnetClient client)
            {
                var val = await client.ExecuteForStringArrayResultAsync("HTTL", ["foo", "FIELDS", "1", "bar"]);
                ClassicAssert.AreEqual(1, val.Length);
                ClassicAssert.AreEqual("-2", val[0]);
            }
        }

        [Test]
        public async Task HPTTLACLsAsync()
        {
            await CheckCommandsAsync(
                "HPTTL",
                [DoHPETTLAsync]
            );

            static async Task DoHPETTLAsync(GarnetClient client)
            {
                var val = await client.ExecuteForStringArrayResultAsync("HPTTL", ["foo", "FIELDS", "1", "bar"]);
                ClassicAssert.AreEqual(1, val.Length);
                ClassicAssert.AreEqual("-2", val[0]);
            }
        }

        [Test]
        public async Task HPersistACLsAsync()
        {
            await CheckCommandsAsync(
                "HPERSIST",
                [DoHPersistAsync]
            );

            static async Task DoHPersistAsync(GarnetClient client)
            {
                var val = await client.ExecuteForStringArrayResultAsync("HPERSIST", ["foo", "FIELDS", "1", "bar"]);
                ClassicAssert.AreEqual(1, val.Length);
                ClassicAssert.AreEqual("-2", val[0]);
            }
        }

        [Test]
        public async Task HCollectACLsAsync()
        {
            await CheckCommandsAsync(
                "HCOLLECT",
                [DoHCollectAsync]
            );

            static async Task DoHCollectAsync(GarnetClient client)
            {
                var val = await client.ExecuteForStringResultAsync("HCOLLECT", ["foo"]);
                ClassicAssert.AreEqual("OK", val);
            }
        }

        [Test]
        public async Task HDelACLsAsync()
        {
            await CheckCommandsAsync(
                "HDEL",
                [DoHDelAsync, DoHDelMultiAsync]
            );

            static async Task DoHDelAsync(GarnetClient client)
            {
                long val = await client.ExecuteForLongResultAsync("HDEL", ["foo", "bar"]);
                ClassicAssert.AreEqual(0, val);
            }

            static async Task DoHDelMultiAsync(GarnetClient client)
            {
                long val = await client.ExecuteForLongResultAsync("HDEL", ["foo", "bar", "fizz"]);
                ClassicAssert.AreEqual(0, val);
            }
        }

        [Test]
        public async Task HExistsACLsAsync()
        {
            await CheckCommandsAsync(
                "HEXISTS",
                [DoHDelAsync]
            );

            static async Task DoHDelAsync(GarnetClient client)
            {
                long val = await client.ExecuteForLongResultAsync("HEXISTS", ["foo", "bar"]);
                ClassicAssert.AreEqual(0, val);
            }
        }

        [Test]
        public async Task HGetACLsAsync()
        {
            await CheckCommandsAsync(
                "HGET",
                [DoHDelAsync]
            );

            static async Task DoHDelAsync(GarnetClient client)
            {
                string val = await client.ExecuteForStringResultAsync("HGET", ["foo", "bar"]);
                ClassicAssert.IsNull(val);
            }
        }

        [Test]
        public async Task HGetAllACLsAsync()
        {
            await CheckCommandsAsync(
                "HGETALL",
                [DoHDelAsync]
            );

            static async Task DoHDelAsync(GarnetClient client)
            {
                string[] val = await client.ExecuteForStringArrayResultAsync("HGETALL", ["foo"]);

                ClassicAssert.AreEqual(0, val.Length);
            }
        }

        [Test]
        public async Task HIncrByACLsAsync()
        {
            int cur = 0;

            await CheckCommandsAsync(
                "HINCRBY",
                [DoHIncrByAsync]
            );

            async Task DoHIncrByAsync(GarnetClient client)
            {
                long val = await client.ExecuteForLongResultAsync("HINCRBY", ["foo", "bar", "2"]);
                cur += 2;
                ClassicAssert.AreEqual(cur, val);
            }
        }

        [Test]
        public async Task HIncrByFloatACLsAsync()
        {
            double cur = 0;

            await CheckCommandsAsync(
                "HINCRBYFLOAT",
                [DoHIncrByFloatAsync]
            );

            async Task DoHIncrByFloatAsync(GarnetClient client)
            {
                string val = await client.ExecuteForStringResultAsync("HINCRBYFLOAT", ["foo", "bar", "1.0"]);
                cur += 1.0;
                ClassicAssert.AreEqual(cur, double.Parse(val));
            }
        }

        [Test]
        public async Task HKeysACLsAsync()
        {
            await CheckCommandsAsync(
                "HKEYS",
                [DoHKeysAsync]
            );

            static async Task DoHKeysAsync(GarnetClient client)
            {
                string[] val = await client.ExecuteForStringArrayResultAsync("HKEYS", ["foo"]);
                ClassicAssert.AreEqual(0, val.Length);
            }
        }

        [Test]
        public async Task HLenACLsAsync()
        {
            await CheckCommandsAsync(
                "HLEN",
                [DoHLenAsync]
            );

            static async Task DoHLenAsync(GarnetClient client)
            {
                long val = await client.ExecuteForLongResultAsync("HLEN", ["foo"]);
                ClassicAssert.AreEqual(0, val);
            }
        }

        [Test]
        public async Task HMGetACLsAsync()
        {
            await CheckCommandsAsync(
                "HMGET",
                [DoHMGetAsync, DoHMGetMultiAsync]
            );

            static async Task DoHMGetAsync(GarnetClient client)
            {
                string[] val = await client.ExecuteForStringArrayResultAsync("HMGET", ["foo", "bar"]);
                ClassicAssert.AreEqual(1, val.Length);
                ClassicAssert.IsNull(val[0]);
            }

            static async Task DoHMGetMultiAsync(GarnetClient client)
            {
                string[] val = await client.ExecuteForStringArrayResultAsync("HMGET", ["foo", "bar", "fizz"]);
                ClassicAssert.AreEqual(2, val.Length);
                ClassicAssert.IsNull(val[0]);
                ClassicAssert.IsNull(val[1]);
            }
        }

        [Test]
        public async Task HMSetACLsAsync()
        {
            await CheckCommandsAsync(
                "HMSET",
                [DoHMSetAsync, DoHMSetMultiAsync]
            );

            static async Task DoHMSetAsync(GarnetClient client)
            {
                string val = await client.ExecuteForStringResultAsync("HMSET", ["foo", "bar", "fizz"]);
                ClassicAssert.AreEqual("OK", val);
            }

            static async Task DoHMSetMultiAsync(GarnetClient client)
            {
                string val = await client.ExecuteForStringResultAsync("HMSET", ["foo", "bar", "fizz", "hello", "world"]);
                ClassicAssert.AreEqual("OK", val);
            }
        }

        [Test]
        public async Task HRandFieldACLsAsync()
        {
            await CheckCommandsAsync(
                "HRANDFIELD",
                [DoHRandFieldAsync, DoHRandFieldCountAsync, DoHRandFieldCountWithValuesAsync]
            );

            static async Task DoHRandFieldAsync(GarnetClient client)
            {
                string val = await client.ExecuteForStringResultAsync("HRANDFIELD", ["foo"]);
                ClassicAssert.IsNull(val);
            }

            static async Task DoHRandFieldCountAsync(GarnetClient client)
            {
                string[] val = await client.ExecuteForStringArrayResultAsync("HRANDFIELD", ["foo", "1"]);
                ClassicAssert.AreEqual(0, val.Length);
            }

            static async Task DoHRandFieldCountWithValuesAsync(GarnetClient client)
            {
                string[] val = await client.ExecuteForStringArrayResultAsync("HRANDFIELD", ["foo", "1", "WITHVALUES"]);
                ClassicAssert.AreEqual(0, val.Length);
            }
        }

        [Test]
        public async Task HScanACLsAsync()
        {

            await CheckCommandsAsync(
                "HSCAN",
                [DoHScanAsync, DoHScanMatchAsync, DoHScanCountAsync, DoHScanNoValuesAsync, DoHScanMatchCountAsync, DoHScanMatchNoValuesAsync, DoHScanCountNoValuesAsync, DoHScanMatchCountNoValuesAsync],
                skipPermitted: true
            );

            static async Task DoHScanAsync(GarnetClient client)
            {
                // HSCAN returns an array of arrays, which GarnetClient doesn't deal with
                await client.ExecuteForStringResultAsync("HSCAN", ["foo", "0"]);
            }

            static async Task DoHScanMatchAsync(GarnetClient client)
            {
                // HSCAN returns an array of arrays, which GarnetClient doesn't deal with
                await client.ExecuteForStringResultAsync("HSCAN", ["foo", "0", "MATCH", "*"]);
            }

            static async Task DoHScanCountAsync(GarnetClient client)
            {
                // HSCAN returns an array of arrays, which GarnetClient doesn't deal with
                await client.ExecuteForStringResultAsync("HSCAN", ["foo", "0", "COUNT", "2"]);
            }

            static async Task DoHScanNoValuesAsync(GarnetClient client)
            {
                // HSCAN returns an array of arrays, which GarnetClient doesn't deal with
                await client.ExecuteForStringResultAsync("HSCAN", ["foo", "0", "NOVALUES"]);
            }

            static async Task DoHScanMatchCountAsync(GarnetClient client)
            {
                // HSCAN returns an array of arrays, which GarnetClient doesn't deal with
                await client.ExecuteForStringResultAsync("HSCAN", ["foo", "0", "MATCH", "*", "COUNT", "2"]);
            }

            static async Task DoHScanMatchNoValuesAsync(GarnetClient client)
            {
                // HSCAN returns an array of arrays, which GarnetClient doesn't deal with
                await client.ExecuteForStringResultAsync("HSCAN", ["foo", "0", "MATCH", "*", "NOVALUES"]);
            }

            static async Task DoHScanCountNoValuesAsync(GarnetClient client)
            {
                // HSCAN returns an array of arrays, which GarnetClient doesn't deal with
                await client.ExecuteForStringResultAsync("HSCAN", ["foo", "0", "COUNT", "0", "NOVALUES"]);
            }

            static async Task DoHScanMatchCountNoValuesAsync(GarnetClient client)
            {
                // HSCAN returns an array of arrays, which GarnetClient doesn't deal with
                await client.ExecuteForStringResultAsync("HSCAN", ["foo", "0", "MATCH", "*", "COUNT", "0", "NOVALUES"]);
            }
        }

        [Test]
        public async Task HSetACLsAsync()
        {
            int keyIx = 0;

            await CheckCommandsAsync(
                "HSET",
                [DoHSetAsync, DoHSetMultiAsync]
            );

            async Task DoHSetAsync(GarnetClient client)
            {
                long val = await client.ExecuteForLongResultAsync("HSET", [$"foo-{keyIx}", "bar", "fizz"]);
                keyIx++;

                ClassicAssert.AreEqual(1, val);
            }

            async Task DoHSetMultiAsync(GarnetClient client)
            {
                long val = await client.ExecuteForLongResultAsync("HSET", [$"foo-{keyIx}", "bar", "fizz", "hello", "world"]);
                keyIx++;

                ClassicAssert.AreEqual(2, val);
            }
        }

        [Test]
        public async Task HSetNXACLsAsync()
        {
            int keyIx = 0;

            await CheckCommandsAsync(
                "HSETNX",
                [DoHSetNXAsync]
            );

            async Task DoHSetNXAsync(GarnetClient client)
            {
                long val = await client.ExecuteForLongResultAsync("HSETNX", [$"foo-{keyIx}", "bar", "fizz"]);
                keyIx++;

                ClassicAssert.AreEqual(1, val);
            }
        }

        [Test]
        public async Task HStrLenACLsAsync()
        {
            await CheckCommandsAsync(
                "HSTRLEN",
                [DoHStrLenAsync]
            );

            static async Task DoHStrLenAsync(GarnetClient client)
            {
                long val = await client.ExecuteForLongResultAsync("HSTRLEN", ["foo", "bar"]);
                ClassicAssert.AreEqual(0, val);
            }
        }

        [Test]
        public async Task HValsACLsAsync()
        {
            await CheckCommandsAsync(
                "HVALS",
                [DoHValsAsync]
            );

            static async Task DoHValsAsync(GarnetClient client)
            {
                string[] val = await client.ExecuteForStringArrayResultAsync("HVALS", ["foo"]);
                ClassicAssert.AreEqual(0, val.Length);
            }
        }

        [Test]
        public async Task IncrACLsAsync()
        {
            int count = 0;

            await CheckCommandsAsync(
                "INCR",
                [DoIncrAsync]
            );

            async Task DoIncrAsync(GarnetClient client)
            {
                long val = await client.ExecuteForLongResultAsync("INCR", [$"foo-{count}"]);
                count++;
                ClassicAssert.AreEqual(1, val);
            }
        }

        [Test]
        public async Task IncrByACLsAsync()
        {
            int count = 0;

            await CheckCommandsAsync(
                "INCRBY",
                [DoIncrByAsync]
            );

            async Task DoIncrByAsync(GarnetClient client)
            {
                long val = await client.ExecuteForLongResultAsync("INCRBY", [$"foo-{count}", "2"]);
                count++;
                ClassicAssert.AreEqual(2, val);
            }
        }

        [Test]
        public async Task IncrByFloatACLsAsync()
        {
            int count = 0;

            await CheckCommandsAsync(
                "INCRBYFLOAT",
                [DoIncrByFloatAsync]
            );

            async Task DoIncrByFloatAsync(GarnetClient client)
            {
                var val = await client.ExecuteForStringResultAsync("INCRBYFLOAT", [$"foo-{count}", "2"]);
                count++;
                ClassicAssert.AreEqual("2", val);
            }
        }

        [Test]
        public async Task InfoACLsAsync()
        {
            await CheckCommandsAsync(
               "INFO",
               [DoInfoAsync, DoInfoSingleAsync, DoInfoMultiAsync]
            );

            static async Task DoInfoAsync(GarnetClient client)
            {
                string val = await client.ExecuteForStringResultAsync("INFO");
                ClassicAssert.IsNotEmpty(val);
            }

            static async Task DoInfoSingleAsync(GarnetClient client)
            {
                string val = await client.ExecuteForStringResultAsync("INFO", ["SERVER"]);
                ClassicAssert.IsNotEmpty(val);
            }

            static async Task DoInfoMultiAsync(GarnetClient client)
            {
                string val = await client.ExecuteForStringResultAsync("INFO", ["SERVER", "MEMORY"]);
                ClassicAssert.IsNotEmpty(val);
            }
        }

        [Test]
        public async Task KeysACLsAsync()
        {
            await CheckCommandsAsync(
               "KEYS",
               [DoKeysAsync]
            );

            static async Task DoKeysAsync(GarnetClient client)
            {
                string[] val = await client.ExecuteForStringArrayResultAsync("KEYS", ["*"]);
                ClassicAssert.AreEqual(0, val.Length);
            }
        }

        [Test]
        public async Task LastSaveACLsAsync()
        {
            await CheckCommandsAsync(
               "LASTSAVE",
               [DoLastSaveAsync]
            );

            static async Task DoLastSaveAsync(GarnetClient client)
            {
                long val = await client.ExecuteForLongResultAsync("LASTSAVE");
                ClassicAssert.AreEqual(0, val);
            }
        }

        [Test]
        public async Task LatencyHelpACLsAsync()
        {
            await CheckCommandsAsync(
               "LATENCY HELP",
               [DoLatencyHelpAsync]
            );

            static async Task DoLatencyHelpAsync(GarnetClient client)
            {
                string[] val = await client.ExecuteForStringArrayResultAsync("LATENCY", ["HELP"]);
                ClassicAssert.IsNotNull(val);
            }
        }

        [Test]
        public async Task LatencyHistogramACLsAsync()
        {
            await CheckCommandsAsync(
               "LATENCY HISTOGRAM",
               [DoLatencyHistogramAsync, DoLatencyHistogramSingleAsync, DoLatencyHistogramMultiAsync]
            );

            static async Task DoLatencyHistogramAsync(GarnetClient client)
            {
                string[] val = await client.ExecuteForStringArrayResultAsync("LATENCY", ["HISTOGRAM"]);
                ClassicAssert.AreEqual(0, val.Length);
            }

            static async Task DoLatencyHistogramSingleAsync(GarnetClient client)
            {
                string[] val = await client.ExecuteForStringArrayResultAsync("LATENCY", ["HISTOGRAM", "NET_RS_LAT"]);
                ClassicAssert.AreEqual(0, val.Length);
            }

            static async Task DoLatencyHistogramMultiAsync(GarnetClient client)
            {
                string[] val = await client.ExecuteForStringArrayResultAsync("LATENCY", ["HISTOGRAM", "NET_RS_LAT", "NET_RS_LAT_ADMIN"]);
                ClassicAssert.AreEqual(0, val.Length);
            }
        }

        [Test]
        public async Task LatencyResetACLsAsync()
        {
            await CheckCommandsAsync(
               "LATENCY RESET",
               [DoLatencyResetAsync, DoLatencyResetSingleAsync, DoLatencyResetMultiAsync]
            );

            static async Task DoLatencyResetAsync(GarnetClient client)
            {
                long val = await client.ExecuteForLongResultAsync("LATENCY", ["RESET"]);
                ClassicAssert.AreEqual(6, val);
            }

            static async Task DoLatencyResetSingleAsync(GarnetClient client)
            {
                long val = await client.ExecuteForLongResultAsync("LATENCY", ["RESET", "NET_RS_LAT"]);
                ClassicAssert.AreEqual(1, val);
            }

            static async Task DoLatencyResetMultiAsync(GarnetClient client)
            {
                long val = await client.ExecuteForLongResultAsync("LATENCY", ["RESET", "NET_RS_LAT", "NET_RS_LAT_ADMIN"]);
                ClassicAssert.AreEqual(2, val);
            }
        }

        [Test]
        public async Task BLMoveACLsAsync()
        {
            await CheckCommandsAsync(
                "BLMOVE",
                [DoBLMoveAsync]
            );

            static async Task DoBLMoveAsync(GarnetClient client)
            {
                string val = await client.ExecuteForStringResultAsync("BLMOVE", ["foo", "bar", "RIGHT", "LEFT", "1"]);
                ClassicAssert.IsNull(val);
            }
        }

        [Test]
        public async Task BRPopLPushACLsAsync()
        {
            await CheckCommandsAsync(
                "BRPOPLPUSH",
                [DoBRPopLPushAsync]
            );

            static async Task DoBRPopLPushAsync(GarnetClient client)
            {
                string val = await client.ExecuteForStringResultAsync("BRPOPLPUSH", ["foo", "bar", "1"]);
                ClassicAssert.IsNull(val);
            }
        }

        [Test]
        public async Task BLMPopACLsAsync()
        {
            await CheckCommandsAsync(
                "BLMPOP",
                [DoBLMPopAsync]
            );

            static async Task DoBLMPopAsync(GarnetClient client)
            {
                string val = await client.ExecuteForStringResultAsync("BLMPOP", ["1", "1", "foo", "RIGHT"]);
                ClassicAssert.IsNull(val);
            }
        }

        [Test]
        public async Task BLPopACLsAsync()
        {
            await CheckCommandsAsync(
                "BLPOP",
                [DoBLPopAsync]
            );

            static async Task DoBLPopAsync(GarnetClient client)
            {
                string[] val = await client.ExecuteForStringArrayResultAsync("BLPOP", ["foo", "1"]);
                ClassicAssert.IsNull(val);
            }
        }

        [Test]
        public async Task BRPopACLsAsync()
        {
            await CheckCommandsAsync(
                "BRPOP",
                [DoBRPopAsync]
            );

            static async Task DoBRPopAsync(GarnetClient client)
            {
                string[] val = await client.ExecuteForStringArrayResultAsync("BRPOP", ["foo", "1"]);
                ClassicAssert.IsNull(val);
            }
        }

        [Test]
        public async Task BZMPopACLsAsync()
        {
            await CheckCommandsAsync(
                "BZMPOP",
                [DoBZMPopAsync]
            );

            static async Task DoBZMPopAsync(GarnetClient client)
            {
                var val = await client.ExecuteForStringResultAsync("BZMPOP", ["1", "1", "foo", "MIN"]);
                ClassicAssert.IsNull(val);
            }
        }

        [Test]
        public async Task BZPopMaxACLsAsync()
        {
            await CheckCommandsAsync(
                "BZPOPMAX",
                [DoBZPopMaxAsync]
            );

            static async Task DoBZPopMaxAsync(GarnetClient client)
            {
                var val = await client.ExecuteForStringResultAsync("BZPOPMAX", ["foo", "1"]);
                ClassicAssert.IsNull(val);
            }
        }

        [Test]
        public async Task BZPopMinACLsAsync()
        {
            await CheckCommandsAsync(
                "BZPOPMIN",
                [DoBZPopMinAsync]
            );

            static async Task DoBZPopMinAsync(GarnetClient client)
            {
                var val = await client.ExecuteForStringResultAsync("BZPOPMIN", ["foo", "1"]);
                ClassicAssert.IsNull(val);
            }
        }

        [Test]
        public async Task LPopACLsAsync()
        {
            await CheckCommandsAsync(
                "LPOP",
                [DoLPopAsync, DoLPopCountAsync]
            );

            static async Task DoLPopAsync(GarnetClient client)
            {
                string val = await client.ExecuteForStringResultAsync("LPOP", ["foo"]);
                ClassicAssert.IsNull(val);
            }

            static async Task DoLPopCountAsync(GarnetClient client)
            {
                string val = await client.ExecuteForStringResultAsync("LPOP", ["foo", "4"]);
                ClassicAssert.IsNull(val);
            }
        }

        [Test]
        public async Task LPosACLsAsync()
        {
            await CheckCommandsAsync(
                "LPOS",
                [DoLPosAsync]
            );

            static async Task DoLPosAsync(GarnetClient client)
            {
                string val = await client.ExecuteForStringResultAsync("LPOS", ["foo", "a"]);
                ClassicAssert.IsNull(val);
            }
        }

        [Test]
        public async Task LPushACLsAsync()
        {
            int count = 0;

            await CheckCommandsAsync(
                "LPUSH",
                [DoLPushAsync, DoLPushMultiAsync]
            );

            async Task DoLPushAsync(GarnetClient client)
            {
                long val = await client.ExecuteForLongResultAsync("LPUSH", ["foo", "bar"]);
                count++;

                ClassicAssert.AreEqual(count, val);
            }

            async Task DoLPushMultiAsync(GarnetClient client)
            {
                long val = await client.ExecuteForLongResultAsync("LPUSH", ["foo", "bar", "buzz"]);
                count += 2;

                ClassicAssert.AreEqual(count, val);
            }
        }

        [Test]
        public async Task LPushXACLsAsync()
        {
            await CheckCommandsAsync(
                "LPUSHX",
                [DoLPushXAsync, DoLPushXMultiAsync]
            );

            static async Task DoLPushXAsync(GarnetClient client)
            {
                long val = await client.ExecuteForLongResultAsync("LPUSHX", ["foo", "bar"]);
                ClassicAssert.AreEqual(0, val);
            }

            async Task DoLPushXMultiAsync(GarnetClient client)
            {
                long val = await client.ExecuteForLongResultAsync("LPUSHX", ["foo", "bar", "buzz"]);
                ClassicAssert.AreEqual(0, val);
            }
        }

        [Test]
        public async Task RPopACLsAsync()
        {
            await CheckCommandsAsync(
                "RPOP",
                [DoRPopAsync, DoRPopCountAsync]
            );

            static async Task DoRPopAsync(GarnetClient client)
            {
                string val = await client.ExecuteForStringResultAsync("RPOP", ["foo"]);
                ClassicAssert.IsNull(val);
            }

            static async Task DoRPopCountAsync(GarnetClient client)
            {
                string val = await client.ExecuteForStringResultAsync("RPOP", ["foo", "4"]);
                ClassicAssert.IsNull(val);
            }
        }

        [Test]
        public async Task LRushACLsAsync()
        {
            int count = 0;

            await CheckCommandsAsync(
                "RPUSH",
                [DoRPushAsync, DoRPushMultiAsync]
            );

            async Task DoRPushAsync(GarnetClient client)
            {
                long val = await client.ExecuteForLongResultAsync("RPUSH", ["foo", "bar"]);
                count++;

                ClassicAssert.AreEqual(count, val);
            }

            async Task DoRPushMultiAsync(GarnetClient client)
            {
                long val = await client.ExecuteForLongResultAsync("RPUSH", ["foo", "bar", "buzz"]);
                count += 2;

                ClassicAssert.AreEqual(count, val);
            }
        }

        [Test]
        public async Task RPushACLsAsync()
        {
            int count = 0;

            await CheckCommandsAsync(
                "RPUSH",
                [DoRPushXAsync, DoRPushXMultiAsync]
            );

            async Task DoRPushXAsync(GarnetClient client)
            {
                long val = await client.ExecuteForLongResultAsync("RPUSH", [$"foo-{count}", "bar"]);
                count++;
                ClassicAssert.AreEqual(1, val);
            }

            async Task DoRPushXMultiAsync(GarnetClient client)
            {
                long val = await client.ExecuteForLongResultAsync("RPUSH", [$"foo-{count}", "bar", "buzz"]);
                count++;
                ClassicAssert.AreEqual(2, val);
            }
        }

        [Test]
        public async Task RPushXACLsAsync()
        {
            await CheckCommandsAsync(
                "RPUSHX",
                [DoRPushXAsync, DoRPushXMultiAsync]
            );

            static async Task DoRPushXAsync(GarnetClient client)
            {
                long val = await client.ExecuteForLongResultAsync("RPUSHX", ["foo", "bar"]);
                ClassicAssert.AreEqual(0, val);
            }

            static async Task DoRPushXMultiAsync(GarnetClient client)
            {
                long val = await client.ExecuteForLongResultAsync("RPUSHX", ["foo", "bar", "buzz"]);
                ClassicAssert.AreEqual(0, val);
            }
        }

        [Test]
        public async Task LCSACLsAsync()
        {
            await CheckCommandsAsync(
                "LCS",
                [DoLCSAsync]
            );

            static async Task DoLCSAsync(GarnetClient client)
            {
                string val = await client.ExecuteForStringResultAsync("LCS", ["foo", "bar"]);
                ClassicAssert.AreEqual("", val);
            }
        }

        [Test]
        public async Task LLenACLsAsync()
        {
            await CheckCommandsAsync(
                "LLEN",
                [DoLLenAsync]
            );

            static async Task DoLLenAsync(GarnetClient client)
            {
                long val = await client.ExecuteForLongResultAsync("LLEN", ["foo"]);
                ClassicAssert.AreEqual(0, val);
            }
        }

        [Test]
        public async Task LTrimACLsAsync()
        {
            await CheckCommandsAsync(
                "LTRIM",
                [DoLTrimAsync]
            );

            static async Task DoLTrimAsync(GarnetClient client)
            {
                string val = await client.ExecuteForStringResultAsync("LTRIM", ["foo", "4", "10"]);
                ClassicAssert.AreEqual("OK", val);
            }
        }

        [Test]
        public async Task LRangeACLsAsync()
        {
            await CheckCommandsAsync(
                "LRANGE",
                [DoLRangeAsync]
            );

            static async Task DoLRangeAsync(GarnetClient client)
            {
                string[] val = await client.ExecuteForStringArrayResultAsync("LRANGE", ["foo", "4", "10"]);
                ClassicAssert.AreEqual(0, val.Length);
            }
        }

        [Test]
        public async Task LIndexACLsAsync()
        {
            await CheckCommandsAsync(
                "LINDEX",
                [DoLIndexAsync]
            );

            static async Task DoLIndexAsync(GarnetClient client)
            {
                string val = await client.ExecuteForStringResultAsync("LINDEX", ["foo", "4"]);
                ClassicAssert.IsNull(val);
            }
        }

        [Test]
        public async Task LInsertACLsAsync()
        {
            await CheckCommandsAsync(
                "LINSERT",
                [DoLInsertBeforeAsync, DoLInsertAfterAsync]
            );

            static async Task DoLInsertBeforeAsync(GarnetClient client)
            {
                long val = await client.ExecuteForLongResultAsync("LINSERT", ["foo", "BEFORE", "hello", "world"]);
                ClassicAssert.AreEqual(0, val);
            }

            static async Task DoLInsertAfterAsync(GarnetClient client)
            {
                long val = await client.ExecuteForLongResultAsync("LINSERT", ["foo", "AFTER", "hello", "world"]);
                ClassicAssert.AreEqual(0, val);
            }
        }

        [Test]
        public async Task LRemACLsAsync()
        {
            await CheckCommandsAsync(
                "LREM",
                [DoLRemAsync]
            );

            static async Task DoLRemAsync(GarnetClient client)
            {
                long val = await client.ExecuteForLongResultAsync("LREM", ["foo", "0", "hello"]);
                ClassicAssert.AreEqual(0, val);
            }
        }

        [Test]
        public async Task RPopLPushACLsAsync()
        {
            await CheckCommandsAsync(
                "RPOPLPUSH",
                [DoLRemAsync]
            );

            static async Task DoLRemAsync(GarnetClient client)
            {
                string val = await client.ExecuteForStringResultAsync("RPOPLPUSH", ["foo", "bar"]);
                ClassicAssert.IsNull(val);
            }
        }

        [Test]
        public async Task LMoveACLsAsync()
        {
            await CheckCommandsAsync(
                "LMOVE",
                [DoLMoveAsync]
            );

            static async Task DoLMoveAsync(GarnetClient client)
            {
                string val = await client.ExecuteForStringResultAsync("LMOVE", ["foo", "bar", "LEFT", "RIGHT"]);
                ClassicAssert.IsNull(val);
            }
        }

        [Test]
        public async Task LMPopACLsAsync()
        {
            await CheckCommandsAsync(
                "LMPOP",
                [DoLMPopAsync, DoLMPopCountAsync]
            );

            static async Task DoLMPopAsync(GarnetClient client)
            {
                string val = await client.ExecuteForStringResultAsync("LMPOP", ["1", "foo", "LEFT"]);
                ClassicAssert.IsNull(val);
            }

            static async Task DoLMPopCountAsync(GarnetClient client)
            {
                string val = await client.ExecuteForStringResultAsync("LMPOP", ["1", "foo", "LEFT", "COUNT", "1"]);
                ClassicAssert.IsNull(val);
            }
        }

        [Test]
        public async Task LSetACLsAsync()
        {
            await CheckCommandsAsync(
                "LSET",
                [DoLSetAsync]
            );

            static async Task DoLSetAsync(GarnetClient client)
            {
                try
                {
                    await client.ExecuteForStringResultAsync("LSET", ["foo", "0", "bar"]);
                    Assert.Fail("Should not be reachable, key does not exist");
                }
                catch (Exception e)
                {
                    if (e.Message != "ERR no such key")
                    {
                        throw;
                    }
                }
            }
        }

        [Test]
        public async Task MemoryUsageACLsAsync()
        {
            await CheckCommandsAsync(
                "MEMORY USAGE",
                [DoMemoryUsageAsync, DoMemoryUsageSamplesAsync]
            );

            static async Task DoMemoryUsageAsync(GarnetClient client)
            {
                string val = await client.ExecuteForStringResultAsync("MEMORY", ["USAGE", "foo"]);
                ClassicAssert.IsNull(val);
            }

            static async Task DoMemoryUsageSamplesAsync(GarnetClient client)
            {
                string val = await client.ExecuteForStringResultAsync("MEMORY", ["USAGE", "foo", "SAMPLES", "10"]);
                ClassicAssert.IsNull(val);
            }
        }

        [Test]
        public async Task MGetACLsAsync()
        {
            await CheckCommandsAsync(
                "MGET",
                [DoMemorySingleAsync, DoMemoryMultiAsync]
            );

            static async Task DoMemorySingleAsync(GarnetClient client)
            {
                string[] val = await client.ExecuteForStringArrayResultAsync("MGET", ["foo"]);
                ClassicAssert.AreEqual(1, val.Length);
                ClassicAssert.IsNull(val[0]);
            }

            static async Task DoMemoryMultiAsync(GarnetClient client)
            {
                string[] val = await client.ExecuteForStringArrayResultAsync("MGET", ["foo", "bar"]);
                ClassicAssert.AreEqual(2, val.Length);
                ClassicAssert.IsNull(val[0]);
                ClassicAssert.IsNull(val[1]);
            }
        }

        [Test]
        public async Task MigrateACLsAsync()
        {
            // Uses exceptions for control flow, as we're not setting up replicas here

            await CheckCommandsAsync(
                "MIGRATE",
                [DoMigrateAsync]
            );

            static async Task DoMigrateAsync(GarnetClient client)
            {
                try
                {
                    await client.ExecuteForStringResultAsync("MIGRATE", ["127.0.0.1", "9999", "KEY", "0", "1000"]);
                    Assert.Fail("Shouldn't be reachable, cluster isn't enabled");
                }
                catch (Exception e)
                {
                    if (e.Message == "ERR This instance has cluster support disabled")
                    {
                        return;
                    }

                    throw;
                }
            }
        }

        [Test]
        public async Task PurgeBPACLsAsync()
        {
            // Uses exceptions for control flow, as we're not setting up replicas here

            await CheckCommandsAsync(
                "PURGEBP",
                [DoPurgeBPClusterAsync, DoPurgeBPAsync]
            );

            static async Task DoPurgeBPClusterAsync(GarnetClient client)
            {
                try
                {
                    await client.ExecuteForStringResultAsync("PURGEBP", ["MigrationManager"]);
                    Assert.Fail("Shouldn't be reachable, cluster isn't enabled");
                }
                catch (Exception e)
                {
                    if (e.Message == "ERR This instance has cluster support disabled")
                    {
                        return;
                    }

                    throw;
                }
            }

            static async Task DoPurgeBPAsync(GarnetClient client)
            {
                string val = await client.ExecuteForStringResultAsync("PURGEBP", ["ServerListener"]);
                ClassicAssert.AreEqual("GC completed for ServerListener", val);
            }
        }

        [Test]
        public async Task ModuleLoadCSACLsAsync()
        {
            // MODULE isn't a proper redis command, but this is the placeholder today... so validate it for completeness

            await CheckCommandsAsync(
                "MODULE",
                [DoModuleLoadAsync]
            );

            static async Task DoModuleLoadAsync(GarnetClient client)
            {
                try
                {
                    await client.ExecuteForStringResultAsync("MODULE", ["LOADCS", "nonexisting.dll"]);
                    Assert.Fail("Shouldn't succeed using a non-existing binary");
                }
                catch (Exception e)
                {
                    if (e.Message == "ERR unable to access one or more binary files.")
                    {
                        return;
                    }

                    throw;
                }
            }
        }

        [Test]
        public async Task MonitorACLsAsync()
        {
            // MONITOR is weird, so just check that we can forbid it
            await CheckCommandsAsync(
                "MONITOR",
                [DoMonitorAsync],
                skipPermitted: true
            );

            static async Task DoMonitorAsync(GarnetClient client)
            {
                await client.ExecuteForStringResultAsync("MONITOR");
                Assert.Fail("Should never reach this point");
            }
        }

        [Test]
        public async Task MSetACLsAsync()
        {
            await CheckCommandsAsync(
                "MSET",
                [DoMSetSingleAsync, DoMSetMultiAsync]
            );

            static async Task DoMSetSingleAsync(GarnetClient client)
            {
                string val = await client.ExecuteForStringResultAsync("MSET", ["foo", "bar"]);
                ClassicAssert.AreEqual("OK", val);
            }

            static async Task DoMSetMultiAsync(GarnetClient client)
            {
                string val = await client.ExecuteForStringResultAsync("MSET", ["foo", "bar", "fizz", "buzz"]);
                ClassicAssert.AreEqual("OK", val);
            }
        }

        [Test]
        public async Task MSetNXACLsAsync()
        {
            int count = 0;

            await CheckCommandsAsync(
                "MSETNX",
                [DoMSetNXSingleAsync, DoMSetNXMultiAsync]
            );

            async Task DoMSetNXSingleAsync(GarnetClient client)
            {
                long val = await client.ExecuteForLongResultAsync("MSETNX", [$"foo-{count}", "bar"]);
                count++;

                ClassicAssert.AreEqual(1, val);
            }

            async Task DoMSetNXMultiAsync(GarnetClient client)
            {
                long val = await client.ExecuteForLongResultAsync("MSETNX", [$"foo-{count}", "bar", $"fizz-{count}", "buzz"]);
                count++;

                ClassicAssert.AreEqual(1, val);
            }
        }

        [Test]
        public async Task MultiACLsAsync()
        {
            await CheckCommandsAsync(
                "MULTI",
                [DoMultiAsync],
                skipPing: true
            );

            static async Task DoMultiAsync(GarnetClient client)
            {
                try
                {
                    string val = await client.ExecuteForStringResultAsync("MULTI");
                    ClassicAssert.AreEqual("OK", val);
                }
                catch (Exception e)
                {
                    // The "nested MULTI" error response is also legal, if we're ACL'd for MULTI
                    if (e.Message == "ERR MULTI calls can not be nested")
                    {
                        return;
                    }

                    throw;
                }
            }
        }

        [Test]
        public async Task PersistACLsAsync()
        {
            await CheckCommandsAsync(
                "PERSIST",
                [DoPersistAsync]
            );

            static async Task DoPersistAsync(GarnetClient client)
            {
                long val = await client.ExecuteForLongResultAsync("PERSIST", ["foo"]);
                ClassicAssert.AreEqual(0, val);
            }
        }

        [Test]
        public async Task PExpireACLsAsync()
        {
            // TODO: pexpire doesn't support combinations of flags (XX GT, XX LT are legal) so those will need to be tested when implemented

            await CheckCommandsAsync(
                "PEXPIRE",
                [DoPExpireAsync, DoPExpireNXAsync, DoPExpireXXAsync, DoPExpireGTAsync, DoPExpireLTAsync]
            );

            static async Task DoPExpireAsync(GarnetClient client)
            {
                long val = await client.ExecuteForLongResultAsync("PEXPIRE", ["foo", "10"]);
                ClassicAssert.AreEqual(0, val);
            }

            static async Task DoPExpireNXAsync(GarnetClient client)
            {
                long val = await client.ExecuteForLongResultAsync("PEXPIRE", ["foo", "10", "NX"]);
                ClassicAssert.AreEqual(0, val);
            }

            static async Task DoPExpireXXAsync(GarnetClient client)
            {
                long val = await client.ExecuteForLongResultAsync("PEXPIRE", ["foo", "10", "XX"]);
                ClassicAssert.AreEqual(0, val);
            }

            static async Task DoPExpireGTAsync(GarnetClient client)
            {
                long val = await client.ExecuteForLongResultAsync("PEXPIRE", ["foo", "10", "GT"]);
                ClassicAssert.AreEqual(0, val);
            }

            static async Task DoPExpireLTAsync(GarnetClient client)
            {
                long val = await client.ExecuteForLongResultAsync("PEXPIRE", ["foo", "10", "LT"]);
                ClassicAssert.AreEqual(0, val);
            }
        }

        [Test]
        public async Task PFAddACLsAsync()
        {
            int count = 0;

            await CheckCommandsAsync(
                "PFADD",
                [DoPFAddSingleAsync, DoPFAddMultiAsync]
            );

            async Task DoPFAddSingleAsync(GarnetClient client)
            {
                long val = await client.ExecuteForLongResultAsync("PFADD", [$"foo-{count}", "bar"]);
                count++;

                ClassicAssert.AreEqual(1, val);
            }

            async Task DoPFAddMultiAsync(GarnetClient client)
            {
                long val = await client.ExecuteForLongResultAsync("PFADD", [$"foo-{count}", "bar", "fizz"]);
                count++;

                ClassicAssert.AreEqual(1, val);
            }
        }

        [Test]
        public async Task PFCountACLsAsync()
        {
            await CheckCommandsAsync(
                "PFCOUNT",
                [DoPFCountSingleAsync, DoPFCountMultiAsync]
            );

            static async Task DoPFCountSingleAsync(GarnetClient client)
            {
                long val = await client.ExecuteForLongResultAsync("PFCOUNT", ["foo"]);
                ClassicAssert.AreEqual(0, val);
            }

            static async Task DoPFCountMultiAsync(GarnetClient client)
            {
                long val = await client.ExecuteForLongResultAsync("PFCOUNT", ["foo", "bar"]);
                ClassicAssert.AreEqual(0, val);
            }
        }

        [Test]
        public async Task PFMergeACLsAsync()
        {
            await CheckCommandsAsync(
                "PFMERGE",
                [DoPFMergeSingleAsync, DoPFMergeMultiAsync]
            );

            static async Task DoPFMergeSingleAsync(GarnetClient client)
            {
                string val = await client.ExecuteForStringResultAsync("PFMERGE", ["foo"]);
                ClassicAssert.AreEqual("OK", val);
            }

            static async Task DoPFMergeMultiAsync(GarnetClient client)
            {
                string val = await client.ExecuteForStringResultAsync("PFMERGE", ["foo", "bar"]);
                ClassicAssert.AreEqual("OK", val);
            }
        }

        [Test]
        public async Task PingACLsAsync()
        {
            await CheckCommandsAsync(
                "PING",
                [DoPingAsync, DoPingMessageAsync]
            );

            static async Task DoPingAsync(GarnetClient client)
            {
                string val = await client.ExecuteForStringResultAsync("PING");
                ClassicAssert.AreEqual("PONG", val);
            }

            static async Task DoPingMessageAsync(GarnetClient client)
            {
                string val = await client.ExecuteForStringResultAsync("PING", ["hello"]);
                ClassicAssert.AreEqual("hello", val);
            }
        }

        [Test]
        public async Task PSetEXACLsAsync()
        {
            await CheckCommandsAsync(
                "PSETEX",
                [DoPSetEXAsync]
            );

            static async Task DoPSetEXAsync(GarnetClient client)
            {
                string val = await client.ExecuteForStringResultAsync("PSETEX", ["foo", "10", "bar"]);
                ClassicAssert.AreEqual("OK", val);
            }
        }

        [Test]
        public async Task PSubscribeACLsAsync()
        {
            // PSUBSCRIBE is sufficient weird that all we care to test is forbidding it
            await CheckCommandsAsync(
                "PSUBSCRIBE",
                [DoPSubscribePatternAsync],
                skipPermitted: true
            );

            static async Task DoPSubscribePatternAsync(GarnetClient client)
            {
                await client.ExecuteForStringResultAsync("PSUBSCRIBE", ["channel"]);
                Assert.Fail("Should not reach this point");
            }
        }

        [Test]
        public async Task PUnsubscribeACLsAsync()
        {
            await CheckCommandsAsync(
                "PUNSUBSCRIBE",
                [DoPUnsubscribePatternAsync]
            );

            static async Task DoPUnsubscribePatternAsync(GarnetClient client)
            {
                string[] res = await client.ExecuteForStringArrayResultAsync("PUNSUBSCRIBE", ["foo"]);
                ClassicAssert.IsNotNull(res);
            }
        }

        [Test]
        public async Task PTTLACLsAsync()
        {
            await CheckCommandsAsync(
                "PTTL",
                [DoPTTLAsync]
            );

            static async Task DoPTTLAsync(GarnetClient client)
            {
                long val = await client.ExecuteForLongResultAsync("PTTL", ["foo"]);
                ClassicAssert.AreEqual(-2, val);
            }
        }

        [Test]
        public async Task PublishACLsAsync()
        {
            await CheckCommandsAsync(
                "PUBLISH",
                [DoPublishAsync]
            );

            static async Task DoPublishAsync(GarnetClient client)
            {
                long count = await client.ExecuteForLongResultAsync("PUBLISH", ["foo", "bar"]);
                ClassicAssert.AreEqual(0, count);
            }
        }

        [Test]
        public async Task PubSubChannelsACLsAsync()
        {
            await CheckCommandsAsync(
                "PUBSUB CHANNELS",
                [DoPubSubChannelsAsync]
            );

            static async Task DoPubSubChannelsAsync(GarnetClient client)
            {
                var count = await client.ExecuteForStringArrayResultAsync("PUBSUB", ["CHANNELS"]);
                CollectionAssert.IsEmpty(count);
            }
        }

        [Test]
        public async Task PubSubNumPatACLsAsync()
        {
            await CheckCommandsAsync(
                "PUBSUB NUMPAT",
                [DoPubSubNumPatAsync]
            );

            static async Task DoPubSubNumPatAsync(GarnetClient client)
            {
                var count = await client.ExecuteForLongResultAsync("PUBSUB", ["NUMPAT"]);
                ClassicAssert.AreEqual(0, count);
            }
        }

        [Test]
        public async Task PubSubNumSubACLsAsync()
        {
            await CheckCommandsAsync(
                "PUBSUB NUMSUB",
                [DoPubSubNumSubAsync]
            );

            static async Task DoPubSubNumSubAsync(GarnetClient client)
            {
                var count = await client.ExecuteForStringArrayResultAsync("PUBSUB", ["NUMSUB"]);
                CollectionAssert.IsEmpty(count);
            }
        }

        [Test]
        public async Task ReadOnlyACLsAsync()
        {
            await CheckCommandsAsync(
                "READONLY",
                [DoReadOnlyAsync]
            );

            static async Task DoReadOnlyAsync(GarnetClient client)
            {
                string val = await client.ExecuteForStringResultAsync("READONLY");
                ClassicAssert.AreEqual("OK", val);
            }
        }

        [Test]
        public async Task ReadWriteACLsAsync()
        {
            await CheckCommandsAsync(
                "READWRITE",
                [DoReadWriteAsync]
            );

            static async Task DoReadWriteAsync(GarnetClient client)
            {
                string val = await client.ExecuteForStringResultAsync("READWRITE");
                ClassicAssert.AreEqual("OK", val);
            }
        }

        [Test]
        public async Task RegisterCSACLsAsync()
        {
            // TODO: REGISTERCS has a complicated syntax, test proper commands later

            await CheckCommandsAsync(
                "REGISTERCS",
                [DoRegisterCSAsync]
            );

            static async Task DoRegisterCSAsync(GarnetClient client)
            {
                try
                {
                    await client.ExecuteForStringResultAsync("REGISTERCS");
                    Assert.Fail("Should be unreachable, command is malfoemd");
                }
                catch (Exception e)
                {
                    if (e.Message == "ERR malformed REGISTERCS command.")
                    {
                        return;
                    }

                    throw;
                }
            }
        }

        [Test]
        public async Task ExpireTimeACLsAsync()
        {
            await CheckCommandsAsync(
                "EXPIRETIME",
                [DoExpireTimeAsync]
            );

            static async Task DoExpireTimeAsync(GarnetClient client)
            {
                var val = await client.ExecuteForLongResultAsync("EXPIRETIME", ["foo"]);
                ClassicAssert.AreEqual(-2, val);
            }
        }

        [Test]
        public async Task PExpireTimeACLsAsync()
        {
            await CheckCommandsAsync(
                "PEXPIRETIME",
                [DoPExpireTimeAsync]
            );

            static async Task DoPExpireTimeAsync(GarnetClient client)
            {
                var val = await client.ExecuteForLongResultAsync("PEXPIRETIME", ["foo"]);
                ClassicAssert.AreEqual(-2, val);
            }
        }

        [Test]
        public async Task RenameACLsAsync()
        {
            await CheckCommandsAsync(
                "RENAME",
                [DoRENAMEAsync]
            );

            static async Task DoRENAMEAsync(GarnetClient client)
            {
                try
                {
                    await client.ExecuteForStringResultAsync("RENAME", ["foo", "bar"]);
                    Assert.Fail("Shouldn't succeed, key doesn't exist");
                }
                catch (Exception e)
                {
                    if (e.Message == "ERR no such key")
                    {
                        return;
                    }

                    throw;
                }
            }
        }

        [Test]
        public async Task RenameNxACLsAsync()
        {
            await CheckCommandsAsync(
                "RENAMENX",
                [DoRENAMENXAsync]
            );

            static async Task DoRENAMENXAsync(GarnetClient client)
            {
                try
                {
                    await client.ExecuteForStringResultAsync("RENAMENX", ["foo", "bar"]);
                    Assert.Fail("Shouldn't succeed, key doesn't exist");
                }
                catch (Exception e)
                {
                    if (e.Message == "ERR no such key")
                    {
                        return;
                    }

                    throw;
                }
            }
        }

        [Test]
        public async Task ReplicaOfACLsAsync()
        {
            // Uses exceptions as control flow, since clustering is disabled in these tests

            await CheckCommandsAsync(
                "REPLICAOF",
                [DoReplicaOfAsync, DoReplicaOfNoOneAsync]
            );

            static async Task DoReplicaOfAsync(GarnetClient client)
            {
                try
                {
                    await client.ExecuteForStringResultAsync("REPLICAOF", ["127.0.0.1", "9999"]);
                    Assert.Fail("Should be unreachable, cluster is disabled");
                }
                catch (Exception e)
                {
                    if (e.Message == "ERR This instance has cluster support disabled")
                    {
                        return;
                    }

                    throw;
                }
            }

            static async Task DoReplicaOfNoOneAsync(GarnetClient client)
            {
                try
                {
                    await client.ExecuteForStringResultAsync("REPLICAOF", ["NO", "ONE"]);
                    Assert.Fail("Should be unreachable, cluster is disabled");
                }
                catch (Exception e)
                {
                    if (e.Message == "ERR This instance has cluster support disabled")
                    {
                        return;
                    }

                    throw;
                }
            }
        }

        [Test]
        public async Task RunTxpACLsAsync()
        {
            // TODO: RUNTXP semantics are a bit unclear... expand test later

            // TODO: RUNTXP appears to break the command stream when malformed, so only test that we can forbid it
            await CheckCommandsAsync(
                "RUNTXP",
                [DoRunTxpAsync],
                skipPermitted: true
            );

            static async Task DoRunTxpAsync(GarnetClient client)
            {
                try
                {
                    await client.ExecuteForStringResultAsync("RUNTXP", ["4"]);
                    Assert.Fail("Should be reachable, command is malformed");
                }
                catch (Exception e)
                {
                    if (e.Message == "ERR Could not get transaction procedure")
                    {
                        return;
                    }

                    throw;
                }
            }
        }

        [Test]
        public async Task SaveACLsAsync()
        {
            await CheckCommandsAsync(
               "SAVE",
               [DoSaveAsync]
           );

            static async Task DoSaveAsync(GarnetClient client)
            {
                string val = await client.ExecuteForStringResultAsync("SAVE");
                ClassicAssert.AreEqual("OK", val);
            }
        }

        [Test]
        public async Task ScanACLsAsync()
        {
            await CheckCommandsAsync(
                "SCAN",
                [DoScanAsync, DoScanMatchAsync, DoScanCountAsync, DoScanTypeAsync, DoScanMatchCountAsync, DoScanMatchTypeAsync, DoScanCountTypeAsync, DoScanMatchCountTypeAsync],
                skipPermitted: true
            );

            static async Task DoScanAsync(GarnetClient client)
            {
                // SCAN returns an array of arrays, which GarnetClient doesn't deal with
                await client.ExecuteForStringResultAsync("SCAN", ["0"]);
            }

            static async Task DoScanMatchAsync(GarnetClient client)
            {
                // SCAN returns an array of arrays, which GarnetClient doesn't deal with
                await client.ExecuteForStringResultAsync("SCAN", ["0", "MATCH", "*"]);
            }

            static async Task DoScanCountAsync(GarnetClient client)
            {
                // SCAN returns an array of arrays, which GarnetClient doesn't deal with
                await client.ExecuteForStringResultAsync("SCAN", ["0", "COUNT", "5"]);
            }

            static async Task DoScanTypeAsync(GarnetClient client)
            {
                // SCAN returns an array of arrays, which GarnetClient doesn't deal with
                await client.ExecuteForStringResultAsync("SCAN", ["0", "TYPE", "zset"]);
            }

            static async Task DoScanMatchCountAsync(GarnetClient client)
            {
                // SCAN returns an array of arrays, which GarnetClient doesn't deal with
                await client.ExecuteForStringResultAsync("SCAN", ["0", "MATCH", "*", "COUNT", "5"]);
            }

            static async Task DoScanMatchTypeAsync(GarnetClient client)
            {
                // SCAN returns an array of arrays, which GarnetClient doesn't deal with
                await client.ExecuteForStringResultAsync("SCAN", ["0", "MATCH", "*", "TYPE", "zset"]);
            }

            static async Task DoScanCountTypeAsync(GarnetClient client)
            {
                // SCAN returns an array of arrays, which GarnetClient doesn't deal with
                await client.ExecuteForStringResultAsync("SCAN", ["0", "COUNT", "5", "TYPE", "zset"]);
            }

            static async Task DoScanMatchCountTypeAsync(GarnetClient client)
            {
                // SCAN returns an array of arrays, which GarnetClient doesn't deal with
                await client.ExecuteForStringResultAsync("SCAN", ["0", "MATCH", "*", "COUNT", "5", "TYPE", "zset"]);
            }
        }

        [Test]
        public async Task SecondaryOfACLsAsync()
        {
            // Uses exceptions as control flow, since clustering is disabled in these tests

            await CheckCommandsAsync(
                "SECONDARYOF",
                [DoSecondaryOfAsync, DoSecondaryOfNoOneAsync]
            );

            static async Task DoSecondaryOfAsync(GarnetClient client)
            {
                try
                {
                    await client.ExecuteForStringResultAsync("SECONDARYOF", ["127.0.0.1", "9999"]);
                    Assert.Fail("Should be unreachable, cluster is disabled");
                }
                catch (Exception e)
                {
                    if (e.Message == "ERR This instance has cluster support disabled")
                    {
                        return;
                    }

                    throw;
                }
            }

            static async Task DoSecondaryOfNoOneAsync(GarnetClient client)
            {
                try
                {
                    await client.ExecuteForStringResultAsync("SECONDARYOF", ["NO", "ONE"]);
                    Assert.Fail("Should be unreachable, cluster is disabled");
                }
                catch (Exception e)
                {
                    if (e.Message == "ERR This instance has cluster support disabled")
                    {
                        return;
                    }

                    throw;
                }
            }
        }

        [Test]
        public async Task SelectACLsAsync()
        {
            await CheckCommandsAsync(
                "SELECT",
                [DoSelectAsync]
            );

            static async Task DoSelectAsync(GarnetClient client)
            {
                string val = await client.ExecuteForStringResultAsync("SELECT", ["0"]);
                ClassicAssert.AreEqual("OK", val);
            }
        }

        [Test]
        public async Task SetACLsAsync()
        {
            // SET doesn't support most extra commands, so this is just key value

            await CheckCommandsAsync(
                "SET",
                [DoSetAsync, DoSetExNxAsync, DoSetXxNxAsync, DoSetKeepTtlAsync, DoSetKeepTtlXxAsync]
            );

            static async Task DoSetAsync(GarnetClient client)
            {
                string val = await client.ExecuteForStringResultAsync("SET", ["foo", "bar"]);
                ClassicAssert.AreEqual("OK", val);
            }

            static async Task DoSetExNxAsync(GarnetClient client)
            {
                string val = await client.ExecuteForStringResultAsync("SET", ["foo", "bar", "NX", "EX", "100"]);
                ClassicAssert.IsNull(val);
            }

            static async Task DoSetXxNxAsync(GarnetClient client)
            {
                string val = await client.ExecuteForStringResultAsync("SET", ["foo", "bar", "XX", "EX", "100"]);
                ClassicAssert.AreEqual("OK", val);
            }

            static async Task DoSetKeepTtlAsync(GarnetClient client)
            {
                string val = await client.ExecuteForStringResultAsync("SET", ["foo", "bar", "KEEPTTL"]);
                ClassicAssert.AreEqual("OK", val);
            }

            static async Task DoSetKeepTtlXxAsync(GarnetClient client)
            {
                string val = await client.ExecuteForStringResultAsync("SET", ["foo", "bar", "XX", "KEEPTTL"]);
                ClassicAssert.AreEqual("OK", val);
            }
        }

        [Test]
        public async Task SetIfMatchACLsAsync()
        {
            await CheckCommandsAsync(
               "SETIFMATCH",
               [DoSetIfMatchAsync]
           );

            static async Task DoSetIfMatchAsync(GarnetClient client)
            {
                var res = await client.ExecuteForStringResultAsync("SETIFMATCH", ["foo", "rizz", "0"]);
                ClassicAssert.IsNull(res);
            }
        }

        [Test]
        public async Task GetIfNotMatchACLsAsync()
        {
            await CheckCommandsAsync(
               "GETIFNOTMATCH",
               [DoGetIfNotMatchAsync]
           );

            static async Task DoGetIfNotMatchAsync(GarnetClient client)
            {
                var res = await client.ExecuteForStringResultAsync("GETIFNOTMATCH", ["foo", "0"]);
                ClassicAssert.IsNull(res);
            }
        }

        [Test]
        public async Task GetWithEtagACLsAsync()
        {
            await CheckCommandsAsync(
               "GETWITHETAG",
               [DoGetWithEtagAsync]
           );

            static async Task DoGetWithEtagAsync(GarnetClient client)
            {
                var res = await client.ExecuteForStringResultAsync("GETWITHETAG", ["foo"]);
                ClassicAssert.IsNull(res);
            }
        }

        [Test]
        public async Task SetBitACLsAsync()
        {
            int count = 0;

            await CheckCommandsAsync(
                "SETBIT",
                [DoSetBitAsync]
            );

            async Task DoSetBitAsync(GarnetClient client)
            {
                long val = await client.ExecuteForLongResultAsync("SETBIT", [$"foo-{count}", "10", "1"]);
                count++;
                ClassicAssert.AreEqual(0, val);
            }
        }

        [Test]
        public async Task SetEXACLsAsync()
        {
            await CheckCommandsAsync(
                "SETEX",
                [DoSetEXAsync]
            );

            static async Task DoSetEXAsync(GarnetClient client)
            {
                string val = await client.ExecuteForStringResultAsync("SETEX", ["foo", "10", "bar"]);
                ClassicAssert.AreEqual("OK", val);
            }
        }

        [Test]
        public async Task SetNXACLsAsync()
        {
            int keyIx = 0;

            await CheckCommandsAsync(
                "SETNX",
                [DoSetIfNotExistAsync]
            );

            async Task DoSetIfNotExistAsync(GarnetClient client)
            {
                var val = await client.ExecuteForLongResultAsync("SETNX", [$"foo-{keyIx++}", "bar"]);
                ClassicAssert.AreEqual(1, val);
            }
        }

        [Test]
        public async Task SetRangeACLsAsync()
        {
            await CheckCommandsAsync(
                "SETRANGE",
                [DoSetRangeAsync]
            );

            static async Task DoSetRangeAsync(GarnetClient client)
            {
                long val = await client.ExecuteForLongResultAsync("SETRANGE", ["foo", "10", "bar"]);
                ClassicAssert.AreEqual(13, val);
            }
        }

        [Test]
        public async Task StrLenACLsAsync()
        {
            await CheckCommandsAsync(
                "STRLEN",
                [DoStrLenAsync]
            );

            static async Task DoStrLenAsync(GarnetClient client)
            {
                long val = await client.ExecuteForLongResultAsync("STRLEN", ["foo"]);
                ClassicAssert.AreEqual(0, val);
            }
        }

        [Test]
        public async Task SAddACLsAsync()
        {
            int count = 0;

            await CheckCommandsAsync(
                "SADD",
                [DoSAddAsync, DoSAddMultiAsync]
            );

            async Task DoSAddAsync(GarnetClient client)
            {
                long val = await client.ExecuteForLongResultAsync("SADD", [$"foo-{count}", "bar"]);
                count++;

                ClassicAssert.AreEqual(1, val);
            }

            async Task DoSAddMultiAsync(GarnetClient client)
            {
                long val = await client.ExecuteForLongResultAsync("SADD", [$"foo-{count}", "bar", "fizz"]);
                count++;

                ClassicAssert.AreEqual(2, val);
            }
        }

        [Test]
        public async Task SRemACLsAsync()
        {
            await CheckCommandsAsync(
                "SREM",
                [DoSRemAsync, DoSRemMultiAsync]
            );

            static async Task DoSRemAsync(GarnetClient client)
            {
                long val = await client.ExecuteForLongResultAsync("SREM", ["foo", "bar"]);
                ClassicAssert.AreEqual(0, val);
            }

            static async Task DoSRemMultiAsync(GarnetClient client)
            {
                long val = await client.ExecuteForLongResultAsync("SREM", ["foo", "bar", "fizz"]);
                ClassicAssert.AreEqual(0, val);
            }
        }

        [Test]
        public async Task SPopACLsAsync()
        {
            await CheckCommandsAsync(
                "SPOP",
                [DoSPopAsync, DoSPopCountAsync]
            );

            static async Task DoSPopAsync(GarnetClient client)
            {
                string val = await client.ExecuteForStringResultAsync("SPOP", ["foo"]);
                ClassicAssert.IsNull(val);
            }

            static async Task DoSPopCountAsync(GarnetClient client)
            {
                string val = await client.ExecuteForStringResultAsync("SPOP", ["foo", "11"]);
                ClassicAssert.IsNull(val);
            }
        }

        [Test]
        public async Task SMembersACLsAsync()
        {
            await CheckCommandsAsync(
                "SMEMBERS",
                [DoSMembersAsync]
            );

            static async Task DoSMembersAsync(GarnetClient client)
            {
                string[] val = await client.ExecuteForStringArrayResultAsync("SMEMBERS", ["foo"]);
                ClassicAssert.AreEqual(0, val.Length);
            }
        }

        [Test]
        public async Task SCardACLsAsync()
        {
            await CheckCommandsAsync(
                "SCARD",
                [DoSCardAsync]
            );

            static async Task DoSCardAsync(GarnetClient client)
            {
                long val = await client.ExecuteForLongResultAsync("SCARD", ["foo"]);
                ClassicAssert.AreEqual(0, val);
            }
        }

        [Test]
        public async Task SScanACLsAsync()
        {
            await CheckCommandsAsync(
                "SSCAN",
                [DoSScanAsync, DoSScanMatchAsync, DoSScanCountAsync, DoSScanMatchCountAsync],
                skipPermitted: true
            );

            static async Task DoSScanAsync(GarnetClient client)
            {
                // SSCAN returns an array of arrays, which GarnetClient doesn't deal with
                await client.ExecuteForStringResultAsync("SSCAN", ["foo", "0"]);
            }

            static async Task DoSScanMatchAsync(GarnetClient client)
            {
                // SSCAN returns an array of arrays, which GarnetClient doesn't deal with
                await client.ExecuteForStringResultAsync("SSCAN", ["foo", "0", "MATCH", "*"]);
            }

            static async Task DoSScanCountAsync(GarnetClient client)
            {
                // SSCAN returns an array of arrays, which GarnetClient doesn't deal with
                await client.ExecuteForStringResultAsync("SSCAN", ["foo", "0", "COUNT", "5"]);
            }

            static async Task DoSScanMatchCountAsync(GarnetClient client)
            {
                // SSCAN returns an array of arrays, which GarnetClient doesn't deal with
                await client.ExecuteForStringResultAsync("SSCAN", ["foo", "0", "MATCH", "*", "COUNT", "5"]);
            }
        }

        [Test]
        public async Task SlaveOfACLsAsync()
        {
            // Uses exceptions as control flow, since clustering is disabled in these tests

            await CheckCommandsAsync(
                "SLAVEOF",
                [DoSlaveOfAsync, DoSlaveOfNoOneAsync]
            );

            static async Task DoSlaveOfAsync(GarnetClient client)
            {
                try
                {
                    await client.ExecuteForStringResultAsync("SLAVEOF", ["127.0.0.1", "9999"]);
                    Assert.Fail("Should be unreachable, cluster is disabled");
                }
                catch (Exception e)
                {
                    if (e.Message == "ERR This instance has cluster support disabled")
                    {
                        return;
                    }

                    throw;
                }
            }

            static async Task DoSlaveOfNoOneAsync(GarnetClient client)
            {
                try
                {
                    await client.ExecuteForStringResultAsync("SLAVEOF", ["NO", "ONE"]);
                    Assert.Fail("Should be unreachable, cluster is disabled");
                }
                catch (Exception e)
                {
                    if (e.Message == "ERR This instance has cluster support disabled")
                    {
                        return;
                    }

                    throw;
                }
            }
        }

        [Test]
        public async Task SMoveACLsAsync()
        {
            await CheckCommandsAsync(
                "SMOVE",
                [DoSMoveAsync]
            );

            static async Task DoSMoveAsync(GarnetClient client)
            {
                long val = await client.ExecuteForLongResultAsync("SMOVE", ["foo", "bar", "fizz"]);
                ClassicAssert.AreEqual(0, val);
            }
        }

        [Test]
        public async Task SRandMemberACLsAsync()
        {
            await CheckCommandsAsync(
                "SRANDMEMBER",
                [DoSRandMemberAsync, DoSRandMemberCountAsync]
            );

            static async Task DoSRandMemberAsync(GarnetClient client)
            {
                string val = await client.ExecuteForStringResultAsync("SRANDMEMBER", ["foo"]);
                ClassicAssert.IsNull(val);
            }

            static async Task DoSRandMemberCountAsync(GarnetClient client)
            {
                string[] val = await client.ExecuteForStringArrayResultAsync("SRANDMEMBER", ["foo", "5"]);
                ClassicAssert.IsNotNull(val);
            }
        }

        [Test]
        public async Task SIsMemberACLsAsync()
        {
            await CheckCommandsAsync(
                "SISMEMBER",
                [DoSIsMemberAsync]
            );

            static async Task DoSIsMemberAsync(GarnetClient client)
            {
                long val = await client.ExecuteForLongResultAsync("SISMEMBER", ["foo", "bar"]);
                ClassicAssert.AreEqual(0, val);
            }
        }

        [Test]
        public async Task SMIsMemberACLsAsync()
        {
            await CheckCommandsAsync(
                "SMISMEMBER",
                [DoSMultiIsMemberAsync]
            );

            static async Task DoSMultiIsMemberAsync(GarnetClient client)
            {
                string[] val = await client.ExecuteForStringArrayResultAsync("SMISMEMBER", ["foo", "5"]);
                ClassicAssert.IsNotNull(val);
            }
        }

        [Test]
        public async Task SubscribeACLsAsync()
        {
            // SUBSCRIBE is sufficient weird that all we care to test is forbidding it
            await CheckCommandsAsync(
                "SUBSCRIBE",
                [DoSubscribeAsync],
                skipPermitted: true
            );

            static async Task DoSubscribeAsync(GarnetClient client)
            {
                await client.ExecuteForStringResultAsync("SUBSCRIBE", ["channel"]);
                Assert.Fail("Shouldn't reach this point");
            }
        }

        [Test]
        public async Task SUnionACLsAsync()
        {
            await CheckCommandsAsync(
                "SUNION",
                [DoSUnionAsync, DoSUnionMultiAsync]
            );

            static async Task DoSUnionAsync(GarnetClient client)
            {
                string[] val = await client.ExecuteForStringArrayResultAsync("SUNION", ["foo"]);
                ClassicAssert.AreEqual(0, val.Length);
            }

            static async Task DoSUnionMultiAsync(GarnetClient client)
            {
                string[] val = await client.ExecuteForStringArrayResultAsync("SUNION", ["foo", "bar"]);
                ClassicAssert.AreEqual(0, val.Length);
            }
        }

        [Test]
        public async Task SUnionStoreACLsAsync()
        {
            await CheckCommandsAsync(
                "SUNIONSTORE",
                [DoSUnionStoreAsync, DoSUnionStoreMultiAsync]
            );

            static async Task DoSUnionStoreAsync(GarnetClient client)
            {
                long val = await client.ExecuteForLongResultAsync("SUNIONSTORE", ["dest", "foo"]);
                ClassicAssert.AreEqual(0, val);
            }

            static async Task DoSUnionStoreMultiAsync(GarnetClient client)
            {
                long val = await client.ExecuteForLongResultAsync("SUNIONSTORE", ["dest", "foo", "bar"]);
                ClassicAssert.AreEqual(0, val);
            }
        }

        [Test]
        public async Task SDiffACLsAsync()
        {
            await CheckCommandsAsync(
                "SDIFF",
                [DoSDiffAsync, DoSDiffMultiAsync]
            );

            static async Task DoSDiffAsync(GarnetClient client)
            {
                string[] val = await client.ExecuteForStringArrayResultAsync("SDIFF", ["foo"]);
                ClassicAssert.AreEqual(0, val.Length);
            }

            static async Task DoSDiffMultiAsync(GarnetClient client)
            {
                string[] val = await client.ExecuteForStringArrayResultAsync("SDIFF", ["foo", "bar"]);
                ClassicAssert.AreEqual(0, val.Length);
            }
        }

        [Test]
        public async Task SDiffStoreACLsAsync()
        {
            await CheckCommandsAsync(
                "SDIFFSTORE",
                [DoSDiffStoreAsync, DoSDiffStoreMultiAsync]
            );

            static async Task DoSDiffStoreAsync(GarnetClient client)
            {
                long val = await client.ExecuteForLongResultAsync("SDIFFSTORE", ["dest", "foo"]);
                ClassicAssert.AreEqual(0, val);
            }

            static async Task DoSDiffStoreMultiAsync(GarnetClient client)
            {
                long val = await client.ExecuteForLongResultAsync("SDIFFSTORE", ["dest", "foo", "bar"]);
                ClassicAssert.AreEqual(0, val);
            }
        }

        [Test]
        public async Task SInterACLsAsync()
        {
            await CheckCommandsAsync(
                "SINTER",
                [DoSDiffAsync, DoSDiffMultiAsync]
            );

            static async Task DoSDiffAsync(GarnetClient client)
            {
                string[] val = await client.ExecuteForStringArrayResultAsync("SINTER", ["foo"]);
                ClassicAssert.AreEqual(0, val.Length);
            }

            static async Task DoSDiffMultiAsync(GarnetClient client)
            {
                string[] val = await client.ExecuteForStringArrayResultAsync("SINTER", ["foo", "bar"]);
                ClassicAssert.AreEqual(0, val.Length);
            }
        }

        [Test]
        public async Task SInterCardACLsAsync()
        {
            await CheckCommandsAsync(
                "SINTERCARD",
                [DoUnionAsync]
            );

            static async Task DoUnionAsync(GarnetClient client)
            {
                var val = await client.ExecuteForLongResultAsync("SINTERCARD", ["2", "foo", "bar"]);
                ClassicAssert.AreEqual(0, val);
            }
        }

        [Test]
        public async Task SInterStoreACLsAsync()
        {
            await CheckCommandsAsync(
                "SINTERSTORE",
                [DoSDiffStoreAsync, DoSDiffStoreMultiAsync]
            );

            static async Task DoSDiffStoreAsync(GarnetClient client)
            {
                long val = await client.ExecuteForLongResultAsync("SINTERSTORE", ["dest", "foo"]);
                ClassicAssert.AreEqual(0, val);
            }

            static async Task DoSDiffStoreMultiAsync(GarnetClient client)
            {
                long val = await client.ExecuteForLongResultAsync("SINTERSTORE", ["dest", "foo", "bar"]);
                ClassicAssert.AreEqual(0, val);
            }
        }

        [Test]
        public async Task GeoAddACLsAsync()
        {
            int count = 0;

            await CheckCommandsAsync(
                "GEOADD",
                [DoGeoAddAsync, DoGeoAddNXAsync, DoGeoAddNXCHAsync, DoGeoAddMultiAsync, DoGeoAddNXMultiAsync, DoGeoAddNXCHMultiAsync]
            );

            async Task DoGeoAddAsync(GarnetClient client)
            {
                long val = await client.ExecuteForLongResultAsync("GEOADD", [$"foo-{count}", "90", "90", "bar"]);
                count++;

                ClassicAssert.AreEqual(1, val);
            }

            async Task DoGeoAddNXAsync(GarnetClient client)
            {
                long val = await client.ExecuteForLongResultAsync("GEOADD", [$"foo-{count}", "NX", "90", "90", "bar"]);
                count++;

                ClassicAssert.AreEqual(1, val);
            }

            async Task DoGeoAddNXCHAsync(GarnetClient client)
            {
                long val = await client.ExecuteForLongResultAsync("GEOADD", [$"foo-{count}", "NX", "CH", "90", "90", "bar"]);
                count++;

                ClassicAssert.AreEqual(1, val);
            }

            async Task DoGeoAddMultiAsync(GarnetClient client)
            {
                long val = await client.ExecuteForLongResultAsync("GEOADD", [$"foo-{count}", "90", "90", "bar", "45", "45", "fizz"]);
                count++;

                ClassicAssert.AreEqual(2, val);
            }

            async Task DoGeoAddNXMultiAsync(GarnetClient client)
            {
                long val = await client.ExecuteForLongResultAsync("GEOADD", [$"foo-{count}", "NX", "90", "90", "bar", "45", "45", "fizz"]);
                count++;

                ClassicAssert.AreEqual(2, val);
            }

            async Task DoGeoAddNXCHMultiAsync(GarnetClient client)
            {
                long val = await client.ExecuteForLongResultAsync("GEOADD", [$"foo-{count}", "NX", "CH", "90", "90", "bar", "45", "45", "fizz"]);
                count++;

                ClassicAssert.AreEqual(2, val);
            }
        }

        [Test]
        public async Task GeoHashACLsAsync()
        {
            // TODO: GEOHASH responses do not match Redis when keys are missing.
            // So create some keys to make testing ACLs easier.
            using var outerClient = await CreateGarnetClientAsync(DefaultUser, DefaultPassword);
            ClassicAssert.AreEqual(1, await outerClient.ExecuteForLongResultAsync("GEOADD", ["foo", "10", "10", "bar"]));
            ClassicAssert.AreEqual(1, await outerClient.ExecuteForLongResultAsync("GEOADD", ["foo", "20", "20", "fizz"]));

            await CheckCommandsAsync(
                "GEOHASH",
                [DoGeoHashAsync, DoGeoHashSingleAsync, DoGeoHashMultiAsync]
            );

            static async Task DoGeoHashAsync(GarnetClient client)
            {
                string[] val = await client.ExecuteForStringArrayResultAsync("GEOHASH", ["foo"]);
                ClassicAssert.AreEqual(0, val.Length);
            }

            static async Task DoGeoHashSingleAsync(GarnetClient client)
            {
                string[] val = await client.ExecuteForStringArrayResultAsync("GEOHASH", ["foo", "bar"]);
                ClassicAssert.AreEqual(1, val.Length);
                ClassicAssert.IsNotNull(val[0]);
            }

            static async Task DoGeoHashMultiAsync(GarnetClient client)
            {
                string[] val = await client.ExecuteForStringArrayResultAsync("GEOHASH", ["foo", "bar", "fizz"]);
                ClassicAssert.AreEqual(2, val.Length);
                ClassicAssert.IsNotNull(val[0]);
                ClassicAssert.IsNotNull(val[1]);
            }
        }

        [Test]
        public async Task GeoDistACLsAsync()
        {
            await CheckCommandsAsync(
                "GEODIST",
                [DoGetDistAsync, DoGetDistMAsync]
            );

            static async Task DoGetDistAsync(GarnetClient client)
            {
                string val = await client.ExecuteForStringResultAsync("GEODIST", ["foo", "bar", "fizz"]);
                ClassicAssert.IsNull(val);
            }

            static async Task DoGetDistMAsync(GarnetClient client)
            {
                string val = await client.ExecuteForStringResultAsync("GEODIST", ["foo", "bar", "fizz", "M"]);
                ClassicAssert.IsNull(val);
            }
        }

        [Test]
        public async Task GeoPosACLsAsync()
        {
            await CheckCommandsAsync(
                "GEOPOS",
                [DoGeoPosAsync, DoGeoPosMultiAsync],
                skipPermitted: true
            );

            static async Task DoGeoPosAsync(GarnetClient client)
            {
                // GEOPOS replies with an array of arrays, which GarnetClient doesn't deal with
                await client.ExecuteForStringResultAsync("GEOPOS", ["foo"]);
            }

            static async Task DoGeoPosMultiAsync(GarnetClient client)
            {
                // GEOPOS replies with an array of arrays, which GarnetClient doesn't deal with
                await client.ExecuteForStringResultAsync("GEOPOS", ["foo", "bar"]);
            }
        }

        [Test]
        public async Task GeoSearchACLsAsync()
        {
            await CheckCommandsAsync(
                "GEOSEARCH",
                [DoGeoSearchAsync],
                skipPermitted: true
            );

            static async Task DoGeoSearchAsync(GarnetClient client)
            {
                // GEOSEARCH replies with an array of arrays, which GarnetClient doesn't deal with
                await client.ExecuteForStringResultAsync("GEOSEARCH", ["foo", "FROMMEMBER", "bar", "BYBOX", "2", "2", "M"]);
            }
        }

        [Test]
        public async Task GeoSearchStoreACLsAsync()
        {
            await CheckCommandsAsync(
                "GEOSEARCHSTORE",
                [DoGeoSearchStoreAsync],
                skipPermitted: true
            );

            static async Task DoGeoSearchStoreAsync(GarnetClient client)
            {
                var val = await client.ExecuteForLongResultAsync("GEOSEARCHSTORE", ["bar", "foo", "FROMMEMBER", "bar", "BYBOX", "2", "2", "M", "STOREDIST"]);
                ClassicAssert.AreEqual(0, val);
            }
        }

        [Test]
        public async Task ZAddACLsAsync()
        {
            // TODO: ZADD doesn't implement NX XX GT LT CH INCR; expand to cover all lengths when implemented

            int count = 0;

            await CheckCommandsAsync(
                "ZADD",
                [DoZAddAsync, DoZAddMultiAsync]
            );

            async Task DoZAddAsync(GarnetClient client)
            {
                long val = await client.ExecuteForLongResultAsync("ZADD", [$"foo-{count}", "10", "bar"]);
                count++;
                ClassicAssert.AreEqual(1, val);
            }

            async Task DoZAddMultiAsync(GarnetClient client)
            {
                long val = await client.ExecuteForLongResultAsync("ZADD", [$"foo-{count}", "10", "bar", "20", "fizz"]);
                count++;
                ClassicAssert.AreEqual(2, val);
            }
        }

        [Test]
        public async Task ZCardACLsAsync()
        {
            await CheckCommandsAsync(
                "ZCARD",
                [DoZCardAsync]
            );

            static async Task DoZCardAsync(GarnetClient client)
            {
                long val = await client.ExecuteForLongResultAsync("ZCARD", ["foo"]);
                ClassicAssert.AreEqual(0, val);
            }
        }



        [Test]
        public async Task ZMPopACLsAsync()
        {
            await CheckCommandsAsync(
                "ZMPOP",
                [DoZMPopAsync, DoZMPopCountAsync]
            );

            static async Task DoZMPopAsync(GarnetClient client)
            {
                string[] val = await client.ExecuteForStringArrayResultAsync("ZMPOP", ["2", "foo", "bar", "MIN"]);
                ClassicAssert.AreEqual(1, val.Length);
                ClassicAssert.IsNull(val[0]);
            }

            static async Task DoZMPopCountAsync(GarnetClient client)
            {
                string[] val = await client.ExecuteForStringArrayResultAsync("ZMPOP", ["2", "foo", "bar", "MAX", "COUNT", "10"]);
                ClassicAssert.AreEqual(1, val.Length);
                ClassicAssert.IsNull(val[0]);
            }
        }

        [Test]
        public async Task ZPopMaxACLsAsync()
        {
            await CheckCommandsAsync(
                "ZPOPMAX",
                [DoZPopMaxAsync, DoZPopMaxCountAsync]
            );

            static async Task DoZPopMaxAsync(GarnetClient client)
            {
                string[] val = await client.ExecuteForStringArrayResultAsync("ZPOPMAX", ["foo"]);
                ClassicAssert.AreEqual(0, val.Length);
            }

            static async Task DoZPopMaxCountAsync(GarnetClient client)
            {
                string[] val = await client.ExecuteForStringArrayResultAsync("ZPOPMAX", ["foo", "10"]);
                ClassicAssert.AreEqual(0, val.Length);
            }
        }

        [Test]
        public async Task ZScoreACLsAsync()
        {
            await CheckCommandsAsync(
                "ZSCORE",
                [DoZScoreAsync]
            );

            static async Task DoZScoreAsync(GarnetClient client)
            {
                string val = await client.ExecuteForStringResultAsync("ZSCORE", ["foo", "bar"]);
                ClassicAssert.IsNull(val);
            }
        }

        [Test]
        public async Task ZRemACLsAsync()
        {
            await CheckCommandsAsync(
                "ZREM",
                [DoZRemAsync, DoZRemMultiAsync]
            );

            static async Task DoZRemAsync(GarnetClient client)
            {
                long val = await client.ExecuteForLongResultAsync("ZREM", ["foo", "bar"]);
                ClassicAssert.AreEqual(0, val);
            }

            static async Task DoZRemMultiAsync(GarnetClient client)
            {
                long val = await client.ExecuteForLongResultAsync("ZREM", ["foo", "bar", "fizz"]);
                ClassicAssert.AreEqual(0, val);
            }
        }

        [Test]
        public async Task ZCountACLsAsync()
        {
            await CheckCommandsAsync(
                "ZCOUNT",
                [DoZCountAsync]
            );

            static async Task DoZCountAsync(GarnetClient client)
            {
                long val = await client.ExecuteForLongResultAsync("ZCOUNT", ["foo", "10", "20"]);
                ClassicAssert.AreEqual(0, val);
            }
        }

        [Test]
        public async Task ZIncrByACLsAsync()
        {
            int count = 0;

            await CheckCommandsAsync(
                "ZINCRBY",
                [DoZIncrByAsync]
            );

            async Task DoZIncrByAsync(GarnetClient client)
            {
                string val = await client.ExecuteForStringResultAsync("ZINCRBY", [$"foo-{count}", "10", "bar"]);
                count++;
                ClassicAssert.AreEqual(10, double.Parse(val));
            }
        }

        [Test]
        public async Task ZRankACLsAsync()
        {
            await CheckCommandsAsync(
                "ZRANK",
                [DoZRankAsync]
            );

            static async Task DoZRankAsync(GarnetClient client)
            {
                string val = await client.ExecuteForStringResultAsync("ZRANK", ["foo", "bar"]);
                ClassicAssert.IsNull(val);
            }
        }

        [Test]
        public async Task ZRangeACLsAsync()
        {
            // TODO: ZRange has loads of options, come back and test all the different lengths

            await CheckCommandsAsync(
                "ZRANGE",
                [DoZRangeAsync]
            );

            static async Task DoZRangeAsync(GarnetClient client)
            {
                string[] val = await client.ExecuteForStringArrayResultAsync("ZRANGE", ["key", "10", "20"]);
                ClassicAssert.AreEqual(0, val.Length);
            }
        }

        [Test]
        public async Task ZRevRangeByLexACLsAsync()
        {
            await CheckCommandsAsync(
                "ZREVRANGEBYLEX",
                [DoZRevRangeByLexAsync]
            );

            static async Task DoZRevRangeByLexAsync(GarnetClient client)
            {
                string[] val = await client.ExecuteForStringArrayResultAsync("ZREVRANGEBYLEX", ["key", "10", "20"]);
                ClassicAssert.AreEqual(0, val.Length);
            }
        }

        [Test]
        public async Task ZRangeStoreACLsAsync()
        {
            await CheckCommandsAsync(
                "ZRANGESTORE",
                [DoZRangeStoreAsync]
            );

            static async Task DoZRangeStoreAsync(GarnetClient client)
            {
                var val = await client.ExecuteForLongResultAsync("ZRANGESTORE", ["dkey", "key", "0", "-1"]);
                ClassicAssert.AreEqual(0, val);
            }
        }

        [Test]
        public async Task ZRangeByScoreACLsAsync()
        {
            await CheckCommandsAsync(
                "ZRANGEBYSCORE",
                [DoZRangeByScoreAsync, DoZRangeByScoreWithScoresAsync, DoZRangeByScoreLimitAsync, DoZRangeByScoreWithScoresLimitAsync]
            );

            static async Task DoZRangeByScoreAsync(GarnetClient client)
            {
                string[] val = await client.ExecuteForStringArrayResultAsync("ZRANGEBYSCORE", ["key", "10", "20"]);
                ClassicAssert.AreEqual(0, val.Length);
            }

            static async Task DoZRangeByScoreWithScoresAsync(GarnetClient client)
            {
                string[] val = await client.ExecuteForStringArrayResultAsync("ZRANGEBYSCORE", ["key", "10", "20", "WITHSCORES"]);
                ClassicAssert.AreEqual(0, val.Length);
            }

            static async Task DoZRangeByScoreLimitAsync(GarnetClient client)
            {
                string[] val = await client.ExecuteForStringArrayResultAsync("ZRANGEBYSCORE", ["key", "10", "20", "LIMIT", "2", "3"]);
                ClassicAssert.AreEqual(0, val.Length);
            }

            static async Task DoZRangeByScoreWithScoresLimitAsync(GarnetClient client)
            {
                string[] val = await client.ExecuteForStringArrayResultAsync("ZRANGEBYSCORE", ["key", "10", "20", "WITHSCORES", "LIMIT", "2", "3"]);
                ClassicAssert.AreEqual(0, val.Length);
            }
        }

        [Test]
        public async Task ZRevRangeACLsAsync()
        {
            await CheckCommandsAsync(
                "ZREVRANGE",
                [DoZRevRangeAsync, DoZRevRangeWithScoresAsync]
            );

            static async Task DoZRevRangeAsync(GarnetClient client)
            {
                string[] val = await client.ExecuteForStringArrayResultAsync("ZREVRANGE", ["key", "10", "20"]);
                ClassicAssert.AreEqual(0, val.Length);
            }

            static async Task DoZRevRangeWithScoresAsync(GarnetClient client)
            {
                string[] val = await client.ExecuteForStringArrayResultAsync("ZREVRANGE", ["key", "10", "20", "WITHSCORES"]);
                ClassicAssert.AreEqual(0, val.Length);
            }
        }

        [Test]
        public async Task ZRevRangeByScoreACLsAsync()
        {
            await CheckCommandsAsync(
                "ZREVRANGEBYSCORE",
                [DoZRevRangeByScoreAsync, DoZRevRangeByScoreWithScoresAsync, DoZRevRangeByScoreLimitAsync, DoZRevRangeByScoreWithScoresLimitAsync]
            );

            static async Task DoZRevRangeByScoreAsync(GarnetClient client)
            {
                string[] val = await client.ExecuteForStringArrayResultAsync("ZREVRANGEBYSCORE", ["key", "10", "20"]);
                ClassicAssert.AreEqual(0, val.Length);
            }

            static async Task DoZRevRangeByScoreWithScoresAsync(GarnetClient client)
            {
                string[] val = await client.ExecuteForStringArrayResultAsync("ZREVRANGEBYSCORE", ["key", "10", "20", "WITHSCORES"]);
                ClassicAssert.AreEqual(0, val.Length);
            }

            static async Task DoZRevRangeByScoreLimitAsync(GarnetClient client)
            {
                string[] val = await client.ExecuteForStringArrayResultAsync("ZREVRANGEBYSCORE", ["key", "10", "20", "LIMIT", "2", "3"]);
                ClassicAssert.AreEqual(0, val.Length);
            }

            static async Task DoZRevRangeByScoreWithScoresLimitAsync(GarnetClient client)
            {
                string[] val = await client.ExecuteForStringArrayResultAsync("ZREVRANGEBYSCORE", ["key", "10", "20", "WITHSCORES", "LIMIT", "2", "3"]);
                ClassicAssert.AreEqual(0, val.Length);
            }
        }

        [Test]
        public async Task ZRevRankACLsAsync()
        {
            await CheckCommandsAsync(
                "ZREVRANK",
                [DoZRevRankAsync]
            );

            static async Task DoZRevRankAsync(GarnetClient client)
            {
                string val = await client.ExecuteForStringResultAsync("ZREVRANK", ["foo", "bar"]);
                ClassicAssert.IsNull(val);
            }
        }

        [Test]
        public async Task ZRemRangeByLexACLsAsync()
        {
            await CheckCommandsAsync(
                "ZREMRANGEBYLEX",
                [DoZRemRangeByLexAsync]
            );

            static async Task DoZRemRangeByLexAsync(GarnetClient client)
            {
                long val = await client.ExecuteForLongResultAsync("ZREMRANGEBYLEX", ["foo", "abc", "def"]);
                ClassicAssert.AreEqual(0, val);
            }
        }

        [Test]
        public async Task ZRemRangeByRankACLsAsync()
        {
            await CheckCommandsAsync(
                "ZREMRANGEBYRANK",
                [DoZRemRangeByRankAsync]
            );

            static async Task DoZRemRangeByRankAsync(GarnetClient client)
            {
                long val = await client.ExecuteForLongResultAsync("ZREMRANGEBYRANK", ["foo", "10", "20"]);
                ClassicAssert.AreEqual(0, val);
            }
        }

        [Test]
        public async Task ZRemRangeByScoreACLsAsync()
        {
            await CheckCommandsAsync(
                "ZREMRANGEBYSCORE",
                [DoZRemRangeByRankAsync]
            );

            static async Task DoZRemRangeByRankAsync(GarnetClient client)
            {
                long val = await client.ExecuteForLongResultAsync("ZREMRANGEBYSCORE", ["foo", "10", "20"]);
                ClassicAssert.AreEqual(0, val);
            }
        }

        [Test]
        public async Task ZLexCountACLsAsync()
        {
            await CheckCommandsAsync(
                "ZLEXCOUNT",
                [DoZLexCountAsync]
            );

            static async Task DoZLexCountAsync(GarnetClient client)
            {
                long val = await client.ExecuteForLongResultAsync("ZLEXCOUNT", ["foo", "abc", "def"]);
                ClassicAssert.AreEqual(0, val);
            }
        }

        [Test]
        public async Task ZPopMinACLsAsync()
        {
            await CheckCommandsAsync(
                "ZPOPMIN",
                [DoZPopMinAsync, DoZPopMinCountAsync]
            );

            static async Task DoZPopMinAsync(GarnetClient client)
            {
                string[] val = await client.ExecuteForStringArrayResultAsync("ZPOPMIN", ["foo"]);
                ClassicAssert.AreEqual(0, val.Length);
            }

            static async Task DoZPopMinCountAsync(GarnetClient client)
            {
                string[] val = await client.ExecuteForStringArrayResultAsync("ZPOPMIN", ["foo", "10"]);
                ClassicAssert.AreEqual(0, val.Length);
            }
        }

        [Test]
        public async Task ZRandMemberACLsAsync()
        {
            await CheckCommandsAsync(
                "ZRANDMEMBER",
                [DoZRandMemberAsync, DoZRandMemberCountAsync, DoZRandMemberCountWithScoresAsync]
            );

            static async Task DoZRandMemberAsync(GarnetClient client)
            {
                string val = await client.ExecuteForStringResultAsync("ZRANDMEMBER", ["foo"]);
                ClassicAssert.IsNull(val);
            }

            static async Task DoZRandMemberCountAsync(GarnetClient client)
            {
                string[] val = await client.ExecuteForStringArrayResultAsync("ZRANDMEMBER", ["foo", "10"]);
                ClassicAssert.AreEqual(0, val.Length);
            }

            static async Task DoZRandMemberCountWithScoresAsync(GarnetClient client)
            {
                string[] val = await client.ExecuteForStringArrayResultAsync("ZRANDMEMBER", ["foo", "10", "WITHSCORES"]);
                ClassicAssert.AreEqual(0, val.Length);
            }
        }

        [Test]
        public async Task ZDiffACLsAsync()
        {
            // TODO: ZDIFF doesn't implement WITHSCORES correctly right now - come back and cover when fixed

            await CheckCommandsAsync(
                "ZDIFF",
                [DoZDiffAsync, DoZDiffMultiAsync]
            );

            static async Task DoZDiffAsync(GarnetClient client)
            {
                string[] val = await client.ExecuteForStringArrayResultAsync("ZDIFF", ["1", "foo"]);
                ClassicAssert.AreEqual(0, val.Length);
            }

            static async Task DoZDiffMultiAsync(GarnetClient client)
            {
                string[] val = await client.ExecuteForStringArrayResultAsync("ZDIFF", ["2", "foo", "bar"]);
                ClassicAssert.AreEqual(0, val.Length);
            }
        }

        [Test]
        public async Task ZDiffStoreACLsAsync()
        {
            await CheckCommandsAsync(
                "ZDIFFSTORE",
                [DoZDiffStoreAsync]
            );

            static async Task DoZDiffStoreAsync(GarnetClient client)
            {
                var val = await client.ExecuteForLongResultAsync("ZDIFFSTORE", ["keyZ", "2", "foo", "bar"]);
                ClassicAssert.AreEqual(0, val);
            }
        }

        [Test]
        public async Task ZInterACLsAsync()
        {
            await CheckCommandsAsync(
                "ZINTER",
                [DoZInterAsync]
            );

            static async Task DoZInterAsync(GarnetClient client)
            {
                var val = await client.ExecuteForStringArrayResultAsync("ZINTER", ["2", "foo", "bar"]);
                ClassicAssert.AreEqual(0, val.Length);
            }
        }

        [Test]
        public async Task ZInterCardACLsAsync()
        {
            await CheckCommandsAsync(
                "ZINTERCARD",
                [DoZInterCardAsync]
            );

            static async Task DoZInterCardAsync(GarnetClient client)
            {
                var val = await client.ExecuteForLongResultAsync("ZINTERCARD", ["2", "foo", "bar"]);
                ClassicAssert.AreEqual(0, val);
            }
        }

        [Test]
        public async Task ZInterStoreACLsAsync()
        {
            await CheckCommandsAsync(
                "ZINTERSTORE",
                [DoZInterStoreAsync]
            );

            static async Task DoZInterStoreAsync(GarnetClient client)
            {
                var val = await client.ExecuteForLongResultAsync("ZINTERSTORE", ["keyZ", "2", "foo", "bar"]);
                ClassicAssert.AreEqual(0, val);
            }
        }

        [Test]
        public async Task ZUnionACLsAsync()
        {
            await CheckCommandsAsync(
                "ZUNION",
                [DoZUnionAsync]
            );

            static async Task DoZUnionAsync(GarnetClient client)
            {
                string[] val = await client.ExecuteForStringArrayResultAsync("ZUNION", ["2", "foo", "bar"]);
                ClassicAssert.AreEqual(0, val.Length);
            }
        }

        [Test]
        public async Task ZUnionStoreACLsAsync()
        {
            await CheckCommandsAsync(
                "ZUNIONSTORE",
                [DoZUnionStoreAsync]
            );

            static async Task DoZUnionStoreAsync(GarnetClient client)
            {
                var val = await client.ExecuteForLongResultAsync("ZUNIONSTORE", ["keyZ", "2", "foo", "bar"]);
                ClassicAssert.AreEqual(0, val);
            }
        }

        [Test]
        public async Task ZScanACLsAsync()
        {
            await CheckCommandsAsync(
                "ZSCAN",
                [DoZScanAsync, DoZScanMatchAsync, DoZScanCountAsync, DoZScanNoValuesAsync, DoZScanMatchCountAsync, DoZScanMatchNoValuesAsync, DoZScanCountNoValuesAsync, DoZScanMatchCountNoValuesAsync],
                skipPermitted: true
            );

            static async Task DoZScanAsync(GarnetClient client)
            {
                // ZSCAN returns an array of arrays, which GarnetClient doesn't deal with
                await client.ExecuteForStringResultAsync("ZSCAN", ["foo", "0"]);
            }

            static async Task DoZScanMatchAsync(GarnetClient client)
            {
                // ZSCAN returns an array of arrays, which GarnetClient doesn't deal with
                await client.ExecuteForStringResultAsync("ZSCAN", ["foo", "0", "MATCH", "*"]);
            }

            static async Task DoZScanCountAsync(GarnetClient client)
            {
                // ZSCAN returns an array of arrays, which GarnetClient doesn't deal with
                await client.ExecuteForStringResultAsync("ZSCAN", ["foo", "0", "COUNT", "2"]);
            }

            static async Task DoZScanNoValuesAsync(GarnetClient client)
            {
                // ZSCAN returns an array of arrays, which GarnetClient doesn't deal with
                await client.ExecuteForStringResultAsync("ZSCAN", ["foo", "0", "NOVALUES"]);
            }

            static async Task DoZScanMatchCountAsync(GarnetClient client)
            {
                // ZSCAN returns an array of arrays, which GarnetClient doesn't deal with
                await client.ExecuteForStringResultAsync("ZSCAN", ["foo", "0", "MATCH", "*", "COUNT", "2"]);
            }

            static async Task DoZScanMatchNoValuesAsync(GarnetClient client)
            {
                // ZSCAN returns an array of arrays, which GarnetClient doesn't deal with
                await client.ExecuteForStringResultAsync("ZSCAN", ["foo", "0", "MATCH", "*", "NOVALUES"]);
            }

            static async Task DoZScanCountNoValuesAsync(GarnetClient client)
            {
                // ZSCAN returns an array of arrays, which GarnetClient doesn't deal with
                await client.ExecuteForStringResultAsync("ZSCAN", ["foo", "0", "COUNT", "0", "NOVALUES"]);
            }

            static async Task DoZScanMatchCountNoValuesAsync(GarnetClient client)
            {
                // ZSCAN returns an array of arrays, which GarnetClient doesn't deal with
                await client.ExecuteForStringResultAsync("ZSCAN", ["foo", "0", "MATCH", "*", "COUNT", "0", "NOVALUES"]);
            }
        }

        [Test]
        public async Task ZMScoreACLsAsync()
        {
            await CheckCommandsAsync(
                "ZMSCORE",
                [DoZDiffAsync, DoZDiffMultiAsync]
            );

            static async Task DoZDiffAsync(GarnetClient client)
            {
                string[] val = await client.ExecuteForStringArrayResultAsync("ZMSCORE", ["foo", "bar"]);
                ClassicAssert.AreEqual(1, val.Length);
                ClassicAssert.IsNull(val[0]);
            }

            static async Task DoZDiffMultiAsync(GarnetClient client)
            {
                string[] val = await client.ExecuteForStringArrayResultAsync("ZMSCORE", ["foo", "bar", "fizz"]);
                ClassicAssert.AreEqual(2, val.Length);
                ClassicAssert.IsNull(val[0]);
                ClassicAssert.IsNull(val[1]);
            }
        }

        [Test]
        public async Task TimeACLsAsync()
        {
            await CheckCommandsAsync(
                "TIME",
                [DoTimeAsync]
            );

            static async Task DoTimeAsync(GarnetClient client)
            {
                string[] val = await client.ExecuteForStringArrayResultAsync("TIME");
                ClassicAssert.AreEqual(2, val.Length);
                ClassicAssert.IsTrue(long.Parse(val[0]) > 0);
                ClassicAssert.IsTrue(long.Parse(val[1]) >= 0);
            }
        }

        [Test]
        public async Task TTLACLsAsync()
        {
            await CheckCommandsAsync(
                "TTL",
                [DoTTLAsync]
            );

            static async Task DoTTLAsync(GarnetClient client)
            {
                long val = await client.ExecuteForLongResultAsync("TTL", ["foo"]);
                ClassicAssert.AreEqual(-2, val);
            }
        }

        [Test]
        public async Task DumpACLsAsync()
        {
            await CheckCommandsAsync(
                "DUMP",
                [DoDUMPAsync]
            );

            static async Task DoDUMPAsync(GarnetClient client)
            {
                string val = await client.ExecuteForStringResultAsync("DUMP", ["foo"]);
                ClassicAssert.IsNull(val);
            }
        }

        [Test]
        public async Task RestoreACLsAsync()
        {
            var count = 0;

            await CheckCommandsAsync(
                "RESTORE",
                [DoRestoreAsync]
            );

            async Task DoRestoreAsync(GarnetClient client)
            {
                var payload = new byte[]
                {
                    0x00, // value type 
                    0x03, // length of payload
                    0x76, 0x61, 0x6C,       // 'v', 'a', 'l'
                    0x0B, 0x00, // RDB version
                    0xDB, 0x82, 0x3C, 0x30, 0x38, 0x78, 0x5A, 0x99 // Crc64
                };

                count++;

                var val = await client.ExecuteForStringResultAsync(
                    "$7\r\nRESTORE\r\n"u8.ToArray(),
                    [
                        Encoding.UTF8.GetBytes($"foo-{count}"),
                        "0"u8.ToArray(),
                        payload
                    ]);

                ClassicAssert.AreEqual("OK", val);
            }
        }

        [Test]
        public async Task TypeACLsAsync()
        {
            await CheckCommandsAsync(
                "TYPE",
                [DoTypeAsync]
            );

            static async Task DoTypeAsync(GarnetClient client)
            {
                string val = await client.ExecuteForStringResultAsync("TYPE", ["foo"]);
                ClassicAssert.AreEqual("none", val);
            }
        }

        [Test]
        public async Task UnlinkACLsAsync()
        {
            await CheckCommandsAsync(
                "UNLINK",
                [DoUnlinkAsync, DoUnlinkMultiAsync]
            );

            static async Task DoUnlinkAsync(GarnetClient client)
            {
                long val = await client.ExecuteForLongResultAsync("UNLINK", ["foo"]);
                ClassicAssert.AreEqual(0, val);
            }

            static async Task DoUnlinkMultiAsync(GarnetClient client)
            {
                long val = await client.ExecuteForLongResultAsync("UNLINK", ["foo", "bar"]);
                ClassicAssert.AreEqual(0, val);
            }
        }

        [Test]
        public async Task UnsubscribeACLsAsync()
        {
            await CheckCommandsAsync(
                "UNSUBSCRIBE",
                [DoUnsubscribePatternAsync]
            );

            static async Task DoUnsubscribePatternAsync(GarnetClient client)
            {
                string[] res = await client.ExecuteForStringArrayResultAsync("UNSUBSCRIBE", ["foo"]);
                ClassicAssert.IsNotNull(res);
            }
        }

        [Test]
        public async Task WatchACLsAsync()
        {
            // TODO: should watch fail outside of a transaction?
            // TODO: multi key WATCH isn't implemented correctly, add once fixed

            await CheckCommandsAsync(
                "WATCH",
                [DoWatchAsync]
            );

            static async Task DoWatchAsync(GarnetClient client)
            {
                string val = await client.ExecuteForStringResultAsync("WATCH", ["foo"]);
                ClassicAssert.AreEqual("OK", val);
            }
        }

        [Test]
        public async Task WatchMSACLsAsync()
        {
            // TODO: should watch fail outside of a transaction?

            await CheckCommandsAsync(
                "WATCHMS",
                [DoWatchMSAsync]
            );

            static async Task DoWatchMSAsync(GarnetClient client)
            {
                string val = await client.ExecuteForStringResultAsync("WATCHMS", ["foo"]);
                ClassicAssert.AreEqual("OK", val);
            }
        }

        [Test]
        public async Task WatchOSACLsAsync()
        {
            // TODO: should watch fail outside of a transaction?

            await CheckCommandsAsync(
                "WATCHOS",
                [DoWatchOSAsync]
            );

            static async Task DoWatchOSAsync(GarnetClient client)
            {
                string val = await client.ExecuteForStringResultAsync("WATCHOS", ["foo"]);
                ClassicAssert.AreEqual("OK", val);
            }
        }

        [Test]
        public async Task UnwatchACLsAsync()
        {
            // TODO: should watch fail outside of a transaction?

            await CheckCommandsAsync(
                "UNWATCH",
                [DoUnwatchAsync]
            );

            static async Task DoUnwatchAsync(GarnetClient client)
            {
                string val = await client.ExecuteForStringResultAsync("UNWATCH");
                ClassicAssert.AreEqual("OK", val);
            }
        }

        /// <summary>
        /// Take a command (or subcommand, with a space) and check that adding and removing
        /// command, subcommand, and categories ACLs behaves as expected.
        /// </summary>
        private static async Task CheckCommandsAsync(
            string command,
            Func<GarnetClient, Task>[] commands,
            List<string> knownCategories = null,
            bool skipPing = false,
            bool skipPermitted = false
        )
        {
            const string UserWithAll = "temp-all";
            const string UserWithNone = "temp-none";
            const string TestPassword = "foo";

            ClassicAssert.IsNotEmpty(commands, $"[{command}]: should have delegates to invoke");

            // Figure out the ACL categories that apply to this command
            List<string> categories = knownCategories;
            if (categories == null)
            {
                categories = new();

                RespCommandsInfo info;
                if (!command.Contains(" "))
                {
                    ClassicAssert.True(RespCommandsInfo.TryGetRespCommandInfo(command, out info), $"No RespCommandInfo for {command}, failed to discover categories");
                }
                else
                {
                    string parentCommand = command[..command.IndexOf(' ')];
                    string subCommand = command.Replace(' ', '|');

                    ClassicAssert.True(RespCommandsInfo.TryGetRespCommandInfo(parentCommand, out info), $"No RespCommandInfo for {command}, failed to discover categories");
                    info = info.SubCommands.Single(x => x.Name == subCommand);
                }

                RespAclCategories remainingCategories = info.AclCategories;
                while (remainingCategories != 0)
                {
                    byte bits = (byte)BitOperations.TrailingZeroCount((int)remainingCategories);
                    RespAclCategories single = (RespAclCategories)(1 << bits);

                    categories.Add(single.ToString());

                    remainingCategories &= ~single;
                }
            }

            ClassicAssert.IsNotEmpty(categories, $"[{command}]: should have some ACL categories");

            // Spin up one connection to use for all commands from the (admin) default user
            using (GarnetClient defaultUserClient = await CreateGarnetClientAsync(DefaultUser, DefaultPassword))
            {
                // Spin up test users, with all permissions so we can spin up connections without issue
                await InitUserAsync(defaultUserClient, UserWithAll, TestPassword);
                await InitUserAsync(defaultUserClient, UserWithNone, TestPassword);

                // Spin up two connections for users that we'll use as starting points for different ACL changes
                using (GarnetClient allUserClient = await CreateGarnetClientAsync(UserWithAll, TestPassword))
                using (GarnetClient noneUserClient = await CreateGarnetClientAsync(UserWithNone, TestPassword))
                {
                    // Check categories
                    foreach (string category in categories)
                    {
                        // Check removing category works
                        {
                            await ResetUserWithAllAsync(defaultUserClient);

                            if (!skipPermitted)
                            {
                                await AssertAllPermittedAsync(defaultUserClient, UserWithAll, allUserClient, commands, $"[{command}]: Denied when should have been permitted (user had +@all)", skipPing);
                            }

                            await SetUserAsync(defaultUserClient, UserWithAll, [$"-@{category}"]);

                            await AssertAllDeniedAsync(defaultUserClient, UserWithAll, allUserClient, commands, $"[{command}]: Permitted when should have been denied (user had -@{category})", skipPing);
                        }

                        // Check adding category works
                        {
                            await ResetUserWithNoneAsync(defaultUserClient);

                            await AssertAllDeniedAsync(defaultUserClient, UserWithNone, noneUserClient, commands, $"[{command}]: Permitted when should have been denied (user had -@all)", skipPing);

                            await SetACLOnUserAsync(defaultUserClient, UserWithNone, [$"+@{category}"]);

                            if (!skipPermitted)
                            {
                                await AssertAllPermittedAsync(defaultUserClient, UserWithNone, noneUserClient, commands, $"[{command}]: Denied when should have been permitted (user had +@{category})", skipPing);
                            }
                        }
                    }

                    // Check (parent) command itself
                    {
                        string commandAcl = command.ToLowerInvariant();
                        if (commandAcl.Contains(" "))
                        {
                            commandAcl = commandAcl[..commandAcl.IndexOf(' ')];
                        }

                        // Check removing command works
                        {
                            await ResetUserWithAllAsync(defaultUserClient);

                            await SetACLOnUserAsync(defaultUserClient, UserWithAll, [$"-{commandAcl}"]);

                            await AssertAllDeniedAsync(defaultUserClient, UserWithAll, allUserClient, commands, $"[{command}]: Permitted when should have been denied (user had -{commandAcl})", skipPing);
                        }

                        // Check adding command works
                        {
                            await ResetUserWithNoneAsync(defaultUserClient);

                            await SetACLOnUserAsync(defaultUserClient, UserWithNone, [$"+{commandAcl}"]);

                            if (!skipPermitted)
                            {
                                await AssertAllPermittedAsync(defaultUserClient, UserWithNone, noneUserClient, commands, $"[{command}]: Denied when should have been permitted (user had +{commandAcl})", skipPing);
                            }
                        }
                    }

                    // Check sub-command (if it is one)
                    if (command.Contains(" "))
                    {
                        string commandAcl = command[..command.IndexOf(' ')].ToLowerInvariant();
                        string subCommandAcl = command.Replace(" ", "|").ToLowerInvariant();

                        // Check removing subcommand works
                        {
                            await ResetUserWithAllAsync(defaultUserClient);

                            await SetACLOnUserAsync(defaultUserClient, UserWithAll, [$"-{subCommandAcl}"]);

                            await AssertAllDeniedAsync(defaultUserClient, UserWithAll, allUserClient, commands, $"[{command}]: Permitted when should have been denied (user had -{subCommandAcl})", skipPing);
                        }

                        // Check adding subcommand works
                        {
                            await ResetUserWithNoneAsync(defaultUserClient);

                            await SetACLOnUserAsync(defaultUserClient, UserWithNone, [$"+{subCommandAcl}"]);

                            if (!skipPermitted)
                            {
                                await AssertAllPermittedAsync(defaultUserClient, UserWithNone, noneUserClient, commands, $"[{command}]: Denied when should have been permitted (user had +{subCommandAcl})", skipPing);
                            }
                        }

                        // Checking adding command but removing subcommand works
                        {
                            await ResetUserWithNoneAsync(defaultUserClient);

                            await SetACLOnUserAsync(defaultUserClient, UserWithNone, [$"+{commandAcl}", $"-{subCommandAcl}"]);

                            await AssertAllDeniedAsync(defaultUserClient, UserWithNone, noneUserClient, commands, $"[{command}]: Permitted when should have been denied (user had +{commandAcl} -{subCommandAcl})", skipPing);
                        }

                        // Checking removing command but adding subcommand works
                        {
                            await ResetUserWithAllAsync(defaultUserClient);

                            await SetACLOnUserAsync(defaultUserClient, UserWithAll, [$"-{commandAcl}", $"+{subCommandAcl}"]);

                            if (!skipPermitted)
                            {
                                await AssertAllPermittedAsync(defaultUserClient, UserWithAll, allUserClient, commands, $"[{command}]: Denied when should have been permitted (user had -{commandAcl} +{subCommandAcl})", skipPing);
                            }
                        }
                    }
                }
            }

            // Use default user to update ACL on given user
            static async Task SetACLOnUserAsync(GarnetClient defaultUserClient, string user, string[] aclPatterns)
            {
                string aclRes = await defaultUserClient.ExecuteForStringResultAsync("ACL", ["SETUSER", user, .. aclPatterns]);
                ClassicAssert.AreEqual("OK", aclRes);
            }

            static async Task ResetUserWithAllAsync(GarnetClient defaultUserClient)
            {
                // Create or reset user, with all permissions
                string aclRes = await defaultUserClient.ExecuteForStringResultAsync("ACL", ["SETUSER", UserWithAll, "on", $">{TestPassword}", "+@all"]);
                ClassicAssert.AreEqual("OK", aclRes);
            }

            // Get user that was initialized with -@all
            static async Task ResetUserWithNoneAsync(GarnetClient defaultUserClient)
            {
                // Create or reset user, with no permissions
                string aclRes = await defaultUserClient.ExecuteForStringResultAsync("ACL", ["SETUSER", UserWithNone, "on", $">{TestPassword}", "-@all"]);
                ClassicAssert.AreEqual("OK", aclRes);
            }

            // Check that all commands succeed
            static async Task AssertAllPermittedAsync(GarnetClient defaultUserClient, string currentUserName, GarnetClient currentUserClient, Func<GarnetClient, Task>[] commands, string message, bool skipPing)
            {
                foreach (Func<GarnetClient, Task> cmd in commands)
                {
                    ClassicAssert.True(await CheckAuthFailureAsync(() => cmd(currentUserClient)), message);
                }

                if (!skipPing)
                {
                    // Check we haven't desynced
                    await PingAsync(defaultUserClient, currentUserName, currentUserClient);
                }
            }

            // Check that all commands fail with NOAUTH
            static async Task AssertAllDeniedAsync(GarnetClient defaultUserClient, string currentUserName, GarnetClient currentUserClient, Func<GarnetClient, Task>[] commands, string message, bool skipPing)
            {
                foreach (Func<GarnetClient, Task> cmd in commands)
                {
                    ClassicAssert.False(await CheckAuthFailureAsync(() => cmd(currentUserClient)), message);
                }

                if (!skipPing)
                {
                    // Check we haven't desynced
                    await PingAsync(defaultUserClient, currentUserName, currentUserClient);
                }
            }

            // Enable PING on user and issue PING on connection
            static async Task PingAsync(GarnetClient defaultUserClient, string currentUserName, GarnetClient currentUserClient)
            {
                // Have to add PING because it'll be denied by reset of test in many cases
                // since we do this towards the end of our asserts, it shouldn't invalidate
                // the rest of the test.
                string addPingRes = await defaultUserClient.ExecuteForStringResultAsync("ACL", ["SETUSER", currentUserName, "on", "+ping"]);
                ClassicAssert.AreEqual("OK", addPingRes);

                // Actually execute the PING
                string pingRes = await currentUserClient.ExecuteForStringResultAsync("PING");
                ClassicAssert.AreEqual("PONG", pingRes);
            }
        }

        /// <summary>
        /// Create a GarnetClient authed as the given user.
        /// </summary>
        private static async Task<GarnetClient> CreateGarnetClientAsync(string username, string password)
        {
            GarnetClient ret = TestUtils.GetGarnetClient();
            await ret.ConnectAsync();

            string authRes = await ret.ExecuteForStringResultAsync("AUTH", [username, password]);
            ClassicAssert.AreEqual("OK", authRes);

            return ret;
        }

        /// <summary>
        /// Create a user with +@all permissions.
        /// </summary>
        private static async Task InitUserAsync(GarnetClient defaultUserClient, string username, string password)
        {
            string res = await defaultUserClient.ExecuteForStringResultAsync("ACL", ["SETUSER", username, "on", $">{password}", "+@all"]);
            ClassicAssert.AreEqual("OK", res);
        }

        /// <summary>
        /// Runs ACL SETUSER default [aclPatterns] and checks that they are reflected in ACL LIST.
        /// </summary>
        private static async Task SetUserAsync(GarnetClient client, string user, params string[] aclPatterns)
        {
            string aclLinePreSet = await GetUserAsync(client, user);

            string setRes = await client.ExecuteForStringResultAsync("ACL", ["SETUSER", user, .. aclPatterns]);
            ClassicAssert.AreEqual("OK", setRes, $"Updating user ({user}) failed");

            string aclLinePostSet = await GetUserAsync(client, user);

            string expectedAclLine = $"{aclLinePreSet} {string.Join(" ", aclPatterns)}";

            CommandPermissionSet actualUserPerms = ACLParser.ParseACLRule(aclLinePostSet).CopyCommandPermissionSet();
            CommandPermissionSet expectedUserPerms = ACLParser.ParseACLRule(expectedAclLine).CopyCommandPermissionSet();

            ClassicAssert.IsTrue(expectedUserPerms.IsEquivalentTo(actualUserPerms), $"User permissions were not equivalent after running SETUSER with {string.Join(" ", aclPatterns)}");

            // TODO: if and when ACL GETUSER is implemented, just use that
            static async Task<string> GetUserAsync(GarnetClient client, string user)
            {
                string ret = null;
                string[] resArr = await client.ExecuteForStringArrayResultAsync("ACL", ["LIST"]);
                foreach (string res in resArr)
                {
                    ret = res;
                    if (ret.StartsWith($"user {user} on "))
                    {
                        break;
                    }
                }

                ClassicAssert.IsNotNull(ret, $"Couldn't get user from ACL LIST");

                return ret;
            }
        }

        /// <summary>
        /// Returns true if no AUTH failure.
        /// Returns false AUTH failure.
        /// 
        /// Throws if anything else.
        /// </summary>
        private static async Task<bool> CheckAuthFailureAsync(Func<Task> act)
        {
            try
            {
                await act();
                return true;
            }
            catch (Exception e)
            {
                if (e.Message != "NOAUTH Authentication required.")
                {
                    throw;
                }

                return false;
            }
        }
    }
}<|MERGE_RESOLUTION|>--- conflicted
+++ resolved
@@ -13,7 +13,6 @@
 using Garnet.server.ACL;
 using NUnit.Framework;
 using NUnit.Framework.Legacy;
-using StackExchange.Redis;
 
 namespace Garnet.test.Resp.ACL
 {
@@ -781,7 +780,6 @@
         }
 
         [Test]
-<<<<<<< HEAD
         public async Task SSubscribeACLsAsync()
         {
             // SUBSCRIBE is sufficient weird that all we care to test is forbidding it
@@ -836,7 +834,10 @@
 
                     throw;
                 }
-=======
+            }
+        }
+
+        [Test]
         public async Task ClientUnblockACLsAsync()
         {
             await CheckCommandsAsync(
@@ -848,7 +849,6 @@
             {
                 var count = await client.ExecuteForLongResultAsync("CLIENT", ["UNBLOCK", "123"]);
                 ClassicAssert.AreEqual(0, count);
->>>>>>> 837aa892
             }
         }
 
