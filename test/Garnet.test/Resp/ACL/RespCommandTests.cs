﻿// Copyright (c) Microsoft Corporation.
// Licensed under the MIT license.

using System;
using System.Collections.Generic;
using System.Linq;
using System.Numerics;
using System.Reflection;
using System.Threading.Tasks;
using Garnet.client;
using Garnet.server;
using Garnet.server.ACL;
using Microsoft.CodeAnalysis;
using NUnit.Framework;

namespace Garnet.test.Resp.ACL
{
    public class RespCommandTests
    {
        private const string DefaultPassword = nameof(RespCommandTests);
        private const string DefaultUser = "default";

        private IReadOnlyDictionary<string, RespCommandsInfo> respCustomCommandsInfo;

        private GarnetServer server;


        [SetUp]
        public void Setup()
        {
            TestUtils.DeleteDirectory(TestUtils.MethodTestDir, wait: true);
            server = TestUtils.CreateGarnetServer(TestUtils.MethodTestDir, defaultPassword: DefaultPassword, useAcl: true);

            // Register custom commands so we can test ACL'ing them
            Assert.IsTrue(TestUtils.TryGetCustomCommandsInfo(out respCustomCommandsInfo));
            Assert.IsNotNull(respCustomCommandsInfo);

            server.Register.NewCommand("SETWPIFPGT", 2, CommandType.ReadModifyWrite, new SetWPIFPGTCustomCommand(), respCustomCommandsInfo["SETWPIFPGT"]);
            server.Register.NewCommand("MYDICTGET", 1, CommandType.Read, new MyDictFactory(), new MyDictGet(), respCustomCommandsInfo["MYDICTGET"]);
            server.Register.NewTransactionProc("READWRITETX", 3, () => new ReadWriteTxn());
            server.Register.NewProcedure("SUM", new Sum());

            server.Start();
        }

        [TearDown]
        public void TearDown()
        {
            server.Dispose();
            TestUtils.DeleteDirectory(TestUtils.MethodTestDir);
        }

        [Test]
        public void AllCommandsCovered()
        {
            IEnumerable<MethodInfo> tests = typeof(RespCommandTests).GetMethods().Where(static mtd => mtd.GetCustomAttribute<TestAttribute>() != null);

            HashSet<string> covered = new();

            foreach (MethodInfo test in tests)
            {
                if (test.Name == nameof(AllCommandsCovered))
                {
                    continue;
                }

                Assert.IsTrue(test.Name.EndsWith("ACLs") || test.Name.EndsWith("ACLsAsync"), $"Expected all tests in {nameof(RespCommandTests)} except {nameof(AllCommandsCovered)} to be per-command and end with ACLs, unexpected test: {test.Name}");

                string command;
                if (test.Name.EndsWith("ACLs"))
                {
                    command = test.Name[..^"ALCs".Length];
                }
                else
                {
                    command = test.Name[..^"ACLsAsync".Length];
                }

                covered.Add(command);
            }

            Assert.IsTrue(RespCommandsInfo.TryGetRespCommandsInfo(out IReadOnlyDictionary<string, RespCommandsInfo> allInfo), "Couldn't load all command details");
            Assert.IsTrue(RespCommandsInfo.TryGetRespCommandNames(out IReadOnlySet<string> advertisedCommands), "Couldn't get advertised RESP commands");

            // TODO: See if these commands could be identified programmatically
            IEnumerable<string> withOnlySubCommands = ["ACL", "CLUSTER", "CONFIG", "LATENCY", "MEMORY", "MODULE"];
            IEnumerable<string> notCoveredByACLs = allInfo.Where(static x => x.Value.Flags.HasFlag(RespCommandFlags.NoAuth)).Select(static kv => kv.Key);

            // Check tests against RespCommandsInfo
            {
                // Exclude things like ACL, CLIENT, CLUSTER which are "commands" but only their sub commands can be run
                IEnumerable<string> subCommands = allInfo.Where(static x => x.Value.SubCommands != null).SelectMany(static x => x.Value.SubCommands).Select(static x => x.Name);
                IEnumerable<string> deSubCommanded = advertisedCommands.Except(withOnlySubCommands).Union(subCommands).Select(static x => x.Replace("|", "").Replace("_", "").Replace("-", ""));
                IEnumerable<string> notCovered = deSubCommanded.Except(covered, StringComparer.OrdinalIgnoreCase).Except(notCoveredByACLs, StringComparer.OrdinalIgnoreCase);

                Assert.IsEmpty(notCovered, $"Commands in RespCommandsInfo not covered by ACL Tests:{Environment.NewLine}{string.Join(Environment.NewLine, notCovered.OrderBy(static x => x))}");
            }

            // Check tests against RespCommand
            {
                IEnumerable<RespCommand> allValues = Enum.GetValues<RespCommand>().Select(static x => x.NormalizeForACLs()).Distinct();
                IEnumerable<RespCommand> testableValues =
                    allValues
                    .Except([RespCommand.NONE, RespCommand.INVALID])
                    .Where(cmd => !withOnlySubCommands.Contains(cmd.ToString().Replace("_", ""), StringComparer.OrdinalIgnoreCase))
                    .Where(cmd => !notCoveredByACLs.Contains(cmd.ToString().Replace("_", ""), StringComparer.OrdinalIgnoreCase));
                IEnumerable<RespCommand> notCovered = testableValues.Where(cmd => !covered.Contains(cmd.ToString().Replace("_", ""), StringComparer.OrdinalIgnoreCase));

                Assert.IsEmpty(notCovered, $"Commands in RespCOmmand not covered by ACL Tests:{Environment.NewLine}{string.Join(Environment.NewLine, notCovered.OrderBy(static x => x))}");
            }
        }

        [Test]
        public async Task AsyncACLsAsync()
        {
            // ASYNC is only support in Resp3, so we use exceptions for control flow here

            await CheckCommandsAsync(
                "ASYNC",
                [DoAsyncAsync]
            );

            static async Task DoAsyncAsync(GarnetClient server)
            {
                try
                {
                    await server.ExecuteForStringResultAsync("ASYNC", ["BARRIER"]);
                    Assert.Fail("Should be unreachable, ASYNC shouldn't work in Resp2");
                }
                catch (Exception e)
                {
                    if (e.Message == "ERR command not supported in RESP2")
                    {
                        return;
                    }

                    throw;
                }
            }
        }

        [Test]
        public async Task AclCatACLsAsync()
        {
            await CheckCommandsAsync(
                "ACL CAT",
                [DoAclCatAsync]
            );

            static async Task DoAclCatAsync(GarnetClient server)
            {
                string[] res = await server.ExecuteForStringArrayResultAsync("ACL", ["CAT"]);
                Assert.IsNotNull(res);
            }
        }

        [Test]
        public async Task AclDelUserACLsAsync()
        {
            await CheckCommandsAsync(
                "ACL DELUSER",
                [DoAclDelUserAsync, DoAclDelUserMultiAsync]
            );

            static async Task DoAclDelUserAsync(GarnetClient client)
            {
                long val = await client.ExecuteForLongResultAsync("ACL", ["DELUSER", "does-not-exist"]);
                Assert.AreEqual(0, val);
            }

            async Task DoAclDelUserMultiAsync(GarnetClient client)
            {
                long val = await client.ExecuteForLongResultAsync("ACL", ["DELUSER", "does-not-exist-1", "does-not-exist-2"]);
                Assert.AreEqual(0, val);
            }
        }

        [Test]
        public async Task AclListACLsAsync()
        {
            await CheckCommandsAsync(
                "ACL LIST",
                [DoAclListAsync]
            );

            static async Task DoAclListAsync(GarnetClient client)
            {
                string[] val = await client.ExecuteForStringArrayResultAsync("ACL", ["LIST"]);
                Assert.IsNotNull(val);
            }
        }

        [Test]
        public async Task AclLoadACLsAsync()
        {
            await CheckCommandsAsync(
                "ACL LOAD",
                [DoAclLoadAsync]
            );

            static async Task DoAclLoadAsync(GarnetClient client)
            {
                try
                {
                    await client.ExecuteForStringResultAsync("ACL", ["LOAD"]);

                    Assert.Fail("No ACL file, so this should have failed");
                }
                catch (Exception e)
                {
                    if (e.Message != "ERR Cannot find ACL configuration file ''")
                    {
                        throw;
                    }
                }
            }
        }

        [Test]
        public async Task AclSaveACLsAsync()
        {
            await CheckCommandsAsync(
                "ACL SAVE",
                [DoAclSaveAsync]
            );

            static async Task DoAclSaveAsync(GarnetClient client)
            {
                try
                {
                    await client.ExecuteForStringResultAsync("ACL", ["SAVE"]);

                    Assert.Fail("No ACL file, so this should have failed");
                }
                catch (Exception e)
                {
                    if (e.Message != "ERR ACL configuration file not set.")
                    {
                        throw;
                    }
                }
            }
        }

        [Test]
        public async Task AclSetUserACLsAsync()
        {
            await CheckCommandsAsync(
                "ACL SETUSER",
                [DoAclSetUserOnAsync, DoAclSetUserCategoryAsync, DoAclSetUserOnCategoryAsync]
            );

            static async Task DoAclSetUserOnAsync(GarnetClient client)
            {
                string res = await client.ExecuteForStringResultAsync("ACL", ["SETUSER", "foo", "on"]);
                Assert.AreEqual("OK", res);
            }

            static async Task DoAclSetUserCategoryAsync(GarnetClient client)
            {
                string res = await client.ExecuteForStringResultAsync("ACL", ["SETUSER", "foo", "+@read"]);
                Assert.AreEqual("OK", res);
            }

            static async Task DoAclSetUserOnCategoryAsync(GarnetClient client)
            {
                string res = await client.ExecuteForStringResultAsync("ACL", ["SETUSER", "foo", "on", "+@read"]);
                Assert.AreEqual("OK", res);
            }
        }

        [Test]
        public async Task AclUsersACLsAsync()
        {
            await CheckCommandsAsync(
                "ACL USERS",
                [DoAclUsersAsync]
            );

            static async Task DoAclUsersAsync(GarnetClient client)
            {
                string[] val = await client.ExecuteForStringArrayResultAsync("ACL", ["USERS"]);
                Assert.IsNotNull(val);
            }
        }

        [Test]
        public async Task AclWhoAmIACLsAsync()
        {
            await CheckCommandsAsync(
                "ACL WHOAMI",
                [DoAclWhoAmIAsync]
            );

            static async Task DoAclWhoAmIAsync(GarnetClient client)
            {
                string val = await client.ExecuteForStringResultAsync("ACL", ["WHOAMI"]);
                Assert.AreNotEqual("", (string)val);
            }
        }

        [Test]
        public async Task AppendACLsAsync()
        {
            int count = 0;

            await CheckCommandsAsync(
                "APPEND",
                [DoAppendAsync]
            );

            async Task DoAppendAsync(GarnetClient client)
            {
                long val = await client.ExecuteForLongResultAsync("APPEND", [$"key-{count}", "foo"]);
                count++;

                Assert.AreEqual(3, (int)val);
            }
        }

        [Test]
        public async Task AskingACLsAsync()
        {
            await CheckCommandsAsync(
                "ASKING",
                [DoAskingAsync]
            );

            async Task DoAskingAsync(GarnetClient client)
            {
                string val = await client.ExecuteForStringResultAsync("ASKING");
                Assert.AreEqual("OK", (string)val);
            }
        }

        [Test]
        public async Task BGSaveACLsAsync()
        {
            await CheckCommandsAsync(
                "BGSAVE",
                [DoBGSaveAsync, DoBGSaveScheduleAsync]
            );

            static async Task DoBGSaveAsync(GarnetClient client)
            {
                try
                {
                    string res = await client.ExecuteForStringResultAsync("BGSAVE");

                    Assert.IsTrue("Background saving started" == res || "Background saving scheduled" == res);
                }
                catch (Exception e)
                {
                    if (e.Message != "ERR checkpoint already in progress")
                    {
                        throw;
                    }
                }
            }

            static async Task DoBGSaveScheduleAsync(GarnetClient client)
            {
                try
                {
                    string res = await client.ExecuteForStringResultAsync("BGSAVE", ["SCHEDULE"]);

                    Assert.IsTrue("Background saving started" == res || "Background saving scheduled" == res);
                }
                catch (Exception e)
                {
                    if (e.Message != "ERR checkpoint already in progress")
                    {
                        throw;
                    }
                }
            }
        }

        [Test]
        public async Task BitcountACLsAsync()
        {
            await CheckCommandsAsync(
                "BITCOUNT",
                [DoBitCountAsync, DoBitCountStartEndAsync, DoBitCountStartEndBitAsync, DoBitCountStartEndByteAsync]
            );

            static async Task DoBitCountAsync(GarnetClient client)
            {
                long val = await client.ExecuteForLongResultAsync("BITCOUNT", ["empty-key"]);
                Assert.AreEqual(0, val);
            }

            static async Task DoBitCountStartEndAsync(GarnetClient client)
            {
                long val = await client.ExecuteForLongResultAsync("BITCOUNT", ["empty-key", "1", "1"]);
                Assert.AreEqual(0, val);
            }

            static async Task DoBitCountStartEndByteAsync(GarnetClient client)
            {
                long val = await client.ExecuteForLongResultAsync("BITCOUNT", ["empty-key", "1", "1", "BYTE"]);
                Assert.AreEqual(0, val);
            }

            static async Task DoBitCountStartEndBitAsync(GarnetClient client)
            {
                long val = await client.ExecuteForLongResultAsync("BITCOUNT", ["empty-key", "1", "1", "BIT"]);
                Assert.AreEqual(0, val);
            }
        }

        [Test]
        public async Task BitfieldACLsAsync()
        {
            int count = 0;

            await CheckCommandsAsync(
                "BITFIELD",
                [DoBitFieldGetAsync, DoBitFieldGetWrapAsync, DoBitFieldGetSatAsync, DoBitFieldGetFailAsync, DoBitFieldSetAsync, DoBitFieldSetWrapAsync, DoBitFieldSetSatAsync, DoBitFieldSetFailAsync, DoBitFieldIncrByAsync, DoBitFieldIncrByWrapAsync, DoBitFieldIncrBySatAsync, DoBitFieldIncrByFailAsync, DoBitFieldMultiAsync]
            );

            async Task DoBitFieldGetAsync(GarnetClient client)
            {
                string[] val = await client.ExecuteForStringArrayResultAsync("BITFIELD", [$"empty-{count}", "GET", "u4", "0"]);
                count++;
                Assert.AreEqual(0, long.Parse(val[0]));
            }

            async Task DoBitFieldGetWrapAsync(GarnetClient client)
            {
                string[] val = await client.ExecuteForStringArrayResultAsync("BITFIELD", [$"empty-{count}", "GET", "u4", "0", "OVERFLOW", "WRAP"]);
                count++;
                Assert.AreEqual(0, long.Parse(val[0]));
            }

            async Task DoBitFieldGetSatAsync(GarnetClient client)
            {
                string[] val = await client.ExecuteForStringArrayResultAsync("BITFIELD", [$"empty-{count}", "GET", "u4", "0", "OVERFLOW", "SAT"]);
                count++;
                Assert.AreEqual(0, long.Parse(val[0]));
            }

            async Task DoBitFieldGetFailAsync(GarnetClient client)
            {
                string[] val = await client.ExecuteForStringArrayResultAsync("BITFIELD", [$"empty-{count}", "GET", "u4", "0", "OVERFLOW", "FAIL"]);
                count++;
                Assert.AreEqual(0, long.Parse(val[0]));
            }

            async Task DoBitFieldSetAsync(GarnetClient client)
            {
                string[] val = await client.ExecuteForStringArrayResultAsync("BITFIELD", [$"empty-{count}", "SET", "u4", "0", "1"]);
                count++;
                Assert.AreEqual(0, long.Parse(val[0]));
            }

            async Task DoBitFieldSetWrapAsync(GarnetClient client)
            {
                string[] val = await client.ExecuteForStringArrayResultAsync("BITFIELD", [$"empty-{count}", "SET", "u4", "0", "1", "OVERFLOW", "WRAP"]);
                count++;
                Assert.AreEqual(0, long.Parse(val[0]));
            }

            async Task DoBitFieldSetSatAsync(GarnetClient client)
            {
                string[] val = await client.ExecuteForStringArrayResultAsync("BITFIELD", [$"empty-{count}", "SET", "u4", "0", "1", "OVERFLOW", "SAT"]);
                count++;
                Assert.AreEqual(0, long.Parse(val[0]));
            }

            async Task DoBitFieldSetFailAsync(GarnetClient client)
            {
                string[] val = await client.ExecuteForStringArrayResultAsync("BITFIELD", [$"empty-{count}", "SET", "u4", "0", "1", "OVERFLOW", "FAIL"]);
                count++;
                Assert.AreEqual(0, long.Parse(val[0]));
            }

            async Task DoBitFieldIncrByAsync(GarnetClient client)
            {
                string[] val = await client.ExecuteForStringArrayResultAsync("BITFIELD", [$"empty-{count}", "INCRBY", "u4", "0", "4"]);
                count++;
                Assert.AreEqual(4, long.Parse(val[0]));
            }

            async Task DoBitFieldIncrByWrapAsync(GarnetClient client)
            {
                string[] val = await client.ExecuteForStringArrayResultAsync("BITFIELD", [$"empty-{count}", "INCRBY", "u4", "0", "4", "OVERFLOW", "WRAP"]);
                count++;
                Assert.AreEqual(4, long.Parse(val[0]));
            }

            async Task DoBitFieldIncrBySatAsync(GarnetClient client)
            {
                string[] val = await client.ExecuteForStringArrayResultAsync("BITFIELD", [$"empty-{count}", "INCRBY", "u4", "0", "4", "OVERFLOW", "SAT"]);
                count++;
                Assert.AreEqual(4, long.Parse(val[0]));
            }

            async Task DoBitFieldIncrByFailAsync(GarnetClient client)
            {
                string[] val = await client.ExecuteForStringArrayResultAsync("BITFIELD", [$"empty-{count}", "INCRBY", "u4", "0", "4", "OVERFLOW", "FAIL"]);
                count++;
                Assert.AreEqual(4, long.Parse(val[0]));
            }

            async Task DoBitFieldMultiAsync(GarnetClient client)
            {
                string[] val = await client.ExecuteForStringArrayResultAsync("BITFIELD", [$"empty-{count}", "OVERFLOW", "WRAP", "GET", "u4", "1", "SET", "u4", "2", "1", "OVERFLOW", "FAIL", "INCRBY", "u4", "6", "2"]);
                count++;

                Assert.AreEqual(3, val.Length);

                string v0 = val[0];
                string v1 = val[1];
                string v2 = val[2];

                Assert.AreEqual("0", v0);
                Assert.AreEqual("0", v1);
                Assert.AreEqual("2", v2);
            }
        }

        [Test]
        public async Task BitfieldROACLsAsync()
        {
            await CheckCommandsAsync(
                "BITFIELD_RO",
                [DoBitFieldROGetAsync, DoBitFieldROMultiAsync]
            );

            static async Task DoBitFieldROGetAsync(GarnetClient client)
            {
                string[] val = await client.ExecuteForStringArrayResultAsync("BITFIELD_RO", ["empty-a", "GET", "u4", "0"]);
                Assert.AreEqual(0, long.Parse(val[0]));
            }

            static async Task DoBitFieldROMultiAsync(GarnetClient client)
            {
                string[] val = await client.ExecuteForStringArrayResultAsync("BITFIELD_RO", ["empty-b", "GET", "u4", "0", "GET", "u4", "3"]);

                Assert.AreEqual(2, val.Length);

                string v0 = val[0];
                string v1 = val[1];

                Assert.AreEqual("0", v0);
                Assert.AreEqual("0", v1);
            }
        }

        [Test]
        public async Task BitOpACLsAsync()
        {
            await CheckCommandsAsync(
                "BITOP",
                [DoBitOpAndAsync, DoBitOpAndMultiAsync, DoBitOpOrAsync, DoBitOpOrMultiAsync, DoBitOpXorAsync, DoBitOpXorMultiAsync, DoBitOpNotAsync]
            );

            static async Task DoBitOpAndAsync(GarnetClient client)
            {
                long val = await client.ExecuteForLongResultAsync("BITOP", ["AND", "zero", "zero"]);
                Assert.AreEqual(0, val);
            }

            static async Task DoBitOpAndMultiAsync(GarnetClient client)
            {
                long val = await client.ExecuteForLongResultAsync("BITOP", ["AND", "zero", "zero", "one", "zero"]);
                Assert.AreEqual(0, val);
            }

            static async Task DoBitOpOrAsync(GarnetClient client)
            {
                long val = await client.ExecuteForLongResultAsync("BITOP", ["OR", "one", "one"]);
                Assert.AreEqual(0, val);
            }

            static async Task DoBitOpOrMultiAsync(GarnetClient client)
            {
                long val = await client.ExecuteForLongResultAsync("BITOP", ["OR", "one", "one", "one", "one"]);
                Assert.AreEqual(0, val);
            }

            static async Task DoBitOpXorAsync(GarnetClient client)
            {
                long val = await client.ExecuteForLongResultAsync("BITOP", ["XOR", "one", "zero"]);
                Assert.AreEqual(0, val);
            }

            static async Task DoBitOpXorMultiAsync(GarnetClient client)
            {
                long val = await client.ExecuteForLongResultAsync("BITOP", ["XOR", "one", "one", "one", "zero"]);
                Assert.AreEqual(0, val);
            }

            static async Task DoBitOpNotAsync(GarnetClient client)
            {
                long val = await client.ExecuteForLongResultAsync("BITOP", ["NOT", "one", "zero"]);
                Assert.AreEqual(0, val);
            }
        }

        [Test]
        public async Task BitPosACLsAsync()
        {
            await CheckCommandsAsync(
                "BITPOS",
                [DoBitPosAsync, DoBitPosStartAsync, DoBitPosStartEndAsync, DoBitPosStartEndBitAsync, DoBitPosStartEndByteAsync]
            );

            static async Task DoBitPosAsync(GarnetClient client)
            {
                long val = await client.ExecuteForLongResultAsync("BITPOS", ["empty", "1"]);
                Assert.AreEqual(-1, val);
            }

            static async Task DoBitPosStartAsync(GarnetClient client)
            {
                long val = await client.ExecuteForLongResultAsync("BITPOS", ["empty", "1", "5"]);
                Assert.AreEqual(-1, val);
            }

            static async Task DoBitPosStartEndAsync(GarnetClient client)
            {
                long val = await client.ExecuteForLongResultAsync("BITPOS", ["empty", "1", "5", "7"]);
                Assert.AreEqual(-1, val);
            }

            static async Task DoBitPosStartEndBitAsync(GarnetClient client)
            {
                long val = await client.ExecuteForLongResultAsync("BITPOS", ["empty", "1", "5", "7", "BIT"]);
                Assert.AreEqual(-1, val);
            }

            static async Task DoBitPosStartEndByteAsync(GarnetClient client)
            {
                long val = await client.ExecuteForLongResultAsync("BITPOS", ["empty", "1", "5", "7", "BYTE"]);
                Assert.AreEqual(-1, val);
            }
        }

        [Test]
        public async Task ClientACLsAsync()
        {
            // TODO: client isn't really implemented looks like, so this is mostly a placeholder in case it gets implemented correctly

            await CheckCommandsAsync(
                "CLIENT",
                [DoClientAsync]
            );

            static async Task DoClientAsync(GarnetClient client)
            {
                string val = await client.ExecuteForStringResultAsync("CLIENT");
                Assert.AreEqual("OK", val);
            }
        }

        [Test]
        public async Task ClusterAddSlotsACLsAsync()
        {
            // All cluster command "success" is a thrown exception, because clustering is disabled

            await CheckCommandsAsync(
                "CLUSTER ADDSLOTS",
                [DoClusterAddSlotsAsync, DoClusterAddSlotsMultiAsync]
            );

            static async Task DoClusterAddSlotsAsync(GarnetClient client)
            {
                try
                {
                    await client.ExecuteForStringResultAsync("CLUSTER", ["ADDSLOTS", "1"]);
                    Assert.Fail("Shouldn't be reachable, cluster isn't enabled");
                }
                catch (Exception e)
                {
                    if (e.Message == "ERR This instance has cluster support disabled")
                    {
                        return;
                    }

                    throw;
                }
            }

            static async Task DoClusterAddSlotsMultiAsync(GarnetClient client)
            {
                try
                {
                    await client.ExecuteForStringResultAsync("CLUSTER", ["ADDSLOTS", "1", "2"]);
                    Assert.Fail("Shouldn't be reachable, cluster isn't enabled");
                }
                catch (Exception e)
                {
                    if (e.Message == "ERR This instance has cluster support disabled")
                    {
                        return;
                    }

                    throw;
                }
            }
        }

        [Test]
        public async Task ClusterAddSlotsRangeACLsAsync()
        {
            // All cluster command "success" is a thrown exception, because clustering is disabled

            await CheckCommandsAsync(
                "CLUSTER ADDSLOTSRANGE",
                [DoClusterAddSlotsRangeAsync, DoClusterAddSlotsRangeMultiAsync]
            );

            static async Task DoClusterAddSlotsRangeAsync(GarnetClient client)
            {
                try
                {
                    await client.ExecuteForStringResultAsync("CLUSTER", ["ADDSLOTSRANGE", "1", "3"]);
                    Assert.Fail("Shouldn't be reachable, cluster isn't enabled");
                }
                catch (Exception e)
                {
                    if (e.Message == "ERR This instance has cluster support disabled")
                    {
                        return;
                    }

                    throw;
                }
            }

            static async Task DoClusterAddSlotsRangeMultiAsync(GarnetClient client)
            {
                try
                {
                    await client.ExecuteForStringResultAsync("CLUSTER", ["ADDSLOTSRANGE", "1", "3", "7", "9"]);
                    Assert.Fail("Shouldn't be reachable, cluster isn't enabled");
                }
                catch (Exception e)
                {
                    if (e.Message == "ERR This instance has cluster support disabled")
                    {
                        return;
                    }

                    throw;
                }
            }
        }

        [Test]
        public async Task ClusterAofSyncACLsAsync()
        {
            // All cluster command "success" is a thrown exception, because clustering is disabled

            await CheckCommandsAsync(
                "CLUSTER AOFSYNC",
                [DoClusterAofSyncAsync]
            );

            static async Task DoClusterAofSyncAsync(GarnetClient client)
            {
                try
                {
                    await client.ExecuteForStringResultAsync("CLUSTER", ["AOFSYNC", "abc", "def"]);
                    Assert.Fail("Shouldn't be reachable, cluster isn't enabled");
                }
                catch (Exception e)
                {
                    if (e.Message == "ERR This instance has cluster support disabled")
                    {
                        return;
                    }

                    throw;
                }
            }
        }

        [Test]
        public async Task ClusterAppendLogACLsAsync()
        {
            // All cluster command "success" is a thrown exception, because clustering is disabled

            await CheckCommandsAsync(
                "CLUSTER APPENDLOG",
                [DoClusterAppendLogAsync]
            );

            static async Task DoClusterAppendLogAsync(GarnetClient client)
            {
                try
                {
                    await client.ExecuteForStringResultAsync("CLUSTER", ["APPENDLOG", "a", "b", "c", "d", "e"]);
                    Assert.Fail("Shouldn't be reachable, cluster isn't enabled");
                }
                catch (Exception e)
                {
                    if (e.Message == "ERR This instance has cluster support disabled")
                    {
                        return;
                    }

                    throw;
                }
            }
        }

        [Test]
        public async Task ClusterBanListACLsAsync()
        {
            // All cluster command "success" is a thrown exception, because clustering is disabled

            await CheckCommandsAsync(
                "CLUSTER BANLIST",
                [DoClusterBanListAsync]
            );

            static async Task DoClusterBanListAsync(GarnetClient client)
            {
                try
                {
                    await client.ExecuteForStringResultAsync("CLUSTER", ["BANLIST"]);
                    Assert.Fail("Shouldn't be reachable, cluster isn't enabled");
                }
                catch (Exception e)
                {
                    if (e.Message == "ERR This instance has cluster support disabled")
                    {
                        return;
                    }

                    throw;
                }
            }
        }

        [Test]
        public async Task ClusterBeginReplicaRecoverACLsAsync()
        {
            // All cluster command "success" is a thrown exception, because clustering is disabled

            await CheckCommandsAsync(
                "CLUSTER BEGIN_REPLICA_RECOVER",
                [DoClusterBeginReplicaFailoverAsync]
            );

            static async Task DoClusterBeginReplicaFailoverAsync(GarnetClient client)
            {
                try
                {
                    await client.ExecuteForStringResultAsync("CLUSTER", ["BEGIN_REPLICA_RECOVER", "1", "2", "3", "4", "5", "6", "7"]);
                    Assert.Fail("Shouldn't be reachable, cluster isn't enabled");
                }
                catch (Exception e)
                {
                    if (e.Message == "ERR This instance has cluster support disabled")
                    {
                        return;
                    }

                    throw;
                }
            }
        }

        [Test]
        public async Task ClusterBumpEpochACLsAsync()
        {
            // All cluster command "success" is a thrown exception, because clustering is disabled

            await CheckCommandsAsync(
                "CLUSTER BUMPEPOCH",
                [DoClusterBumpEpochAsync]
            );

            static async Task DoClusterBumpEpochAsync(GarnetClient client)
            {
                try
                {
                    await client.ExecuteForStringResultAsync("CLUSTER", ["BUMPEPOCH"]);
                    Assert.Fail("Shouldn't be reachable, cluster isn't enabled");
                }
                catch (Exception e)
                {
                    if (e.Message == "ERR This instance has cluster support disabled")
                    {
                        return;
                    }

                    throw;
                }
            }
        }

        [Test]
        public async Task ClusterCountKeysInSlotACLsAsync()
        {
            // All cluster command "success" is a thrown exception, because clustering is disabled

            await CheckCommandsAsync(
                "CLUSTER COUNTKEYSINSLOT",
                [DoClusterBumpEpochAsync]
            );

            static async Task DoClusterBumpEpochAsync(GarnetClient client)
            {
                try
                {
                    await client.ExecuteForStringResultAsync("CLUSTER", ["COUNTKEYSINSLOT", "1"]);
                    Assert.Fail("Shouldn't be reachable, cluster isn't enabled");
                }
                catch (Exception e)
                {
                    if (e.Message == "ERR This instance has cluster support disabled")
                    {
                        return;
                    }

                    throw;
                }
            }
        }

        [Test]
        public async Task ClusterDelKeysInSlotACLsAsync()
        {
            // All cluster command "success" is a thrown exception, because clustering is disabled

            await CheckCommandsAsync(
                "CLUSTER DELKEYSINSLOT",
                [DoClusterDelKeysInSlotAsync]
            );

            static async Task DoClusterDelKeysInSlotAsync(GarnetClient client)
            {
                try
                {
                    await client.ExecuteForStringResultAsync("CLUSTER", ["DELKEYSINSLOT", "1"]);
                    Assert.Fail("Shouldn't be reachable, cluster isn't enabled");
                }
                catch (Exception e)
                {
                    if (e.Message == "ERR This instance has cluster support disabled")
                    {
                        return;
                    }

                    throw;
                }
            }
        }

        [Test]
        public async Task ClusterDelKeysInSlotRangeACLsAsync()
        {
            // All cluster command "success" is a thrown exception, because clustering is disabled

            await CheckCommandsAsync(
                "CLUSTER DELKEYSINSLOTRANGE",
                [DoClusterDelKeysInSlotRangeAsync, DoClusterDelKeysInSlotRangeMultiAsync]
            );

            static async Task DoClusterDelKeysInSlotRangeAsync(GarnetClient client)
            {
                try
                {
                    await client.ExecuteForStringResultAsync("CLUSTER", ["DELKEYSINSLOTRANGE", "1", "3"]);
                    Assert.Fail("Shouldn't be reachable, cluster isn't enabled");
                }
                catch (Exception e)
                {
                    if (e.Message == "ERR This instance has cluster support disabled")
                    {
                        return;
                    }

                    throw;
                }
            }

            static async Task DoClusterDelKeysInSlotRangeMultiAsync(GarnetClient client)
            {
                try
                {
                    await client.ExecuteForStringResultAsync("CLUSTER", ["DELKEYSINSLOTRANGE", "1", "3", "5", "9"]);
                    Assert.Fail("Shouldn't be reachable, cluster isn't enabled");
                }
                catch (Exception e)
                {
                    if (e.Message == "ERR This instance has cluster support disabled")
                    {
                        return;
                    }

                    throw;
                }
            }
        }

        [Test]
        public async Task ClusterDelSlotsACLsAsync()
        {
            // All cluster command "success" is a thrown exception, because clustering is disabled

            await CheckCommandsAsync(
                "CLUSTER DELSLOTS",
                [DoClusterDelSlotsAsync, DoClusterDelSlotsMultiAsync]
            );

            static async Task DoClusterDelSlotsAsync(GarnetClient client)
            {
                try
                {
                    await client.ExecuteForStringResultAsync("CLUSTER", ["DELSLOTS", "1"]);
                    Assert.Fail("Shouldn't be reachable, cluster isn't enabled");
                }
                catch (Exception e)
                {
                    if (e.Message == "ERR This instance has cluster support disabled")
                    {
                        return;
                    }

                    throw;
                }
            }

            static async Task DoClusterDelSlotsMultiAsync(GarnetClient client)
            {
                try
                {
                    await client.ExecuteForStringResultAsync("CLUSTER", ["DELSLOTS", "1", "2"]);
                    Assert.Fail("Shouldn't be reachable, cluster isn't enabled");
                }
                catch (Exception e)
                {
                    if (e.Message == "ERR This instance has cluster support disabled")
                    {
                        return;
                    }

                    throw;
                }
            }
        }

        [Test]
        public async Task ClusterDelSlotsRangeACLsAsync()
        {
            // All cluster command "success" is a thrown exception, because clustering is disabled

            await CheckCommandsAsync(
                "CLUSTER DELSLOTSRANGE",
                [DoClusterDelSlotsRangeAsync, DoClusterDelSlotsRangeMultiAsync]
            );

            static async Task DoClusterDelSlotsRangeAsync(GarnetClient client)
            {
                try
                {
                    await client.ExecuteForStringResultAsync("CLUSTER", ["DELSLOTSRANGE", "1", "3"]);
                    Assert.Fail("Shouldn't be reachable, cluster isn't enabled");
                }
                catch (Exception e)
                {
                    if (e.Message == "ERR This instance has cluster support disabled")
                    {
                        return;
                    }

                    throw;
                }
            }

            static async Task DoClusterDelSlotsRangeMultiAsync(GarnetClient client)
            {
                try
                {
                    await client.ExecuteForStringResultAsync("CLUSTER", ["DELSLOTSRANGE", "1", "3", "9", "11"]);
                    Assert.Fail("Shouldn't be reachable, cluster isn't enabled");
                }
                catch (Exception e)
                {
                    if (e.Message == "ERR This instance has cluster support disabled")
                    {
                        return;
                    }

                    throw;
                }
            }
        }

        [Test]
        public async Task ClusterEndpointACLsAsync()
        {
            // All cluster command "success" is a thrown exception, because clustering is disabled

            await CheckCommandsAsync(
                "CLUSTER ENDPOINT",
                [DoClusterEndpointAsync]
            );

            static async Task DoClusterEndpointAsync(GarnetClient client)
            {
                try
                {
                    await client.ExecuteForStringResultAsync("CLUSTER", ["ENDPOINT", "abcd"]);
                    Assert.Fail("Shouldn't be reachable, cluster isn't enabled");
                }
                catch (Exception e)
                {
                    if (e.Message == "ERR This instance has cluster support disabled")
                    {
                        return;
                    }

                    throw;
                }
            }
        }

        [Test]
        public async Task ClusterFailoverACLsAsync()
        {
            // All cluster command "success" is a thrown exception, because clustering is disabled

            await CheckCommandsAsync(
                "CLUSTER FAILOVER",
                [DoClusterFailoverAsync, DoClusterFailoverForceAsync]
            );

            static async Task DoClusterFailoverAsync(GarnetClient client)
            {
                try
                {
                    await client.ExecuteForStringResultAsync("CLUSTER", ["FAILOVER"]);
                    Assert.Fail("Shouldn't be reachable, cluster isn't enabled");
                }
                catch (Exception e)
                {
                    if (e.Message == "ERR This instance has cluster support disabled")
                    {
                        return;
                    }

                    throw;
                }
            }

            static async Task DoClusterFailoverForceAsync(GarnetClient client)
            {
                try
                {
                    await client.ExecuteForStringResultAsync("CLUSTER", ["FAILOVER", "FORCE"]);
                    Assert.Fail("Shouldn't be reachable, cluster isn't enabled");
                }
                catch (Exception e)
                {
                    if (e.Message == "ERR This instance has cluster support disabled")
                    {
                        return;
                    }

                    throw;
                }
            }
        }

        [Test]
        public async Task ClusterFailStopWritesACLsAsync()
        {
            // All cluster command "success" is a thrown exception, because clustering is disabled

            await CheckCommandsAsync(
                "CLUSTER FAILSTOPWRITES",
                [DoClusterFailStopWritesAsync]
            );

            static async Task DoClusterFailStopWritesAsync(GarnetClient client)
            {
                try
                {
                    await client.ExecuteForStringResultAsync("CLUSTER", ["FAILSTOPWRITES", "foo"]);
                    Assert.Fail("Shouldn't be reachable, cluster isn't enabled");
                }
                catch (Exception e)
                {
                    if (e.Message == "ERR This instance has cluster support disabled")
                    {
                        return;
                    }

                    throw;
                }
            }
        }

        [Test]
        public async Task ClusterFailReplicationOffsetACLsAsync()
        {
            // All cluster command "success" is a thrown exception, because clustering is disabled

            await CheckCommandsAsync(
                "CLUSTER FAILREPLICATIONOFFSET",
                [DoClusterFailStopWritesAsync]
            );

            static async Task DoClusterFailStopWritesAsync(GarnetClient client)
            {
                try
                {
                    await client.ExecuteForStringResultAsync("CLUSTER", ["FAILREPLICATIONOFFSET", "foo"]);
                    Assert.Fail("Shouldn't be reachable, cluster isn't enabled");
                }
                catch (Exception e)
                {
                    if (e.Message == "ERR This instance has cluster support disabled")
                    {
                        return;
                    }

                    throw;
                }
            }
        }

        [Test]
        public async Task ClusterForgetACLsAsync()
        {
            // All cluster command "success" is a thrown exception, because clustering is disabled

            await CheckCommandsAsync(
                "CLUSTER FORGET",
                [DoClusterForgetAsync]
            );

            static async Task DoClusterForgetAsync(GarnetClient client)
            {
                try
                {
                    await client.ExecuteForStringResultAsync("CLUSTER", ["FORGET", "foo"]);
                    Assert.Fail("Shouldn't be reachable, cluster isn't enabled");
                }
                catch (Exception e)
                {
                    if (e.Message == "ERR This instance has cluster support disabled")
                    {
                        return;
                    }

                    throw;
                }
            }
        }

        [Test]
        public async Task ClusterGetKeysInSlotACLsAsync()
        {
            // All cluster command "success" is a thrown exception, because clustering is disabled

            await CheckCommandsAsync(
                "CLUSTER GETKEYSINSLOT",
                [DoClusterGetKeysInSlotAsync]
            );

            static async Task DoClusterGetKeysInSlotAsync(GarnetClient client)
            {
                try
                {
                    await client.ExecuteForStringResultAsync("CLUSTER", ["GETKEYSINSLOT", "foo", "3"]);
                    Assert.Fail("Shouldn't be reachable, cluster isn't enabled");
                }
                catch (Exception e)
                {
                    if (e.Message == "ERR This instance has cluster support disabled")
                    {
                        return;
                    }

                    throw;
                }
            }
        }

        [Test]
        public async Task ClusterGossipACLsAsync()
        {
            // All cluster command "success" is a thrown exception, because clustering is disabled

            await CheckCommandsAsync(
                "CLUSTER GOSSIP",
                [DoClusterGossipAsync]
            );

            static async Task DoClusterGossipAsync(GarnetClient client)
            {
                try
                {
                    await client.ExecuteForStringResultAsync("CLUSTER", ["GOSSIP", "foo", "3"]);
                    Assert.Fail("Shouldn't be reachable, cluster isn't enabled");
                }
                catch (Exception e)
                {
                    if (e.Message == "ERR This instance has cluster support disabled")
                    {
                        return;
                    }

                    throw;
                }
            }
        }

        [Test]
        public async Task ClusterHelpACLsAsync()
        {
            // All cluster command "success" is a thrown exception, because clustering is disabled

            await CheckCommandsAsync(
                "CLUSTER HELP",
                [DoClusterHelpAsync]
            );

            static async Task DoClusterHelpAsync(GarnetClient client)
            {
                try
                {
                    await client.ExecuteForStringResultAsync("CLUSTER", ["HELP"]);
                    Assert.Fail("Shouldn't be reachable, cluster isn't enabled");
                }
                catch (Exception e)
                {
                    if (e.Message == "ERR This instance has cluster support disabled")
                    {
                        return;
                    }

                    throw;
                }
            }
        }

        [Test]
        public async Task ClusterInfoACLsAsync()
        {
            // All cluster command "success" is a thrown exception, because clustering is disabled

            await CheckCommandsAsync(
                "CLUSTER INFO",
                [DoClusterInfoAsync]
            );

            static async Task DoClusterInfoAsync(GarnetClient client)
            {
                try
                {
                    await client.ExecuteForStringResultAsync("CLUSTER", ["INFO"]);
                    Assert.Fail("Shouldn't be reachable, cluster isn't enabled");
                }
                catch (Exception e)
                {
                    if (e.Message == "ERR This instance has cluster support disabled")
                    {
                        return;
                    }

                    throw;
                }
            }
        }

        [Test]
        public async Task ClusterInitiateReplicaSyncACLsAsync()
        {
            // All cluster command "success" is a thrown exception, because clustering is disabled

            await CheckCommandsAsync(
                "CLUSTER INITIATE_REPLICA_SYNC",
                [DoClusterInfoAsync]
            );

            static async Task DoClusterInfoAsync(GarnetClient client)
            {
                try
                {
                    await client.ExecuteForStringResultAsync("CLUSTER", ["INITIATE_REPLICA_SYNC", "1", "2", "3", "4", "5"]);
                    Assert.Fail("Shouldn't be reachable, cluster isn't enabled");
                }
                catch (Exception e)
                {
                    if (e.Message == "ERR This instance has cluster support disabled")
                    {
                        return;
                    }

                    throw;
                }
            }
        }

        [Test]
        public async Task ClusterKeySlotACLsAsync()
        {
            // All cluster command "success" is a thrown exception, because clustering is disabled

            await CheckCommandsAsync(
                "CLUSTER KEYSLOT",
                [DoClusterKeySlotAsync]
            );

            static async Task DoClusterKeySlotAsync(GarnetClient client)
            {
                try
                {
                    await client.ExecuteForStringResultAsync("CLUSTER", ["KEYSLOT", "foo"]);
                    Assert.Fail("Shouldn't be reachable, cluster isn't enabled");
                }
                catch (Exception e)
                {
                    if (e.Message == "ERR This instance has cluster support disabled")
                    {
                        return;
                    }

                    throw;
                }
            }
        }

        [Test]
        public async Task ClusterMeetACLsAsync()
        {
            // All cluster command "success" is a thrown exception, because clustering is disabled

            await CheckCommandsAsync(
                "CLUSTER MEET",
                [DoClusterMeetAsync, DoClusterMeetPortAsync]
            );

            static async Task DoClusterMeetAsync(GarnetClient client)
            {
                try
                {
                    await client.ExecuteForStringResultAsync("CLUSTER", ["MEET", "127.0.0.1", "1234"]);
                    Assert.Fail("Shouldn't be reachable, cluster isn't enabled");
                }
                catch (Exception e)
                {
                    if (e.Message == "ERR This instance has cluster support disabled")
                    {
                        return;
                    }

                    throw;
                }
            }

            static async Task DoClusterMeetPortAsync(GarnetClient client)
            {
                try
                {
                    await client.ExecuteForStringResultAsync("CLUSTER", ["MEET", "127.0.0.1", "1234", "6789"]);
                    Assert.Fail("Shouldn't be reachable, cluster isn't enabled");
                }
                catch (Exception e)
                {
                    if (e.Message == "ERR This instance has cluster support disabled")
                    {
                        return;
                    }

                    throw;
                }
            }
        }

        [Test]
        public async Task ClusterMigrateACLsAsync()
        {
            // All cluster command "success" is a thrown exception, because clustering is disabled

            await CheckCommandsAsync(
                "CLUSTER MIGRATE",
                [DoClusterMigrateAsync]
            );

            static async Task DoClusterMigrateAsync(GarnetClient client)
            {
                try
                {
                    await client.ExecuteForStringResultAsync("CLUSTER", ["MIGRATE", "a", "b", "c"]);
                    Assert.Fail("Shouldn't be reachable, cluster isn't enabled");
                }
                catch (Exception e)
                {
                    if (e.Message == "ERR This instance has cluster support disabled")
                    {
                        return;
                    }

                    throw;
                }
            }
        }

        [Test]
        public async Task ClusterMTasksACLsAsync()
        {
            // All cluster command "success" is a thrown exception, because clustering is disabled

            await CheckCommandsAsync(
                "CLUSTER MTASKS",
                [DoClusterMTasksAsync]
            );

            static async Task DoClusterMTasksAsync(GarnetClient client)
            {
                try
                {
                    await client.ExecuteForStringResultAsync("CLUSTER", ["MTASKS"]);
                    Assert.Fail("Shouldn't be reachable, cluster isn't enabled");
                }
                catch (Exception e)
                {
                    if (e.Message == "ERR This instance has cluster support disabled")
                    {
                        return;
                    }

                    throw;
                }
            }
        }

        [Test]
        public async Task ClusterMyIdACLsAsync()
        {
            // All cluster command "success" is a thrown exception, because clustering is disabled

            await CheckCommandsAsync(
                "CLUSTER MYID",
                [DoClusterMyIdAsync]
            );

            static async Task DoClusterMyIdAsync(GarnetClient client)
            {
                try
                {
                    await client.ExecuteForStringResultAsync("CLUSTER", ["MYID"]);
                    Assert.Fail("Shouldn't be reachable, cluster isn't enabled");
                }
                catch (Exception e)
                {
                    if (e.Message == "ERR This instance has cluster support disabled")
                    {
                        return;
                    }

                    throw;
                }
            }
        }

        [Test]
        public async Task ClusterMyParentIdACLsAsync()
        {
            // All cluster command "success" is a thrown exception, because clustering is disabled

            await CheckCommandsAsync(
                "CLUSTER MYPARENTID",
                [DoClusterMyParentIdAsync]
            );

            static async Task DoClusterMyParentIdAsync(GarnetClient client)
            {
                try
                {
                    await client.ExecuteForStringResultAsync("CLUSTER", ["MYPARENTID"]);
                    Assert.Fail("Shouldn't be reachable, cluster isn't enabled");
                }
                catch (Exception e)
                {
                    if (e.Message == "ERR This instance has cluster support disabled")
                    {
                        return;
                    }

                    throw;
                }
            }
        }

        [Test]
        public async Task ClusterNodesACLsAsync()
        {
            // All cluster command "success" is a thrown exception, because clustering is disabled

            await CheckCommandsAsync(
                "CLUSTER NODES",
                [DoClusterNodesAsync]
            );

            static async Task DoClusterNodesAsync(GarnetClient client)
            {
                try
                {
                    await client.ExecuteForStringResultAsync("CLUSTER", ["NODES"]);
                    Assert.Fail("Shouldn't be reachable, cluster isn't enabled");
                }
                catch (Exception e)
                {
                    if (e.Message == "ERR This instance has cluster support disabled")
                    {
                        return;
                    }

                    throw;
                }
            }
        }

        [Test]
        public async Task ClusterReplicasACLsAsync()
        {
            // All cluster command "success" is a thrown exception, because clustering is disabled

            await CheckCommandsAsync(
                "CLUSTER REPLICAS",
                [DoClusterReplicasAsync]
            );

            static async Task DoClusterReplicasAsync(GarnetClient client)
            {
                try
                {
                    await client.ExecuteForStringResultAsync("CLUSTER", ["REPLICAS", "foo"]);
                    Assert.Fail("Shouldn't be reachable, cluster isn't enabled");
                }
                catch (Exception e)
                {
                    if (e.Message == "ERR This instance has cluster support disabled")
                    {
                        return;
                    }

                    throw;
                }
            }
        }

        [Test]
        public async Task ClusterReplicateACLsAsync()
        {
            // All cluster command "success" is a thrown exception, because clustering is disabled

            await CheckCommandsAsync(
                "CLUSTER REPLICATE",
                [DoClusterReplicateAsync]
            );

            static async Task DoClusterReplicateAsync(GarnetClient client)
            {
                try
                {
                    await client.ExecuteForStringResultAsync("CLUSTER", ["REPLICATE", "foo"]);
                    Assert.Fail("Shouldn't be reachable, cluster isn't enabled");
                }
                catch (Exception e)
                {
                    if (e.Message == "ERR This instance has cluster support disabled")
                    {
                        return;
                    }

                    throw;
                }
            }
        }

        [Test]
        public async Task ClusterResetACLsAsync()
        {
            // All cluster command "success" is a thrown exception, because clustering is disabled

            await CheckCommandsAsync(
                "CLUSTER RESET",
                [DoClusterResetAsync, DoClusteResetHardAsync]
            );

            static async Task DoClusterResetAsync(GarnetClient client)
            {
                try
                {
                    await client.ExecuteForStringResultAsync("CLUSTER", ["RESET"]);
                    Assert.Fail("Shouldn't be reachable, cluster isn't enabled");
                }
                catch (Exception e)
                {
                    if (e.Message == "ERR This instance has cluster support disabled")
                    {
                        return;
                    }

                    throw;
                }
            }

            static async Task DoClusteResetHardAsync(GarnetClient client)
            {
                try
                {
                    await client.ExecuteForStringResultAsync("CLUSTER", ["RESET", "HARD"]);
                    Assert.Fail("Shouldn't be reachable, cluster isn't enabled");
                }
                catch (Exception e)
                {
                    if (e.Message == "ERR This instance has cluster support disabled")
                    {
                        return;
                    }

                    throw;
                }
            }
        }

        [Test]
        public async Task ClusterSendCkptFileSegmentACLsAsync()
        {
            // All cluster command "success" is a thrown exception, because clustering is disabled

            await CheckCommandsAsync(
                "CLUSTER SEND_CKPT_FILE_SEGMENT",
                [DoClusterSendCkptFileSegmentAsync]
            );

            static async Task DoClusterSendCkptFileSegmentAsync(GarnetClient client)
            {
                try
                {
                    await client.ExecuteForStringResultAsync("CLUSTER", ["SEND_CKPT_FILE_SEGMENT", "1", "2", "3", "4", "5"]);
                    Assert.Fail("Shouldn't be reachable, cluster isn't enabled");
                }
                catch (Exception e)
                {
                    if (e.Message == "ERR This instance has cluster support disabled")
                    {
                        return;
                    }

                    throw;
                }
            }
        }

        [Test]
        public async Task ClusterSendCkptMetadataACLsAsync()
        {
            // All cluster command "success" is a thrown exception, because clustering is disabled

            await CheckCommandsAsync(
                "CLUSTER SEND_CKPT_METADATA",
                [DoClusterSendCkptMetadataAsync]
            );

            static async Task DoClusterSendCkptMetadataAsync(GarnetClient client)
            {
                try
                {
                    await client.ExecuteForStringResultAsync("CLUSTER", ["SEND_CKPT_METADATA", "1", "2", "3", "4", "5"]);
                    Assert.Fail("Shouldn't be reachable, cluster isn't enabled");
                }
                catch (Exception e)
                {
                    if (e.Message == "ERR This instance has cluster support disabled")
                    {
                        return;
                    }

                    throw;
                }
            }
        }

        [Test]
        public async Task ClusterSetConfigEpochACLsAsync()
        {
            // All cluster command "success" is a thrown exception, because clustering is disabled

            await CheckCommandsAsync(
                "CLUSTER SET-CONFIG-EPOCH",
                [DoClusterSetConfigEpochAsync]
            );

            static async Task DoClusterSetConfigEpochAsync(GarnetClient client)
            {
                try
                {
                    await client.ExecuteForStringResultAsync("CLUSTER", ["SET-CONFIG-EPOCH", "foo"]);
                    Assert.Fail("Shouldn't be reachable, cluster isn't enabled");
                }
                catch (Exception e)
                {
                    if (e.Message == "ERR This instance has cluster support disabled")
                    {
                        return;
                    }

                    throw;
                }
            }
        }

        [Test]
        public async Task ClusterSetSlotACLsAsync()
        {
            // All cluster command "success" is a thrown exception, because clustering is disabled

            await CheckCommandsAsync(
                "CLUSTER SETSLOT",
                [DoClusterSetSlotAsync, DoClusterSetSlotStableAsync, DoClusterSetSlotImportingAsync]
            );

            static async Task DoClusterSetSlotAsync(GarnetClient client)
            {
                try
                {
                    await client.ExecuteForStringResultAsync("CLUSTER", ["SETSLOT", "1"]);
                    Assert.Fail("Shouldn't be reachable, cluster isn't enabled");
                }
                catch (Exception e)
                {
                    if (e.Message == "ERR This instance has cluster support disabled")
                    {
                        return;
                    }

                    throw;
                }
            }

            static async Task DoClusterSetSlotStableAsync(GarnetClient client)
            {
                try
                {
                    await client.ExecuteForStringResultAsync("CLUSTER", ["SETSLOT", "1", "STABLE"]);
                    Assert.Fail("Shouldn't be reachable, cluster isn't enabled");
                }
                catch (Exception e)
                {
                    if (e.Message == "ERR This instance has cluster support disabled")
                    {
                        return;
                    }

                    throw;
                }
            }

            static async Task DoClusterSetSlotImportingAsync(GarnetClient client)
            {
                try
                {
                    await client.ExecuteForStringResultAsync("CLUSTER", ["SETSLOT", "1", "IMPORTING", "foo"]);
                    Assert.Fail("Shouldn't be reachable, cluster isn't enabled");
                }
                catch (Exception e)
                {
                    if (e.Message == "ERR This instance has cluster support disabled")
                    {
                        return;
                    }

                    throw;
                }
            }
        }

        [Test]
        public async Task ClusterSetSlotsRangeACLsAsync()
        {
            // All cluster command "success" is a thrown exception, because clustering is disabled

            await CheckCommandsAsync(
                "CLUSTER SETSLOTSRANGE",
                [DoClusterSetSlotsRangeStableAsync, DoClusterSetSlotsRangeStableMultiAsync, DoClusterSetSlotsRangeImportingAsync, DoClusterSetSlotsRangeImportingMultiAsync]
            );

            static async Task DoClusterSetSlotsRangeStableAsync(GarnetClient client)
            {
                try
                {
                    await client.ExecuteForStringResultAsync("CLUSTER", ["SETSLOTSRANGE", "STABLE", "1", "5"]);
                    Assert.Fail("Shouldn't be reachable, cluster isn't enabled");
                }
                catch (Exception e)
                {
                    if (e.Message == "ERR This instance has cluster support disabled")
                    {
                        return;
                    }

                    throw;
                }
            }

            static async Task DoClusterSetSlotsRangeStableMultiAsync(GarnetClient client)
            {
                try
                {
                    await client.ExecuteForStringResultAsync("CLUSTER", ["SETSLOTSRANGE", "STABLE", "1", "5", "10", "15"]);
                    Assert.Fail("Shouldn't be reachable, cluster isn't enabled");
                }
                catch (Exception e)
                {
                    if (e.Message == "ERR This instance has cluster support disabled")
                    {
                        return;
                    }

                    throw;
                }
            }

            static async Task DoClusterSetSlotsRangeImportingAsync(GarnetClient client)
            {
                try
                {
                    await client.ExecuteForStringResultAsync("CLUSTER", ["SETSLOTSRANGE", "IMPORTING", "foo", "1", "5"]);
                    Assert.Fail("Shouldn't be reachable, cluster isn't enabled");
                }
                catch (Exception e)
                {
                    if (e.Message == "ERR This instance has cluster support disabled")
                    {
                        return;
                    }

                    throw;
                }
            }

            static async Task DoClusterSetSlotsRangeImportingMultiAsync(GarnetClient client)
            {
                try
                {
                    await client.ExecuteForStringResultAsync("CLUSTER", ["SETSLOTSRANGE", "IMPORTING", "foo", "1", "5", "10", "15"]);
                    Assert.Fail("Shouldn't be reachable, cluster isn't enabled");
                }
                catch (Exception e)
                {
                    if (e.Message == "ERR This instance has cluster support disabled")
                    {
                        return;
                    }

                    throw;
                }
            }
        }

        [Test]
        public async Task ClusterShardsACLsAsync()
        {
            // All cluster command "success" is a thrown exception, because clustering is disabled

            await CheckCommandsAsync(
                "CLUSTER SHARDS",
                [DoClusterShardsAsync]
            );

            static async Task DoClusterShardsAsync(GarnetClient client)
            {
                try
                {
                    await client.ExecuteForStringResultAsync("CLUSTER", ["SHARDS"]);
                    Assert.Fail("Shouldn't be reachable, cluster isn't enabled");
                }
                catch (Exception e)
                {
                    if (e.Message == "ERR This instance has cluster support disabled")
                    {
                        return;
                    }

                    throw;
                }
            }
        }

        [Test]
        public async Task ClusterSlotsACLsAsync()
        {
            // All cluster command "success" is a thrown exception, because clustering is disabled

            await CheckCommandsAsync(
                "CLUSTER SLOTS",
                [DoClusterSlotsAsync]
            );

            static async Task DoClusterSlotsAsync(GarnetClient client)
            {
                try
                {
                    await client.ExecuteForStringResultAsync("CLUSTER", ["SLOTS"]);
                    Assert.Fail("Shouldn't be reachable, cluster isn't enabled");
                }
                catch (Exception e)
                {
                    if (e.Message == "ERR This instance has cluster support disabled")
                    {
                        return;
                    }

                    throw;
                }
            }
        }

        [Test]
        public async Task ClusterSlotStateACLsAsync()
        {
            // All cluster command "success" is a thrown exception, because clustering is disabled

            await CheckCommandsAsync(
                "CLUSTER SLOTSTATE",
                [DoClusterSlotStateAsync]
            );

            static async Task DoClusterSlotStateAsync(GarnetClient client)
            {
                try
                {
                    await client.ExecuteForStringResultAsync("CLUSTER", ["SLOTSTATE"]);
                    Assert.Fail("Shouldn't be reachable, cluster isn't enabled");
                }
                catch (Exception e)
                {
                    if (e.Message == "ERR This instance has cluster support disabled")
                    {
                        return;
                    }

                    throw;
                }
            }
        }

        [Test]
        public async Task CommandACLsAsync()
        {
            await CheckCommandsAsync(
                "COMMAND",
                [DoCommandAsync],
                skipPermitted: true
            );

            static async Task DoCommandAsync(GarnetClient client)
            {
                // COMMAND returns an array of arrays, which GarnetClient doesn't deal with
                await client.ExecuteForStringResultAsync("COMMAND");
            }
        }

        [Test]
        public async Task CommandCountACLsAsync()
        {
            await CheckCommandsAsync(
                "COMMAND COUNT",
                [DoCommandCountAsync]
            );

            static async Task DoCommandCountAsync(GarnetClient client)
            {
                long val = await client.ExecuteForLongResultAsync("COMMAND", ["COUNT"]);
                Assert.IsTrue(val > 0);
            }
        }

        [Test]
        public async Task CommandInfoACLsAsync()
        {
            await CheckCommandsAsync(
                "COMMAND INFO",
                [DoCommandInfoAsync, DoCommandInfoOneAsync, DoCommandInfoMultiAsync],
                skipPermitted: true
            );

            static async Task DoCommandInfoAsync(GarnetClient client)
            {
                // COMMAND|INFO returns an array of arrays, which GarnetClient doesn't deal with
                await client.ExecuteForStringResultAsync("COMMAND", ["INFO"]);
            }

            static async Task DoCommandInfoOneAsync(GarnetClient client)
            {
                // COMMAND|INFO returns an array of arrays, which GarnetClient doesn't deal with
                await client.ExecuteForStringResultAsync("COMMAND", ["INFO", "GET"]);
            }

            static async Task DoCommandInfoMultiAsync(GarnetClient client)
            {
                // COMMAND|INFO returns an array of arrays, which GarnetClient doesn't deal with
                await client.ExecuteForStringResultAsync("COMMAND", ["INFO", "GET", "SET", "APPEND"]);
            }
        }

        [Test]
        public async Task CommitAOFACLsAsync()
        {
            await CheckCommandsAsync(
                "COMMITAOF",
                [DoCommitAOFAsync]
            );

            static async Task DoCommitAOFAsync(GarnetClient client)
            {
                string val = await client.ExecuteForStringResultAsync("COMMITAOF");
                Assert.AreEqual("AOF file committed", val);
            }
        }

        [Test]
        public async Task ConfigGetACLsAsync()
        {
            // TODO: CONFIG GET doesn't implement multiple parameters, so that is untested

            await CheckCommandsAsync(
                "CONFIG GET",
                [DoConfigGetOneAsync]
            );

            static async Task DoConfigGetOneAsync(GarnetClient client)
            {
                string[] res = await client.ExecuteForStringArrayResultAsync("CONFIG", ["GET", "timeout"]);

                Assert.AreEqual(2, res.Length);
                Assert.AreEqual("timeout", (string)res[0]);
                Assert.IsTrue(int.Parse(res[1]) >= 0);
            }
        }

        [Test]
        public async Task ConfigRewriteACLsAsync()
        {
            await CheckCommandsAsync(
                "CONFIG REWRITE",
                [DoConfigRewriteAsync]
            );

            static async Task DoConfigRewriteAsync(GarnetClient client)
            {
                string res = await client.ExecuteForStringResultAsync("CONFIG", ["REWRITE"]);
                Assert.AreEqual("OK", res);
            }
        }

        [Test]
        public async Task ConfigSetACLsAsync()
        {
            // CONFIG SET parameters are pretty limitted, so this uses error responses for "got past the ACL" validation - that's not great

            await CheckCommandsAsync(
                "CONFIG SET",
                [DoConfigSetOneAsync, DoConfigSetMultiAsync]
            );

            static async Task DoConfigSetOneAsync(GarnetClient client)
            {
                try
                {
                    await client.ExecuteForStringResultAsync("CONFIG", ["SET", "foo", "bar"]);
                    Assert.Fail("Should have raised unknow config error");
                }
                catch (Exception e)
                {
                    if (e.Message == "ERR Unknown option or number of arguments for CONFIG SET - 'foo'")
                    {
                        return;
                    }

                    throw;
                }
            }

            static async Task DoConfigSetMultiAsync(GarnetClient client)
            {
                try
                {
                    await client.ExecuteForStringResultAsync("CONFIG", ["SET", "foo", "bar", "fizz", "buzz"]);
                    Assert.Fail("Should have raised unknow config error");
                }
                catch (Exception e)
                {
                    if (e.Message == "ERR Unknown option or number of arguments for CONFIG SET - 'foo'")
                    {
                        return;
                    }

                    throw;
                }
            }
        }

        [Test]
        public async Task COScanACLsAsync()
        {
            // TODO: COSCAN parameters are unclear... add more cases later

            await CheckCommandsAsync(
                "COSCAN",
                [DoCOScanAsync],
                skipPermitted: true
            );

            static async Task DoCOScanAsync(GarnetClient client)
            {
                // COSCAN returns an array of arrays, which GarnetClient doesn't deal with
                await client.ExecuteForStringResultAsync("CUSTOMOBJECTSCAN", ["foo", "0"]);
            }
        }

        [Test]
        public async Task CustomRawStringCmdACLsAsync()
        {
            // TODO: it probably makes sense to expose ACLs for registered commands, but for now just a blanket ACL for all custom commands is all we have

            int count = 0;

            await CheckCommandsAsync(
                "CUSTOMRAWSTRINGCMD",
                [DoSetWpIfPgtAsync],
                knownCategories: ["garnet", "custom", "dangerous"]
            );

            async Task DoSetWpIfPgtAsync(GarnetClient client)
            {
                string res = await client.ExecuteForStringResultAsync("SETWPIFPGT", [$"foo-{count}", "bar", "\0\0\0\0\0\0\0\0"]);
                count++;

                Assert.AreEqual("OK", (string)res);
            }
        }

        [Test]
        public async Task CustomObjCmdACLsAsync()
        {
            // TODO: it probably makes sense to expose ACLs for registered commands, but for now just a blanket ACL for all custom commands is all we have

            await CheckCommandsAsync(
                "CUSTOMOBJCMD",
                [DoMyDictGetAsync],
                knownCategories: ["garnet", "custom", "dangerous"]
            );

            static async Task DoMyDictGetAsync(GarnetClient client)
            {
                string res = await client.ExecuteForStringResultAsync("MYDICTGET", ["foo", "bar"]);
                Assert.IsNull(res);
            }
        }

        [Test]
        public async Task CustomTxnACLsAsync()
        {
            // TODO: it probably makes sense to expose ACLs for registered commands, but for now just a blanket ACL for all custom commands is all we have

            await CheckCommandsAsync(
                "CustomTxn",
                [DoReadWriteTxAsync],
                knownCategories: ["garnet", "custom", "dangerous"]
            );

            static async Task DoReadWriteTxAsync(GarnetClient client)
            {
                string res = await client.ExecuteForStringResultAsync("READWRITETX", ["foo", "bar", "fizz"]);
                Assert.AreEqual("SUCCESS", res);
            }
        }

        [Test]
<<<<<<< HEAD
        public async Task EvalACLsAsync()
        {
            await CheckCommandsAsync(
                "EVAL",
                [DoEvalAsync],
                knownCategories: ["slow", "scripting"]
            );

            async Task DoEvalAsync(GarnetClient client)
            {
                string res = await client.ExecuteForStringResultAsync("EVAL", ["return 'OK'", "0"]);
                Assert.AreEqual("OK", (string)res);
            }
        }

        [Test]
        public async Task EvalShaACLsAsync()
        {
            await CheckCommandsAsync(
                "EVALSHA",
                [DoEvalShaAsync],
                knownCategories: ["slow", "scripting"]
            );

            async Task DoEvalShaAsync(GarnetClient client)
            {
                try
                {
                    await client.ExecuteForStringResultAsync("EVALSHA", ["57ade87c8731f041ecac85aba56623f8af391fab", "0"]);
                    Assert.Fail("Should be unreachable, script is not loaded");
                }
                catch (Exception e)
                {
                    if (e.Message == "ERR NOSCRIPT No matching script. Please use EVAL.")
                    {
                        return;
                    }

                    throw;
                }
            }
        }

        [Test]
        public async Task ScriptACLsAsync()
        {
            await CheckCommandsAsync(
                "SCRIPT",
                [DoScriptAsync],
                knownCategories: ["slow"]
            );

            async Task DoScriptAsync(GarnetClient client)
            {
                string res = await client.ExecuteForStringResultAsync("SCRIPT", ["LOAD", "return 'OK'"]);
                Assert.AreEqual("57ade87c8731f041ecac85aba56623f8af391fab", (string)res);
=======
        public async Task CustomProcedureACLsAsync()
        {
            await CheckCommandsAsync(
                "CustomProcedure",
                [DoSumAsync],
                knownCategories: ["garnet", "custom", "dangerous"]
            );

            async Task DoSumAsync(GarnetClient client)
            {
                string res = await client.ExecuteForStringResultAsync("SUM", ["key1", "key2", "key3"]);
                Assert.AreEqual("0", res.ToString());
>>>>>>> a4e8d97e
            }
        }

        [Test]
        public async Task DBSizeACLsAsync()
        {
            await CheckCommandsAsync(
                "DBSIZE",
                [DoDbSizeAsync]
            );

            static async Task DoDbSizeAsync(GarnetClient client)
            {
                long val = await client.ExecuteForLongResultAsync("DBSIZE");
                Assert.AreEqual(0, val);
            }
        }

        [Test]
        public async Task DecrACLsAsync()
        {
            int count = 0;

            await CheckCommandsAsync(
                "DECR",
                [DoDecrAsync]
            );

            async Task DoDecrAsync(GarnetClient client)
            {
                long val = await client.ExecuteForLongResultAsync("DECR", [$"foo-{count}"]);
                count++;
                Assert.AreEqual(-1, val);
            }
        }

        [Test]
        public async Task DecrByACLsAsync()
        {
            int count = 0;

            await CheckCommandsAsync(
                "DECRBY",
                [DoDecrByAsync]
            );

            async Task DoDecrByAsync(GarnetClient client)
            {
                long val = await client.ExecuteForLongResultAsync("DECRBY", [$"foo-{count}", "2"]);
                count++;
                Assert.AreEqual(-2, val);
            }
        }

        [Test]
        public async Task DelACLsAsync()
        {
            await CheckCommandsAsync(
                "DEL",
                [DoDelAsync, DoDelMultiAsync]
            );

            static async Task DoDelAsync(GarnetClient client)
            {
                long val = await client.ExecuteForLongResultAsync("DEL", ["foo"]);
                Assert.AreEqual(0, val);
            }

            static async Task DoDelMultiAsync(GarnetClient client)
            {
                long val = await client.ExecuteForLongResultAsync("DEL", ["foo", "bar"]);
                Assert.AreEqual(0, val);
            }
        }

        [Test]
        public async Task DiscardACLsAsync()
        {
            // Discard is a little weird, so we're using exceptions for control flow here - don't love it

            await CheckCommandsAsync(
                "DISCARD",
                [DoDiscardAsync]
            );

            static async Task DoDiscardAsync(GarnetClient client)
            {
                try
                {
                    await client.ExecuteForStringResultAsync("DISCARD");
                    Assert.Fail("Shouldn't have reached this point, outside of a MULTI");
                }
                catch (Exception e)
                {
                    if (e.Message == "ERR DISCARD without MULTI")
                    {
                        return;
                    }

                    throw;
                }
            }
        }

        [Test]
        public async Task EchoACLsAsync()
        {
            await CheckCommandsAsync(
                "ECHO",
                [DoEchoAsync]
            );

            static async Task DoEchoAsync(GarnetClient client)
            {
                string val = await client.ExecuteForStringResultAsync("ECHO", ["hello world"]);
                Assert.AreEqual("hello world", val);
            }
        }

        [Test]
        public async Task ExecACLsAsync()
        {
            // EXEC is a little weird, so we're using exceptions for control flow here - don't love it

            await CheckCommandsAsync(
                "EXEC",
                [DoExecAsync]
            );

            static async Task DoExecAsync(GarnetClient client)
            {
                try
                {
                    await client.ExecuteForStringResultAsync("EXEC");
                    Assert.Fail("Shouldn't have reached this point, outside of a MULTI");
                }
                catch (Exception e)
                {
                    if (e.Message == "ERR EXEC without MULTI")
                    {
                        return;
                    }

                    throw;
                }
            }
        }

        [Test]
        public async Task ExistsACLsAsync()
        {
            await CheckCommandsAsync(
                "EXISTS",
                [DoExistsAsync, DoExistsMultiAsync]
            );

            static async Task DoExistsAsync(GarnetClient client)
            {
                long val = await client.ExecuteForLongResultAsync("EXISTS", ["foo"]);
                Assert.AreEqual(0, val);
            }

            static async Task DoExistsMultiAsync(GarnetClient client)
            {
                long val = await client.ExecuteForLongResultAsync("EXISTS", ["foo", "bar"]);
                Assert.AreEqual(0, val);
            }
        }

        [Test]
        public async Task ExpireACLsAsync()
        {
            // TODO: expire doesn't support combinations of flags (XX GT, XX LT are legal) so those will need to be tested when implemented

            await CheckCommandsAsync(
                "EXPIRE",
                [DoExpireAsync, DoExpireNXAsync, DoExpireXXAsync, DoExpireGTAsync, DoExpireLTAsync]
            );

            static async Task DoExpireAsync(GarnetClient client)
            {
                long val = await client.ExecuteForLongResultAsync("EXPIRE", ["foo", "10"]);
                Assert.AreEqual(0, val);
            }

            static async Task DoExpireNXAsync(GarnetClient client)
            {
                long val = await client.ExecuteForLongResultAsync("EXPIRE", ["foo", "10", "NX"]);
                Assert.AreEqual(0, val);
            }

            static async Task DoExpireXXAsync(GarnetClient client)
            {
                long val = await client.ExecuteForLongResultAsync("EXPIRE", ["foo", "10", "XX"]);
                Assert.AreEqual(0, val);
            }

            static async Task DoExpireGTAsync(GarnetClient client)
            {
                long val = await client.ExecuteForLongResultAsync("EXPIRE", ["foo", "10", "GT"]);
                Assert.AreEqual(0, val);
            }

            static async Task DoExpireLTAsync(GarnetClient client)
            {
                long val = await client.ExecuteForLongResultAsync("EXPIRE", ["foo", "10", "LT"]);
                Assert.AreEqual(0, val);
            }
        }

        [Test]
        public async Task FailoverACLsAsync()
        {
            // FAILOVER is sufficiently weird that we don't want to test "success"
            //
            // Instead, we only test that we can successful forbid it
            await CheckCommandsAsync(
                "FAILOVER",
                [
                    DoFailoverAsync,
                    DoFailoverToAsync,
                    DoFailoverAbortAsync,
                    DoFailoverToForceAsync,
                    DoFailoverToAbortAsync,
                    DoFailoverToForceAbortAsync,
                    DoFailoverToForceAbortTimeoutAsync,
                ],
                skipPermitted: true
            );

            static async Task DoFailoverAsync(GarnetClient client)
            {
                try
                {
                    await client.ExecuteForStringResultAsync("FAILOVER");
                    Assert.Fail("Shouldn't be reachable, cluster not enabled");
                }
                catch (Exception e)
                {
                    if (e.Message == "ERR This instance has cluster support disabled")
                    {
                        return;
                    }

                    throw;
                }
            }

            static async Task DoFailoverToAsync(GarnetClient client)
            {
                try
                {
                    await client.ExecuteForStringResultAsync("FAILOVER", ["TO", "127.0.0.1", "9999"]);
                    Assert.Fail("Shouldn't be reachable, cluster not enabled");
                }
                catch (Exception e)
                {
                    if (e.Message == "ERR This instance has cluster support disabled")
                    {
                        return;
                    }

                    throw;
                }
            }

            static async Task DoFailoverAbortAsync(GarnetClient client)
            {
                try
                {
                    await client.ExecuteForStringResultAsync("FAILOVER", ["ABORT"]);
                    Assert.Fail("Shouldn't be reachable, cluster not enabled");
                }
                catch (Exception e)
                {
                    if (e.Message == "ERR This instance has cluster support disabled")
                    {
                        return;
                    }

                    throw;
                }
            }

            static async Task DoFailoverToForceAsync(GarnetClient client)
            {
                try
                {
                    await client.ExecuteForStringResultAsync("FAILOVER", ["TO", "127.0.0.1", "9999", "FORCE"]);
                    Assert.Fail("Shouldn't be reachable, cluster not enabled");
                }
                catch (Exception e)
                {
                    if (e.Message == "ERR This instance has cluster support disabled")
                    {
                        return;
                    }

                    throw;
                }
            }

            static async Task DoFailoverToAbortAsync(GarnetClient client)
            {
                try
                {
                    await client.ExecuteForStringResultAsync("FAILOVER", ["TO", "127.0.0.1", "9999", "ABORT"]);
                    Assert.Fail("Shouldn't be reachable, cluster not enabled");
                }
                catch (Exception e)
                {
                    if (e.Message == "ERR This instance has cluster support disabled")
                    {
                        return;
                    }

                    throw;
                }
            }

            static async Task DoFailoverToForceAbortAsync(GarnetClient client)
            {
                try
                {
                    await client.ExecuteForStringResultAsync("FAILOVER", ["TO", "127.0.0.1", "9999", "FORCE", "ABORT"]);
                    Assert.Fail("Shouldn't be reachable, cluster not enabled");
                }
                catch (Exception e)
                {
                    if (e.Message == "ERR This instance has cluster support disabled")
                    {
                        return;
                    }

                    throw;
                }
            }

            static async Task DoFailoverToForceAbortTimeoutAsync(GarnetClient client)
            {
                try
                {
                    await client.ExecuteForStringResultAsync("FAILOVER", ["TO", "127.0.0.1", "9999", "FORCE", "ABORT", "TIMEOUT", "1"]);
                    Assert.Fail("Shouldn't be reachable, cluster not enabled");
                }
                catch (Exception e)
                {
                    if (e.Message == "ERR This instance has cluster support disabled")
                    {
                        return;
                    }

                    throw;
                }
            }
        }

        [Test]
        public async Task FlushDBACLsAsync()
        {
            await CheckCommandsAsync(
                "FLUSHDB",
                [DoFlushDBAsync, DoFlushDBAsyncAsync]
            );

            static async Task DoFlushDBAsync(GarnetClient client)
            {
                string val = await client.ExecuteForStringResultAsync("FLUSHDB");
                Assert.AreEqual("OK", val);
            }

            static async Task DoFlushDBAsyncAsync(GarnetClient client)
            {
                string val = await client.ExecuteForStringResultAsync("FLUSHDB", ["ASYNC"]);
                Assert.AreEqual("OK", val);
            }
        }

        [Test]
        public async Task FlushAllACLsAsync()
        {
            await CheckCommandsAsync(
                "FLUSHALL",
                [DoFlushAllAsync, DoFlushAllAsyncAsync]
            );

            static async Task DoFlushAllAsync(GarnetClient client)
            {
                string val = await client.ExecuteForStringResultAsync("FLUSHALL");
                Assert.AreEqual("OK", val);
            }

            static async Task DoFlushAllAsyncAsync(GarnetClient client)
            {
                string val = await client.ExecuteForStringResultAsync("FLUSHALL", ["ASYNC"]);
                Assert.AreEqual("OK", val);
            }
        }

        [Test]
        public async Task ForceGCACLsAsync()
        {
            await CheckCommandsAsync(
                "FORCEGC",
                [DoForceGCAsync, DoForceGCGenAsync]
            );

            static async Task DoForceGCAsync(GarnetClient client)
            {
                string val = await client.ExecuteForStringResultAsync("FORCEGC");
                Assert.AreEqual("GC completed", val);
            }

            static async Task DoForceGCGenAsync(GarnetClient client)
            {
                string val = await client.ExecuteForStringResultAsync("FORCEGC", ["1"]);
                Assert.AreEqual("GC completed", val);
            }
        }

        [Test]
        public async Task GetACLsAsync()
        {
            await CheckCommandsAsync(
                "GET",
                [DoGetAsync]
            );

            static async Task DoGetAsync(GarnetClient client)
            {
                string val = await client.ExecuteForStringResultAsync("GET", ["foo"]);
                Assert.IsNull(val);
            }
        }

        [Test]
        public async Task GetBitACLsAsync()
        {
            await CheckCommandsAsync(
                "GETBIT",
                [DoGetBitAsync]
            );

            static async Task DoGetBitAsync(GarnetClient client)
            {
                long val = await client.ExecuteForLongResultAsync("GETBIT", ["foo", "4"]);
                Assert.AreEqual(0, val);
            }
        }

        [Test]
        public async Task GetDelACLsAsync()
        {
            await CheckCommandsAsync(
                "GETDEL",
                [DoGetDelAsync]
            );

            static async Task DoGetDelAsync(GarnetClient client)
            {
                string val = await client.ExecuteForStringResultAsync("GETDEL", ["foo"]);
                Assert.IsNull(val);
            }
        }

        [Test]
        public async Task GetRangeACLsAsync()
        {
            await CheckCommandsAsync(
                "GETRANGE",
                [DoGetRangeAsync]
            );

            static async Task DoGetRangeAsync(GarnetClient client)
            {
                string val = await client.ExecuteForStringResultAsync("GETRANGE", ["foo", "10", "15"]);
                Assert.AreEqual("", val);
            }
        }

        [Test]
        public async Task HDelACLsAsync()
        {
            await CheckCommandsAsync(
                "HDEL",
                [DoHDelAsync, DoHDelMultiAsync]
            );

            static async Task DoHDelAsync(GarnetClient client)
            {
                long val = await client.ExecuteForLongResultAsync("HDEL", ["foo", "bar"]);
                Assert.AreEqual(0, val);
            }

            static async Task DoHDelMultiAsync(GarnetClient client)
            {
                long val = await client.ExecuteForLongResultAsync("HDEL", ["foo", "bar", "fizz"]);
                Assert.AreEqual(0, val);
            }
        }

        [Test]
        public async Task HExistsACLsAsync()
        {
            await CheckCommandsAsync(
                "HEXISTS",
                [DoHDelAsync]
            );

            static async Task DoHDelAsync(GarnetClient client)
            {
                long val = await client.ExecuteForLongResultAsync("HEXISTS", ["foo", "bar"]);
                Assert.AreEqual(0, val);
            }
        }

        [Test]
        public async Task HGetACLsAsync()
        {
            await CheckCommandsAsync(
                "HGET",
                [DoHDelAsync]
            );

            static async Task DoHDelAsync(GarnetClient client)
            {
                string val = await client.ExecuteForStringResultAsync("HGET", ["foo", "bar"]);
                Assert.IsNull(val);
            }
        }

        [Test]
        public async Task HGetAllACLsAsync()
        {
            await CheckCommandsAsync(
                "HGETALL",
                [DoHDelAsync]
            );

            static async Task DoHDelAsync(GarnetClient client)
            {
                string[] val = await client.ExecuteForStringArrayResultAsync("HGETALL", ["foo"]);

                Assert.AreEqual(0, val.Length);
            }
        }

        [Test]
        public async Task HIncrByACLsAsync()
        {
            int cur = 0;

            await CheckCommandsAsync(
                "HINCRBY",
                [DoHIncrByAsync]
            );

            async Task DoHIncrByAsync(GarnetClient client)
            {
                long val = await client.ExecuteForLongResultAsync("HINCRBY", ["foo", "bar", "2"]);
                cur += 2;
                Assert.AreEqual(cur, val);
            }
        }

        [Test]
        public async Task HIncrByFloatACLsAsync()
        {
            double cur = 0;

            await CheckCommandsAsync(
                "HINCRBYFLOAT",
                [DoHIncrByFloatAsync]
            );

            async Task DoHIncrByFloatAsync(GarnetClient client)
            {
                string val = await client.ExecuteForStringResultAsync("HINCRBYFLOAT", ["foo", "bar", "1.0"]);
                cur += 1.0;
                Assert.AreEqual(cur, double.Parse(val));
            }
        }

        [Test]
        public async Task HKeysACLsAsync()
        {
            await CheckCommandsAsync(
                "HKEYS",
                [DoHKeysAsync]
            );

            static async Task DoHKeysAsync(GarnetClient client)
            {
                string[] val = await client.ExecuteForStringArrayResultAsync("HKEYS", ["foo"]);
                Assert.AreEqual(0, val.Length);
            }
        }

        [Test]
        public async Task HLenACLsAsync()
        {
            await CheckCommandsAsync(
                "HLEN",
                [DoHLenAsync]
            );

            static async Task DoHLenAsync(GarnetClient client)
            {
                long val = await client.ExecuteForLongResultAsync("HLEN", ["foo"]);
                Assert.AreEqual(0, val);
            }
        }

        [Test]
        public async Task HMGetACLsAsync()
        {
            await CheckCommandsAsync(
                "HMGET",
                [DoHMGetAsync, DoHMGetMultiAsync]
            );

            static async Task DoHMGetAsync(GarnetClient client)
            {
                string[] val = await client.ExecuteForStringArrayResultAsync("HMGET", ["foo", "bar"]);
                Assert.AreEqual(1, val.Length);
                Assert.IsNull(val[0]);
            }

            static async Task DoHMGetMultiAsync(GarnetClient client)
            {
                string[] val = await client.ExecuteForStringArrayResultAsync("HMGET", ["foo", "bar", "fizz"]);
                Assert.AreEqual(2, val.Length);
                Assert.IsNull(val[0]);
                Assert.IsNull(val[1]);
            }
        }

        [Test]
        public async Task HMSetACLsAsync()
        {
            await CheckCommandsAsync(
                "HMSET",
                [DoHMSetAsync, DoHMSetMultiAsync]
            );

            static async Task DoHMSetAsync(GarnetClient client)
            {
                string val = await client.ExecuteForStringResultAsync("HMSET", ["foo", "bar", "fizz"]);
                Assert.AreEqual("OK", val);
            }

            static async Task DoHMSetMultiAsync(GarnetClient client)
            {
                string val = await client.ExecuteForStringResultAsync("HMSET", ["foo", "bar", "fizz", "hello", "world"]);
                Assert.AreEqual("OK", val);
            }
        }

        [Test]
        public async Task HRandFieldACLsAsync()
        {
            await CheckCommandsAsync(
                "HRANDFIELD",
                [DoHRandFieldAsync, DoHRandFieldCountAsync, DoHRandFieldCountWithValuesAsync]
            );

            static async Task DoHRandFieldAsync(GarnetClient client)
            {
                string val = await client.ExecuteForStringResultAsync("HRANDFIELD", ["foo"]);
                Assert.IsNull(val);
            }

            static async Task DoHRandFieldCountAsync(GarnetClient client)
            {
                string[] val = await client.ExecuteForStringArrayResultAsync("HRANDFIELD", ["foo", "1"]);
                Assert.AreEqual(0, val.Length);
            }

            static async Task DoHRandFieldCountWithValuesAsync(GarnetClient client)
            {
                string[] val = await client.ExecuteForStringArrayResultAsync("HRANDFIELD", ["foo", "1", "WITHVALUES"]);
                Assert.AreEqual(0, val.Length);
            }
        }

        [Test]
        public async Task HScanACLsAsync()
        {

            await CheckCommandsAsync(
                "HSCAN",
                [DoHScanAsync, DoHScanMatchAsync, DoHScanCountAsync, DoHScanNoValuesAsync, DoHScanMatchCountAsync, DoHScanMatchNoValuesAsync, DoHScanCountNoValuesAsync, DoHScanMatchCountNoValuesAsync],
                skipPermitted: true
            );

            static async Task DoHScanAsync(GarnetClient client)
            {
                // HSCAN returns an array of arrays, which GarnetClient doesn't deal with
                await client.ExecuteForStringResultAsync("HSCAN", ["foo", "0"]);
            }

            static async Task DoHScanMatchAsync(GarnetClient client)
            {
                // HSCAN returns an array of arrays, which GarnetClient doesn't deal with
                await client.ExecuteForStringResultAsync("HSCAN", ["foo", "0", "MATCH", "*"]);
            }

            static async Task DoHScanCountAsync(GarnetClient client)
            {
                // HSCAN returns an array of arrays, which GarnetClient doesn't deal with
                await client.ExecuteForStringResultAsync("HSCAN", ["foo", "0", "COUNT", "2"]);
            }

            static async Task DoHScanNoValuesAsync(GarnetClient client)
            {
                // HSCAN returns an array of arrays, which GarnetClient doesn't deal with
                await client.ExecuteForStringResultAsync("HSCAN", ["foo", "0", "NOVALUES"]);
            }

            static async Task DoHScanMatchCountAsync(GarnetClient client)
            {
                // HSCAN returns an array of arrays, which GarnetClient doesn't deal with
                await client.ExecuteForStringResultAsync("HSCAN", ["foo", "0", "MATCH", "*", "COUNT", "2"]);
            }

            static async Task DoHScanMatchNoValuesAsync(GarnetClient client)
            {
                // HSCAN returns an array of arrays, which GarnetClient doesn't deal with
                await client.ExecuteForStringResultAsync("HSCAN", ["foo", "0", "MATCH", "*", "NOVALUES"]);
            }

            static async Task DoHScanCountNoValuesAsync(GarnetClient client)
            {
                // HSCAN returns an array of arrays, which GarnetClient doesn't deal with
                await client.ExecuteForStringResultAsync("HSCAN", ["foo", "0", "COUNT", "0", "NOVALUES"]);
            }

            static async Task DoHScanMatchCountNoValuesAsync(GarnetClient client)
            {
                // HSCAN returns an array of arrays, which GarnetClient doesn't deal with
                await client.ExecuteForStringResultAsync("HSCAN", ["foo", "0", "MATCH", "*", "COUNT", "0", "NOVALUES"]);
            }
        }

        [Test]
        public async Task HSetACLsAsync()
        {
            int keyIx = 0;

            await CheckCommandsAsync(
                "HSET",
                [DoHSetAsync, DoHSetMultiAsync]
            );

            async Task DoHSetAsync(GarnetClient client)
            {
                long val = await client.ExecuteForLongResultAsync("HSET", [$"foo-{keyIx}", "bar", "fizz"]);
                keyIx++;

                Assert.AreEqual(1, val);
            }

            async Task DoHSetMultiAsync(GarnetClient client)
            {
                long val = await client.ExecuteForLongResultAsync("HSET", [$"foo-{keyIx}", "bar", "fizz", "hello", "world"]);
                keyIx++;

                Assert.AreEqual(2, val);
            }
        }

        [Test]
        public async Task HSetNXACLsAsync()
        {
            int keyIx = 0;

            await CheckCommandsAsync(
                "HSETNX",
                [DoHSetNXAsync]
            );

            async Task DoHSetNXAsync(GarnetClient client)
            {
                long val = await client.ExecuteForLongResultAsync("HSETNX", [$"foo-{keyIx}", "bar", "fizz"]);
                keyIx++;

                Assert.AreEqual(1, val);
            }
        }

        [Test]
        public async Task HStrLenACLsAsync()
        {
            await CheckCommandsAsync(
                "HSTRLEN",
                [DoHStrLenAsync]
            );

            static async Task DoHStrLenAsync(GarnetClient client)
            {
                long val = await client.ExecuteForLongResultAsync("HSTRLEN", ["foo", "bar"]);
                Assert.AreEqual(0, val);
            }
        }

        [Test]
        public async Task HValsACLsAsync()
        {
            await CheckCommandsAsync(
                "HVALS",
                [DoHValsAsync]
            );

            static async Task DoHValsAsync(GarnetClient client)
            {
                string[] val = await client.ExecuteForStringArrayResultAsync("HVALS", ["foo"]);
                Assert.AreEqual(0, val.Length);
            }
        }

        [Test]
        public async Task IncrACLsAsync()
        {
            int count = 0;

            await CheckCommandsAsync(
                "INCR",
                [DoIncrAsync]
            );

            async Task DoIncrAsync(GarnetClient client)
            {
                long val = await client.ExecuteForLongResultAsync("INCR", [$"foo-{count}"]);
                count++;
                Assert.AreEqual(1, val);
            }
        }

        [Test]
        public async Task IncrByACLsAsync()
        {
            int count = 0;

            await CheckCommandsAsync(
                "INCRBY",
                [DoIncrByAsync]
            );

            async Task DoIncrByAsync(GarnetClient client)
            {
                long val = await client.ExecuteForLongResultAsync("INCRBY", [$"foo-{count}", "2"]);
                count++;
                Assert.AreEqual(2, val);
            }
        }

        [Test]
        public async Task InfoACLsAsync()
        {
            await CheckCommandsAsync(
               "INFO",
               [DoInfoAsync, DoInfoSingleAsync, DoInfoMultiAsync]
            );

            static async Task DoInfoAsync(GarnetClient client)
            {
                string val = await client.ExecuteForStringResultAsync("INFO");
                Assert.IsNotEmpty(val);
            }

            static async Task DoInfoSingleAsync(GarnetClient client)
            {
                string val = await client.ExecuteForStringResultAsync("INFO", ["SERVER"]);
                Assert.IsNotEmpty(val);
            }

            static async Task DoInfoMultiAsync(GarnetClient client)
            {
                string val = await client.ExecuteForStringResultAsync("INFO", ["SERVER", "MEMORY"]);
                Assert.IsNotEmpty(val);
            }
        }

        [Test]
        public async Task KeysACLsAsync()
        {
            await CheckCommandsAsync(
               "KEYS",
               [DoKeysAsync]
            );

            static async Task DoKeysAsync(GarnetClient client)
            {
                string[] val = await client.ExecuteForStringArrayResultAsync("KEYS", ["*"]);
                Assert.AreEqual(0, val.Length);
            }
        }

        [Test]
        public async Task LastSaveACLsAsync()
        {
            await CheckCommandsAsync(
               "LASTSAVE",
               [DoLastSaveAsync]
            );

            static async Task DoLastSaveAsync(GarnetClient client)
            {
                long val = await client.ExecuteForLongResultAsync("LASTSAVE");
                Assert.AreEqual(0, val);
            }
        }

        [Test]
        public async Task LatencyHelpACLsAsync()
        {
            await CheckCommandsAsync(
               "LATENCY HELP",
               [DoLatencyHelpAsync]
            );

            static async Task DoLatencyHelpAsync(GarnetClient client)
            {
                string[] val = await client.ExecuteForStringArrayResultAsync("LATENCY", ["HELP"]);
                Assert.IsNotNull(val);
            }
        }

        [Test]
        public async Task LatencyHistogramACLsAsync()
        {
            await CheckCommandsAsync(
               "LATENCY HISTOGRAM",
               [DoLatencyHistogramAsync, DoLatencyHistogramSingleAsync, DoLatencyHistogramMultiAsync]
            );

            static async Task DoLatencyHistogramAsync(GarnetClient client)
            {
                string[] val = await client.ExecuteForStringArrayResultAsync("LATENCY", ["HISTOGRAM"]);
                Assert.AreEqual(0, val.Length);
            }

            static async Task DoLatencyHistogramSingleAsync(GarnetClient client)
            {
                string[] val = await client.ExecuteForStringArrayResultAsync("LATENCY", ["HISTOGRAM", "NET_RS_LAT"]);
                Assert.AreEqual(0, val.Length);
            }

            static async Task DoLatencyHistogramMultiAsync(GarnetClient client)
            {
                string[] val = await client.ExecuteForStringArrayResultAsync("LATENCY", ["HISTOGRAM", "NET_RS_LAT", "NET_RS_LAT_ADMIN"]);
                Assert.AreEqual(0, val.Length);
            }
        }

        [Test]
        public async Task LatencyResetACLsAsync()
        {
            await CheckCommandsAsync(
               "LATENCY RESET",
               [DoLatencyResetAsync, DoLatencyResetSingleAsync, DoLatencyResetMultiAsync]
            );

            static async Task DoLatencyResetAsync(GarnetClient client)
            {
                long val = await client.ExecuteForLongResultAsync("LATENCY", ["RESET"]);
                Assert.AreEqual(6, val);
            }

            static async Task DoLatencyResetSingleAsync(GarnetClient client)
            {
                long val = await client.ExecuteForLongResultAsync("LATENCY", ["RESET", "NET_RS_LAT"]);
                Assert.AreEqual(1, val);
            }

            static async Task DoLatencyResetMultiAsync(GarnetClient client)
            {
                long val = await client.ExecuteForLongResultAsync("LATENCY", ["RESET", "NET_RS_LAT", "NET_RS_LAT_ADMIN"]);
                Assert.AreEqual(2, val);
            }
        }

        [Test]
        public async Task BLMoveACLsAsync()
        {
            await CheckCommandsAsync(
                "BLMOVE",
                [DoBLMoveAsync]
            );

            static async Task DoBLMoveAsync(GarnetClient client)
            {
                string val = await client.ExecuteForStringResultAsync("BLMOVE", ["foo", "bar", "RIGHT", "LEFT", "1"]);
                Assert.IsNull(val);
            }
        }

        [Test]
        public async Task BLPopACLsAsync()
        {
            await CheckCommandsAsync(
                "BLPOP",
                [DoBLPopAsync]
            );

            static async Task DoBLPopAsync(GarnetClient client)
            {
                string[] val = await client.ExecuteForStringArrayResultAsync("BLPOP", ["foo", "1"]);
                Assert.IsNull(val);
            }
        }

        [Test]
        public async Task BRPopACLsAsync()
        {
            await CheckCommandsAsync(
                "BRPOP",
                [DoBRPopAsync]
            );

            static async Task DoBRPopAsync(GarnetClient client)
            {
                string[] val = await client.ExecuteForStringArrayResultAsync("BRPOP", ["foo", "1"]);
                Assert.IsNull(val);
            }
        }

        [Test]
        public async Task LPopACLsAsync()
        {
            await CheckCommandsAsync(
                "LPOP",
                [DoLPopAsync, DoLPopCountAsync]
            );

            static async Task DoLPopAsync(GarnetClient client)
            {
                string val = await client.ExecuteForStringResultAsync("LPOP", ["foo"]);
                Assert.IsNull(val);
            }

            static async Task DoLPopCountAsync(GarnetClient client)
            {
                string val = await client.ExecuteForStringResultAsync("LPOP", ["foo", "4"]);
                Assert.IsNull(val);
            }
        }

        [Test]
        public async Task LPushACLsAsync()
        {
            int count = 0;

            await CheckCommandsAsync(
                "LPUSH",
                [DoLPushAsync, DoLPushMultiAsync]
            );

            async Task DoLPushAsync(GarnetClient client)
            {
                long val = await client.ExecuteForLongResultAsync("LPUSH", ["foo", "bar"]);
                count++;

                Assert.AreEqual(count, val);
            }

            async Task DoLPushMultiAsync(GarnetClient client)
            {
                long val = await client.ExecuteForLongResultAsync("LPUSH", ["foo", "bar", "buzz"]);
                count += 2;

                Assert.AreEqual(count, val);
            }
        }

        [Test]
        public async Task LPushXACLsAsync()
        {
            await CheckCommandsAsync(
                "LPUSHX",
                [DoLPushXAsync, DoLPushXMultiAsync]
            );

            static async Task DoLPushXAsync(GarnetClient client)
            {
                long val = await client.ExecuteForLongResultAsync("LPUSHX", ["foo", "bar"]);
                Assert.AreEqual(0, val);
            }

            async Task DoLPushXMultiAsync(GarnetClient client)
            {
                long val = await client.ExecuteForLongResultAsync("LPUSHX", ["foo", "bar", "buzz"]);
                Assert.AreEqual(0, val);
            }
        }

        [Test]
        public async Task RPopACLsAsync()
        {
            await CheckCommandsAsync(
                "RPOP",
                [DoRPopAsync, DoRPopCountAsync]
            );

            static async Task DoRPopAsync(GarnetClient client)
            {
                string val = await client.ExecuteForStringResultAsync("RPOP", ["foo"]);
                Assert.IsNull(val);
            }

            static async Task DoRPopCountAsync(GarnetClient client)
            {
                string val = await client.ExecuteForStringResultAsync("RPOP", ["foo", "4"]);
                Assert.IsNull(val);
            }
        }

        [Test]
        public async Task LRushACLsAsync()
        {
            int count = 0;

            await CheckCommandsAsync(
                "RPUSH",
                [DoRPushAsync, DoRPushMultiAsync]
            );

            async Task DoRPushAsync(GarnetClient client)
            {
                long val = await client.ExecuteForLongResultAsync("RPUSH", ["foo", "bar"]);
                count++;

                Assert.AreEqual(count, val);
            }

            async Task DoRPushMultiAsync(GarnetClient client)
            {
                long val = await client.ExecuteForLongResultAsync("RPUSH", ["foo", "bar", "buzz"]);
                count += 2;

                Assert.AreEqual(count, val);
            }
        }

        [Test]
        public async Task RPushACLsAsync()
        {
            int count = 0;

            await CheckCommandsAsync(
                "RPUSH",
                [DoRPushXAsync, DoRPushXMultiAsync]
            );

            async Task DoRPushXAsync(GarnetClient client)
            {
                long val = await client.ExecuteForLongResultAsync("RPUSH", [$"foo-{count}", "bar"]);
                count++;
                Assert.AreEqual(1, val);
            }

            async Task DoRPushXMultiAsync(GarnetClient client)
            {
                long val = await client.ExecuteForLongResultAsync("RPUSH", [$"foo-{count}", "bar", "buzz"]);
                count++;
                Assert.AreEqual(2, val);
            }
        }

        [Test]
        public async Task RPushXACLsAsync()
        {
            await CheckCommandsAsync(
                "RPUSHX",
                [DoRPushXAsync, DoRPushXMultiAsync]
            );

            static async Task DoRPushXAsync(GarnetClient client)
            {
                long val = await client.ExecuteForLongResultAsync("RPUSHX", ["foo", "bar"]);
                Assert.AreEqual(0, val);
            }

            static async Task DoRPushXMultiAsync(GarnetClient client)
            {
                long val = await client.ExecuteForLongResultAsync("RPUSHX", ["foo", "bar", "buzz"]);
                Assert.AreEqual(0, val);
            }
        }

        [Test]
        public async Task LLenACLsAsync()
        {
            await CheckCommandsAsync(
                "LLEN",
                [DoLLenAsync]
            );

            static async Task DoLLenAsync(GarnetClient client)
            {
                long val = await client.ExecuteForLongResultAsync("LLEN", ["foo"]);
                Assert.AreEqual(0, val);
            }
        }

        [Test]
        public async Task LTrimACLsAsync()
        {
            await CheckCommandsAsync(
                "LTRIM",
                [DoLTrimAsync]
            );

            static async Task DoLTrimAsync(GarnetClient client)
            {
                string val = await client.ExecuteForStringResultAsync("LTRIM", ["foo", "4", "10"]);
                Assert.AreEqual("OK", val);
            }
        }

        [Test]
        public async Task LRangeACLsAsync()
        {
            await CheckCommandsAsync(
                "LRANGE",
                [DoLRangeAsync]
            );

            static async Task DoLRangeAsync(GarnetClient client)
            {
                string[] val = await client.ExecuteForStringArrayResultAsync("LRANGE", ["foo", "4", "10"]);
                Assert.AreEqual(0, val.Length);
            }
        }

        [Test]
        public async Task LIndexACLsAsync()
        {
            await CheckCommandsAsync(
                "LINDEX",
                [DoLIndexAsync]
            );

            static async Task DoLIndexAsync(GarnetClient client)
            {
                string val = await client.ExecuteForStringResultAsync("LINDEX", ["foo", "4"]);
                Assert.IsNull(val);
            }
        }

        [Test]
        public async Task LInsertACLsAsync()
        {
            await CheckCommandsAsync(
                "LINSERT",
                [DoLInsertBeforeAsync, DoLInsertAfterAsync]
            );

            static async Task DoLInsertBeforeAsync(GarnetClient client)
            {
                long val = await client.ExecuteForLongResultAsync("LINSERT", ["foo", "BEFORE", "hello", "world"]);
                Assert.AreEqual(0, val);
            }

            static async Task DoLInsertAfterAsync(GarnetClient client)
            {
                long val = await client.ExecuteForLongResultAsync("LINSERT", ["foo", "AFTER", "hello", "world"]);
                Assert.AreEqual(0, val);
            }
        }

        [Test]
        public async Task LRemACLsAsync()
        {
            await CheckCommandsAsync(
                "LREM",
                [DoLRemAsync]
            );

            static async Task DoLRemAsync(GarnetClient client)
            {
                long val = await client.ExecuteForLongResultAsync("LREM", ["foo", "0", "hello"]);
                Assert.AreEqual(0, val);
            }
        }

        [Test]
        public async Task RPopLPushACLsAsync()
        {
            await CheckCommandsAsync(
                "RPOPLPUSH",
                [DoLRemAsync]
            );

            static async Task DoLRemAsync(GarnetClient client)
            {
                string val = await client.ExecuteForStringResultAsync("RPOPLPUSH", ["foo", "bar"]);
                Assert.IsNull(val);
            }
        }

        [Test]
        public async Task LMoveACLsAsync()
        {
            await CheckCommandsAsync(
                "LMOVE",
                [DoLMoveAsync]
            );

            static async Task DoLMoveAsync(GarnetClient client)
            {
                string val = await client.ExecuteForStringResultAsync("LMOVE", ["foo", "bar", "LEFT", "RIGHT"]);
                Assert.IsNull(val);
            }
        }

        [Test]
        public async Task LMPopACLsAsync()
        {
            await CheckCommandsAsync(
                "LMPOP",
                [DoLMPopAsync, DoLMPopCountAsync]
            );

            static async Task DoLMPopAsync(GarnetClient client)
            {
                string val = await client.ExecuteForStringResultAsync("LMPOP", ["1", "foo", "LEFT"]);
                Assert.IsNull(val);
            }

            static async Task DoLMPopCountAsync(GarnetClient client)
            {
                string val = await client.ExecuteForStringResultAsync("LMPOP", ["1", "foo", "LEFT", "COUNT", "1"]);
                Assert.IsNull(val);
            }
        }

        [Test]
        public async Task LSetACLsAsync()
        {
            await CheckCommandsAsync(
                "LSET",
                [DoLSetAsync]
            );

            static async Task DoLSetAsync(GarnetClient client)
            {
                try
                {
                    await client.ExecuteForStringResultAsync("LSET", ["foo", "0", "bar"]);
                    Assert.Fail("Should not be reachable, key does not exist");
                }
                catch (Exception e)
                {
                    if (e.Message != "ERR no such key")
                    {
                        throw;
                    }
                }
            }
        }

        [Test]
        public async Task MemoryUsageACLsAsync()
        {
            await CheckCommandsAsync(
                "MEMORY USAGE",
                [DoMemoryUsageAsync, DoMemoryUsageSamplesAsync]
            );

            static async Task DoMemoryUsageAsync(GarnetClient client)
            {
                string val = await client.ExecuteForStringResultAsync("MEMORY", ["USAGE", "foo"]);
                Assert.IsNull(val);
            }

            static async Task DoMemoryUsageSamplesAsync(GarnetClient client)
            {
                string val = await client.ExecuteForStringResultAsync("MEMORY", ["USAGE", "foo", "SAMPLES", "10"]);
                Assert.IsNull(val);
            }
        }

        [Test]
        public async Task MGetACLsAsync()
        {
            await CheckCommandsAsync(
                "MGET",
                [DoMemorySingleAsync, DoMemoryMultiAsync]
            );

            static async Task DoMemorySingleAsync(GarnetClient client)
            {
                string[] val = await client.ExecuteForStringArrayResultAsync("MGET", ["foo"]);
                Assert.AreEqual(1, val.Length);
                Assert.IsNull(val[0]);
            }

            static async Task DoMemoryMultiAsync(GarnetClient client)
            {
                string[] val = await client.ExecuteForStringArrayResultAsync("MGET", ["foo", "bar"]);
                Assert.AreEqual(2, val.Length);
                Assert.IsNull(val[0]);
                Assert.IsNull(val[1]);
            }
        }

        [Test]
        public async Task MigrateACLsAsync()
        {
            // Uses exceptions for control flow, as we're not setting up replicas here

            await CheckCommandsAsync(
                "MIGRATE",
                [DoMigrateAsync]
            );

            static async Task DoMigrateAsync(GarnetClient client)
            {
                try
                {
                    await client.ExecuteForStringResultAsync("MIGRATE", ["127.0.0.1", "9999", "KEY", "0", "1000"]);
                    Assert.Fail("Shouldn't succeed, no replicas are attached");
                }
                catch (Exception e)
                {
                    if (e.Message == "ERR This instance has cluster support disabled")
                    {
                        return;
                    }

                    throw;
                }
            }
        }

        [Test]
        public async Task ModuleLoadCSACLsAsync()
        {
            // MODULE isn't a proper redis command, but this is the placeholder today... so validate it for completeness

            await CheckCommandsAsync(
                "MODULE",
                [DoModuleLoadAsync]
            );

            static async Task DoModuleLoadAsync(GarnetClient client)
            {
                try
                {
                    await client.ExecuteForStringResultAsync("MODULE", ["LOADCS", "nonexisting.dll"]);
                    Assert.Fail("Shouldn't succeed using a non-existing binary");
                }
                catch (Exception e)
                {
                    if (e.Message == "ERR unable to access one or more binary files.")
                    {
                        return;
                    }

                    throw;
                }
            }
        }

        [Test]
        public async Task MonitorACLsAsync()
        {
            // MONITOR is weird, so just check that we can forbid it
            await CheckCommandsAsync(
                "MONITOR",
                [DoMonitorAsync],
                skipPermitted: true
            );

            static async Task DoMonitorAsync(GarnetClient client)
            {
                await client.ExecuteForStringResultAsync("MONITOR");
                Assert.Fail("Should never reach this point");
            }
        }

        [Test]
        public async Task MSetACLsAsync()
        {
            await CheckCommandsAsync(
                "MSET",
                [DoMSetSingleAsync, DoMSetMultiAsync]
            );

            static async Task DoMSetSingleAsync(GarnetClient client)
            {
                string val = await client.ExecuteForStringResultAsync("MSET", ["foo", "bar"]);
                Assert.AreEqual("OK", val);
            }

            static async Task DoMSetMultiAsync(GarnetClient client)
            {
                string val = await client.ExecuteForStringResultAsync("MSET", ["foo", "bar", "fizz", "buzz"]);
                Assert.AreEqual("OK", val);
            }
        }

        [Test]
        public async Task MSetNXACLsAsync()
        {
            int count = 0;

            await CheckCommandsAsync(
                "MSETNX",
                [DoMSetNXSingleAsync, DoMSetNXMultiAsync]
            );

            async Task DoMSetNXSingleAsync(GarnetClient client)
            {
                long val = await client.ExecuteForLongResultAsync("MSETNX", [$"foo-{count}", "bar"]);
                count++;

                Assert.AreEqual(1, val);
            }

            async Task DoMSetNXMultiAsync(GarnetClient client)
            {
                long val = await client.ExecuteForLongResultAsync("MSETNX", [$"foo-{count}", "bar", $"fizz-{count}", "buzz"]);
                count++;

                Assert.AreEqual(1, val);
            }
        }

        [Test]
        public async Task MultiACLsAsync()
        {
            await CheckCommandsAsync(
                "MULTI",
                [DoMultiAsync],
                skipPing: true
            );

            static async Task DoMultiAsync(GarnetClient client)
            {
                try
                {
                    string val = await client.ExecuteForStringResultAsync("MULTI");
                    Assert.AreEqual("OK", val);
                }
                catch (Exception e)
                {
                    // The "nested MULTI" error response is also legal, if we're ACL'd for MULTI
                    if (e.Message == "ERR MULTI calls can not be nested")
                    {
                        return;
                    }

                    throw;
                }
            }
        }

        [Test]
        public async Task PersistACLsAsync()
        {
            await CheckCommandsAsync(
                "PERSIST",
                [DoPersistAsync]
            );

            static async Task DoPersistAsync(GarnetClient client)
            {
                long val = await client.ExecuteForLongResultAsync("PERSIST", ["foo"]);
                Assert.AreEqual(0, val);
            }
        }

        [Test]
        public async Task PExpireACLsAsync()
        {
            // TODO: pexpire doesn't support combinations of flags (XX GT, XX LT are legal) so those will need to be tested when implemented

            await CheckCommandsAsync(
                "PEXPIRE",
                [DoPExpireAsync, DoPExpireNXAsync, DoPExpireXXAsync, DoPExpireGTAsync, DoPExpireLTAsync]
            );

            static async Task DoPExpireAsync(GarnetClient client)
            {
                long val = await client.ExecuteForLongResultAsync("PEXPIRE", ["foo", "10"]);
                Assert.AreEqual(0, val);
            }

            static async Task DoPExpireNXAsync(GarnetClient client)
            {
                long val = await client.ExecuteForLongResultAsync("PEXPIRE", ["foo", "10", "NX"]);
                Assert.AreEqual(0, val);
            }

            static async Task DoPExpireXXAsync(GarnetClient client)
            {
                long val = await client.ExecuteForLongResultAsync("PEXPIRE", ["foo", "10", "XX"]);
                Assert.AreEqual(0, val);
            }

            static async Task DoPExpireGTAsync(GarnetClient client)
            {
                long val = await client.ExecuteForLongResultAsync("PEXPIRE", ["foo", "10", "GT"]);
                Assert.AreEqual(0, val);
            }

            static async Task DoPExpireLTAsync(GarnetClient client)
            {
                long val = await client.ExecuteForLongResultAsync("PEXPIRE", ["foo", "10", "LT"]);
                Assert.AreEqual(0, val);
            }
        }

        [Test]
        public async Task PFAddACLsAsync()
        {
            int count = 0;

            await CheckCommandsAsync(
                "PFADD",
                [DoPFAddSingleAsync, DoPFAddMultiAsync]
            );

            async Task DoPFAddSingleAsync(GarnetClient client)
            {
                long val = await client.ExecuteForLongResultAsync("PFADD", [$"foo-{count}", "bar"]);
                count++;

                Assert.AreEqual(1, val);
            }

            async Task DoPFAddMultiAsync(GarnetClient client)
            {
                long val = await client.ExecuteForLongResultAsync("PFADD", [$"foo-{count}", "bar", "fizz"]);
                count++;

                Assert.AreEqual(1, val);
            }
        }

        [Test]
        public async Task PFCountACLsAsync()
        {
            await CheckCommandsAsync(
                "PFCOUNT",
                [DoPFCountSingleAsync, DoPFCountMultiAsync]
            );

            static async Task DoPFCountSingleAsync(GarnetClient client)
            {
                long val = await client.ExecuteForLongResultAsync("PFCOUNT", ["foo"]);
                Assert.AreEqual(0, val);
            }

            static async Task DoPFCountMultiAsync(GarnetClient client)
            {
                long val = await client.ExecuteForLongResultAsync("PFCOUNT", ["foo", "bar"]);
                Assert.AreEqual(0, val);
            }
        }

        [Test]
        public async Task PFMergeACLsAsync()
        {
            await CheckCommandsAsync(
                "PFMERGE",
                [DoPFMergeSingleAsync, DoPFMergeMultiAsync]
            );

            static async Task DoPFMergeSingleAsync(GarnetClient client)
            {
                string val = await client.ExecuteForStringResultAsync("PFMERGE", ["foo"]);
                Assert.AreEqual("OK", val);
            }

            static async Task DoPFMergeMultiAsync(GarnetClient client)
            {
                string val = await client.ExecuteForStringResultAsync("PFMERGE", ["foo", "bar"]);
                Assert.AreEqual("OK", val);
            }
        }

        [Test]
        public async Task PingACLsAsync()
        {
            await CheckCommandsAsync(
                "PING",
                [DoPingAsync, DoPingMessageAsync]
            );

            static async Task DoPingAsync(GarnetClient client)
            {
                string val = await client.ExecuteForStringResultAsync("PING");
                Assert.AreEqual("PONG", val);
            }

            static async Task DoPingMessageAsync(GarnetClient client)
            {
                string val = await client.ExecuteForStringResultAsync("PING", ["hello"]);
                Assert.AreEqual("hello", val);
            }
        }

        [Test]
        public async Task PSetEXACLsAsync()
        {
            await CheckCommandsAsync(
                "PSETEX",
                [DoPSetEXAsync]
            );

            static async Task DoPSetEXAsync(GarnetClient client)
            {
                string val = await client.ExecuteForStringResultAsync("PSETEX", ["foo", "10", "bar"]);
                Assert.AreEqual("OK", val);
            }
        }

        [Test]
        public async Task PSubscribeACLsAsync()
        {
            // PSUBSCRIBE is sufficient weird that all we care to test is forbidding it
            await CheckCommandsAsync(
                "PSUBSCRIBE",
                [DoPSubscribePatternAsync],
                skipPermitted: true
            );

            static async Task DoPSubscribePatternAsync(GarnetClient client)
            {
                await client.ExecuteForStringResultAsync("PSUBSCRIBE", ["channel"]);
                Assert.Fail("Should not reach this point");
            }
        }

        [Test]
        public async Task PUnsubscribeACLsAsync()
        {
            await CheckCommandsAsync(
                "PUNSUBSCRIBE",
                [DoPUnsubscribePatternAsync]
            );

            static async Task DoPUnsubscribePatternAsync(GarnetClient client)
            {
                string[] res = await client.ExecuteForStringArrayResultAsync("PUNSUBSCRIBE", ["foo"]);
                Assert.IsNotNull(res);
            }
        }

        [Test]
        public async Task PTTLACLsAsync()
        {
            await CheckCommandsAsync(
                "PTTL",
                [DoPTTLAsync]
            );

            static async Task DoPTTLAsync(GarnetClient client)
            {
                long val = await client.ExecuteForLongResultAsync("PTTL", ["foo"]);
                Assert.AreEqual(-2, val);
            }
        }

        [Test]
        public async Task PublishACLsAsync()
        {
            await CheckCommandsAsync(
                "PUBLISH",
                [DoPublishAsync]
            );

            static async Task DoPublishAsync(GarnetClient client)
            {
                long count = await client.ExecuteForLongResultAsync("PUBLISH", ["foo", "bar"]);
                Assert.AreEqual(0, count);
            }
        }

        [Test]
        public async Task ReadOnlyACLsAsync()
        {
            await CheckCommandsAsync(
                "READONLY",
                [DoReadOnlyAsync]
            );

            static async Task DoReadOnlyAsync(GarnetClient client)
            {
                string val = await client.ExecuteForStringResultAsync("READONLY");
                Assert.AreEqual("OK", val);
            }
        }

        [Test]
        public async Task ReadWriteACLsAsync()
        {
            await CheckCommandsAsync(
                "READWRITE",
                [DoReadWriteAsync]
            );

            static async Task DoReadWriteAsync(GarnetClient client)
            {
                string val = await client.ExecuteForStringResultAsync("READWRITE");
                Assert.AreEqual("OK", val);
            }
        }

        [Test]
        public async Task RegisterCSACLsAsync()
        {
            // TODO: REGISTERCS has a complicated syntax, test proper commands later

            await CheckCommandsAsync(
                "REGISTERCS",
                [DoRegisterCSAsync]
            );

            static async Task DoRegisterCSAsync(GarnetClient client)
            {
                try
                {
                    await client.ExecuteForStringResultAsync("REGISTERCS");
                    Assert.Fail("Should be unreachable, command is malfoemd");
                }
                catch (Exception e)
                {
                    if (e.Message == "ERR malformed REGISTERCS command.")
                    {
                        return;
                    }

                    throw;
                }
            }
        }

        [Test]
        public async Task RenameACLsAsync()
        {
            await CheckCommandsAsync(
                "RENAME",
                [DoPTTLAsync]
            );

            static async Task DoPTTLAsync(GarnetClient client)
            {
                try
                {
                    await client.ExecuteForStringResultAsync("RENAME", ["foo", "bar"]);
                    Assert.Fail("Shouldn't succeed, key doesn't exist");
                }
                catch (Exception e)
                {
                    if (e.Message == "ERR no such key")
                    {
                        return;
                    }

                    throw;
                }
            }
        }

        [Test]
        public async Task ReplicaOfACLsAsync()
        {
            // Uses exceptions as control flow, since clustering is disabled in these tests

            await CheckCommandsAsync(
                "REPLICAOF",
                [DoReplicaOfAsync, DoReplicaOfNoOneAsync]
            );

            static async Task DoReplicaOfAsync(GarnetClient client)
            {
                try
                {
                    await client.ExecuteForStringResultAsync("REPLICAOF", ["127.0.0.1", "9999"]);
                    Assert.Fail("Should be unreachable, cluster is disabled");
                }
                catch (Exception e)
                {
                    if (e.Message == "ERR This instance has cluster support disabled")
                    {
                        return;
                    }

                    throw;
                }
            }

            static async Task DoReplicaOfNoOneAsync(GarnetClient client)
            {
                try
                {
                    await client.ExecuteForStringResultAsync("REPLICAOF", ["NO", "ONE"]);
                    Assert.Fail("Should be unreachable, cluster is disabled");
                }
                catch (Exception e)
                {
                    if (e.Message == "ERR This instance has cluster support disabled")
                    {
                        return;
                    }

                    throw;
                }
            }
        }

        [Test]
        public async Task RunTxpACLsAsync()
        {
            // TODO: RUNTXP semantics are a bit unclear... expand test later

            // TODO: RUNTXP appears to break the command stream when malformed, so only test that we can forbid it
            await CheckCommandsAsync(
                "RUNTXP",
                [DoRunTxpAsync],
                skipPermitted: true
            );

            static async Task DoRunTxpAsync(GarnetClient client)
            {
                try
                {
                    await client.ExecuteForStringResultAsync("RUNTXP", ["4"]);
                    Assert.Fail("Should be reachable, command is malformed");
                }
                catch (Exception e)
                {
                    if (e.Message == "ERR Could not get transaction procedure")
                    {
                        return;
                    }

                    throw;
                }
            }
        }

        [Test]
        public async Task SaveACLsAsync()
        {
            await CheckCommandsAsync(
               "SAVE",
               [DoSaveAsync]
           );

            static async Task DoSaveAsync(GarnetClient client)
            {
                string val = await client.ExecuteForStringResultAsync("SAVE");
                Assert.AreEqual("OK", val);
            }
        }

        [Test]
        public async Task ScanACLsAsync()
        {
            await CheckCommandsAsync(
                "SCAN",
                [DoScanAsync, DoScanMatchAsync, DoScanCountAsync, DoScanTypeAsync, DoScanMatchCountAsync, DoScanMatchTypeAsync, DoScanCountTypeAsync, DoScanMatchCountTypeAsync],
                skipPermitted: true
            );

            static async Task DoScanAsync(GarnetClient client)
            {
                // SCAN returns an array of arrays, which GarnetClient doesn't deal with
                await client.ExecuteForStringResultAsync("SCAN", ["0"]);
            }

            static async Task DoScanMatchAsync(GarnetClient client)
            {
                // SCAN returns an array of arrays, which GarnetClient doesn't deal with
                await client.ExecuteForStringResultAsync("SCAN", ["0", "MATCH", "*"]);
            }

            static async Task DoScanCountAsync(GarnetClient client)
            {
                // SCAN returns an array of arrays, which GarnetClient doesn't deal with
                await client.ExecuteForStringResultAsync("SCAN", ["0", "COUNT", "5"]);
            }

            static async Task DoScanTypeAsync(GarnetClient client)
            {
                // SCAN returns an array of arrays, which GarnetClient doesn't deal with
                await client.ExecuteForStringResultAsync("SCAN", ["0", "TYPE", "zset"]);
            }

            static async Task DoScanMatchCountAsync(GarnetClient client)
            {
                // SCAN returns an array of arrays, which GarnetClient doesn't deal with
                await client.ExecuteForStringResultAsync("SCAN", ["0", "MATCH", "*", "COUNT", "5"]);
            }

            static async Task DoScanMatchTypeAsync(GarnetClient client)
            {
                // SCAN returns an array of arrays, which GarnetClient doesn't deal with
                await client.ExecuteForStringResultAsync("SCAN", ["0", "MATCH", "*", "TYPE", "zset"]);
            }

            static async Task DoScanCountTypeAsync(GarnetClient client)
            {
                // SCAN returns an array of arrays, which GarnetClient doesn't deal with
                await client.ExecuteForStringResultAsync("SCAN", ["0", "COUNT", "5", "TYPE", "zset"]);
            }

            static async Task DoScanMatchCountTypeAsync(GarnetClient client)
            {
                // SCAN returns an array of arrays, which GarnetClient doesn't deal with
                await client.ExecuteForStringResultAsync("SCAN", ["0", "MATCH", "*", "COUNT", "5", "TYPE", "zset"]);
            }
        }

        [Test]
        public async Task SecondaryOfACLsAsync()
        {
            // Uses exceptions as control flow, since clustering is disabled in these tests

            await CheckCommandsAsync(
                "SECONDARYOF",
                [DoSecondaryOfAsync, DoSecondaryOfNoOneAsync]
            );

            static async Task DoSecondaryOfAsync(GarnetClient client)
            {
                try
                {
                    await client.ExecuteForStringResultAsync("SECONDARYOF", ["127.0.0.1", "9999"]);
                    Assert.Fail("Should be unreachable, cluster is disabled");
                }
                catch (Exception e)
                {
                    if (e.Message == "ERR This instance has cluster support disabled")
                    {
                        return;
                    }

                    throw;
                }
            }

            static async Task DoSecondaryOfNoOneAsync(GarnetClient client)
            {
                try
                {
                    await client.ExecuteForStringResultAsync("SECONDARYOF", ["NO", "ONE"]);
                    Assert.Fail("Should be unreachable, cluster is disabled");
                }
                catch (Exception e)
                {
                    if (e.Message == "ERR This instance has cluster support disabled")
                    {
                        return;
                    }

                    throw;
                }
            }
        }

        [Test]
        public async Task SelectACLsAsync()
        {
            await CheckCommandsAsync(
                "SELECT",
                [DoSelectAsync]
            );

            static async Task DoSelectAsync(GarnetClient client)
            {
                string val = await client.ExecuteForStringResultAsync("SELECT", ["0"]);
                Assert.AreEqual("OK", val);
            }
        }

        [Test]
        public async Task SetACLsAsync()
        {
            // SET doesn't support most extra commands, so this is just key value

            await CheckCommandsAsync(
                "SET",
                [DoSetAsync, DoSetExNxAsync, DoSetXxNxAsync, DoSetKeepTtlAsync, DoSetKeepTtlXxAsync]
            );

            static async Task DoSetAsync(GarnetClient client)
            {
                string val = await client.ExecuteForStringResultAsync("SET", ["foo", "bar"]);
                Assert.AreEqual("OK", val);
            }

            static async Task DoSetExNxAsync(GarnetClient client)
            {
                string val = await client.ExecuteForStringResultAsync("SET", ["foo", "bar", "NX", "EX", "100"]);
                Assert.IsNull(val);
            }

            static async Task DoSetXxNxAsync(GarnetClient client)
            {
                string val = await client.ExecuteForStringResultAsync("SET", ["foo", "bar", "XX", "EX", "100"]);
                Assert.AreEqual("OK", val);
            }

            static async Task DoSetKeepTtlAsync(GarnetClient client)
            {
                string val = await client.ExecuteForStringResultAsync("SET", ["foo", "bar", "KEEPTTL"]);
                Assert.AreEqual("OK", val);
            }

            static async Task DoSetKeepTtlXxAsync(GarnetClient client)
            {
                string val = await client.ExecuteForStringResultAsync("SET", ["foo", "bar", "XX", "KEEPTTL"]);
                Assert.AreEqual("OK", val);
            }
        }

        [Test]
        public async Task SetBitACLsAsync()
        {
            int count = 0;

            await CheckCommandsAsync(
                "SETBIT",
                [DoSetBitAsync]
            );

            async Task DoSetBitAsync(GarnetClient client)
            {
                long val = await client.ExecuteForLongResultAsync("SETBIT", [$"foo-{count}", "10", "1"]);
                count++;
                Assert.AreEqual(0, val);
            }
        }

        [Test]
        public async Task SetEXACLsAsync()
        {
            await CheckCommandsAsync(
                "SETEX",
                [DoSetEXAsync]
            );

            static async Task DoSetEXAsync(GarnetClient client)
            {
                string val = await client.ExecuteForStringResultAsync("SETEX", ["foo", "10", "bar"]);
                Assert.AreEqual("OK", val);
            }
        }

        [Test]
        public async Task SetRangeACLsAsync()
        {
            await CheckCommandsAsync(
                "SETRANGE",
                [DoSetRangeAsync]
            );

            static async Task DoSetRangeAsync(GarnetClient client)
            {
                long val = await client.ExecuteForLongResultAsync("SETRANGE", ["foo", "10", "bar"]);
                Assert.AreEqual(13, val);
            }
        }

        [Test]
        public async Task StrLenACLsAsync()
        {
            await CheckCommandsAsync(
                "STRLEN",
                [DoStrLenAsync]
            );

            static async Task DoStrLenAsync(GarnetClient client)
            {
                long val = await client.ExecuteForLongResultAsync("STRLEN", ["foo"]);
                Assert.AreEqual(0, val);
            }
        }

        [Test]
        public async Task SAddACLsAsync()
        {
            int count = 0;

            await CheckCommandsAsync(
                "SADD",
                [DoSAddAsync, DoSAddMultiAsync]
            );

            async Task DoSAddAsync(GarnetClient client)
            {
                long val = await client.ExecuteForLongResultAsync("SADD", [$"foo-{count}", "bar"]);
                count++;

                Assert.AreEqual(1, val);
            }

            async Task DoSAddMultiAsync(GarnetClient client)
            {
                long val = await client.ExecuteForLongResultAsync("SADD", [$"foo-{count}", "bar", "fizz"]);
                count++;

                Assert.AreEqual(2, val);
            }
        }

        [Test]
        public async Task SRemACLsAsync()
        {
            await CheckCommandsAsync(
                "SREM",
                [DoSRemAsync, DoSRemMultiAsync]
            );

            static async Task DoSRemAsync(GarnetClient client)
            {
                long val = await client.ExecuteForLongResultAsync("SREM", ["foo", "bar"]);
                Assert.AreEqual(0, val);
            }

            static async Task DoSRemMultiAsync(GarnetClient client)
            {
                long val = await client.ExecuteForLongResultAsync("SREM", ["foo", "bar", "fizz"]);
                Assert.AreEqual(0, val);
            }
        }

        [Test]
        public async Task SPopACLsAsync()
        {
            await CheckCommandsAsync(
                "SPOP",
                [DoSPopAsync, DoSPopCountAsync]
            );

            static async Task DoSPopAsync(GarnetClient client)
            {
                string val = await client.ExecuteForStringResultAsync("SPOP", ["foo"]);
                Assert.IsNull(val);
            }

            static async Task DoSPopCountAsync(GarnetClient client)
            {
                string val = await client.ExecuteForStringResultAsync("SPOP", ["foo", "11"]);
                Assert.IsNull(val);
            }
        }

        [Test]
        public async Task SMembersACLsAsync()
        {
            await CheckCommandsAsync(
                "SMEMBERS",
                [DoSMembersAsync]
            );

            static async Task DoSMembersAsync(GarnetClient client)
            {
                string[] val = await client.ExecuteForStringArrayResultAsync("SMEMBERS", ["foo"]);
                Assert.AreEqual(0, val.Length);
            }
        }

        [Test]
        public async Task SCardACLsAsync()
        {
            await CheckCommandsAsync(
                "SCARD",
                [DoSCardAsync]
            );

            static async Task DoSCardAsync(GarnetClient client)
            {
                long val = await client.ExecuteForLongResultAsync("SCARD", ["foo"]);
                Assert.AreEqual(0, val);
            }
        }

        [Test]
        public async Task SScanACLsAsync()
        {
            await CheckCommandsAsync(
                "SSCAN",
                [DoSScanAsync, DoSScanMatchAsync, DoSScanCountAsync, DoSScanMatchCountAsync],
                skipPermitted: true
            );

            static async Task DoSScanAsync(GarnetClient client)
            {
                // SSCAN returns an array of arrays, which GarnetClient doesn't deal with
                await client.ExecuteForStringResultAsync("SSCAN", ["foo", "0"]);
            }

            static async Task DoSScanMatchAsync(GarnetClient client)
            {
                // SSCAN returns an array of arrays, which GarnetClient doesn't deal with
                await client.ExecuteForStringResultAsync("SSCAN", ["foo", "0", "MATCH", "*"]);
            }

            static async Task DoSScanCountAsync(GarnetClient client)
            {
                // SSCAN returns an array of arrays, which GarnetClient doesn't deal with
                await client.ExecuteForStringResultAsync("SSCAN", ["foo", "0", "COUNT", "5"]);
            }

            static async Task DoSScanMatchCountAsync(GarnetClient client)
            {
                // SSCAN returns an array of arrays, which GarnetClient doesn't deal with
                await client.ExecuteForStringResultAsync("SSCAN", ["foo", "0", "MATCH", "*", "COUNT", "5"]);
            }
        }

        [Test]
        public async Task SlaveOfACLsAsync()
        {
            // Uses exceptions as control flow, since clustering is disabled in these tests

            await CheckCommandsAsync(
                "SLAVEOF",
                [DoSlaveOfAsync, DoSlaveOfNoOneAsync]
            );

            static async Task DoSlaveOfAsync(GarnetClient client)
            {
                try
                {
                    await client.ExecuteForStringResultAsync("SLAVEOF", ["127.0.0.1", "9999"]);
                    Assert.Fail("Should be unreachable, cluster is disabled");
                }
                catch (Exception e)
                {
                    if (e.Message == "ERR This instance has cluster support disabled")
                    {
                        return;
                    }

                    throw;
                }
            }

            static async Task DoSlaveOfNoOneAsync(GarnetClient client)
            {
                try
                {
                    await client.ExecuteForStringResultAsync("SLAVEOF", ["NO", "ONE"]);
                    Assert.Fail("Should be unreachable, cluster is disabled");
                }
                catch (Exception e)
                {
                    if (e.Message == "ERR This instance has cluster support disabled")
                    {
                        return;
                    }

                    throw;
                }
            }
        }

        [Test]
        public async Task SMoveACLsAsync()
        {
            await CheckCommandsAsync(
                "SMOVE",
                [DoSMoveAsync]
            );

            static async Task DoSMoveAsync(GarnetClient client)
            {
                long val = await client.ExecuteForLongResultAsync("SMOVE", ["foo", "bar", "fizz"]);
                Assert.AreEqual(0, val);
            }
        }

        [Test]
        public async Task SRandMemberACLsAsync()
        {
            await CheckCommandsAsync(
                "SRANDMEMBER",
                [DoSRandMemberAsync, DoSRandMemberCountAsync]
            );

            static async Task DoSRandMemberAsync(GarnetClient client)
            {
                string val = await client.ExecuteForStringResultAsync("SRANDMEMBER", ["foo"]);
                Assert.IsNull(val);
            }

            static async Task DoSRandMemberCountAsync(GarnetClient client)
            {
                string[] val = await client.ExecuteForStringArrayResultAsync("SRANDMEMBER", ["foo", "5"]);
                Assert.IsNotNull(val);
            }
        }

        [Test]
        public async Task SIsMemberACLsAsync()
        {
            await CheckCommandsAsync(
                "SISMEMBER",
                [DoSIsMemberAsync]
            );

            static async Task DoSIsMemberAsync(GarnetClient client)
            {
                long val = await client.ExecuteForLongResultAsync("SISMEMBER", ["foo", "bar"]);
                Assert.AreEqual(0, val);
            }
        }

        [Test]
        public async Task SubscribeACLsAsync()
        {
            // SUBSCRIBE is sufficient weird that all we care to test is forbidding it
            await CheckCommandsAsync(
                "SUBSCRIBE",
                [DoSubscribeAsync],
                skipPermitted: true
            );

            static async Task DoSubscribeAsync(GarnetClient client)
            {
                await client.ExecuteForStringResultAsync("SUBSCRIBE", ["channel"]);
                Assert.Fail("Shouldn't reach this point");
            }
        }

        [Test]
        public async Task SUnionACLsAsync()
        {
            await CheckCommandsAsync(
                "SUNION",
                [DoSUnionAsync, DoSUnionMultiAsync]
            );

            static async Task DoSUnionAsync(GarnetClient client)
            {
                string[] val = await client.ExecuteForStringArrayResultAsync("SUNION", ["foo"]);
                Assert.AreEqual(0, val.Length);
            }

            static async Task DoSUnionMultiAsync(GarnetClient client)
            {
                string[] val = await client.ExecuteForStringArrayResultAsync("SUNION", ["foo", "bar"]);
                Assert.AreEqual(0, val.Length);
            }
        }

        [Test]
        public async Task SUnionStoreACLsAsync()
        {
            await CheckCommandsAsync(
                "SUNIONSTORE",
                [DoSUnionStoreAsync, DoSUnionStoreMultiAsync]
            );

            static async Task DoSUnionStoreAsync(GarnetClient client)
            {
                long val = await client.ExecuteForLongResultAsync("SUNIONSTORE", ["dest", "foo"]);
                Assert.AreEqual(0, val);
            }

            static async Task DoSUnionStoreMultiAsync(GarnetClient client)
            {
                long val = await client.ExecuteForLongResultAsync("SUNIONSTORE", ["dest", "foo", "bar"]);
                Assert.AreEqual(0, val);
            }
        }

        [Test]
        public async Task SDiffACLsAsync()
        {
            await CheckCommandsAsync(
                "SDIFF",
                [DoSDiffAsync, DoSDiffMultiAsync]
            );

            static async Task DoSDiffAsync(GarnetClient client)
            {
                string[] val = await client.ExecuteForStringArrayResultAsync("SDIFF", ["foo"]);
                Assert.AreEqual(0, val.Length);
            }

            static async Task DoSDiffMultiAsync(GarnetClient client)
            {
                string[] val = await client.ExecuteForStringArrayResultAsync("SDIFF", ["foo", "bar"]);
                Assert.AreEqual(0, val.Length);
            }
        }

        [Test]
        public async Task SDiffStoreACLsAsync()
        {
            await CheckCommandsAsync(
                "SDIFFSTORE",
                [DoSDiffStoreAsync, DoSDiffStoreMultiAsync]
            );

            static async Task DoSDiffStoreAsync(GarnetClient client)
            {
                long val = await client.ExecuteForLongResultAsync("SDIFFSTORE", ["dest", "foo"]);
                Assert.AreEqual(0, val);
            }

            static async Task DoSDiffStoreMultiAsync(GarnetClient client)
            {
                long val = await client.ExecuteForLongResultAsync("SDIFFSTORE", ["dest", "foo", "bar"]);
                Assert.AreEqual(0, val);
            }
        }

        [Test]
        public async Task SInterACLsAsync()
        {
            await CheckCommandsAsync(
                "SINTER",
                [DoSDiffAsync, DoSDiffMultiAsync]
            );

            static async Task DoSDiffAsync(GarnetClient client)
            {
                string[] val = await client.ExecuteForStringArrayResultAsync("SINTER", ["foo"]);
                Assert.AreEqual(0, val.Length);
            }

            static async Task DoSDiffMultiAsync(GarnetClient client)
            {
                string[] val = await client.ExecuteForStringArrayResultAsync("SINTER", ["foo", "bar"]);
                Assert.AreEqual(0, val.Length);
            }
        }

        [Test]
        public async Task SInterStoreACLsAsync()
        {
            await CheckCommandsAsync(
                "SINTERSTORE",
                [DoSDiffStoreAsync, DoSDiffStoreMultiAsync]
            );

            static async Task DoSDiffStoreAsync(GarnetClient client)
            {
                long val = await client.ExecuteForLongResultAsync("SINTERSTORE", ["dest", "foo"]);
                Assert.AreEqual(0, val);
            }

            static async Task DoSDiffStoreMultiAsync(GarnetClient client)
            {
                long val = await client.ExecuteForLongResultAsync("SINTERSTORE", ["dest", "foo", "bar"]);
                Assert.AreEqual(0, val);
            }
        }

        [Test]
        public async Task GeoAddACLsAsync()
        {
            int count = 0;

            await CheckCommandsAsync(
                "GEOADD",
                [DoGeoAddAsync, DoGeoAddNXAsync, DoGeoAddNXCHAsync, DoGeoAddMultiAsync, DoGeoAddNXMultiAsync, DoGeoAddNXCHMultiAsync]
            );

            async Task DoGeoAddAsync(GarnetClient client)
            {
                long val = await client.ExecuteForLongResultAsync("GEOADD", [$"foo-{count}", "90", "90", "bar"]);
                count++;

                Assert.AreEqual(1, val);
            }

            async Task DoGeoAddNXAsync(GarnetClient client)
            {
                long val = await client.ExecuteForLongResultAsync("GEOADD", [$"foo-{count}", "NX", "90", "90", "bar"]);
                count++;

                Assert.AreEqual(1, val);
            }

            async Task DoGeoAddNXCHAsync(GarnetClient client)
            {
                long val = await client.ExecuteForLongResultAsync("GEOADD", [$"foo-{count}", "NX", "CH", "90", "90", "bar"]);
                count++;

                Assert.AreEqual(1, val);
            }

            async Task DoGeoAddMultiAsync(GarnetClient client)
            {
                long val = await client.ExecuteForLongResultAsync("GEOADD", [$"foo-{count}", "90", "90", "bar", "45", "45", "fizz"]);
                count++;

                Assert.AreEqual(2, val);
            }

            async Task DoGeoAddNXMultiAsync(GarnetClient client)
            {
                long val = await client.ExecuteForLongResultAsync("GEOADD", [$"foo-{count}", "NX", "90", "90", "bar", "45", "45", "fizz"]);
                count++;

                Assert.AreEqual(2, val);
            }

            async Task DoGeoAddNXCHMultiAsync(GarnetClient client)
            {
                long val = await client.ExecuteForLongResultAsync("GEOADD", [$"foo-{count}", "NX", "CH", "90", "90", "bar", "45", "45", "fizz"]);
                count++;

                Assert.AreEqual(2, val);
            }
        }

        [Test]
        public async Task GeoHashACLsAsync()
        {
            // TODO: GEOHASH responses do not match Redis when keys are missing.
            // So create some keys to make testing ACLs easier.
            using var outerClient = await CreateGarnetClientAsync(DefaultUser, DefaultPassword);
            Assert.AreEqual(1, await outerClient.ExecuteForLongResultAsync("GEOADD", ["foo", "10", "10", "bar"]));
            Assert.AreEqual(1, await outerClient.ExecuteForLongResultAsync("GEOADD", ["foo", "20", "20", "fizz"]));

            await CheckCommandsAsync(
                "GEOHASH",
                [DoGeoHashAsync, DoGeoHashSingleAsync, DoGeoHashMultiAsync]
            );

            static async Task DoGeoHashAsync(GarnetClient client)
            {
                string[] val = await client.ExecuteForStringArrayResultAsync("GEOHASH", ["foo"]);
                Assert.AreEqual(0, val.Length);
            }

            static async Task DoGeoHashSingleAsync(GarnetClient client)
            {
                string[] val = await client.ExecuteForStringArrayResultAsync("GEOHASH", ["foo", "bar"]);
                Assert.AreEqual(1, val.Length);
                Assert.IsNotNull(val[0]);
            }

            static async Task DoGeoHashMultiAsync(GarnetClient client)
            {
                string[] val = await client.ExecuteForStringArrayResultAsync("GEOHASH", ["foo", "bar", "fizz"]);
                Assert.AreEqual(2, val.Length);
                Assert.IsNotNull(val[0]);
                Assert.IsNotNull(val[1]);
            }
        }

        [Test]
        public async Task GeoDistACLsAsync()
        {
            await CheckCommandsAsync(
                "GEODIST",
                [DoGetDistAsync, DoGetDistMAsync]
            );

            static async Task DoGetDistAsync(GarnetClient client)
            {
                string val = await client.ExecuteForStringResultAsync("GEODIST", ["foo", "bar", "fizz"]);
                Assert.IsNull(val);
            }

            static async Task DoGetDistMAsync(GarnetClient client)
            {
                string val = await client.ExecuteForStringResultAsync("GEODIST", ["foo", "bar", "fizz", "M"]);
                Assert.IsNull(val);
            }
        }

        [Test]
        public async Task GeoPosACLsAsync()
        {
            await CheckCommandsAsync(
                "GEOPOS",
                [DoGeoPosAsync, DoGeoPosMultiAsync],
                skipPermitted: true
            );

            static async Task DoGeoPosAsync(GarnetClient client)
            {
                // GEOPOS replies with an array of arrays, which GarnetClient doesn't deal with
                await client.ExecuteForStringResultAsync("GEOPOS", ["foo"]);
            }

            static async Task DoGeoPosMultiAsync(GarnetClient client)
            {
                // GEOPOS replies with an array of arrays, which GarnetClient doesn't deal with
                await client.ExecuteForStringResultAsync("GEOPOS", ["foo", "bar"]);
            }
        }

        [Test]
        public async Task GeoSearchACLsAsync()
        {
            await CheckCommandsAsync(
                "GEOSEARCH",
                [DoGeoSearchAsync],
                skipPermitted: true
            );

            static async Task DoGeoSearchAsync(GarnetClient client)
            {
                // GEOSEARCH replies with an array of arrays, which GarnetClient doesn't deal with
                await client.ExecuteForStringResultAsync("GEOSEARCH", ["foo", "FROMMEMBER", "bar", "BYBOX", "2", "2", "M"]);
            }
        }

        [Test]
        public async Task ZAddACLsAsync()
        {
            // TODO: ZADD doesn't implement NX XX GT LT CH INCR; expand to cover all lengths when implemented

            int count = 0;

            await CheckCommandsAsync(
                "ZADD",
                [DoZAddAsync, DoZAddMultiAsync]
            );

            async Task DoZAddAsync(GarnetClient client)
            {
                long val = await client.ExecuteForLongResultAsync("ZADD", [$"foo-{count}", "10", "bar"]);
                count++;
                Assert.AreEqual(1, val);
            }

            async Task DoZAddMultiAsync(GarnetClient client)
            {
                long val = await client.ExecuteForLongResultAsync("ZADD", [$"foo-{count}", "10", "bar", "20", "fizz"]);
                count++;
                Assert.AreEqual(2, val);
            }
        }

        [Test]
        public async Task ZCardACLsAsync()
        {
            await CheckCommandsAsync(
                "ZCARD",
                [DoZCardAsync]
            );

            static async Task DoZCardAsync(GarnetClient client)
            {
                long val = await client.ExecuteForLongResultAsync("ZCARD", ["foo"]);
                Assert.AreEqual(0, val);
            }
        }

        [Test]
        public async Task ZPopMaxACLsAsync()
        {
            await CheckCommandsAsync(
                "ZPOPMAX",
                [DoZPopMaxAsync, DoZPopMaxCountAsync]
            );

            static async Task DoZPopMaxAsync(GarnetClient client)
            {
                string[] val = await client.ExecuteForStringArrayResultAsync("ZPOPMAX", ["foo"]);
                Assert.AreEqual(0, val.Length);
            }

            static async Task DoZPopMaxCountAsync(GarnetClient client)
            {
                string[] val = await client.ExecuteForStringArrayResultAsync("ZPOPMAX", ["foo", "10"]);
                Assert.AreEqual(0, val.Length);
            }
        }

        [Test]
        public async Task ZScoreACLsAsync()
        {
            await CheckCommandsAsync(
                "ZSCORE",
                [DoZScoreAsync]
            );

            static async Task DoZScoreAsync(GarnetClient client)
            {
                string val = await client.ExecuteForStringResultAsync("ZSCORE", ["foo", "bar"]);
                Assert.IsNull(val);
            }
        }

        [Test]
        public async Task ZRemACLsAsync()
        {
            await CheckCommandsAsync(
                "ZREM",
                [DoZRemAsync, DoZRemMultiAsync]
            );

            static async Task DoZRemAsync(GarnetClient client)
            {
                long val = await client.ExecuteForLongResultAsync("ZREM", ["foo", "bar"]);
                Assert.AreEqual(0, val);
            }

            static async Task DoZRemMultiAsync(GarnetClient client)
            {
                long val = await client.ExecuteForLongResultAsync("ZREM", ["foo", "bar", "fizz"]);
                Assert.AreEqual(0, val);
            }
        }

        [Test]
        public async Task ZCountACLsAsync()
        {
            await CheckCommandsAsync(
                "ZCOUNT",
                [DoZCountAsync]
            );

            static async Task DoZCountAsync(GarnetClient client)
            {
                long val = await client.ExecuteForLongResultAsync("ZCOUNT", ["foo", "10", "20"]);
                Assert.AreEqual(0, val);
            }
        }

        [Test]
        public async Task ZIncrByACLsAsync()
        {
            int count = 0;

            await CheckCommandsAsync(
                "ZINCRBY",
                [DoZIncrByAsync]
            );

            async Task DoZIncrByAsync(GarnetClient client)
            {
                string val = await client.ExecuteForStringResultAsync("ZINCRBY", [$"foo-{count}", "10", "bar"]);
                count++;
                Assert.AreEqual(10, double.Parse(val));
            }
        }

        [Test]
        public async Task ZRankACLsAsync()
        {
            await CheckCommandsAsync(
                "ZRANK",
                [DoZRankAsync]
            );

            static async Task DoZRankAsync(GarnetClient client)
            {
                string val = await client.ExecuteForStringResultAsync("ZRANK", ["foo", "bar"]);
                Assert.IsNull(val);
            }
        }

        [Test]
        public async Task ZRangeACLsAsync()
        {
            // TODO: ZRange has loads of options, come back and test all the different lengths

            await CheckCommandsAsync(
                "ZRANGE",
                [DoZRangeAsync]
            );

            static async Task DoZRangeAsync(GarnetClient client)
            {
                string[] val = await client.ExecuteForStringArrayResultAsync("ZRANGE", ["key", "10", "20"]);
                Assert.AreEqual(0, val.Length);
            }
        }

        [Test]
        public async Task ZRangeByScoreACLsAsync()
        {
            await CheckCommandsAsync(
                "ZRANGEBYSCORE",
                [DoZRangeByScoreAsync, DoZRangeByScoreWithScoresAsync, DoZRangeByScoreLimitAsync, DoZRangeByScoreWithScoresLimitAsync]
            );

            static async Task DoZRangeByScoreAsync(GarnetClient client)
            {
                string[] val = await client.ExecuteForStringArrayResultAsync("ZRANGEBYSCORE", ["key", "10", "20"]);
                Assert.AreEqual(0, val.Length);
            }

            static async Task DoZRangeByScoreWithScoresAsync(GarnetClient client)
            {
                string[] val = await client.ExecuteForStringArrayResultAsync("ZRANGEBYSCORE", ["key", "10", "20", "WITHSCORES"]);
                Assert.AreEqual(0, val.Length);
            }

            static async Task DoZRangeByScoreLimitAsync(GarnetClient client)
            {
                string[] val = await client.ExecuteForStringArrayResultAsync("ZRANGEBYSCORE", ["key", "10", "20", "LIMIT", "2", "3"]);
                Assert.AreEqual(0, val.Length);
            }

            static async Task DoZRangeByScoreWithScoresLimitAsync(GarnetClient client)
            {
                string[] val = await client.ExecuteForStringArrayResultAsync("ZRANGEBYSCORE", ["key", "10", "20", "WITHSCORES", "LIMIT", "2", "3"]);
                Assert.AreEqual(0, val.Length);
            }
        }

        [Test]
        public async Task ZRevRangeACLsAsync()
        {
            await CheckCommandsAsync(
                "ZREVRANGE",
                [DoZRevRangeAsync, DoZRevRangeWithScoresAsync]
            );

            static async Task DoZRevRangeAsync(GarnetClient client)
            {
                string[] val = await client.ExecuteForStringArrayResultAsync("ZREVRANGE", ["key", "10", "20"]);
                Assert.AreEqual(0, val.Length);
            }

            static async Task DoZRevRangeWithScoresAsync(GarnetClient client)
            {
                string[] val = await client.ExecuteForStringArrayResultAsync("ZREVRANGE", ["key", "10", "20", "WITHSCORES"]);
                Assert.AreEqual(0, val.Length);
            }
        }

        [Test]
        public async Task ZRevRangeByScoreACLsAsync()
        {
            await CheckCommandsAsync(
                "ZREVRANGEBYSCORE",
                [DoZRevRangeByScoreAsync, DoZRevRangeByScoreWithScoresAsync, DoZRevRangeByScoreLimitAsync, DoZRevRangeByScoreWithScoresLimitAsync]
            );

            static async Task DoZRevRangeByScoreAsync(GarnetClient client)
            {
                string[] val = await client.ExecuteForStringArrayResultAsync("ZREVRANGEBYSCORE", ["key", "10", "20"]);
                Assert.AreEqual(0, val.Length);
            }

            static async Task DoZRevRangeByScoreWithScoresAsync(GarnetClient client)
            {
                string[] val = await client.ExecuteForStringArrayResultAsync("ZREVRANGEBYSCORE", ["key", "10", "20", "WITHSCORES"]);
                Assert.AreEqual(0, val.Length);
            }

            static async Task DoZRevRangeByScoreLimitAsync(GarnetClient client)
            {
                string[] val = await client.ExecuteForStringArrayResultAsync("ZREVRANGEBYSCORE", ["key", "10", "20", "LIMIT", "2", "3"]);
                Assert.AreEqual(0, val.Length);
            }

            static async Task DoZRevRangeByScoreWithScoresLimitAsync(GarnetClient client)
            {
                string[] val = await client.ExecuteForStringArrayResultAsync("ZREVRANGEBYSCORE", ["key", "10", "20", "WITHSCORES", "LIMIT", "2", "3"]);
                Assert.AreEqual(0, val.Length);
            }
        }

        [Test]
        public async Task ZRevRankACLsAsync()
        {
            await CheckCommandsAsync(
                "ZREVRANK",
                [DoZRevRankAsync]
            );

            static async Task DoZRevRankAsync(GarnetClient client)
            {
                string val = await client.ExecuteForStringResultAsync("ZREVRANK", ["foo", "bar"]);
                Assert.IsNull(val);
            }
        }

        [Test]
        public async Task ZRemRangeByLexACLsAsync()
        {
            await CheckCommandsAsync(
                "ZREMRANGEBYLEX",
                [DoZRemRangeByLexAsync]
            );

            static async Task DoZRemRangeByLexAsync(GarnetClient client)
            {
                long val = await client.ExecuteForLongResultAsync("ZREMRANGEBYLEX", ["foo", "abc", "def"]);
                Assert.AreEqual(0, val);
            }
        }

        [Test]
        public async Task ZRemRangeByRankACLsAsync()
        {
            await CheckCommandsAsync(
                "ZREMRANGEBYRANK",
                [DoZRemRangeByRankAsync]
            );

            static async Task DoZRemRangeByRankAsync(GarnetClient client)
            {
                long val = await client.ExecuteForLongResultAsync("ZREMRANGEBYRANK", ["foo", "10", "20"]);
                Assert.AreEqual(0, val);
            }
        }

        [Test]
        public async Task ZRemRangeByScoreACLsAsync()
        {
            await CheckCommandsAsync(
                "ZREMRANGEBYSCORE",
                [DoZRemRangeByRankAsync]
            );

            static async Task DoZRemRangeByRankAsync(GarnetClient client)
            {
                long val = await client.ExecuteForLongResultAsync("ZREMRANGEBYSCORE", ["foo", "10", "20"]);
                Assert.AreEqual(0, val);
            }
        }

        [Test]
        public async Task ZLexCountACLsAsync()
        {
            await CheckCommandsAsync(
                "ZLEXCOUNT",
                [DoZLexCountAsync]
            );

            static async Task DoZLexCountAsync(GarnetClient client)
            {
                long val = await client.ExecuteForLongResultAsync("ZLEXCOUNT", ["foo", "abc", "def"]);
                Assert.AreEqual(0, val);
            }
        }

        [Test]
        public async Task ZPopMinACLsAsync()
        {
            await CheckCommandsAsync(
                "ZPOPMIN",
                [DoZPopMinAsync, DoZPopMinCountAsync]
            );

            static async Task DoZPopMinAsync(GarnetClient client)
            {
                string[] val = await client.ExecuteForStringArrayResultAsync("ZPOPMIN", ["foo"]);
                Assert.AreEqual(0, val.Length);
            }

            static async Task DoZPopMinCountAsync(GarnetClient client)
            {
                string[] val = await client.ExecuteForStringArrayResultAsync("ZPOPMIN", ["foo", "10"]);
                Assert.AreEqual(0, val.Length);
            }
        }

        [Test]
        public async Task ZRandMemberACLsAsync()
        {
            await CheckCommandsAsync(
                "ZRANDMEMBER",
                [DoZRandMemberAsync, DoZRandMemberCountAsync, DoZRandMemberCountWithScoresAsync]
            );

            static async Task DoZRandMemberAsync(GarnetClient client)
            {
                string val = await client.ExecuteForStringResultAsync("ZRANDMEMBER", ["foo"]);
                Assert.IsNull(val);
            }

            static async Task DoZRandMemberCountAsync(GarnetClient client)
            {
                string[] val = await client.ExecuteForStringArrayResultAsync("ZRANDMEMBER", ["foo", "10"]);
                Assert.AreEqual(0, val.Length);
            }

            static async Task DoZRandMemberCountWithScoresAsync(GarnetClient client)
            {
                string[] val = await client.ExecuteForStringArrayResultAsync("ZRANDMEMBER", ["foo", "10", "WITHSCORES"]);
                Assert.AreEqual(0, val.Length);
            }
        }

        [Test]
        public async Task ZDiffACLsAsync()
        {
            // TODO: ZDIFF doesn't implement WITHSCORES correctly right now - come back and cover when fixed

            await CheckCommandsAsync(
                "ZDIFF",
                [DoZDiffAsync, DoZDiffMultiAsync]
            );

            static async Task DoZDiffAsync(GarnetClient client)
            {
                string[] val = await client.ExecuteForStringArrayResultAsync("ZDIFF", ["1", "foo"]);
                Assert.AreEqual(0, val.Length);
            }

            static async Task DoZDiffMultiAsync(GarnetClient client)
            {
                string[] val = await client.ExecuteForStringArrayResultAsync("ZDIFF", ["2", "foo", "bar"]);
                Assert.AreEqual(0, val.Length);
            }
        }

        [Test]
        public async Task ZScanACLsAsync()
        {
            await CheckCommandsAsync(
                "ZSCAN",
                [DoZScanAsync, DoZScanMatchAsync, DoZScanCountAsync, DoZScanNoValuesAsync, DoZScanMatchCountAsync, DoZScanMatchNoValuesAsync, DoZScanCountNoValuesAsync, DoZScanMatchCountNoValuesAsync],
                skipPermitted: true
            );

            static async Task DoZScanAsync(GarnetClient client)
            {
                // ZSCAN returns an array of arrays, which GarnetClient doesn't deal with
                await client.ExecuteForStringResultAsync("ZSCAN", ["foo", "0"]);
            }

            static async Task DoZScanMatchAsync(GarnetClient client)
            {
                // ZSCAN returns an array of arrays, which GarnetClient doesn't deal with
                await client.ExecuteForStringResultAsync("ZSCAN", ["foo", "0", "MATCH", "*"]);
            }

            static async Task DoZScanCountAsync(GarnetClient client)
            {
                // ZSCAN returns an array of arrays, which GarnetClient doesn't deal with
                await client.ExecuteForStringResultAsync("ZSCAN", ["foo", "0", "COUNT", "2"]);
            }

            static async Task DoZScanNoValuesAsync(GarnetClient client)
            {
                // ZSCAN returns an array of arrays, which GarnetClient doesn't deal with
                await client.ExecuteForStringResultAsync("ZSCAN", ["foo", "0", "NOVALUES"]);
            }

            static async Task DoZScanMatchCountAsync(GarnetClient client)
            {
                // ZSCAN returns an array of arrays, which GarnetClient doesn't deal with
                await client.ExecuteForStringResultAsync("ZSCAN", ["foo", "0", "MATCH", "*", "COUNT", "2"]);
            }

            static async Task DoZScanMatchNoValuesAsync(GarnetClient client)
            {
                // ZSCAN returns an array of arrays, which GarnetClient doesn't deal with
                await client.ExecuteForStringResultAsync("ZSCAN", ["foo", "0", "MATCH", "*", "NOVALUES"]);
            }

            static async Task DoZScanCountNoValuesAsync(GarnetClient client)
            {
                // ZSCAN returns an array of arrays, which GarnetClient doesn't deal with
                await client.ExecuteForStringResultAsync("ZSCAN", ["foo", "0", "COUNT", "0", "NOVALUES"]);
            }

            static async Task DoZScanMatchCountNoValuesAsync(GarnetClient client)
            {
                // ZSCAN returns an array of arrays, which GarnetClient doesn't deal with
                await client.ExecuteForStringResultAsync("ZSCAN", ["foo", "0", "MATCH", "*", "COUNT", "0", "NOVALUES"]);
            }
        }

        [Test]
        public async Task ZMScoreACLsAsync()
        {
            await CheckCommandsAsync(
                "ZMSCORE",
                [DoZDiffAsync, DoZDiffMultiAsync]
            );

            static async Task DoZDiffAsync(GarnetClient client)
            {
                string[] val = await client.ExecuteForStringArrayResultAsync("ZMSCORE", ["foo", "bar"]);
                Assert.AreEqual(1, val.Length);
                Assert.IsNull(val[0]);
            }

            static async Task DoZDiffMultiAsync(GarnetClient client)
            {
                string[] val = await client.ExecuteForStringArrayResultAsync("ZMSCORE", ["foo", "bar", "fizz"]);
                Assert.AreEqual(2, val.Length);
                Assert.IsNull(val[0]);
                Assert.IsNull(val[1]);
            }
        }

        [Test]
        public async Task TimeACLsAsync()
        {
            await CheckCommandsAsync(
                "TIME",
                [DoTimeAsync]
            );

            static async Task DoTimeAsync(GarnetClient client)
            {
                string[] val = await client.ExecuteForStringArrayResultAsync("TIME");
                Assert.AreEqual(2, val.Length);
                Assert.IsTrue(long.Parse(val[0]) > 0);
                Assert.IsTrue(long.Parse(val[1]) >= 0);
            }
        }

        [Test]
        public async Task TTLACLsAsync()
        {
            await CheckCommandsAsync(
                "TTL",
                [DoTTLAsync]
            );

            static async Task DoTTLAsync(GarnetClient client)
            {
                long val = await client.ExecuteForLongResultAsync("TTL", ["foo"]);
                Assert.AreEqual(-2, val);
            }
        }

        [Test]
        public async Task TypeACLsAsync()
        {
            await CheckCommandsAsync(
                "TYPE",
                [DoTypeAsync]
            );

            static async Task DoTypeAsync(GarnetClient client)
            {
                string val = await client.ExecuteForStringResultAsync("TYPE", ["foo"]);
                Assert.AreEqual("none", val);
            }
        }

        [Test]
        public async Task UnlinkACLsAsync()
        {
            await CheckCommandsAsync(
                "UNLINK",
                [DoUnlinkAsync, DoUnlinkMultiAsync]
            );

            static async Task DoUnlinkAsync(GarnetClient client)
            {
                long val = await client.ExecuteForLongResultAsync("UNLINK", ["foo"]);
                Assert.AreEqual(0, val);
            }

            static async Task DoUnlinkMultiAsync(GarnetClient client)
            {
                long val = await client.ExecuteForLongResultAsync("UNLINK", ["foo", "bar"]);
                Assert.AreEqual(0, val);
            }
        }

        [Test]
        public async Task UnsubscribeACLsAsync()
        {
            await CheckCommandsAsync(
                "UNSUBSCRIBE",
                [DoUnsubscribePatternAsync]
            );

            static async Task DoUnsubscribePatternAsync(GarnetClient client)
            {
                string[] res = await client.ExecuteForStringArrayResultAsync("UNSUBSCRIBE", ["foo"]);
                Assert.IsNotNull(res);
            }
        }

        [Test]
        public async Task WatchACLsAsync()
        {
            // TODO: should watch fail outside of a transaction?
            // TODO: multi key WATCH isn't implemented correctly, add once fixed

            await CheckCommandsAsync(
                "WATCH",
                [DoWatchAsync]
            );

            static async Task DoWatchAsync(GarnetClient client)
            {
                string val = await client.ExecuteForStringResultAsync("WATCH", ["foo"]);
                Assert.AreEqual("OK", val);
            }
        }

        [Test]
        public async Task WatchMSACLsAsync()
        {
            // TODO: should watch fail outside of a transaction?

            await CheckCommandsAsync(
                "WATCH MS",
                [DoWatchMSAsync]
            );

            static async Task DoWatchMSAsync(GarnetClient client)
            {
                string val = await client.ExecuteForStringResultAsync("WATCH", ["MS", "foo"]);
                Assert.AreEqual("OK", val);
            }
        }

        [Test]
        public async Task WatchOSACLsAsync()
        {
            // TODO: should watch fail outside of a transaction?

            await CheckCommandsAsync(
                "WATCH OS",
                [DoWatchOSAsync]
            );

            static async Task DoWatchOSAsync(GarnetClient client)
            {
                string val = await client.ExecuteForStringResultAsync("WATCH", ["OS", "foo"]);
                Assert.AreEqual("OK", val);
            }
        }

        [Test]
        public async Task UnwatchACLsAsync()
        {
            // TODO: should watch fail outside of a transaction?

            await CheckCommandsAsync(
                "UNWATCH",
                [DoUnwatchAsync]
            );

            static async Task DoUnwatchAsync(GarnetClient client)
            {
                string val = await client.ExecuteForStringResultAsync("UNWATCH");
                Assert.AreEqual("OK", val);
            }
        }

        /// <summary>
        /// Take a command (or subcommand, with a space) and check that adding and removing
        /// command, subcommand, and categories ACLs behaves as expected.
        /// </summary>
        private static async Task CheckCommandsAsync(
            string command,
            Func<GarnetClient, Task>[] commands,
            List<string> knownCategories = null,
            bool skipPing = false,
            bool skipPermitted = false
        )
        {
            const string UserWithAll = "temp-all";
            const string UserWithNone = "temp-none";
            const string TestPassword = "foo";

            Assert.IsNotEmpty(commands, $"[{command}]: should have delegates to invoke");

            // Figure out the ACL categories that apply to this command
            List<string> categories = knownCategories;
            if (categories == null)
            {
                categories = new();

                RespCommandsInfo info;
                if (!command.Contains(" "))
                {
                    Assert.True(RespCommandsInfo.TryGetRespCommandInfo(command, out info), $"No RespCommandInfo for {command}, failed to discover categories");
                }
                else
                {
                    string parentCommand = command[..command.IndexOf(' ')];
                    string subCommand = command.Replace(' ', '|');

                    Assert.True(RespCommandsInfo.TryGetRespCommandInfo(parentCommand, out info), $"No RespCommandInfo for {command}, failed to discover categories");
                    info = info.SubCommands.Single(x => x.Name == subCommand);
                }

                RespAclCategories remainingCategories = info.AclCategories;
                while (remainingCategories != 0)
                {
                    byte bits = (byte)BitOperations.TrailingZeroCount((int)remainingCategories);
                    RespAclCategories single = (RespAclCategories)(1 << bits);

                    categories.Add(single.ToString());

                    remainingCategories &= ~single;
                }
            }

            Assert.IsNotEmpty(categories, $"[{command}]: should have some ACL categories");

            // Spin up one connection to use for all commands from the (admin) default user
            using (GarnetClient defaultUserClient = await CreateGarnetClientAsync(DefaultUser, DefaultPassword))
            {
                // Spin up test users, with all permissions so we can spin up connections without issue
                await InitUserAsync(defaultUserClient, UserWithAll, TestPassword);
                await InitUserAsync(defaultUserClient, UserWithNone, TestPassword);

                // Spin up two connections for users that we'll use as starting points for different ACL changes
                using (GarnetClient allUserClient = await CreateGarnetClientAsync(UserWithAll, TestPassword))
                using (GarnetClient noneUserClient = await CreateGarnetClientAsync(UserWithNone, TestPassword))
                {
                    // Check categories
                    foreach (string category in categories)
                    {
                        // Check removing category works
                        {
                            await ResetUserWithAllAsync(defaultUserClient);

                            if (!skipPermitted)
                            {
                                await AssertAllPermittedAsync(defaultUserClient, UserWithAll, allUserClient, commands, $"[{command}]: Denied when should have been permitted (user had +@all)", skipPing);
                            }

                            await SetUserAsync(defaultUserClient, UserWithAll, [$"-@{category}"]);

                            await AssertAllDeniedAsync(defaultUserClient, UserWithAll, allUserClient, commands, $"[{command}]: Permitted when should have been denied (user had -@{category})", skipPing);
                        }

                        // Check adding category works
                        {
                            await ResetUserWithNoneAsync(defaultUserClient);

                            await AssertAllDeniedAsync(defaultUserClient, UserWithNone, noneUserClient, commands, $"[{command}]: Permitted when should have been denied (user had -@all)", skipPing);

                            await SetACLOnUserAsync(defaultUserClient, UserWithNone, [$"+@{category}"]);

                            if (!skipPermitted)
                            {
                                await AssertAllPermittedAsync(defaultUserClient, UserWithNone, noneUserClient, commands, $"[{command}]: Denied when should have been permitted (user had +@{category})", skipPing);
                            }
                        }
                    }

                    // Check (parent) command itself
                    {
                        string commandAcl = command.ToLowerInvariant();
                        if (commandAcl.Contains(" "))
                        {
                            commandAcl = commandAcl[..commandAcl.IndexOf(' ')];
                        }

                        // Check removing command works
                        {
                            await ResetUserWithAllAsync(defaultUserClient);

                            await SetACLOnUserAsync(defaultUserClient, UserWithAll, [$"-{commandAcl}"]);

                            await AssertAllDeniedAsync(defaultUserClient, UserWithAll, allUserClient, commands, $"[{command}]: Permitted when should have been denied (user had -{commandAcl})", skipPing);
                        }

                        // Check adding command works
                        {
                            await ResetUserWithNoneAsync(defaultUserClient);

                            await SetACLOnUserAsync(defaultUserClient, UserWithNone, [$"+{commandAcl}"]);

                            if (!skipPermitted)
                            {
                                await AssertAllPermittedAsync(defaultUserClient, UserWithNone, noneUserClient, commands, $"[{command}]: Denied when should have been permitted (user had +{commandAcl})", skipPing);
                            }
                        }
                    }

                    // Check sub-command (if it is one)
                    if (command.Contains(" "))
                    {
                        string commandAcl = command[..command.IndexOf(' ')].ToLowerInvariant();
                        string subCommandAcl = command.Replace(" ", "|").ToLowerInvariant();

                        // Check removing subcommand works
                        {
                            await ResetUserWithAllAsync(defaultUserClient);

                            await SetACLOnUserAsync(defaultUserClient, UserWithAll, [$"-{subCommandAcl}"]);

                            await AssertAllDeniedAsync(defaultUserClient, UserWithAll, allUserClient, commands, $"[{command}]: Permitted when should have been denied (user had -{subCommandAcl})", skipPing);
                        }

                        // Check adding subcommand works
                        {
                            await ResetUserWithNoneAsync(defaultUserClient);

                            await SetACLOnUserAsync(defaultUserClient, UserWithNone, [$"+{subCommandAcl}"]);

                            if (!skipPermitted)
                            {
                                await AssertAllPermittedAsync(defaultUserClient, UserWithNone, noneUserClient, commands, $"[{command}]: Denied when should have been permitted (user had +{subCommandAcl})", skipPing);
                            }
                        }

                        // Checking adding command but removing subcommand works
                        {
                            await ResetUserWithNoneAsync(defaultUserClient);

                            await SetACLOnUserAsync(defaultUserClient, UserWithNone, [$"+{commandAcl}", $"-{subCommandAcl}"]);

                            await AssertAllDeniedAsync(defaultUserClient, UserWithNone, noneUserClient, commands, $"[{command}]: Permitted when should have been denied (user had +{commandAcl} -{subCommandAcl})", skipPing);
                        }

                        // Checking removing command but adding subcommand works
                        {
                            await ResetUserWithAllAsync(defaultUserClient);

                            await SetACLOnUserAsync(defaultUserClient, UserWithAll, [$"-{commandAcl}", $"+{subCommandAcl}"]);

                            if (!skipPermitted)
                            {
                                await AssertAllPermittedAsync(defaultUserClient, UserWithAll, allUserClient, commands, $"[{command}]: Denied when should have been permitted (user had -{commandAcl} +{subCommandAcl})", skipPing);
                            }
                        }
                    }
                }
            }

            // Use default user to update ACL on given user
            static async Task SetACLOnUserAsync(GarnetClient defaultUserClient, string user, string[] aclPatterns)
            {
                string aclRes = await defaultUserClient.ExecuteForStringResultAsync("ACL", ["SETUSER", user, .. aclPatterns]);
                Assert.AreEqual("OK", aclRes);
            }

            static async Task ResetUserWithAllAsync(GarnetClient defaultUserClient)
            {
                // Create or reset user, with all permissions
                string aclRes = await defaultUserClient.ExecuteForStringResultAsync("ACL", ["SETUSER", UserWithAll, "on", $">{TestPassword}", "+@all"]);
                Assert.AreEqual("OK", aclRes);
            }

            // Get user that was initialized with -@all
            static async Task ResetUserWithNoneAsync(GarnetClient defaultUserClient)
            {
                // Create or reset user, with no permissions
                string aclRes = await defaultUserClient.ExecuteForStringResultAsync("ACL", ["SETUSER", UserWithNone, "on", $">{TestPassword}", "-@all"]);
                Assert.AreEqual("OK", aclRes);
            }

            // Check that all commands succeed
            static async Task AssertAllPermittedAsync(GarnetClient defaultUserClient, string currentUserName, GarnetClient currentUserClient, Func<GarnetClient, Task>[] commands, string message, bool skipPing)
            {
                foreach (Func<GarnetClient, Task> cmd in commands)
                {
                    Assert.True(await CheckAuthFailureAsync(() => cmd(currentUserClient)), message);
                }

                if (!skipPing)
                {
                    // Check we haven't desynced
                    await PingAsync(defaultUserClient, currentUserName, currentUserClient);
                }
            }

            // Check that all commands fail with NOAUTH
            static async Task AssertAllDeniedAsync(GarnetClient defaultUserClient, string currentUserName, GarnetClient currentUserClient, Func<GarnetClient, Task>[] commands, string message, bool skipPing)
            {
                foreach (Func<GarnetClient, Task> cmd in commands)
                {
                    Assert.False(await CheckAuthFailureAsync(() => cmd(currentUserClient)), message);
                }

                if (!skipPing)
                {
                    // Check we haven't desynced
                    await PingAsync(defaultUserClient, currentUserName, currentUserClient);
                }
            }

            // Enable PING on user and issue PING on connection
            static async Task PingAsync(GarnetClient defaultUserClient, string currentUserName, GarnetClient currentUserClient)
            {
                // Have to add PING because it'll be denied by reset of test in many cases
                // since we do this towards the end of our asserts, it shouldn't invalidate
                // the rest of the test.
                string addPingRes = await defaultUserClient.ExecuteForStringResultAsync("ACL", ["SETUSER", currentUserName, "on", "+ping"]);
                Assert.AreEqual("OK", addPingRes);

                // Actually execute the PING
                string pingRes = await currentUserClient.ExecuteForStringResultAsync("PING");
                Assert.AreEqual("PONG", pingRes);
            }
        }

        /// <summary>
        /// Create a GarnetClient authed as the given user.
        /// </summary>
        private static async Task<GarnetClient> CreateGarnetClientAsync(string username, string password)
        {
            GarnetClient ret = TestUtils.GetGarnetClient();
            await ret.ConnectAsync();

            string authRes = await ret.ExecuteForStringResultAsync("AUTH", [username, password]);
            Assert.AreEqual("OK", authRes);

            return ret;
        }

        /// <summary>
        /// Create a user with +@all permissions.
        /// </summary>
        private static async Task InitUserAsync(GarnetClient defaultUserClient, string username, string password)
        {
            string res = await defaultUserClient.ExecuteForStringResultAsync("ACL", ["SETUSER", username, "on", $">{password}", "+@all"]);
            Assert.AreEqual("OK", res);
        }

        /// <summary>
        /// Runs ACL SETUSER default [aclPatterns] and checks that they are reflected in ACL LIST.
        /// </summary>
        private static async Task SetUserAsync(GarnetClient client, string user, params string[] aclPatterns)
        {
            string aclLinePreSet = await GetUserAsync(client, user);

            string setRes = await client.ExecuteForStringResultAsync("ACL", ["SETUSER", user, .. aclPatterns]);
            Assert.AreEqual("OK", setRes, $"Updating user ({user}) failed");

            string aclLinePostSet = await GetUserAsync(client, user);

            string expectedAclLine = $"{aclLinePreSet} {string.Join(" ", aclPatterns)}";

            CommandPermissionSet actualUserPerms = ACLParser.ParseACLRule(aclLinePostSet).CopyCommandPermissionSet();
            CommandPermissionSet expectedUserPerms = ACLParser.ParseACLRule(expectedAclLine).CopyCommandPermissionSet();

            Assert.IsTrue(expectedUserPerms.IsEquivalentTo(actualUserPerms), $"User permissions were not equivalent after running SETUSER with {string.Join(" ", aclPatterns)}");

            // TODO: if and when ACL GETUSER is implemented, just use that
            static async Task<string> GetUserAsync(GarnetClient client, string user)
            {
                string ret = null;
                string[] resArr = await client.ExecuteForStringArrayResultAsync("ACL", ["LIST"]);
                foreach (string res in resArr)
                {
                    ret = res;
                    if (ret.StartsWith($"user {user} on "))
                    {
                        break;
                    }
                }

                Assert.IsNotNull(ret, $"Couldn't get user from ACL LIST");

                return ret;
            }
        }

        /// <summary>
        /// Returns true if no AUTH failure.
        /// Returns false AUTH failure.
        /// 
        /// Throws if anything else.
        /// </summary>
        private static async Task<bool> CheckAuthFailureAsync(Func<Task> act)
        {
            try
            {
                await act();
                return true;
            }
            catch (Exception e)
            {
                if (e.Message != "NOAUTH Authentication required.")
                {
                    throw;
                }

                return false;
            }
        }

    }
}<|MERGE_RESOLUTION|>--- conflicted
+++ resolved
@@ -2282,7 +2282,22 @@
         }
 
         [Test]
-<<<<<<< HEAD
+        public async Task CustomProcedureACLsAsync()
+        {
+            await CheckCommandsAsync(
+                "CustomProcedure",
+                [DoSumAsync],
+                knownCategories: ["garnet", "custom", "dangerous"]
+            );
+
+            async Task DoSumAsync(GarnetClient client)
+            {
+                string res = await client.ExecuteForStringResultAsync("SUM", ["key1", "key2", "key3"]);
+                Assert.AreEqual("0", res.ToString());
+            }
+        }
+
+        [Test]
         public async Task EvalACLsAsync()
         {
             await CheckCommandsAsync(
@@ -2339,20 +2354,6 @@
             {
                 string res = await client.ExecuteForStringResultAsync("SCRIPT", ["LOAD", "return 'OK'"]);
                 Assert.AreEqual("57ade87c8731f041ecac85aba56623f8af391fab", (string)res);
-=======
-        public async Task CustomProcedureACLsAsync()
-        {
-            await CheckCommandsAsync(
-                "CustomProcedure",
-                [DoSumAsync],
-                knownCategories: ["garnet", "custom", "dangerous"]
-            );
-
-            async Task DoSumAsync(GarnetClient client)
-            {
-                string res = await client.ExecuteForStringResultAsync("SUM", ["key1", "key2", "key3"]);
-                Assert.AreEqual("0", res.ToString());
->>>>>>> a4e8d97e
             }
         }
 
