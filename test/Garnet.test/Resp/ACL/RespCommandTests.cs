// Copyright (c) Microsoft Corporation.
// Licensed under the MIT license.

using System;
using System.Collections.Generic;
using System.Globalization;
using System.IO;
using System.Linq;
using System.Numerics;
using System.Reflection;
using System.Text;
using System.Threading.Tasks;
using Garnet.client;
using Garnet.server;
using Garnet.server.ACL;
using NUnit.Framework;
using NUnit.Framework.Legacy;

namespace Garnet.test.Resp.ACL
{
    public class RespCommandTests
    {
        private const string DefaultPassword = nameof(RespCommandTests);
        private const string DefaultUser = "default";

        private IReadOnlyDictionary<string, RespCommandsInfo> respCustomCommandsInfo;

        private GarnetServer server;


        [SetUp]
        public void Setup()
        {
            TestUtils.DeleteDirectory(TestUtils.MethodTestDir, wait: true);
            server = TestUtils.CreateGarnetServer(TestUtils.MethodTestDir, defaultPassword: DefaultPassword,
<<<<<<< HEAD
                                                  useAcl: true, enableLua: true, enableModuleCommand: true, enableStreams: true);
=======
                                                  useAcl: true, enableLua: true,
                                                  enableModuleCommand: Garnet.server.Auth.Settings.ConnectionProtectionOption.Yes);
>>>>>>> 01a28369

            // Register custom commands so we can test ACL'ing them
            ClassicAssert.IsTrue(TestUtils.TryGetCustomCommandsInfo(out respCustomCommandsInfo));
            ClassicAssert.IsNotNull(respCustomCommandsInfo);

            server.Register.NewCommand("SETWPIFPGT", CommandType.ReadModifyWrite, new SetWPIFPGTCustomCommand(), respCustomCommandsInfo["SETWPIFPGT"]);
            server.Register.NewCommand("MYDICTGET", CommandType.Read, new MyDictFactory(), new MyDictGet(), respCustomCommandsInfo["MYDICTGET"]);
            server.Register.NewTransactionProc("READWRITETX", () => new ReadWriteTxn(), new RespCommandsInfo { Arity = 4 });
            server.Register.NewProcedure("SUM", () => new Sum());

            server.Start();
        }

        [TearDown]
        public void TearDown()
        {
            server.Dispose();
            TestUtils.DeleteDirectory(TestUtils.MethodTestDir);
        }

        [Test]
        public void AllCommandsCovered()
        {
            IEnumerable<MethodInfo> tests = typeof(RespCommandTests).GetMethods().Where(static mtd => mtd.GetCustomAttribute<TestAttribute>() != null);

            HashSet<string> covered = new();

            foreach (MethodInfo test in tests)
            {
                if (test.Name == nameof(AllCommandsCovered))
                {
                    continue;
                }

                ClassicAssert.IsTrue(test.Name.EndsWith("ACLs") || test.Name.EndsWith("ACLsAsync"), $"Expected all tests in {nameof(RespCommandTests)} except {nameof(AllCommandsCovered)} to be per-command and end with ACLs, unexpected test: {test.Name}");

                string command;
                if (test.Name.EndsWith("ACLs"))
                {
                    command = test.Name[..^"ALCs".Length];
                }
                else
                {
                    command = test.Name[..^"ACLsAsync".Length];
                }

                covered.Add(command);
            }

            ClassicAssert.IsTrue(RespCommandsInfo.TryGetRespCommandsInfo(out IReadOnlyDictionary<string, RespCommandsInfo> allInfo), "Couldn't load all command details");
            ClassicAssert.IsTrue(RespCommandsInfo.TryGetRespCommandNames(out IReadOnlySet<string> advertisedCommands), "Couldn't get advertised RESP commands");

            // TODO: See if these commands could be identified programmatically
            IEnumerable<string> withOnlySubCommands = ["ACL", "CLIENT", "CLUSTER", "CONFIG", "LATENCY", "MEMORY", "MODULE", "PUBSUB", "SCRIPT", "SLOWLOG"];
            IEnumerable<string> notCoveredByACLs = allInfo.Where(static x => x.Value.Flags.HasFlag(RespCommandFlags.NoAuth)).Select(static kv => kv.Key);

            // Check tests against RespCommandsInfo
            {
                // Exclude things like ACL, CLIENT, CLUSTER which are "commands" but only their sub commands can be run
                IEnumerable<string> subCommands = allInfo.Where(static x => x.Value.SubCommands != null).SelectMany(static x => x.Value.SubCommands).Select(static x => x.Name);
                var x = advertisedCommands.Except(withOnlySubCommands).Union(subCommands);
                IEnumerable<string> deSubCommanded = advertisedCommands.Except(withOnlySubCommands).Union(subCommands).Select(static x => x.Replace("|", "").Replace("_", "").Replace("-", ""));
                IEnumerable<string> notCovered = deSubCommanded.Except(covered, StringComparer.OrdinalIgnoreCase).Except(notCoveredByACLs, StringComparer.OrdinalIgnoreCase);

                ClassicAssert.IsEmpty(notCovered, $"Commands in RespCommandsInfo not covered by ACL Tests:{Environment.NewLine}{string.Join(Environment.NewLine, notCovered.OrderBy(static x => x))}");
            }

            // Check tests against RespCommand
            {
                IEnumerable<RespCommand> allValues = Enum.GetValues<RespCommand>().Select(static x => x.NormalizeForACLs()).Distinct();
                IEnumerable<RespCommand> testableValues =
                    allValues
                    .Except([RespCommand.NONE, RespCommand.INVALID, RespCommand.DELIFEXPIM])
                    .Where(cmd => !withOnlySubCommands.Contains(cmd.ToString().Replace("_", ""), StringComparer.OrdinalIgnoreCase))
                    .Where(cmd => !notCoveredByACLs.Contains(cmd.ToString().Replace("_", ""), StringComparer.OrdinalIgnoreCase));
                IEnumerable<RespCommand> notCovered = testableValues.Where(cmd => !covered.Contains(cmd.ToString().Replace("_", ""), StringComparer.OrdinalIgnoreCase));

                ClassicAssert.IsEmpty(notCovered, $"Commands in RespCommand not covered by ACL Tests:{Environment.NewLine}{string.Join(Environment.NewLine, notCovered.OrderBy(static x => x))}");
            }
        }

        [Test]
        public async Task AsyncACLsAsync()
        {
            // ASYNC is only support in Resp3, so we use exceptions for control flow here

            await CheckCommandsAsync(
                "ASYNC",
                [DoAsyncAsync]
            );

            static async Task DoAsyncAsync(GarnetClient server)
            {
                try
                {
                    await server.ExecuteForStringResultAsync("ASYNC", ["BARRIER"]);
                    Assert.Fail("Should be unreachable, ASYNC shouldn't work in Resp2");
                }
                catch (Exception e)
                {
                    if (e.Message == "ERR command not supported in RESP2")
                    {
                        return;
                    }

                    throw;
                }
            }
        }

        [Test]
        public async Task AclCatACLsAsync()
        {
            await CheckCommandsAsync(
                "ACL CAT",
                [DoAclCatAsync]
            );

            static async Task DoAclCatAsync(GarnetClient server)
            {
                string[] res = await server.ExecuteForStringArrayResultAsync("ACL", ["CAT"]);
                ClassicAssert.IsNotNull(res);
            }
        }

        [Test]
        public async Task AclDelUserACLsAsync()
        {
            await CheckCommandsAsync(
                "ACL DELUSER",
                [DoAclDelUserAsync, DoAclDelUserMultiAsync]
            );

            static async Task DoAclDelUserAsync(GarnetClient client)
            {
                long val = await client.ExecuteForLongResultAsync("ACL", ["DELUSER", "does-not-exist"]);
                ClassicAssert.AreEqual(0, val);
            }

            async Task DoAclDelUserMultiAsync(GarnetClient client)
            {
                long val = await client.ExecuteForLongResultAsync("ACL", ["DELUSER", "does-not-exist-1", "does-not-exist-2"]);
                ClassicAssert.AreEqual(0, val);
            }
        }

        [Test]
        public async Task AclGenPassACLsAsync()
        {
            await CheckCommandsAsync(
                "ACL GENPASS",
                [DoAclGenPassAsync]
            );

            static async Task DoAclGenPassAsync(GarnetClient client)
            {
                var result = await client.ExecuteForStringResultAsync("ACL", ["GENPASS"]);
                ClassicAssert.AreEqual(64, result.Length);
            }
        }

        [Test]
        public async Task AclGetUserACLsAsync()
        {
            await CheckCommandsAsync(
                "ACL GETUSER",
                [DoAclGetUserAsync],
                skipPermitted: true
            );

            static async Task DoAclGetUserAsync(GarnetClient client)
            {
                // ACL GETUSER returns an array of arrays, which GarnetClient doesn't deal with
                await client.ExecuteForStringResultAsync("ACL", ["GETUSER", "default"]);
            }
        }

        [Test]
        public async Task AclListACLsAsync()
        {
            await CheckCommandsAsync(
                "ACL LIST",
                [DoAclListAsync]
            );

            static async Task DoAclListAsync(GarnetClient client)
            {
                string[] val = await client.ExecuteForStringArrayResultAsync("ACL", ["LIST"]);
                ClassicAssert.IsNotNull(val);
            }
        }

        [Test]
        public async Task AclLoadACLsAsync()
        {
            await CheckCommandsAsync(
                "ACL LOAD",
                [DoAclLoadAsync]
            );

            static async Task DoAclLoadAsync(GarnetClient client)
            {
                try
                {
                    await client.ExecuteForStringResultAsync("ACL", ["LOAD"]);

                    Assert.Fail("No ACL file, so this should have failed");
                }
                catch (Exception e)
                {
                    if (e.Message != "ERR This Garnet instance is not configured to use an ACL file. Please restart server with --acl-file option.")
                    {
                        throw;
                    }
                }
            }
        }

        [Test]
        public async Task AclSaveACLsAsync()
        {
            await CheckCommandsAsync(
                "ACL SAVE",
                [DoAclSaveAsync]
            );

            static async Task DoAclSaveAsync(GarnetClient client)
            {
                try
                {
                    await client.ExecuteForStringResultAsync("ACL", ["SAVE"]);

                    Assert.Fail("No ACL file, so this should have failed");
                }
                catch (Exception e)
                {
                    if (e.Message != "ERR This Garnet instance is not configured to use an ACL file. Please restart server with --acl-file option.")
                    {
                        throw;
                    }
                }
            }
        }

        [Test]
        public async Task AclSetUserACLsAsync()
        {
            await CheckCommandsAsync(
                "ACL SETUSER",
                [DoAclSetUserOnAsync, DoAclSetUserCategoryAsync, DoAclSetUserOnCategoryAsync]
            );

            static async Task DoAclSetUserOnAsync(GarnetClient client)
            {
                string res = await client.ExecuteForStringResultAsync("ACL", ["SETUSER", "foo", "on"]);
                ClassicAssert.AreEqual("OK", res);
            }

            static async Task DoAclSetUserCategoryAsync(GarnetClient client)
            {
                string res = await client.ExecuteForStringResultAsync("ACL", ["SETUSER", "foo", "+@read"]);
                ClassicAssert.AreEqual("OK", res);
            }

            static async Task DoAclSetUserOnCategoryAsync(GarnetClient client)
            {
                string res = await client.ExecuteForStringResultAsync("ACL", ["SETUSER", "foo", "on", "+@read"]);
                ClassicAssert.AreEqual("OK", res);
            }
        }

        [Test]
        public async Task AclUsersACLsAsync()
        {
            await CheckCommandsAsync(
                "ACL USERS",
                [DoAclUsersAsync]
            );

            static async Task DoAclUsersAsync(GarnetClient client)
            {
                string[] val = await client.ExecuteForStringArrayResultAsync("ACL", ["USERS"]);
                ClassicAssert.IsNotNull(val);
            }
        }

        [Test]
        public async Task AclWhoAmIACLsAsync()
        {
            await CheckCommandsAsync(
                "ACL WHOAMI",
                [DoAclWhoAmIAsync]
            );

            static async Task DoAclWhoAmIAsync(GarnetClient client)
            {
                string val = await client.ExecuteForStringResultAsync("ACL", ["WHOAMI"]);
                ClassicAssert.AreNotEqual("", (string)val);
            }
        }

        [Test]
        public async Task ExpDelScanACLsAsync()
        {
            await CheckCommandsAsync(
                "EXPDELSCAN",
                [DoExpDelScanAsync]
            );

            static async Task DoExpDelScanAsync(GarnetClient client)
            {
                await client.ExecuteForStringResultAsync("EXPDELSCAN");
            }
        }

        [Test]
        public async Task AppendACLsAsync()
        {
            int count = 0;

            await CheckCommandsAsync(
                "APPEND",
                [DoAppendAsync]
            );

            async Task DoAppendAsync(GarnetClient client)
            {
                long val = await client.ExecuteForLongResultAsync("APPEND", [$"key-{count}", "foo"]);
                count++;

                ClassicAssert.AreEqual(3, (int)val);
            }
        }

        [Test]
        public async Task AskingACLsAsync()
        {
            await CheckCommandsAsync(
                "ASKING",
                [DoAskingAsync]
            );

            async Task DoAskingAsync(GarnetClient client)
            {
                string val = await client.ExecuteForStringResultAsync("ASKING");
                ClassicAssert.AreEqual("OK", (string)val);
            }
        }

        [Test]
        public async Task BGSaveACLsAsync()
        {
            await CheckCommandsAsync(
                "BGSAVE",
                [DoBGSaveAsync, DoBGSaveScheduleAsync]
            );

            static async Task DoBGSaveAsync(GarnetClient client)
            {
                try
                {
                    string res = await client.ExecuteForStringResultAsync("BGSAVE");

                    ClassicAssert.IsTrue("Background saving started" == res || "Background saving scheduled" == res);
                }
                catch (Exception e)
                {
                    if (e.Message != "ERR checkpoint already in progress")
                    {
                        throw;
                    }
                }
            }

            static async Task DoBGSaveScheduleAsync(GarnetClient client)
            {
                try
                {
                    string res = await client.ExecuteForStringResultAsync("BGSAVE", ["SCHEDULE"]);

                    ClassicAssert.IsTrue("Background saving started" == res || "Background saving scheduled" == res);
                }
                catch (Exception e)
                {
                    if (e.Message != "ERR checkpoint already in progress")
                    {
                        throw;
                    }
                }
            }
        }

        [Test]
        public async Task BitcountACLsAsync()
        {
            await CheckCommandsAsync(
                "BITCOUNT",
                [DoBitCountAsync, DoBitCountStartEndAsync, DoBitCountStartEndBitAsync, DoBitCountStartEndByteAsync]
            );

            static async Task DoBitCountAsync(GarnetClient client)
            {
                long val = await client.ExecuteForLongResultAsync("BITCOUNT", ["empty-key"]);
                ClassicAssert.AreEqual(0, val);
            }

            static async Task DoBitCountStartEndAsync(GarnetClient client)
            {
                long val = await client.ExecuteForLongResultAsync("BITCOUNT", ["empty-key", "1", "1"]);
                ClassicAssert.AreEqual(0, val);
            }

            static async Task DoBitCountStartEndByteAsync(GarnetClient client)
            {
                long val = await client.ExecuteForLongResultAsync("BITCOUNT", ["empty-key", "1", "1", "BYTE"]);
                ClassicAssert.AreEqual(0, val);
            }

            static async Task DoBitCountStartEndBitAsync(GarnetClient client)
            {
                long val = await client.ExecuteForLongResultAsync("BITCOUNT", ["empty-key", "1", "1", "BIT"]);
                ClassicAssert.AreEqual(0, val);
            }
        }

        [Test]
        public async Task BitfieldACLsAsync()
        {
            int count = 0;

            await CheckCommandsAsync(
                "BITFIELD",
                [DoBitFieldGetAsync, DoBitFieldGetWrapAsync, DoBitFieldGetSatAsync, DoBitFieldGetFailAsync, DoBitFieldSetAsync, DoBitFieldSetWrapAsync, DoBitFieldSetSatAsync, DoBitFieldSetFailAsync, DoBitFieldIncrByAsync, DoBitFieldIncrByWrapAsync, DoBitFieldIncrBySatAsync, DoBitFieldIncrByFailAsync, DoBitFieldMultiAsync]
            );

            async Task DoBitFieldGetAsync(GarnetClient client)
            {
                string[] val = await client.ExecuteForStringArrayResultAsync("BITFIELD", [$"empty-{count}", "GET", "u4", "0"]);
                count++;
                ClassicAssert.AreEqual(0, long.Parse(val[0]));
            }

            async Task DoBitFieldGetWrapAsync(GarnetClient client)
            {
                string[] val = await client.ExecuteForStringArrayResultAsync("BITFIELD", [$"empty-{count}", "GET", "u4", "0", "OVERFLOW", "WRAP"]);
                count++;
                ClassicAssert.AreEqual(0, long.Parse(val[0]));
            }

            async Task DoBitFieldGetSatAsync(GarnetClient client)
            {
                string[] val = await client.ExecuteForStringArrayResultAsync("BITFIELD", [$"empty-{count}", "GET", "u4", "0", "OVERFLOW", "SAT"]);
                count++;
                ClassicAssert.AreEqual(0, long.Parse(val[0]));
            }

            async Task DoBitFieldGetFailAsync(GarnetClient client)
            {
                string[] val = await client.ExecuteForStringArrayResultAsync("BITFIELD", [$"empty-{count}", "GET", "u4", "0", "OVERFLOW", "FAIL"]);
                count++;
                ClassicAssert.AreEqual(0, long.Parse(val[0]));
            }

            async Task DoBitFieldSetAsync(GarnetClient client)
            {
                string[] val = await client.ExecuteForStringArrayResultAsync("BITFIELD", [$"empty-{count}", "SET", "u4", "0", "1"]);
                count++;
                ClassicAssert.AreEqual(0, long.Parse(val[0]));
            }

            async Task DoBitFieldSetWrapAsync(GarnetClient client)
            {
                string[] val = await client.ExecuteForStringArrayResultAsync("BITFIELD", [$"empty-{count}", "SET", "u4", "0", "1", "OVERFLOW", "WRAP"]);
                count++;
                ClassicAssert.AreEqual(0, long.Parse(val[0]));
            }

            async Task DoBitFieldSetSatAsync(GarnetClient client)
            {
                string[] val = await client.ExecuteForStringArrayResultAsync("BITFIELD", [$"empty-{count}", "SET", "u4", "0", "1", "OVERFLOW", "SAT"]);
                count++;
                ClassicAssert.AreEqual(0, long.Parse(val[0]));
            }

            async Task DoBitFieldSetFailAsync(GarnetClient client)
            {
                string[] val = await client.ExecuteForStringArrayResultAsync("BITFIELD", [$"empty-{count}", "SET", "u4", "0", "1", "OVERFLOW", "FAIL"]);
                count++;
                ClassicAssert.AreEqual(0, long.Parse(val[0]));
            }

            async Task DoBitFieldIncrByAsync(GarnetClient client)
            {
                string[] val = await client.ExecuteForStringArrayResultAsync("BITFIELD", [$"empty-{count}", "INCRBY", "u4", "0", "4"]);
                count++;
                ClassicAssert.AreEqual(4, long.Parse(val[0]));
            }

            async Task DoBitFieldIncrByWrapAsync(GarnetClient client)
            {
                string[] val = await client.ExecuteForStringArrayResultAsync("BITFIELD", [$"empty-{count}", "INCRBY", "u4", "0", "4", "OVERFLOW", "WRAP"]);
                count++;
                ClassicAssert.AreEqual(4, long.Parse(val[0]));
            }

            async Task DoBitFieldIncrBySatAsync(GarnetClient client)
            {
                string[] val = await client.ExecuteForStringArrayResultAsync("BITFIELD", [$"empty-{count}", "INCRBY", "u4", "0", "4", "OVERFLOW", "SAT"]);
                count++;
                ClassicAssert.AreEqual(4, long.Parse(val[0]));
            }

            async Task DoBitFieldIncrByFailAsync(GarnetClient client)
            {
                string[] val = await client.ExecuteForStringArrayResultAsync("BITFIELD", [$"empty-{count}", "INCRBY", "u4", "0", "4", "OVERFLOW", "FAIL"]);
                count++;
                ClassicAssert.AreEqual(4, long.Parse(val[0]));
            }

            async Task DoBitFieldMultiAsync(GarnetClient client)
            {
                string[] val = await client.ExecuteForStringArrayResultAsync("BITFIELD", [$"empty-{count}", "OVERFLOW", "WRAP", "GET", "u4", "1", "SET", "u4", "2", "1", "OVERFLOW", "FAIL", "INCRBY", "u4", "6", "2"]);
                count++;

                ClassicAssert.AreEqual(3, val.Length);

                string v0 = val[0];
                string v1 = val[1];
                string v2 = val[2];

                ClassicAssert.AreEqual("0", v0);
                ClassicAssert.AreEqual("0", v1);
                ClassicAssert.AreEqual("2", v2);
            }
        }

        [Test]
        public async Task BitfieldROACLsAsync()
        {
            await CheckCommandsAsync(
                "BITFIELD_RO",
                [DoBitFieldROGetAsync, DoBitFieldROMultiAsync]
            );

            static async Task DoBitFieldROGetAsync(GarnetClient client)
            {
                string[] val = await client.ExecuteForStringArrayResultAsync("BITFIELD_RO", ["empty-a", "GET", "u4", "0"]);
                ClassicAssert.AreEqual(0, long.Parse(val[0]));
            }

            static async Task DoBitFieldROMultiAsync(GarnetClient client)
            {
                string[] val = await client.ExecuteForStringArrayResultAsync("BITFIELD_RO", ["empty-b", "GET", "u4", "0", "GET", "u4", "3"]);

                ClassicAssert.AreEqual(2, val.Length);

                string v0 = val[0];
                string v1 = val[1];

                ClassicAssert.AreEqual("0", v0);
                ClassicAssert.AreEqual("0", v1);
            }
        }

        [Test]
        public async Task BitOpACLsAsync()
        {
            await CheckCommandsAsync(
                "BITOP",
                [DoBitOpAndAsync, DoBitOpAndMultiAsync, DoBitOpOrAsync, DoBitOpOrMultiAsync, DoBitOpXorAsync, DoBitOpXorMultiAsync, DoBitOpNotAsync]
            );

            static async Task DoBitOpAndAsync(GarnetClient client)
            {
                long val = await client.ExecuteForLongResultAsync("BITOP", ["AND", "zero", "zero"]);
                ClassicAssert.AreEqual(0, val);
            }

            static async Task DoBitOpAndMultiAsync(GarnetClient client)
            {
                long val = await client.ExecuteForLongResultAsync("BITOP", ["AND", "zero", "zero", "one", "zero"]);
                ClassicAssert.AreEqual(0, val);
            }

            static async Task DoBitOpOrAsync(GarnetClient client)
            {
                long val = await client.ExecuteForLongResultAsync("BITOP", ["OR", "one", "one"]);
                ClassicAssert.AreEqual(0, val);
            }

            static async Task DoBitOpOrMultiAsync(GarnetClient client)
            {
                long val = await client.ExecuteForLongResultAsync("BITOP", ["OR", "one", "one", "one", "one"]);
                ClassicAssert.AreEqual(0, val);
            }

            static async Task DoBitOpXorAsync(GarnetClient client)
            {
                long val = await client.ExecuteForLongResultAsync("BITOP", ["XOR", "one", "zero"]);
                ClassicAssert.AreEqual(0, val);
            }

            static async Task DoBitOpXorMultiAsync(GarnetClient client)
            {
                long val = await client.ExecuteForLongResultAsync("BITOP", ["XOR", "one", "one", "one", "zero"]);
                ClassicAssert.AreEqual(0, val);
            }

            static async Task DoBitOpNotAsync(GarnetClient client)
            {
                long val = await client.ExecuteForLongResultAsync("BITOP", ["NOT", "one", "zero"]);
                ClassicAssert.AreEqual(0, val);
            }
        }

        [Test]
        public async Task BitPosACLsAsync()
        {
            await CheckCommandsAsync(
                "BITPOS",
                [DoBitPosAsync, DoBitPosStartAsync, DoBitPosStartEndAsync, DoBitPosStartEndBitAsync, DoBitPosStartEndByteAsync]
            );

            static async Task DoBitPosAsync(GarnetClient client)
            {
                long val = await client.ExecuteForLongResultAsync("BITPOS", ["empty", "1"]);
                ClassicAssert.AreEqual(-1, val);
            }

            static async Task DoBitPosStartAsync(GarnetClient client)
            {
                long val = await client.ExecuteForLongResultAsync("BITPOS", ["empty", "1", "5"]);
                ClassicAssert.AreEqual(-1, val);
            }

            static async Task DoBitPosStartEndAsync(GarnetClient client)
            {
                long val = await client.ExecuteForLongResultAsync("BITPOS", ["empty", "1", "5", "7"]);
                ClassicAssert.AreEqual(-1, val);
            }

            static async Task DoBitPosStartEndBitAsync(GarnetClient client)
            {
                long val = await client.ExecuteForLongResultAsync("BITPOS", ["empty", "1", "5", "7", "BIT"]);
                ClassicAssert.AreEqual(-1, val);
            }

            static async Task DoBitPosStartEndByteAsync(GarnetClient client)
            {
                long val = await client.ExecuteForLongResultAsync("BITPOS", ["empty", "1", "5", "7", "BYTE"]);
                ClassicAssert.AreEqual(-1, val);
            }
        }

        [Test]
        public async Task ClientIdACLsAsync()
        {
            await CheckCommandsAsync(
                "CLIENT ID",
                [DoClientIdAsync]
            );

            static async Task DoClientIdAsync(GarnetClient client)
            {
                long val = await client.ExecuteForLongResultAsync("CLIENT", ["ID"]);
                ClassicAssert.AreNotEqual(0, val);
            }
        }

        [Test]
        public async Task ClientInfoACLsAsync()
        {
            await CheckCommandsAsync(
                "CLIENT INFO",
                [DoClientInfoAsync]
            );

            static async Task DoClientInfoAsync(GarnetClient client)
            {
                string val = await client.ExecuteForStringResultAsync("CLIENT", ["INFO"]);
                ClassicAssert.IsNotEmpty(val);
            }
        }

        [Test]
        public async Task ClientListACLsAsync()
        {
            await CheckCommandsAsync(
                "CLIENT LIST",
                [DoClientListAsync, DoClientListTypeAsync, DoClientListIdAsync, DoClientListIdsAsync]
            );

            static async Task DoClientListAsync(GarnetClient client)
            {
                string val = await client.ExecuteForStringResultAsync("CLIENT", ["LIST"]);
                ClassicAssert.IsNotEmpty(val);
            }

            static async Task DoClientListTypeAsync(GarnetClient client)
            {
                string val = await client.ExecuteForStringResultAsync("CLIENT", ["LIST", "TYPE", "NORMAL"]);
                ClassicAssert.IsNotEmpty(val);
            }

            static async Task DoClientListIdAsync(GarnetClient client)
            {
                string val = await client.ExecuteForStringResultAsync("CLIENT", ["LIST", "ID", "1"]);
                ClassicAssert.IsNotEmpty(val);
            }

            static async Task DoClientListIdsAsync(GarnetClient client)
            {
                string val = await client.ExecuteForStringResultAsync("CLIENT", ["LIST", "ID", "1", "2"]);
                ClassicAssert.IsNotEmpty(val);
            }
        }

        [Test]
        public async Task ClientKillACLsAsync()
        {
            await CheckCommandsAsync(
                "CLIENT KILL",
                [DoClientKillAsync, DoClientFilterAsync]
            );

            static async Task DoClientKillAsync(GarnetClient client)
            {
                try
                {
                    _ = await client.ExecuteForStringResultAsync("CLIENT", ["KILL", "foo"]);
                }
                catch (Exception ex)
                {
                    if (ex.Message.Equals("ERR No such client"))
                    {
                        return;
                    }

                    throw;
                }
            }

            static async Task DoClientFilterAsync(GarnetClient client)
            {
                var count = await client.ExecuteForLongResultAsync("CLIENT", ["KILL", "ID", "123"]);
                ClassicAssert.AreEqual(0, count);
            }
        }

        [Test]
        public async Task ClientGetNameACLsAsync()
        {
            await CheckCommandsAsync(
                "CLIENT GETNAME",
                [DoClientGetNameAsync]
            );

            static async Task DoClientGetNameAsync(GarnetClient client)
            {
                var name = await client.ExecuteForStringResultAsync("CLIENT", ["GETNAME"]);
                ClassicAssert.IsNotEmpty(name);
            }
        }

        [Test]
        public async Task ClientSetNameACLsAsync()
        {
            await CheckCommandsAsync(
                "CLIENT SETNAME",
                [DoClientSetNameAsync]
            );

            static async Task DoClientSetNameAsync(GarnetClient client)
            {
                var count = await client.ExecuteForStringResultAsync("CLIENT", ["SETNAME", "foo"]);
                ClassicAssert.IsNotEmpty(count);
            }
        }

        [Test]
        public async Task ClientSetInfoACLsAsync()
        {
            await CheckCommandsAsync(
                "CLIENT SETINFO",
                [DoClientSetInfoAsync]
            );

            static async Task DoClientSetInfoAsync(GarnetClient client)
            {
                var count = await client.ExecuteForStringResultAsync("CLIENT", ["SETINFO", "LIB-NAME", "foo"]);
                ClassicAssert.IsNotEmpty(count);
            }
        }

        [Test]
        public async Task SSubscribeACLsAsync()
        {
            // SUBSCRIBE is sufficient weird that all we care to test is forbidding it
            await CheckCommandsAsync(
                "SSUBSCRIBE",
                [DoSSubscribeAsync],
                skipPermitted: true
            );

            static async Task DoSSubscribeAsync(GarnetClient client)
            {
                try
                {
                    await client.ExecuteForStringResultAsync("SSUBSCRIBE", ["channel"]);
                    Assert.Fail("Shouldn't be reachable, cluster isn't enabled");
                }
                catch (Exception e)
                {
                    if (e.Message == "ERR This instance has cluster support disabled")
                    {
                        return;
                    }

                    throw;
                }
            }
        }

        [Test]
        public async Task SPublishACLsAsync()
        {
            // SUBSCRIBE is sufficient weird that all we care to test is forbidding it
            await CheckCommandsAsync(
                "SPUBLISH",
                [DoSPublishAsync],
                skipPermitted: true
            );

            static async Task DoSPublishAsync(GarnetClient client)
            {
                try
                {
                    await client.ExecuteForStringResultAsync("SPUBLISH", ["channel", "message"]);
                    Assert.Fail("Shouldn't be reachable, cluster isn't enabled");
                }
                catch (Exception e)
                {
                    if (e.Message == "ERR This instance has cluster support disabled")
                    {
                        return;
                    }

                    throw;
                }
            }
        }

        [Test]
        public async Task ClientUnblockACLsAsync()
        {
            await CheckCommandsAsync(
                "CLIENT UNBLOCK",
                [DoClientUnblockAsync]
            );

            static async Task DoClientUnblockAsync(GarnetClient client)
            {
                var count = await client.ExecuteForLongResultAsync("CLIENT", ["UNBLOCK", "123"]);
                ClassicAssert.AreEqual(0, count);
            }
        }

        [Test]
        public async Task ClusterAddSlotsACLsAsync()
        {
            // All cluster command "success" is a thrown exception, because clustering is disabled

            await CheckCommandsAsync(
                "CLUSTER ADDSLOTS",
                [DoClusterAddSlotsAsync, DoClusterAddSlotsMultiAsync]
            );

            static async Task DoClusterAddSlotsAsync(GarnetClient client)
            {
                try
                {
                    await client.ExecuteForStringResultAsync("CLUSTER", ["ADDSLOTS", "1"]);
                    Assert.Fail("Shouldn't be reachable, cluster isn't enabled");
                }
                catch (Exception e)
                {
                    if (e.Message == "ERR This instance has cluster support disabled")
                    {
                        return;
                    }

                    throw;
                }
            }

            static async Task DoClusterAddSlotsMultiAsync(GarnetClient client)
            {
                try
                {
                    await client.ExecuteForStringResultAsync("CLUSTER", ["ADDSLOTS", "1", "2"]);
                    Assert.Fail("Shouldn't be reachable, cluster isn't enabled");
                }
                catch (Exception e)
                {
                    if (e.Message == "ERR This instance has cluster support disabled")
                    {
                        return;
                    }

                    throw;
                }
            }
        }

        [Test]
        public async Task ClusterAddSlotsRangeACLsAsync()
        {
            // All cluster command "success" is a thrown exception, because clustering is disabled

            await CheckCommandsAsync(
                "CLUSTER ADDSLOTSRANGE",
                [DoClusterAddSlotsRangeAsync, DoClusterAddSlotsRangeMultiAsync]
            );

            static async Task DoClusterAddSlotsRangeAsync(GarnetClient client)
            {
                try
                {
                    await client.ExecuteForStringResultAsync("CLUSTER", ["ADDSLOTSRANGE", "1", "3"]);
                    Assert.Fail("Shouldn't be reachable, cluster isn't enabled");
                }
                catch (Exception e)
                {
                    if (e.Message == "ERR This instance has cluster support disabled")
                    {
                        return;
                    }

                    throw;
                }
            }

            static async Task DoClusterAddSlotsRangeMultiAsync(GarnetClient client)
            {
                try
                {
                    await client.ExecuteForStringResultAsync("CLUSTER", ["ADDSLOTSRANGE", "1", "3", "7", "9"]);
                    Assert.Fail("Shouldn't be reachable, cluster isn't enabled");
                }
                catch (Exception e)
                {
                    if (e.Message == "ERR This instance has cluster support disabled")
                    {
                        return;
                    }

                    throw;
                }
            }
        }

        [Test]
        public async Task ClusterAofSyncACLsAsync()
        {
            // All cluster command "success" is a thrown exception, because clustering is disabled

            await CheckCommandsAsync(
                "CLUSTER AOFSYNC",
                [DoClusterAofSyncAsync]
            );

            static async Task DoClusterAofSyncAsync(GarnetClient client)
            {
                try
                {
                    await client.ExecuteForStringResultAsync("CLUSTER", ["AOFSYNC", "abc", "def"]);
                    Assert.Fail("Shouldn't be reachable, cluster isn't enabled");
                }
                catch (Exception e)
                {
                    if (e.Message == "ERR This instance has cluster support disabled")
                    {
                        return;
                    }

                    throw;
                }
            }
        }

        [Test]
        public async Task ClusterAppendLogACLsAsync()
        {
            // All cluster command "success" is a thrown exception, because clustering is disabled

            await CheckCommandsAsync(
                "CLUSTER APPENDLOG",
                [DoClusterAppendLogAsync]
            );

            static async Task DoClusterAppendLogAsync(GarnetClient client)
            {
                try
                {
                    await client.ExecuteForStringResultAsync("CLUSTER", ["APPENDLOG", "a", "b", "c", "d", "e"]);
                    Assert.Fail("Shouldn't be reachable, cluster isn't enabled");
                }
                catch (Exception e)
                {
                    if (e.Message == "ERR This instance has cluster support disabled")
                    {
                        return;
                    }

                    throw;
                }
            }
        }

        [Test]
        public async Task ClusterAttachSyncACLsAsync()
        {
            // All cluster command "success" is a thrown exception, because clustering is disabled

            await CheckCommandsAsync(
                "CLUSTER ATTACH_SYNC",
                [DoClusterAttachSyncAsync]
            );

            static async Task DoClusterAttachSyncAsync(GarnetClient client)
            {
                var ms = new MemoryStream();
                var writer = new BinaryWriter(ms, Encoding.ASCII);
                // See SyncMetadata
                writer.Write(0);
                writer.Write(0);

                writer.Write(0);
                writer.Write(0);

                writer.Write(0);
                writer.Write(0);

                writer.Write(0);

                byte[] byteBuffer = ms.ToArray();
                writer.Dispose();
                ms.Dispose();

                try
                {
                    await client.ExecuteForStringResultAsync("CLUSTER", ["ATTACH_SYNC", Encoding.UTF8.GetString(byteBuffer)]);
                    Assert.Fail("Shouldn't be reachable, cluster isn't enabled");
                }
                catch (Exception e)
                {
                    if (e.Message == "ERR This instance has cluster support disabled")
                    {
                        return;
                    }

                    throw;
                }
            }
        }


        [Test]
        public async Task ClusterBanListACLsAsync()
        {
            // All cluster command "success" is a thrown exception, because clustering is disabled

            await CheckCommandsAsync(
                "CLUSTER BANLIST",
                [DoClusterBanListAsync]
            );

            static async Task DoClusterBanListAsync(GarnetClient client)
            {
                try
                {
                    await client.ExecuteForStringResultAsync("CLUSTER", ["BANLIST"]);
                    Assert.Fail("Shouldn't be reachable, cluster isn't enabled");
                }
                catch (Exception e)
                {
                    if (e.Message == "ERR This instance has cluster support disabled")
                    {
                        return;
                    }

                    throw;
                }
            }
        }

        [Test]
        public async Task ClusterBeginReplicaRecoverACLsAsync()
        {
            // All cluster command "success" is a thrown exception, because clustering is disabled

            await CheckCommandsAsync(
                "CLUSTER BEGIN_REPLICA_RECOVER",
                [DoClusterBeginReplicaFailoverAsync]
            );

            static async Task DoClusterBeginReplicaFailoverAsync(GarnetClient client)
            {
                try
                {
                    await client.ExecuteForStringResultAsync("CLUSTER", ["BEGIN_REPLICA_RECOVER", "1", "2", "3", "4", "5", "6", "7"]);
                    Assert.Fail("Shouldn't be reachable, cluster isn't enabled");
                }
                catch (Exception e)
                {
                    if (e.Message == "ERR This instance has cluster support disabled")
                    {
                        return;
                    }

                    throw;
                }
            }
        }

        [Test]
        public async Task ClusterBumpEpochACLsAsync()
        {
            // All cluster command "success" is a thrown exception, because clustering is disabled

            await CheckCommandsAsync(
                "CLUSTER BUMPEPOCH",
                [DoClusterBumpEpochAsync]
            );

            static async Task DoClusterBumpEpochAsync(GarnetClient client)
            {
                try
                {
                    await client.ExecuteForStringResultAsync("CLUSTER", ["BUMPEPOCH"]);
                    Assert.Fail("Shouldn't be reachable, cluster isn't enabled");
                }
                catch (Exception e)
                {
                    if (e.Message == "ERR This instance has cluster support disabled")
                    {
                        return;
                    }

                    throw;
                }
            }
        }

        [Test]
        public async Task ClusterCountKeysInSlotACLsAsync()
        {
            // All cluster command "success" is a thrown exception, because clustering is disabled

            await CheckCommandsAsync(
                "CLUSTER COUNTKEYSINSLOT",
                [DoClusterBumpEpochAsync]
            );

            static async Task DoClusterBumpEpochAsync(GarnetClient client)
            {
                try
                {
                    await client.ExecuteForStringResultAsync("CLUSTER", ["COUNTKEYSINSLOT", "1"]);
                    Assert.Fail("Shouldn't be reachable, cluster isn't enabled");
                }
                catch (Exception e)
                {
                    if (e.Message == "ERR This instance has cluster support disabled")
                    {
                        return;
                    }

                    throw;
                }
            }
        }

        [Test]
        public async Task ClusterDelKeysInSlotACLsAsync()
        {
            // All cluster command "success" is a thrown exception, because clustering is disabled

            await CheckCommandsAsync(
                "CLUSTER DELKEYSINSLOT",
                [DoClusterDelKeysInSlotAsync]
            );

            static async Task DoClusterDelKeysInSlotAsync(GarnetClient client)
            {
                try
                {
                    await client.ExecuteForStringResultAsync("CLUSTER", ["DELKEYSINSLOT", "1"]);
                    Assert.Fail("Shouldn't be reachable, cluster isn't enabled");
                }
                catch (Exception e)
                {
                    if (e.Message == "ERR This instance has cluster support disabled")
                    {
                        return;
                    }

                    throw;
                }
            }
        }

        [Test]
        public async Task ClusterDelKeysInSlotRangeACLsAsync()
        {
            // All cluster command "success" is a thrown exception, because clustering is disabled

            await CheckCommandsAsync(
                "CLUSTER DELKEYSINSLOTRANGE",
                [DoClusterDelKeysInSlotRangeAsync, DoClusterDelKeysInSlotRangeMultiAsync]
            );

            static async Task DoClusterDelKeysInSlotRangeAsync(GarnetClient client)
            {
                try
                {
                    await client.ExecuteForStringResultAsync("CLUSTER", ["DELKEYSINSLOTRANGE", "1", "3"]);
                    Assert.Fail("Shouldn't be reachable, cluster isn't enabled");
                }
                catch (Exception e)
                {
                    if (e.Message == "ERR This instance has cluster support disabled")
                    {
                        return;
                    }

                    throw;
                }
            }

            static async Task DoClusterDelKeysInSlotRangeMultiAsync(GarnetClient client)
            {
                try
                {
                    await client.ExecuteForStringResultAsync("CLUSTER", ["DELKEYSINSLOTRANGE", "1", "3", "5", "9"]);
                    Assert.Fail("Shouldn't be reachable, cluster isn't enabled");
                }
                catch (Exception e)
                {
                    if (e.Message == "ERR This instance has cluster support disabled")
                    {
                        return;
                    }

                    throw;
                }
            }
        }

        [Test]
        public async Task ClusterDelSlotsACLsAsync()
        {
            // All cluster command "success" is a thrown exception, because clustering is disabled

            await CheckCommandsAsync(
                "CLUSTER DELSLOTS",
                [DoClusterDelSlotsAsync, DoClusterDelSlotsMultiAsync]
            );

            static async Task DoClusterDelSlotsAsync(GarnetClient client)
            {
                try
                {
                    await client.ExecuteForStringResultAsync("CLUSTER", ["DELSLOTS", "1"]);
                    Assert.Fail("Shouldn't be reachable, cluster isn't enabled");
                }
                catch (Exception e)
                {
                    if (e.Message == "ERR This instance has cluster support disabled")
                    {
                        return;
                    }

                    throw;
                }
            }

            static async Task DoClusterDelSlotsMultiAsync(GarnetClient client)
            {
                try
                {
                    await client.ExecuteForStringResultAsync("CLUSTER", ["DELSLOTS", "1", "2"]);
                    Assert.Fail("Shouldn't be reachable, cluster isn't enabled");
                }
                catch (Exception e)
                {
                    if (e.Message == "ERR This instance has cluster support disabled")
                    {
                        return;
                    }

                    throw;
                }
            }
        }

        [Test]
        public async Task ClusterDelSlotsRangeACLsAsync()
        {
            // All cluster command "success" is a thrown exception, because clustering is disabled

            await CheckCommandsAsync(
                "CLUSTER DELSLOTSRANGE",
                [DoClusterDelSlotsRangeAsync, DoClusterDelSlotsRangeMultiAsync]
            );

            static async Task DoClusterDelSlotsRangeAsync(GarnetClient client)
            {
                try
                {
                    await client.ExecuteForStringResultAsync("CLUSTER", ["DELSLOTSRANGE", "1", "3"]);
                    Assert.Fail("Shouldn't be reachable, cluster isn't enabled");
                }
                catch (Exception e)
                {
                    if (e.Message == "ERR This instance has cluster support disabled")
                    {
                        return;
                    }

                    throw;
                }
            }

            static async Task DoClusterDelSlotsRangeMultiAsync(GarnetClient client)
            {
                try
                {
                    await client.ExecuteForStringResultAsync("CLUSTER", ["DELSLOTSRANGE", "1", "3", "9", "11"]);
                    Assert.Fail("Shouldn't be reachable, cluster isn't enabled");
                }
                catch (Exception e)
                {
                    if (e.Message == "ERR This instance has cluster support disabled")
                    {
                        return;
                    }

                    throw;
                }
            }
        }

        [Test]
        public async Task ClusterEndpointACLsAsync()
        {
            // All cluster command "success" is a thrown exception, because clustering is disabled

            await CheckCommandsAsync(
                "CLUSTER ENDPOINT",
                [DoClusterEndpointAsync]
            );

            static async Task DoClusterEndpointAsync(GarnetClient client)
            {
                try
                {
                    await client.ExecuteForStringResultAsync("CLUSTER", ["ENDPOINT", "abcd"]);
                    Assert.Fail("Shouldn't be reachable, cluster isn't enabled");
                }
                catch (Exception e)
                {
                    if (e.Message == "ERR This instance has cluster support disabled")
                    {
                        return;
                    }

                    throw;
                }
            }
        }

        [Test]
        public async Task ClusterFailoverACLsAsync()
        {
            // All cluster command "success" is a thrown exception, because clustering is disabled

            await CheckCommandsAsync(
                "CLUSTER FAILOVER",
                [DoClusterFailoverAsync, DoClusterFailoverForceAsync]
            );

            static async Task DoClusterFailoverAsync(GarnetClient client)
            {
                try
                {
                    await client.ExecuteForStringResultAsync("CLUSTER", ["FAILOVER"]);
                    Assert.Fail("Shouldn't be reachable, cluster isn't enabled");
                }
                catch (Exception e)
                {
                    if (e.Message == "ERR This instance has cluster support disabled")
                    {
                        return;
                    }

                    throw;
                }
            }

            static async Task DoClusterFailoverForceAsync(GarnetClient client)
            {
                try
                {
                    await client.ExecuteForStringResultAsync("CLUSTER", ["FAILOVER", "FORCE"]);
                    Assert.Fail("Shouldn't be reachable, cluster isn't enabled");
                }
                catch (Exception e)
                {
                    if (e.Message == "ERR This instance has cluster support disabled")
                    {
                        return;
                    }

                    throw;
                }
            }
        }

        [Test]
        public async Task ClusterFailStopWritesACLsAsync()
        {
            // All cluster command "success" is a thrown exception, because clustering is disabled

            await CheckCommandsAsync(
                "CLUSTER FAILSTOPWRITES",
                [DoClusterFailStopWritesAsync]
            );

            static async Task DoClusterFailStopWritesAsync(GarnetClient client)
            {
                try
                {
                    await client.ExecuteForStringResultAsync("CLUSTER", ["FAILSTOPWRITES", "foo"]);
                    Assert.Fail("Shouldn't be reachable, cluster isn't enabled");
                }
                catch (Exception e)
                {
                    if (e.Message == "ERR This instance has cluster support disabled")
                    {
                        return;
                    }

                    throw;
                }
            }
        }

        [Test]
        public async Task ClusterFlushAllACLsAsync()
        {
            // All cluster command "success" is a thrown exception, because clustering is disabled

            await CheckCommandsAsync(
                "CLUSTER FLUSHALL",
                [DoClusterFlushAllAsync]
            );

            static async Task DoClusterFlushAllAsync(GarnetClient client)
            {
                try
                {
                    await client.ExecuteForStringResultAsync("CLUSTER", ["FLUSHALL"]);
                    Assert.Fail("Shouldn't be reachable, cluster isn't enabled");
                }
                catch (Exception e)
                {
                    if (e.Message == "ERR This instance has cluster support disabled")
                    {
                        return;
                    }

                    throw;
                }
            }
        }

        [Test]
        public async Task ClusterFailReplicationOffsetACLsAsync()
        {
            // All cluster command "success" is a thrown exception, because clustering is disabled

            await CheckCommandsAsync(
                "CLUSTER FAILREPLICATIONOFFSET",
                [DoClusterFailStopWritesAsync]
            );

            static async Task DoClusterFailStopWritesAsync(GarnetClient client)
            {
                try
                {
                    await client.ExecuteForStringResultAsync("CLUSTER", ["FAILREPLICATIONOFFSET", "foo"]);
                    Assert.Fail("Shouldn't be reachable, cluster isn't enabled");
                }
                catch (Exception e)
                {
                    if (e.Message == "ERR This instance has cluster support disabled")
                    {
                        return;
                    }

                    throw;
                }
            }
        }

        [Test]
        public async Task ClusterForgetACLsAsync()
        {
            // All cluster command "success" is a thrown exception, because clustering is disabled

            await CheckCommandsAsync(
                "CLUSTER FORGET",
                [DoClusterForgetAsync]
            );

            static async Task DoClusterForgetAsync(GarnetClient client)
            {
                try
                {
                    await client.ExecuteForStringResultAsync("CLUSTER", ["FORGET", "foo"]);
                    Assert.Fail("Shouldn't be reachable, cluster isn't enabled");
                }
                catch (Exception e)
                {
                    if (e.Message == "ERR This instance has cluster support disabled")
                    {
                        return;
                    }

                    throw;
                }
            }
        }

        [Test]
        public async Task ClusterGetKeysInSlotACLsAsync()
        {
            // All cluster command "success" is a thrown exception, because clustering is disabled

            await CheckCommandsAsync(
                "CLUSTER GETKEYSINSLOT",
                [DoClusterGetKeysInSlotAsync]
            );

            static async Task DoClusterGetKeysInSlotAsync(GarnetClient client)
            {
                try
                {
                    await client.ExecuteForStringResultAsync("CLUSTER", ["GETKEYSINSLOT", "foo", "3"]);
                    Assert.Fail("Shouldn't be reachable, cluster isn't enabled");
                }
                catch (Exception e)
                {
                    if (e.Message == "ERR This instance has cluster support disabled")
                    {
                        return;
                    }

                    throw;
                }
            }
        }

        [Test]
        public async Task ClusterGossipACLsAsync()
        {
            // All cluster command "success" is a thrown exception, because clustering is disabled

            await CheckCommandsAsync(
                "CLUSTER GOSSIP",
                [DoClusterGossipAsync]
            );

            static async Task DoClusterGossipAsync(GarnetClient client)
            {
                try
                {
                    await client.ExecuteForStringResultAsync("CLUSTER", ["GOSSIP", "foo", "3"]);
                    Assert.Fail("Shouldn't be reachable, cluster isn't enabled");
                }
                catch (Exception e)
                {
                    if (e.Message == "ERR This instance has cluster support disabled")
                    {
                        return;
                    }

                    throw;
                }
            }
        }

        [Test]
        public async Task ClusterHelpACLsAsync()
        {
            // All cluster command "success" is a thrown exception, because clustering is disabled

            await CheckCommandsAsync(
                "CLUSTER HELP",
                [DoClusterHelpAsync]
            );

            static async Task DoClusterHelpAsync(GarnetClient client)
            {
                try
                {
                    await client.ExecuteForStringResultAsync("CLUSTER", ["HELP"]);
                    Assert.Fail("Shouldn't be reachable, cluster isn't enabled");
                }
                catch (Exception e)
                {
                    if (e.Message == "ERR This instance has cluster support disabled")
                    {
                        return;
                    }

                    throw;
                }
            }
        }

        [Test]
        public async Task ClusterInfoACLsAsync()
        {
            // All cluster command "success" is a thrown exception, because clustering is disabled

            await CheckCommandsAsync(
                "CLUSTER INFO",
                [DoClusterInfoAsync]
            );

            static async Task DoClusterInfoAsync(GarnetClient client)
            {
                try
                {
                    await client.ExecuteForStringResultAsync("CLUSTER", ["INFO"]);
                    Assert.Fail("Shouldn't be reachable, cluster isn't enabled");
                }
                catch (Exception e)
                {
                    if (e.Message == "ERR This instance has cluster support disabled")
                    {
                        return;
                    }

                    throw;
                }
            }
        }

        [Test]
        public async Task ClusterInitiateReplicaSyncACLsAsync()
        {
            // All cluster command "success" is a thrown exception, because clustering is disabled

            await CheckCommandsAsync(
                "CLUSTER INITIATE_REPLICA_SYNC",
                [DoClusterInfoAsync]
            );

            static async Task DoClusterInfoAsync(GarnetClient client)
            {
                try
                {
                    await client.ExecuteForStringResultAsync("CLUSTER", ["INITIATE_REPLICA_SYNC", "1", "2", "3", "4", "5"]);
                    Assert.Fail("Shouldn't be reachable, cluster isn't enabled");
                }
                catch (Exception e)
                {
                    if (e.Message == "ERR This instance has cluster support disabled")
                    {
                        return;
                    }

                    throw;
                }
            }
        }

        [Test]
        public async Task ClusterKeySlotACLsAsync()
        {
            // All cluster command "success" is a thrown exception, because clustering is disabled

            await CheckCommandsAsync(
                "CLUSTER KEYSLOT",
                [DoClusterKeySlotAsync]
            );

            static async Task DoClusterKeySlotAsync(GarnetClient client)
            {
                try
                {
                    await client.ExecuteForStringResultAsync("CLUSTER", ["KEYSLOT", "foo"]);
                    Assert.Fail("Shouldn't be reachable, cluster isn't enabled");
                }
                catch (Exception e)
                {
                    if (e.Message == "ERR This instance has cluster support disabled")
                    {
                        return;
                    }

                    throw;
                }
            }
        }

        [Test]
        public async Task ClusterMeetACLsAsync()
        {
            // All cluster command "success" is a thrown exception, because clustering is disabled

            await CheckCommandsAsync(
                "CLUSTER MEET",
                [DoClusterMeetAsync, DoClusterMeetPortAsync]
            );

            static async Task DoClusterMeetAsync(GarnetClient client)
            {
                try
                {
                    await client.ExecuteForStringResultAsync("CLUSTER", ["MEET", "127.0.0.1", "1234"]);
                    Assert.Fail("Shouldn't be reachable, cluster isn't enabled");
                }
                catch (Exception e)
                {
                    if (e.Message == "ERR This instance has cluster support disabled")
                    {
                        return;
                    }

                    throw;
                }
            }

            static async Task DoClusterMeetPortAsync(GarnetClient client)
            {
                try
                {
                    await client.ExecuteForStringResultAsync("CLUSTER", ["MEET", "127.0.0.1", "1234", "6789"]);
                    Assert.Fail("Shouldn't be reachable, cluster isn't enabled");
                }
                catch (Exception e)
                {
                    if (e.Message == "ERR This instance has cluster support disabled")
                    {
                        return;
                    }

                    throw;
                }
            }
        }

        [Test]
        public async Task ClusterMigrateACLsAsync()
        {
            // All cluster command "success" is a thrown exception, because clustering is disabled

            await CheckCommandsAsync(
                "CLUSTER MIGRATE",
                [DoClusterMigrateAsync]
            );

            static async Task DoClusterMigrateAsync(GarnetClient client)
            {
                try
                {
                    await client.ExecuteForStringResultAsync("CLUSTER", ["MIGRATE", "a", "b", "c"]);
                    Assert.Fail("Shouldn't be reachable, cluster isn't enabled");
                }
                catch (Exception e)
                {
                    if (e.Message == "ERR This instance has cluster support disabled")
                    {
                        return;
                    }

                    throw;
                }
            }
        }

        [Test]
        public async Task ClusterSyncACLsAsync()
        {
            // All cluster command "success" is a thrown exception, because clustering is disabled

            await CheckCommandsAsync(
                "CLUSTER SYNC",
                [DoClusterMigrateAsync]
            );

            static async Task DoClusterMigrateAsync(GarnetClient client)
            {
                try
                {
                    await client.ExecuteForStringResultAsync("CLUSTER", ["SYNC", "a", "b", "c"]);
                    Assert.Fail("Shouldn't be reachable, cluster isn't enabled");
                }
                catch (Exception e)
                {
                    if (e.Message == "ERR This instance has cluster support disabled")
                    {
                        return;
                    }

                    throw;
                }
            }
        }

        [Test]
        public async Task ClusterMTasksACLsAsync()
        {
            // All cluster command "success" is a thrown exception, because clustering is disabled

            await CheckCommandsAsync(
                "CLUSTER MTASKS",
                [DoClusterMTasksAsync]
            );

            static async Task DoClusterMTasksAsync(GarnetClient client)
            {
                try
                {
                    await client.ExecuteForStringResultAsync("CLUSTER", ["MTASKS"]);
                    Assert.Fail("Shouldn't be reachable, cluster isn't enabled");
                }
                catch (Exception e)
                {
                    if (e.Message == "ERR This instance has cluster support disabled")
                    {
                        return;
                    }

                    throw;
                }
            }
        }

        [Test]
        public async Task ClusterMyIdACLsAsync()
        {
            // All cluster command "success" is a thrown exception, because clustering is disabled

            await CheckCommandsAsync(
                "CLUSTER MYID",
                [DoClusterMyIdAsync]
            );

            static async Task DoClusterMyIdAsync(GarnetClient client)
            {
                try
                {
                    await client.ExecuteForStringResultAsync("CLUSTER", ["MYID"]);
                    Assert.Fail("Shouldn't be reachable, cluster isn't enabled");
                }
                catch (Exception e)
                {
                    if (e.Message == "ERR This instance has cluster support disabled")
                    {
                        return;
                    }

                    throw;
                }
            }
        }

        [Test]
        public async Task ClusterMyParentIdACLsAsync()
        {
            // All cluster command "success" is a thrown exception, because clustering is disabled

            await CheckCommandsAsync(
                "CLUSTER MYPARENTID",
                [DoClusterMyParentIdAsync]
            );

            static async Task DoClusterMyParentIdAsync(GarnetClient client)
            {
                try
                {
                    await client.ExecuteForStringResultAsync("CLUSTER", ["MYPARENTID"]);
                    Assert.Fail("Shouldn't be reachable, cluster isn't enabled");
                }
                catch (Exception e)
                {
                    if (e.Message == "ERR This instance has cluster support disabled")
                    {
                        return;
                    }

                    throw;
                }
            }
        }

        [Test]
        public async Task ClusterNodesACLsAsync()
        {
            // All cluster command "success" is a thrown exception, because clustering is disabled

            await CheckCommandsAsync(
                "CLUSTER NODES",
                [DoClusterNodesAsync]
            );

            static async Task DoClusterNodesAsync(GarnetClient client)
            {
                try
                {
                    await client.ExecuteForStringResultAsync("CLUSTER", ["NODES"]);
                    Assert.Fail("Shouldn't be reachable, cluster isn't enabled");
                }
                catch (Exception e)
                {
                    if (e.Message == "ERR This instance has cluster support disabled")
                    {
                        return;
                    }

                    throw;
                }
            }
        }

        [Test]
        public async Task ClusterReplicasACLsAsync()
        {
            // All cluster command "success" is a thrown exception, because clustering is disabled

            await CheckCommandsAsync(
                "CLUSTER REPLICAS",
                [DoClusterReplicasAsync]
            );

            static async Task DoClusterReplicasAsync(GarnetClient client)
            {
                try
                {
                    await client.ExecuteForStringResultAsync("CLUSTER", ["REPLICAS", "foo"]);
                    Assert.Fail("Shouldn't be reachable, cluster isn't enabled");
                }
                catch (Exception e)
                {
                    if (e.Message == "ERR This instance has cluster support disabled")
                    {
                        return;
                    }

                    throw;
                }
            }
        }

        [Test]
        public async Task ClusterReplicateACLsAsync()
        {
            // All cluster command "success" is a thrown exception, because clustering is disabled

            await CheckCommandsAsync(
                "CLUSTER REPLICATE",
                [DoClusterReplicateAsync]
            );

            static async Task DoClusterReplicateAsync(GarnetClient client)
            {
                try
                {
                    await client.ExecuteForStringResultAsync("CLUSTER", ["REPLICATE", "foo"]);
                    Assert.Fail("Shouldn't be reachable, cluster isn't enabled");
                }
                catch (Exception e)
                {
                    if (e.Message == "ERR This instance has cluster support disabled")
                    {
                        return;
                    }

                    throw;
                }
            }
        }

        [Test]
        public async Task ClusterResetACLsAsync()
        {
            // All cluster command "success" is a thrown exception, because clustering is disabled

            await CheckCommandsAsync(
                "CLUSTER RESET",
                [DoClusterResetAsync, DoClusteResetHardAsync]
            );

            static async Task DoClusterResetAsync(GarnetClient client)
            {
                try
                {
                    await client.ExecuteForStringResultAsync("CLUSTER", ["RESET"]);
                    Assert.Fail("Shouldn't be reachable, cluster isn't enabled");
                }
                catch (Exception e)
                {
                    if (e.Message == "ERR This instance has cluster support disabled")
                    {
                        return;
                    }

                    throw;
                }
            }

            static async Task DoClusteResetHardAsync(GarnetClient client)
            {
                try
                {
                    await client.ExecuteForStringResultAsync("CLUSTER", ["RESET", "HARD"]);
                    Assert.Fail("Shouldn't be reachable, cluster isn't enabled");
                }
                catch (Exception e)
                {
                    if (e.Message == "ERR This instance has cluster support disabled")
                    {
                        return;
                    }

                    throw;
                }
            }
        }

        [Test]
        public async Task ClusterSendCkptFileSegmentACLsAsync()
        {
            // All cluster command "success" is a thrown exception, because clustering is disabled

            await CheckCommandsAsync(
                "CLUSTER SEND_CKPT_FILE_SEGMENT",
                [DoClusterSendCkptFileSegmentAsync]
            );

            static async Task DoClusterSendCkptFileSegmentAsync(GarnetClient client)
            {
                try
                {
                    await client.ExecuteForStringResultAsync("CLUSTER", ["SEND_CKPT_FILE_SEGMENT", "1", "2", "3", "4", "5"]);
                    Assert.Fail("Shouldn't be reachable, cluster isn't enabled");
                }
                catch (Exception e)
                {
                    if (e.Message == "ERR This instance has cluster support disabled")
                    {
                        return;
                    }

                    throw;
                }
            }
        }

        [Test]
        public async Task ClusterSendCkptMetadataACLsAsync()
        {
            // All cluster command "success" is a thrown exception, because clustering is disabled

            await CheckCommandsAsync(
                "CLUSTER SEND_CKPT_METADATA",
                [DoClusterSendCkptMetadataAsync]
            );

            static async Task DoClusterSendCkptMetadataAsync(GarnetClient client)
            {
                try
                {
                    await client.ExecuteForStringResultAsync("CLUSTER", ["SEND_CKPT_METADATA", "1", "2", "3", "4", "5"]);
                    Assert.Fail("Shouldn't be reachable, cluster isn't enabled");
                }
                catch (Exception e)
                {
                    if (e.Message == "ERR This instance has cluster support disabled")
                    {
                        return;
                    }

                    throw;
                }
            }
        }

        [Test]
        public async Task ClusterSetConfigEpochACLsAsync()
        {
            // All cluster command "success" is a thrown exception, because clustering is disabled

            await CheckCommandsAsync(
                "CLUSTER SET-CONFIG-EPOCH",
                [DoClusterSetConfigEpochAsync]
            );

            static async Task DoClusterSetConfigEpochAsync(GarnetClient client)
            {
                try
                {
                    await client.ExecuteForStringResultAsync("CLUSTER", ["SET-CONFIG-EPOCH", "foo"]);
                    Assert.Fail("Shouldn't be reachable, cluster isn't enabled");
                }
                catch (Exception e)
                {
                    if (e.Message == "ERR This instance has cluster support disabled")
                    {
                        return;
                    }

                    throw;
                }
            }
        }

        [Test]
        public async Task ClusterSetSlotACLsAsync()
        {
            // All cluster command "success" is a thrown exception, because clustering is disabled

            await CheckCommandsAsync(
                "CLUSTER SETSLOT",
                [DoClusterSetSlotAsync, DoClusterSetSlotStableAsync, DoClusterSetSlotImportingAsync]
            );

            static async Task DoClusterSetSlotAsync(GarnetClient client)
            {
                try
                {
                    await client.ExecuteForStringResultAsync("CLUSTER", ["SETSLOT", "1"]);
                    Assert.Fail("Shouldn't be reachable, cluster isn't enabled");
                }
                catch (Exception e)
                {
                    if (e.Message == "ERR This instance has cluster support disabled")
                    {
                        return;
                    }

                    throw;
                }
            }

            static async Task DoClusterSetSlotStableAsync(GarnetClient client)
            {
                try
                {
                    await client.ExecuteForStringResultAsync("CLUSTER", ["SETSLOT", "1", "STABLE"]);
                    Assert.Fail("Shouldn't be reachable, cluster isn't enabled");
                }
                catch (Exception e)
                {
                    if (e.Message == "ERR This instance has cluster support disabled")
                    {
                        return;
                    }

                    throw;
                }
            }

            static async Task DoClusterSetSlotImportingAsync(GarnetClient client)
            {
                try
                {
                    await client.ExecuteForStringResultAsync("CLUSTER", ["SETSLOT", "1", "IMPORTING", "foo"]);
                    Assert.Fail("Shouldn't be reachable, cluster isn't enabled");
                }
                catch (Exception e)
                {
                    if (e.Message == "ERR This instance has cluster support disabled")
                    {
                        return;
                    }

                    throw;
                }
            }
        }

        [Test]
        public async Task ClusterSetSlotsRangeACLsAsync()
        {
            // All cluster command "success" is a thrown exception, because clustering is disabled

            await CheckCommandsAsync(
                "CLUSTER SETSLOTSRANGE",
                [DoClusterSetSlotsRangeStableAsync, DoClusterSetSlotsRangeStableMultiAsync, DoClusterSetSlotsRangeImportingAsync, DoClusterSetSlotsRangeImportingMultiAsync]
            );

            static async Task DoClusterSetSlotsRangeStableAsync(GarnetClient client)
            {
                try
                {
                    await client.ExecuteForStringResultAsync("CLUSTER", ["SETSLOTSRANGE", "STABLE", "1", "5"]);
                    Assert.Fail("Shouldn't be reachable, cluster isn't enabled");
                }
                catch (Exception e)
                {
                    if (e.Message == "ERR This instance has cluster support disabled")
                    {
                        return;
                    }

                    throw;
                }
            }

            static async Task DoClusterSetSlotsRangeStableMultiAsync(GarnetClient client)
            {
                try
                {
                    await client.ExecuteForStringResultAsync("CLUSTER", ["SETSLOTSRANGE", "STABLE", "1", "5", "10", "15"]);
                    Assert.Fail("Shouldn't be reachable, cluster isn't enabled");
                }
                catch (Exception e)
                {
                    if (e.Message == "ERR This instance has cluster support disabled")
                    {
                        return;
                    }

                    throw;
                }
            }

            static async Task DoClusterSetSlotsRangeImportingAsync(GarnetClient client)
            {
                try
                {
                    await client.ExecuteForStringResultAsync("CLUSTER", ["SETSLOTSRANGE", "IMPORTING", "foo", "1", "5"]);
                    Assert.Fail("Shouldn't be reachable, cluster isn't enabled");
                }
                catch (Exception e)
                {
                    if (e.Message == "ERR This instance has cluster support disabled")
                    {
                        return;
                    }

                    throw;
                }
            }

            static async Task DoClusterSetSlotsRangeImportingMultiAsync(GarnetClient client)
            {
                try
                {
                    await client.ExecuteForStringResultAsync("CLUSTER", ["SETSLOTSRANGE", "IMPORTING", "foo", "1", "5", "10", "15"]);
                    Assert.Fail("Shouldn't be reachable, cluster isn't enabled");
                }
                catch (Exception e)
                {
                    if (e.Message == "ERR This instance has cluster support disabled")
                    {
                        return;
                    }

                    throw;
                }
            }
        }

        [Test]
        public async Task ClusterShardsACLsAsync()
        {
            // All cluster command "success" is a thrown exception, because clustering is disabled

            await CheckCommandsAsync(
                "CLUSTER SHARDS",
                [DoClusterShardsAsync]
            );

            static async Task DoClusterShardsAsync(GarnetClient client)
            {
                try
                {
                    await client.ExecuteForStringResultAsync("CLUSTER", ["SHARDS"]);
                    Assert.Fail("Shouldn't be reachable, cluster isn't enabled");
                }
                catch (Exception e)
                {
                    if (e.Message == "ERR This instance has cluster support disabled")
                    {
                        return;
                    }

                    throw;
                }
            }
        }

        [Test]
        public async Task ClusterSlotsACLsAsync()
        {
            // All cluster command "success" is a thrown exception, because clustering is disabled

            await CheckCommandsAsync(
                "CLUSTER SLOTS",
                [DoClusterSlotsAsync]
            );

            static async Task DoClusterSlotsAsync(GarnetClient client)
            {
                try
                {
                    await client.ExecuteForStringResultAsync("CLUSTER", ["SLOTS"]);
                    Assert.Fail("Shouldn't be reachable, cluster isn't enabled");
                }
                catch (Exception e)
                {
                    if (e.Message == "ERR This instance has cluster support disabled")
                    {
                        return;
                    }

                    throw;
                }
            }
        }

        [Test]
        public async Task ClusterSlotStateACLsAsync()
        {
            // All cluster command "success" is a thrown exception, because clustering is disabled

            await CheckCommandsAsync(
                "CLUSTER SLOTSTATE",
                [DoClusterSlotStateAsync]
            );

            static async Task DoClusterSlotStateAsync(GarnetClient client)
            {
                try
                {
                    await client.ExecuteForStringResultAsync("CLUSTER", ["SLOTSTATE"]);
                    Assert.Fail("Shouldn't be reachable, cluster isn't enabled");
                }
                catch (Exception e)
                {
                    if (e.Message == "ERR This instance has cluster support disabled")
                    {
                        return;
                    }

                    throw;
                }
            }
        }

        [Test]
        public async Task ClusterPublishACLsAsync()
        {
            // All cluster command "success" is a thrown exception, because clustering is disabled

            await CheckCommandsAsync(
                "CLUSTER PUBLISH",
                [DoClusterPublishAsync]
            );

            static async Task DoClusterPublishAsync(GarnetClient client)
            {
                try
                {
                    await client.ExecuteForStringResultAsync("CLUSTER", ["PUBLISH", "channel", "message"]);
                    Assert.Fail("Shouldn't be reachable, cluster isn't enabled");
                }
                catch (Exception e)
                {
                    if (e.Message == "ERR This instance has cluster support disabled")
                    {
                        return;
                    }

                    throw;
                }
            }
        }

        [Test]
        public async Task ClusterSPublishACLsAsync()
        {
            // All cluster command "success" is a thrown exception, because clustering is disabled

            await CheckCommandsAsync(
                "CLUSTER SPUBLISH",
                [DoClusterSPublishAsync]
            );

            static async Task DoClusterSPublishAsync(GarnetClient client)
            {
                try
                {
                    await client.ExecuteForStringResultAsync("CLUSTER", ["SPUBLISH", "channel", "message"]);
                    Assert.Fail("Shouldn't be reachable, cluster isn't enabled");
                }
                catch (Exception e)
                {
                    if (e.Message == "ERR This instance has cluster support disabled")
                    {
                        return;
                    }

                    throw;
                }
            }
        }

        [Test]
        public async Task CommandACLsAsync()
        {
            await CheckCommandsAsync(
                "COMMAND",
                [DoCommandAsync],
                skipPermitted: true
            );

            static async Task DoCommandAsync(GarnetClient client)
            {
                // COMMAND returns an array of arrays, which GarnetClient doesn't deal with
                await client.ExecuteForStringResultAsync("COMMAND");
            }
        }

        [Test]
        public async Task CommandCountACLsAsync()
        {
            await CheckCommandsAsync(
                "COMMAND COUNT",
                [DoCommandCountAsync]
            );

            static async Task DoCommandCountAsync(GarnetClient client)
            {
                long val = await client.ExecuteForLongResultAsync("COMMAND", ["COUNT"]);
                ClassicAssert.IsTrue(val > 0);
            }
        }

        [Test]
        public async Task CommandInfoACLsAsync()
        {
            await CheckCommandsAsync(
                "COMMAND INFO",
                [DoCommandInfoAsync, DoCommandInfoOneAsync, DoCommandInfoMultiAsync],
                skipPermitted: true
            );

            static async Task DoCommandInfoAsync(GarnetClient client)
            {
                // COMMAND|INFO returns an array of arrays, which GarnetClient doesn't deal with
                await client.ExecuteForStringResultAsync("COMMAND", ["INFO"]);
            }

            static async Task DoCommandInfoOneAsync(GarnetClient client)
            {
                // COMMAND|INFO returns an array of arrays, which GarnetClient doesn't deal with
                await client.ExecuteForStringResultAsync("COMMAND", ["INFO", "GET"]);
            }

            static async Task DoCommandInfoMultiAsync(GarnetClient client)
            {
                // COMMAND|INFO returns an array of arrays, which GarnetClient doesn't deal with
                await client.ExecuteForStringResultAsync("COMMAND", ["INFO", "GET", "SET", "APPEND"]);
            }
        }

        [Test]
        public async Task CommandDocsACLsAsync()
        {
            await CheckCommandsAsync(
                "COMMAND DOCS",
                [DoCommandDocsAsync, DoCommandDocsOneAsync, DoCommandDocsMultiAsync],
                skipPermitted: true
            );

            static async Task DoCommandDocsAsync(GarnetClient client)
            {
                // COMMAND|DOCS returns an array of arrays, which GarnetClient doesn't deal with
                await client.ExecuteForStringResultAsync("COMMAND", ["DOCS"]);
            }

            static async Task DoCommandDocsOneAsync(GarnetClient client)
            {
                // COMMAND|DOCS returns an array of arrays, which GarnetClient doesn't deal with
                await client.ExecuteForStringResultAsync("COMMAND", ["DOCS", "GET"]);
            }

            static async Task DoCommandDocsMultiAsync(GarnetClient client)
            {
                // COMMAND|DOCS returns an array of arrays, which GarnetClient doesn't deal with
                await client.ExecuteForStringResultAsync("COMMAND", ["DOCS", "GET", "SET", "APPEND"]);
            }
        }

        [Test]
        public async Task CommandGetKeysACLsAsync()
        {
            await CheckCommandsAsync(
                "COMMAND GETKEYS",
                [DoCommandGetKeysAsync]
            );

            static async Task DoCommandGetKeysAsync(GarnetClient client)
            {
                string[] res = await client.ExecuteForStringArrayResultAsync("COMMAND", ["GETKEYS", "SET", "mykey", "value"]);
                ClassicAssert.IsNotNull(res);
                ClassicAssert.Contains("mykey", res);
            }
        }

        [Test]
        public async Task CommandGetKeysAndFlagsACLsAsync()
        {
            await CheckCommandsAsync(
                "COMMAND GETKEYSANDFLAGS",
                [DoCommandGetKeysAndFlagsAsync]
            );

            static async Task DoCommandGetKeysAndFlagsAsync(GarnetClient client)
            {
                var res = await client.ExecuteForStringArrayResultAsync("COMMAND", ["GETKEYSANDFLAGS", "EVAL", "return redis.call('TIME')", "0"]);
                ClassicAssert.AreEqual(0, res.Length);
            }
        }

        [Test]
        public async Task CommitAOFACLsAsync()
        {
            await CheckCommandsAsync(
                "COMMITAOF",
                [DoCommitAOFAsync]
            );

            static async Task DoCommitAOFAsync(GarnetClient client)
            {
                string val = await client.ExecuteForStringResultAsync("COMMITAOF");
                ClassicAssert.AreEqual("AOF file committed", val);
            }
        }

        [Test]
        public async Task ConfigGetACLsAsync()
        {
            // TODO: CONFIG GET doesn't implement multiple parameters, so that is untested

            await CheckCommandsAsync(
                "CONFIG GET",
                [DoConfigGetOneAsync]
            );

            static async Task DoConfigGetOneAsync(GarnetClient client)
            {
                string[] res = await client.ExecuteForStringArrayResultAsync("CONFIG", ["GET", "timeout"]);

                ClassicAssert.AreEqual(2, res.Length);
                ClassicAssert.AreEqual("timeout", (string)res[0]);
                ClassicAssert.IsTrue(int.Parse(res[1]) >= 0);
            }
        }

        [Test]
        public async Task ConfigRewriteACLsAsync()
        {
            await CheckCommandsAsync(
                "CONFIG REWRITE",
                [DoConfigRewriteAsync]
            );

            static async Task DoConfigRewriteAsync(GarnetClient client)
            {
                string res = await client.ExecuteForStringResultAsync("CONFIG", ["REWRITE"]);
                ClassicAssert.AreEqual("OK", res);
            }
        }

        [Test]
        public async Task ConfigSetACLsAsync()
        {
            // CONFIG SET parameters are pretty limitted, so this uses error responses for "got past the ACL" validation - that's not great

            await CheckCommandsAsync(
                "CONFIG SET",
                [DoConfigSetOneAsync, DoConfigSetMultiAsync]
            );

            static async Task DoConfigSetOneAsync(GarnetClient client)
            {
                try
                {
                    await client.ExecuteForStringResultAsync("CONFIG", ["SET", "foo", "bar"]);
                    Assert.Fail("Should have raised unknow config error");
                }
                catch (Exception e)
                {
                    if (e.Message == "ERR Unknown option or number of arguments for CONFIG SET - 'foo'")
                    {
                        return;
                    }

                    throw;
                }
            }

            static async Task DoConfigSetMultiAsync(GarnetClient client)
            {
                try
                {
                    await client.ExecuteForStringResultAsync("CONFIG", ["SET", "foo", "bar", "fizz", "buzz"]);
                    Assert.Fail("Should have raised unknow config error");
                }
                catch (Exception e)
                {
                    if (e.Message == "ERR Unknown option or number of arguments for CONFIG SET - 'foo'")
                    {
                        return;
                    }

                    throw;
                }
            }
        }

        [Test]
        public async Task COScanACLsAsync()
        {
            // TODO: COSCAN parameters are unclear... add more cases later

            await CheckCommandsAsync(
                "COSCAN",
                [DoCOScanAsync],
                skipPermitted: true,
                aclCheckCommandOverride: "CUSTOMOBJECTSCAN"
            );

            static async Task DoCOScanAsync(GarnetClient client)
            {
                // COSCAN returns an array of arrays, which GarnetClient doesn't deal with
                await client.ExecuteForStringResultAsync("CUSTOMOBJECTSCAN", ["foo", "0"]);
            }
        }

        [Test]
        public async Task CustomRawStringCmdACLsAsync()
        {
            // TODO: it probably makes sense to expose ACLs for registered commands, but for now just a blanket ACL for all custom commands is all we have

            int count = 0;

            await CheckCommandsAsync(
                "CUSTOMRAWSTRINGCMD",
                [DoSetWpIfPgtAsync],
                knownCategories: ["garnet", "custom", "dangerous"],
                aclCheckCommandOverride: "SETWPIFPGT"
            );

            async Task DoSetWpIfPgtAsync(GarnetClient client)
            {
                string res = await client.ExecuteForStringResultAsync("SETWPIFPGT", [$"foo-{count}", "bar", "\0\0\0\0\0\0\0\0"]);
                count++;

                ClassicAssert.AreEqual("OK", (string)res);
            }
        }

        [Test]
        public async Task CustomObjCmdACLsAsync()
        {
            // TODO: it probably makes sense to expose ACLs for registered commands, but for now just a blanket ACL for all custom commands is all we have

            await CheckCommandsAsync(
                "CUSTOMOBJCMD",
                [DoMyDictGetAsync],
                knownCategories: ["garnet", "custom", "dangerous"],
                aclCheckCommandOverride: "MYDICTGET"
            );

            static async Task DoMyDictGetAsync(GarnetClient client)
            {
                string res = await client.ExecuteForStringResultAsync("MYDICTGET", ["foo", "bar"]);
                ClassicAssert.IsNull(res);
            }
        }

        [Test]
        public async Task CustomTxnACLsAsync()
        {
            // TODO: it probably makes sense to expose ACLs for registered commands, but for now just a blanket ACL for all custom commands is all we have

            await CheckCommandsAsync(
                "CustomTxn",
                [DoReadWriteTxAsync],
                knownCategories: ["garnet", "custom", "dangerous"],
                aclCheckCommandOverride: "READWRITETX"
            );

            static async Task DoReadWriteTxAsync(GarnetClient client)
            {
                string res = await client.ExecuteForStringResultAsync("READWRITETX", ["foo", "bar", "fizz"]);
                ClassicAssert.AreEqual("SUCCESS", res);
            }
        }

        [Test]
        public async Task CustomProcedureACLsAsync()
        {
            // TODO: it probably makes sense to expose ACLs for registered commands, but for now just a blanket ACL for all custom commands is all we have

            await CheckCommandsAsync(
                "CustomProcedure",
                [DoSumAsync],
                knownCategories: ["garnet", "custom", "dangerous"],
                aclCheckCommandOverride: "SUM"
            );

            async Task DoSumAsync(GarnetClient client)
            {
                string res = await client.ExecuteForStringResultAsync("SUM", ["key1", "key2", "key3"]);
                ClassicAssert.AreEqual("0", res.ToString());
            }
        }

        [Test]
        public async Task DebugACLsAsync()
        {
            await CheckCommandsAsync(
                "DEBUG",
                [DoDebugAsync]
            );

            async Task DoDebugAsync(GarnetClient client)
            {
                string res = await client.ExecuteForStringResultAsync("DEBUG", ["HELP"]);
                ClassicAssert.NotNull(res.ToString());
            }
        }

        [Test]
        public async Task EvalACLsAsync()
        {
            await CheckCommandsAsync(
                "EVAL",
                [DoEvalAsync],
                knownCategories: ["slow", "scripting"]
            );

            async Task DoEvalAsync(GarnetClient client)
            {
                string res = await client.ExecuteForStringResultAsync("EVAL", ["return 'OK'", "0"]);
                ClassicAssert.AreEqual("OK", (string)res);
            }
        }

        [Test]
        public async Task EvalShaACLsAsync()
        {
            await CheckCommandsAsync(
                "EVALSHA",
                [DoEvalShaAsync],
                knownCategories: ["slow", "scripting"]
            );

            async Task DoEvalShaAsync(GarnetClient client)
            {
                try
                {
                    await client.ExecuteForStringResultAsync("EVALSHA", ["57ade87c8731f041ecac85aba56623f8af391fab", "0"]);
                    Assert.Fail("Should be unreachable, script is not loaded");
                }
                catch (Exception e)
                {
                    if (e.Message == "NOSCRIPT No matching script. Please use EVAL.")
                    {
                        return;
                    }

                    throw;
                }
            }
        }

        [Test]
        public async Task ScriptLoadACLsAsync()
        {
            await CheckCommandsAsync(
                "SCRIPT LOAD",
                [DoScriptLoadAsync]
            );

            async Task DoScriptLoadAsync(GarnetClient client)
            {
                string res = await client.ExecuteForStringResultAsync("SCRIPT", ["LOAD", "return 'OK'"]);
                ClassicAssert.AreEqual("57ade87c8731f041ecac85aba56623f8af391fab", (string)res);
            }
        }

        [Test]
        public async Task ScriptExistsACLsAsync()
        {
            await CheckCommandsAsync(
                "SCRIPT EXISTS",
                [DoScriptExistsSingleAsync, DoScriptExistsMultiAsync]
            );

            async Task DoScriptExistsSingleAsync(GarnetClient client)
            {
                string[] res = await client.ExecuteForStringArrayResultAsync("SCRIPT", ["EXISTS", "57ade87c8731f041ecac85aba56623f8af391fab"]);
                ClassicAssert.AreEqual(1, res.Length);
                ClassicAssert.IsTrue(res[0] == "1" || res[0] == "0");
            }

            async Task DoScriptExistsMultiAsync(GarnetClient client)
            {
                string[] res = await client.ExecuteForStringArrayResultAsync("SCRIPT", ["EXISTS", "57ade87c8731f041ecac85aba56623f8af391fab", "57ade87c8731f041ecac85aba56623f8af391fab"]);
                ClassicAssert.AreEqual(2, res.Length);
                ClassicAssert.IsTrue(res[0] == "1" || res[0] == "0");
                ClassicAssert.AreEqual(res[0], res[1]);
            }
        }

        [Test]
        public async Task ScriptFlushACLsAsync()
        {
            await CheckCommandsAsync(
                "SCRIPT FLUSH",
                [DoScriptFlushAsync, DoScriptFlushSyncAsync, DoScriptFlushAsyncAsync]
            );

            async Task DoScriptFlushAsync(GarnetClient client)
            {
                string res = await client.ExecuteForStringResultAsync("SCRIPT", ["FLUSH"]);
                ClassicAssert.AreEqual("OK", res);
            }

            async Task DoScriptFlushSyncAsync(GarnetClient client)
            {
                string res = await client.ExecuteForStringResultAsync("SCRIPT", ["FLUSH", "SYNC"]);
                ClassicAssert.AreEqual("OK", res);
            }

            async Task DoScriptFlushAsyncAsync(GarnetClient client)
            {
                string res = await client.ExecuteForStringResultAsync("SCRIPT", ["FLUSH", "ASYNC"]);
                ClassicAssert.AreEqual("OK", res);
            }
        }

        [Test]
        public async Task DBSizeACLsAsync()
        {
            await CheckCommandsAsync(
                "DBSIZE",
                [DoDbSizeAsync]
            );

            static async Task DoDbSizeAsync(GarnetClient client)
            {
                long val = await client.ExecuteForLongResultAsync("DBSIZE");
                ClassicAssert.AreEqual(0, val);
            }
        }

        [Test]
        public async Task DecrACLsAsync()
        {
            int count = 0;

            await CheckCommandsAsync(
                "DECR",
                [DoDecrAsync]
            );

            async Task DoDecrAsync(GarnetClient client)
            {
                long val = await client.ExecuteForLongResultAsync("DECR", [$"foo-{count}"]);
                count++;
                ClassicAssert.AreEqual(-1, val);
            }
        }

        [Test]
        public async Task DecrByACLsAsync()
        {
            int count = 0;

            await CheckCommandsAsync(
                "DECRBY",
                [DoDecrByAsync]
            );

            async Task DoDecrByAsync(GarnetClient client)
            {
                long val = await client.ExecuteForLongResultAsync("DECRBY", [$"foo-{count}", "2"]);
                count++;
                ClassicAssert.AreEqual(-2, val);
            }
        }

        [Test]
        public async Task DelACLsAsync()
        {
            await CheckCommandsAsync(
                "DEL",
                [DoDelAsync, DoDelMultiAsync]
            );

            static async Task DoDelAsync(GarnetClient client)
            {
                long val = await client.ExecuteForLongResultAsync("DEL", ["foo"]);
                ClassicAssert.AreEqual(0, val);
            }

            static async Task DoDelMultiAsync(GarnetClient client)
            {
                long val = await client.ExecuteForLongResultAsync("DEL", ["foo", "bar"]);
                ClassicAssert.AreEqual(0, val);
            }
        }

        [Test]
        public async Task DiscardACLsAsync()
        {
            // Discard is a little weird, so we're using exceptions for control flow here - don't love it

            await CheckCommandsAsync(
                "DISCARD",
                [DoDiscardAsync]
            );

            static async Task DoDiscardAsync(GarnetClient client)
            {
                try
                {
                    await client.ExecuteForStringResultAsync("DISCARD");
                    Assert.Fail("Shouldn't have reached this point, outside of a MULTI");
                }
                catch (Exception e)
                {
                    if (e.Message == "ERR DISCARD without MULTI")
                    {
                        return;
                    }

                    throw;
                }
            }
        }

        [Test]
        public async Task EchoACLsAsync()
        {
            await CheckCommandsAsync(
                "ECHO",
                [DoEchoAsync]
            );

            static async Task DoEchoAsync(GarnetClient client)
            {
                string val = await client.ExecuteForStringResultAsync("ECHO", ["hello world"]);
                ClassicAssert.AreEqual("hello world", val);
            }
        }

        [Test]
        public async Task ExecACLsAsync()
        {
            // EXEC is a little weird, so we're using exceptions for control flow here - don't love it

            await CheckCommandsAsync(
                "EXEC",
                [DoExecAsync]
            );

            static async Task DoExecAsync(GarnetClient client)
            {
                try
                {
                    await client.ExecuteForStringResultAsync("EXEC");
                    Assert.Fail("Shouldn't have reached this point, outside of a MULTI");
                }
                catch (Exception e)
                {
                    if (e.Message == "ERR EXEC without MULTI")
                    {
                        return;
                    }

                    throw;
                }
            }
        }

        [Test]
        public async Task ExistsACLsAsync()
        {
            await CheckCommandsAsync(
                "EXISTS",
                [DoExistsAsync, DoExistsMultiAsync]
            );

            static async Task DoExistsAsync(GarnetClient client)
            {
                long val = await client.ExecuteForLongResultAsync("EXISTS", ["foo"]);
                ClassicAssert.AreEqual(0, val);
            }

            static async Task DoExistsMultiAsync(GarnetClient client)
            {
                long val = await client.ExecuteForLongResultAsync("EXISTS", ["foo", "bar"]);
                ClassicAssert.AreEqual(0, val);
            }
        }

        [Test]
        public async Task ExpireACLsAsync()
        {
            await CheckCommandsAsync(
                "EXPIRE",
                [DoExpireAsync, DoExpireNXAsync, DoExpireXXAsync, DoExpireGTAsync, DoExpireLTAsync]
            );

            static async Task DoExpireAsync(GarnetClient client)
            {
                long val = await client.ExecuteForLongResultAsync("EXPIRE", ["foo", "10"]);
                ClassicAssert.AreEqual(0, val);
            }

            static async Task DoExpireNXAsync(GarnetClient client)
            {
                long val = await client.ExecuteForLongResultAsync("EXPIRE", ["foo", "10", "NX"]);
                ClassicAssert.AreEqual(0, val);
            }

            static async Task DoExpireXXAsync(GarnetClient client)
            {
                long val = await client.ExecuteForLongResultAsync("EXPIRE", ["foo", "10", "XX"]);
                ClassicAssert.AreEqual(0, val);
            }

            static async Task DoExpireGTAsync(GarnetClient client)
            {
                long val = await client.ExecuteForLongResultAsync("EXPIRE", ["foo", "10", "GT"]);
                ClassicAssert.AreEqual(0, val);
            }

            static async Task DoExpireLTAsync(GarnetClient client)
            {
                long val = await client.ExecuteForLongResultAsync("EXPIRE", ["foo", "10", "LT"]);
                ClassicAssert.AreEqual(0, val);
            }
        }

        [Test]
        public async Task ExpireAtACLsAsync()
        {
            await CheckCommandsAsync(
                "EXPIREAT",
                [DoExpireAsync, DoExpireNXAsync, DoExpireXXAsync, DoExpireGTAsync, DoExpireLTAsync]
            );


            static async Task DoExpireAsync(GarnetClient client)
            {
                var expireTimestamp = DateTimeOffset.UtcNow.AddMinutes(1).ToUnixTimeSeconds().ToString();
                long val = await client.ExecuteForLongResultAsync("EXPIREAT", ["foo", expireTimestamp]);
                ClassicAssert.AreEqual(0, val);
            }

            static async Task DoExpireNXAsync(GarnetClient client)
            {
                var expireTimestamp = DateTimeOffset.UtcNow.AddMinutes(1).ToUnixTimeSeconds().ToString();
                long val = await client.ExecuteForLongResultAsync("EXPIREAT", ["foo", "10", "NX"]);
                ClassicAssert.AreEqual(0, val);
            }

            static async Task DoExpireXXAsync(GarnetClient client)
            {
                var expireTimestamp = DateTimeOffset.UtcNow.AddMinutes(1).ToUnixTimeSeconds().ToString();
                long val = await client.ExecuteForLongResultAsync("EXPIREAT", ["foo", "10", "XX"]);
                ClassicAssert.AreEqual(0, val);
            }

            static async Task DoExpireGTAsync(GarnetClient client)
            {
                var expireTimestamp = DateTimeOffset.UtcNow.AddMinutes(1).ToUnixTimeSeconds().ToString();
                long val = await client.ExecuteForLongResultAsync("EXPIREAT", ["foo", "10", "GT"]);
                ClassicAssert.AreEqual(0, val);
            }

            static async Task DoExpireLTAsync(GarnetClient client)
            {
                var expireTimestamp = DateTimeOffset.UtcNow.AddMinutes(1).ToUnixTimeSeconds().ToString();
                long val = await client.ExecuteForLongResultAsync("EXPIREAT", ["foo", "10", "LT"]);
                ClassicAssert.AreEqual(0, val);
            }
        }

        [Test]
        public async Task PExpireAtACLsAsync()
        {
            await CheckCommandsAsync(
                "PEXPIREAT",
                [DoExpireAsync, DoExpireNXAsync, DoExpireXXAsync, DoExpireGTAsync, DoExpireLTAsync]
            );


            static async Task DoExpireAsync(GarnetClient client)
            {
                var expireTimestamp = DateTimeOffset.UtcNow.AddMinutes(1).ToUnixTimeMilliseconds().ToString();
                long val = await client.ExecuteForLongResultAsync("PEXPIREAT", ["foo", expireTimestamp]);
                ClassicAssert.AreEqual(0, val);
            }

            static async Task DoExpireNXAsync(GarnetClient client)
            {
                var expireTimestamp = DateTimeOffset.UtcNow.AddMinutes(1).ToUnixTimeSeconds().ToString();
                long val = await client.ExecuteForLongResultAsync("PEXPIREAT", ["foo", "10", "NX"]);
                ClassicAssert.AreEqual(0, val);
            }

            static async Task DoExpireXXAsync(GarnetClient client)
            {
                var expireTimestamp = DateTimeOffset.UtcNow.AddMinutes(1).ToUnixTimeSeconds().ToString();
                long val = await client.ExecuteForLongResultAsync("PEXPIREAT", ["foo", "10", "XX"]);
                ClassicAssert.AreEqual(0, val);
            }

            static async Task DoExpireGTAsync(GarnetClient client)
            {
                var expireTimestamp = DateTimeOffset.UtcNow.AddMinutes(1).ToUnixTimeSeconds().ToString();
                long val = await client.ExecuteForLongResultAsync("PEXPIREAT", ["foo", "10", "GT"]);
                ClassicAssert.AreEqual(0, val);
            }

            static async Task DoExpireLTAsync(GarnetClient client)
            {
                var expireTimestamp = DateTimeOffset.UtcNow.AddMinutes(1).ToUnixTimeSeconds().ToString();
                long val = await client.ExecuteForLongResultAsync("PEXPIREAT", ["foo", "10", "LT"]);
                ClassicAssert.AreEqual(0, val);
            }
        }

        [Test]
        public async Task FailoverACLsAsync()
        {
            // FAILOVER is sufficiently weird that we don't want to test "success"
            //
            // Instead, we only test that we can successful forbid it
            await CheckCommandsAsync(
                "FAILOVER",
                [
                    DoFailoverAsync,
                    DoFailoverToAsync,
                    DoFailoverAbortAsync,
                    DoFailoverToForceAsync,
                    DoFailoverToAbortAsync,
                    DoFailoverToForceAbortAsync,
                    DoFailoverToForceAbortTimeoutAsync,
                ],
                skipPermitted: true
            );

            static async Task DoFailoverAsync(GarnetClient client)
            {
                try
                {
                    await client.ExecuteForStringResultAsync("FAILOVER");
                    Assert.Fail("Shouldn't be reachable, cluster not enabled");
                }
                catch (Exception e)
                {
                    if (e.Message == "ERR This instance has cluster support disabled")
                    {
                        return;
                    }

                    throw;
                }
            }

            static async Task DoFailoverToAsync(GarnetClient client)
            {
                try
                {
                    await client.ExecuteForStringResultAsync("FAILOVER", ["TO", "127.0.0.1", "9999"]);
                    Assert.Fail("Shouldn't be reachable, cluster not enabled");
                }
                catch (Exception e)
                {
                    if (e.Message == "ERR This instance has cluster support disabled")
                    {
                        return;
                    }

                    throw;
                }
            }

            static async Task DoFailoverAbortAsync(GarnetClient client)
            {
                try
                {
                    await client.ExecuteForStringResultAsync("FAILOVER", ["ABORT"]);
                    Assert.Fail("Shouldn't be reachable, cluster not enabled");
                }
                catch (Exception e)
                {
                    if (e.Message == "ERR This instance has cluster support disabled")
                    {
                        return;
                    }

                    throw;
                }
            }

            static async Task DoFailoverToForceAsync(GarnetClient client)
            {
                try
                {
                    await client.ExecuteForStringResultAsync("FAILOVER", ["TO", "127.0.0.1", "9999", "FORCE"]);
                    Assert.Fail("Shouldn't be reachable, cluster not enabled");
                }
                catch (Exception e)
                {
                    if (e.Message == "ERR This instance has cluster support disabled")
                    {
                        return;
                    }

                    throw;
                }
            }

            static async Task DoFailoverToAbortAsync(GarnetClient client)
            {
                try
                {
                    await client.ExecuteForStringResultAsync("FAILOVER", ["TO", "127.0.0.1", "9999", "ABORT"]);
                    Assert.Fail("Shouldn't be reachable, cluster not enabled");
                }
                catch (Exception e)
                {
                    if (e.Message == "ERR This instance has cluster support disabled")
                    {
                        return;
                    }

                    throw;
                }
            }

            static async Task DoFailoverToForceAbortAsync(GarnetClient client)
            {
                try
                {
                    await client.ExecuteForStringResultAsync("FAILOVER", ["TO", "127.0.0.1", "9999", "FORCE", "ABORT"]);
                    Assert.Fail("Shouldn't be reachable, cluster not enabled");
                }
                catch (Exception e)
                {
                    if (e.Message == "ERR This instance has cluster support disabled")
                    {
                        return;
                    }

                    throw;
                }
            }

            static async Task DoFailoverToForceAbortTimeoutAsync(GarnetClient client)
            {
                try
                {
                    await client.ExecuteForStringResultAsync("FAILOVER", ["TO", "127.0.0.1", "9999", "FORCE", "ABORT", "TIMEOUT", "1"]);
                    Assert.Fail("Shouldn't be reachable, cluster not enabled");
                }
                catch (Exception e)
                {
                    if (e.Message == "ERR This instance has cluster support disabled")
                    {
                        return;
                    }

                    throw;
                }
            }
        }

        [Test]
        public async Task FlushDBACLsAsync()
        {
            await CheckCommandsAsync(
                "FLUSHDB",
                [DoFlushDBAsync, DoFlushDBAsyncAsync]
            );

            static async Task DoFlushDBAsync(GarnetClient client)
            {
                string val = await client.ExecuteForStringResultAsync("FLUSHDB");
                ClassicAssert.AreEqual("OK", val);
            }

            static async Task DoFlushDBAsyncAsync(GarnetClient client)
            {
                string val = await client.ExecuteForStringResultAsync("FLUSHDB", ["ASYNC"]);
                ClassicAssert.AreEqual("OK", val);
            }
        }

        [Test]
        public async Task FlushAllACLsAsync()
        {
            await CheckCommandsAsync(
                "FLUSHALL",
                [DoFlushAllAsync, DoFlushAllAsyncAsync]
            );

            static async Task DoFlushAllAsync(GarnetClient client)
            {
                string val = await client.ExecuteForStringResultAsync("FLUSHALL");
                ClassicAssert.AreEqual("OK", val);
            }

            static async Task DoFlushAllAsyncAsync(GarnetClient client)
            {
                string val = await client.ExecuteForStringResultAsync("FLUSHALL", ["ASYNC"]);
                ClassicAssert.AreEqual("OK", val);
            }
        }

        [Test]
        public async Task ForceGCACLsAsync()
        {
            await CheckCommandsAsync(
                "FORCEGC",
                [DoForceGCAsync, DoForceGCGenAsync]
            );

            static async Task DoForceGCAsync(GarnetClient client)
            {
                string val = await client.ExecuteForStringResultAsync("FORCEGC");
                ClassicAssert.AreEqual("GC completed", val);
            }

            static async Task DoForceGCGenAsync(GarnetClient client)
            {
                string val = await client.ExecuteForStringResultAsync("FORCEGC", ["1"]);
                ClassicAssert.AreEqual("GC completed", val);
            }
        }

        [Test]
        public async Task GetACLsAsync()
        {
            await CheckCommandsAsync(
                "GET",
                [DoGetAsync]
            );

            static async Task DoGetAsync(GarnetClient client)
            {
                string val = await client.ExecuteForStringResultAsync("GET", ["foo"]);
                ClassicAssert.IsNull(val);
            }
        }

        [Test]
        public async Task GetEXACLsAsync()
        {
            await CheckCommandsAsync(
                "GETEX",
                [DoGetEXAsync]
            );

            static async Task DoGetEXAsync(GarnetClient client)
            {
                string val = await client.ExecuteForStringResultAsync("GETEX", ["foo"]);
                ClassicAssert.IsNull(val);
            }
        }

        [Test]
        public async Task GetBitACLsAsync()
        {
            await CheckCommandsAsync(
                "GETBIT",
                [DoGetBitAsync]
            );

            static async Task DoGetBitAsync(GarnetClient client)
            {
                long val = await client.ExecuteForLongResultAsync("GETBIT", ["foo", "4"]);
                ClassicAssert.AreEqual(0, val);
            }
        }

        [Test]
        public async Task GetDelACLsAsync()
        {
            await CheckCommandsAsync(
                "GETDEL",
                [DoGetDelAsync]
            );

            static async Task DoGetDelAsync(GarnetClient client)
            {
                string val = await client.ExecuteForStringResultAsync("GETDEL", ["foo"]);
                ClassicAssert.IsNull(val);
            }
        }

        [Test]
        public async Task GetSetACLsAsync()
        {
            int keyIx = 0;

            await CheckCommandsAsync(
                "GETSET",
                [DoGetAndSetAsync]
            );

            async Task DoGetAndSetAsync(GarnetClient client)
            {
                string val = await client.ExecuteForStringResultAsync("GETSET", [$"foo-{keyIx++}", "bar"]);
                ClassicAssert.IsNull(val);
            }
        }

        [Test]
        public async Task SubStrACLsAsync()
        {
            await CheckCommandsAsync(
                "SUBSTR",
                [DoSubStringAsync]
            );

            static async Task DoSubStringAsync(GarnetClient client)
            {
                string val = await client.ExecuteForStringResultAsync("SUBSTR", ["foo", "10", "15"]);
                ClassicAssert.AreEqual("", val);
            }
        }

        [Test]
        public async Task GetRangeACLsAsync()
        {
            await CheckCommandsAsync(
                "GETRANGE",
                [DoGetRangeAsync]
            );

            static async Task DoGetRangeAsync(GarnetClient client)
            {
                string val = await client.ExecuteForStringResultAsync("GETRANGE", ["foo", "10", "15"]);
                ClassicAssert.AreEqual("", val);
            }
        }

        [Test]
        public async Task SubStringACLsAsync()
        {
            await CheckCommandsAsync(
                "SUBSTR",
                [DoSubStringAsync]
            );

            static async Task DoSubStringAsync(GarnetClient client)
            {
                string val = await client.ExecuteForStringResultAsync("SUBSTR", ["foo", "10", "15"]);
                ClassicAssert.AreEqual("", val);
            }
        }

        [Test]
        public async Task HExpireACLsAsync()
        {
            await CheckCommandsAsync(
                "HEXPIRE",
                [DoHExpireAsync]
            );

            static async Task DoHExpireAsync(GarnetClient client)
            {
                var val = await client.ExecuteForStringArrayResultAsync("HEXPIRE", ["foo", "1", "FIELDS", "1", "bar"]);
                ClassicAssert.AreEqual(1, val.Length);
                ClassicAssert.AreEqual("-2", val[0]);
            }
        }

        [Test]
        public async Task HPExpireACLsAsync()
        {
            await CheckCommandsAsync(
                "HPEXPIRE",
                [DoHPExpireAsync]
            );

            static async Task DoHPExpireAsync(GarnetClient client)
            {
                var val = await client.ExecuteForStringArrayResultAsync("HPEXPIRE", ["foo", "1", "FIELDS", "1", "bar"]);
                ClassicAssert.AreEqual(1, val.Length);
                ClassicAssert.AreEqual("-2", val[0]);
            }
        }

        [Test]
        public async Task HExpireAtACLsAsync()
        {
            await CheckCommandsAsync(
                "HEXPIREAT",
                [DoHExpireAtAsync]
            );

            static async Task DoHExpireAtAsync(GarnetClient client)
            {
                var val = await client.ExecuteForStringArrayResultAsync("HEXPIREAT", ["foo", DateTimeOffset.UtcNow.AddSeconds(3).ToUnixTimeSeconds().ToString(), "FIELDS", "1", "bar"]);
                ClassicAssert.AreEqual(1, val.Length);
                ClassicAssert.AreEqual("-2", val[0]);
            }
        }

        [Test]
        public async Task HPExpireAtACLsAsync()
        {
            await CheckCommandsAsync(
                "HPEXPIREAT",
                [DoHPExpireAtAsync]
            );

            static async Task DoHPExpireAtAsync(GarnetClient client)
            {
                var val = await client.ExecuteForStringArrayResultAsync("HPEXPIREAT", ["foo", DateTimeOffset.UtcNow.AddSeconds(3).ToUnixTimeMilliseconds().ToString(), "FIELDS", "1", "bar"]);
                ClassicAssert.AreEqual(1, val.Length);
                ClassicAssert.AreEqual("-2", val[0]);
            }
        }

        [Test]
        public async Task HExpireTimeACLsAsync()
        {
            await CheckCommandsAsync(
                "HEXPIRETIME",
                [DoHExpireTimeAsync]
            );

            static async Task DoHExpireTimeAsync(GarnetClient client)
            {
                var val = await client.ExecuteForStringArrayResultAsync("HEXPIRETIME", ["foo", "FIELDS", "1", "bar"]);
                ClassicAssert.AreEqual(1, val.Length);
                ClassicAssert.AreEqual("-2", val[0]);
            }
        }

        [Test]
        public async Task HPExpireTimeACLsAsync()
        {
            await CheckCommandsAsync(
                "HPEXPIRETIME",
                [DoHPExpireTimeAsync]
            );

            static async Task DoHPExpireTimeAsync(GarnetClient client)
            {
                var val = await client.ExecuteForStringArrayResultAsync("HPEXPIRETIME", ["foo", "FIELDS", "1", "bar"]);
                ClassicAssert.AreEqual(1, val.Length);
                ClassicAssert.AreEqual("-2", val[0]);
            }
        }

        [Test]
        public async Task HTTLACLsAsync()
        {
            await CheckCommandsAsync(
                "HTTL",
                [DoHETTLAsync]
            );

            static async Task DoHETTLAsync(GarnetClient client)
            {
                var val = await client.ExecuteForStringArrayResultAsync("HTTL", ["foo", "FIELDS", "1", "bar"]);
                ClassicAssert.AreEqual(1, val.Length);
                ClassicAssert.AreEqual("-2", val[0]);
            }
        }

        [Test]
        public async Task HPTTLACLsAsync()
        {
            await CheckCommandsAsync(
                "HPTTL",
                [DoHPETTLAsync]
            );

            static async Task DoHPETTLAsync(GarnetClient client)
            {
                var val = await client.ExecuteForStringArrayResultAsync("HPTTL", ["foo", "FIELDS", "1", "bar"]);
                ClassicAssert.AreEqual(1, val.Length);
                ClassicAssert.AreEqual("-2", val[0]);
            }
        }

        [Test]
        public async Task HPersistACLsAsync()
        {
            await CheckCommandsAsync(
                "HPERSIST",
                [DoHPersistAsync]
            );

            static async Task DoHPersistAsync(GarnetClient client)
            {
                var val = await client.ExecuteForStringArrayResultAsync("HPERSIST", ["foo", "FIELDS", "1", "bar"]);
                ClassicAssert.AreEqual(1, val.Length);
                ClassicAssert.AreEqual("-2", val[0]);
            }
        }

        [Test]
        public async Task HCollectACLsAsync()
        {
            await CheckCommandsAsync(
                "HCOLLECT",
                [DoHCollectAsync]
            );

            static async Task DoHCollectAsync(GarnetClient client)
            {
                var val = await client.ExecuteForStringResultAsync("HCOLLECT", ["foo"]);
                ClassicAssert.AreEqual("OK", val);
            }
        }

        [Test]
        public async Task HDelACLsAsync()
        {
            await CheckCommandsAsync(
                "HDEL",
                [DoHDelAsync, DoHDelMultiAsync]
            );

            static async Task DoHDelAsync(GarnetClient client)
            {
                long val = await client.ExecuteForLongResultAsync("HDEL", ["foo", "bar"]);
                ClassicAssert.AreEqual(0, val);
            }

            static async Task DoHDelMultiAsync(GarnetClient client)
            {
                long val = await client.ExecuteForLongResultAsync("HDEL", ["foo", "bar", "fizz"]);
                ClassicAssert.AreEqual(0, val);
            }
        }

        [Test]
        public async Task HExistsACLsAsync()
        {
            await CheckCommandsAsync(
                "HEXISTS",
                [DoHDelAsync]
            );

            static async Task DoHDelAsync(GarnetClient client)
            {
                long val = await client.ExecuteForLongResultAsync("HEXISTS", ["foo", "bar"]);
                ClassicAssert.AreEqual(0, val);
            }
        }

        [Test]
        public async Task HGetACLsAsync()
        {
            await CheckCommandsAsync(
                "HGET",
                [DoHDelAsync]
            );

            static async Task DoHDelAsync(GarnetClient client)
            {
                string val = await client.ExecuteForStringResultAsync("HGET", ["foo", "bar"]);
                ClassicAssert.IsNull(val);
            }
        }

        [Test]
        public async Task HGetAllACLsAsync()
        {
            await CheckCommandsAsync(
                "HGETALL",
                [DoHDelAsync]
            );

            static async Task DoHDelAsync(GarnetClient client)
            {
                string[] val = await client.ExecuteForStringArrayResultAsync("HGETALL", ["foo"]);

                ClassicAssert.AreEqual(0, val.Length);
            }
        }

        [Test]
        public async Task HIncrByACLsAsync()
        {
            int cur = 0;

            await CheckCommandsAsync(
                "HINCRBY",
                [DoHIncrByAsync]
            );

            async Task DoHIncrByAsync(GarnetClient client)
            {
                long val = await client.ExecuteForLongResultAsync("HINCRBY", ["foo", "bar", "2"]);
                cur += 2;
                ClassicAssert.AreEqual(cur, val);
            }
        }

        [Test]
        public async Task HIncrByFloatACLsAsync()
        {
            double cur = 0;

            await CheckCommandsAsync(
                "HINCRBYFLOAT",
                [DoHIncrByFloatAsync]
            );

            async Task DoHIncrByFloatAsync(GarnetClient client)
            {
                string val = await client.ExecuteForStringResultAsync("HINCRBYFLOAT", ["foo", "bar", "1.0"]);
                cur += 1.0;
                ClassicAssert.AreEqual(cur, double.Parse(val, CultureInfo.InvariantCulture));
            }
        }

        [Test]
        public async Task HKeysACLsAsync()
        {
            await CheckCommandsAsync(
                "HKEYS",
                [DoHKeysAsync]
            );

            static async Task DoHKeysAsync(GarnetClient client)
            {
                string[] val = await client.ExecuteForStringArrayResultAsync("HKEYS", ["foo"]);
                ClassicAssert.AreEqual(0, val.Length);
            }
        }

        [Test]
        public async Task HLenACLsAsync()
        {
            await CheckCommandsAsync(
                "HLEN",
                [DoHLenAsync]
            );

            static async Task DoHLenAsync(GarnetClient client)
            {
                long val = await client.ExecuteForLongResultAsync("HLEN", ["foo"]);
                ClassicAssert.AreEqual(0, val);
            }
        }

        [Test]
        public async Task HMGetACLsAsync()
        {
            await CheckCommandsAsync(
                "HMGET",
                [DoHMGetAsync, DoHMGetMultiAsync]
            );

            static async Task DoHMGetAsync(GarnetClient client)
            {
                string[] val = await client.ExecuteForStringArrayResultAsync("HMGET", ["foo", "bar"]);
                ClassicAssert.AreEqual(1, val.Length);
                ClassicAssert.IsNull(val[0]);
            }

            static async Task DoHMGetMultiAsync(GarnetClient client)
            {
                string[] val = await client.ExecuteForStringArrayResultAsync("HMGET", ["foo", "bar", "fizz"]);
                ClassicAssert.AreEqual(2, val.Length);
                ClassicAssert.IsNull(val[0]);
                ClassicAssert.IsNull(val[1]);
            }
        }

        [Test]
        public async Task HMSetACLsAsync()
        {
            await CheckCommandsAsync(
                "HMSET",
                [DoHMSetAsync, DoHMSetMultiAsync]
            );

            static async Task DoHMSetAsync(GarnetClient client)
            {
                string val = await client.ExecuteForStringResultAsync("HMSET", ["foo", "bar", "fizz"]);
                ClassicAssert.AreEqual("OK", val);
            }

            static async Task DoHMSetMultiAsync(GarnetClient client)
            {
                string val = await client.ExecuteForStringResultAsync("HMSET", ["foo", "bar", "fizz", "hello", "world"]);
                ClassicAssert.AreEqual("OK", val);
            }
        }

        [Test]
        public async Task HRandFieldACLsAsync()
        {
            await CheckCommandsAsync(
                "HRANDFIELD",
                [DoHRandFieldAsync, DoHRandFieldCountAsync, DoHRandFieldCountWithValuesAsync]
            );

            static async Task DoHRandFieldAsync(GarnetClient client)
            {
                string val = await client.ExecuteForStringResultAsync("HRANDFIELD", ["foo"]);
                ClassicAssert.IsNull(val);
            }

            static async Task DoHRandFieldCountAsync(GarnetClient client)
            {
                string[] val = await client.ExecuteForStringArrayResultAsync("HRANDFIELD", ["foo", "1"]);
                ClassicAssert.AreEqual(0, val.Length);
            }

            static async Task DoHRandFieldCountWithValuesAsync(GarnetClient client)
            {
                string[] val = await client.ExecuteForStringArrayResultAsync("HRANDFIELD", ["foo", "1", "WITHVALUES"]);
                ClassicAssert.AreEqual(0, val.Length);
            }
        }

        [Test]
        public async Task HScanACLsAsync()
        {

            await CheckCommandsAsync(
                "HSCAN",
                [DoHScanAsync, DoHScanMatchAsync, DoHScanCountAsync, DoHScanNoValuesAsync, DoHScanMatchCountAsync, DoHScanMatchNoValuesAsync, DoHScanCountNoValuesAsync, DoHScanMatchCountNoValuesAsync],
                skipPermitted: true
            );

            static async Task DoHScanAsync(GarnetClient client)
            {
                // HSCAN returns an array of arrays, which GarnetClient doesn't deal with
                await client.ExecuteForStringResultAsync("HSCAN", ["foo", "0"]);
            }

            static async Task DoHScanMatchAsync(GarnetClient client)
            {
                // HSCAN returns an array of arrays, which GarnetClient doesn't deal with
                await client.ExecuteForStringResultAsync("HSCAN", ["foo", "0", "MATCH", "*"]);
            }

            static async Task DoHScanCountAsync(GarnetClient client)
            {
                // HSCAN returns an array of arrays, which GarnetClient doesn't deal with
                await client.ExecuteForStringResultAsync("HSCAN", ["foo", "0", "COUNT", "2"]);
            }

            static async Task DoHScanNoValuesAsync(GarnetClient client)
            {
                // HSCAN returns an array of arrays, which GarnetClient doesn't deal with
                await client.ExecuteForStringResultAsync("HSCAN", ["foo", "0", "NOVALUES"]);
            }

            static async Task DoHScanMatchCountAsync(GarnetClient client)
            {
                // HSCAN returns an array of arrays, which GarnetClient doesn't deal with
                await client.ExecuteForStringResultAsync("HSCAN", ["foo", "0", "MATCH", "*", "COUNT", "2"]);
            }

            static async Task DoHScanMatchNoValuesAsync(GarnetClient client)
            {
                // HSCAN returns an array of arrays, which GarnetClient doesn't deal with
                await client.ExecuteForStringResultAsync("HSCAN", ["foo", "0", "MATCH", "*", "NOVALUES"]);
            }

            static async Task DoHScanCountNoValuesAsync(GarnetClient client)
            {
                // HSCAN returns an array of arrays, which GarnetClient doesn't deal with
                await client.ExecuteForStringResultAsync("HSCAN", ["foo", "0", "COUNT", "0", "NOVALUES"]);
            }

            static async Task DoHScanMatchCountNoValuesAsync(GarnetClient client)
            {
                // HSCAN returns an array of arrays, which GarnetClient doesn't deal with
                await client.ExecuteForStringResultAsync("HSCAN", ["foo", "0", "MATCH", "*", "COUNT", "0", "NOVALUES"]);
            }
        }

        [Test]
        public async Task HSetACLsAsync()
        {
            int keyIx = 0;

            await CheckCommandsAsync(
                "HSET",
                [DoHSetAsync, DoHSetMultiAsync]
            );

            async Task DoHSetAsync(GarnetClient client)
            {
                long val = await client.ExecuteForLongResultAsync("HSET", [$"foo-{keyIx}", "bar", "fizz"]);
                keyIx++;

                ClassicAssert.AreEqual(1, val);
            }

            async Task DoHSetMultiAsync(GarnetClient client)
            {
                long val = await client.ExecuteForLongResultAsync("HSET", [$"foo-{keyIx}", "bar", "fizz", "hello", "world"]);
                keyIx++;

                ClassicAssert.AreEqual(2, val);
            }
        }

        [Test]
        public async Task HSetNXACLsAsync()
        {
            int keyIx = 0;

            await CheckCommandsAsync(
                "HSETNX",
                [DoHSetNXAsync]
            );

            async Task DoHSetNXAsync(GarnetClient client)
            {
                long val = await client.ExecuteForLongResultAsync("HSETNX", [$"foo-{keyIx}", "bar", "fizz"]);
                keyIx++;

                ClassicAssert.AreEqual(1, val);
            }
        }

        [Test]
        public async Task HStrLenACLsAsync()
        {
            await CheckCommandsAsync(
                "HSTRLEN",
                [DoHStrLenAsync]
            );

            static async Task DoHStrLenAsync(GarnetClient client)
            {
                long val = await client.ExecuteForLongResultAsync("HSTRLEN", ["foo", "bar"]);
                ClassicAssert.AreEqual(0, val);
            }
        }

        [Test]
        public async Task HValsACLsAsync()
        {
            await CheckCommandsAsync(
                "HVALS",
                [DoHValsAsync]
            );

            static async Task DoHValsAsync(GarnetClient client)
            {
                string[] val = await client.ExecuteForStringArrayResultAsync("HVALS", ["foo"]);
                ClassicAssert.AreEqual(0, val.Length);
            }
        }

        [Test]
        public async Task IncrACLsAsync()
        {
            int count = 0;

            await CheckCommandsAsync(
                "INCR",
                [DoIncrAsync]
            );

            async Task DoIncrAsync(GarnetClient client)
            {
                long val = await client.ExecuteForLongResultAsync("INCR", [$"foo-{count}"]);
                count++;
                ClassicAssert.AreEqual(1, val);
            }
        }

        [Test]
        public async Task IncrByACLsAsync()
        {
            int count = 0;

            await CheckCommandsAsync(
                "INCRBY",
                [DoIncrByAsync]
            );

            async Task DoIncrByAsync(GarnetClient client)
            {
                long val = await client.ExecuteForLongResultAsync("INCRBY", [$"foo-{count}", "2"]);
                count++;
                ClassicAssert.AreEqual(2, val);
            }
        }

        [Test]
        public async Task IncrByFloatACLsAsync()
        {
            int count = 0;

            await CheckCommandsAsync(
                "INCRBYFLOAT",
                [DoIncrByFloatAsync]
            );

            async Task DoIncrByFloatAsync(GarnetClient client)
            {
                var val = await client.ExecuteForStringResultAsync("INCRBYFLOAT", [$"foo-{count}", "2"]);
                count++;
                ClassicAssert.AreEqual("2", val);
            }
        }

        [Test]
        public async Task InfoACLsAsync()
        {
            await CheckCommandsAsync(
               "INFO",
               [DoInfoAsync, DoInfoSingleAsync, DoInfoMultiAsync]
            );

            static async Task DoInfoAsync(GarnetClient client)
            {
                string val = await client.ExecuteForStringResultAsync("INFO");
                ClassicAssert.IsNotEmpty(val);
            }

            static async Task DoInfoSingleAsync(GarnetClient client)
            {
                string val = await client.ExecuteForStringResultAsync("INFO", ["SERVER"]);
                ClassicAssert.IsNotEmpty(val);
            }

            static async Task DoInfoMultiAsync(GarnetClient client)
            {
                string val = await client.ExecuteForStringResultAsync("INFO", ["SERVER", "MEMORY"]);
                ClassicAssert.IsNotEmpty(val);
            }
        }

        [Test]
        public async Task RoleACLsAsync()
        {
            await CheckCommandsAsync(
               "ROLE",
               [DoRoleAsync]
            );

            static async Task DoRoleAsync(GarnetClient client)
            {
                string val = await client.ExecuteForStringResultAsync("ROLE");
                ClassicAssert.IsNotEmpty(val);
            }
        }

        [Test]
        public async Task KeysACLsAsync()
        {
            await CheckCommandsAsync(
               "KEYS",
               [DoKeysAsync]
            );

            static async Task DoKeysAsync(GarnetClient client)
            {
                string[] val = await client.ExecuteForStringArrayResultAsync("KEYS", ["*"]);
                ClassicAssert.AreEqual(0, val.Length);
            }
        }

        [Test]
        public async Task LastSaveACLsAsync()
        {
            await CheckCommandsAsync(
               "LASTSAVE",
               [DoLastSaveAsync]
            );

            static async Task DoLastSaveAsync(GarnetClient client)
            {
                long val = await client.ExecuteForLongResultAsync("LASTSAVE");
                ClassicAssert.AreEqual(0, val);
            }
        }

        [Test]
        public async Task LatencyHelpACLsAsync()
        {
            await CheckCommandsAsync(
               "LATENCY HELP",
               [DoLatencyHelpAsync]
            );

            static async Task DoLatencyHelpAsync(GarnetClient client)
            {
                string[] val = await client.ExecuteForStringArrayResultAsync("LATENCY", ["HELP"]);
                ClassicAssert.IsNotNull(val);
            }
        }

        [Test]
        public async Task LatencyHistogramACLsAsync()
        {
            await CheckCommandsAsync(
               "LATENCY HISTOGRAM",
               [DoLatencyHistogramAsync, DoLatencyHistogramSingleAsync, DoLatencyHistogramMultiAsync]
            );

            static async Task DoLatencyHistogramAsync(GarnetClient client)
            {
                string[] val = await client.ExecuteForStringArrayResultAsync("LATENCY", ["HISTOGRAM"]);
                ClassicAssert.AreEqual(0, val.Length);
            }

            static async Task DoLatencyHistogramSingleAsync(GarnetClient client)
            {
                string[] val = await client.ExecuteForStringArrayResultAsync("LATENCY", ["HISTOGRAM", "NET_RS_LAT"]);
                ClassicAssert.AreEqual(0, val.Length);
            }

            static async Task DoLatencyHistogramMultiAsync(GarnetClient client)
            {
                string[] val = await client.ExecuteForStringArrayResultAsync("LATENCY", ["HISTOGRAM", "NET_RS_LAT", "NET_RS_LAT_ADMIN"]);
                ClassicAssert.AreEqual(0, val.Length);
            }
        }

        [Test]
        public async Task LatencyResetACLsAsync()
        {
            await CheckCommandsAsync(
               "LATENCY RESET",
               [DoLatencyResetAsync, DoLatencyResetSingleAsync, DoLatencyResetMultiAsync]
            );

            static async Task DoLatencyResetAsync(GarnetClient client)
            {
                long val = await client.ExecuteForLongResultAsync("LATENCY", ["RESET"]);
                ClassicAssert.AreEqual(6, val);
            }

            static async Task DoLatencyResetSingleAsync(GarnetClient client)
            {
                long val = await client.ExecuteForLongResultAsync("LATENCY", ["RESET", "NET_RS_LAT"]);
                ClassicAssert.AreEqual(1, val);
            }

            static async Task DoLatencyResetMultiAsync(GarnetClient client)
            {
                long val = await client.ExecuteForLongResultAsync("LATENCY", ["RESET", "NET_RS_LAT", "NET_RS_LAT_ADMIN"]);
                ClassicAssert.AreEqual(2, val);
            }
        }

        [Test]
        public async Task BLMoveACLsAsync()
        {
            await CheckCommandsAsync(
                "BLMOVE",
                [DoBLMoveAsync]
            );

            static async Task DoBLMoveAsync(GarnetClient client)
            {
                string val = await client.ExecuteForStringResultAsync("BLMOVE", ["foo", "bar", "RIGHT", "LEFT", "0.1"]);
                ClassicAssert.IsNull(val);
            }
        }

        [Test]
        public async Task BRPopLPushACLsAsync()
        {
            await CheckCommandsAsync(
                "BRPOPLPUSH",
                [DoBRPopLPushAsync]
            );

            static async Task DoBRPopLPushAsync(GarnetClient client)
            {
                string val = await client.ExecuteForStringResultAsync("BRPOPLPUSH", ["foo", "bar", "0.1"]);
                ClassicAssert.IsNull(val);
            }
        }

        [Test]
        public async Task BLMPopACLsAsync()
        {
            await CheckCommandsAsync(
                "BLMPOP",
                [DoBLMPopAsync]
            );

            static async Task DoBLMPopAsync(GarnetClient client)
            {
                string val = await client.ExecuteForStringResultAsync("BLMPOP", ["0.1", "1", "foo", "RIGHT"]);
                ClassicAssert.IsNull(val);
            }
        }

        [Test]
        public async Task BLPopACLsAsync()
        {
            await CheckCommandsAsync(
                "BLPOP",
                [DoBLPopAsync]
            );

            static async Task DoBLPopAsync(GarnetClient client)
            {
                string[] val = await client.ExecuteForStringArrayResultAsync("BLPOP", ["foo", "0.1"]);
                ClassicAssert.IsNull(val);
            }
        }

        [Test]
        public async Task BRPopACLsAsync()
        {
            await CheckCommandsAsync(
                "BRPOP",
                [DoBRPopAsync]
            );

            static async Task DoBRPopAsync(GarnetClient client)
            {
                string[] val = await client.ExecuteForStringArrayResultAsync("BRPOP", ["foo", "0.1"]);
                ClassicAssert.IsNull(val);
            }
        }

        [Test]
        public async Task BZMPopACLsAsync()
        {
            await CheckCommandsAsync(
                "BZMPOP",
                [DoBZMPopAsync]
            );

            static async Task DoBZMPopAsync(GarnetClient client)
            {
                var val = await client.ExecuteForStringResultAsync("BZMPOP", ["0.1", "1", "foo", "MIN"]);
                ClassicAssert.IsNull(val);
            }
        }

        [Test]
        public async Task BZPopMaxACLsAsync()
        {
            await CheckCommandsAsync(
                "BZPOPMAX",
                [DoBZPopMaxAsync]
            );

            static async Task DoBZPopMaxAsync(GarnetClient client)
            {
                var val = await client.ExecuteForStringResultAsync("BZPOPMAX", ["foo", "0.1"]);
                ClassicAssert.IsNull(val);
            }
        }

        [Test]
        public async Task BZPopMinACLsAsync()
        {
            await CheckCommandsAsync(
                "BZPOPMIN",
                [DoBZPopMinAsync]
            );

            static async Task DoBZPopMinAsync(GarnetClient client)
            {
                var val = await client.ExecuteForStringResultAsync("BZPOPMIN", ["foo", "0.1"]);
                ClassicAssert.IsNull(val);
            }
        }

        [Test]
        public async Task LPopACLsAsync()
        {
            await CheckCommandsAsync(
                "LPOP",
                [DoLPopAsync, DoLPopCountAsync]
            );

            static async Task DoLPopAsync(GarnetClient client)
            {
                string val = await client.ExecuteForStringResultAsync("LPOP", ["foo"]);
                ClassicAssert.IsNull(val);
            }

            static async Task DoLPopCountAsync(GarnetClient client)
            {
                string val = await client.ExecuteForStringResultAsync("LPOP", ["foo", "4"]);
                ClassicAssert.IsNull(val);
            }
        }

        [Test]
        public async Task LPosACLsAsync()
        {
            await CheckCommandsAsync(
                "LPOS",
                [DoLPosAsync]
            );

            static async Task DoLPosAsync(GarnetClient client)
            {
                string val = await client.ExecuteForStringResultAsync("LPOS", ["foo", "a"]);
                ClassicAssert.IsNull(val);
            }
        }

        [Test]
        public async Task LPushACLsAsync()
        {
            int count = 0;

            await CheckCommandsAsync(
                "LPUSH",
                [DoLPushAsync, DoLPushMultiAsync]
            );

            async Task DoLPushAsync(GarnetClient client)
            {
                long val = await client.ExecuteForLongResultAsync("LPUSH", ["foo", "bar"]);
                count++;

                ClassicAssert.AreEqual(count, val);
            }

            async Task DoLPushMultiAsync(GarnetClient client)
            {
                long val = await client.ExecuteForLongResultAsync("LPUSH", ["foo", "bar", "buzz"]);
                count += 2;

                ClassicAssert.AreEqual(count, val);
            }
        }

        [Test]
        public async Task LPushXACLsAsync()
        {
            await CheckCommandsAsync(
                "LPUSHX",
                [DoLPushXAsync, DoLPushXMultiAsync]
            );

            static async Task DoLPushXAsync(GarnetClient client)
            {
                long val = await client.ExecuteForLongResultAsync("LPUSHX", ["foo", "bar"]);
                ClassicAssert.AreEqual(0, val);
            }

            async Task DoLPushXMultiAsync(GarnetClient client)
            {
                long val = await client.ExecuteForLongResultAsync("LPUSHX", ["foo", "bar", "buzz"]);
                ClassicAssert.AreEqual(0, val);
            }
        }

        [Test]
        public async Task RPopACLsAsync()
        {
            await CheckCommandsAsync(
                "RPOP",
                [DoRPopAsync, DoRPopCountAsync]
            );

            static async Task DoRPopAsync(GarnetClient client)
            {
                string val = await client.ExecuteForStringResultAsync("RPOP", ["foo"]);
                ClassicAssert.IsNull(val);
            }

            static async Task DoRPopCountAsync(GarnetClient client)
            {
                string val = await client.ExecuteForStringResultAsync("RPOP", ["foo", "4"]);
                ClassicAssert.IsNull(val);
            }
        }

        [Test]
        public async Task LRushACLsAsync()
        {
            int count = 0;

            await CheckCommandsAsync(
                "RPUSH",
                [DoRPushAsync, DoRPushMultiAsync]
            );

            async Task DoRPushAsync(GarnetClient client)
            {
                long val = await client.ExecuteForLongResultAsync("RPUSH", ["foo", "bar"]);
                count++;

                ClassicAssert.AreEqual(count, val);
            }

            async Task DoRPushMultiAsync(GarnetClient client)
            {
                long val = await client.ExecuteForLongResultAsync("RPUSH", ["foo", "bar", "buzz"]);
                count += 2;

                ClassicAssert.AreEqual(count, val);
            }
        }

        [Test]
        public async Task RPushACLsAsync()
        {
            int count = 0;

            await CheckCommandsAsync(
                "RPUSH",
                [DoRPushXAsync, DoRPushXMultiAsync]
            );

            async Task DoRPushXAsync(GarnetClient client)
            {
                long val = await client.ExecuteForLongResultAsync("RPUSH", [$"foo-{count}", "bar"]);
                count++;
                ClassicAssert.AreEqual(1, val);
            }

            async Task DoRPushXMultiAsync(GarnetClient client)
            {
                long val = await client.ExecuteForLongResultAsync("RPUSH", [$"foo-{count}", "bar", "buzz"]);
                count++;
                ClassicAssert.AreEqual(2, val);
            }
        }

        [Test]
        public async Task RPushXACLsAsync()
        {
            await CheckCommandsAsync(
                "RPUSHX",
                [DoRPushXAsync, DoRPushXMultiAsync]
            );

            static async Task DoRPushXAsync(GarnetClient client)
            {
                long val = await client.ExecuteForLongResultAsync("RPUSHX", ["foo", "bar"]);
                ClassicAssert.AreEqual(0, val);
            }

            static async Task DoRPushXMultiAsync(GarnetClient client)
            {
                long val = await client.ExecuteForLongResultAsync("RPUSHX", ["foo", "bar", "buzz"]);
                ClassicAssert.AreEqual(0, val);
            }
        }

        [Test]
        public async Task LCSACLsAsync()
        {
            await CheckCommandsAsync(
                "LCS",
                [DoLCSAsync]
            );

            static async Task DoLCSAsync(GarnetClient client)
            {
                string val = await client.ExecuteForStringResultAsync("LCS", ["foo", "bar"]);
                ClassicAssert.AreEqual("", val);
            }
        }

        [Test]
        public async Task LLenACLsAsync()
        {
            await CheckCommandsAsync(
                "LLEN",
                [DoLLenAsync]
            );

            static async Task DoLLenAsync(GarnetClient client)
            {
                long val = await client.ExecuteForLongResultAsync("LLEN", ["foo"]);
                ClassicAssert.AreEqual(0, val);
            }
        }

        [Test]
        public async Task LTrimACLsAsync()
        {
            await CheckCommandsAsync(
                "LTRIM",
                [DoLTrimAsync]
            );

            static async Task DoLTrimAsync(GarnetClient client)
            {
                string val = await client.ExecuteForStringResultAsync("LTRIM", ["foo", "4", "10"]);
                ClassicAssert.AreEqual("OK", val);
            }
        }

        [Test]
        public async Task LRangeACLsAsync()
        {
            await CheckCommandsAsync(
                "LRANGE",
                [DoLRangeAsync]
            );

            static async Task DoLRangeAsync(GarnetClient client)
            {
                string[] val = await client.ExecuteForStringArrayResultAsync("LRANGE", ["foo", "4", "10"]);
                ClassicAssert.AreEqual(0, val.Length);
            }
        }

        [Test]
        public async Task LIndexACLsAsync()
        {
            await CheckCommandsAsync(
                "LINDEX",
                [DoLIndexAsync]
            );

            static async Task DoLIndexAsync(GarnetClient client)
            {
                string val = await client.ExecuteForStringResultAsync("LINDEX", ["foo", "4"]);
                ClassicAssert.IsNull(val);
            }
        }

        [Test]
        public async Task LInsertACLsAsync()
        {
            await CheckCommandsAsync(
                "LINSERT",
                [DoLInsertBeforeAsync, DoLInsertAfterAsync]
            );

            static async Task DoLInsertBeforeAsync(GarnetClient client)
            {
                long val = await client.ExecuteForLongResultAsync("LINSERT", ["foo", "BEFORE", "hello", "world"]);
                ClassicAssert.AreEqual(0, val);
            }

            static async Task DoLInsertAfterAsync(GarnetClient client)
            {
                long val = await client.ExecuteForLongResultAsync("LINSERT", ["foo", "AFTER", "hello", "world"]);
                ClassicAssert.AreEqual(0, val);
            }
        }

        [Test]
        public async Task LRemACLsAsync()
        {
            await CheckCommandsAsync(
                "LREM",
                [DoLRemAsync]
            );

            static async Task DoLRemAsync(GarnetClient client)
            {
                long val = await client.ExecuteForLongResultAsync("LREM", ["foo", "0", "hello"]);
                ClassicAssert.AreEqual(0, val);
            }
        }

        [Test]
        public async Task RPopLPushACLsAsync()
        {
            await CheckCommandsAsync(
                "RPOPLPUSH",
                [DoLRemAsync]
            );

            static async Task DoLRemAsync(GarnetClient client)
            {
                string val = await client.ExecuteForStringResultAsync("RPOPLPUSH", ["foo", "bar"]);
                ClassicAssert.IsNull(val);
            }
        }

        [Test]
        public async Task LMoveACLsAsync()
        {
            await CheckCommandsAsync(
                "LMOVE",
                [DoLMoveAsync]
            );

            static async Task DoLMoveAsync(GarnetClient client)
            {
                string val = await client.ExecuteForStringResultAsync("LMOVE", ["foo", "bar", "LEFT", "RIGHT"]);
                ClassicAssert.IsNull(val);
            }
        }

        [Test]
        public async Task LMPopACLsAsync()
        {
            await CheckCommandsAsync(
                "LMPOP",
                [DoLMPopAsync, DoLMPopCountAsync]
            );

            static async Task DoLMPopAsync(GarnetClient client)
            {
                string val = await client.ExecuteForStringResultAsync("LMPOP", ["1", "foo", "LEFT"]);
                ClassicAssert.IsNull(val);
            }

            static async Task DoLMPopCountAsync(GarnetClient client)
            {
                string val = await client.ExecuteForStringResultAsync("LMPOP", ["1", "foo", "LEFT", "COUNT", "1"]);
                ClassicAssert.IsNull(val);
            }
        }

        [Test]
        public async Task LSetACLsAsync()
        {
            await CheckCommandsAsync(
                "LSET",
                [DoLSetAsync]
            );

            static async Task DoLSetAsync(GarnetClient client)
            {
                try
                {
                    await client.ExecuteForStringResultAsync("LSET", ["foo", "0", "bar"]);
                    Assert.Fail("Should not be reachable, key does not exist");
                }
                catch (Exception e)
                {
                    if (e.Message != "ERR no such key")
                    {
                        throw;
                    }
                }
            }
        }

        [Test]
        public async Task MemoryUsageACLsAsync()
        {
            await CheckCommandsAsync(
                "MEMORY USAGE",
                [DoMemoryUsageAsync, DoMemoryUsageSamplesAsync]
            );

            static async Task DoMemoryUsageAsync(GarnetClient client)
            {
                string val = await client.ExecuteForStringResultAsync("MEMORY", ["USAGE", "foo"]);
                ClassicAssert.IsNull(val);
            }

            static async Task DoMemoryUsageSamplesAsync(GarnetClient client)
            {
                string val = await client.ExecuteForStringResultAsync("MEMORY", ["USAGE", "foo", "SAMPLES", "10"]);
                ClassicAssert.IsNull(val);
            }
        }

        [Test]
        public async Task MGetACLsAsync()
        {
            await CheckCommandsAsync(
                "MGET",
                [DoMemorySingleAsync, DoMemoryMultiAsync]
            );

            static async Task DoMemorySingleAsync(GarnetClient client)
            {
                string[] val = await client.ExecuteForStringArrayResultAsync("MGET", ["foo"]);
                ClassicAssert.AreEqual(1, val.Length);
                ClassicAssert.IsNull(val[0]);
            }

            static async Task DoMemoryMultiAsync(GarnetClient client)
            {
                string[] val = await client.ExecuteForStringArrayResultAsync("MGET", ["foo", "bar"]);
                ClassicAssert.AreEqual(2, val.Length);
                ClassicAssert.IsNull(val[0]);
                ClassicAssert.IsNull(val[1]);
            }
        }

        [Test]
        public async Task MigrateACLsAsync()
        {
            // Uses exceptions for control flow, as we're not setting up replicas here

            await CheckCommandsAsync(
                "MIGRATE",
                [DoMigrateAsync]
            );

            static async Task DoMigrateAsync(GarnetClient client)
            {
                try
                {
                    await client.ExecuteForStringResultAsync("MIGRATE", ["127.0.0.1", "9999", "KEY", "0", "1000"]);
                    Assert.Fail("Shouldn't be reachable, cluster isn't enabled");
                }
                catch (Exception e)
                {
                    if (e.Message == "ERR This instance has cluster support disabled")
                    {
                        return;
                    }

                    throw;
                }
            }
        }

        [Test]
        public async Task PurgeBPACLsAsync()
        {
            // Uses exceptions for control flow, as we're not setting up replicas here

            await CheckCommandsAsync(
                "PURGEBP",
                [DoPurgeBPClusterAsync, DoPurgeBPAsync]
            );

            static async Task DoPurgeBPClusterAsync(GarnetClient client)
            {
                try
                {
                    await client.ExecuteForStringResultAsync("PURGEBP", ["MigrationManager"]);
                    Assert.Fail("Shouldn't be reachable, cluster isn't enabled");
                }
                catch (Exception e)
                {
                    if (e.Message == "ERR This instance has cluster support disabled")
                    {
                        return;
                    }

                    throw;
                }
            }

            static async Task DoPurgeBPAsync(GarnetClient client)
            {
                string val = await client.ExecuteForStringResultAsync("PURGEBP", ["ServerListener"]);
                ClassicAssert.AreEqual("GC completed for ServerListener", val);
            }
        }

        [Test]
        public async Task ModuleLoadCSACLsAsync()
        {
            // MODULE isn't a proper redis command, but this is the placeholder today... so validate it for completeness

            await CheckCommandsAsync(
                "MODULE",
                [DoModuleLoadAsync]
            );

            static async Task DoModuleLoadAsync(GarnetClient client)
            {
                try
                {
                    await client.ExecuteForStringResultAsync("MODULE", ["LOADCS", "nonexisting.dll"]);
                    Assert.Fail("Shouldn't succeed using a non-existing binary");
                }
                catch (Exception e)
                {
                    if (e.Message == "ERR unable to access one or more binary files.")
                    {
                        return;
                    }

                    throw;
                }
            }
        }

        [Test]
        public async Task MonitorACLsAsync()
        {
            // MONITOR is weird, so just check that we can forbid it
            await CheckCommandsAsync(
                "MONITOR",
                [DoMonitorAsync],
                skipPermitted: true
            );

            static async Task DoMonitorAsync(GarnetClient client)
            {
                await client.ExecuteForStringResultAsync("MONITOR");
                Assert.Fail("Should never reach this point");
            }
        }

        [Test]
        public async Task MSetACLsAsync()
        {
            await CheckCommandsAsync(
                "MSET",
                [DoMSetSingleAsync, DoMSetMultiAsync]
            );

            static async Task DoMSetSingleAsync(GarnetClient client)
            {
                string val = await client.ExecuteForStringResultAsync("MSET", ["foo", "bar"]);
                ClassicAssert.AreEqual("OK", val);
            }

            static async Task DoMSetMultiAsync(GarnetClient client)
            {
                string val = await client.ExecuteForStringResultAsync("MSET", ["foo", "bar", "fizz", "buzz"]);
                ClassicAssert.AreEqual("OK", val);
            }
        }

        [Test]
        public async Task MSetNXACLsAsync()
        {
            int count = 0;

            await CheckCommandsAsync(
                "MSETNX",
                [DoMSetNXSingleAsync, DoMSetNXMultiAsync]
            );

            async Task DoMSetNXSingleAsync(GarnetClient client)
            {
                long val = await client.ExecuteForLongResultAsync("MSETNX", [$"foo-{count}", "bar"]);
                count++;

                ClassicAssert.AreEqual(1, val);
            }

            async Task DoMSetNXMultiAsync(GarnetClient client)
            {
                long val = await client.ExecuteForLongResultAsync("MSETNX", [$"foo-{count}", "bar", $"fizz-{count}", "buzz"]);
                count++;

                ClassicAssert.AreEqual(1, val);
            }
        }

        [Test]
        public async Task MultiACLsAsync()
        {
            await CheckCommandsAsync(
                "MULTI",
                [DoMultiAsync],
                skipPing: true,
                skipAclCheckCmd: true
            );

            static async Task DoMultiAsync(GarnetClient client)
            {
                try
                {
                    string val = await client.ExecuteForStringResultAsync("MULTI");
                    ClassicAssert.AreEqual("OK", val);
                }
                catch (Exception e)
                {
                    // The "nested MULTI" error response is also legal, if we're ACL'd for MULTI
                    if (e.Message == "ERR MULTI calls can not be nested")
                    {
                        return;
                    }

                    throw;
                }
            }
        }

        [Test]
        public async Task PersistACLsAsync()
        {
            await CheckCommandsAsync(
                "PERSIST",
                [DoPersistAsync]
            );

            static async Task DoPersistAsync(GarnetClient client)
            {
                long val = await client.ExecuteForLongResultAsync("PERSIST", ["foo"]);
                ClassicAssert.AreEqual(0, val);
            }
        }

        [Test]
        public async Task PExpireACLsAsync()
        {
            // TODO: pexpire doesn't support combinations of flags (XX GT, XX LT are legal) so those will need to be tested when implemented

            await CheckCommandsAsync(
                "PEXPIRE",
                [DoPExpireAsync, DoPExpireNXAsync, DoPExpireXXAsync, DoPExpireGTAsync, DoPExpireLTAsync]
            );

            static async Task DoPExpireAsync(GarnetClient client)
            {
                long val = await client.ExecuteForLongResultAsync("PEXPIRE", ["foo", "10"]);
                ClassicAssert.AreEqual(0, val);
            }

            static async Task DoPExpireNXAsync(GarnetClient client)
            {
                long val = await client.ExecuteForLongResultAsync("PEXPIRE", ["foo", "10", "NX"]);
                ClassicAssert.AreEqual(0, val);
            }

            static async Task DoPExpireXXAsync(GarnetClient client)
            {
                long val = await client.ExecuteForLongResultAsync("PEXPIRE", ["foo", "10", "XX"]);
                ClassicAssert.AreEqual(0, val);
            }

            static async Task DoPExpireGTAsync(GarnetClient client)
            {
                long val = await client.ExecuteForLongResultAsync("PEXPIRE", ["foo", "10", "GT"]);
                ClassicAssert.AreEqual(0, val);
            }

            static async Task DoPExpireLTAsync(GarnetClient client)
            {
                long val = await client.ExecuteForLongResultAsync("PEXPIRE", ["foo", "10", "LT"]);
                ClassicAssert.AreEqual(0, val);
            }
        }

        [Test]
        public async Task PFAddACLsAsync()
        {
            int count = 0;

            await CheckCommandsAsync(
                "PFADD",
                [DoPFAddSingleAsync, DoPFAddMultiAsync]
            );

            async Task DoPFAddSingleAsync(GarnetClient client)
            {
                long val = await client.ExecuteForLongResultAsync("PFADD", [$"foo-{count}", "bar"]);
                count++;

                ClassicAssert.AreEqual(1, val);
            }

            async Task DoPFAddMultiAsync(GarnetClient client)
            {
                long val = await client.ExecuteForLongResultAsync("PFADD", [$"foo-{count}", "bar", "fizz"]);
                count++;

                ClassicAssert.AreEqual(1, val);
            }
        }

        [Test]
        public async Task PFCountACLsAsync()
        {
            await CheckCommandsAsync(
                "PFCOUNT",
                [DoPFCountSingleAsync, DoPFCountMultiAsync]
            );

            static async Task DoPFCountSingleAsync(GarnetClient client)
            {
                long val = await client.ExecuteForLongResultAsync("PFCOUNT", ["foo"]);
                ClassicAssert.AreEqual(0, val);
            }

            static async Task DoPFCountMultiAsync(GarnetClient client)
            {
                long val = await client.ExecuteForLongResultAsync("PFCOUNT", ["foo", "bar"]);
                ClassicAssert.AreEqual(0, val);
            }
        }

        [Test]
        public async Task PFMergeACLsAsync()
        {
            await CheckCommandsAsync(
                "PFMERGE",
                [DoPFMergeSingleAsync, DoPFMergeMultiAsync]
            );

            static async Task DoPFMergeSingleAsync(GarnetClient client)
            {
                string val = await client.ExecuteForStringResultAsync("PFMERGE", ["foo"]);
                ClassicAssert.AreEqual("OK", val);
            }

            static async Task DoPFMergeMultiAsync(GarnetClient client)
            {
                string val = await client.ExecuteForStringResultAsync("PFMERGE", ["foo", "bar"]);
                ClassicAssert.AreEqual("OK", val);
            }
        }

        [Test]
        public async Task PingACLsAsync()
        {
            await CheckCommandsAsync(
                "PING",
                [DoPingAsync, DoPingMessageAsync]
            );

            static async Task DoPingAsync(GarnetClient client)
            {
                string val = await client.ExecuteForStringResultAsync("PING");
                ClassicAssert.AreEqual("PONG", val);
            }

            static async Task DoPingMessageAsync(GarnetClient client)
            {
                string val = await client.ExecuteForStringResultAsync("PING", ["hello"]);
                ClassicAssert.AreEqual("hello", val);
            }
        }

        [Test]
        public async Task PSetEXACLsAsync()
        {
            await CheckCommandsAsync(
                "PSETEX",
                [DoPSetEXAsync]
            );

            static async Task DoPSetEXAsync(GarnetClient client)
            {
                string val = await client.ExecuteForStringResultAsync("PSETEX", ["foo", "10", "bar"]);
                ClassicAssert.AreEqual("OK", val);
            }
        }

        [Test]
        public async Task PSubscribeACLsAsync()
        {
            // PSUBSCRIBE is sufficient weird that all we care to test is forbidding it
            await CheckCommandsAsync(
                "PSUBSCRIBE",
                [DoPSubscribePatternAsync],
                skipPermitted: true
            );

            static async Task DoPSubscribePatternAsync(GarnetClient client)
            {
                await client.ExecuteForStringResultAsync("PSUBSCRIBE", ["channel"]);
                Assert.Fail("Should not reach this point");
            }
        }

        [Test]
        public async Task PUnsubscribeACLsAsync()
        {
            await CheckCommandsAsync(
                "PUNSUBSCRIBE",
                [DoPUnsubscribePatternAsync]
            );

            static async Task DoPUnsubscribePatternAsync(GarnetClient client)
            {
                string[] res = await client.ExecuteForStringArrayResultAsync("PUNSUBSCRIBE", ["foo"]);
                ClassicAssert.IsNotNull(res);
            }
        }

        [Test]
        public async Task PTTLACLsAsync()
        {
            await CheckCommandsAsync(
                "PTTL",
                [DoPTTLAsync]
            );

            static async Task DoPTTLAsync(GarnetClient client)
            {
                long val = await client.ExecuteForLongResultAsync("PTTL", ["foo"]);
                ClassicAssert.AreEqual(-2, val);
            }
        }

        [Test]
        public async Task PublishACLsAsync()
        {
            await CheckCommandsAsync(
                "PUBLISH",
                [DoPublishAsync]
            );

            static async Task DoPublishAsync(GarnetClient client)
            {
                long count = await client.ExecuteForLongResultAsync("PUBLISH", ["foo", "bar"]);
                ClassicAssert.AreEqual(0, count);
            }
        }

        [Test]
        public async Task PubSubChannelsACLsAsync()
        {
            await CheckCommandsAsync(
                "PUBSUB CHANNELS",
                [DoPubSubChannelsAsync]
            );

            static async Task DoPubSubChannelsAsync(GarnetClient client)
            {
                var count = await client.ExecuteForStringArrayResultAsync("PUBSUB", ["CHANNELS"]);
                CollectionAssert.IsEmpty(count);
            }
        }

        [Test]
        public async Task PubSubNumPatACLsAsync()
        {
            await CheckCommandsAsync(
                "PUBSUB NUMPAT",
                [DoPubSubNumPatAsync]
            );

            static async Task DoPubSubNumPatAsync(GarnetClient client)
            {
                var count = await client.ExecuteForLongResultAsync("PUBSUB", ["NUMPAT"]);
                ClassicAssert.AreEqual(0, count);
            }
        }

        [Test]
        public async Task PubSubNumSubACLsAsync()
        {
            await CheckCommandsAsync(
                "PUBSUB NUMSUB",
                [DoPubSubNumSubAsync]
            );

            static async Task DoPubSubNumSubAsync(GarnetClient client)
            {
                var count = await client.ExecuteForStringArrayResultAsync("PUBSUB", ["NUMSUB"]);
                CollectionAssert.IsEmpty(count);
            }
        }

        [Test]
        public async Task ReadOnlyACLsAsync()
        {
            await CheckCommandsAsync(
                "READONLY",
                [DoReadOnlyAsync]
            );

            static async Task DoReadOnlyAsync(GarnetClient client)
            {
                string val = await client.ExecuteForStringResultAsync("READONLY");
                ClassicAssert.AreEqual("OK", val);
            }
        }

        [Test]
        public async Task ReadWriteACLsAsync()
        {
            await CheckCommandsAsync(
                "READWRITE",
                [DoReadWriteAsync]
            );

            static async Task DoReadWriteAsync(GarnetClient client)
            {
                string val = await client.ExecuteForStringResultAsync("READWRITE");
                ClassicAssert.AreEqual("OK", val);
            }
        }

        [Test]
        public async Task RegisterCSACLsAsync()
        {
            // TODO: REGISTERCS has a complicated syntax, test proper commands later

            await CheckCommandsAsync(
                "REGISTERCS",
                [DoRegisterCSAsync]
            );

            static async Task DoRegisterCSAsync(GarnetClient client)
            {
                try
                {
                    await client.ExecuteForStringResultAsync("REGISTERCS");
                    Assert.Fail("Should be unreachable, command is malfoemd");
                }
                catch (Exception e)
                {
                    if (e.Message == "ERR wrong number of arguments for 'REGISTERCS' command")
                    {
                        return;
                    }

                    throw;
                }
            }
        }

        [Test]
        public async Task ExpireTimeACLsAsync()
        {
            await CheckCommandsAsync(
                "EXPIRETIME",
                [DoExpireTimeAsync]
            );

            static async Task DoExpireTimeAsync(GarnetClient client)
            {
                var val = await client.ExecuteForLongResultAsync("EXPIRETIME", ["foo"]);
                ClassicAssert.AreEqual(-2, val);
            }
        }

        [Test]
        public async Task PExpireTimeACLsAsync()
        {
            await CheckCommandsAsync(
                "PEXPIRETIME",
                [DoPExpireTimeAsync]
            );

            static async Task DoPExpireTimeAsync(GarnetClient client)
            {
                var val = await client.ExecuteForLongResultAsync("PEXPIRETIME", ["foo"]);
                ClassicAssert.AreEqual(-2, val);
            }
        }

        [Test]
        public async Task RenameACLsAsync()
        {
            await CheckCommandsAsync(
                "RENAME",
                [DoRENAMEAsync]
            );

            static async Task DoRENAMEAsync(GarnetClient client)
            {
                try
                {
                    await client.ExecuteForStringResultAsync("RENAME", ["foo", "bar"]);
                    Assert.Fail("Shouldn't succeed, key doesn't exist");
                }
                catch (Exception e)
                {
                    if (e.Message == "ERR no such key")
                    {
                        return;
                    }

                    throw;
                }
            }
        }

        [Test]
        public async Task RenameNxACLsAsync()
        {
            await CheckCommandsAsync(
                "RENAMENX",
                [DoRENAMENXAsync]
            );

            static async Task DoRENAMENXAsync(GarnetClient client)
            {
                try
                {
                    await client.ExecuteForStringResultAsync("RENAMENX", ["foo", "bar"]);
                    Assert.Fail("Shouldn't succeed, key doesn't exist");
                }
                catch (Exception e)
                {
                    if (e.Message == "ERR no such key")
                    {
                        return;
                    }

                    throw;
                }
            }
        }

        [Test]
        public async Task ReplicaOfACLsAsync()
        {
            // Uses exceptions as control flow, since clustering is disabled in these tests

            await CheckCommandsAsync(
                "REPLICAOF",
                [DoReplicaOfAsync, DoReplicaOfNoOneAsync]
            );

            static async Task DoReplicaOfAsync(GarnetClient client)
            {
                try
                {
                    await client.ExecuteForStringResultAsync("REPLICAOF", ["127.0.0.1", "9999"]);
                    Assert.Fail("Should be unreachable, cluster is disabled");
                }
                catch (Exception e)
                {
                    if (e.Message == "ERR This instance has cluster support disabled")
                    {
                        return;
                    }

                    throw;
                }
            }

            static async Task DoReplicaOfNoOneAsync(GarnetClient client)
            {
                try
                {
                    await client.ExecuteForStringResultAsync("REPLICAOF", ["NO", "ONE"]);
                    Assert.Fail("Should be unreachable, cluster is disabled");
                }
                catch (Exception e)
                {
                    if (e.Message == "ERR This instance has cluster support disabled")
                    {
                        return;
                    }

                    throw;
                }
            }
        }

        [Test]
        public async Task RunTxpACLsAsync()
        {
            // TODO: RUNTXP semantics are a bit unclear... expand test later

            // TODO: RUNTXP appears to break the command stream when malformed, so only test that we can forbid it
            await CheckCommandsAsync(
                "RUNTXP",
                [DoRunTxpAsync],
                skipPermitted: true
            );

            static async Task DoRunTxpAsync(GarnetClient client)
            {
                try
                {
                    await client.ExecuteForStringResultAsync("RUNTXP", ["4"]);
                    Assert.Fail("Should be reachable, command is malformed");
                }
                catch (Exception e)
                {
                    if (e.Message == "ERR Could not get transaction procedure")
                    {
                        return;
                    }

                    throw;
                }
            }
        }

        [Test]
        public async Task SaveACLsAsync()
        {
            await CheckCommandsAsync(
               "SAVE",
               [DoSaveAsync]
           );

            static async Task DoSaveAsync(GarnetClient client)
            {
                string val = await client.ExecuteForStringResultAsync("SAVE");
                ClassicAssert.AreEqual("OK", val);
            }
        }

        [Test]
        public async Task ScanACLsAsync()
        {
            await CheckCommandsAsync(
                "SCAN",
                [DoScanAsync, DoScanMatchAsync, DoScanCountAsync, DoScanTypeAsync, DoScanMatchCountAsync, DoScanMatchTypeAsync, DoScanCountTypeAsync, DoScanMatchCountTypeAsync],
                skipPermitted: true
            );

            static async Task DoScanAsync(GarnetClient client)
            {
                // SCAN returns an array of arrays, which GarnetClient doesn't deal with
                await client.ExecuteForStringResultAsync("SCAN", ["0"]);
            }

            static async Task DoScanMatchAsync(GarnetClient client)
            {
                // SCAN returns an array of arrays, which GarnetClient doesn't deal with
                await client.ExecuteForStringResultAsync("SCAN", ["0", "MATCH", "*"]);
            }

            static async Task DoScanCountAsync(GarnetClient client)
            {
                // SCAN returns an array of arrays, which GarnetClient doesn't deal with
                await client.ExecuteForStringResultAsync("SCAN", ["0", "COUNT", "5"]);
            }

            static async Task DoScanTypeAsync(GarnetClient client)
            {
                // SCAN returns an array of arrays, which GarnetClient doesn't deal with
                await client.ExecuteForStringResultAsync("SCAN", ["0", "TYPE", "zset"]);
            }

            static async Task DoScanMatchCountAsync(GarnetClient client)
            {
                // SCAN returns an array of arrays, which GarnetClient doesn't deal with
                await client.ExecuteForStringResultAsync("SCAN", ["0", "MATCH", "*", "COUNT", "5"]);
            }

            static async Task DoScanMatchTypeAsync(GarnetClient client)
            {
                // SCAN returns an array of arrays, which GarnetClient doesn't deal with
                await client.ExecuteForStringResultAsync("SCAN", ["0", "MATCH", "*", "TYPE", "zset"]);
            }

            static async Task DoScanCountTypeAsync(GarnetClient client)
            {
                // SCAN returns an array of arrays, which GarnetClient doesn't deal with
                await client.ExecuteForStringResultAsync("SCAN", ["0", "COUNT", "5", "TYPE", "zset"]);
            }

            static async Task DoScanMatchCountTypeAsync(GarnetClient client)
            {
                // SCAN returns an array of arrays, which GarnetClient doesn't deal with
                await client.ExecuteForStringResultAsync("SCAN", ["0", "MATCH", "*", "COUNT", "5", "TYPE", "zset"]);
            }
        }

        [Test]
        public async Task SecondaryOfACLsAsync()
        {
            // Uses exceptions as control flow, since clustering is disabled in these tests

            await CheckCommandsAsync(
                "SECONDARYOF",
                [DoSecondaryOfAsync, DoSecondaryOfNoOneAsync]
            );

            static async Task DoSecondaryOfAsync(GarnetClient client)
            {
                try
                {
                    await client.ExecuteForStringResultAsync("SECONDARYOF", ["127.0.0.1", "9999"]);
                    Assert.Fail("Should be unreachable, cluster is disabled");
                }
                catch (Exception e)
                {
                    if (e.Message == "ERR This instance has cluster support disabled")
                    {
                        return;
                    }

                    throw;
                }
            }

            static async Task DoSecondaryOfNoOneAsync(GarnetClient client)
            {
                try
                {
                    await client.ExecuteForStringResultAsync("SECONDARYOF", ["NO", "ONE"]);
                    Assert.Fail("Should be unreachable, cluster is disabled");
                }
                catch (Exception e)
                {
                    if (e.Message == "ERR This instance has cluster support disabled")
                    {
                        return;
                    }

                    throw;
                }
            }
        }

        [Test]
        public async Task SelectACLsAsync()
        {
            await CheckCommandsAsync(
                "SELECT",
                [DoSelectAsync]
            );

            static async Task DoSelectAsync(GarnetClient client)
            {
                string val = await client.ExecuteForStringResultAsync("SELECT", ["0"]);
                ClassicAssert.AreEqual("OK", val);
            }
        }

        [Test]
        public async Task SetACLsAsync()
        {
            // SET doesn't support most extra commands, so this is just key value

            await CheckCommandsAsync(
                "SET",
                [DoSetAsync, DoSetExNxAsync, DoSetXxNxAsync, DoSetKeepTtlAsync, DoSetKeepTtlXxAsync]
            );

            static async Task DoSetAsync(GarnetClient client)
            {
                string val = await client.ExecuteForStringResultAsync("SET", ["foo", "bar"]);
                ClassicAssert.AreEqual("OK", val);
            }

            static async Task DoSetExNxAsync(GarnetClient client)
            {
                string val = await client.ExecuteForStringResultAsync("SET", ["foo", "bar", "NX", "EX", "100"]);
                ClassicAssert.IsNull(val);
            }

            static async Task DoSetXxNxAsync(GarnetClient client)
            {
                string val = await client.ExecuteForStringResultAsync("SET", ["foo", "bar", "XX", "EX", "100"]);
                ClassicAssert.AreEqual("OK", val);
            }

            static async Task DoSetKeepTtlAsync(GarnetClient client)
            {
                string val = await client.ExecuteForStringResultAsync("SET", ["foo", "bar", "KEEPTTL"]);
                ClassicAssert.AreEqual("OK", val);
            }

            static async Task DoSetKeepTtlXxAsync(GarnetClient client)
            {
                string val = await client.ExecuteForStringResultAsync("SET", ["foo", "bar", "XX", "KEEPTTL"]);
                ClassicAssert.AreEqual("OK", val);
            }
        }

        [Test]
        public async Task SetIfMatchACLsAsync()
        {
            await CheckCommandsAsync(
               "SETIFMATCH",
               [DoSetIfMatchAsync]
           );

            static async Task DoSetIfMatchAsync(GarnetClient client)
            {
                var res = await client.ExecuteForStringArrayResultAsync("SETIFMATCH", ["foo", "rizz", "0"]);
                ClassicAssert.IsNotNull(res);
            }
        }

        [Test]
        public async Task SetIfGreaterACLsAsync()
        {
            await CheckCommandsAsync(
               "SETIFGREATER",
               [DoSetIfGreaterAsync]
           );

            static async Task DoSetIfGreaterAsync(GarnetClient client)
            {
                var res = await client.ExecuteForStringArrayResultAsync("SETIFGREATER", ["foo", "rizz", "0"]);
                ClassicAssert.IsNotNull(res);
            }
        }

        [Test]
        public async Task DelIfGreaterACLsAsync()
        {
            await CheckCommandsAsync(
               "DELIFGREATER",
               [DoDelIfGreaterAsync]
           );

            static async Task DoDelIfGreaterAsync(GarnetClient client)
            {
                var res = await client.ExecuteForStringArrayResultAsync("DELIFGREATER", ["foo", "1"]);
                ClassicAssert.IsNotNull(res);
            }
        }

        [Test]
        public async Task GetIfNotMatchACLsAsync()
        {
            await CheckCommandsAsync(
               "GETIFNOTMATCH",
               [DoGetIfNotMatchAsync]
           );

            static async Task DoGetIfNotMatchAsync(GarnetClient client)
            {
                var res = await client.ExecuteForStringResultAsync("GETIFNOTMATCH", ["foo", "0"]);
                ClassicAssert.IsNull(res);
            }
        }

        [Test]
        public async Task GetWithEtagACLsAsync()
        {
            await CheckCommandsAsync(
               "GETWITHETAG",
               [DoGetWithEtagAsync]
           );

            static async Task DoGetWithEtagAsync(GarnetClient client)
            {
                var res = await client.ExecuteForStringResultAsync("GETWITHETAG", ["foo"]);
                ClassicAssert.IsNull(res);
            }
        }

        [Test]
        public async Task SetBitACLsAsync()
        {
            int count = 0;

            await CheckCommandsAsync(
                "SETBIT",
                [DoSetBitAsync]
            );

            async Task DoSetBitAsync(GarnetClient client)
            {
                long val = await client.ExecuteForLongResultAsync("SETBIT", [$"foo-{count}", "10", "1"]);
                count++;
                ClassicAssert.AreEqual(0, val);
            }
        }

        [Test]
        public async Task SetEXACLsAsync()
        {
            await CheckCommandsAsync(
                "SETEX",
                [DoSetEXAsync]
            );

            static async Task DoSetEXAsync(GarnetClient client)
            {
                string val = await client.ExecuteForStringResultAsync("SETEX", ["foo", "10", "bar"]);
                ClassicAssert.AreEqual("OK", val);
            }
        }

        [Test]
        public async Task SetNXACLsAsync()
        {
            int keyIx = 0;

            await CheckCommandsAsync(
                "SETNX",
                [DoSetIfNotExistAsync]
            );

            async Task DoSetIfNotExistAsync(GarnetClient client)
            {
                var val = await client.ExecuteForLongResultAsync("SETNX", [$"foo-{keyIx++}", "bar"]);
                ClassicAssert.AreEqual(1, val);
            }
        }

        [Test]
        public async Task SetRangeACLsAsync()
        {
            await CheckCommandsAsync(
                "SETRANGE",
                [DoSetRangeAsync]
            );

            static async Task DoSetRangeAsync(GarnetClient client)
            {
                long val = await client.ExecuteForLongResultAsync("SETRANGE", ["foo", "10", "bar"]);
                ClassicAssert.AreEqual(13, val);
            }
        }

        [Test]
        public async Task StrLenACLsAsync()
        {
            await CheckCommandsAsync(
                "STRLEN",
                [DoStrLenAsync]
            );

            static async Task DoStrLenAsync(GarnetClient client)
            {
                long val = await client.ExecuteForLongResultAsync("STRLEN", ["foo"]);
                ClassicAssert.AreEqual(0, val);
            }
        }

        [Test]
        public async Task SAddACLsAsync()
        {
            int count = 0;

            await CheckCommandsAsync(
                "SADD",
                [DoSAddAsync, DoSAddMultiAsync]
            );

            async Task DoSAddAsync(GarnetClient client)
            {
                long val = await client.ExecuteForLongResultAsync("SADD", [$"foo-{count}", "bar"]);
                count++;

                ClassicAssert.AreEqual(1, val);
            }

            async Task DoSAddMultiAsync(GarnetClient client)
            {
                long val = await client.ExecuteForLongResultAsync("SADD", [$"foo-{count}", "bar", "fizz"]);
                count++;

                ClassicAssert.AreEqual(2, val);
            }
        }

        [Test]
        public async Task SRemACLsAsync()
        {
            await CheckCommandsAsync(
                "SREM",
                [DoSRemAsync, DoSRemMultiAsync]
            );

            static async Task DoSRemAsync(GarnetClient client)
            {
                long val = await client.ExecuteForLongResultAsync("SREM", ["foo", "bar"]);
                ClassicAssert.AreEqual(0, val);
            }

            static async Task DoSRemMultiAsync(GarnetClient client)
            {
                long val = await client.ExecuteForLongResultAsync("SREM", ["foo", "bar", "fizz"]);
                ClassicAssert.AreEqual(0, val);
            }
        }

        [Test]
        public async Task SPopACLsAsync()
        {
            await CheckCommandsAsync(
                "SPOP",
                [DoSPopAsync, DoSPopCountAsync]
            );

            static async Task DoSPopAsync(GarnetClient client)
            {
                string val = await client.ExecuteForStringResultAsync("SPOP", ["foo"]);
                ClassicAssert.IsNull(val);
            }

            static async Task DoSPopCountAsync(GarnetClient client)
            {
                string val = await client.ExecuteForStringResultAsync("SPOP", ["foo", "11"]);
                ClassicAssert.IsNull(val);
            }
        }

        [Test]
        public async Task SMembersACLsAsync()
        {
            await CheckCommandsAsync(
                "SMEMBERS",
                [DoSMembersAsync]
            );

            static async Task DoSMembersAsync(GarnetClient client)
            {
                string[] val = await client.ExecuteForStringArrayResultAsync("SMEMBERS", ["foo"]);
                ClassicAssert.AreEqual(0, val.Length);
            }
        }

        [Test]
        public async Task SCardACLsAsync()
        {
            await CheckCommandsAsync(
                "SCARD",
                [DoSCardAsync]
            );

            static async Task DoSCardAsync(GarnetClient client)
            {
                long val = await client.ExecuteForLongResultAsync("SCARD", ["foo"]);
                ClassicAssert.AreEqual(0, val);
            }
        }

        [Test]
        public async Task SScanACLsAsync()
        {
            await CheckCommandsAsync(
                "SSCAN",
                [DoSScanAsync, DoSScanMatchAsync, DoSScanCountAsync, DoSScanMatchCountAsync],
                skipPermitted: true
            );

            static async Task DoSScanAsync(GarnetClient client)
            {
                // SSCAN returns an array of arrays, which GarnetClient doesn't deal with
                await client.ExecuteForStringResultAsync("SSCAN", ["foo", "0"]);
            }

            static async Task DoSScanMatchAsync(GarnetClient client)
            {
                // SSCAN returns an array of arrays, which GarnetClient doesn't deal with
                await client.ExecuteForStringResultAsync("SSCAN", ["foo", "0", "MATCH", "*"]);
            }

            static async Task DoSScanCountAsync(GarnetClient client)
            {
                // SSCAN returns an array of arrays, which GarnetClient doesn't deal with
                await client.ExecuteForStringResultAsync("SSCAN", ["foo", "0", "COUNT", "5"]);
            }

            static async Task DoSScanMatchCountAsync(GarnetClient client)
            {
                // SSCAN returns an array of arrays, which GarnetClient doesn't deal with
                await client.ExecuteForStringResultAsync("SSCAN", ["foo", "0", "MATCH", "*", "COUNT", "5"]);
            }
        }

        [Test]
        public async Task SlaveOfACLsAsync()
        {
            // Uses exceptions as control flow, since clustering is disabled in these tests

            await CheckCommandsAsync(
                "SLAVEOF",
                [DoSlaveOfAsync, DoSlaveOfNoOneAsync]
            );

            static async Task DoSlaveOfAsync(GarnetClient client)
            {
                try
                {
                    await client.ExecuteForStringResultAsync("SLAVEOF", ["127.0.0.1", "9999"]);
                    Assert.Fail("Should be unreachable, cluster is disabled");
                }
                catch (Exception e)
                {
                    if (e.Message == "ERR This instance has cluster support disabled")
                    {
                        return;
                    }

                    throw;
                }
            }

            static async Task DoSlaveOfNoOneAsync(GarnetClient client)
            {
                try
                {
                    await client.ExecuteForStringResultAsync("SLAVEOF", ["NO", "ONE"]);
                    Assert.Fail("Should be unreachable, cluster is disabled");
                }
                catch (Exception e)
                {
                    if (e.Message == "ERR This instance has cluster support disabled")
                    {
                        return;
                    }

                    throw;
                }
            }
        }

        [Test]
        public async Task SlowlogGetACLsAsync()
        {
            await CheckCommandsAsync(
                "SLOWLOG GET",
                [DoSlowlogGetAsync]
            );

            static async Task DoSlowlogGetAsync(GarnetClient client)
            {
                string[] res = await client.ExecuteForStringArrayResultAsync("SLOWLOG", ["GET"]);
                ClassicAssert.AreEqual(0, res.Length);
            }
        }

        [Test]
        public async Task SlowlogHelpACLsAsync()
        {
            await CheckCommandsAsync(
                "SLOWLOG HELP",
                [DoSlowlogHelpAsync]
            );

            static async Task DoSlowlogHelpAsync(GarnetClient client)
            {
                string[] res = await client.ExecuteForStringArrayResultAsync("SLOWLOG", ["HELP"]);
                ClassicAssert.AreEqual(12, res.Length);
            }
        }

        [Test]
        public async Task SlowlogLenACLsAsync()
        {
            await CheckCommandsAsync(
                "SLOWLOG LEN",
                [DoSlowlogLenAsync]
            );

            static async Task DoSlowlogLenAsync(GarnetClient client)
            {
                string res = await client.ExecuteForStringResultAsync("SLOWLOG", ["LEN"]);
                ClassicAssert.AreEqual("0", res);
            }
        }

        [Test]
        public async Task SlowlogResetACLsAsync()
        {
            await CheckCommandsAsync(
                "SLOWLOG RESET",
                [DoSlowlogResetAsync]
            );

            static async Task DoSlowlogResetAsync(GarnetClient client)
            {
                string res = await client.ExecuteForStringResultAsync("SLOWLOG", ["RESET"]);
                ClassicAssert.AreEqual("OK", res);
            }
        }

        [Test]
        public async Task SMoveACLsAsync()
        {
            await CheckCommandsAsync(
                "SMOVE",
                [DoSMoveAsync]
            );

            static async Task DoSMoveAsync(GarnetClient client)
            {
                long val = await client.ExecuteForLongResultAsync("SMOVE", ["foo", "bar", "fizz"]);
                ClassicAssert.AreEqual(0, val);
            }
        }

        [Test]
        public async Task SRandMemberACLsAsync()
        {
            await CheckCommandsAsync(
                "SRANDMEMBER",
                [DoSRandMemberAsync, DoSRandMemberCountAsync]
            );

            static async Task DoSRandMemberAsync(GarnetClient client)
            {
                string val = await client.ExecuteForStringResultAsync("SRANDMEMBER", ["foo"]);
                ClassicAssert.IsNull(val);
            }

            static async Task DoSRandMemberCountAsync(GarnetClient client)
            {
                string[] val = await client.ExecuteForStringArrayResultAsync("SRANDMEMBER", ["foo", "5"]);
                ClassicAssert.IsNotNull(val);
            }
        }

        [Test]
        public async Task SIsMemberACLsAsync()
        {
            await CheckCommandsAsync(
                "SISMEMBER",
                [DoSIsMemberAsync]
            );

            static async Task DoSIsMemberAsync(GarnetClient client)
            {
                long val = await client.ExecuteForLongResultAsync("SISMEMBER", ["foo", "bar"]);
                ClassicAssert.AreEqual(0, val);
            }
        }

        [Test]
        public async Task SMIsMemberACLsAsync()
        {
            await CheckCommandsAsync(
                "SMISMEMBER",
                [DoSMultiIsMemberAsync]
            );

            static async Task DoSMultiIsMemberAsync(GarnetClient client)
            {
                string[] val = await client.ExecuteForStringArrayResultAsync("SMISMEMBER", ["foo", "5"]);
                ClassicAssert.IsNotNull(val);
            }
        }

        [Test]
        public async Task SubscribeACLsAsync()
        {
            // SUBSCRIBE is sufficient weird that all we care to test is forbidding it
            await CheckCommandsAsync(
                "SUBSCRIBE",
                [DoSubscribeAsync],
                skipPermitted: true
            );

            static async Task DoSubscribeAsync(GarnetClient client)
            {
                await client.ExecuteForStringResultAsync("SUBSCRIBE", ["channel"]);
                Assert.Fail("Shouldn't reach this point");
            }
        }

        [Test]
        public async Task SUnionACLsAsync()
        {
            await CheckCommandsAsync(
                "SUNION",
                [DoSUnionAsync, DoSUnionMultiAsync]
            );

            static async Task DoSUnionAsync(GarnetClient client)
            {
                string[] val = await client.ExecuteForStringArrayResultAsync("SUNION", ["foo"]);
                ClassicAssert.AreEqual(0, val.Length);
            }

            static async Task DoSUnionMultiAsync(GarnetClient client)
            {
                string[] val = await client.ExecuteForStringArrayResultAsync("SUNION", ["foo", "bar"]);
                ClassicAssert.AreEqual(0, val.Length);
            }
        }

        [Test]
        public async Task SUnionStoreACLsAsync()
        {
            await CheckCommandsAsync(
                "SUNIONSTORE",
                [DoSUnionStoreAsync, DoSUnionStoreMultiAsync]
            );

            static async Task DoSUnionStoreAsync(GarnetClient client)
            {
                long val = await client.ExecuteForLongResultAsync("SUNIONSTORE", ["dest", "foo"]);
                ClassicAssert.AreEqual(0, val);
            }

            static async Task DoSUnionStoreMultiAsync(GarnetClient client)
            {
                long val = await client.ExecuteForLongResultAsync("SUNIONSTORE", ["dest", "foo", "bar"]);
                ClassicAssert.AreEqual(0, val);
            }
        }

        [Test]
        public async Task SDiffACLsAsync()
        {
            await CheckCommandsAsync(
                "SDIFF",
                [DoSDiffAsync, DoSDiffMultiAsync]
            );

            static async Task DoSDiffAsync(GarnetClient client)
            {
                string[] val = await client.ExecuteForStringArrayResultAsync("SDIFF", ["foo"]);
                ClassicAssert.AreEqual(0, val.Length);
            }

            static async Task DoSDiffMultiAsync(GarnetClient client)
            {
                string[] val = await client.ExecuteForStringArrayResultAsync("SDIFF", ["foo", "bar"]);
                ClassicAssert.AreEqual(0, val.Length);
            }
        }

        [Test]
        public async Task SDiffStoreACLsAsync()
        {
            await CheckCommandsAsync(
                "SDIFFSTORE",
                [DoSDiffStoreAsync, DoSDiffStoreMultiAsync]
            );

            static async Task DoSDiffStoreAsync(GarnetClient client)
            {
                long val = await client.ExecuteForLongResultAsync("SDIFFSTORE", ["dest", "foo"]);
                ClassicAssert.AreEqual(0, val);
            }

            static async Task DoSDiffStoreMultiAsync(GarnetClient client)
            {
                long val = await client.ExecuteForLongResultAsync("SDIFFSTORE", ["dest", "foo", "bar"]);
                ClassicAssert.AreEqual(0, val);
            }
        }

        [Test]
        public async Task SInterACLsAsync()
        {
            await CheckCommandsAsync(
                "SINTER",
                [DoSDiffAsync, DoSDiffMultiAsync]
            );

            static async Task DoSDiffAsync(GarnetClient client)
            {
                string[] val = await client.ExecuteForStringArrayResultAsync("SINTER", ["foo"]);
                ClassicAssert.AreEqual(0, val.Length);
            }

            static async Task DoSDiffMultiAsync(GarnetClient client)
            {
                string[] val = await client.ExecuteForStringArrayResultAsync("SINTER", ["foo", "bar"]);
                ClassicAssert.AreEqual(0, val.Length);
            }
        }

        [Test]
        public async Task SInterCardACLsAsync()
        {
            await CheckCommandsAsync(
                "SINTERCARD",
                [DoUnionAsync]
            );

            static async Task DoUnionAsync(GarnetClient client)
            {
                var val = await client.ExecuteForLongResultAsync("SINTERCARD", ["2", "foo", "bar"]);
                ClassicAssert.AreEqual(0, val);
            }
        }

        [Test]
        public async Task SInterStoreACLsAsync()
        {
            await CheckCommandsAsync(
                "SINTERSTORE",
                [DoSDiffStoreAsync, DoSDiffStoreMultiAsync]
            );

            static async Task DoSDiffStoreAsync(GarnetClient client)
            {
                long val = await client.ExecuteForLongResultAsync("SINTERSTORE", ["dest", "foo"]);
                ClassicAssert.AreEqual(0, val);
            }

            static async Task DoSDiffStoreMultiAsync(GarnetClient client)
            {
                long val = await client.ExecuteForLongResultAsync("SINTERSTORE", ["dest", "foo", "bar"]);
                ClassicAssert.AreEqual(0, val);
            }
        }

        [Test]
        public async Task GeoAddACLsAsync()
        {
            int count = 0;

            await CheckCommandsAsync(
                "GEOADD",
                [DoGeoAddAsync, DoGeoAddNXAsync, DoGeoAddNXCHAsync, DoGeoAddMultiAsync, DoGeoAddNXMultiAsync, DoGeoAddNXCHMultiAsync]
            );

            async Task DoGeoAddAsync(GarnetClient client)
            {
                long val = await client.ExecuteForLongResultAsync("GEOADD", [$"foo-{count}", "90", "90", "bar"]);
                count++;

                ClassicAssert.AreEqual(1, val);
            }

            async Task DoGeoAddNXAsync(GarnetClient client)
            {
                long val = await client.ExecuteForLongResultAsync("GEOADD", [$"foo-{count}", "NX", "90", "90", "bar"]);
                count++;

                ClassicAssert.AreEqual(1, val);
            }

            async Task DoGeoAddNXCHAsync(GarnetClient client)
            {
                long val = await client.ExecuteForLongResultAsync("GEOADD", [$"foo-{count}", "NX", "CH", "90", "90", "bar"]);
                count++;

                ClassicAssert.AreEqual(1, val);
            }

            async Task DoGeoAddMultiAsync(GarnetClient client)
            {
                long val = await client.ExecuteForLongResultAsync("GEOADD", [$"foo-{count}", "90", "90", "bar", "45", "45", "fizz"]);
                count++;

                ClassicAssert.AreEqual(2, val);
            }

            async Task DoGeoAddNXMultiAsync(GarnetClient client)
            {
                long val = await client.ExecuteForLongResultAsync("GEOADD", [$"foo-{count}", "NX", "90", "90", "bar", "45", "45", "fizz"]);
                count++;

                ClassicAssert.AreEqual(2, val);
            }

            async Task DoGeoAddNXCHMultiAsync(GarnetClient client)
            {
                long val = await client.ExecuteForLongResultAsync("GEOADD", [$"foo-{count}", "NX", "CH", "90", "90", "bar", "45", "45", "fizz"]);
                count++;

                ClassicAssert.AreEqual(2, val);
            }
        }

        [Test]
        public async Task GeoHashACLsAsync()
        {
            // TODO: GEOHASH responses do not match Redis when keys are missing.
            // So create some keys to make testing ACLs easier.
            using var outerClient = await CreateGarnetClientAsync(DefaultUser, DefaultPassword);
            ClassicAssert.AreEqual(1, await outerClient.ExecuteForLongResultAsync("GEOADD", ["foo", "10", "10", "bar"]));
            ClassicAssert.AreEqual(1, await outerClient.ExecuteForLongResultAsync("GEOADD", ["foo", "20", "20", "fizz"]));

            await CheckCommandsAsync(
                "GEOHASH",
                [DoGeoHashAsync, DoGeoHashSingleAsync, DoGeoHashMultiAsync]
            );

            static async Task DoGeoHashAsync(GarnetClient client)
            {
                string[] val = await client.ExecuteForStringArrayResultAsync("GEOHASH", ["foo"]);
                ClassicAssert.AreEqual(0, val.Length);
            }

            static async Task DoGeoHashSingleAsync(GarnetClient client)
            {
                string[] val = await client.ExecuteForStringArrayResultAsync("GEOHASH", ["foo", "bar"]);
                ClassicAssert.AreEqual(1, val.Length);
                ClassicAssert.IsNotNull(val[0]);
            }

            static async Task DoGeoHashMultiAsync(GarnetClient client)
            {
                string[] val = await client.ExecuteForStringArrayResultAsync("GEOHASH", ["foo", "bar", "fizz"]);
                ClassicAssert.AreEqual(2, val.Length);
                ClassicAssert.IsNotNull(val[0]);
                ClassicAssert.IsNotNull(val[1]);
            }
        }

        [Test]
        public async Task GeoDistACLsAsync()
        {
            await CheckCommandsAsync(
                "GEODIST",
                [DoGetDistAsync, DoGetDistMAsync]
            );

            static async Task DoGetDistAsync(GarnetClient client)
            {
                string val = await client.ExecuteForStringResultAsync("GEODIST", ["foo", "bar", "fizz"]);
                ClassicAssert.IsNull(val);
            }

            static async Task DoGetDistMAsync(GarnetClient client)
            {
                string val = await client.ExecuteForStringResultAsync("GEODIST", ["foo", "bar", "fizz", "M"]);
                ClassicAssert.IsNull(val);
            }
        }

        [Test]
        public async Task GeoPosACLsAsync()
        {
            await CheckCommandsAsync(
                "GEOPOS",
                [DoGeoPosAsync, DoGeoPosMultiAsync],
                skipPermitted: true
            );

            static async Task DoGeoPosAsync(GarnetClient client)
            {
                // GEOPOS replies with an array of arrays, which GarnetClient doesn't deal with
                await client.ExecuteForStringResultAsync("GEOPOS", ["foo"]);
            }

            static async Task DoGeoPosMultiAsync(GarnetClient client)
            {
                // GEOPOS replies with an array of arrays, which GarnetClient doesn't deal with
                await client.ExecuteForStringResultAsync("GEOPOS", ["foo", "bar"]);
            }
        }

        [Test]
        public async Task GeoRadiusACLsAsync()
        {
            await CheckCommandsAsync(
                "GEORADIUS",
                [DoGeoRadiusAsync],
                skipPermitted: true
            );

            static async Task DoGeoRadiusAsync(GarnetClient client)
            {
                await client.ExecuteForStringResultAsync("GEORADIUS", ["foo", "0", "85", "10", "km"]);
            }
        }

        [Test]
        public async Task GeoRadiusROACLsAsync()
        {
            await CheckCommandsAsync(
                "GEORADIUS_RO",
                [DoGeoRadiusROAsync],
                skipPermitted: true
            );

            static async Task DoGeoRadiusROAsync(GarnetClient client)
            {
                await client.ExecuteForStringResultAsync("GEORADIUS_RO", ["foo", "0", "85", "10", "km"]);
            }
        }

        [Test]
        public async Task GeoRadiusByMemberACLsAsync()
        {
            await CheckCommandsAsync(
                "GEORADIUSBYMEMBER",
                [DoGeoRadiusByMemberAsync],
                skipPermitted: true
            );

            static async Task DoGeoRadiusByMemberAsync(GarnetClient client)
            {
                await client.ExecuteForStringResultAsync("GEORADIUSBYMEMBER", ["foo", "bar", "10", "km"]);
            }
        }

        [Test]
        public async Task GeoRadiusByMemberROACLsAsync()
        {
            await CheckCommandsAsync(
                "GEORADIUSBYMEMBER_RO",
                [DoGeoRadiusByMemberROAsync],
                skipPermitted: true
            );

            static async Task DoGeoRadiusByMemberROAsync(GarnetClient client)
            {
                await client.ExecuteForStringResultAsync("GEORADIUSBYMEMBER_RO", ["foo", "bar", "10", "km"]);
            }
        }

        [Test]
        public async Task GeoSearchACLsAsync()
        {
            await CheckCommandsAsync(
                "GEOSEARCH",
                [DoGeoSearchAsync],
                skipPermitted: true
            );

            static async Task DoGeoSearchAsync(GarnetClient client)
            {
                // GEOSEARCH replies with an array of arrays, which GarnetClient doesn't deal with
                await client.ExecuteForStringResultAsync("GEOSEARCH", ["foo", "FROMMEMBER", "bar", "BYBOX", "2", "2", "M"]);
            }
        }

        [Test]
        public async Task GeoSearchStoreACLsAsync()
        {
            await CheckCommandsAsync(
                "GEOSEARCHSTORE",
                [DoGeoSearchStoreAsync],
                skipPermitted: true
            );

            static async Task DoGeoSearchStoreAsync(GarnetClient client)
            {
                var val = await client.ExecuteForLongResultAsync("GEOSEARCHSTORE", ["bar", "foo", "FROMMEMBER", "bar", "BYBOX", "2", "2", "M", "STOREDIST"]);
                ClassicAssert.AreEqual(0, val);
            }
        }

        [Test]
        public async Task XADDACLsAsync()
        {
            int count = 0;
            await CheckCommandsAsync(
                "XADD",
                [DoXAddAsync]
            );

            async Task DoXAddAsync(GarnetClient client)
            {
                string val = await client.ExecuteForStringResultAsync("XADD", ["foo", "*", $"bar--{count}", "fizz"]);
                ClassicAssert.IsNotNull(val);
            }
        }

        [Test]
        public async Task XLENACLsAsync()
        {
            await CheckCommandsAsync(
                "XLEN",
                [DoXLenAsync]
            );

            async Task DoXLenAsync(GarnetClient client)
            {
                long val = await client.ExecuteForLongResultAsync("XLEN", ["foo"]);
                ClassicAssert.AreEqual(0, val);
            }
        }

        [Test]
        public async Task XRangeACLsAsync()
        {
            await CheckCommandsAsync(
                "XRANGE",
                [DoXRangeAsync]
            );

            async Task DoXRangeAsync(GarnetClient client)
            {
                var val = await client.ExecuteForStringArrayResultAsync("XRANGE", ["foo", "-", "+"]);
                ClassicAssert.AreEqual(0, val.Length);
            }
        }

        [Test]
        public async Task XDELACLsAsync()
        {
            await CheckCommandsAsync(
                "XDEL",
                [DoXDelAsync]
            );

            async Task DoXDelAsync(GarnetClient client)
            {
                long val = await client.ExecuteForLongResultAsync("XDEL", ["foo", "1"]);
                ClassicAssert.AreEqual(0, val);
            }
        }

        [Test]
        public async Task XTRIMACLsAsync()
        {
            await CheckCommandsAsync(
                "XTRIM",
                [DoXTrimMinIDAsync, DoXTrimMaxLenAsync]
            );
            async Task DoXTrimMinIDAsync(GarnetClient client)
            {
                long val = await client.ExecuteForLongResultAsync("XTRIM", ["foo", "MINID", "0-0"]);
                ClassicAssert.AreEqual(0, val);
            }

            async Task DoXTrimMaxLenAsync(GarnetClient client)
            {
                long val = await client.ExecuteForLongResultAsync("XTRIM", ["foo", "MAXLEN", "0"]);
                ClassicAssert.AreEqual(0, val);
            }
        }

        [Test]
        public async Task ZAddACLsAsync()
        {
            // TODO: ZADD doesn't implement NX XX GT LT CH INCR; expand to cover all lengths when implemented

            int count = 0;

            await CheckCommandsAsync(
                "ZADD",
                [DoZAddAsync, DoZAddMultiAsync]
            );

            async Task DoZAddAsync(GarnetClient client)
            {
                long val = await client.ExecuteForLongResultAsync("ZADD", [$"foo-{count}", "10", "bar"]);
                count++;
                ClassicAssert.AreEqual(1, val);
            }

            async Task DoZAddMultiAsync(GarnetClient client)
            {
                long val = await client.ExecuteForLongResultAsync("ZADD", [$"foo-{count}", "10", "bar", "20", "fizz"]);
                count++;
                ClassicAssert.AreEqual(2, val);
            }
        }

        [Test]
        public async Task ZCardACLsAsync()
        {
            await CheckCommandsAsync(
                "ZCARD",
                [DoZCardAsync]
            );

            static async Task DoZCardAsync(GarnetClient client)
            {
                long val = await client.ExecuteForLongResultAsync("ZCARD", ["foo"]);
                ClassicAssert.AreEqual(0, val);
            }
        }



        [Test]
        public async Task ZMPopACLsAsync()
        {
            await CheckCommandsAsync(
                "ZMPOP",
                [DoZMPopAsync, DoZMPopCountAsync]
            );

            static async Task DoZMPopAsync(GarnetClient client)
            {
                string[] val = await client.ExecuteForStringArrayResultAsync("ZMPOP", ["2", "foo", "bar", "MIN"]);
                ClassicAssert.AreEqual(1, val.Length);
                ClassicAssert.IsNull(val[0]);
            }

            static async Task DoZMPopCountAsync(GarnetClient client)
            {
                string[] val = await client.ExecuteForStringArrayResultAsync("ZMPOP", ["2", "foo", "bar", "MAX", "COUNT", "10"]);
                ClassicAssert.AreEqual(1, val.Length);
                ClassicAssert.IsNull(val[0]);
            }
        }

        [Test]
        public async Task ZPopMaxACLsAsync()
        {
            await CheckCommandsAsync(
                "ZPOPMAX",
                [DoZPopMaxAsync, DoZPopMaxCountAsync]
            );

            static async Task DoZPopMaxAsync(GarnetClient client)
            {
                string[] val = await client.ExecuteForStringArrayResultAsync("ZPOPMAX", ["foo"]);
                ClassicAssert.AreEqual(0, val.Length);
            }

            static async Task DoZPopMaxCountAsync(GarnetClient client)
            {
                string[] val = await client.ExecuteForStringArrayResultAsync("ZPOPMAX", ["foo", "10"]);
                ClassicAssert.AreEqual(0, val.Length);
            }
        }

        [Test]
        public async Task ZScoreACLsAsync()
        {
            await CheckCommandsAsync(
                "ZSCORE",
                [DoZScoreAsync]
            );

            static async Task DoZScoreAsync(GarnetClient client)
            {
                string val = await client.ExecuteForStringResultAsync("ZSCORE", ["foo", "bar"]);
                ClassicAssert.IsNull(val);
            }
        }

        [Test]
        public async Task ZRemACLsAsync()
        {
            await CheckCommandsAsync(
                "ZREM",
                [DoZRemAsync, DoZRemMultiAsync]
            );

            static async Task DoZRemAsync(GarnetClient client)
            {
                long val = await client.ExecuteForLongResultAsync("ZREM", ["foo", "bar"]);
                ClassicAssert.AreEqual(0, val);
            }

            static async Task DoZRemMultiAsync(GarnetClient client)
            {
                long val = await client.ExecuteForLongResultAsync("ZREM", ["foo", "bar", "fizz"]);
                ClassicAssert.AreEqual(0, val);
            }
        }

        [Test]
        public async Task ZCountACLsAsync()
        {
            await CheckCommandsAsync(
                "ZCOUNT",
                [DoZCountAsync]
            );

            static async Task DoZCountAsync(GarnetClient client)
            {
                long val = await client.ExecuteForLongResultAsync("ZCOUNT", ["foo", "10", "20"]);
                ClassicAssert.AreEqual(0, val);
            }
        }

        [Test]
        public async Task ZIncrByACLsAsync()
        {
            int count = 0;

            await CheckCommandsAsync(
                "ZINCRBY",
                [DoZIncrByAsync]
            );

            async Task DoZIncrByAsync(GarnetClient client)
            {
                string val = await client.ExecuteForStringResultAsync("ZINCRBY", [$"foo-{count}", "10", "bar"]);
                count++;
                ClassicAssert.AreEqual(10, double.Parse(val));
            }
        }

        [Test]
        public async Task ZRankACLsAsync()
        {
            await CheckCommandsAsync(
                "ZRANK",
                [DoZRankAsync]
            );

            static async Task DoZRankAsync(GarnetClient client)
            {
                string val = await client.ExecuteForStringResultAsync("ZRANK", ["foo", "bar"]);
                ClassicAssert.IsNull(val);
            }
        }

        [Test]
        public async Task ZRangeACLsAsync()
        {
            // TODO: ZRange has loads of options, come back and test all the different lengths

            await CheckCommandsAsync(
                "ZRANGE",
                [DoZRangeAsync]
            );

            static async Task DoZRangeAsync(GarnetClient client)
            {
                string[] val = await client.ExecuteForStringArrayResultAsync("ZRANGE", ["key", "10", "20"]);
                ClassicAssert.AreEqual(0, val.Length);
            }
        }

        [Test]
        public async Task ZRevRangeByLexACLsAsync()
        {
            await CheckCommandsAsync(
                "ZREVRANGEBYLEX",
                [DoZRevRangeByLexAsync]
            );

            static async Task DoZRevRangeByLexAsync(GarnetClient client)
            {
                string[] val = await client.ExecuteForStringArrayResultAsync("ZREVRANGEBYLEX", ["key", "10", "20"]);
                ClassicAssert.AreEqual(0, val.Length);
            }
        }

        [Test]
        public async Task ZRangeStoreACLsAsync()
        {
            await CheckCommandsAsync(
                "ZRANGESTORE",
                [DoZRangeStoreAsync]
            );

            static async Task DoZRangeStoreAsync(GarnetClient client)
            {
                var val = await client.ExecuteForLongResultAsync("ZRANGESTORE", ["dkey", "key", "0", "-1"]);
                ClassicAssert.AreEqual(0, val);
            }
        }

        [Test]
        public async Task ZRangeByLexACLsAsync()
        {
            await CheckCommandsAsync(
                "ZRANGEBYLEX",
                [DoZRangeByLexAsync, DoZRangeByLexLimitAsync]
            );

            static async Task DoZRangeByLexAsync(GarnetClient client)
            {
                string[] val = await client.ExecuteForStringArrayResultAsync("ZRANGEBYLEX", ["key", "10", "20"]);
                ClassicAssert.AreEqual(0, val.Length);
            }

            static async Task DoZRangeByLexLimitAsync(GarnetClient client)
            {
                string[] val = await client.ExecuteForStringArrayResultAsync("ZRANGEBYLEX", ["key", "10", "20", "LIMIT", "2", "3"]);
                ClassicAssert.AreEqual(0, val.Length);
            }
        }

        [Test]
        public async Task ZRangeByScoreACLsAsync()
        {
            await CheckCommandsAsync(
                "ZRANGEBYSCORE",
                [DoZRangeByScoreAsync, DoZRangeByScoreWithScoresAsync, DoZRangeByScoreLimitAsync, DoZRangeByScoreWithScoresLimitAsync]
            );

            static async Task DoZRangeByScoreAsync(GarnetClient client)
            {
                string[] val = await client.ExecuteForStringArrayResultAsync("ZRANGEBYSCORE", ["key", "10", "20"]);
                ClassicAssert.AreEqual(0, val.Length);
            }

            static async Task DoZRangeByScoreWithScoresAsync(GarnetClient client)
            {
                string[] val = await client.ExecuteForStringArrayResultAsync("ZRANGEBYSCORE", ["key", "10", "20", "WITHSCORES"]);
                ClassicAssert.AreEqual(0, val.Length);
            }

            static async Task DoZRangeByScoreLimitAsync(GarnetClient client)
            {
                string[] val = await client.ExecuteForStringArrayResultAsync("ZRANGEBYSCORE", ["key", "10", "20", "LIMIT", "2", "3"]);
                ClassicAssert.AreEqual(0, val.Length);
            }

            static async Task DoZRangeByScoreWithScoresLimitAsync(GarnetClient client)
            {
                string[] val = await client.ExecuteForStringArrayResultAsync("ZRANGEBYSCORE", ["key", "10", "20", "WITHSCORES", "LIMIT", "2", "3"]);
                ClassicAssert.AreEqual(0, val.Length);
            }
        }

        [Test]
        public async Task ZRevRangeACLsAsync()
        {
            await CheckCommandsAsync(
                "ZREVRANGE",
                [DoZRevRangeAsync, DoZRevRangeWithScoresAsync]
            );

            static async Task DoZRevRangeAsync(GarnetClient client)
            {
                string[] val = await client.ExecuteForStringArrayResultAsync("ZREVRANGE", ["key", "10", "20"]);
                ClassicAssert.AreEqual(0, val.Length);
            }

            static async Task DoZRevRangeWithScoresAsync(GarnetClient client)
            {
                string[] val = await client.ExecuteForStringArrayResultAsync("ZREVRANGE", ["key", "10", "20", "WITHSCORES"]);
                ClassicAssert.AreEqual(0, val.Length);
            }
        }

        [Test]
        public async Task ZRevRangeByScoreACLsAsync()
        {
            await CheckCommandsAsync(
                "ZREVRANGEBYSCORE",
                [DoZRevRangeByScoreAsync, DoZRevRangeByScoreWithScoresAsync, DoZRevRangeByScoreLimitAsync, DoZRevRangeByScoreWithScoresLimitAsync]
            );

            static async Task DoZRevRangeByScoreAsync(GarnetClient client)
            {
                string[] val = await client.ExecuteForStringArrayResultAsync("ZREVRANGEBYSCORE", ["key", "10", "20"]);
                ClassicAssert.AreEqual(0, val.Length);
            }

            static async Task DoZRevRangeByScoreWithScoresAsync(GarnetClient client)
            {
                string[] val = await client.ExecuteForStringArrayResultAsync("ZREVRANGEBYSCORE", ["key", "10", "20", "WITHSCORES"]);
                ClassicAssert.AreEqual(0, val.Length);
            }

            static async Task DoZRevRangeByScoreLimitAsync(GarnetClient client)
            {
                string[] val = await client.ExecuteForStringArrayResultAsync("ZREVRANGEBYSCORE", ["key", "10", "20", "LIMIT", "2", "3"]);
                ClassicAssert.AreEqual(0, val.Length);
            }

            static async Task DoZRevRangeByScoreWithScoresLimitAsync(GarnetClient client)
            {
                string[] val = await client.ExecuteForStringArrayResultAsync("ZREVRANGEBYSCORE", ["key", "10", "20", "WITHSCORES", "LIMIT", "2", "3"]);
                ClassicAssert.AreEqual(0, val.Length);
            }
        }

        [Test]
        public async Task ZRevRankACLsAsync()
        {
            await CheckCommandsAsync(
                "ZREVRANK",
                [DoZRevRankAsync]
            );

            static async Task DoZRevRankAsync(GarnetClient client)
            {
                string val = await client.ExecuteForStringResultAsync("ZREVRANK", ["foo", "bar"]);
                ClassicAssert.IsNull(val);
            }
        }

        [Test]
        public async Task ZRemRangeByLexACLsAsync()
        {
            await CheckCommandsAsync(
                "ZREMRANGEBYLEX",
                [DoZRemRangeByLexAsync]
            );

            static async Task DoZRemRangeByLexAsync(GarnetClient client)
            {
                long val = await client.ExecuteForLongResultAsync("ZREMRANGEBYLEX", ["foo", "abc", "def"]);
                ClassicAssert.AreEqual(0, val);
            }
        }

        [Test]
        public async Task ZRemRangeByRankACLsAsync()
        {
            await CheckCommandsAsync(
                "ZREMRANGEBYRANK",
                [DoZRemRangeByRankAsync]
            );

            static async Task DoZRemRangeByRankAsync(GarnetClient client)
            {
                long val = await client.ExecuteForLongResultAsync("ZREMRANGEBYRANK", ["foo", "10", "20"]);
                ClassicAssert.AreEqual(0, val);
            }
        }

        [Test]
        public async Task ZRemRangeByScoreACLsAsync()
        {
            await CheckCommandsAsync(
                "ZREMRANGEBYSCORE",
                [DoZRemRangeByRankAsync]
            );

            static async Task DoZRemRangeByRankAsync(GarnetClient client)
            {
                long val = await client.ExecuteForLongResultAsync("ZREMRANGEBYSCORE", ["foo", "10", "20"]);
                ClassicAssert.AreEqual(0, val);
            }
        }

        [Test]
        public async Task ZLexCountACLsAsync()
        {
            await CheckCommandsAsync(
                "ZLEXCOUNT",
                [DoZLexCountAsync]
            );

            static async Task DoZLexCountAsync(GarnetClient client)
            {
                long val = await client.ExecuteForLongResultAsync("ZLEXCOUNT", ["foo", "abc", "def"]);
                ClassicAssert.AreEqual(0, val);
            }
        }

        [Test]
        public async Task ZPopMinACLsAsync()
        {
            await CheckCommandsAsync(
                "ZPOPMIN",
                [DoZPopMinAsync, DoZPopMinCountAsync]
            );

            static async Task DoZPopMinAsync(GarnetClient client)
            {
                string[] val = await client.ExecuteForStringArrayResultAsync("ZPOPMIN", ["foo"]);
                ClassicAssert.AreEqual(0, val.Length);
            }

            static async Task DoZPopMinCountAsync(GarnetClient client)
            {
                string[] val = await client.ExecuteForStringArrayResultAsync("ZPOPMIN", ["foo", "10"]);
                ClassicAssert.AreEqual(0, val.Length);
            }
        }

        [Test]
        public async Task ZRandMemberACLsAsync()
        {
            await CheckCommandsAsync(
                "ZRANDMEMBER",
                [DoZRandMemberAsync, DoZRandMemberCountAsync, DoZRandMemberCountWithScoresAsync]
            );

            static async Task DoZRandMemberAsync(GarnetClient client)
            {
                string val = await client.ExecuteForStringResultAsync("ZRANDMEMBER", ["foo"]);
                ClassicAssert.IsNull(val);
            }

            static async Task DoZRandMemberCountAsync(GarnetClient client)
            {
                string[] val = await client.ExecuteForStringArrayResultAsync("ZRANDMEMBER", ["foo", "10"]);
                ClassicAssert.AreEqual(0, val.Length);
            }

            static async Task DoZRandMemberCountWithScoresAsync(GarnetClient client)
            {
                string[] val = await client.ExecuteForStringArrayResultAsync("ZRANDMEMBER", ["foo", "10", "WITHSCORES"]);
                ClassicAssert.AreEqual(0, val.Length);
            }
        }

        [Test]
        public async Task ZDiffACLsAsync()
        {
            // TODO: ZDIFF doesn't implement WITHSCORES correctly right now - come back and cover when fixed

            await CheckCommandsAsync(
                "ZDIFF",
                [DoZDiffAsync, DoZDiffMultiAsync]
            );

            static async Task DoZDiffAsync(GarnetClient client)
            {
                string[] val = await client.ExecuteForStringArrayResultAsync("ZDIFF", ["1", "foo"]);
                ClassicAssert.AreEqual(0, val.Length);
            }

            static async Task DoZDiffMultiAsync(GarnetClient client)
            {
                string[] val = await client.ExecuteForStringArrayResultAsync("ZDIFF", ["2", "foo", "bar"]);
                ClassicAssert.AreEqual(0, val.Length);
            }
        }

        [Test]
        public async Task ZDiffStoreACLsAsync()
        {
            await CheckCommandsAsync(
                "ZDIFFSTORE",
                [DoZDiffStoreAsync]
            );

            static async Task DoZDiffStoreAsync(GarnetClient client)
            {
                var val = await client.ExecuteForLongResultAsync("ZDIFFSTORE", ["keyZ", "2", "foo", "bar"]);
                ClassicAssert.AreEqual(0, val);
            }
        }

        [Test]
        public async Task ZInterACLsAsync()
        {
            await CheckCommandsAsync(
                "ZINTER",
                [DoZInterAsync]
            );

            static async Task DoZInterAsync(GarnetClient client)
            {
                var val = await client.ExecuteForStringArrayResultAsync("ZINTER", ["2", "foo", "bar"]);
                ClassicAssert.AreEqual(0, val.Length);
            }
        }

        [Test]
        public async Task ZInterCardACLsAsync()
        {
            await CheckCommandsAsync(
                "ZINTERCARD",
                [DoZInterCardAsync]
            );

            static async Task DoZInterCardAsync(GarnetClient client)
            {
                var val = await client.ExecuteForLongResultAsync("ZINTERCARD", ["2", "foo", "bar"]);
                ClassicAssert.AreEqual(0, val);
            }
        }

        [Test]
        public async Task ZInterStoreACLsAsync()
        {
            await CheckCommandsAsync(
                "ZINTERSTORE",
                [DoZInterStoreAsync]
            );

            static async Task DoZInterStoreAsync(GarnetClient client)
            {
                var val = await client.ExecuteForLongResultAsync("ZINTERSTORE", ["keyZ", "2", "foo", "bar"]);
                ClassicAssert.AreEqual(0, val);
            }
        }

        [Test]
        public async Task ZUnionACLsAsync()
        {
            await CheckCommandsAsync(
                "ZUNION",
                [DoZUnionAsync]
            );

            static async Task DoZUnionAsync(GarnetClient client)
            {
                string[] val = await client.ExecuteForStringArrayResultAsync("ZUNION", ["2", "foo", "bar"]);
                ClassicAssert.AreEqual(0, val.Length);
            }
        }

        [Test]
        public async Task ZUnionStoreACLsAsync()
        {
            await CheckCommandsAsync(
                "ZUNIONSTORE",
                [DoZUnionStoreAsync]
            );

            static async Task DoZUnionStoreAsync(GarnetClient client)
            {
                var val = await client.ExecuteForLongResultAsync("ZUNIONSTORE", ["keyZ", "2", "foo", "bar"]);
                ClassicAssert.AreEqual(0, val);
            }
        }

        [Test]
        public async Task ZScanACLsAsync()
        {
            await CheckCommandsAsync(
                "ZSCAN",
                [DoZScanAsync, DoZScanMatchAsync, DoZScanCountAsync, DoZScanNoValuesAsync, DoZScanMatchCountAsync, DoZScanMatchNoValuesAsync, DoZScanCountNoValuesAsync, DoZScanMatchCountNoValuesAsync],
                skipPermitted: true
            );

            static async Task DoZScanAsync(GarnetClient client)
            {
                // ZSCAN returns an array of arrays, which GarnetClient doesn't deal with
                await client.ExecuteForStringResultAsync("ZSCAN", ["foo", "0"]);
            }

            static async Task DoZScanMatchAsync(GarnetClient client)
            {
                // ZSCAN returns an array of arrays, which GarnetClient doesn't deal with
                await client.ExecuteForStringResultAsync("ZSCAN", ["foo", "0", "MATCH", "*"]);
            }

            static async Task DoZScanCountAsync(GarnetClient client)
            {
                // ZSCAN returns an array of arrays, which GarnetClient doesn't deal with
                await client.ExecuteForStringResultAsync("ZSCAN", ["foo", "0", "COUNT", "2"]);
            }

            static async Task DoZScanNoValuesAsync(GarnetClient client)
            {
                // ZSCAN returns an array of arrays, which GarnetClient doesn't deal with
                await client.ExecuteForStringResultAsync("ZSCAN", ["foo", "0", "NOVALUES"]);
            }

            static async Task DoZScanMatchCountAsync(GarnetClient client)
            {
                // ZSCAN returns an array of arrays, which GarnetClient doesn't deal with
                await client.ExecuteForStringResultAsync("ZSCAN", ["foo", "0", "MATCH", "*", "COUNT", "2"]);
            }

            static async Task DoZScanMatchNoValuesAsync(GarnetClient client)
            {
                // ZSCAN returns an array of arrays, which GarnetClient doesn't deal with
                await client.ExecuteForStringResultAsync("ZSCAN", ["foo", "0", "MATCH", "*", "NOVALUES"]);
            }

            static async Task DoZScanCountNoValuesAsync(GarnetClient client)
            {
                // ZSCAN returns an array of arrays, which GarnetClient doesn't deal with
                await client.ExecuteForStringResultAsync("ZSCAN", ["foo", "0", "COUNT", "0", "NOVALUES"]);
            }

            static async Task DoZScanMatchCountNoValuesAsync(GarnetClient client)
            {
                // ZSCAN returns an array of arrays, which GarnetClient doesn't deal with
                await client.ExecuteForStringResultAsync("ZSCAN", ["foo", "0", "MATCH", "*", "COUNT", "0", "NOVALUES"]);
            }
        }

        [Test]
        public async Task ZMScoreACLsAsync()
        {
            await CheckCommandsAsync(
                "ZMSCORE",
                [DoZDiffAsync, DoZDiffMultiAsync]
            );

            static async Task DoZDiffAsync(GarnetClient client)
            {
                string[] val = await client.ExecuteForStringArrayResultAsync("ZMSCORE", ["foo", "bar"]);
                ClassicAssert.AreEqual(1, val.Length);
                ClassicAssert.IsNull(val[0]);
            }

            static async Task DoZDiffMultiAsync(GarnetClient client)
            {
                string[] val = await client.ExecuteForStringArrayResultAsync("ZMSCORE", ["foo", "bar", "fizz"]);
                ClassicAssert.AreEqual(2, val.Length);
                ClassicAssert.IsNull(val[0]);
                ClassicAssert.IsNull(val[1]);
            }
        }

        [Test]
        public async Task ZExpireACLsAsync()
        {
            await CheckCommandsAsync(
                "ZEXPIRE",
                [DoZExpireAsync]
            );

            static async Task DoZExpireAsync(GarnetClient client)
            {
                var val = await client.ExecuteForStringArrayResultAsync("ZEXPIRE", ["foo", "1", "MEMBERS", "1", "bar"]);
                ClassicAssert.AreEqual(1, val.Length);
                ClassicAssert.AreEqual("-2", val[0]);
            }
        }

        [Test]
        public async Task ZPExpireACLsAsync()
        {
            await CheckCommandsAsync(
                "ZPEXPIRE",
                [DoZPExpireAsync]
            );

            static async Task DoZPExpireAsync(GarnetClient client)
            {
                var val = await client.ExecuteForStringArrayResultAsync("ZPEXPIRE", ["foo", "1", "MEMBERS", "1", "bar"]);
                ClassicAssert.AreEqual(1, val.Length);
                ClassicAssert.AreEqual("-2", val[0]);
            }
        }

        [Test]
        public async Task ZExpireAtACLsAsync()
        {
            await CheckCommandsAsync(
                "ZEXPIREAT",
                [DoZExpireAtAsync]
            );

            static async Task DoZExpireAtAsync(GarnetClient client)
            {
                var val = await client.ExecuteForStringArrayResultAsync("ZEXPIREAT", ["foo", DateTimeOffset.UtcNow.AddSeconds(3).ToUnixTimeSeconds().ToString(), "MEMBERS", "1", "bar"]);
                ClassicAssert.AreEqual(1, val.Length);
                ClassicAssert.AreEqual("-2", val[0]);
            }
        }

        [Test]
        public async Task ZPExpireAtACLsAsync()
        {
            await CheckCommandsAsync(
                "ZPEXPIREAT",
                [DoZPExpireAtAsync]
            );

            static async Task DoZPExpireAtAsync(GarnetClient client)
            {
                var val = await client.ExecuteForStringArrayResultAsync("ZPEXPIREAT", ["foo", DateTimeOffset.UtcNow.AddSeconds(3).ToUnixTimeMilliseconds().ToString(), "MEMBERS", "1", "bar"]);
                ClassicAssert.AreEqual(1, val.Length);
                ClassicAssert.AreEqual("-2", val[0]);
            }
        }

        [Test]
        public async Task ZExpireTimeACLsAsync()
        {
            await CheckCommandsAsync(
                "ZEXPIRETIME",
                [DoZExpireTimeAsync]
            );

            static async Task DoZExpireTimeAsync(GarnetClient client)
            {
                var val = await client.ExecuteForStringArrayResultAsync("ZEXPIRETIME", ["foo", "MEMBERS", "1", "bar"]);
                ClassicAssert.AreEqual(1, val.Length);
                ClassicAssert.AreEqual("-2", val[0]);
            }
        }

        [Test]
        public async Task ZPExpireTimeACLsAsync()
        {
            await CheckCommandsAsync(
                "ZPEXPIRETIME",
                [DoZPExpireTimeAsync]
            );

            static async Task DoZPExpireTimeAsync(GarnetClient client)
            {
                var val = await client.ExecuteForStringArrayResultAsync("ZPEXPIRETIME", ["foo", "MEMBERS", "1", "bar"]);
                ClassicAssert.AreEqual(1, val.Length);
                ClassicAssert.AreEqual("-2", val[0]);
            }
        }

        [Test]
        public async Task ZTTLACLsAsync()
        {
            await CheckCommandsAsync(
                "ZTTL",
                [DoZETTLAsync]
            );

            static async Task DoZETTLAsync(GarnetClient client)
            {
                var val = await client.ExecuteForStringArrayResultAsync("ZTTL", ["foo", "MEMBERS", "1", "bar"]);
                ClassicAssert.AreEqual(1, val.Length);
                ClassicAssert.AreEqual("-2", val[0]);
            }
        }

        [Test]
        public async Task ZPTTLACLsAsync()
        {
            await CheckCommandsAsync(
                "ZPTTL",
                [DoZPETTLAsync]
            );

            static async Task DoZPETTLAsync(GarnetClient client)
            {
                var val = await client.ExecuteForStringArrayResultAsync("ZPTTL", ["foo", "MEMBERS", "1", "bar"]);
                ClassicAssert.AreEqual(1, val.Length);
                ClassicAssert.AreEqual("-2", val[0]);
            }
        }

        [Test]
        public async Task ZPersistACLsAsync()
        {
            await CheckCommandsAsync(
                "ZPERSIST",
                [DoZPersistAsync]
            );

            static async Task DoZPersistAsync(GarnetClient client)
            {
                var val = await client.ExecuteForStringArrayResultAsync("ZPERSIST", ["foo", "MEMBERS", "1", "bar"]);
                ClassicAssert.AreEqual(1, val.Length);
                ClassicAssert.AreEqual("-2", val[0]);
            }
        }

        [Test]
        public async Task ZCollectACLsAsync()
        {
            await CheckCommandsAsync(
                "ZCOLLECT",
                [DoZCollectAsync]
            );

            static async Task DoZCollectAsync(GarnetClient client)
            {
                var val = await client.ExecuteForStringResultAsync("ZCOLLECT", ["foo"]);
                ClassicAssert.AreEqual("OK", val);
            }
        }

        [Test]
        public async Task TimeACLsAsync()
        {
            await CheckCommandsAsync(
                "TIME",
                [DoTimeAsync]
            );

            static async Task DoTimeAsync(GarnetClient client)
            {
                string[] val = await client.ExecuteForStringArrayResultAsync("TIME");
                ClassicAssert.AreEqual(2, val.Length);
                ClassicAssert.IsTrue(long.Parse(val[0]) > 0);
                ClassicAssert.IsTrue(long.Parse(val[1]) >= 0);
            }
        }

        [Test]
        public async Task TTLACLsAsync()
        {
            await CheckCommandsAsync(
                "TTL",
                [DoTTLAsync]
            );

            static async Task DoTTLAsync(GarnetClient client)
            {
                long val = await client.ExecuteForLongResultAsync("TTL", ["foo"]);
                ClassicAssert.AreEqual(-2, val);
            }
        }

        [Test]
        public async Task DumpACLsAsync()
        {
            await CheckCommandsAsync(
                "DUMP",
                [DoDUMPAsync]
            );

            static async Task DoDUMPAsync(GarnetClient client)
            {
                string val = await client.ExecuteForStringResultAsync("DUMP", ["foo"]);
                ClassicAssert.IsNull(val);
            }
        }

        [Test]
        public async Task RestoreACLsAsync()
        {
            var count = 0;

            await CheckCommandsAsync(
                "RESTORE",
                [DoRestoreAsync]
            );

            async Task DoRestoreAsync(GarnetClient client)
            {
                var payload = new byte[]
                {
                    0x00, // value type 
                    0x03, // length of payload
                    0x76, 0x61, 0x6C,       // 'v', 'a', 'l'
                    0x0B, 0x00, // RDB version
                    0xDB, 0x82, 0x3C, 0x30, 0x38, 0x78, 0x5A, 0x99 // Crc64
                };

                count++;

                var val = await client.ExecuteForStringResultAsync(
                    "$7\r\nRESTORE\r\n"u8.ToArray(),
                    [
                        Encoding.UTF8.GetBytes($"foo-{count}"),
                        "0"u8.ToArray(),
                        payload
                    ]);

                ClassicAssert.AreEqual("OK", val);
            }
        }

        [Test]
        public async Task SwapDbACLsAsync()
        {
            await CheckCommandsAsync(
                "SWAPDB",
                [DoSwapDbAsync]
            );

            static async Task DoSwapDbAsync(GarnetClient client)
            {
                try
                {
                    // Currently SWAPDB does not support calling the command when multiple clients are connected to the server.
                    await client.ExecuteForStringResultAsync("SWAPDB", ["0", "1"]);
                    Assert.Fail("Shouldn't reach here, calling SWAPDB should fail.");
                }
                catch (Exception ex)
                {
                    if (ex.Message == Encoding.ASCII.GetString(CmdStrings.RESP_ERR_NOAUTH))
                        throw;

                    ClassicAssert.AreEqual(Encoding.ASCII.GetString(CmdStrings.RESP_ERR_SWAPDB_UNSUPPORTED), ex.Message);
                }
            }
        }

        [Test]
        public async Task TypeACLsAsync()
        {
            await CheckCommandsAsync(
                "TYPE",
                [DoTypeAsync]
            );

            static async Task DoTypeAsync(GarnetClient client)
            {
                string val = await client.ExecuteForStringResultAsync("TYPE", ["foo"]);
                ClassicAssert.AreEqual("none", val);
            }
        }

        [Test]
        public async Task UnlinkACLsAsync()
        {
            await CheckCommandsAsync(
                "UNLINK",
                [DoUnlinkAsync, DoUnlinkMultiAsync]
            );

            static async Task DoUnlinkAsync(GarnetClient client)
            {
                long val = await client.ExecuteForLongResultAsync("UNLINK", ["foo"]);
                ClassicAssert.AreEqual(0, val);
            }

            static async Task DoUnlinkMultiAsync(GarnetClient client)
            {
                long val = await client.ExecuteForLongResultAsync("UNLINK", ["foo", "bar"]);
                ClassicAssert.AreEqual(0, val);
            }
        }

        [Test]
        public async Task UnsubscribeACLsAsync()
        {
            await CheckCommandsAsync(
                "UNSUBSCRIBE",
                [DoUnsubscribePatternAsync]
            );

            static async Task DoUnsubscribePatternAsync(GarnetClient client)
            {
                string[] res = await client.ExecuteForStringArrayResultAsync("UNSUBSCRIBE", ["foo"]);
                ClassicAssert.IsNotNull(res);
            }
        }

        [Test]
        public async Task WatchACLsAsync()
        {
            // TODO: should watch fail outside of a transaction?
            // TODO: multi key WATCH isn't implemented correctly, add once fixed

            await CheckCommandsAsync(
                "WATCH",
                [DoWatchAsync]
            );

            static async Task DoWatchAsync(GarnetClient client)
            {
                string val = await client.ExecuteForStringResultAsync("WATCH", ["foo"]);
                ClassicAssert.AreEqual("OK", val);
            }
        }

        [Test]
        public async Task WatchMSACLsAsync()
        {
            // TODO: should watch fail outside of a transaction?

            await CheckCommandsAsync(
                "WATCHMS",
                [DoWatchMSAsync]
            );

            static async Task DoWatchMSAsync(GarnetClient client)
            {
                string val = await client.ExecuteForStringResultAsync("WATCHMS", ["foo"]);
                ClassicAssert.AreEqual("OK", val);
            }
        }

        [Test]
        public async Task WatchOSACLsAsync()
        {
            // TODO: should watch fail outside of a transaction?

            await CheckCommandsAsync(
                "WATCHOS",
                [DoWatchOSAsync]
            );

            static async Task DoWatchOSAsync(GarnetClient client)
            {
                string val = await client.ExecuteForStringResultAsync("WATCHOS", ["foo"]);
                ClassicAssert.AreEqual("OK", val);
            }
        }

        [Test]
        public async Task UnwatchACLsAsync()
        {
            // TODO: should watch fail outside of a transaction?

            await CheckCommandsAsync(
                "UNWATCH",
                [DoUnwatchAsync]
            );

            static async Task DoUnwatchAsync(GarnetClient client)
            {
                string val = await client.ExecuteForStringResultAsync("UNWATCH");
                ClassicAssert.AreEqual("OK", val);
            }
        }

        /// <summary>
        /// Take a command (or subcommand, with a space) and check that adding and removing
        /// command, subcommand, and categories ACLs behaves as expected.
        /// </summary>
        private static async Task CheckCommandsAsync(
            string command,
            Func<GarnetClient, Task>[] commands,
            List<string> knownCategories = null,
            bool skipPing = false,
            bool skipPermitted = false,
            string aclCheckCommandOverride = null,
            bool skipAclCheckCmd = false
        )
        {
            const string UserWithAll = "temp-all";
            const string UserWithNone = "temp-none";
            const string TestPassword = "foo";

            ClassicAssert.IsNotEmpty(commands, $"[{command}]: should have delegates to invoke");

            var commandAndSubCommand = (aclCheckCommandOverride ?? command).Split(' ');

            // Figure out the ACL categories that apply to this command
            List<string> categories = knownCategories;
            if (categories == null)
            {
                categories = new();

                RespCommandsInfo info;
                if (!command.Contains(" "))
                {
                    ClassicAssert.True(RespCommandsInfo.TryGetRespCommandInfo(command, out info), $"No RespCommandInfo for {command}, failed to discover categories");
                }
                else
                {
                    string parentCommand = command[..command.IndexOf(' ')];
                    string subCommand = command.Replace(' ', '|');

                    ClassicAssert.True(RespCommandsInfo.TryGetRespCommandInfo(parentCommand, out info), $"No RespCommandInfo for {command}, failed to discover categories");
                    info = info.SubCommands.Single(x => x.Name == subCommand);
                }

                RespAclCategories remainingCategories = info.AclCategories;
                while (remainingCategories != 0)
                {
                    byte bits = (byte)BitOperations.TrailingZeroCount((int)remainingCategories);
                    RespAclCategories single = (RespAclCategories)(1 << bits);

                    categories.Add(single.ToString());

                    remainingCategories &= ~single;
                }
            }

            ClassicAssert.IsNotEmpty(categories, $"[{command}]: should have some ACL categories");

            // Spin up one connection to use for all commands from the (admin) default user
            using (GarnetClient defaultUserClient = await CreateGarnetClientAsync(DefaultUser, DefaultPassword))
            {
                // Spin up test users, with all permissions so we can spin up connections without issue
                await InitUserAsync(defaultUserClient, UserWithAll, TestPassword);
                await InitUserAsync(defaultUserClient, UserWithNone, TestPassword);

                // Spin up two connections for users that we'll use as starting points for different ACL changes
                using (GarnetClient allUserClient = await CreateGarnetClientAsync(UserWithAll, TestPassword))
                using (GarnetClient noneUserClient = await CreateGarnetClientAsync(UserWithNone, TestPassword))
                {
                    // Check categories
                    foreach (string category in categories)
                    {
                        // Check removing category works
                        {
                            await ResetUserWithAllAsync(defaultUserClient);

                            if (!skipPermitted)
                            {
                                await AssertAllPermittedAsync(defaultUserClient, UserWithAll, allUserClient, commands, $"[{command}]: Denied when should have been permitted (user had +@all)", skipPing, commandAndSubCommand, skipAclCheckCmd);
                            }

                            await SetUserAsync(defaultUserClient, UserWithAll, [$"-@{category}"]);

                            await AssertAllDeniedAsync(defaultUserClient, UserWithAll, allUserClient, commands, $"[{command}]: Permitted when should have been denied (user had -@{category})", skipPing, commandAndSubCommand, skipAclCheckCmd);
                        }

                        // Check adding category works
                        {
                            await ResetUserWithNoneAsync(defaultUserClient);

                            await AssertAllDeniedAsync(defaultUserClient, UserWithNone, noneUserClient, commands, $"[{command}]: Permitted when should have been denied (user had -@all)", skipPing, commandAndSubCommand, skipAclCheckCmd);

                            await SetACLOnUserAsync(defaultUserClient, UserWithNone, [$"+@{category}"]);

                            if (!skipPermitted)
                            {
                                await AssertAllPermittedAsync(defaultUserClient, UserWithNone, noneUserClient, commands, $"[{command}]: Denied when should have been permitted (user had +@{category})", skipPing, commandAndSubCommand, skipAclCheckCmd);
                            }
                        }
                    }

                    // Check (parent) command itself
                    {
                        string commandAcl = command.ToLowerInvariant();
                        if (commandAcl.Contains(" "))
                        {
                            commandAcl = commandAcl[..commandAcl.IndexOf(' ')];
                        }

                        var aclCheckCmdCommand = (aclCheckCommandOverride ?? command).ToLowerInvariant();
                        if (aclCheckCmdCommand.Contains(" "))
                        {
                            aclCheckCmdCommand = aclCheckCmdCommand[..aclCheckCmdCommand.IndexOf(' ')];
                        }

                        // Check removing command works
                        {
                            await ResetUserWithAllAsync(defaultUserClient);

                            await SetACLOnUserAsync(defaultUserClient, UserWithAll, [$"-{commandAcl}"]);

                            await AssertAllDeniedAsync(defaultUserClient, UserWithAll, allUserClient, commands, $"[{command}]: Permitted when should have been denied (user had -{commandAcl})", skipPing, [aclCheckCmdCommand], skipAclCheckCmd);
                        }

                        // Check adding command works
                        {
                            await ResetUserWithNoneAsync(defaultUserClient);

                            await SetACLOnUserAsync(defaultUserClient, UserWithNone, [$"+{commandAcl}"]);

                            if (!skipPermitted)
                            {
                                await AssertAllPermittedAsync(defaultUserClient, UserWithNone, noneUserClient, commands, $"[{command}]: Denied when should have been permitted (user had +{commandAcl})", skipPing, [aclCheckCmdCommand], skipAclCheckCmd);
                            }
                        }
                    }

                    // Check sub-command (if it is one)
                    if (command.Contains(" "))
                    {
                        string commandAcl = command[..command.IndexOf(' ')].ToLowerInvariant();
                        string subCommandAcl = command.Replace(" ", "|").ToLowerInvariant();

                        // Check removing subcommand works
                        {
                            await ResetUserWithAllAsync(defaultUserClient);

                            await SetACLOnUserAsync(defaultUserClient, UserWithAll, [$"-{subCommandAcl}"]);

                            await AssertAllDeniedAsync(defaultUserClient, UserWithAll, allUserClient, commands, $"[{command}]: Permitted when should have been denied (user had -{subCommandAcl})", skipPing, commandAndSubCommand, skipAclCheckCmd);
                        }

                        // Check adding subcommand works
                        {
                            await ResetUserWithNoneAsync(defaultUserClient);

                            await SetACLOnUserAsync(defaultUserClient, UserWithNone, [$"+{subCommandAcl}"]);

                            if (!skipPermitted)
                            {
                                await AssertAllPermittedAsync(defaultUserClient, UserWithNone, noneUserClient, commands, $"[{command}]: Denied when should have been permitted (user had +{subCommandAcl})", skipPing, commandAndSubCommand, skipAclCheckCmd);
                            }
                        }

                        // Checking adding command but removing subcommand works
                        {
                            await ResetUserWithNoneAsync(defaultUserClient);

                            await SetACLOnUserAsync(defaultUserClient, UserWithNone, [$"+{commandAcl}", $"-{subCommandAcl}"]);

                            await AssertAllDeniedAsync(defaultUserClient, UserWithNone, noneUserClient, commands, $"[{command}]: Permitted when should have been denied (user had +{commandAcl} -{subCommandAcl})", skipPing, commandAndSubCommand, skipAclCheckCmd);
                        }

                        // Checking removing command but adding subcommand works
                        {
                            await ResetUserWithAllAsync(defaultUserClient);

                            await SetACLOnUserAsync(defaultUserClient, UserWithAll, [$"-{commandAcl}", $"+{subCommandAcl}"]);

                            if (!skipPermitted)
                            {
                                await AssertAllPermittedAsync(defaultUserClient, UserWithAll, allUserClient, commands, $"[{command}]: Denied when should have been permitted (user had -{commandAcl} +{subCommandAcl})", skipPing, commandAndSubCommand, skipAclCheckCmd);
                            }
                        }
                    }
                }
            }

            // Use default user to update ACL on given user
            static async Task SetACLOnUserAsync(GarnetClient defaultUserClient, string user, string[] aclPatterns)
            {
                string aclRes = await defaultUserClient.ExecuteForStringResultAsync("ACL", ["SETUSER", user, .. aclPatterns]);
                ClassicAssert.AreEqual("OK", aclRes);
            }

            // Create or reset user, with all permissions
            static async Task ResetUserWithAllAsync(GarnetClient defaultUserClient)
            {
                string aclRes = await defaultUserClient.ExecuteForStringResultAsync("ACL", ["SETUSER", UserWithAll, "on", $">{TestPassword}", "+@all"]);
                ClassicAssert.AreEqual("OK", aclRes);
            }

            // Get user that was initialized with -@all
            static async Task ResetUserWithNoneAsync(GarnetClient defaultUserClient)
            {
                string aclRes = await defaultUserClient.ExecuteForStringResultAsync("ACL", ["SETUSER", UserWithNone, "on", $">{TestPassword}", "-@all"]);
                ClassicAssert.AreEqual("OK", aclRes);
            }

            // Check that all commands succeed
            static async Task AssertAllPermittedAsync(GarnetClient defaultUserClient, string currentUserName, GarnetClient currentUserClient, Func<GarnetClient, Task>[] commands, string message, bool skipPing, string[] commandAndSubCommand, bool skipAclCheckCmd)
            {
                foreach (Func<GarnetClient, Task> cmd in commands)
                {
                    ClassicAssert.True(await CheckAuthFailureAsync(() => cmd(currentUserClient)), message);
                }

                if (!skipAclCheckCmd)
                {
                    await AssertRedisAclCheckCmd(true, defaultUserClient, currentUserName, currentUserClient, commandAndSubCommand);
                }

                if (!skipPing)
                {
                    // Check we haven't desynced
                    await PingAsync(defaultUserClient, currentUserName, currentUserClient);
                }
            }

            // Check that a script which calls redis.acl_check_cmd(...) for the given (sub-)command produces the right result
            static async Task AssertRedisAclCheckCmd(
                bool expectedResult,
                GarnetClient defaultUserClient,
                string currentUserName,
                GarnetClient currentUserClient,
                string[] commandAndSubCommand
            )
            {
                var withBar = string.Join("|", commandAndSubCommand);
                if (!RespCommandsInfo.TryGetRespCommandInfo(withBar, out var info, includeSubCommands: true))
                {
                    // Couldn't find info, skip
                    return;
                }

                if (info.Command == RespCommand.EVAL)
                {
                    // Need to be able to EVAL to do this test, so skip
                    return;
                }

                if (info.Command.IsNoAuth())
                {
                    // No point to check these
                    return;
                }

                var aclRes = await defaultUserClient.ExecuteForStringResultAsync("ACL", ["SETUSER", currentUserName, "+eval"]);

                var script = $"return redis.acl_check_cmd({string.Join(", ", commandAndSubCommand.Select(static x => $"'{x}'"))});";

                var canRunStr = await currentUserClient.ExecuteForStringResultAsync("EVAL", [script, "0"]);
                var canRun = canRunStr == "1";

                ClassicAssert.AreEqual(expectedResult, canRun, $"redis.acl_check_cmd(...) return unexpected result for '{withBar}'");
            }

            // Check that all commands fail with NOAUTH
            static async Task AssertAllDeniedAsync(GarnetClient defaultUserClient, string currentUserName, GarnetClient currentUserClient, Func<GarnetClient, Task>[] commands, string message, bool skipPing, string[] commandAndSubCommand, bool skipAclCheckCmd)
            {
                foreach (Func<GarnetClient, Task> cmd in commands)
                {
                    ClassicAssert.False(await CheckAuthFailureAsync(() => cmd(currentUserClient)), message);
                }

                if (!skipAclCheckCmd)
                {
                    await AssertRedisAclCheckCmd(false, defaultUserClient, currentUserName, currentUserClient, commandAndSubCommand);
                }

                if (!skipPing)
                {
                    // Check we haven't desynced
                    await PingAsync(defaultUserClient, currentUserName, currentUserClient);
                }
            }

            // Enable PING on user and issue PING on connection
            static async Task PingAsync(GarnetClient defaultUserClient, string currentUserName, GarnetClient currentUserClient)
            {
                // Have to add PING because it'll be denied by reset of test in many cases
                // since we do this towards the end of our asserts, it shouldn't invalidate
                // the rest of the test.
                string addPingRes = await defaultUserClient.ExecuteForStringResultAsync("ACL", ["SETUSER", currentUserName, "on", "+ping"]);
                ClassicAssert.AreEqual("OK", addPingRes);

                // Actually execute the PING
                string pingRes = await currentUserClient.ExecuteForStringResultAsync("PING");
                ClassicAssert.AreEqual("PONG", pingRes);
            }
        }

        /// <summary>
        /// Create a GarnetClient authed as the given user.
        /// </summary>
        private static async Task<GarnetClient> CreateGarnetClientAsync(string username, string password)
        {
            GarnetClient ret = TestUtils.GetGarnetClient();
            await ret.ConnectAsync();

            string authRes = await ret.ExecuteForStringResultAsync("AUTH", [username, password]);
            ClassicAssert.AreEqual("OK", authRes);

            return ret;
        }

        /// <summary>
        /// Create a user with +@all permissions.
        /// </summary>
        private static async Task InitUserAsync(GarnetClient defaultUserClient, string username, string password)
        {
            string res = await defaultUserClient.ExecuteForStringResultAsync("ACL", ["SETUSER", username, "on", $">{password}", "+@all"]);
            ClassicAssert.AreEqual("OK", res);
        }

        /// <summary>
        /// Runs ACL SETUSER default [aclPatterns] and checks that they are reflected in ACL LIST.
        /// </summary>
        private static async Task SetUserAsync(GarnetClient client, string user, params string[] aclPatterns)
        {
            string aclLinePreSet = await GetUserAsync(client, user);

            string setRes = await client.ExecuteForStringResultAsync("ACL", ["SETUSER", user, .. aclPatterns]);
            ClassicAssert.AreEqual("OK", setRes, $"Updating user ({user}) failed");

            string aclLinePostSet = await GetUserAsync(client, user);

            string expectedAclLine = $"{aclLinePreSet} {string.Join(" ", aclPatterns)}";

            CommandPermissionSet actualUserPerms = ACLParser.ParseACLRule(aclLinePostSet).CopyCommandPermissionSet();
            CommandPermissionSet expectedUserPerms = ACLParser.ParseACLRule(expectedAclLine).CopyCommandPermissionSet();

            ClassicAssert.IsTrue(expectedUserPerms.IsEquivalentTo(actualUserPerms), $"User permissions were not equivalent after running SETUSER with {string.Join(" ", aclPatterns)}");

            // TODO: if and when ACL GETUSER is implemented, just use that
            static async Task<string> GetUserAsync(GarnetClient client, string user)
            {
                string ret = null;
                string[] resArr = await client.ExecuteForStringArrayResultAsync("ACL", ["LIST"]);
                foreach (string res in resArr)
                {
                    ret = res;
                    if (ret.StartsWith($"user {user} on "))
                    {
                        break;
                    }
                }

                ClassicAssert.IsNotNull(ret, $"Couldn't get user from ACL LIST");

                return ret;
            }
        }

        /// <summary>
        /// Returns true if no AUTH failure.
        /// Returns false AUTH failure.
        /// 
        /// Throws if anything else.
        /// </summary>
        private static async Task<bool> CheckAuthFailureAsync(Func<Task> act)
        {
            try
            {
                await act();
                return true;
            }
            catch (Exception e)
            {
                if (e.Message != "NOAUTH Authentication required.")
                {
                    throw;
                }

                return false;
            }
        }
    }
}<|MERGE_RESOLUTION|>--- conflicted
+++ resolved
@@ -33,12 +33,8 @@
         {
             TestUtils.DeleteDirectory(TestUtils.MethodTestDir, wait: true);
             server = TestUtils.CreateGarnetServer(TestUtils.MethodTestDir, defaultPassword: DefaultPassword,
-<<<<<<< HEAD
-                                                  useAcl: true, enableLua: true, enableModuleCommand: true, enableStreams: true);
-=======
                                                   useAcl: true, enableLua: true,
-                                                  enableModuleCommand: Garnet.server.Auth.Settings.ConnectionProtectionOption.Yes);
->>>>>>> 01a28369
+                                                  enableModuleCommand: Garnet.server.Auth.Settings.ConnectionProtectionOption.Yes, enableStreams: true);
 
             // Register custom commands so we can test ACL'ing them
             ClassicAssert.IsTrue(TestUtils.TryGetCustomCommandsInfo(out respCustomCommandsInfo));
