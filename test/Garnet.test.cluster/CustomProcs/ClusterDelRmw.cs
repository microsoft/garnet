--- conflicted
+++ resolved
@@ -34,11 +34,7 @@
             var parsed = ParseUtils.TryReadLong(value, out var valueToIncrement);
             Debug.Assert(parsed, "Value to increment must be a valid long integer.");
 
-<<<<<<< HEAD
-            var input = new RawStringInput(RespCommand.INCRBY, arg1: valueToIncrement);
-=======
-            var input = new StringInput(RespCommand.INCRBY, 0, valueToIncrement);
->>>>>>> b292fa91
+            var input = new StringInput(RespCommand.INCRBY, arg1: valueToIncrement);
             Span<byte> outputBuffer = stackalloc byte[NumUtils.MaximumFormatInt64Length + 1];
             var outputArgSlice = PinnedSpanByte.FromPinnedSpan(outputBuffer);
             // Increment key
