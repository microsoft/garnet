﻿// Copyright (c) Microsoft Corporation.
// Licensed under the MIT license.

using System;
using System.Collections.Generic;
using System.IO;
using System.Linq;
using System.Net;
using System.Security.Cryptography.X509Certificates;
using System.Text;
using System.Threading;
using System.Threading.Tasks;
using Garnet.server;
using Garnet.server.Auth.Settings;
using Microsoft.Extensions.Logging;
using NUnit.Framework;
using NUnit.Framework.Legacy;
using StackExchange.Redis;

namespace Garnet.test.cluster
{
    public class ClusterTestContext
    {
        public CredentialManager credManager;
        public string TestFolder;
        public GarnetServer[] nodes = null;
        public GarnetServerOptions[] nodeOptions = null;
        public EndPointCollection endpoints;
        public TextWriter logTextWriter = TestContext.Progress;
        public ILoggerFactory loggerFactory;
        public ILogger logger;

        public int defaultShards = 3;
        public static int Port = 7000;

        public Random r = new();
        public ManualResetEventSlim waiter;

        public Task checkpointTask;

        public ClusterTestUtils clusterTestUtils = null;

        public CancellationTokenSource cts;

        public void Setup(Dictionary<string, LogLevel> monitorTests, int testTimeoutSeconds = 60)
        {
            cts = new CancellationTokenSource(TimeSpan.FromSeconds(testTimeoutSeconds));

            TestFolder = TestUtils.UnitTestWorkingDir() + "\\";
            var logLevel = LogLevel.Error;
            if (!string.IsNullOrEmpty(TestContext.CurrentContext.Test.MethodName) && monitorTests.TryGetValue(TestContext.CurrentContext.Test.MethodName, out var value))
                logLevel = value;
            loggerFactory = TestUtils.CreateLoggerFactoryInstance(logTextWriter, logLevel, scope: TestContext.CurrentContext.Test.FullName);
            logger = loggerFactory.CreateLogger(TestContext.CurrentContext.Test.FullName);
            logger.LogDebug("0. Setup >>>>>>>>>>>>");
            r = new Random(674386);
            waiter = new ManualResetEventSlim();
            credManager = new CredentialManager();
        }

        public void ShutdownNode(IPEndPoint endpoint)
        {
            for (var i = 0; i < endpoints.Count; i++)
            {
                if (endpoints[i] == endpoint)
                {
                    ShutdownNode(i);
                    return;
                }
            }

            throw new InvalidOperationException($"Could not find node for {endpoint}");
        }

        public void ShutdownNode(int nodeIndex)
        {
            if (nodeIndex < 0 || nodeIndex >= nodes.Length)
            {
                throw new ArgumentOutOfRangeException(nameof(nodeIndex));
            }

            nodes[nodeIndex].Dispose();
            nodes[nodeIndex] = null;
        }

        public void RestartNode(IPEndPoint endpoint)
        {
            for (var i = 0; i < endpoints.Count; i++)
            {
                if (endpoints[i] == endpoint)
                {
                    RestartNode(i);
                    return;
                }
            }

            throw new InvalidOperationException($"Could not find node for {endpoint}");
        }

        public void RestartNode(int nodeIndex)
        {
            if (nodeIndex < 0 || nodeIndex >= nodes.Length)
            {
                throw new ArgumentOutOfRangeException(nameof(nodeIndex));
            }

            if (nodes[nodeIndex] != null)
            {
                ShutdownNode(nodeIndex);
            }

            // We're restarting, leave state unaltered
            nodeOptions[nodeIndex].CleanClusterConfig = false;

            nodes[nodeIndex] = new GarnetServer(nodeOptions[nodeIndex], loggerFactory);
            nodes[nodeIndex].Start();
        }


        public void TearDown()
        {
            cts.Cancel();
            cts.Dispose();
            logger.LogDebug("0. Dispose <<<<<<<<<<<");
            waiter?.Dispose();
            clusterTestUtils?.Dispose();
            loggerFactory?.Dispose();
            var timeoutSeconds = 5;
            if (!Task.Run(() => DisposeCluster()).Wait(TimeSpan.FromSeconds(timeoutSeconds)))
            {
                logger?.LogError("Timed out waiting for DisposeCluster");
                Assert.Fail("Timed out waiting for DisposeCluster");
            }
            if (!Task.Run(() => TestUtils.DeleteDirectory(TestFolder, true)).Wait(TimeSpan.FromSeconds(timeoutSeconds)))
            {
                logger?.LogError("Timed out DeleteDirectory");
                Assert.Fail("Timed out DeleteDirectory");
            }
        }

        public void RegisterCustomTxn(string name, Func<CustomTransactionProcedure> proc, RespCommandsInfo commandInfo = null, RespCommandDocs commandDocs = null)
        {
            foreach (var node in nodes)
                node.Register.NewTransactionProc(name, proc, commandInfo, commandDocs);
        }

        /// <summary>
        /// Create instances with provided configuration
        /// </summary>
        /// <param name="shards"></param>
        /// <param name="enableCluster"></param>
        /// <param name="cleanClusterConfig"></param>
        /// <param name="tryRecover"></param>
        /// <param name="disableObjects"></param>
        /// <param name="lowMemory"></param>
        /// <param name="memorySize"></param>
        /// <param name="pageSize"></param>
        /// <param name="segmentSize"></param>
        /// <param name="enableAOF"></param>
        /// <param name="FastAofTruncate"></param>
        /// <param name="OnDemandCheckpoint"></param>
        /// <param name="AofMemorySize"></param>
        /// <param name="CommitFrequencyMs"></param>
        /// <param name="DisableStorageTier"></param>
        /// <param name="EnableIncrementalSnapshots"></param>
        /// <param name="FastCommit"></param>
        /// <param name="timeout"></param>
        /// <param name="useTLS"></param>
        /// <param name="useAcl"></param>
        /// <param name="certificates"></param>
        /// <param name="clusterCreds"></param>
        /// <param name="authenticationSettings"></param>
        /// <param name="disablePubSub"></param>
        /// <param name="metricsSamplingFrequency"></param>
        /// <param name="enableLua"></param>
        /// <param name="asyncReplay"></param>
        /// <param name="enableDisklessSync"></param>
        /// <param name="luaMemoryMode"></param>
        /// <param name="luaMemoryLimit"></param>
        /// <param name="useHostname"></param>
        /// <param name="luaTransactionMode"></param>
        /// <param name="useNativeDeviceLinux"></param>
        public void CreateInstances(
            int shards,
            bool enableCluster = true,
            bool cleanClusterConfig = true,
            bool tryRecover = false,
            bool disableObjects = false,
            bool lowMemory = false,
            string memorySize = default,
            string pageSize = default,
            string segmentSize = "1g",
            bool enableAOF = false,
            bool FastAofTruncate = false,
            bool OnDemandCheckpoint = false,
            string AofMemorySize = "64m",
            int CommitFrequencyMs = 0,
            bool useAofNullDevice = false,
            bool DisableStorageTier = false,
            bool EnableIncrementalSnapshots = false,
            bool FastCommit = true,
            int timeout = -1,
            bool useTLS = false,
            bool useAcl = false,
            X509CertificateCollection certificates = null,
            ServerCredential clusterCreds = new ServerCredential(),
            AadAuthenticationSettings authenticationSettings = null,
            bool disablePubSub = true,
            int metricsSamplingFrequency = 0,
            bool enableLua = false,
            bool asyncReplay = false,
            bool enableDisklessSync = false,
            int replicaDisklessSyncDelay = 1,
            string replicaDisklessSyncFullSyncAofThreshold = null,
            LuaMemoryManagementMode luaMemoryMode = LuaMemoryManagementMode.Native,
            string luaMemoryLimit = "",
            bool useHostname = false,
            bool luaTransactionMode = false,
            bool useNativeDeviceLinux = false,
<<<<<<< HEAD
            int clusterReplicationReestablishmentTimeout = 0,
            string aofSizeLimit = "",
            int compactionFrequencySecs = 0,
            LogCompactionType compactionType = LogCompactionType.Scan,
            bool latencyMonitory = false,
            int loggingFrequencySecs = 5,
            int checkpointThrottleFlushDelayMs = 0,
            bool clusterReplicaResumeWithData = false)
=======
            int replicaSyncTimeout = 60)
>>>>>>> 38d76746
        {
            var ipAddress = IPAddress.Loopback;
            TestUtils.EndPoint = new IPEndPoint(ipAddress, 7000);
            endpoints = TestUtils.GetShardEndPoints(shards, useHostname ? IPAddress.Any : ipAddress, 7000);

            (nodes, nodeOptions) = TestUtils.CreateGarnetCluster(
                TestFolder,
                disablePubSub: disablePubSub,
                disableObjects: disableObjects,
                enableCluster: enableCluster,
                endpoints: endpoints,
                enableAOF: enableAOF,
                timeout: timeout,
                loggerFactory: loggerFactory,
                tryRecover: tryRecover,
                UseTLS: useTLS,
                cleanClusterConfig: cleanClusterConfig,
                lowMemory: lowMemory,
                MemorySize: memorySize,
                PageSize: pageSize,
                SegmentSize: segmentSize,
                FastAofTruncate: FastAofTruncate,
                AofMemorySize: AofMemorySize,
                CommitFrequencyMs: CommitFrequencyMs,
                useAofNullDevice: useAofNullDevice,
                DisableStorageTier: DisableStorageTier,
                OnDemandCheckpoint: OnDemandCheckpoint,
                EnableIncrementalSnapshots: EnableIncrementalSnapshots,
                FastCommit: FastCommit,
                useAcl: useAcl,
                aclFile: credManager.aclFilePath,
                authUsername: clusterCreds.user,
                authPassword: clusterCreds.password,
                certificates: certificates,
                authenticationSettings: authenticationSettings,
                metricsSamplingFrequency: metricsSamplingFrequency,
                enableLua: enableLua,
                asyncReplay: asyncReplay,
                enableDisklessSync: enableDisklessSync,
                replicaDisklessSyncDelay: replicaDisklessSyncDelay,
                replicaDisklessSyncFullSyncAofThreshold: replicaDisklessSyncFullSyncAofThreshold,
                luaMemoryMode: luaMemoryMode,
                luaMemoryLimit: luaMemoryLimit,
                luaTransactionMode: luaTransactionMode,
                useNativeDeviceLinux: useNativeDeviceLinux,
<<<<<<< HEAD
                clusterReplicationReestablishmentTimeout: clusterReplicationReestablishmentTimeout,
                aofSizeLimit: aofSizeLimit,
                compactionFrequencySecs: compactionFrequencySecs,
                compactionType: compactionType,
                latencyMonitory: latencyMonitory,
                loggingFrequencySecs: loggingFrequencySecs,
                checkpointThrottleFlushDelayMs: checkpointThrottleFlushDelayMs,
                clusterReplicaResumeWithData: clusterReplicaResumeWithData);
=======
                replicaSyncTimeout: replicaSyncTimeout);
>>>>>>> 38d76746

            foreach (var node in nodes)
                node.Start();

            endpoints = TestUtils.GetShardEndPoints(shards, ipAddress, 7000);
        }

        /// <summary>
        /// Create single cluster instance with corresponding options
        /// </summary>
        /// <param name="endpoint"></param>
        /// <param name="enableCluster"></param>
        /// <param name="cleanClusterConfig"></param>
        /// <param name="tryRecover"></param>
        /// <param name="disableObjects"></param>
        /// <param name="lowMemory"></param>
        /// <param name="MemorySize"></param>
        /// <param name="PageSize"></param>
        /// <param name="SegmentSize"></param>
        /// <param name="enableAOF"></param>
        /// <param name="FastAofTruncate"></param>
        /// <param name="OnDemandCheckpoint"></param>
        /// <param name="AofMemorySize"></param>
        /// <param name="CommitFrequencyMs"></param>
        /// <param name="DisableStorageTier"></param>
        /// <param name="EnableIncrementalSnapshots"></param>
        /// <param name="FastCommit"></param>
        /// <param name="timeout"></param>
        /// <param name="gossipDelay"></param>
        /// <param name="useTLS"></param>
        /// <param name="useAcl"></param>
        /// <param name="asyncReplay"></param>
        /// <param name="clusterCreds"></param>
        /// <param name="certificates"></param>
        /// <returns></returns>
        public GarnetServer CreateInstance(
            EndPoint endpoint,
            bool enableCluster = true,
            bool cleanClusterConfig = true,
            bool disableEpochCollision = false,
            bool tryRecover = false,
            bool disableObjects = false,
            bool lowMemory = false,
            string MemorySize = default,
            string PageSize = default,
            string SegmentSize = "1g",
            bool enableAOF = false,
            bool FastAofTruncate = false,
            bool OnDemandCheckpoint = false,
            string AofMemorySize = "64m",
            int CommitFrequencyMs = 0,
            bool DisableStorageTier = false,
            bool EnableIncrementalSnapshots = false,
            bool FastCommit = true,
            int timeout = -1,
            int gossipDelay = 5,
            bool useTLS = false,
            bool useAcl = false,
            bool asyncReplay = false,
            EndPoint clusterAnnounceEndpoint = null,
            X509CertificateCollection certificates = null,
            ServerCredential clusterCreds = new ServerCredential())
        {

            var opts = TestUtils.GetGarnetServerOptions(
                TestFolder,
                TestFolder,
                endpoint,
                enableCluster: enableCluster,
                disablePubSub: true,
                disableObjects: disableObjects,
                enableAOF: enableAOF,
                timeout: timeout,
                gossipDelay: gossipDelay,
                tryRecover: tryRecover,
                useTLS: useTLS,
                cleanClusterConfig: cleanClusterConfig,
                lowMemory: lowMemory,
                memorySize: MemorySize,
                pageSize: PageSize,
                segmentSize: SegmentSize,
                fastAofTruncate: FastAofTruncate,
                aofMemorySize: AofMemorySize,
                commitFrequencyMs: CommitFrequencyMs,
                disableStorageTier: DisableStorageTier,
                onDemandCheckpoint: OnDemandCheckpoint,
                enableIncrementalSnapshots: EnableIncrementalSnapshots,
                fastCommit: FastCommit,
                useAcl: useAcl,
                asyncReplay: asyncReplay,
                aclFile: credManager.aclFilePath,
                authUsername: clusterCreds.user,
                authPassword: clusterCreds.password,
                certificates: certificates,
                clusterAnnounceEndpoint: clusterAnnounceEndpoint);

            return new GarnetServer(opts, loggerFactory);
        }

        /// <summary>
        /// Dispose created instances
        /// </summary>
        public void DisposeCluster()
        {
            if (nodes != null)
            {
                _ = Parallel.For(0, nodes.Length, i =>
                {
                    if (nodes[i] != null)
                    {
                        logger.LogDebug("\t a. Dispose node {testName}", TestContext.CurrentContext.Test.Name);
                        var node = nodes[i];
                        nodes[i] = null;
                        node.Dispose(true);
                        logger.LogDebug("\t b. Dispose node {testName}", TestContext.CurrentContext.Test.Name);
                    }
                });
            }
        }

        /// <summary>
        /// Establish connection to cluster.
        /// </summary>
        /// <param name="enabledCluster"></param>
        /// <param name="useTLS"></param>
        /// <param name="certificates"></param>
        /// <param name="clientCreds"></param>
        public void CreateConnection(
            bool enabledCluster = true,
            bool useTLS = false,
            X509CertificateCollection certificates = null,
            ServerCredential clientCreds = new ServerCredential())
        {
            clusterTestUtils?.Dispose();
            clusterTestUtils = new ClusterTestUtils(
                endpoints,
                context: this,
                textWriter: logTextWriter,
                UseTLS: useTLS,
                authUsername: clientCreds.user,
                authPassword: clientCreds.password,
                certificates: certificates);
            clusterTestUtils.Connect(cluster: enabledCluster, logger: logger);
            clusterTestUtils.PingAll(logger);
        }

        /// <summary>
        /// Generate credential file through credManager
        /// </summary>
        /// <param name="customCreds"></param>
        public void GenerateCredentials(ServerCredential[] customCreds = null)
            => credManager.GenerateCredentials(TestFolder, customCreds);

        public int keyOffset = 0;
        public bool orderedKeys = false;

        public Dictionary<string, int> kvPairs;
        public Dictionary<string, List<int>> kvPairsObj;

        public void PopulatePrimary(
            ref Dictionary<string, int> kvPairs,
            int keyLength,
            int kvpairCount,
            int primaryIndex,
            int[] slotMap = null,
            bool incrementalSnapshots = false,
            int ckptNode = 0,
            int randomSeed = -1)
        {
            if (randomSeed != -1) clusterTestUtils.InitRandom(randomSeed);
            for (var i = 0; i < kvpairCount; i++)
            {
                var key = orderedKeys ? (keyOffset++).ToString() : clusterTestUtils.RandomStr(keyLength);
                var value = r.Next();

                //Use slotMap
                var keyBytes = Encoding.ASCII.GetBytes(key);
                if (slotMap != null)
                {
                    var slot = ClusterTestUtils.HashSlot(keyBytes);
                    primaryIndex = slotMap[slot];
                }

                var resp = clusterTestUtils.SetKey(primaryIndex, keyBytes, Encoding.ASCII.GetBytes(value.ToString()), out int _, out _, logger: logger);
                ClassicAssert.AreEqual(ResponseState.OK, resp);

                var retVal = clusterTestUtils.GetKey(primaryIndex, keyBytes, out int _, out _, out ResponseState responseState, logger: logger);
                ClassicAssert.AreEqual(ResponseState.OK, responseState);
                ClassicAssert.AreEqual(value, int.Parse(retVal));

                kvPairs.Add(key, int.Parse(retVal));

                if (incrementalSnapshots && i == kvpairCount / 2)
                    clusterTestUtils.Checkpoint(ckptNode, logger: logger);
            }
        }

        public void PopulatePrimaryRMW(ref Dictionary<string, int> kvPairs, int keyLength, int kvpairCount, int primaryIndex, int addCount, int[] slotMap = null, bool incrementalSnapshots = false, int ckptNode = 0, int randomSeed = -1)
        {
            if (randomSeed != -1) clusterTestUtils.InitRandom(randomSeed);
            for (int i = 0; i < kvpairCount; i++)
            {
                var key = orderedKeys ? (keyOffset++).ToString() : clusterTestUtils.RandomStr(keyLength);

                // Use slotMap
                var keyBytes = Encoding.ASCII.GetBytes(key);
                if (slotMap != null)
                {
                    var slot = ClusterTestUtils.HashSlot(keyBytes);
                    primaryIndex = slotMap[slot];
                }

                int value = 0;
                for (int j = 0; j < addCount; j++)
                    value = clusterTestUtils.IncrBy(primaryIndex, key, randomSeed == -1 ? 1 : clusterTestUtils.r.Next(1, 100));

                kvPairs.Add(key, value);

                if (incrementalSnapshots && i == kvpairCount / 2)
                    clusterTestUtils.Checkpoint(ckptNode, logger: logger);
            }
        }

        public void PopulatePrimaryWithObjects(ref Dictionary<string, List<int>> kvPairsObj, int keyLength, int kvpairCount, int primaryIndex, int countPerList = 32, int itemSize = 1 << 20, int randomSeed = -1, bool set = false)
        {
            if (randomSeed != -1) clusterTestUtils.InitRandom(randomSeed);
            for (var i = 0; i < kvpairCount; i++)
            {
                var key = clusterTestUtils.RandomStr(keyLength);
                var value = !set ? clusterTestUtils.RandomList(countPerList, itemSize) : clusterTestUtils.RandomHset(countPerList, itemSize);
                while (kvPairsObj.ContainsKey(key))
                    key = clusterTestUtils.RandomStr(keyLength);
                kvPairsObj.Add(key, value);
                int count;
                if (!set)
                {
                    count = clusterTestUtils.Lpush(primaryIndex, key, value, logger);
                }
                else
                    clusterTestUtils.Sadd(primaryIndex, key, value, logger);

                if (!set)
                {
                    var result = clusterTestUtils.Lrange(primaryIndex, key, logger);
                    ClassicAssert.AreEqual(value, result);
                }
                else
                {
                    var result = clusterTestUtils.Smembers(primaryIndex, key, logger);
                    ClassicAssert.IsTrue(result.ToHashSet().SetEquals(value));
                }
            }
        }

        public void PopulatePrimaryAndTakeCheckpointTask(bool performRMW, bool disableObjects, bool takeCheckpoint, int iter = 5)
        {
            var keyLength = 32;
            var kvpairCount = 64;
            var addCount = 5;
            for (var i = 0; i < iter; i++)
            {
                // Populate Primary
                if (disableObjects)
                {
                    if (!performRMW)
                        PopulatePrimary(ref kvPairs, keyLength, kvpairCount, 0);
                    else
                        PopulatePrimaryRMW(ref kvPairs, keyLength, kvpairCount, 0, addCount);
                }
                else
                {
                    PopulatePrimaryWithObjects(ref kvPairsObj, keyLength, kvpairCount, 0);
                }
                if (takeCheckpoint) clusterTestUtils.Checkpoint(0, logger: logger);
            }
        }

        public void ValidateKVCollectionAgainstReplica(
            ref Dictionary<string, int> kvPairs,
            int replicaIndex,
            int primaryIndex = 0,
            int[] slotMap = null)
        {
            var keys = orderedKeys ? kvPairs.Keys.Select(int.Parse).ToList().OrderBy(x => x).Select(x => x.ToString()) : kvPairs.Keys;
            foreach (var key in keys)
            {
                var value = kvPairs[key];
                var keyBytes = Encoding.ASCII.GetBytes(key);

                if (slotMap != null)
                {
                    var slot = ClusterTestUtils.HashSlot(keyBytes);
                    replicaIndex = slotMap[slot];
                }

                var retVal = clusterTestUtils.GetKey(replicaIndex, keyBytes, out _, out _, out var responseState, logger: logger);
                while (responseState != ResponseState.OK || retVal == null || (value != int.Parse(retVal)))
                {
                    retVal = clusterTestUtils.GetKey(replicaIndex, keyBytes, out _, out _, out responseState, logger: logger);
                    ClusterTestUtils.BackOff(cancellationToken: cts.Token, msg: $"{clusterTestUtils.GetEndPoint(primaryIndex)} > {clusterTestUtils.GetEndPoint(replicaIndex)}");
                }
                ClassicAssert.AreEqual(ResponseState.OK, responseState);
                ClassicAssert.AreEqual(value, int.Parse(retVal), $"replOffset > p:{clusterTestUtils.GetReplicationOffset(primaryIndex, logger: logger)}, s[{replicaIndex}]:{clusterTestUtils.GetReplicationOffset(replicaIndex)}");
            }
        }

        public void ValidateNodeObjects(ref Dictionary<string, List<int>> kvPairsObj, int replicaIndex, bool set = false)
        {
            foreach (var key in kvPairsObj.Keys)
            {
                var elements = kvPairsObj[key];
                List<int> result;
                if (!set)
                    result = clusterTestUtils.Lrange(replicaIndex, key, logger);
                else
                    result = clusterTestUtils.Smembers(replicaIndex, key, logger);

                while (result.Count == 0)
                {
                    if (!set)
                        result = clusterTestUtils.Lrange(replicaIndex, key, logger);
                    else
                        result = clusterTestUtils.Smembers(replicaIndex, key, logger);
                    ClusterTestUtils.BackOff(cancellationToken: cts.Token);
                }
                if (!set)
                    ClassicAssert.AreEqual(elements, result);
                else
                    ClassicAssert.IsTrue(result.ToHashSet().SetEquals(result));
            }
        }

        public void SendAndValidateKeys(int primaryIndex, int replicaIndex, int keyLength, int numKeys = 1)
        {
            for (var i = 0; i < numKeys; i++)
            {
                var key = orderedKeys ? (keyOffset++).ToString() : clusterTestUtils.RandomStr(keyLength);
                var keyBytes = Encoding.ASCII.GetBytes(key);
                var value = r.Next();
                var resp = clusterTestUtils.SetKey(primaryIndex, keyBytes, Encoding.ASCII.GetBytes(value.ToString()), out int _, out _, logger: logger);
                ClassicAssert.AreEqual(ResponseState.OK, resp);

                clusterTestUtils.WaitForReplicaAofSync(primaryIndex, replicaIndex);

                var retVal = clusterTestUtils.GetKey(replicaIndex, keyBytes, out _, out _, out ResponseState responseState, logger: logger);
                while (responseState != ResponseState.OK || retVal == null || (value != int.Parse(retVal)))
                {
                    retVal = clusterTestUtils.GetKey(replicaIndex, keyBytes, out _, out _, out responseState, logger: logger);
                    ClusterTestUtils.BackOff(cancellationToken: cts.Token);
                }
                ClassicAssert.AreEqual(ResponseState.OK, responseState);
                ClassicAssert.AreEqual(value, int.Parse(retVal), $"replOffset > p:{clusterTestUtils.GetReplicationOffset(primaryIndex, logger: logger)}, s[{replicaIndex}]:{clusterTestUtils.GetReplicationOffset(replicaIndex)}");
            }
        }

        public void ClusterFailoveSpinWait(int replicaNodeIndex, ILogger logger)
        {
            // Failover primary
            _ = clusterTestUtils.ClusterFailover(replicaNodeIndex, "ABORT", logger);
            _ = clusterTestUtils.ClusterFailover(replicaNodeIndex, logger: logger);

            var retryCount = 0;
            while (true)
            {
                var role = clusterTestUtils.GetReplicationRole(replicaNodeIndex, logger: logger);
                if (role.Equals("master")) break;
                if (retryCount++ > 10000)
                {
                    logger?.LogError("CLUSTER FAILOVER retry count reached");
                    Assert.Fail();
                }
                Thread.Sleep(1000);
            }
        }

        public void AttachAndWaitForSync(int primary_count, int replica_count, bool disableObjects)
        {
            var primaryId = clusterTestUtils.GetNodeIdFromNode(0, logger);
            // Issue meet to replicas
            for (var i = primary_count; i < primary_count + replica_count; i++)
                clusterTestUtils.Meet(i, 0);

            // Wait until primary node is known so as not to fail replicate
            for (var i = primary_count; i < primary_count + replica_count; i++)
                clusterTestUtils.WaitUntilNodeIdIsKnown(i, primaryId, logger: logger);

            // Issue cluster replicate and bump epoch manually to capture config.
            for (var i = primary_count; i < primary_count + replica_count; i++)
            {
                _ = clusterTestUtils.ClusterReplicate(i, primaryId, async: true, logger: logger);
                clusterTestUtils.BumpEpoch(i, logger: logger);
            }

            if (!checkpointTask.Wait(TimeSpan.FromSeconds(100))) Assert.Fail("Checkpoint task timeout");

            // Wait for recovery and AofSync
            for (var i = primary_count; i < replica_count; i++)
            {
                clusterTestUtils.WaitForReplicaRecovery(i, logger);
                clusterTestUtils.WaitForReplicaAofSync(0, i, logger);
            }

            clusterTestUtils.WaitForConnectedReplicaCount(0, replica_count, logger: logger);

            // Validate data on replicas
            for (var i = primary_count; i < replica_count; i++)
            {
                if (disableObjects)
                    ValidateKVCollectionAgainstReplica(ref kvPairs, i);
                else
                    ValidateNodeObjects(ref kvPairsObj, i);
            }
        }

        public List<byte[]> GenerateKeysWithPrefix(string prefix, int keyCount, int suffixLength)
        {
            var keyBuffer = new byte[2 + prefix.Length + suffixLength];
            Encoding.ASCII.GetBytes("{" + prefix + "}").CopyTo(keyBuffer, 0);

            var keys = new List<byte[]>();
            for (var i = 0; i < keyCount; i++)
            {
                clusterTestUtils.RandomBytes(ref keyBuffer, 2 + prefix.Length);
                keys.Add(keyBuffer.ToArray());
            }
            return keys;
        }

        public List<byte[]> GenerateIncreasingSizeValues(int minSize, int maxSize)
        {
            var values = new List<byte[]>();
            for (var i = minSize; i <= maxSize; i++)
            {
                var valueBuffer = new byte[minSize];
                clusterTestUtils.RandomBytes(ref valueBuffer, valueBuffer.Length);
                values.Add(valueBuffer.ToArray());
            }
            return values;
        }
    }
}<|MERGE_RESOLUTION|>--- conflicted
+++ resolved
@@ -217,7 +217,6 @@
             bool useHostname = false,
             bool luaTransactionMode = false,
             bool useNativeDeviceLinux = false,
-<<<<<<< HEAD
             int clusterReplicationReestablishmentTimeout = 0,
             string aofSizeLimit = "",
             int compactionFrequencySecs = 0,
@@ -225,10 +224,8 @@
             bool latencyMonitory = false,
             int loggingFrequencySecs = 5,
             int checkpointThrottleFlushDelayMs = 0,
-            bool clusterReplicaResumeWithData = false)
-=======
+            bool clusterReplicaResumeWithData = false,
             int replicaSyncTimeout = 60)
->>>>>>> 38d76746
         {
             var ipAddress = IPAddress.Loopback;
             TestUtils.EndPoint = new IPEndPoint(ipAddress, 7000);
@@ -274,7 +271,6 @@
                 luaMemoryLimit: luaMemoryLimit,
                 luaTransactionMode: luaTransactionMode,
                 useNativeDeviceLinux: useNativeDeviceLinux,
-<<<<<<< HEAD
                 clusterReplicationReestablishmentTimeout: clusterReplicationReestablishmentTimeout,
                 aofSizeLimit: aofSizeLimit,
                 compactionFrequencySecs: compactionFrequencySecs,
@@ -282,10 +278,8 @@
                 latencyMonitory: latencyMonitory,
                 loggingFrequencySecs: loggingFrequencySecs,
                 checkpointThrottleFlushDelayMs: checkpointThrottleFlushDelayMs,
-                clusterReplicaResumeWithData: clusterReplicaResumeWithData);
-=======
+                clusterReplicaResumeWithData: clusterReplicaResumeWithData,
                 replicaSyncTimeout: replicaSyncTimeout);
->>>>>>> 38d76746
 
             foreach (var node in nodes)
                 node.Start();
