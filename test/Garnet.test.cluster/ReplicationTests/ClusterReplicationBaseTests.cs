﻿// Copyright (c) Microsoft Corporation.
// Licensed under the MIT license.

using System;
using System.Collections.Concurrent;
using System.Collections.Generic;
using System.Diagnostics;
using System.IO;
using System.Linq;
using System.Net;
using System.Text;
using System.Threading;
using System.Threading.Tasks;
using Garnet.common;
using Garnet.server;
using Microsoft.Extensions.Logging;
using NUnit.Framework;
using NUnit.Framework.Internal;
using NUnit.Framework.Legacy;
using StackExchange.Redis;

namespace Garnet.test.cluster
{
    [NonParallelizable]
    public class ClusterReplicationBaseTests
    {
        public (Action, string)[] GetUnitTests()
        {
            List<(Action, string)> testList = [
                new(() => ClusterSRTest(true), "ClusterSRTest(true)"),
                new(() => ClusterSRTest(false), "ClusterSRTest(false)"),
                new(() => ClusterSRNoCheckpointRestartSecondary(false, false), "ClusterSRNoCheckpointRestartSecondary(false, false)"),
                new(() => ClusterSRNoCheckpointRestartSecondary(false, true), "ClusterSRNoCheckpointRestartSecondary(false, true)"),
                new(() => ClusterSRNoCheckpointRestartSecondary(true, false), "ClusterSRNoCheckpointRestartSecondary(true, false)"),
                new(() => ClusterSRNoCheckpointRestartSecondary(true, true), "ClusterSRNoCheckpointRestartSecondary(true, true)"),
                new(() => ClusterSRPrimaryCheckpoint(false, false), "ClusterSRPrimaryCheckpoint(false, false)"),
                new(() => ClusterSRPrimaryCheckpoint(false, true), "ClusterSRPrimaryCheckpoint(false, true)"),
                new(() => ClusterSRPrimaryCheckpoint(true, false), "ClusterSRPrimaryCheckpoint(true, false)"),
                new(() => ClusterSRPrimaryCheckpoint(true, true), "ClusterSRPrimaryCheckpoint(true, true)"),
                new(() => ClusterSRPrimaryCheckpointRetrieve(false, false, false, false), "ClusterSRPrimaryCheckpointRetrieve(false, false, false, false)"),
                new(() => ClusterSRPrimaryCheckpointRetrieve(false, false, false, true), "ClusterSRPrimaryCheckpointRetrieve(false, false, false, true)"),
                new(() => ClusterSRPrimaryCheckpointRetrieve(false, true, false, false), "ClusterSRPrimaryCheckpointRetrieve(false, true, false, false)"),
                new(() => ClusterSRPrimaryCheckpointRetrieve(false, true, false, true), "ClusterSRPrimaryCheckpointRetrieve(false, true, false, true)"),
                new(() => ClusterSRPrimaryCheckpointRetrieve(true, false, false, false), "ClusterSRPrimaryCheckpointRetrieve(true, false, false, false)"),
                new(() => ClusterSRPrimaryCheckpointRetrieve(true, false, false, true), "ClusterSRPrimaryCheckpointRetrieve(true, false, false, true)"),
                new(() => ClusterSRPrimaryCheckpointRetrieve(true, true, false, false), "ClusterSRPrimaryCheckpointRetrieve(true, true, false, false)"),
                new(() => ClusterSRPrimaryCheckpointRetrieve(true, true, false, true), "ClusterSRPrimaryCheckpointRetrieve(true, true, false, true)"),
                new(() => ClusterSRPrimaryCheckpointRetrieve(false, false, true, false), "ClusterSRPrimaryCheckpointRetrieve(false, false, true, false)"),
                new(() => ClusterSRPrimaryCheckpointRetrieve(false, false, true, true), "ClusterSRPrimaryCheckpointRetrieve(false, false, true, true)"),
                new(() => ClusterSRPrimaryCheckpointRetrieve(false, true, true, false), "ClusterSRPrimaryCheckpointRetrieve(false, true, true, false)"),
                new(() => ClusterSRPrimaryCheckpointRetrieve(false, true, true, true), "ClusterSRPrimaryCheckpointRetrieve(false, true, true, true)"),
                new(() => ClusterSRPrimaryCheckpointRetrieve(true, false, true, false), "ClusterSRPrimaryCheckpointRetrieve(true, false, true, false)"),
                new(() => ClusterSRPrimaryCheckpointRetrieve(true, false, true, true), "ClusterSRPrimaryCheckpointRetrieve(true, false, true, true)"),
                new(() => ClusterSRPrimaryCheckpointRetrieve(true, true, true, false), "ClusterSRPrimaryCheckpointRetrieve(true, true, true, false)"),
                new(() => ClusterSRPrimaryCheckpointRetrieve(true, true, true, true), "ClusterSRPrimaryCheckpointRetrieve(true, true, true, true)"),
                new(() => ClusterSRAddReplicaAfterPrimaryCheckpoint(false, false, false), "ClusterSRAddReplicaAfterPrimaryCheckpoint(false, false, false)"),
                new(() => ClusterSRAddReplicaAfterPrimaryCheckpoint(false, false, true), "ClusterSRAddReplicaAfterPrimaryCheckpoint(false, false, true)"),
                new(() => ClusterSRAddReplicaAfterPrimaryCheckpoint(false, true, false), "ClusterSRAddReplicaAfterPrimaryCheckpoint(false, true, false)"),
                new(() => ClusterSRAddReplicaAfterPrimaryCheckpoint(false, true, true), "ClusterSRAddReplicaAfterPrimaryCheckpoint(false, true, true)"),
                new(() => ClusterSRAddReplicaAfterPrimaryCheckpoint(true, false, false), "ClusterSRAddReplicaAfterPrimaryCheckpoint(true, false, false)"),
                new(() => ClusterSRAddReplicaAfterPrimaryCheckpoint(true, false, true), "ClusterSRAddReplicaAfterPrimaryCheckpoint(true, false, true)"),
                new(() => ClusterSRAddReplicaAfterPrimaryCheckpoint(true, true, false), "ClusterSRAddReplicaAfterPrimaryCheckpoint(true, true, false)"),
                new(() => ClusterSRAddReplicaAfterPrimaryCheckpoint(true, true, true), "ClusterSRAddReplicaAfterPrimaryCheckpoint(true, true, true)"),
                new(() => ClusterSRPrimaryRestart(false, false), "ClusterSRPrimaryRestart(false, false)"),
                new(() => ClusterSRPrimaryRestart(false, true), "ClusterSRPrimaryRestart(false, true)"),
                new(() => ClusterSRPrimaryRestart(true, false), "ClusterSRPrimaryRestart(true, false)"),
                new(() => ClusterSRPrimaryRestart(true, true), "ClusterSRPrimaryRestart(true, true)"),
                new(ClusterSRRedirectWrites, "ClusterSRRedirectWrites()"),
                new(() => ClusterReplicationCheckpointCleanupTest(false, false, false), "ClusterReplicationCheckpointCleanupTest(false, false, false)"),
                new(() => ClusterReplicationCheckpointCleanupTest(false, false, true), "ClusterReplicationCheckpointCleanupTest(false, false, true)"),
                new(() => ClusterReplicationCheckpointCleanupTest(false, true, false), "ClusterReplicationCheckpointCleanupTest(false, true, false)"),
                new(() => ClusterReplicationCheckpointCleanupTest(false, true, true), "ClusterReplicationCheckpointCleanupTest(false, true, true)"),
                new(() => ClusterReplicationCheckpointCleanupTest(true, false, false), "ClusterReplicationCheckpointCleanupTest(true, false, false)"),
                new(() => ClusterReplicationCheckpointCleanupTest(true, false, true), "ClusterReplicationCheckpointCleanupTest(true, false, true)"),
                new(() => ClusterReplicationCheckpointCleanupTest(true, true, false), "ClusterReplicationCheckpointCleanupTest(true, true, false)"),
                new(() => ClusterReplicationCheckpointCleanupTest(true, true, true), "ClusterReplicationCheckpointCleanupTest(true, true, true)")
            ];
            return testList.ToArray();
        }

        protected ClusterTestContext context;

        public TextWriter LogTextWriter { get; set; }

        protected bool useTLS = false;
        protected bool asyncReplay = false;
        readonly int timeout = 60;
        protected int keyCount = 256;
        protected int sublogCount = 1;

        public Dictionary<string, LogLevel> monitorTests = new()
        {
            {"ClusterReplicationSimpleFailover", LogLevel.Warning},
            {"ClusterReplicationMultiRestartRecover", LogLevel.Trace}
        };

        [SetUp]
        public virtual void Setup()
        {
            context = new ClusterTestContext();
            if (LogTextWriter != null) context.logTextWriter = LogTextWriter;
            context.Setup(monitorTests);
        }

        [TearDown]
        public virtual void TearDown()
        {
            context?.TearDown();
        }

        [Test, Order(1)]
        [Category("REPLICATION")]
        public void ClusterSRTest([Values] bool disableObjects)
        {
            var replica_count = 1;
            var primary_count = 1;
            var nodes_count = 2;
            var primaryIndex = 0;
            var replicaIndex = 1;
            ClassicAssert.IsTrue(primary_count > 0);
            context.CreateInstances(nodes_count, disableObjects: disableObjects, enableAOF: true, useTLS: useTLS, sublogCount: sublogCount);
            context.CreateConnection(useTLS: useTLS);
            var (shards, _) = context.clusterTestUtils.SimpleSetupCluster(primary_count, replica_count, logger: context.logger);

            var cconfig = context.clusterTestUtils.ClusterNodes(0, context.logger);
            var myself = cconfig.Nodes.First();
            var slotRangesStr = string.Join(",", myself.Slots.Select(x => $"({x.From}-{x.To})").ToList());
            ClassicAssert.AreEqual(1, myself.Slots.Count, $"Setup failed slot ranges count greater than 1 {slotRangesStr}");

            shards = context.clusterTestUtils.ClusterShards(0, context.logger);
            ClassicAssert.AreEqual(1, shards.Count);
            ClassicAssert.AreEqual(1, shards[0].slotRanges.Count);
            ClassicAssert.AreEqual(0, shards[0].slotRanges[0].Item1);
            ClassicAssert.AreEqual(16383, shards[0].slotRanges[0].Item2);

            var keyLength = 16;
            var kvpairCount = keyCount;
            context.kvPairs = [];

            //Populate Primary
            context.PopulatePrimary(ref context.kvPairs, keyLength, kvpairCount, 0);

            // Wait for replica to sync
            context.clusterTestUtils.WaitForReplicaAofSync(primaryIndex, replicaIndex);

            // Validate database
            context.ValidateKVCollectionAgainstReplica(ref context.kvPairs, replicaIndex);
        }

        [Test, Order(2)]
        [Category("REPLICATION")]
        public void ClusterSRNoCheckpointRestartSecondary([Values] bool performRMW, [Values] bool disableObjects)
        {
            var replica_count = 1;// Per primary
            var primary_count = 1;
            var nodes_count = primary_count + (primary_count * replica_count);
            ClassicAssert.IsTrue(primary_count > 0);
            context.CreateInstances(nodes_count, disableObjects: disableObjects, enableAOF: true, useTLS: useTLS, asyncReplay: asyncReplay, sublogCount: sublogCount);
            context.CreateConnection(useTLS: useTLS);
            var (shards, _) = context.clusterTestUtils.SimpleSetupCluster(primary_count, replica_count, logger: context.logger);

            var cconfig = context.clusterTestUtils.ClusterNodes(0, context.logger);
            var myself = cconfig.Nodes.First();
            var slotRangesStr = string.Join(",", myself.Slots.Select(x => $"({x.From}-{x.To})").ToList());
            ClassicAssert.AreEqual(1, myself.Slots.Count, $"Setup failed slot ranges count greater than 1 {slotRangesStr}");

            shards = context.clusterTestUtils.ClusterShards(0, context.logger);
            ClassicAssert.AreEqual(1, shards.Count);
            ClassicAssert.AreEqual(1, shards[0].slotRanges.Count);
            ClassicAssert.AreEqual(0, shards[0].slotRanges[0].Item1);
            ClassicAssert.AreEqual(16383, shards[0].slotRanges[0].Item2);

            var keyLength = 32;
            var kvpairCount = keyCount;
            var addCount = 5;
            context.kvPairs = [];

            // Populate Primary
            if (!performRMW)
                context.PopulatePrimary(ref context.kvPairs, keyLength, kvpairCount, 0);
            else
                context.PopulatePrimaryRMW(ref context.kvPairs, keyLength, kvpairCount, 0, addCount);

            // Wait for replication offsets to synchronize
            context.clusterTestUtils.WaitForReplicaAofSync(0, 1);
            context.ValidateKVCollectionAgainstReplica(ref context.kvPairs, 1);

            // Shutdown secondary
            context.nodes[1].Dispose(false);

            Thread.Sleep(TimeSpan.FromSeconds(2));

            // New insert
            if (!performRMW)
                context.PopulatePrimary(ref context.kvPairs, keyLength, kvpairCount, 0);
            else
                context.PopulatePrimaryRMW(ref context.kvPairs, keyLength, kvpairCount, 0, addCount);

            // Restart secondary
            context.nodes[1] = context.CreateInstance(
                context.clusterTestUtils.GetEndPoint(1),
                disableObjects: disableObjects,
                tryRecover: true,
                enableAOF: true,
                timeout: timeout,
                useTLS: useTLS,
                cleanClusterConfig: false,
                sublogCount: sublogCount);
            context.nodes[1].Start();
            context.CreateConnection(useTLS: useTLS);

            // Validate synchronization was success
            context.clusterTestUtils.WaitForReplicaAofSync(0, 1);
            context.ValidateKVCollectionAgainstReplica(ref context.kvPairs, 1);
        }

        [Test, Order(3)]
        [Category("REPLICATION")]
        public void ClusterSRPrimaryCheckpoint([Values] bool performRMW, [Values] bool disableObjects)
        {
            var replica_count = 1;// Per primary
            var primary_count = 1;
            var nodes_count = primary_count + (primary_count * replica_count);
            ClassicAssert.IsTrue(primary_count > 0);
            context.CreateInstances(nodes_count, disableObjects: disableObjects, enableAOF: true, useTLS: useTLS, asyncReplay: asyncReplay, sublogCount: sublogCount);
            context.CreateConnection(useTLS: useTLS);
            var (shards, _) = context.clusterTestUtils.SimpleSetupCluster(primary_count, replica_count, logger: context.logger);

            var cconfig = context.clusterTestUtils.ClusterNodes(0, context.logger);
            var myself = cconfig.Nodes.First();
            var slotRangesStr = string.Join(",", myself.Slots.Select(x => $"({x.From}-{x.To})").ToList());
            ClassicAssert.AreEqual(1, myself.Slots.Count, $"Setup failed slot ranges count greater than 1 {slotRangesStr}");

            shards = context.clusterTestUtils.ClusterShards(0, context.logger);
            ClassicAssert.AreEqual(1, shards.Count);
            ClassicAssert.AreEqual(1, shards[0].slotRanges.Count);
            ClassicAssert.AreEqual(0, shards[0].slotRanges[0].Item1);
            ClassicAssert.AreEqual(16383, shards[0].slotRanges[0].Item2);

            var keyLength = 32;
            var kvpairCount = keyCount;
            var addCount = 5;
            context.kvPairs = [];

            // Populate Primary
            if (!performRMW)
                context.PopulatePrimary(ref context.kvPairs, keyLength, kvpairCount, 0);
            else
                context.PopulatePrimaryRMW(ref context.kvPairs, keyLength, kvpairCount, 0, addCount);

            var primaryLastSaveTime = context.clusterTestUtils.LastSave(0, logger: context.logger);
            var replicaLastSaveTime = context.clusterTestUtils.LastSave(1, logger: context.logger);
            context.clusterTestUtils.Checkpoint(0, logger: context.logger);

            // Populate Primary
            context.PopulatePrimary(ref context.kvPairs, keyLength, kvpairCount, 0);
            context.ValidateKVCollectionAgainstReplica(ref context.kvPairs, 1);

            context.clusterTestUtils.WaitForReplicaAofSync(0, 1, context.logger);
            context.clusterTestUtils.WaitCheckpoint(0, primaryLastSaveTime, logger: context.logger);
            context.clusterTestUtils.WaitCheckpoint(1, replicaLastSaveTime, logger: context.logger);

            // Shutdown secondary
            context.nodes[1].Dispose(false);
            Thread.Sleep(TimeSpan.FromSeconds(2));

            // New insert
            if (!performRMW)
                context.PopulatePrimary(ref context.kvPairs, keyLength, kvpairCount, 0);
            else
                context.PopulatePrimaryRMW(ref context.kvPairs, keyLength, kvpairCount, 0, addCount);

            // Restart secondary
            context.nodes[1] = context.CreateInstance(
                context.clusterTestUtils.GetEndPoint(1),
                disableObjects: disableObjects,
                tryRecover: true,
                enableAOF: true,
                timeout: timeout,
                useTLS: useTLS,
                cleanClusterConfig: false,
                asyncReplay: asyncReplay,
                sublogCount: sublogCount);
            context.nodes[1].Start();
            context.CreateConnection(useTLS: useTLS);

            for (var i = 1; i < replica_count; i++) context.clusterTestUtils.WaitForReplicaRecovery(i, context.logger);
            context.clusterTestUtils.WaitForConnectedReplicaCount(0, replica_count, context.logger);

            // Validate synchronization was success
            context.clusterTestUtils.WaitForReplicaAofSync(0, 1, context.logger);
            context.ValidateKVCollectionAgainstReplica(ref context.kvPairs, 1);
        }

        [Test, Order(4)]
        [Category("REPLICATION")]
        public void ClusterCheckpointRetrieveDisableStorageTier([Values] bool performRMW, [Values] bool disableObjects)
        {
            ClusterSRPrimaryCheckpointRetrieve(performRMW, disableObjects, false, false, true, false);
        }

        [Test, Order(5)]
        [Category("REPLICATION")]
        public void ClusterCheckpointRetrieveDelta([Values] bool performRMW)
        {
            ClusterSRPrimaryCheckpointRetrieve(performRMW, true, false, false, false, true);
        }

        [Test, Order(6)]
        [Category("REPLICATION")]
        public void ClusterSRPrimaryCheckpointRetrieve([Values] bool performRMW, [Values] bool disableObjects, [Values] bool lowMemory, [Values] bool manySegments)
            => ClusterSRPrimaryCheckpointRetrieve(performRMW: performRMW, disableObjects: disableObjects, lowMemory: lowMemory, manySegments: manySegments, false, false);

        void ClusterSRPrimaryCheckpointRetrieve(bool performRMW, bool disableObjects, bool lowMemory, bool manySegments, bool disableStorageTier, bool incrementalSnapshots)
        {
            // Test many segments on or off with lowMemory
            manySegments = lowMemory && manySegments;

            var primaryIndex = 0;
            var replicaIndex = 1;
            var replica_count = 1;// Per primary
            var primary_count = 1;
            var nodes_count = primary_count + primary_count * replica_count;
            ClassicAssert.IsTrue(primary_count > 0);
            context.CreateInstances(
                nodes_count,
                disableObjects: disableObjects,
                lowMemory: lowMemory,
                segmentSize: manySegments ? "4k" : "1g",
                DisableStorageTier: disableStorageTier,
                EnableIncrementalSnapshots: incrementalSnapshots,
                enableAOF: true,
                useTLS: useTLS,
                asyncReplay: asyncReplay,
                sublogCount: sublogCount);
            context.CreateConnection(useTLS: useTLS);
            var (shards, _) = context.clusterTestUtils.SimpleSetupCluster(primary_count, replica_count, logger: context.logger);

            var cconfig = context.clusterTestUtils.ClusterNodes(0, context.logger);
            var myself = cconfig.Nodes.First();
            var slotRangesStr = string.Join(",", myself.Slots.Select(x => $"({x.From}-{x.To})").ToList());
            ClassicAssert.AreEqual(1, myself.Slots.Count, $"Setup failed slot ranges count greater than 1 {slotRangesStr}");

            shards = context.clusterTestUtils.ClusterShards(0, context.logger);
            ClassicAssert.AreEqual(1, shards.Count);
            ClassicAssert.AreEqual(1, shards[0].slotRanges.Count);
            ClassicAssert.AreEqual(0, shards[0].slotRanges[0].Item1);
            ClassicAssert.AreEqual(16383, shards[0].slotRanges[0].Item2);

            var keyLength = 32;
            var kvpairCount = disableStorageTier ? 16 : keyCount;
            var addCount = 5;
            context.kvPairs = [];
            context.kvPairsObj = [];

            context.logger?.LogTrace("Test disposing node 1");
            context.nodes[1].Dispose(false);
            Thread.Sleep(TimeSpan.FromSeconds(1));

            // Populate Primary
            if (disableObjects)
            {
                if (!performRMW)
                    context.PopulatePrimary(ref context.kvPairs, keyLength, kvpairCount, primaryIndex, null, incrementalSnapshots, primaryIndex);
                else
                    context.PopulatePrimaryRMW(ref context.kvPairs, keyLength, kvpairCount, primaryIndex, addCount, null, incrementalSnapshots, primaryIndex);
            }
            else
            {
                if (disableStorageTier)
                    context.PopulatePrimaryWithObjects(ref context.kvPairsObj, keyLength, kvpairCount, primaryIndex, 1, 8);
                else
                    context.PopulatePrimaryWithObjects(ref context.kvPairsObj, keyLength, kvpairCount, primaryIndex);
            }

            context.clusterTestUtils.Checkpoint(primaryIndex, logger: context.logger);
            var primaryLastSaveTime = context.clusterTestUtils.LastSave(primaryIndex, logger: context.logger);
            context.clusterTestUtils.WaitCheckpoint(primaryIndex, primaryLastSaveTime, logger: context.logger);

            // Restart secondary
            context.nodes[replicaIndex] = context.CreateInstance(
                context.clusterTestUtils.GetEndPoint(replicaIndex),
                disableObjects: disableObjects,
                tryRecover: true,
                enableAOF: true,
                timeout: timeout,
                useTLS: useTLS,
                cleanClusterConfig: false,
                lowMemory: lowMemory,
                SegmentSize: manySegments ? "4k" : "1g",
                DisableStorageTier: disableStorageTier,
                asyncReplay: asyncReplay,
                sublogCount: sublogCount);
            context.nodes[replicaIndex].Start();
            context.CreateConnection(useTLS: useTLS);

            context.clusterTestUtils.WaitForReplicaAofSync(primaryIndex, replicaIndex, context.logger);
            if (disableObjects)
                context.ValidateKVCollectionAgainstReplica(ref context.kvPairs, replicaIndex);
            else
                context.ValidateNodeObjects(ref context.kvPairsObj, replicaIndex);
        }

        [Test, Order(7)]
        [Category("REPLICATION")]
        public void ClusterSRAddReplicaAfterPrimaryCheckpoint([Values] bool performRMW, [Values] bool disableObjects, [Values] bool lowMemory)
        {
            var replica_count = 1;// Per primary
            var primary_count = 1;
            var nodes_count = primary_count + (primary_count * replica_count);
            ClassicAssert.IsTrue(primary_count > 0);
            context.CreateInstances(nodes_count, tryRecover: true, disableObjects: disableObjects, lowMemory: lowMemory, enableAOF: true, useTLS: useTLS, asyncReplay: asyncReplay, sublogCount: sublogCount);
            context.CreateConnection(useTLS: useTLS);

            ClassicAssert.AreEqual("OK", context.clusterTestUtils.AddDelSlotsRange(0, new List<(int, int)>() { (0, 16383) }, true, context.logger));
            context.clusterTestUtils.BumpEpoch(0, logger: context.logger);

            var cconfig = context.clusterTestUtils.ClusterNodes(0, context.logger);
            var myself = cconfig.Nodes.First();
            var slotRangesStr = string.Join(",", myself.Slots.Select(x => $"({x.From}-{x.To})").ToList());
            ClassicAssert.AreEqual(1, myself.Slots.Count, $"Setup failed slot ranges count greater than 1 {slotRangesStr}");

            var shards = context.clusterTestUtils.ClusterShards(0, context.logger);
            ClassicAssert.AreEqual(1, shards.Count);
            ClassicAssert.AreEqual(1, shards[0].slotRanges.Count);
            ClassicAssert.AreEqual(0, shards[0].slotRanges[0].Item1);
            ClassicAssert.AreEqual(16383, shards[0].slotRanges[0].Item2);

            var keyLength = 32;
            var kvpairCount = keyCount;
            var addCount = 5;
            context.kvPairs = [];
            context.kvPairsObj = [];

            // Populate Primary
            if (disableObjects)
            {
                if (!performRMW)
                    context.PopulatePrimary(ref context.kvPairs, keyLength, kvpairCount, 0);
                else
                    context.PopulatePrimaryRMW(ref context.kvPairs, keyLength, kvpairCount, 0, addCount);
            }
            else
            {
                context.PopulatePrimaryWithObjects(ref context.kvPairsObj, keyLength, kvpairCount, 0);
            }
            context.clusterTestUtils.Checkpoint(0, logger: context.logger);

            // Add new replica node
            var primaryId = context.clusterTestUtils.GetNodeIdFromNode(0, context.logger);
            context.clusterTestUtils.Meet(1, 0, logger: context.logger);
            context.clusterTestUtils.WaitAll(context.logger);
            _ = context.clusterTestUtils.ClusterReplicate(1, primaryId, async: false, logger: context.logger);
            context.clusterTestUtils.BumpEpoch(1, logger: context.logger);

            context.clusterTestUtils.WaitForReplicaAofSync(0, 1, context.logger);
            if (disableObjects)
                context.ValidateKVCollectionAgainstReplica(ref context.kvPairs, 1);
            else
                context.ValidateNodeObjects(ref context.kvPairsObj, 1);
        }

        [Test, Order(8)]
        [Category("REPLICATION")]
        public void ClusterSRPrimaryRestart([Values] bool performRMW, [Values] bool disableObjects)
        {
            var replica_count = 1;// Per primary
            var primary_count = 1;
            var nodes_count = primary_count + (primary_count * replica_count);
            ClassicAssert.IsTrue(primary_count > 0);
            context.CreateInstances(nodes_count, tryRecover: true, disableObjects: disableObjects, enableAOF: true, useTLS: useTLS, asyncReplay: asyncReplay, sublogCount: sublogCount);
            context.CreateConnection(useTLS: useTLS);

            ClassicAssert.AreEqual("OK", context.clusterTestUtils.AddDelSlotsRange(0, new List<(int, int)>() { (0, 16383) }, true, context.logger));
            context.clusterTestUtils.BumpEpoch(0, logger: context.logger);

            var cconfig = context.clusterTestUtils.ClusterNodes(0, context.logger);
            var myself = cconfig.Nodes.First();
            var slotRangesStr = string.Join(",", myself.Slots.Select(x => $"({x.From}-{x.To})").ToList());
            ClassicAssert.AreEqual(1, myself.Slots.Count, $"Setup failed slot ranges count greater than 1 {slotRangesStr}");

            var shards = context.clusterTestUtils.ClusterShards(0, context.logger);
            ClassicAssert.AreEqual(1, shards.Count);
            ClassicAssert.AreEqual(1, shards[0].slotRanges.Count);
            ClassicAssert.AreEqual(0, shards[0].slotRanges[0].Item1);
            ClassicAssert.AreEqual(16383, shards[0].slotRanges[0].Item2);

            var keyLength = 32;
            var kvpairCount = keyCount;
            var addCount = 5;
            Dictionary<string, int> kvPairs = [];

            if (!performRMW)
                context.PopulatePrimary(ref kvPairs, keyLength, kvpairCount, 0);
            else
                context.PopulatePrimaryRMW(ref kvPairs, keyLength, kvpairCount, 0, addCount);
            context.clusterTestUtils.Checkpoint(0, logger: context.logger);

            var storeCurrentAofAddress = context.clusterTestUtils.GetStoreCurrentAofAddress(0, logger: context.logger);
<<<<<<< HEAD
=======
            AofAddress objectStoreCurrentAofAddress = default;
            if (!disableObjects)
                objectStoreCurrentAofAddress = context.clusterTestUtils.GetObjectStoreCurrentAofAddress(0, context.logger);
>>>>>>> 4c04c9d0

            context.nodes[0].Dispose(false);
            Thread.Sleep(TimeSpan.FromSeconds(1));

            // Restart Primary
            context.nodes[0] = context.CreateInstance(
                context.clusterTestUtils.GetEndPoint(0),
                disableObjects: disableObjects,
                tryRecover: true,
                enableAOF: true,
                timeout: timeout,
                useTLS: useTLS,
                cleanClusterConfig: false,
                asyncReplay: asyncReplay,
                sublogCount: sublogCount);
            context.nodes[0].Start();
            context.CreateConnection(useTLS: useTLS);

            var storeRecoveredAofAddress = context.clusterTestUtils.GetStoreRecoveredAofAddress(0, context.logger);
<<<<<<< HEAD
=======
            AofAddress objectStoreRecoveredAofAddress = default;
            if (!disableObjects)
                objectStoreRecoveredAofAddress = context.clusterTestUtils.GetObjectStoreRecoveredAofAddress(0, logger: context.logger);
>>>>>>> 4c04c9d0

            ClassicAssert.AreEqual(storeCurrentAofAddress, storeRecoveredAofAddress);
        }

        [Test, Order(9)]
        [Category("REPLICATION")]
        public void ClusterSRRedirectWrites()
        {
            var replica_count = 1;// Per primary
            var primary_count = 1;
            var nodes_count = primary_count + (primary_count * replica_count);
            ClassicAssert.IsTrue(primary_count > 0);
            context.CreateInstances(nodes_count, enableAOF: true, useTLS: useTLS, asyncReplay: asyncReplay, sublogCount: sublogCount);
            context.CreateConnection(useTLS: useTLS);

            var (shards, _) = context.clusterTestUtils.SimpleSetupCluster(primary_count, replica_count, logger: context.logger);

            var cconfig = context.clusterTestUtils.ClusterNodes(0, context.logger);
            var myself = cconfig.Nodes.First();
            var slotRangesStr = string.Join(",", myself.Slots.Select(x => $"({x.From}-{x.To})").ToList());
            ClassicAssert.AreEqual(1, myself.Slots.Count, $"Setup failed slot ranges count greater than 1 {slotRangesStr}");

            shards = context.clusterTestUtils.ClusterShards(0, context.logger);
            ClassicAssert.AreEqual(1, shards.Count);
            ClassicAssert.AreEqual(1, shards[0].slotRanges.Count);
            ClassicAssert.AreEqual(0, shards[0].slotRanges[0].Item1);
            ClassicAssert.AreEqual(16383, shards[0].slotRanges[0].Item2);

            var resp = context.clusterTestUtils.SetKey(1, Encoding.ASCII.GetBytes("testKey"), Encoding.ASCII.GetBytes("testValue"), out _, out _, logger: context.logger);
            ClassicAssert.AreEqual(ResponseState.MOVED, resp);
        }

        [Test, Order(10)]
        [Category("REPLICATION")]
        public void ClusterSRReplicaOfTest([Values] bool performRMW)
        {
            var nodes_count = 2;
            context.CreateInstances(nodes_count, tryRecover: true, disableObjects: true, enableAOF: true, useTLS: useTLS, asyncReplay: asyncReplay, sublogCount: sublogCount);
            context.CreateConnection(useTLS: useTLS);

            ClassicAssert.AreEqual("OK", context.clusterTestUtils.AddDelSlotsRange(0, [(0, 16383)], true, context.logger));

            context.clusterTestUtils.SetConfigEpoch(0, 1, context.logger);
            context.clusterTestUtils.SetConfigEpoch(1, 2, context.logger);

            var configEpoch = context.clusterTestUtils.GetConfigEpoch(0, context.logger);
            ClassicAssert.AreEqual(1, configEpoch);

            configEpoch = context.clusterTestUtils.GetConfigEpoch(1, context.logger);
            ClassicAssert.AreEqual(2, configEpoch);

            context.clusterTestUtils.Meet(0, 1, logger: context.logger);
            context.clusterTestUtils.WaitClusterNodesSync(syncOnNodeIndex: 0, count: 2, context.logger);
            context.clusterTestUtils.WaitUntilNodeIsKnown(1, 0, logger: context.logger);

            var keyLength = 32;
            var kvpairCount = keyCount;
            var addCount = 5;
            context.kvPairs = [];
            if (!performRMW)
                context.PopulatePrimary(ref context.kvPairs, keyLength, kvpairCount, 0);
            else
                context.PopulatePrimaryRMW(ref context.kvPairs, keyLength, kvpairCount, 0, addCount);

            var resp = context.clusterTestUtils.ReplicaOf(replicaNodeIndex: 1, primaryNodeIndex: 0, logger: context.logger);
            ClassicAssert.AreEqual("OK", resp);
            context.clusterTestUtils.WaitForReplicaAofSync(0, 1);
        }

        [Test, Order(11)]
        [Category("REPLICATION")]
        public void ClusterReplicationSimpleFailover([Values] bool performRMW, [Values] bool checkpoint)
        {
            var replica_count = 1;// Per primary
            var primary_count = 1;
            var nodes_count = primary_count + (primary_count * replica_count);
            ClassicAssert.IsTrue(primary_count > 0);
            context.CreateInstances(nodes_count, disableObjects: true, enableAOF: true, useTLS: useTLS, asyncReplay: asyncReplay, sublogCount: sublogCount);
            context.CreateConnection(useTLS: useTLS);
            var (shards, _) = context.clusterTestUtils.SimpleSetupCluster(primary_count, replica_count, logger: context.logger);

            var primaryIndex = 0;
            var replicaIndex = 1;
            var cconfig = context.clusterTestUtils.ClusterNodes(0, context.logger);
            var myself = cconfig.Nodes.First();
            var slotRangesStr = string.Join(",", myself.Slots.Select(x => $"({x.From}-{x.To})").ToList());
            ClassicAssert.AreEqual(1, myself.Slots.Count, $"Setup failed slot ranges count greater than 1 {slotRangesStr}");

            shards = context.clusterTestUtils.ClusterShards(0, context.logger);
            ClassicAssert.AreEqual(1, shards.Count);
            ClassicAssert.AreEqual(1, shards[0].slotRanges.Count);
            ClassicAssert.AreEqual(0, shards[0].slotRanges[0].Item1);
            ClassicAssert.AreEqual(16383, shards[0].slotRanges[0].Item2);

            var keyLength = 32;
            var kvpairCount = 16;
            var addCount = 10;
            context.kvPairs = [];

            // Populate Primary
            if (!performRMW)
                context.PopulatePrimary(ref context.kvPairs, keyLength, kvpairCount, primaryIndex);
            else
                context.PopulatePrimaryRMW(ref context.kvPairs, keyLength, kvpairCount, primaryIndex, addCount);

            // Wait for replication offsets to synchronize
            context.clusterTestUtils.WaitForReplicaAofSync(primaryIndex, replicaIndex, context.logger);
            context.ValidateKVCollectionAgainstReplica(ref context.kvPairs, replicaIndex);

            if (checkpoint)
            {
                var primaryLastSaveTime = context.clusterTestUtils.LastSave(primaryIndex, logger: context.logger);
                var replicaLastSaveTime = context.clusterTestUtils.LastSave(replicaIndex, logger: context.logger);
                context.clusterTestUtils.Checkpoint(primaryIndex);
                context.clusterTestUtils.WaitCheckpoint(primaryIndex, primaryLastSaveTime, logger: context.logger);
                context.clusterTestUtils.WaitCheckpoint(replicaIndex, replicaLastSaveTime, logger: context.logger);
                context.clusterTestUtils.WaitForReplicaAofSync(primaryIndex, replicaIndex, context.logger);
            }

            #region InitiateFailover
            var slotMap = new int[16384];
            // Failover primary
            _ = context.clusterTestUtils.ClusterFailover(1, logger: context.logger);

            // Reconfigure slotMap to reflect new primary
            for (var i = 0; i < 16384; i++)
                slotMap[i] = 1;
            #endregion

            // Wait for attaching primary to finish
            context.clusterTestUtils.WaitForNoFailover(replicaIndex, logger: context.logger);
            context.clusterTestUtils.WaitForFailoverCompleted(replicaIndex, logger: context.logger);
            // Enable when old primary becomes replica
            context.clusterTestUtils.WaitForReplicaRecovery(primaryIndex, logger: context.logger);

            // Check if allowed to write to new Primary
            if (!performRMW)
                context.PopulatePrimary(ref context.kvPairs, keyLength, kvpairCount, replicaIndex, slotMap: slotMap);
            else
                context.PopulatePrimaryRMW(ref context.kvPairs, keyLength, kvpairCount, replicaIndex, addCount, slotMap: slotMap);

            context.clusterTestUtils.WaitForReplicaAofSync(replicaIndex, primaryIndex, context.logger);
        }

        [Test, Order(12)]
        [Category("REPLICATION")]
        public void ClusterFailoverAttachReplicas([Values] bool performRMW, [Values] bool takePrimaryCheckpoint, [Values] bool takeNewPrimaryCheckpoint, [Values] bool enableIncrementalSnapshots)
        {
            var replica_count = 2; // Per primary
            var primary_count = 1;
            var nodes_count = primary_count + (primary_count * replica_count);
            ClassicAssert.IsTrue(primary_count > 0);
            context.CreateInstances(nodes_count, disableObjects: true, EnableIncrementalSnapshots: enableIncrementalSnapshots, enableAOF: true, useTLS: useTLS, asyncReplay: asyncReplay, sublogCount: sublogCount);
            context.CreateConnection(useTLS: useTLS);
            var (shards, _) = context.clusterTestUtils.SimpleSetupCluster(primary_count, replica_count, logger: context.logger);

            var cconfig = context.clusterTestUtils.ClusterNodes(0, context.logger);
            var primary = cconfig.Nodes.First();
            var slotRangesStr = string.Join(",", primary.Slots.Select(x => $"({x.From}-{x.To})").ToList());
            ClassicAssert.AreEqual(1, primary.Slots.Count, $"Setup failed slot ranges count greater than 1 {slotRangesStr}");

            var rconfig1 = context.clusterTestUtils.ClusterNodes(1, context.logger);
            var rconfig2 = context.clusterTestUtils.ClusterNodes(2, context.logger);
            ClassicAssert.AreEqual(primary.NodeId, rconfig1.Nodes.First().ParentNodeId);
            ClassicAssert.AreEqual(primary.NodeId, rconfig2.Nodes.First().ParentNodeId);

            shards = context.clusterTestUtils.ClusterShards(0, context.logger);
            ClassicAssert.AreEqual(1, shards.Count);
            ClassicAssert.AreEqual(1, shards[0].slotRanges.Count);
            ClassicAssert.AreEqual(0, shards[0].slotRanges[0].Item1);
            ClassicAssert.AreEqual(16383, shards[0].slotRanges[0].Item2);

            var keyLength = 32;
            var kvpairCount = keyCount;
            var addCount = 5;
            context.kvPairs = [];

            // Populate Primary
            if (!performRMW)
                context.PopulatePrimary(ref context.kvPairs, keyLength, kvpairCount, 0);
            else
                context.PopulatePrimaryRMW(ref context.kvPairs, keyLength, kvpairCount, 0, addCount);

            if (takePrimaryCheckpoint)
            {
                var primaryLastSaveTime = context.clusterTestUtils.LastSave(0, logger: context.logger);
                context.clusterTestUtils.Checkpoint(0, logger: context.logger);
                context.clusterTestUtils.WaitCheckpoint(0, primaryLastSaveTime, logger: context.logger);
            }

            // Wait for replication offsets to synchronize
            context.clusterTestUtils.WaitForReplicaAofSync(0, 1, context.logger);
            context.clusterTestUtils.WaitForReplicaAofSync(0, 2, context.logger);
            context.ValidateKVCollectionAgainstReplica(ref context.kvPairs, 1);

            // Simulate primary crash
            context.nodes[0].Dispose();
            context.nodes[0] = null;

            // Takeover as new primary
            _ = context.clusterTestUtils.ClusterFailover(1, "TAKEOVER", logger: context.logger);

            // Wait for both nodes to enter no failover
            context.clusterTestUtils.WaitForNoFailover(1, context.logger);
            context.clusterTestUtils.WaitForNoFailover(2, context.logger);

            // Wait for replica to recover
            context.clusterTestUtils.WaitForReplicaRecovery(2, context.logger);

            if (takeNewPrimaryCheckpoint)
            {
                var newPrimaryLastSaveTime = context.clusterTestUtils.LastSave(1, logger: context.logger);
                context.clusterTestUtils.Checkpoint(1, logger: context.logger);
                context.clusterTestUtils.WaitCheckpoint(1, newPrimaryLastSaveTime, logger: context.logger);
            }
            context.clusterTestUtils.WaitForReplicaAofSync(1, 2, context.logger);

            // Check if replica 2 after failover contains keys
            context.ValidateKVCollectionAgainstReplica(ref context.kvPairs, 2, primaryIndex: 1);

            // Send extra keys to primary, verify replica gets the keys
            // This also ensures that the test does not end while failover AOF sync connection is in progress
            context.SendAndValidateKeys(1, 2, keyLength, 5);
        }

        [Test, Order(13)]
        [Category("REPLICATION")]
        public void ClusterReplicationCheckpointCleanupTest([Values] bool performRMW, [Values] bool disableObjects, [Values] bool enableIncrementalSnapshots)
        {
            var replica_count = 1;//Per primary
            var primary_count = 1;
            var nodes_count = primary_count + (primary_count * replica_count);
            ClassicAssert.IsTrue(primary_count > 0);
            context.CreateInstances(
                nodes_count,
                tryRecover: true,
                disableObjects: disableObjects,
                lowMemory: true,
                segmentSize: "4k",
                EnableIncrementalSnapshots: enableIncrementalSnapshots,
                enableAOF: true,
                useTLS: useTLS,
                asyncReplay: asyncReplay,
                useNativeDeviceLinux: true,
                sublogCount: sublogCount);
            context.CreateConnection(useTLS: useTLS);
            ClassicAssert.AreEqual("OK", context.clusterTestUtils.AddDelSlotsRange(0, [(0, 16383)], true, context.logger));
            context.clusterTestUtils.BumpEpoch(0, logger: context.logger);

            var cconfig = context.clusterTestUtils.ClusterNodes(0, context.logger);
            var myself = cconfig.Nodes.First();
            var slotRangesStr = string.Join(",", myself.Slots.Select(x => $"({x.From}-{x.To})").ToList());
            ClassicAssert.AreEqual(1, myself.Slots.Count, $"Setup failed slot ranges count greater than 1 {slotRangesStr}");

            var shards = context.clusterTestUtils.ClusterShards(0, context.logger);
            ClassicAssert.AreEqual(1, shards.Count);
            ClassicAssert.AreEqual(1, shards[0].slotRanges.Count);
            ClassicAssert.AreEqual(0, shards[0].slotRanges[0].Item1);
            ClassicAssert.AreEqual(16383, shards[0].slotRanges[0].Item2);

            context.kvPairs = [];
            context.kvPairsObj = [];
            context.checkpointTask = Task.Run(() => context.PopulatePrimaryAndTakeCheckpointTask(performRMW, disableObjects, takeCheckpoint: true));
            var attachReplicaTask = Task.Run(() => context.AttachAndWaitForSync(primary_count, replica_count, disableObjects));

            if (!context.checkpointTask.Wait(TimeSpan.FromSeconds(60)))
                Assert.Fail("checkpointTask timeout");

            if (!attachReplicaTask.Wait(TimeSpan.FromSeconds(60)))
                Assert.Fail("attachReplicaTask timeout");

            context.clusterTestUtils.WaitForReplicaAofSync(primaryIndex: 0, secondaryIndex: 1, logger: context.logger);
        }

        [Test, Order(14)]
        [Category("REPLICATION")]
        public void ClusterMainMemoryReplicationAttachReplicas()
        {
            var replica_count = 2; // Per primary
            var primary_count = 1;
            var nodes_count = primary_count + (primary_count * replica_count);
            ClassicAssert.IsTrue(primary_count > 0);
            context.CreateInstances(nodes_count, disableObjects: true, FastAofTruncate: true, OnDemandCheckpoint: true, CommitFrequencyMs: -1, enableAOF: true, useTLS: useTLS, asyncReplay: asyncReplay, sublogCount: sublogCount);
            context.CreateConnection(useTLS: useTLS);

            ClassicAssert.AreEqual("OK", context.clusterTestUtils.AddDelSlotsRange(0, new List<(int, int)>() { (0, 16383) }, true));
            context.clusterTestUtils.SetConfigEpoch(0, 1, logger: context.logger);
            context.clusterTestUtils.SetConfigEpoch(1, 2, logger: context.logger);
            context.clusterTestUtils.SetConfigEpoch(2, 3, logger: context.logger);

            for (var i = 1; i < nodes_count; i++) context.clusterTestUtils.Meet(0, i);

            for (var i = 0; i < nodes_count; i++)
                for (var j = 0; j < nodes_count; j++)
                    if (i != j) context.clusterTestUtils.WaitUntilNodeIsKnown(i, j, context.logger);

            context.kvPairs = [];
            context.kvPairsObj = [];
            var task = Task.Run(()
                => context.PopulatePrimaryAndTakeCheckpointTask(performRMW: false, disableObjects: true, takeCheckpoint: false, iter: 10));

            var primaryId = context.clusterTestUtils.ClusterMyId(0, context.logger);
            _ = context.clusterTestUtils.ClusterReplicate(1, primaryId, async: true, logger: context.logger);
            _ = context.clusterTestUtils.ClusterReplicate(2, primaryId, async: true, logger: context.logger);

            if (!task.Wait(TimeSpan.FromSeconds(100)))
                Assert.Fail("Checkpoint task timeout");

            context.clusterTestUtils.WaitForReplicaRecovery(1, context.logger);
            context.clusterTestUtils.WaitForReplicaRecovery(2, context.logger);

            context.clusterTestUtils.WaitForReplicaAofSync(0, 1, context.logger);
            context.clusterTestUtils.WaitForReplicaAofSync(0, 2, context.logger);

            context.ValidateKVCollectionAgainstReplica(ref context.kvPairs, 1);
            context.ValidateKVCollectionAgainstReplica(ref context.kvPairs, 2);
        }

        [Test, Order(16)]
        [Category("REPLICATION")]
        public void ClusterDivergentReplicasTest([Values] bool performRMW, [Values] bool disableObjects, [Values] bool ckptBeforeDivergence)
            => ClusterDivergentReplicasTest(performRMW, disableObjects, ckptBeforeDivergence, false, false, fastCommit: false);

        [Test, Order(17)]
        [Category("REPLICATION")]
        public void ClusterDivergentCheckpointTest([Values] bool performRMW, [Values] bool disableObjects)
            => ClusterDivergentReplicasTest(
                performRMW,
                disableObjects,
                ckptBeforeDivergence: true,
                multiCheckpointAfterDivergence: true,
                mainMemoryReplication: false,
                fastCommit: false);

        [Test, Order(18)]
        [Category("REPLICATION")]
        public void ClusterDivergentReplicasMMTest([Values] bool performRMW, [Values] bool disableObjects, [Values] bool ckptBeforeDivergence)
            => ClusterDivergentReplicasTest(
                performRMW,
                disableObjects,
                ckptBeforeDivergence,
                multiCheckpointAfterDivergence: false,
                mainMemoryReplication: true,
                fastCommit: false);

        [Test, Order(19)]
        [Category("REPLICATION")]
        public void ClusterDivergentCheckpointMMTest([Values] bool performRMW, [Values] bool disableObjects)
            => ClusterDivergentReplicasTest(
                performRMW,
                disableObjects,
                ckptBeforeDivergence: true,
                multiCheckpointAfterDivergence: true,
                mainMemoryReplication: true,
                fastCommit: false);

        [Test, Order(20)]
        [Category("REPLICATION")]
        public void ClusterDivergentCheckpointMMFastCommitTest([Values] bool disableObjects, [Values] bool mainMemoryReplication)
            => ClusterDivergentReplicasTest(
                performRMW: false,
                disableObjects: disableObjects,
                ckptBeforeDivergence: true,
                multiCheckpointAfterDivergence: true,
                mainMemoryReplication: mainMemoryReplication,
                fastCommit: true);

        void ClusterDivergentReplicasTest(bool performRMW, bool disableObjects, bool ckptBeforeDivergence, bool multiCheckpointAfterDivergence, bool mainMemoryReplication, bool fastCommit)
        {
            var set = false;
            var replica_count = 2;// Per primary
            var primary_count = 1;
            var nodes_count = primary_count + (primary_count * replica_count);
            ClassicAssert.IsTrue(primary_count > 0);
            context.CreateInstances(
                nodes_count,
                disableObjects: disableObjects,
                FastAofTruncate: mainMemoryReplication,
                CommitFrequencyMs: mainMemoryReplication ? -1 : 0,
                OnDemandCheckpoint: mainMemoryReplication,
                FastCommit: fastCommit,
                enableAOF: true,
                useTLS: useTLS,
                asyncReplay: asyncReplay,
                sublogCount: sublogCount);
            context.CreateConnection(useTLS: useTLS);
            _ = context.clusterTestUtils.SimpleSetupCluster(primary_count, replica_count, logger: context.logger);

            var oldPrimaryIndex = 0;
            var newPrimaryIndex = 1;
            var replicaIndex = 2;

            var keyLength = 8;
            var kvpairCount = 16;
            var addCount = 5;
            context.kvPairs = [];
            context.kvPairsObj = [];

            // Populate Primary
            if (disableObjects)
            {
                if (!performRMW) context.PopulatePrimary(ref context.kvPairs, keyLength, kvpairCount, primaryIndex: oldPrimaryIndex);
                else context.PopulatePrimaryRMW(ref context.kvPairs, keyLength, kvpairCount, primaryIndex: oldPrimaryIndex, addCount);
            }
            else context.PopulatePrimaryWithObjects(ref context.kvPairsObj, keyLength, kvpairCount, primaryIndex: oldPrimaryIndex, set: set);

            // Take a checkpoint at the original primary
            if (ckptBeforeDivergence)
            {
                var oldPrimaryLastSaveTime = context.clusterTestUtils.LastSave(oldPrimaryIndex, logger: context.logger);
                var newPrimaryLastSaveTime = context.clusterTestUtils.LastSave(newPrimaryIndex, logger: context.logger);
                var replicaLastSaveTime = context.clusterTestUtils.LastSave(replicaIndex, logger: context.logger);
                context.clusterTestUtils.Checkpoint(oldPrimaryIndex, logger: context.logger);
                context.clusterTestUtils.WaitCheckpoint(oldPrimaryIndex, oldPrimaryLastSaveTime, logger: context.logger);
                context.clusterTestUtils.WaitCheckpoint(newPrimaryIndex, newPrimaryLastSaveTime, logger: context.logger);
                context.clusterTestUtils.WaitCheckpoint(replicaIndex, replicaLastSaveTime, logger: context.logger);
            }

            // Wait for replicas to catch up
            context.clusterTestUtils.WaitForReplicaAofSync(oldPrimaryIndex, newPrimaryIndex, context.logger);
            context.clusterTestUtils.WaitForReplicaAofSync(oldPrimaryIndex, replicaIndex, context.logger);

            // Make this replica of no-one
            _ = context.clusterTestUtils.ReplicaOf(newPrimaryIndex, logger: context.logger);

            // Populate primary to diverge from replica 1 history
            // Use temporary dictionary to populate values lost to replica 1
            Dictionary<string, int> kvPairs2 = [];
            Dictionary<string, List<int>> kvPairsObj2 = [];
            if (disableObjects)
            {
                if (!performRMW) context.PopulatePrimary(ref kvPairs2, keyLength, kvpairCount, primaryIndex: oldPrimaryIndex);
                else context.PopulatePrimaryRMW(ref kvPairs2, keyLength, kvpairCount, primaryIndex: oldPrimaryIndex, addCount);
            }
            else context.PopulatePrimaryWithObjects(ref kvPairsObj2, keyLength, kvpairCount, primaryIndex: oldPrimaryIndex, set: set);

            // Take multiple checkpoints after divergence
            if (multiCheckpointAfterDivergence)
            {
                var count = 2;
                while (--count > 0)
                {
                    context.clusterTestUtils.Checkpoint(oldPrimaryIndex, logger: context.logger);

                    if (disableObjects)
                    {
                        if (!performRMW) context.PopulatePrimary(ref kvPairs2, keyLength, kvpairCount, primaryIndex: oldPrimaryIndex);
                        else context.PopulatePrimaryRMW(ref kvPairs2, keyLength, kvpairCount, primaryIndex: oldPrimaryIndex, addCount);
                    }
                    else context.PopulatePrimaryWithObjects(ref kvPairsObj2, keyLength, kvpairCount, primaryIndex: oldPrimaryIndex, set: set);
                }
            }
            context.clusterTestUtils.WaitForReplicaAofSync(oldPrimaryIndex, replicaIndex, context.logger);

            // Dispose primary
            context.nodes[oldPrimaryIndex].Dispose(false);
            context.nodes[oldPrimaryIndex] = null;

            // Re-assign slots to replica manually since failover option was not            
            _ = context.clusterTestUtils.AddDelSlotsRange(newPrimaryIndex, [(0, 16383)], addslot: false, context.logger);
            _ = context.clusterTestUtils.AddDelSlotsRange(replicaIndex, [(0, 16383)], addslot: false, context.logger);
            _ = context.clusterTestUtils.AddDelSlotsRange(newPrimaryIndex, [(0, 16383)], addslot: true, context.logger);
            context.clusterTestUtils.BumpEpoch(newPrimaryIndex, logger: context.logger);

            // New primary diverges to its own history by new random seed
            kvpairCount <<= 1;
            if (disableObjects)
            {
                if (!performRMW) context.PopulatePrimary(ref context.kvPairs, keyLength, kvpairCount, primaryIndex: newPrimaryIndex, randomSeed: 1234);
                else context.PopulatePrimaryRMW(ref context.kvPairs, keyLength, kvpairCount, primaryIndex: newPrimaryIndex, addCount, randomSeed: 1234);
            }
            else
                context.PopulatePrimaryWithObjects(ref context.kvPairsObj, keyLength, kvpairCount, primaryIndex: newPrimaryIndex, randomSeed: 1234, set: set);

            if (!ckptBeforeDivergence || multiCheckpointAfterDivergence) context.clusterTestUtils.Checkpoint(newPrimaryIndex, logger: context.logger);

            var newPrimaryId = context.clusterTestUtils.ClusterMyId(newPrimaryIndex, context.logger);
            while (true)
            {
                var replicaConfig = context.clusterTestUtils.ClusterNodes(replicaIndex, context.logger);
                var clusterNode = replicaConfig.GetBySlot(0);
                if (clusterNode != null && clusterNode.NodeId.Equals(newPrimaryId))
                    break;
                _ = Thread.Yield();
            }

            var resp = context.clusterTestUtils.ReplicaOf(replicaIndex, newPrimaryIndex, failEx: false, logger: context.logger);
            // Retry to avoid lock error
            while (string.IsNullOrEmpty(resp) || !resp.Equals("OK"))
            {
                ClusterTestUtils.BackOff(cancellationToken: context.cts.Token);
                resp = context.clusterTestUtils.ReplicaOf(replicaIndex, newPrimaryIndex, failEx: false, logger: context.logger);
            }
            context.clusterTestUtils.WaitForReplicaRecovery(replicaIndex, context.logger);
            context.clusterTestUtils.WaitForReplicaAofSync(newPrimaryIndex, replicaIndex, context.logger);

            // Check if replica 2 after failover contains keys
            if (disableObjects)
                context.ValidateKVCollectionAgainstReplica(ref context.kvPairs, replicaIndex: replicaIndex, primaryIndex: newPrimaryIndex);
            else
                context.ValidateNodeObjects(ref context.kvPairsObj, replicaIndex: newPrimaryIndex, set: set);
        }

        [Test, Order(22)]
        [Category("REPLICATION")]
        public void ClusterReplicationCheckpointAlignmentTest([Values] bool performRMW)
        {
            var replica_count = 1;// Per primary
            var primary_count = 1;
            var nodes_count = primary_count + (primary_count * replica_count);
            var primaryNodeIndex = 0;
            var replicaNodeIndex = 1;
            ClassicAssert.IsTrue(primary_count > 0);
            context.CreateInstances(
                nodes_count,
                disableObjects: false,
                FastAofTruncate: true,
                CommitFrequencyMs: -1,
                OnDemandCheckpoint: true,
                enableAOF: true,
                useTLS: useTLS,
                asyncReplay: asyncReplay,
                sublogCount: sublogCount);
            context.CreateConnection(useTLS: useTLS);
            _ = context.clusterTestUtils.SimpleSetupCluster(primary_count, replica_count, logger: context.logger);

            var keyLength = 32;
            var kvpairCount = keyCount;
            var addCount = 5;
            context.kvPairs = [];

            // Populate Primary
            if (!performRMW)
                context.PopulatePrimary(ref context.kvPairs, keyLength, kvpairCount, primaryNodeIndex);
            else
                context.PopulatePrimaryRMW(ref context.kvPairs, keyLength, kvpairCount, primaryNodeIndex, addCount);

            context.clusterTestUtils.WaitForReplicaAofSync(primaryNodeIndex, replicaNodeIndex, context.logger);
            for (var i = 0; i < 5; i++)
            {
                var primaryLastSaveTime = context.clusterTestUtils.LastSave(primaryNodeIndex, logger: context.logger);
                var replicaLastSaveTime = context.clusterTestUtils.LastSave(replicaNodeIndex, logger: context.logger);
                context.clusterTestUtils.Checkpoint(primaryNodeIndex);
                context.clusterTestUtils.WaitCheckpoint(primaryNodeIndex, primaryLastSaveTime, logger: context.logger);
                context.clusterTestUtils.WaitCheckpoint(replicaNodeIndex, replicaLastSaveTime, logger: context.logger);
                context.clusterTestUtils.WaitForReplicaAofSync(primaryNodeIndex, replicaNodeIndex, context.logger);
            }

            var primaryVersion = context.clusterTestUtils.GetInfo(primaryNodeIndex, "store", "CurrentVersion", logger: context.logger);
            var replicaVersion = context.clusterTestUtils.GetInfo(replicaNodeIndex, "store", "CurrentVersion", logger: context.logger);
            ClassicAssert.AreEqual("6", primaryVersion);
            ClassicAssert.AreEqual(primaryVersion, replicaVersion);

            context.ValidateKVCollectionAgainstReplica(ref context.kvPairs, replicaNodeIndex);

            // Dispose primary and delete data
            context.nodes[primaryNodeIndex].Dispose(true);
            // Dispose primary but do not delete data
            context.nodes[replicaNodeIndex].Dispose(false);

            // Restart primary and do not recover
            context.nodes[primaryNodeIndex] = context.CreateInstance(
                context.clusterTestUtils.GetEndPoint(primaryNodeIndex),
                disableObjects: true,
                tryRecover: false,
                enableAOF: true,
                FastAofTruncate: true,
                CommitFrequencyMs: -1,
                OnDemandCheckpoint: true,
                timeout: timeout,
                useTLS: useTLS,
                cleanClusterConfig: true,
                asyncReplay: asyncReplay,
                sublogCount: sublogCount);
            context.nodes[primaryNodeIndex].Start();

            // Restart secondary and recover
            context.nodes[replicaNodeIndex] = context.CreateInstance(
                context.clusterTestUtils.GetEndPoint(replicaNodeIndex),
                disableObjects: true,
                tryRecover: true,
                enableAOF: true,
                FastAofTruncate: true,
                CommitFrequencyMs: -1,
                OnDemandCheckpoint: true,
                timeout: timeout,
                useTLS: useTLS,
                cleanClusterConfig: true,
                asyncReplay: asyncReplay,
                sublogCount: sublogCount);
            context.nodes[replicaNodeIndex].Start();
            context.CreateConnection(useTLS: useTLS);

            // Assert primary version is 1 and replica has recovered to previous checkpoint
            primaryVersion = context.clusterTestUtils.GetInfo(primaryNodeIndex, "store", "CurrentVersion", logger: context.logger);
            replicaVersion = context.clusterTestUtils.GetInfo(replicaNodeIndex, "store", "CurrentVersion", logger: context.logger);
            ClassicAssert.AreEqual("1", primaryVersion);
            ClassicAssert.AreEqual("6", replicaVersion);

            // Setup cluster
            ClassicAssert.AreEqual("OK", context.clusterTestUtils.AddDelSlotsRange(primaryNodeIndex, [(0, 16383)], addslot: true, logger: context.logger));
            context.clusterTestUtils.SetConfigEpoch(primaryNodeIndex, primaryNodeIndex + 1, logger: context.logger);
            context.clusterTestUtils.SetConfigEpoch(replicaNodeIndex, replicaNodeIndex + 1, logger: context.logger);
            context.clusterTestUtils.Meet(primaryNodeIndex, replicaNodeIndex, logger: context.logger);
            var primaryNodeId = context.clusterTestUtils.ClusterMyId(primaryNodeIndex, logger: context.logger);

            // Enable replication
            context.clusterTestUtils.WaitUntilNodeIdIsKnown(replicaNodeIndex, primaryNodeId, logger: context.logger);
            ClassicAssert.AreEqual("OK", context.clusterTestUtils.ClusterReplicate(replicaNodeIndex, primaryNodeIndex, logger: context.logger));

            // Both nodes are at version 1 despite replica recovering to version earlier
            primaryVersion = context.clusterTestUtils.GetInfo(primaryNodeIndex, "store", "CurrentVersion", logger: context.logger);
            replicaVersion = context.clusterTestUtils.GetInfo(replicaNodeIndex, "store", "CurrentVersion", logger: context.logger);
            ClassicAssert.AreEqual("1", primaryVersion);
            ClassicAssert.AreEqual("1", replicaVersion);

            // At this point attached replica should be empty because primary did not have any data because it did not recover
            foreach (var pair in context.kvPairs)
            {
                var resp = context.clusterTestUtils.GetKey(replicaNodeIndex, Encoding.ASCII.GetBytes(pair.Key), out _, out _, out var state, logger: context.logger);
                ClassicAssert.IsNull(resp);
            }
        }

        [Test, Order(23)]
        [Category("REPLICATION")]
        public void ClusterReplicationLua([Values] bool luaTransactionMode)
        {
            var replica_count = 1;// Per primary
            var primary_count = 1;
            var nodes_count = primary_count + (primary_count * replica_count);
            var primaryNodeIndex = 0;
            var replicaNodeIndex = 1;
            ClassicAssert.IsTrue(primary_count > 0);

            context.CreateInstances(
                nodes_count,
                disableObjects: false,
                enableAOF: true,
                useTLS: useTLS,
                asyncReplay: asyncReplay,
                enableLua: true,
                luaTransactionMode: luaTransactionMode,
                sublogCount: sublogCount);
            context.CreateConnection(useTLS: useTLS);
            _ = context.clusterTestUtils.SimpleSetupCluster(primary_count, replica_count, logger: context.logger);

            var primaryServer = context.clusterTestUtils.GetServer(primaryNodeIndex);
            _ = primaryServer.Execute("EVAL", "redis.call('SET', KEYS[1], ARGV[1])", "1", "foo", "bar");
            _ = primaryServer.Execute("EVAL", "redis.call('SET', KEYS[1], ARGV[1])", "1", "fizz", "buzz");

            context.clusterTestUtils.WaitForReplicaAofSync(primaryNodeIndex, replicaNodeIndex, context.logger);

            var replicaServer = context.clusterTestUtils.GetServer(replicaNodeIndex);
            var res1 = (string)replicaServer.Execute("EVAL", "return redis.call('GET', KEYS[1])", "1", "foo");
            var res2 = (string)replicaServer.Execute("EVAL", "return redis.call('GET', KEYS[1])", "1", "fizz");

            ClassicAssert.AreEqual("bar", res1);
            ClassicAssert.AreEqual("buzz", res2);
        }

        [Test, Order(24)]
        [Category("REPLICATION")]
        public void ClusterReplicationStoredProc([Values] bool enableDisklessSync, [Values] bool attachFirst)
        {
            var replica_count = 1;// Per primary
            var primary_count = 1;
            var nodes_count = primary_count + (primary_count * replica_count);
            var primaryNodeIndex = 0;
            var replicaNodeIndex = 1;

            var expectedKeys = new[] { "X", "Y" };
            ClassicAssert.IsTrue(primary_count > 0);

            context.CreateInstances(
                nodes_count,
                disableObjects: false,
                enableAOF: true,
                useTLS: useTLS,
                asyncReplay: asyncReplay,
                enableDisklessSync: enableDisklessSync,
                sublogCount: sublogCount);
            context.CreateConnection(useTLS: useTLS);

            var primaryServer = context.clusterTestUtils.GetServer(primaryNodeIndex);
            var replicaServer = context.clusterTestUtils.GetServer(replicaNodeIndex);

            // Register custom procedure
            context.nodes[primaryNodeIndex].Register.NewTransactionProc("RATELIMIT", () => new RateLimiterTxn(), new RespCommandsInfo { Arity = 4 });
            context.nodes[replicaNodeIndex].Register.NewTransactionProc("RATELIMIT", () => new RateLimiterTxn(), new RespCommandsInfo { Arity = 4 });

            // Setup cluster
            context.clusterTestUtils.AddDelSlotsRange(primaryNodeIndex, [(0, 16383)], addslot: true, logger: context.logger);
            context.clusterTestUtils.SetConfigEpoch(primaryNodeIndex, primaryNodeIndex + 1, logger: context.logger);
            context.clusterTestUtils.SetConfigEpoch(replicaNodeIndex, replicaNodeIndex + 1, logger: context.logger);
            context.clusterTestUtils.Meet(primaryNodeIndex, replicaNodeIndex, logger: context.logger);
            context.clusterTestUtils.WaitUntilNodeIsKnown(primaryNodeIndex, replicaNodeIndex, logger: context.logger);
            context.clusterTestUtils.WaitUntilNodeIsKnown(replicaNodeIndex, primaryNodeIndex, logger: context.logger);

            if (attachFirst)
            {
                // Issue replicate
                context.clusterTestUtils.ClusterReplicate(replicaNodeIndex, primaryNodeIndex, logger: context.logger);
            }

            // Execute custom proc before replicat attach
            ExecuteRateLimit();

            if (!attachFirst)
            {
                // Issue replicate
                context.clusterTestUtils.ClusterReplicate(replicaNodeIndex, primaryNodeIndex, logger: context.logger);
            }

            // Validate primary keys
            var resp = primaryServer.Execute("KEYS", ["*"]);
            ClassicAssert.AreEqual(expectedKeys, (string[])resp);

            context.clusterTestUtils.WaitForReplicaAofSync(primaryNodeIndex, replicaNodeIndex, context.logger);
            replicaServer = context.clusterTestUtils.GetServer(replicaNodeIndex);
            resp = replicaServer.Execute("KEYS", ["*"]);
            ClassicAssert.AreEqual(expectedKeys, (string[])resp);

            void ExecuteRateLimit()
            {
                primaryServer = context.clusterTestUtils.GetServer(primaryNodeIndex);
                var resp = primaryServer.Execute("RATELIMIT", [expectedKeys[0], "1000000000", "1000000000"]);
                ClassicAssert.AreEqual("ALLOWED", (string)resp);
                resp = primaryServer.Execute("RATELIMIT", [expectedKeys[1], "1000000000", "1000000000"]);
                ClassicAssert.AreEqual("ALLOWED", (string)resp);
            }
        }

        [Test, Order(24)]
        [Category("REPLICATION")]
        public void ClusterReplicationManualCheckpointing()
        {
            // Use case here is, outside of the cluster, period COMMITAOFs are requested.
            // Done so in recovery scenarios, if a primary does NOT come back there's still confidence
            // a replica has recent data.

            var replica_count = 1;// Per primary
            var primary_count = 1;
            var nodes_count = primary_count + primary_count * replica_count;
            ClassicAssert.IsTrue(primary_count > 0);

            context.CreateInstances(
                nodes_count,
                disableObjects: false,
                enableAOF: true,
                useTLS: true,
                tryRecover: false,
                FastAofTruncate: true,
                CommitFrequencyMs: -1,
                sublogCount: sublogCount);
            context.CreateConnection(useTLS: true);
            var (shards, _) = context.clusterTestUtils.SimpleSetupCluster(primary_count, replica_count, logger: context.logger);

            shards = context.clusterTestUtils.ClusterShards(0, context.logger);
            ClassicAssert.AreEqual(1, shards.Count);
            ClassicAssert.AreEqual(1, shards[0].slotRanges.Count);
            ClassicAssert.AreEqual(0, shards[0].slotRanges[0].Item1);
            ClassicAssert.AreEqual(16383, shards[0].slotRanges[0].Item2);

            var primaryEndPoint = (IPEndPoint)context.endpoints[0];
            var replicaEndPoint = (IPEndPoint)context.endpoints[1];

            // Check cluster is in good state pre-commit
            {
                var firstVal = Guid.NewGuid().ToString();
                var setPrimaryRes = (string)context.clusterTestUtils.Execute(primaryEndPoint, "SET", ["test-key", firstVal]);
                ClassicAssert.AreEqual("OK", setPrimaryRes);
                var getPrimaryRes = (string)context.clusterTestUtils.Execute(primaryEndPoint, "GET", ["test-key"]);
                ClassicAssert.AreEqual(firstVal, getPrimaryRes);

                context.clusterTestUtils.WaitForReplicaAofSync(0, 1);

                var readonlyReplicaRes = (string)context.clusterTestUtils.Execute(replicaEndPoint, "READONLY", []);
                ClassicAssert.AreEqual("OK", readonlyReplicaRes);
                var getReplicaRes = (string)context.clusterTestUtils.Execute(replicaEndPoint, "GET", ["test-key"]);
                ClassicAssert.AreEqual(firstVal, getReplicaRes);
            }

            // Commit outside of cluster logic
            var primaryCommit = context.nodes[0].Store.CommitAOF();
            ClassicAssert.IsTrue(primaryCommit);
            var secondCommit = context.nodes[1].Store.CommitAOF();
            ClassicAssert.IsFalse(secondCommit);

            // Check cluster remains in good state
            {
                var secondVal = Guid.NewGuid().ToString();
                var setPrimaryRes = (string)context.clusterTestUtils.Execute(primaryEndPoint, "SET", ["test-key2", secondVal]);
                ClassicAssert.AreEqual("OK", setPrimaryRes);
                var getPrimaryRes = (string)context.clusterTestUtils.Execute(primaryEndPoint, "GET", ["test-key2"]);
                ClassicAssert.AreEqual(secondVal, getPrimaryRes);

                context.clusterTestUtils.WaitForReplicaAofSync(0, 1);

                var readonlyReplicaRes = (string)context.clusterTestUtils.Execute(replicaEndPoint, "READONLY", []);
                ClassicAssert.AreEqual("OK", readonlyReplicaRes);
                var getReplicaRes = (string)context.clusterTestUtils.Execute(replicaEndPoint, "GET", ["test-key2"]);
                ClassicAssert.AreEqual(secondVal, getReplicaRes);
            }
        }

        [Test, Order(25)]
        [Category("CLUSTER")]
        [CancelAfter(30_000)]
        [TestCase(ExceptionInjectionType.Divergent_AOF_Stream)]
        [TestCase(ExceptionInjectionType.Aof_Sync_Task_Consume)]
        public async Task ReplicaSyncTaskFaultsRecoverAsync(ExceptionInjectionType faultType, CancellationToken cancellation)
        {
            // Ensure that a fault in ReplicaSyncTask (on the primary, sourced from either side) doesn't leave a replica permanently desynced
            //
            // While a possible cause of this is something actually breaking on the replica (in which case, a retry won't matter)
            // that isn't the only possible cause

#if !DEBUG
            Assert.Ignore($"Depends on {nameof(ExceptionInjectionHelper)}, which is disabled in non-Debug builds");
#endif

            var replica_count = 1;// Per primary
            var primary_count = 1;
            var nodes_count = primary_count + primary_count * replica_count;
            ClassicAssert.IsTrue(primary_count > 0);

            context.CreateInstances(
                nodes_count,
                disableObjects: false,
                enableAOF: true,
                useTLS: true,
                tryRecover: false,
                FastAofTruncate: true,
                CommitFrequencyMs: -1,
                clusterReplicationReestablishmentTimeout: 1,
                sublogCount: sublogCount);
            context.CreateConnection(useTLS: true);
            var (shards, _) = context.clusterTestUtils.SimpleSetupCluster(primary_count, replica_count, logger: context.logger);

            shards = context.clusterTestUtils.ClusterShards(0, context.logger);
            ClassicAssert.AreEqual(1, shards.Count);
            ClassicAssert.AreEqual(1, shards[0].slotRanges.Count);
            ClassicAssert.AreEqual(0, shards[0].slotRanges[0].Item1);
            ClassicAssert.AreEqual(16383, shards[0].slotRanges[0].Item2);

            var primaryEndPoint = (IPEndPoint)context.endpoints[0];
            var replicaEndPoint = (IPEndPoint)context.endpoints[1];

            using var primaryInsertCancel = CancellationTokenSource.CreateLinkedTokenSource(cancellation);

            var keyCount = 0;

            var uniqueSuffix = Guid.NewGuid().ToString();

            var continuallyWriteToPrimaryTask =
                Task.Run(
                    async () =>
                    {
                        while (!primaryInsertCancel.IsCancellationRequested)
                        {
                            var setRes = (string)context.clusterTestUtils.Execute(primaryEndPoint, "SET", [$"test-key-{keyCount}", $"{keyCount}-{uniqueSuffix}"]);
                            ClassicAssert.AreEqual("OK", setRes);

                            keyCount++;

                            await Task.Delay(10);
                        }
                    },
                    cancellation
                );

            await Task.Delay(100, cancellation);

            // Force replica to continually fault
            ExceptionInjectionHelper.EnableException(faultType);

            // Give it enough time to die horribly
            await Task.Delay(100, cancellation);

            // Stop primary writes
            primaryInsertCancel.Cancel();
            await continuallyWriteToPrimaryTask;

            // Resolve fault on replica
            ExceptionInjectionHelper.DisableException(faultType);

            // Wait for sync to catch up
            context.clusterTestUtils.WaitForReplicaAofSync(0, 1, cancellation: cancellation);

            // Check that replica received all values
            var readonlyRes = (string)context.clusterTestUtils.Execute(replicaEndPoint, "READONLY", []);
            ClassicAssert.AreEqual("OK", readonlyRes);

            for (var i = 0; i < keyCount; i++)
            {
                var getRes = (string)context.clusterTestUtils.Execute(replicaEndPoint, "GET", [$"test-key-{i}"]);
                ClassicAssert.AreEqual($"{i}-{uniqueSuffix}", getRes);

            }
        }

        [Test, Order(26)]
        [Category("REPLICATION")]
        [CancelAfter(30_000)]
        public async Task ClusterReplicationMultiRestartRecover(CancellationToken cancellationToken)
        {
            var replica_count = 1;// Per primary
            var primary_count = 1;
            var nodes_count = primary_count + (primary_count * replica_count);
            var primaryNodeIndex = 0;
            var replicaNodeIndex = 1;

            ClassicAssert.IsTrue(primary_count > 0);

            context.CreateInstances(
                nodes_count,
                disableObjects: false,
                enableAOF: true,
                useTLS: useTLS,
                asyncReplay: asyncReplay,
                cleanClusterConfig: false,
                sublogCount: sublogCount);
            context.CreateConnection(useTLS: useTLS);
            _ = context.clusterTestUtils.SimpleSetupCluster(primary_count, replica_count, logger: context.logger);

            var primaryServer = context.clusterTestUtils.GetServer(primaryNodeIndex);
            var replicaServer = context.clusterTestUtils.GetServer(replicaNodeIndex);
            var keyCount = 256;

            var taskCount = 4;
            var tasks = new List<Task>();
            for (var i = 0; i < taskCount; i++)
                tasks.Add(Task.Run(() => RunWorkload(i * keyCount, (i + 1) * keyCount)));
            var restartRecover = 4;
            tasks.Add(Task.Run(() => RestartRecover(restartRecover)));

            await Task.WhenAll(tasks);
            context.clusterTestUtils.WaitForReplicaAofSync(primaryNodeIndex, replicaNodeIndex, context.logger, cancellationToken);

            // Validate that replica has the same keys as primary
            ValidateKeys();

            // Run write workload at primary
            void RunWorkload(int start, int count)
            {
                var primaryServer = context.clusterTestUtils.GetServer(primaryNodeIndex);
                var end = start + count;
                while (start++ < end)
                {
                    var key = start.ToString();
                    var resp = primaryServer.Execute("SET", [key, key]);
                    ClassicAssert.AreEqual("OK", (string)resp);
                    resp = primaryServer.Execute("GET", key);
                    ClassicAssert.AreEqual(key, (string)resp);
                }
            }

            // Restart and recover replica multiple times
            async Task RestartRecover(int iteration)
            {
                while (iteration-- > 0)
                {
                    context.nodes[replicaNodeIndex].Dispose(false);

                    var items = context.clusterTestUtils.GetReplicationInfo(
                        primaryNodeIndex,
                        [ReplicationInfoItem.CONNECTED_REPLICAS, ReplicationInfoItem.SYNC_DRIVER_COUNT],
                        context.logger);
                    while (!items[0].Item2.Equals("0") || !items[1].Item2.Equals("0"))
                    {
                        items = context.clusterTestUtils.GetReplicationInfo(
                            primaryNodeIndex,
                            [ReplicationInfoItem.CONNECTED_REPLICAS, ReplicationInfoItem.SYNC_DRIVER_COUNT],
                            context.logger);
                        if (cancellationToken.IsCancellationRequested)
                            Assert.Fail("Failed waiting for primary aof sync cleanup!");
                        await Task.Yield();
                    }


                    context.nodes[replicaNodeIndex] = context.CreateInstance(
                        context.clusterTestUtils.GetEndPoint(replicaNodeIndex),
                        disableObjects: false,
                        enableAOF: true,
                        useTLS: useTLS,
                        asyncReplay: asyncReplay,
                        tryRecover: true,
                        cleanClusterConfig: false,
                        sublogCount: sublogCount);
                    context.nodes[replicaNodeIndex].Start();

                    await Task.Yield();
                }
            }

            void ValidateKeys()
            {
                var resp = (string[])primaryServer.Execute("KEYS", ["*"]);
                var resp2 = (string[])replicaServer.Execute("KEYS", ["*"]);
                ClassicAssert.AreEqual(resp.Length, resp2.Length);
                Array.Sort(resp);
                Array.Sort(resp2);
                for (var i = 0; i < resp.Length; i++)
                    ClassicAssert.AreEqual(resp[i], resp2[i]);
            }
        }

        [Test, Order(27)]
        [Category("CLUSTER")]
        [CancelAfter(30_000)]
        public async Task ReplicasRestartAsReplicasAsync(CancellationToken cancellation)
        {
            var replica_count = 1;// Per primary
            var primary_count = 1;
            var nodes_count = primary_count + primary_count * replica_count;
            ClassicAssert.IsTrue(primary_count > 0);

            context.CreateInstances(
                nodes_count,
                disableObjects: false,
                enableAOF: true,
                useTLS: true,
                tryRecover: false,
                FastAofTruncate: true,
                CommitFrequencyMs: -1,
                clusterReplicationReestablishmentTimeout: 1,
                sublogCount: sublogCount);
            context.CreateConnection(useTLS: true);
            var (shards, _) = context.clusterTestUtils.SimpleSetupCluster(primary_count, replica_count, logger: context.logger);

            //while (sublogCount > 0) { }
            IPEndPoint primary = (IPEndPoint)context.endpoints[0];
            IPEndPoint replica = (IPEndPoint)context.endpoints[1];

            // Make sure role assignment is as expected
            ClassicAssert.AreEqual("master", context.clusterTestUtils.RoleCommand(primary).Value);
            ClassicAssert.AreEqual("slave", context.clusterTestUtils.RoleCommand(replica).Value);

            context.ShutdownNode(primary);
            context.ShutdownNode(replica);

            // Intentionally leaving primary offline
            context.RestartNode(replica);

            // Delay a bit for replication init tasks to fire off
            await Task.Delay(100, cancellation);

            // Make sure replica did not promote to Primary
            ClassicAssert.AreEqual("slave", context.clusterTestUtils.RoleCommand(replica).Value);
        }

        [Test, Order(28)]
        [Category("CLUSTER")]
        [CancelAfter(30_000)]
        [TestCase(ExceptionInjectionType.None, true)]
        [TestCase(ExceptionInjectionType.None, false)]
        [TestCase(ExceptionInjectionType.Divergent_AOF_Stream, true)]
        [TestCase(ExceptionInjectionType.Divergent_AOF_Stream, false)]
        [TestCase(ExceptionInjectionType.Aof_Sync_Task_Consume, true)]
        [TestCase(ExceptionInjectionType.Aof_Sync_Task_Consume, false)]
        public async Task PrimaryUnavailableRecoveryAsync(ExceptionInjectionType faultType, bool replicaFailoverBeforeShutdown, CancellationToken cancellation)
        {
            // Case we're testing is where a Primary _and_ it's Replica die, but only the Replica comes back.
            //
            // If configured correctly (for example, as a cache), we still want the Replica to come back up with some data - even if it's
            // acknowledges writes to the Primary are dropped.
            //
            // We also sometimes inject faults into the Primaries and Replicas before the proper fault, to simulate a cluster
            // in an unstable environment.
            //
            // Additionally we simulate both when we detect failures and intervene in time to promote Replicas to Primaries,
            // and when we don't intervene until after everything dies and the Replicas come back.

#if !DEBUG
            Assert.Ignore($"Depends on {nameof(ExceptionInjectionHelper)}, which is disabled in non-Debug builds");
#endif

            var replica_count = 1;// Per primary
            var primary_count = 2;
            var nodes_count = primary_count + primary_count * replica_count;
            ClassicAssert.IsTrue(primary_count > 0);

            // Config lifted from a deployed product, be wary of changing these without discussion
            context.CreateInstances(
                nodes_count,
                tryRecover: true,
                disablePubSub: false,
                disableObjects: false,
                enableAOF: true,
                AofMemorySize: "128m",
                CommitFrequencyMs: -1,
                aofSizeLimit: "256m",
                compactionFrequencySecs: 30,
                compactionType: LogCompactionType.Scan,
                latencyMonitory: true,
                metricsSamplingFrequency: 1,
                loggingFrequencySecs: 10,
                checkpointThrottleFlushDelayMs: 0,
                FastCommit: true,
                FastAofTruncate: true,
                OnDemandCheckpoint: true,
                useTLS: true,
                enableLua: true,
                luaMemoryMode: LuaMemoryManagementMode.Tracked,
                luaTransactionMode: true,
                luaMemoryLimit: "2M",
                clusterReplicationReestablishmentTimeout: 1,
                clusterReplicaResumeWithData: true,
                sublogCount: sublogCount
            );
            context.CreateConnection(useTLS: true);
            var (shards, _) = context.clusterTestUtils.SimpleSetupCluster(primary_count, replica_count, logger: context.logger);

            shards = context.clusterTestUtils.ClusterShards(0, context.logger);
            ClassicAssert.AreEqual(2, shards.Count);

            IPEndPoint primary1 = (IPEndPoint)context.endpoints[0];
            IPEndPoint primary2 = (IPEndPoint)context.endpoints[1];
            IPEndPoint replica1 = (IPEndPoint)context.endpoints[2];
            IPEndPoint replica2 = (IPEndPoint)context.endpoints[3];

            // Make sure role assignment is as expected
            ClassicAssert.AreEqual("master", context.clusterTestUtils.RoleCommand(primary1).Value);
            ClassicAssert.AreEqual("master", context.clusterTestUtils.RoleCommand(primary2).Value);
            ClassicAssert.AreEqual("slave", context.clusterTestUtils.RoleCommand(replica1).Value);
            ClassicAssert.AreEqual("slave", context.clusterTestUtils.RoleCommand(replica2).Value);

            // Populate both shards
            var writtenToPrimary1 = new ConcurrentDictionary<string, string>();
            var writtenToPrimary2 = new ConcurrentDictionary<string, string>();
            using (var writeTaskCancel = CancellationTokenSource.CreateLinkedTokenSource(cancellation))
            {
                var uniquePrefix = Guid.NewGuid();

                var writeToPrimary1Task =
                    Task.Run(
                        async () =>
                        {
                            var ix = -1;

                            var p1 = shards.Single(s => s.nodes.Any(n => n.nodeIndex == context.endpoints.IndexOf(primary1)));

                            while (!writeTaskCancel.IsCancellationRequested)
                            {
                                ix++;

                                var key = $"pura-1-{uniquePrefix}-{ix}";

                                var slot = context.clusterTestUtils.HashSlot(key);
                                if (!p1.slotRanges.Any(x => slot >= x.Item1 && slot <= x.Item2))
                                {
                                    continue;
                                }

                                var value = Guid.NewGuid().ToString();
                                try
                                {
                                    var res = (string)context.clusterTestUtils.Execute(primary1, "SET", [key, value]);
                                    if (res == "OK")
                                    {
                                        writtenToPrimary1[key] = value;
                                    }

                                    await Task.Delay(10, writeTaskCancel.Token);
                                }
                                catch
                                {
                                    // Ignore, cancellation or throwing should both just be powered through
                                }
                            }
                        },
                        cancellation
                    );

                var writeToPrimary2Task =
                    Task.Run(
                        async () =>
                        {
                            var ix = -1;

                            var p2 = shards.Single(s => s.nodes.Any(n => n.nodeIndex == context.endpoints.IndexOf(primary2)));

                            while (!writeTaskCancel.IsCancellationRequested)
                            {
                                ix++;

                                var key = $"pura-2-{uniquePrefix}-{ix}";

                                var slot = context.clusterTestUtils.HashSlot(key);
                                if (!p2.slotRanges.Any(x => slot >= x.Item1 && slot <= x.Item2))
                                {
                                    continue;
                                }

                                var value = Guid.NewGuid().ToString();

                                try
                                {
                                    var res = (string)context.clusterTestUtils.Execute(primary1, "SET", [key, value]);
                                    if (res == "OK")
                                    {
                                        writtenToPrimary2[key] = value;
                                    }

                                    await Task.Delay(10, writeTaskCancel.Token);
                                }
                                catch
                                {
                                    // Ignore, cancellation or throwing should both just be powered through
                                }
                            }
                        },
                        cancellation
                    );

                // Simulate out of band checkpointing
                var checkpointTask =
                    Task.Run(
                        async () =>
                        {
                            while (!writeTaskCancel.IsCancellationRequested)
                            {
                                foreach (var node in context.nodes)
                                {
                                    try
                                    {
                                        _ = await node.Store.CommitAOFAsync(writeTaskCancel.Token);
                                    }
                                    catch (TaskCanceledException)
                                    {
                                        // Cancel is fine
                                        break;
                                    }
                                    catch
                                    {
                                        // Ignore everything else
                                    }
                                }

                                try
                                {
                                    await Task.Delay(100, writeTaskCancel.Token);
                                }
                                catch
                                {
                                    continue;
                                }
                            }
                        },
                        cancellation
                    );

                // Wait for a bit, optionally injecting a fault
                if (faultType == ExceptionInjectionType.None)
                {
                    await Task.Delay(10_000, cancellation);
                }
                else
                {
                    var timer = Stopwatch.StartNew();

                    // Things start fine
                    await Task.Delay(1_000, cancellation);

                    // Wait for something to get replicated
                    var replica1Happened = false;
                    var replica2Happened = false;
                    do
                    {
                        if (!replica1Happened)
                        {
                            var readonlyRes = (string)context.clusterTestUtils.Execute(replica1, "READONLY", []);
                            ClassicAssert.AreEqual("OK", readonlyRes);

                            foreach (var kv in writtenToPrimary1)
                            {
                                var val = (string)context.clusterTestUtils.Execute(replica1, "GET", [kv.Key]);
                                if (val == kv.Value)
                                {
                                    replica1Happened = true;
                                    break;
                                }
                            }
                        }

                        if (!replica2Happened)
                        {
                            var readonlyRes = (string)context.clusterTestUtils.Execute(replica2, "READONLY", []);
                            ClassicAssert.AreEqual("OK", readonlyRes);

                            foreach (var kv in writtenToPrimary2)
                            {
                                var val = (string)context.clusterTestUtils.Execute(replica2, "GET", [kv.Key]);
                                if (val == kv.Value)
                                {
                                    replica2Happened = true;
                                    break;
                                }
                            }
                        }

                        await Task.Delay(100, cancellation);
                    } while (!replica1Happened || !replica2Happened);

                    // Things fail for a bit
                    ExceptionInjectionHelper.EnableException(faultType);
                    await Task.Delay(2_000, cancellation);

                    // Things recover
                    ExceptionInjectionHelper.DisableException(faultType);

                    timer.Stop();

                    // Wait out the rest of the duration
                    if (timer.ElapsedMilliseconds < 10_000)
                    {
                        await Task.Delay((int)(10_000 - timer.ElapsedMilliseconds), cancellation);
                    }
                }

                // Stop writing
                writeTaskCancel.Cancel();

                // Wait for all our writes and checkpoints to spin down
                await Task.WhenAll(writeToPrimary1Task, writeToPrimary2Task, checkpointTask);
            }

            // Shutdown all primaries
            context.ShutdownNode(primary1);
            context.ShutdownNode(primary2);

            // Sometimes we can intervene post-Primary crash but pre-Replica crash, simulate that
            if (replicaFailoverBeforeShutdown)
            {
                await UpgradeReplicasAsync(context, replica1, replica2, cancellation);
            }

            // Shutdown the (old) replicas
            context.ShutdownNode(replica1);
            context.ShutdownNode(replica2);

            // Restart just the replicas
            context.RestartNode(replica1);
            context.RestartNode(replica2);

            // If we didn't promte pre-crash, promote now that Replicas came back
            if (!replicaFailoverBeforeShutdown)
            {
                await UpgradeReplicasAsync(context, replica1, replica2, cancellation);
            }

            // Confirm that at least some of the data is available on each Replica
            var onReplica1 = 0;
            foreach (var (k, v) in writtenToPrimary1)
            {
                var res = (string)context.clusterTestUtils.Execute(replica1, "GET", [k]);
                if (res is not null)
                {
                    ClassicAssert.AreEqual(v, res);
                    onReplica1++;
                }
            }

            var onReplica2 = 0;
            foreach (var (k, v) in writtenToPrimary2)
            {
                var res = (string)context.clusterTestUtils.Execute(replica2, "GET", [k]);
                if (res is not null)
                {
                    ClassicAssert.AreEqual(v, res);
                    onReplica2++;
                }
            }

            // Something, ANYTHING, made it
            ClassicAssert.IsTrue(onReplica1 > 0, $"Nothing made it to replica 1, should have been up to {writtenToPrimary1.Count} values");
            ClassicAssert.IsTrue(onReplica2 > 0, $"Nothing made it to replica 2, should have been up to {writtenToPrimary2.Count} values");

            static async Task UpgradeReplicasAsync(ClusterTestContext context, IPEndPoint replica1, IPEndPoint replica2, CancellationToken cancellation)
            {
                // Promote the replicas, if no primary is coming back
                var takeOverRes1 = (string)context.clusterTestUtils.Execute(replica1, "CLUSTER", ["FAILOVER", "FORCE"]);
                var takeOverRes2 = (string)context.clusterTestUtils.Execute(replica2, "CLUSTER", ["FAILOVER", "FORCE"]);
                ClassicAssert.AreEqual("OK", takeOverRes1);
                ClassicAssert.AreEqual("OK", takeOverRes2);

                // Wait for roles to update
                while (true)
                {
                    await Task.Delay(10, cancellation);

                    if (context.clusterTestUtils.RoleCommand(replica1).Value != "master")
                    {
                        continue;
                    }

                    if (context.clusterTestUtils.RoleCommand(replica2).Value != "master")
                    {
                        continue;
                    }

                    break;
                }
            }
        }

        [Test, Order(29)]
        [Category("CLUSTER")]
        [Category("REPLICATION")]
        public void ClusterReplicationDivergentHistoryWithoutCheckpoint()
        {
            var replica_count = 1;// Per primary
            var primary_count = 1;
            var nodes_count = primary_count + (primary_count * replica_count);
            var primaryNodeIndex = 0;
            var replicaNodeIndex = 1;
            ClassicAssert.IsTrue(primary_count > 0);

            context.CreateInstances(
                nodes_count,
                disableObjects: false,
                enableAOF: true,
                useTLS: useTLS,
                asyncReplay: asyncReplay,
                cleanClusterConfig: false,
                sublogCount: sublogCount);
            context.CreateConnection(useTLS: useTLS);
            _ = context.clusterTestUtils.SimpleSetupCluster(primary_count, replica_count, logger: context.logger);

            var primaryServer = context.clusterTestUtils.GetServer(primaryNodeIndex);
            var replicaServer = context.clusterTestUtils.GetServer(replicaNodeIndex);
            var offset = 0;
            var keyCount = 100;

            RunWorkload(primaryServer, offset, keyCount);
            context.clusterTestUtils.WaitForReplicaAofSync(primaryNodeIndex, replicaNodeIndex, context.logger);

            // Validate that replica has the same keys as primary
            ValidateKeys();

            // Kill primary
            context.nodes[primaryNodeIndex].Dispose(false);
            // Kill replica
            context.nodes[replicaNodeIndex].Dispose(false);

            // Restart primary and do not recover
            context.nodes[primaryNodeIndex] = context.CreateInstance(
                context.clusterTestUtils.GetEndPoint(primaryNodeIndex),
                disableObjects: false,
                enableAOF: true,
                useTLS: useTLS,
                asyncReplay: asyncReplay,
                tryRecover: false,
                cleanClusterConfig: false,
                sublogCount: sublogCount);
            context.nodes[primaryNodeIndex].Start();
            context.clusterTestUtils.Reconnect([primaryNodeIndex]);
            primaryServer = context.clusterTestUtils.GetServer(primaryNodeIndex);

            offset += keyCount;
            // Populate primary with different history
            RunWorkload(primaryServer, offset, keyCount / 2);

            // Restart replica with recover to be ahead of primary but without checkpoint
            context.nodes[replicaNodeIndex] = context.CreateInstance(
                context.clusterTestUtils.GetEndPoint(replicaNodeIndex),
                disableObjects: false,
                enableAOF: true,
                useTLS: useTLS,
                asyncReplay: asyncReplay,
                tryRecover: true,
                cleanClusterConfig: false,
                sublogCount: sublogCount);
            context.nodes[replicaNodeIndex].Start();
            context.clusterTestUtils.Reconnect([primaryNodeIndex, replicaNodeIndex]);
            primaryServer = context.clusterTestUtils.GetServer(primaryNodeIndex);
            replicaServer = context.clusterTestUtils.GetServer(replicaNodeIndex);

            context.clusterTestUtils.WaitForReplicaAofSync(primaryNodeIndex, replicaNodeIndex, context.logger);

            // Validate that replica has the same keys as primary
            ValidateKeys();

            // Run write workload at primary
            void RunWorkload(IServer server, int start, int count)
            {
                var end = start + count;
                while (start++ < end)
                {
                    var key = start.ToString();
                    var resp = server.Execute("SET", [key, key]);
                    ClassicAssert.AreEqual("OK", (string)resp);
                    resp = server.Execute("GET", key);
                    ClassicAssert.AreEqual(key, (string)resp);
                }
            }

            void ValidateKeys()
            {
                var resp = (string[])primaryServer.Execute("KEYS", ["*"]);
                var resp2 = (string[])replicaServer.Execute("KEYS", ["*"]);
                ClassicAssert.AreEqual(resp.Length, resp2.Length);
                Array.Sort(resp);
                Array.Sort(resp2);
                for (var i = 0; i < resp.Length; i++)
                    ClassicAssert.AreEqual(resp[i], resp2[i]);
            }
        }
    }
}<|MERGE_RESOLUTION|>--- conflicted
+++ resolved
@@ -497,12 +497,6 @@
             context.clusterTestUtils.Checkpoint(0, logger: context.logger);
 
             var storeCurrentAofAddress = context.clusterTestUtils.GetStoreCurrentAofAddress(0, logger: context.logger);
-<<<<<<< HEAD
-=======
-            AofAddress objectStoreCurrentAofAddress = default;
-            if (!disableObjects)
-                objectStoreCurrentAofAddress = context.clusterTestUtils.GetObjectStoreCurrentAofAddress(0, context.logger);
->>>>>>> 4c04c9d0
 
             context.nodes[0].Dispose(false);
             Thread.Sleep(TimeSpan.FromSeconds(1));
@@ -522,13 +516,6 @@
             context.CreateConnection(useTLS: useTLS);
 
             var storeRecoveredAofAddress = context.clusterTestUtils.GetStoreRecoveredAofAddress(0, context.logger);
-<<<<<<< HEAD
-=======
-            AofAddress objectStoreRecoveredAofAddress = default;
-            if (!disableObjects)
-                objectStoreRecoveredAofAddress = context.clusterTestUtils.GetObjectStoreRecoveredAofAddress(0, logger: context.logger);
->>>>>>> 4c04c9d0
-
             ClassicAssert.AreEqual(storeCurrentAofAddress, storeRecoveredAofAddress);
         }
 
