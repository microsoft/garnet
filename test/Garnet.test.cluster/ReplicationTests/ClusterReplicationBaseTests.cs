﻿// Copyright (c) Microsoft Corporation.
// Licensed under the MIT license.

using System;
using System.Collections.Concurrent;
using System.Collections.Generic;
using System.Diagnostics;
using System.IO;
using System.Linq;
using System.Net;
using System.Text;
using System.Threading;
using System.Threading.Tasks;
using Garnet.common;
using Garnet.server;
using Microsoft.Extensions.Logging;
using NUnit.Framework;
using NUnit.Framework.Legacy;
using StackExchange.Redis;

namespace Garnet.test.cluster
{
    [NonParallelizable]
    public class ClusterReplicationBaseTests
    {
        public (Action, string)[] GetUnitTests()
        {
            List<(Action, string)> testList = [
                new(() => ClusterSRTest(true), "ClusterSRTest(true)"),
                new(() => ClusterSRTest(false), "ClusterSRTest(false)"),
                new(() => ClusterSRNoCheckpointRestartSecondary(false, false), "ClusterSRNoCheckpointRestartSecondary(false, false)"),
                new(() => ClusterSRNoCheckpointRestartSecondary(false, true), "ClusterSRNoCheckpointRestartSecondary(false, true)"),
                new(() => ClusterSRNoCheckpointRestartSecondary(true, false), "ClusterSRNoCheckpointRestartSecondary(true, false)"),
                new(() => ClusterSRNoCheckpointRestartSecondary(true, true), "ClusterSRNoCheckpointRestartSecondary(true, true)"),
                new(() => ClusterSRPrimaryCheckpoint(false, false), "ClusterSRPrimaryCheckpoint(false, false)"),
                new(() => ClusterSRPrimaryCheckpoint(false, true), "ClusterSRPrimaryCheckpoint(false, true)"),
                new(() => ClusterSRPrimaryCheckpoint(true, false), "ClusterSRPrimaryCheckpoint(true, false)"),
                new(() => ClusterSRPrimaryCheckpoint(true, true), "ClusterSRPrimaryCheckpoint(true, true)"),
                new(() => ClusterSRPrimaryCheckpointRetrieve(false, false, false, false), "ClusterSRPrimaryCheckpointRetrieve(false, false, false, false)"),
                new(() => ClusterSRPrimaryCheckpointRetrieve(false, false, false, true), "ClusterSRPrimaryCheckpointRetrieve(false, false, false, true)"),
                new(() => ClusterSRPrimaryCheckpointRetrieve(false, true, false, false), "ClusterSRPrimaryCheckpointRetrieve(false, true, false, false)"),
                new(() => ClusterSRPrimaryCheckpointRetrieve(false, true, false, true), "ClusterSRPrimaryCheckpointRetrieve(false, true, false, true)"),
                new(() => ClusterSRPrimaryCheckpointRetrieve(true, false, false, false), "ClusterSRPrimaryCheckpointRetrieve(true, false, false, false)"),
                new(() => ClusterSRPrimaryCheckpointRetrieve(true, false, false, true), "ClusterSRPrimaryCheckpointRetrieve(true, false, false, true)"),
                new(() => ClusterSRPrimaryCheckpointRetrieve(true, true, false, false), "ClusterSRPrimaryCheckpointRetrieve(true, true, false, false)"),
                new(() => ClusterSRPrimaryCheckpointRetrieve(true, true, false, true), "ClusterSRPrimaryCheckpointRetrieve(true, true, false, true)"),
                new(() => ClusterSRPrimaryCheckpointRetrieve(false, false, true, false), "ClusterSRPrimaryCheckpointRetrieve(false, false, true, false)"),
                new(() => ClusterSRPrimaryCheckpointRetrieve(false, false, true, true), "ClusterSRPrimaryCheckpointRetrieve(false, false, true, true)"),
                new(() => ClusterSRPrimaryCheckpointRetrieve(false, true, true, false), "ClusterSRPrimaryCheckpointRetrieve(false, true, true, false)"),
                new(() => ClusterSRPrimaryCheckpointRetrieve(false, true, true, true), "ClusterSRPrimaryCheckpointRetrieve(false, true, true, true)"),
                new(() => ClusterSRPrimaryCheckpointRetrieve(true, false, true, false), "ClusterSRPrimaryCheckpointRetrieve(true, false, true, false)"),
                new(() => ClusterSRPrimaryCheckpointRetrieve(true, false, true, true), "ClusterSRPrimaryCheckpointRetrieve(true, false, true, true)"),
                new(() => ClusterSRPrimaryCheckpointRetrieve(true, true, true, false), "ClusterSRPrimaryCheckpointRetrieve(true, true, true, false)"),
                new(() => ClusterSRPrimaryCheckpointRetrieve(true, true, true, true), "ClusterSRPrimaryCheckpointRetrieve(true, true, true, true)"),
                new(() => ClusterSRAddReplicaAfterPrimaryCheckpoint(false, false, false), "ClusterSRAddReplicaAfterPrimaryCheckpoint(false, false, false)"),
                new(() => ClusterSRAddReplicaAfterPrimaryCheckpoint(false, false, true), "ClusterSRAddReplicaAfterPrimaryCheckpoint(false, false, true)"),
                new(() => ClusterSRAddReplicaAfterPrimaryCheckpoint(false, true, false), "ClusterSRAddReplicaAfterPrimaryCheckpoint(false, true, false)"),
                new(() => ClusterSRAddReplicaAfterPrimaryCheckpoint(false, true, true), "ClusterSRAddReplicaAfterPrimaryCheckpoint(false, true, true)"),
                new(() => ClusterSRAddReplicaAfterPrimaryCheckpoint(true, false, false), "ClusterSRAddReplicaAfterPrimaryCheckpoint(true, false, false)"),
                new(() => ClusterSRAddReplicaAfterPrimaryCheckpoint(true, false, true), "ClusterSRAddReplicaAfterPrimaryCheckpoint(true, false, true)"),
                new(() => ClusterSRAddReplicaAfterPrimaryCheckpoint(true, true, false), "ClusterSRAddReplicaAfterPrimaryCheckpoint(true, true, false)"),
                new(() => ClusterSRAddReplicaAfterPrimaryCheckpoint(true, true, true), "ClusterSRAddReplicaAfterPrimaryCheckpoint(true, true, true)"),
                new(() => ClusterSRPrimaryRestart(false, false), "ClusterSRPrimaryRestart(false, false)"),
                new(() => ClusterSRPrimaryRestart(false, true), "ClusterSRPrimaryRestart(false, true)"),
                new(() => ClusterSRPrimaryRestart(true, false), "ClusterSRPrimaryRestart(true, false)"),
                new(() => ClusterSRPrimaryRestart(true, true), "ClusterSRPrimaryRestart(true, true)"),
                new(ClusterSRRedirectWrites, "ClusterSRRedirectWrites()"),
                new(() => ClusterReplicationCheckpointCleanupTest(false, false, false), "ClusterReplicationCheckpointCleanupTest(false, false, false)"),
                new(() => ClusterReplicationCheckpointCleanupTest(false, false, true), "ClusterReplicationCheckpointCleanupTest(false, false, true)"),
                new(() => ClusterReplicationCheckpointCleanupTest(false, true, false), "ClusterReplicationCheckpointCleanupTest(false, true, false)"),
                new(() => ClusterReplicationCheckpointCleanupTest(false, true, true), "ClusterReplicationCheckpointCleanupTest(false, true, true)"),
                new(() => ClusterReplicationCheckpointCleanupTest(true, false, false), "ClusterReplicationCheckpointCleanupTest(true, false, false)"),
                new(() => ClusterReplicationCheckpointCleanupTest(true, false, true), "ClusterReplicationCheckpointCleanupTest(true, false, true)"),
                new(() => ClusterReplicationCheckpointCleanupTest(true, true, false), "ClusterReplicationCheckpointCleanupTest(true, true, false)"),
                new(() => ClusterReplicationCheckpointCleanupTest(true, true, true), "ClusterReplicationCheckpointCleanupTest(true, true, true)")
            ];
            return testList.ToArray();
        }

        ClusterTestContext context;

        public TextWriter LogTextWriter { get; set; }

        protected bool useTLS = false;
        protected bool asyncReplay = false;
        readonly int timeout = 60;
        readonly int keyCount = 256;

        public Dictionary<string, LogLevel> monitorTests = new()
        {
            {"ClusterReplicationSimpleFailover", LogLevel.Warning},
            {"ClusterReplicationMultiRestartRecover", LogLevel.Trace}
        };

        [SetUp]
        public virtual void Setup()
        {
            context = new ClusterTestContext();
            if (LogTextWriter != null) context.logTextWriter = LogTextWriter;
            context.Setup(monitorTests);
        }

        [TearDown]
        public virtual void TearDown()
        {
            context?.TearDown();
        }

        [Test, Order(1)]
        [Category("REPLICATION")]
        public void ClusterSRTest([Values] bool disableObjects)
        {
            var replica_count = 1;
            var primary_count = 1;
            var nodes_count = 2;
            var primaryIndex = 0;
            var replicaIndex = 1;
            ClassicAssert.IsTrue(primary_count > 0);
            context.CreateInstances(nodes_count, disableObjects: disableObjects, enableAOF: true, useTLS: useTLS);
            context.CreateConnection(useTLS: useTLS);
            var (shards, _) = context.clusterTestUtils.SimpleSetupCluster(primary_count, replica_count, logger: context.logger);

            var cconfig = context.clusterTestUtils.ClusterNodes(0, context.logger);
            var myself = cconfig.Nodes.First();
            var slotRangesStr = string.Join(",", myself.Slots.Select(x => $"({x.From}-{x.To})").ToList());
            ClassicAssert.AreEqual(1, myself.Slots.Count, $"Setup failed slot ranges count greater than 1 {slotRangesStr}");

            shards = context.clusterTestUtils.ClusterShards(0, context.logger);
            ClassicAssert.AreEqual(1, shards.Count);
            ClassicAssert.AreEqual(1, shards[0].slotRanges.Count);
            ClassicAssert.AreEqual(0, shards[0].slotRanges[0].Item1);
            ClassicAssert.AreEqual(16383, shards[0].slotRanges[0].Item2);

            var keyLength = 16;
            var kvpairCount = keyCount;
            context.kvPairs = [];
            context.kvPairsObj = [];

            //Populate Primary
            context.SimplePopulateDB(disableObjects, keyLength, kvpairCount, primaryIndex);

            // Wait for replica to sync
            context.clusterTestUtils.WaitForReplicaAofSync(primaryIndex, replicaIndex);

            // Validate database
            context.SimpleValidateDB(disableObjects, replicaIndex);
        }

        [Test, Order(2)]
        [Category("REPLICATION")]
        public void ClusterSRNoCheckpointRestartSecondary([Values] bool performRMW, [Values] bool disableObjects)
        {
            var replica_count = 1;// Per primary
            var primary_count = 1;
            var primaryIndex = 0;
            var replicaIndex = 1;
            var nodes_count = primary_count + (primary_count * replica_count);
            ClassicAssert.IsTrue(primary_count > 0);
            context.CreateInstances(nodes_count, disableObjects: disableObjects, enableAOF: true, useTLS: useTLS, asyncReplay: asyncReplay);
            context.CreateConnection(useTLS: useTLS);
            var (shards, _) = context.clusterTestUtils.SimpleSetupCluster(primary_count, replica_count, logger: context.logger);

            var cconfig = context.clusterTestUtils.ClusterNodes(0, context.logger);
            var myself = cconfig.Nodes.First();
            var slotRangesStr = string.Join(",", myself.Slots.Select(x => $"({x.From}-{x.To})").ToList());
            ClassicAssert.AreEqual(1, myself.Slots.Count, $"Setup failed slot ranges count greater than 1 {slotRangesStr}");

            shards = context.clusterTestUtils.ClusterShards(0, context.logger);
            ClassicAssert.AreEqual(1, shards.Count);
            ClassicAssert.AreEqual(1, shards[0].slotRanges.Count);
            ClassicAssert.AreEqual(0, shards[0].slotRanges[0].Item1);
            ClassicAssert.AreEqual(16383, shards[0].slotRanges[0].Item2);

            var keyLength = 32;
            var kvpairCount = keyCount;
            var addCount = 5;
            context.kvPairs = [];
            context.kvPairsObj = [];

            // Populate Primary
            context.SimplePopulateDB(disableObjects, keyLength, kvpairCount, primaryIndex, performRMW: performRMW, addCount: addCount);

            // Wait for replication offsets to synchronize
            context.clusterTestUtils.WaitForReplicaAofSync(0, 1);
            // Validate database
            context.SimpleValidateDB(disableObjects, replicaIndex);

            // Shutdown secondary
            context.nodes[1].Dispose(false);

            Thread.Sleep(TimeSpan.FromSeconds(2));

            // New insert
            context.SimplePopulateDB(disableObjects, keyLength, kvpairCount, primaryIndex, performRMW: performRMW, addCount: addCount);

            // Restart secondary
            context.nodes[1] = context.CreateInstance(
                context.clusterTestUtils.GetEndPoint(1),
                disableObjects: disableObjects,
                tryRecover: true,
                enableAOF: true,
                timeout: timeout,
                useTLS: useTLS,
                cleanClusterConfig: false);
            context.nodes[1].Start();
            context.CreateConnection(useTLS: useTLS);

            // Validate synchronization was success
            context.clusterTestUtils.WaitForReplicaAofSync(0, 1);
            // Validate database
            context.SimpleValidateDB(disableObjects, replicaIndex);
        }

        [Test, Order(3)]
        [Category("REPLICATION")]
        public void ClusterSRPrimaryCheckpoint([Values] bool performRMW, [Values] bool disableObjects)
        {
            var replica_count = 1;// Per primary
            var primary_count = 1;
            var primaryIndex = 0;
            var replicaIndex = 1;
            var nodes_count = primary_count + (primary_count * replica_count);
            ClassicAssert.IsTrue(primary_count > 0);
            context.CreateInstances(nodes_count, disableObjects: disableObjects, enableAOF: true, useTLS: useTLS, asyncReplay: asyncReplay);
            context.CreateConnection(useTLS: useTLS);
            var (shards, _) = context.clusterTestUtils.SimpleSetupCluster(primary_count, replica_count, logger: context.logger);

            var cconfig = context.clusterTestUtils.ClusterNodes(0, context.logger);
            var myself = cconfig.Nodes.First();
            var slotRangesStr = string.Join(",", myself.Slots.Select(x => $"({x.From}-{x.To})").ToList());
            ClassicAssert.AreEqual(1, myself.Slots.Count, $"Setup failed slot ranges count greater than 1 {slotRangesStr}");

            shards = context.clusterTestUtils.ClusterShards(0, context.logger);
            ClassicAssert.AreEqual(1, shards.Count);
            ClassicAssert.AreEqual(1, shards[0].slotRanges.Count);
            ClassicAssert.AreEqual(0, shards[0].slotRanges[0].Item1);
            ClassicAssert.AreEqual(16383, shards[0].slotRanges[0].Item2);

            var keyLength = 32;
            var kvpairCount = keyCount;
            var addCount = 5;
            context.kvPairs = [];
            context.kvPairsObj = [];

            // Populate Primary
            context.SimplePopulateDB(disableObjects, keyLength, kvpairCount, primaryIndex, performRMW: performRMW, addCount: addCount);

            var primaryLastSaveTime = context.clusterTestUtils.LastSave(0, logger: context.logger);
            var replicaLastSaveTime = context.clusterTestUtils.LastSave(1, logger: context.logger);
            context.clusterTestUtils.Checkpoint(0, logger: context.logger);

            // Populate Primary
            context.SimplePopulateDB(disableObjects, keyLength, kvpairCount, primaryIndex, performRMW: performRMW, addCount: addCount);
            context.SimpleValidateDB(disableObjects, replicaIndex);

            context.clusterTestUtils.WaitForReplicaAofSync(0, 1, context.logger);
            context.clusterTestUtils.WaitCheckpoint(0, primaryLastSaveTime, logger: context.logger);
            context.clusterTestUtils.WaitCheckpoint(1, replicaLastSaveTime, logger: context.logger);

            // Shutdown secondary
            context.nodes[1].Dispose(false);
            Thread.Sleep(TimeSpan.FromSeconds(2));

            // New insert
            context.SimplePopulateDB(disableObjects, keyLength, kvpairCount, primaryIndex, performRMW: performRMW, addCount: addCount);

            // Restart secondary
            context.nodes[1] = context.CreateInstance(
                context.clusterTestUtils.GetEndPoint(1),
                disableObjects: disableObjects,
                tryRecover: true,
                enableAOF: true,
                timeout: timeout,
                useTLS: useTLS,
                cleanClusterConfig: false,
                asyncReplay: asyncReplay);
            context.nodes[1].Start();
            context.CreateConnection(useTLS: useTLS);

            for (int i = 1; i < replica_count; i++) context.clusterTestUtils.WaitForReplicaRecovery(i, context.logger);
            context.clusterTestUtils.WaitForConnectedReplicaCount(0, replica_count, context.logger);

            // Validate synchronization was success
            context.clusterTestUtils.WaitForReplicaAofSync(0, 1, context.logger);
            context.ValidateKVCollectionAgainstReplica(ref context.kvPairs, 1);
            context.SimpleValidateDB(disableObjects, replicaIndex);
        }

        [Test, Order(4)]
        [Category("REPLICATION")]
        public void ClusterCheckpointRetrieveDisableStorageTier([Values] bool performRMW, [Values] bool disableObjects)
        {
            ClusterSRPrimaryCheckpointRetrieve(performRMW, disableObjects, false, false, true, false);
        }

        [Test, Order(5)]
        [Category("REPLICATION")]
        public void ClusterCheckpointRetrieveDelta([Values] bool performRMW)
        {
            ClusterSRPrimaryCheckpointRetrieve(performRMW, true, false, false, false, true);
        }

        [Test, Order(6)]
        [Category("REPLICATION")]
        public void ClusterSRPrimaryCheckpointRetrieve([Values] bool performRMW, [Values] bool disableObjects, [Values] bool lowMemory, [Values] bool manySegments)
            => ClusterSRPrimaryCheckpointRetrieve(performRMW: performRMW, disableObjects: disableObjects, lowMemory: lowMemory, manySegments: manySegments, false, false);

        void ClusterSRPrimaryCheckpointRetrieve(bool performRMW, bool disableObjects, bool lowMemory, bool manySegments, bool disableStorageTier, bool incrementalSnapshots)
        {
            // Test many segments on or off with lowMemory
            manySegments = lowMemory && manySegments;

            var primaryIndex = 0;
            var replicaIndex = 1;
            var replica_count = 1;// Per primary
            var primary_count = 1;
            var nodes_count = primary_count + primary_count * replica_count;
            ClassicAssert.IsTrue(primary_count > 0);
            context.CreateInstances(nodes_count, disableObjects: disableObjects, lowMemory: lowMemory, segmentSize: manySegments ? "4k" : "1g", DisableStorageTier: disableStorageTier, EnableIncrementalSnapshots: incrementalSnapshots, enableAOF: true, useTLS: useTLS, asyncReplay: asyncReplay);
            context.CreateConnection(useTLS: useTLS);
            var (shards, _) = context.clusterTestUtils.SimpleSetupCluster(primary_count, replica_count, logger: context.logger);

            var cconfig = context.clusterTestUtils.ClusterNodes(0, context.logger);
            var myself = cconfig.Nodes.First();
            var slotRangesStr = string.Join(",", myself.Slots.Select(x => $"({x.From}-{x.To})").ToList());
            ClassicAssert.AreEqual(1, myself.Slots.Count, $"Setup failed slot ranges count greater than 1 {slotRangesStr}");

            shards = context.clusterTestUtils.ClusterShards(0, context.logger);
            ClassicAssert.AreEqual(1, shards.Count);
            ClassicAssert.AreEqual(1, shards[0].slotRanges.Count);
            ClassicAssert.AreEqual(0, shards[0].slotRanges[0].Item1);
            ClassicAssert.AreEqual(16383, shards[0].slotRanges[0].Item2);

            var keyLength = 32;
            var kvpairCount = disableStorageTier ? 16 : keyCount;
            var addCount = 5;
            context.kvPairs = [];
            context.kvPairsObj = [];

            context.logger?.LogTrace("Test disposing node 1");
            context.nodes[1].Dispose(false);
            Thread.Sleep(TimeSpan.FromSeconds(1));

            // Populate Primary
            if (disableObjects)
            {
                if (!performRMW)
                    context.PopulatePrimary(ref context.kvPairs, keyLength, kvpairCount, primaryIndex, null, incrementalSnapshots, primaryIndex);
                else
                    context.PopulatePrimaryRMW(ref context.kvPairs, keyLength, kvpairCount, primaryIndex, addCount, null, incrementalSnapshots, primaryIndex);
            }
            else
            {
                if (disableStorageTier)
                    context.PopulatePrimaryWithObjects(ref context.kvPairsObj, keyLength, kvpairCount, primaryIndex, 1, 8);
                else
                    context.PopulatePrimaryWithObjects(ref context.kvPairsObj, keyLength, kvpairCount, primaryIndex);
            }

            context.clusterTestUtils.Checkpoint(primaryIndex, logger: context.logger);
            var primaryLastSaveTime = context.clusterTestUtils.LastSave(primaryIndex, logger: context.logger);
            context.clusterTestUtils.WaitCheckpoint(primaryIndex, primaryLastSaveTime, logger: context.logger);

            // Restart secondary
            context.nodes[replicaIndex] = context.CreateInstance(
                context.clusterTestUtils.GetEndPoint(replicaIndex),
                disableObjects: disableObjects,
                tryRecover: true,
                enableAOF: true,
                timeout: timeout,
                useTLS: useTLS,
                cleanClusterConfig: false,
                lowMemory: lowMemory,
                SegmentSize: manySegments ? "4k" : "1g",
                DisableStorageTier: disableStorageTier,
                asyncReplay: asyncReplay);
            context.nodes[replicaIndex].Start();
            context.CreateConnection(useTLS: useTLS);

            context.clusterTestUtils.WaitForReplicaAofSync(primaryIndex, replicaIndex, context.logger);
            if (disableObjects)
                context.ValidateKVCollectionAgainstReplica(ref context.kvPairs, replicaIndex);
            else
                context.ValidateNodeObjects(ref context.kvPairsObj, replicaIndex);
        }

        [Test, Order(7)]
        [Category("REPLICATION")]
        public void ClusterSRAddReplicaAfterPrimaryCheckpoint([Values] bool performRMW, [Values] bool disableObjects, [Values] bool lowMemory)
        {
            var replica_count = 1;// Per primary
            var primary_count = 1;
            var nodes_count = primary_count + (primary_count * replica_count);
            ClassicAssert.IsTrue(primary_count > 0);
            context.CreateInstances(nodes_count, tryRecover: true, disableObjects: disableObjects, lowMemory: lowMemory, enableAOF: true, useTLS: useTLS, asyncReplay: asyncReplay);
            context.CreateConnection(useTLS: useTLS);

            ClassicAssert.AreEqual("OK", context.clusterTestUtils.AddDelSlotsRange(0, new List<(int, int)>() { (0, 16383) }, true, context.logger));
            context.clusterTestUtils.BumpEpoch(0, logger: context.logger);

            var cconfig = context.clusterTestUtils.ClusterNodes(0, context.logger);
            var myself = cconfig.Nodes.First();
            var slotRangesStr = string.Join(",", myself.Slots.Select(x => $"({x.From}-{x.To})").ToList());
            ClassicAssert.AreEqual(1, myself.Slots.Count, $"Setup failed slot ranges count greater than 1 {slotRangesStr}");

            var shards = context.clusterTestUtils.ClusterShards(0, context.logger);
            ClassicAssert.AreEqual(1, shards.Count);
            ClassicAssert.AreEqual(1, shards[0].slotRanges.Count);
            ClassicAssert.AreEqual(0, shards[0].slotRanges[0].Item1);
            ClassicAssert.AreEqual(16383, shards[0].slotRanges[0].Item2);

            var keyLength = 32;
            var kvpairCount = keyCount;
            var addCount = 5;
            context.kvPairs = [];
            context.kvPairsObj = [];

            // Populate Primary
            if (disableObjects)
            {
                if (!performRMW)
                    context.PopulatePrimary(ref context.kvPairs, keyLength, kvpairCount, 0);
                else
                    context.PopulatePrimaryRMW(ref context.kvPairs, keyLength, kvpairCount, 0, addCount);
            }
            else
            {
                context.PopulatePrimaryWithObjects(ref context.kvPairsObj, keyLength, kvpairCount, 0);
            }
            context.clusterTestUtils.Checkpoint(0, logger: context.logger);

            // Add new replica node
            var primaryId = context.clusterTestUtils.GetNodeIdFromNode(0, context.logger);
            context.clusterTestUtils.Meet(1, 0, logger: context.logger);
            context.clusterTestUtils.WaitAll(context.logger);
            _ = context.clusterTestUtils.ClusterReplicate(1, primaryId, async: false, logger: context.logger);
            context.clusterTestUtils.BumpEpoch(1, logger: context.logger);

            context.clusterTestUtils.WaitForReplicaAofSync(0, 1, context.logger);
            if (disableObjects)
                context.ValidateKVCollectionAgainstReplica(ref context.kvPairs, 1);
            else
                context.ValidateNodeObjects(ref context.kvPairsObj, 1);
        }

        [Test, Order(8)]
        [Category("REPLICATION")]
        public void ClusterSRPrimaryRestart([Values] bool performRMW, [Values] bool disableObjects)
        {
            var replica_count = 1;// Per primary
            var primary_count = 1;
            var nodes_count = primary_count + (primary_count * replica_count);
            ClassicAssert.IsTrue(primary_count > 0);
            context.CreateInstances(nodes_count, tryRecover: true, disableObjects: disableObjects, enableAOF: true, useTLS: useTLS, asyncReplay: asyncReplay);
            context.CreateConnection(useTLS: useTLS);

            ClassicAssert.AreEqual("OK", context.clusterTestUtils.AddDelSlotsRange(0, new List<(int, int)>() { (0, 16383) }, true, context.logger));
            context.clusterTestUtils.BumpEpoch(0, logger: context.logger);

            var cconfig = context.clusterTestUtils.ClusterNodes(0, context.logger);
            var myself = cconfig.Nodes.First();
            var slotRangesStr = string.Join(",", myself.Slots.Select(x => $"({x.From}-{x.To})").ToList());
            ClassicAssert.AreEqual(1, myself.Slots.Count, $"Setup failed slot ranges count greater than 1 {slotRangesStr}");

            var shards = context.clusterTestUtils.ClusterShards(0, context.logger);
            ClassicAssert.AreEqual(1, shards.Count);
            ClassicAssert.AreEqual(1, shards[0].slotRanges.Count);
            ClassicAssert.AreEqual(0, shards[0].slotRanges[0].Item1);
            ClassicAssert.AreEqual(16383, shards[0].slotRanges[0].Item2);

            var keyLength = 32;
            var kvpairCount = keyCount;
            var addCount = 5;
            Dictionary<string, int> kvPairs = [];

            if (!performRMW)
                context.PopulatePrimary(ref kvPairs, keyLength, kvpairCount, 0);
            else
                context.PopulatePrimaryRMW(ref kvPairs, keyLength, kvpairCount, 0, addCount);
            context.clusterTestUtils.Checkpoint(0, logger: context.logger);

            var storeCurrentAofAddress = context.clusterTestUtils.GetStoreCurrentAofAddress(0, logger: context.logger);

            context.nodes[0].Dispose(false);
            Thread.Sleep(TimeSpan.FromSeconds(1));

            // Restart Primary
            context.nodes[0] = context.CreateInstance(
                context.clusterTestUtils.GetEndPoint(0),
                disableObjects: disableObjects,
                tryRecover: true,
                enableAOF: true,
                timeout: timeout,
                useTLS: useTLS,
                cleanClusterConfig: false,
                asyncReplay: asyncReplay);
            context.nodes[0].Start();
            context.CreateConnection(useTLS: useTLS);

            var storeRecoveredAofAddress = context.clusterTestUtils.GetStoreRecoveredAofAddress(0, context.logger);

            ClassicAssert.AreEqual(storeCurrentAofAddress, storeRecoveredAofAddress);
        }

        [Test, Order(9)]
        [Category("REPLICATION")]
        public void ClusterSRRedirectWrites()
        {
            var replica_count = 1;// Per primary
            var primary_count = 1;
            var nodes_count = primary_count + (primary_count * replica_count);
            ClassicAssert.IsTrue(primary_count > 0);
            context.CreateInstances(nodes_count, enableAOF: true, useTLS: useTLS, asyncReplay: asyncReplay);
            context.CreateConnection(useTLS: useTLS);

            var (shards, _) = context.clusterTestUtils.SimpleSetupCluster(primary_count, replica_count, logger: context.logger);

            var cconfig = context.clusterTestUtils.ClusterNodes(0, context.logger);
            var myself = cconfig.Nodes.First();
            var slotRangesStr = string.Join(",", myself.Slots.Select(x => $"({x.From}-{x.To})").ToList());
            ClassicAssert.AreEqual(1, myself.Slots.Count, $"Setup failed slot ranges count greater than 1 {slotRangesStr}");

            shards = context.clusterTestUtils.ClusterShards(0, context.logger);
            ClassicAssert.AreEqual(1, shards.Count);
            ClassicAssert.AreEqual(1, shards[0].slotRanges.Count);
            ClassicAssert.AreEqual(0, shards[0].slotRanges[0].Item1);
            ClassicAssert.AreEqual(16383, shards[0].slotRanges[0].Item2);

            var resp = context.clusterTestUtils.SetKey(1, Encoding.ASCII.GetBytes("testKey"), Encoding.ASCII.GetBytes("testValue"), out _, out _, logger: context.logger);
            ClassicAssert.AreEqual(ResponseState.MOVED, resp);
        }

        [Test, Order(10)]
        [Category("REPLICATION")]
        public void ClusterSRReplicaOfTest([Values] bool performRMW)
        {
            var nodes_count = 2;
            context.CreateInstances(nodes_count, tryRecover: true, disableObjects: true, enableAOF: true, useTLS: useTLS, asyncReplay: asyncReplay);
            context.CreateConnection(useTLS: useTLS);

            ClassicAssert.AreEqual("OK", context.clusterTestUtils.AddDelSlotsRange(0, [(0, 16383)], true, context.logger));

            context.clusterTestUtils.SetConfigEpoch(0, 1, context.logger);
            context.clusterTestUtils.SetConfigEpoch(1, 2, context.logger);

            var configEpoch = context.clusterTestUtils.GetConfigEpoch(0, context.logger);
            ClassicAssert.AreEqual(1, configEpoch);

            configEpoch = context.clusterTestUtils.GetConfigEpoch(1, context.logger);
            ClassicAssert.AreEqual(2, configEpoch);

            context.clusterTestUtils.Meet(0, 1, logger: context.logger);
            context.clusterTestUtils.WaitClusterNodesSync(syncOnNodeIndex: 0, count: 2, context.logger);
            context.clusterTestUtils.WaitUntilNodeIsKnown(1, 0, logger: context.logger);

            var keyLength = 32;
            var kvpairCount = keyCount;
            var addCount = 5;
            context.kvPairs = [];
            if (!performRMW)
                context.PopulatePrimary(ref context.kvPairs, keyLength, kvpairCount, 0);
            else
                context.PopulatePrimaryRMW(ref context.kvPairs, keyLength, kvpairCount, 0, addCount);

            context.clusterTestUtils.ReplicaOf(replicaNodeIndex: 1, primaryNodeIndex: 0, logger: context.logger);
            context.clusterTestUtils.WaitForReplicaAofSync(0, 1);
        }

        [Test, Order(11)]
        [Category("REPLICATION")]
        public void ClusterReplicationSimpleFailover([Values] bool performRMW, [Values] bool checkpoint)
        {
            var replica_count = 1;// Per primary
            var primary_count = 1;
            var nodes_count = primary_count + (primary_count * replica_count);
            ClassicAssert.IsTrue(primary_count > 0);
            context.CreateInstances(nodes_count, disableObjects: true, enableAOF: true, useTLS: useTLS, asyncReplay: asyncReplay);
            context.CreateConnection(useTLS: useTLS);
            var (shards, _) = context.clusterTestUtils.SimpleSetupCluster(primary_count, replica_count, logger: context.logger);

            var primaryIndex = 0;
            var replicaIndex = 1;
            var cconfig = context.clusterTestUtils.ClusterNodes(0, context.logger);
            var myself = cconfig.Nodes.First();
            var slotRangesStr = string.Join(",", myself.Slots.Select(x => $"({x.From}-{x.To})").ToList());
            ClassicAssert.AreEqual(1, myself.Slots.Count, $"Setup failed slot ranges count greater than 1 {slotRangesStr}");

            shards = context.clusterTestUtils.ClusterShards(0, context.logger);
            ClassicAssert.AreEqual(1, shards.Count);
            ClassicAssert.AreEqual(1, shards[0].slotRanges.Count);
            ClassicAssert.AreEqual(0, shards[0].slotRanges[0].Item1);
            ClassicAssert.AreEqual(16383, shards[0].slotRanges[0].Item2);

            var keyLength = 32;
            var kvpairCount = 16;
            var addCount = 10;
            context.kvPairs = [];

            // Populate Primary
            if (!performRMW)
                context.PopulatePrimary(ref context.kvPairs, keyLength, kvpairCount, primaryIndex);
            else
                context.PopulatePrimaryRMW(ref context.kvPairs, keyLength, kvpairCount, primaryIndex, addCount);

            // Wait for replication offsets to synchronize
            context.clusterTestUtils.WaitForReplicaAofSync(primaryIndex, replicaIndex, context.logger);
            context.ValidateKVCollectionAgainstReplica(ref context.kvPairs, replicaIndex);

            if (checkpoint)
            {
                var primaryLastSaveTime = context.clusterTestUtils.LastSave(primaryIndex, logger: context.logger);
                var replicaLastSaveTime = context.clusterTestUtils.LastSave(replicaIndex, logger: context.logger);
                context.clusterTestUtils.Checkpoint(primaryIndex);
                context.clusterTestUtils.WaitCheckpoint(primaryIndex, primaryLastSaveTime, logger: context.logger);
                context.clusterTestUtils.WaitCheckpoint(replicaIndex, replicaLastSaveTime, logger: context.logger);
                context.clusterTestUtils.WaitForReplicaAofSync(primaryIndex, replicaIndex, context.logger);
            }

            #region InitiateFailover
            var slotMap = new int[16384];
            // Failover primary
            _ = context.clusterTestUtils.ClusterFailover(1, logger: context.logger);

            // Reconfigure slotMap to reflect new primary
            for (var i = 0; i < 16384; i++)
                slotMap[i] = 1;
            #endregion

            // Wait for attaching primary to finish
            context.clusterTestUtils.WaitForNoFailover(replicaIndex, logger: context.logger);
            context.clusterTestUtils.WaitForFailoverCompleted(replicaIndex, logger: context.logger);
            // Enable when old primary becomes replica
            context.clusterTestUtils.WaitForReplicaRecovery(primaryIndex, logger: context.logger);

            // Check if allowed to write to new Primary
            if (!performRMW)
                context.PopulatePrimary(ref context.kvPairs, keyLength, kvpairCount, replicaIndex, slotMap: slotMap);
            else
                context.PopulatePrimaryRMW(ref context.kvPairs, keyLength, kvpairCount, replicaIndex, addCount, slotMap: slotMap);
        }

        [Test, Order(12)]
        [Category("REPLICATION")]
        public void ClusterFailoverAttachReplicas([Values] bool performRMW, [Values] bool takePrimaryCheckpoint, [Values] bool takeNewPrimaryCheckpoint, [Values] bool enableIncrementalSnapshots)
        {
            var replica_count = 2; // Per primary
            var primary_count = 1;
            var nodes_count = primary_count + (primary_count * replica_count);
            ClassicAssert.IsTrue(primary_count > 0);
            context.CreateInstances(nodes_count, disableObjects: true, EnableIncrementalSnapshots: enableIncrementalSnapshots, enableAOF: true, useTLS: useTLS, asyncReplay: asyncReplay);
            context.CreateConnection(useTLS: useTLS);
            var (shards, _) = context.clusterTestUtils.SimpleSetupCluster(primary_count, replica_count, logger: context.logger);

            var cconfig = context.clusterTestUtils.ClusterNodes(0, context.logger);
            var primary = cconfig.Nodes.First();
            var slotRangesStr = string.Join(",", primary.Slots.Select(x => $"({x.From}-{x.To})").ToList());
            ClassicAssert.AreEqual(1, primary.Slots.Count, $"Setup failed slot ranges count greater than 1 {slotRangesStr}");

            var rconfig1 = context.clusterTestUtils.ClusterNodes(1, context.logger);
            var rconfig2 = context.clusterTestUtils.ClusterNodes(2, context.logger);
            ClassicAssert.AreEqual(primary.NodeId, rconfig1.Nodes.First().ParentNodeId);
            ClassicAssert.AreEqual(primary.NodeId, rconfig2.Nodes.First().ParentNodeId);

            shards = context.clusterTestUtils.ClusterShards(0, context.logger);
            ClassicAssert.AreEqual(1, shards.Count);
            ClassicAssert.AreEqual(1, shards[0].slotRanges.Count);
            ClassicAssert.AreEqual(0, shards[0].slotRanges[0].Item1);
            ClassicAssert.AreEqual(16383, shards[0].slotRanges[0].Item2);

            var keyLength = 32;
            var kvpairCount = keyCount;
            var addCount = 5;
            context.kvPairs = [];

            // Populate Primary
            if (!performRMW)
                context.PopulatePrimary(ref context.kvPairs, keyLength, kvpairCount, 0);
            else
                context.PopulatePrimaryRMW(ref context.kvPairs, keyLength, kvpairCount, 0, addCount);

            if (takePrimaryCheckpoint)
            {
                var primaryLastSaveTime = context.clusterTestUtils.LastSave(0, logger: context.logger);
                context.clusterTestUtils.Checkpoint(0, logger: context.logger);
                context.clusterTestUtils.WaitCheckpoint(0, primaryLastSaveTime, logger: context.logger);
            }

            // Wait for replication offsets to synchronize
            context.clusterTestUtils.WaitForReplicaAofSync(0, 1, context.logger);
            context.clusterTestUtils.WaitForReplicaAofSync(0, 2, context.logger);
            context.ValidateKVCollectionAgainstReplica(ref context.kvPairs, 1);

            // Simulate primary crash
            context.nodes[0].Dispose();
            context.nodes[0] = null;

            // Takeover as new primary
            _ = context.clusterTestUtils.ClusterFailover(1, "TAKEOVER", logger: context.logger);

            // Wait for both nodes to enter no failover
            context.clusterTestUtils.WaitForNoFailover(1, context.logger);
            context.clusterTestUtils.WaitForNoFailover(2, context.logger);

            // Wait for replica to recover
            context.clusterTestUtils.WaitForReplicaRecovery(2, context.logger);

            if (takeNewPrimaryCheckpoint)
            {
                var newPrimaryLastSaveTime = context.clusterTestUtils.LastSave(1, logger: context.logger);
                context.clusterTestUtils.Checkpoint(1, logger: context.logger);
                context.clusterTestUtils.WaitCheckpoint(1, newPrimaryLastSaveTime, logger: context.logger);
            }
            context.clusterTestUtils.WaitForReplicaAofSync(1, 2, context.logger);

            // Check if replica 2 after failover contains keys
            context.ValidateKVCollectionAgainstReplica(ref context.kvPairs, 2, primaryIndex: 1);

            // Send extra keys to primary, verify replica gets the keys
            // This also ensures that the test does not end while failover AOF sync connection is in progress
            context.SendAndValidateKeys(1, 2, keyLength, 5);
        }

        [Test, Order(13)]
        [Category("REPLICATION")]
        public void ClusterReplicationCheckpointCleanupTest([Values] bool performRMW, [Values] bool disableObjects, [Values] bool enableIncrementalSnapshots)
        {
            var replica_count = 1;//Per primary
            var primary_count = 1;
            var nodes_count = primary_count + (primary_count * replica_count);
            ClassicAssert.IsTrue(primary_count > 0);
            context.CreateInstances(nodes_count, tryRecover: true, disableObjects: disableObjects, lowMemory: true, segmentSize: "4k", EnableIncrementalSnapshots: enableIncrementalSnapshots, enableAOF: true, useTLS: useTLS, asyncReplay: asyncReplay, deviceType: Tsavorite.core.DeviceType.Native);
            context.CreateConnection(useTLS: useTLS);
            ClassicAssert.AreEqual("OK", context.clusterTestUtils.AddDelSlotsRange(0, [(0, 16383)], true, context.logger));
            context.clusterTestUtils.BumpEpoch(0, logger: context.logger);

            var cconfig = context.clusterTestUtils.ClusterNodes(0, context.logger);
            var myself = cconfig.Nodes.First();
            var slotRangesStr = string.Join(",", myself.Slots.Select(x => $"({x.From}-{x.To})").ToList());
            ClassicAssert.AreEqual(1, myself.Slots.Count, $"Setup failed slot ranges count greater than 1 {slotRangesStr}");

            var shards = context.clusterTestUtils.ClusterShards(0, context.logger);
            ClassicAssert.AreEqual(1, shards.Count);
            ClassicAssert.AreEqual(1, shards[0].slotRanges.Count);
            ClassicAssert.AreEqual(0, shards[0].slotRanges[0].Item1);
            ClassicAssert.AreEqual(16383, shards[0].slotRanges[0].Item2);

            context.kvPairs = [];
            context.kvPairsObj = [];
            context.checkpointTask = Task.Run(() => context.PopulatePrimaryAndTakeCheckpointTask(performRMW, disableObjects, takeCheckpoint: true));
            var attachReplicaTask = Task.Run(() => context.AttachAndWaitForSync(primary_count, replica_count, disableObjects));

            if (!context.checkpointTask.Wait(TimeSpan.FromSeconds(60)))
                Assert.Fail("checkpointTask timeout");

            if (!attachReplicaTask.Wait(TimeSpan.FromSeconds(60)))
                Assert.Fail("attachReplicaTask timeout");

            context.clusterTestUtils.WaitForReplicaAofSync(primaryIndex: 0, secondaryIndex: 1, logger: context.logger);
        }

        [Test, Order(14)]
        [Category("REPLICATION")]
        public void ClusterMainMemoryReplicationAttachReplicas()
        {
            var replica_count = 2; // Per primary
            var primary_count = 1;
            var nodes_count = primary_count + (primary_count * replica_count);
            ClassicAssert.IsTrue(primary_count > 0);
            context.CreateInstances(nodes_count, disableObjects: true, FastAofTruncate: true, OnDemandCheckpoint: true, CommitFrequencyMs: -1, enableAOF: true, useTLS: useTLS, asyncReplay: asyncReplay);
            context.CreateConnection(useTLS: useTLS);

            ClassicAssert.AreEqual("OK", context.clusterTestUtils.AddDelSlotsRange(0, new List<(int, int)>() { (0, 16383) }, true));
            context.clusterTestUtils.SetConfigEpoch(0, 1, logger: context.logger);
            context.clusterTestUtils.SetConfigEpoch(1, 2, logger: context.logger);
            context.clusterTestUtils.SetConfigEpoch(2, 3, logger: context.logger);

            for (var i = 1; i < nodes_count; i++) context.clusterTestUtils.Meet(0, i);

            for (var i = 0; i < nodes_count; i++)
                for (var j = 0; j < nodes_count; j++)
                    if (i != j) context.clusterTestUtils.WaitUntilNodeIsKnown(i, j, context.logger);

            context.kvPairs = [];
            context.kvPairsObj = [];
            var task = Task.Run(()
                => context.PopulatePrimaryAndTakeCheckpointTask(performRMW: false, disableObjects: true, takeCheckpoint: false, iter: 10));

            var primaryId = context.clusterTestUtils.ClusterMyId(0, context.logger);
            _ = context.clusterTestUtils.ClusterReplicate(1, primaryId, async: true, logger: context.logger);
            _ = context.clusterTestUtils.ClusterReplicate(2, primaryId, async: true, logger: context.logger);

            if (!task.Wait(TimeSpan.FromSeconds(100)))
                Assert.Fail("Checkpoint task timeout");

            context.clusterTestUtils.WaitForReplicaRecovery(1, context.logger);
            context.clusterTestUtils.WaitForReplicaRecovery(2, context.logger);

            context.clusterTestUtils.WaitForReplicaAofSync(0, 1, context.logger);
            context.clusterTestUtils.WaitForReplicaAofSync(0, 2, context.logger);

            context.ValidateKVCollectionAgainstReplica(ref context.kvPairs, 1);
            context.ValidateKVCollectionAgainstReplica(ref context.kvPairs, 2);
        }

        [Test, Order(15)]
        [Category("REPLICATION")]
        public void ClusterDontKnowReplicaFailTest([Values] bool performRMW, [Values] bool MainMemoryReplication, [Values] bool onDemandCheckpoint, [Values] bool useReplicaOf)
        {
            var replica_count = 1;// Per primary
            var primary_count = 1;
            var nodes_count = primary_count + (primary_count * replica_count);
            ClassicAssert.IsTrue(primary_count > 0);
            context.CreateInstances(nodes_count, disableObjects: true, FastAofTruncate: MainMemoryReplication, OnDemandCheckpoint: onDemandCheckpoint, CommitFrequencyMs: -1, enableAOF: true, useTLS: useTLS, asyncReplay: asyncReplay);
            context.CreateConnection(useTLS: useTLS);

            var primaryNodeIndex = 0;
            var replicaNodeIndex = 1;
            ClassicAssert.AreEqual("OK", context.clusterTestUtils.AddDelSlotsRange(0, new List<(int, int)>() { (0, 16383) }, true, context.logger));
            context.clusterTestUtils.SetConfigEpoch(primaryNodeIndex, 1, logger: context.logger);
            context.clusterTestUtils.SetConfigEpoch(replicaNodeIndex, 2, logger: context.logger);
            context.clusterTestUtils.Meet(primaryNodeIndex, replicaNodeIndex, logger: context.logger);
            context.clusterTestUtils.WaitUntilNodeIsKnown(primaryNodeIndex, replicaNodeIndex, logger: context.logger);

            var replicaId = context.clusterTestUtils.ClusterMyId(replicaNodeIndex, logger: context.logger);
            _ = context.clusterTestUtils.ClusterForget(primaryNodeIndex, replicaId, 5, logger: context.logger);

            var primaryId = context.clusterTestUtils.ClusterMyId(primaryNodeIndex, logger: context.logger);
            string resp;
            if (!useReplicaOf)
                resp = context.clusterTestUtils.ClusterReplicate(replicaNodeIndex, primaryId, failEx: false, logger: context.logger);
            else
                resp = context.clusterTestUtils.ReplicaOf(replicaNodeIndex, primaryNodeIndex, failEx: false, logger: context.logger);
            ClassicAssert.IsTrue(resp.StartsWith("PRIMARY-ERR"));

            while (true)
            {
                context.clusterTestUtils.Meet(primaryNodeIndex, replicaNodeIndex, logger: context.logger);
                context.clusterTestUtils.BumpEpoch(replicaNodeIndex, logger: context.logger);
                var config = context.clusterTestUtils.ClusterNodes(primaryNodeIndex, logger: context.logger);
                if (config.Nodes.Count == 2) break;
                ClusterTestUtils.BackOff(cancellationToken: context.cts.Token);
            }

            _ = context.clusterTestUtils.ClusterReplicate(replicaNodeIndex, primaryId, logger: context.logger);

            context.kvPairs = [];
            var keyLength = 32;
            var kvpairCount = keyCount;
            var addCount = 5;
            if (!performRMW)
                context.PopulatePrimary(ref context.kvPairs, keyLength, kvpairCount, primaryNodeIndex);
            else
                context.PopulatePrimaryRMW(ref context.kvPairs, keyLength, kvpairCount, primaryNodeIndex, addCount);

            context.ValidateKVCollectionAgainstReplica(ref context.kvPairs, replicaNodeIndex);
        }

        [Test, Order(16)]
        [Category("REPLICATION")]
        public void ClusterDivergentReplicasTest([Values] bool performRMW, [Values] bool disableObjects, [Values] bool ckptBeforeDivergence)
            => ClusterDivergentReplicasTest(performRMW, disableObjects, ckptBeforeDivergence, false, false, fastCommit: false);

        [Test, Order(17)]
        [Category("REPLICATION")]
        public void ClusterDivergentCheckpointTest([Values] bool performRMW, [Values] bool disableObjects)
            => ClusterDivergentReplicasTest(
                performRMW,
                disableObjects,
                ckptBeforeDivergence: true,
                multiCheckpointAfterDivergence: true,
                mainMemoryReplication: false,
                fastCommit: false);

        [Test, Order(18)]
        [Category("REPLICATION")]
        public void ClusterDivergentReplicasMMTest([Values] bool performRMW, [Values] bool disableObjects, [Values] bool ckptBeforeDivergence)
            => ClusterDivergentReplicasTest(
                performRMW,
                disableObjects,
                ckptBeforeDivergence,
                multiCheckpointAfterDivergence: false,
                mainMemoryReplication: true,
                fastCommit: false);

        [Test, Order(19)]
        [Category("REPLICATION")]
        public void ClusterDivergentCheckpointMMTest([Values] bool performRMW, [Values] bool disableObjects)
            => ClusterDivergentReplicasTest(
                performRMW,
                disableObjects,
                ckptBeforeDivergence: true,
                multiCheckpointAfterDivergence: true,
                mainMemoryReplication: true,
                fastCommit: false);

        [Test, Order(20)]
        [Category("REPLICATION")]
        public void ClusterDivergentCheckpointMMFastCommitTest([Values] bool disableObjects, [Values] bool mainMemoryReplication)
            => ClusterDivergentReplicasTest(
                performRMW: false,
                disableObjects: disableObjects,
                ckptBeforeDivergence: true,
                multiCheckpointAfterDivergence: true,
                mainMemoryReplication: mainMemoryReplication,
                fastCommit: true);

        void ClusterDivergentReplicasTest(bool performRMW, bool disableObjects, bool ckptBeforeDivergence, bool multiCheckpointAfterDivergence, bool mainMemoryReplication, bool fastCommit)
        {
            var set = false;
            var replica_count = 2;// Per primary
            var primary_count = 1;
            var nodes_count = primary_count + (primary_count * replica_count);
            ClassicAssert.IsTrue(primary_count > 0);
            context.CreateInstances(nodes_count, disableObjects: disableObjects, FastAofTruncate: mainMemoryReplication, CommitFrequencyMs: mainMemoryReplication ? -1 : 0, OnDemandCheckpoint: mainMemoryReplication, FastCommit: fastCommit, enableAOF: true, useTLS: useTLS, asyncReplay: asyncReplay);
            context.CreateConnection(useTLS: useTLS);
            _ = context.clusterTestUtils.SimpleSetupCluster(primary_count, replica_count, logger: context.logger);

            var oldPrimaryIndex = 0;
            var newPrimaryIndex = 1;
            var replicaIndex = 2;

            var keyLength = 8;
            var kvpairCount = 16;
            var addCount = 5;
            context.kvPairs = [];
            context.kvPairsObj = [];

            // Populate Primary
            if (disableObjects)
            {
                if (!performRMW) context.PopulatePrimary(ref context.kvPairs, keyLength, kvpairCount, primaryIndex: oldPrimaryIndex);
                else context.PopulatePrimaryRMW(ref context.kvPairs, keyLength, kvpairCount, primaryIndex: oldPrimaryIndex, addCount);
            }
            else context.PopulatePrimaryWithObjects(ref context.kvPairsObj, keyLength, kvpairCount, primaryIndex: oldPrimaryIndex, set: set);

            // Take a checkpoint at the original primary
            if (ckptBeforeDivergence)
            {
                var oldPrimaryLastSaveTime = context.clusterTestUtils.LastSave(oldPrimaryIndex, logger: context.logger);
                var newPrimaryLastSaveTime = context.clusterTestUtils.LastSave(newPrimaryIndex, logger: context.logger);
                var replicaLastSaveTime = context.clusterTestUtils.LastSave(replicaIndex, logger: context.logger);
                context.clusterTestUtils.Checkpoint(oldPrimaryIndex, logger: context.logger);
                context.clusterTestUtils.WaitCheckpoint(oldPrimaryIndex, oldPrimaryLastSaveTime, logger: context.logger);
                context.clusterTestUtils.WaitCheckpoint(newPrimaryIndex, newPrimaryLastSaveTime, logger: context.logger);
                context.clusterTestUtils.WaitCheckpoint(replicaIndex, replicaLastSaveTime, logger: context.logger);
            }

            // Wait for replicas to catch up
            context.clusterTestUtils.WaitForReplicaAofSync(oldPrimaryIndex, newPrimaryIndex, context.logger);
            context.clusterTestUtils.WaitForReplicaAofSync(oldPrimaryIndex, replicaIndex, context.logger);

            // Make this replica of no-one
            _ = context.clusterTestUtils.ReplicaOf(newPrimaryIndex, logger: context.logger);

            // Populate primary to diverge from replica 1 history
            // Use temporary dictionary to populate values lost to replica 1
            Dictionary<string, int> kvPairs2 = [];
            Dictionary<string, List<int>> kvPairsObj2 = [];
            if (disableObjects)
            {
                if (!performRMW) context.PopulatePrimary(ref kvPairs2, keyLength, kvpairCount, primaryIndex: oldPrimaryIndex);
                else context.PopulatePrimaryRMW(ref kvPairs2, keyLength, kvpairCount, primaryIndex: oldPrimaryIndex, addCount);
            }
            else context.PopulatePrimaryWithObjects(ref kvPairsObj2, keyLength, kvpairCount, primaryIndex: oldPrimaryIndex, set: set);

            // Take multiple checkpoints after divergence
            if (multiCheckpointAfterDivergence)
            {
                var count = 2;
                while (--count > 0)
                {
                    context.clusterTestUtils.Checkpoint(oldPrimaryIndex, logger: context.logger);

                    if (disableObjects)
                    {
                        if (!performRMW) context.PopulatePrimary(ref kvPairs2, keyLength, kvpairCount, primaryIndex: oldPrimaryIndex);
                        else context.PopulatePrimaryRMW(ref kvPairs2, keyLength, kvpairCount, primaryIndex: oldPrimaryIndex, addCount);
                    }
                    else context.PopulatePrimaryWithObjects(ref kvPairsObj2, keyLength, kvpairCount, primaryIndex: oldPrimaryIndex, set: set);
                }
            }
            context.clusterTestUtils.WaitForReplicaAofSync(oldPrimaryIndex, replicaIndex, context.logger);

            // Dispose primary
            context.nodes[oldPrimaryIndex].Dispose(false);
            context.nodes[oldPrimaryIndex] = null;

            // Re-assign slots to replica manually since failover option was not            
            _ = context.clusterTestUtils.AddDelSlotsRange(newPrimaryIndex, [(0, 16383)], addslot: false, context.logger);
            _ = context.clusterTestUtils.AddDelSlotsRange(replicaIndex, [(0, 16383)], addslot: false, context.logger);
            _ = context.clusterTestUtils.AddDelSlotsRange(newPrimaryIndex, [(0, 16383)], addslot: true, context.logger);
            context.clusterTestUtils.BumpEpoch(newPrimaryIndex, logger: context.logger);

            // New primary diverges to its own history by new random seed
            kvpairCount <<= 1;
            if (disableObjects)
            {
                if (!performRMW) context.PopulatePrimary(ref context.kvPairs, keyLength, kvpairCount, primaryIndex: newPrimaryIndex, randomSeed: 1234);
                else context.PopulatePrimaryRMW(ref context.kvPairs, keyLength, kvpairCount, primaryIndex: newPrimaryIndex, addCount, randomSeed: 1234);
            }
            else
                context.PopulatePrimaryWithObjects(ref context.kvPairsObj, keyLength, kvpairCount, primaryIndex: newPrimaryIndex, randomSeed: 1234, set: set);

            if (!ckptBeforeDivergence || multiCheckpointAfterDivergence) context.clusterTestUtils.Checkpoint(newPrimaryIndex, logger: context.logger);

            var newPrimaryId = context.clusterTestUtils.ClusterMyId(newPrimaryIndex, context.logger);
            while (true)
            {
                var replicaConfig = context.clusterTestUtils.ClusterNodes(replicaIndex, context.logger);
                var clusterNode = replicaConfig.GetBySlot(0);
                if (clusterNode != null && clusterNode.NodeId.Equals(newPrimaryId))
                    break;
                _ = Thread.Yield();
            }

            var resp = context.clusterTestUtils.ReplicaOf(replicaIndex, newPrimaryIndex, failEx: false, logger: context.logger);
            // Retry to avoid lock error
            while (string.IsNullOrEmpty(resp) || !resp.Equals("OK"))
            {
                ClusterTestUtils.BackOff(cancellationToken: context.cts.Token);
                resp = context.clusterTestUtils.ReplicaOf(replicaIndex, newPrimaryIndex, failEx: false, logger: context.logger);
            }
            context.clusterTestUtils.WaitForReplicaRecovery(replicaIndex, context.logger);
            context.clusterTestUtils.WaitForReplicaAofSync(newPrimaryIndex, replicaIndex, context.logger);

            // Check if replica 2 after failover contains keys
            if (disableObjects)
                context.ValidateKVCollectionAgainstReplica(ref context.kvPairs, replicaIndex: replicaIndex, primaryIndex: newPrimaryIndex);
            else
                context.ValidateNodeObjects(ref context.kvPairsObj, replicaIndex: newPrimaryIndex, set: set);
        }

        [Test, Order(21)]
        [Category("REPLICATION")]
        public void ClusterReplicateFails()
        {
            const string UserName = "temp-user";
            const string Password = "temp-password";

            const string ClusterUserName = "cluster-user";
            const string ClusterPassword = "cluster-password";

            // Setup a cluster (mimicking the style in which this bug was first found)
            ServerCredential clusterCreds = new(ClusterUserName, ClusterPassword, IsAdmin: true, UsedForClusterAuth: true, IsClearText: true);
            ServerCredential userCreds = new(UserName, Password, IsAdmin: true, UsedForClusterAuth: false, IsClearText: true);

            context.GenerateCredentials([userCreds, clusterCreds]);
            context.CreateInstances(2, disableObjects: true, disablePubSub: true, enableAOF: true, clusterCreds: clusterCreds, useAcl: true, FastAofTruncate: true, CommitFrequencyMs: -1, asyncReplay: asyncReplay);
            var primaryEndpoint = (IPEndPoint)context.endpoints.First();
            var replicaEndpoint = (IPEndPoint)context.endpoints.Last();

            ClassicAssert.AreNotEqual(primaryEndpoint, replicaEndpoint, "Should have different endpoints for nodes");

            using var primaryConnection = ConnectionMultiplexer.Connect($"{primaryEndpoint.Address}:{primaryEndpoint.Port},user={UserName},password={Password}");
            var primaryServer = primaryConnection.GetServer(primaryEndpoint);

            ClassicAssert.AreEqual("OK", (string)primaryServer.Execute("CLUSTER", ["ADDSLOTSRANGE", "0", "16383"], flags: CommandFlags.NoRedirect));
            ClassicAssert.AreEqual("OK", (string)primaryServer.Execute("CLUSTER", ["MEET", replicaEndpoint.Address.ToString(), replicaEndpoint.Port.ToString()], flags: CommandFlags.NoRedirect));

            using var replicaConnection = ConnectionMultiplexer.Connect($"{replicaEndpoint.Address}:{replicaEndpoint.Port},user={UserName},password={Password}");
            var replicaServer = replicaConnection.GetServer(replicaEndpoint);

            // Try to replicate from a server that doesn't exist
            var exc = Assert.Throws<RedisServerException>(() => replicaServer.Execute("CLUSTER", ["REPLICATE", Guid.NewGuid().ToString()], flags: CommandFlags.NoRedirect));
            ClassicAssert.IsTrue(exc.Message.StartsWith("ERR I don't know about node "));
        }

        [Test, Order(22)]
        [Category("REPLICATION")]
        public void ClusterReplicationCheckpointAlignmentTest([Values] bool performRMW)
        {
            var replica_count = 1;// Per primary
            var primary_count = 1;
            var nodes_count = primary_count + (primary_count * replica_count);
            var primaryNodeIndex = 0;
            var replicaNodeIndex = 1;
            ClassicAssert.IsTrue(primary_count > 0);
            context.CreateInstances(nodes_count, disableObjects: false, FastAofTruncate: true, CommitFrequencyMs: -1, OnDemandCheckpoint: true, enableAOF: true, useTLS: useTLS, asyncReplay: asyncReplay);
            context.CreateConnection(useTLS: useTLS);
            _ = context.clusterTestUtils.SimpleSetupCluster(primary_count, replica_count, logger: context.logger);

            var keyLength = 32;
            var kvpairCount = keyCount;
            var addCount = 5;
            context.kvPairs = [];

            // Populate Primary
            if (!performRMW)
                context.PopulatePrimary(ref context.kvPairs, keyLength, kvpairCount, primaryNodeIndex);
            else
                context.PopulatePrimaryRMW(ref context.kvPairs, keyLength, kvpairCount, primaryNodeIndex, addCount);

            context.clusterTestUtils.WaitForReplicaAofSync(primaryNodeIndex, replicaNodeIndex, context.logger);
            for (var i = 0; i < 5; i++)
            {
                var primaryLastSaveTime = context.clusterTestUtils.LastSave(primaryNodeIndex, logger: context.logger);
                var replicaLastSaveTime = context.clusterTestUtils.LastSave(replicaNodeIndex, logger: context.logger);
                context.clusterTestUtils.Checkpoint(primaryNodeIndex);
                context.clusterTestUtils.WaitCheckpoint(primaryNodeIndex, primaryLastSaveTime, logger: context.logger);
                context.clusterTestUtils.WaitCheckpoint(replicaNodeIndex, replicaLastSaveTime, logger: context.logger);
                context.clusterTestUtils.WaitForReplicaAofSync(primaryNodeIndex, replicaNodeIndex, context.logger);
            }

            var primaryVersion = context.clusterTestUtils.GetInfo(primaryNodeIndex, "store", "CurrentVersion", logger: context.logger);
            var replicaVersion = context.clusterTestUtils.GetInfo(replicaNodeIndex, "store", "CurrentVersion", logger: context.logger);
            ClassicAssert.AreEqual("6", primaryVersion);
            ClassicAssert.AreEqual(primaryVersion, replicaVersion);

            context.ValidateKVCollectionAgainstReplica(ref context.kvPairs, replicaNodeIndex);

            // Dispose primary and delete data
            context.nodes[primaryNodeIndex].Dispose(true);
            // Dispose primary but do not delete data
            context.nodes[replicaNodeIndex].Dispose(false);

            // Restart primary and do not recover
            context.nodes[primaryNodeIndex] = context.CreateInstance(
                context.clusterTestUtils.GetEndPoint(primaryNodeIndex),
                disableObjects: true,
                tryRecover: false,
                enableAOF: true,
                FastAofTruncate: true,
                CommitFrequencyMs: -1,
                OnDemandCheckpoint: true,
                timeout: timeout,
                useTLS: useTLS,
                cleanClusterConfig: true,
                asyncReplay: asyncReplay);
            context.nodes[primaryNodeIndex].Start();

            // Restart secondary and recover
            context.nodes[replicaNodeIndex] = context.CreateInstance(
                context.clusterTestUtils.GetEndPoint(replicaNodeIndex),
                disableObjects: true,
                tryRecover: true,
                enableAOF: true,
                FastAofTruncate: true,
                CommitFrequencyMs: -1,
                OnDemandCheckpoint: true,
                timeout: timeout,
                useTLS: useTLS,
                cleanClusterConfig: true,
                asyncReplay: asyncReplay);
            context.nodes[replicaNodeIndex].Start();
            context.CreateConnection(useTLS: useTLS);

            // Assert primary version is 1 and replica has recovered to previous checkpoint
            primaryVersion = context.clusterTestUtils.GetInfo(primaryNodeIndex, "store", "CurrentVersion", logger: context.logger);
            replicaVersion = context.clusterTestUtils.GetInfo(replicaNodeIndex, "store", "CurrentVersion", logger: context.logger);
            ClassicAssert.AreEqual("1", primaryVersion);
            ClassicAssert.AreEqual("6", replicaVersion);

            // Setup cluster
            ClassicAssert.AreEqual("OK", context.clusterTestUtils.AddDelSlotsRange(primaryNodeIndex, [(0, 16383)], addslot: true, logger: context.logger));
            context.clusterTestUtils.SetConfigEpoch(primaryNodeIndex, primaryNodeIndex + 1, logger: context.logger);
            context.clusterTestUtils.SetConfigEpoch(replicaNodeIndex, replicaNodeIndex + 1, logger: context.logger);
            context.clusterTestUtils.Meet(primaryNodeIndex, replicaNodeIndex, logger: context.logger);
            var primaryNodeId = context.clusterTestUtils.ClusterMyId(primaryNodeIndex, logger: context.logger);

            // Enable replication
            context.clusterTestUtils.WaitUntilNodeIdIsKnown(replicaNodeIndex, primaryNodeId, logger: context.logger);
            ClassicAssert.AreEqual("OK", context.clusterTestUtils.ClusterReplicate(replicaNodeIndex, primaryNodeIndex, logger: context.logger));

            // Both nodes are at version 1 despite replica recovering to version earlier
            primaryVersion = context.clusterTestUtils.GetInfo(primaryNodeIndex, "store", "CurrentVersion", logger: context.logger);
            replicaVersion = context.clusterTestUtils.GetInfo(replicaNodeIndex, "store", "CurrentVersion", logger: context.logger);
            ClassicAssert.AreEqual("1", primaryVersion);
            ClassicAssert.AreEqual("1", replicaVersion);

            // At this point attached replica should be empty because primary did not have any data because it did not recover
            foreach (var pair in context.kvPairs)
            {
                var resp = context.clusterTestUtils.GetKey(replicaNodeIndex, Encoding.ASCII.GetBytes(pair.Key), out _, out _, out var state, logger: context.logger);
                ClassicAssert.IsNull(resp);
            }
        }

        [Test, Order(23)]
        [Category("REPLICATION")]
        public void ClusterReplicationLua([Values] bool luaTransactionMode)
        {
            var replica_count = 1;// Per primary
            var primary_count = 1;
            var nodes_count = primary_count + (primary_count * replica_count);
            var primaryNodeIndex = 0;
            var replicaNodeIndex = 1;
            ClassicAssert.IsTrue(primary_count > 0);

            context.CreateInstances(nodes_count, disableObjects: false, enableAOF: true, useTLS: useTLS, asyncReplay: asyncReplay, enableLua: true, luaTransactionMode: luaTransactionMode);
            context.CreateConnection(useTLS: useTLS);
            _ = context.clusterTestUtils.SimpleSetupCluster(primary_count, replica_count, logger: context.logger);

            var primaryServer = context.clusterTestUtils.GetServer(primaryNodeIndex);
            _ = primaryServer.Execute("EVAL", "redis.call('SET', KEYS[1], ARGV[1])", "1", "foo", "bar");
            _ = primaryServer.Execute("EVAL", "redis.call('SET', KEYS[1], ARGV[1])", "1", "fizz", "buzz");

            context.clusterTestUtils.WaitForReplicaAofSync(primaryNodeIndex, replicaNodeIndex, context.logger);

            var replicaServer = context.clusterTestUtils.GetServer(replicaNodeIndex);
            var res1 = (string)replicaServer.Execute("EVAL", "return redis.call('GET', KEYS[1])", "1", "foo");
            var res2 = (string)replicaServer.Execute("EVAL", "return redis.call('GET', KEYS[1])", "1", "fizz");

            ClassicAssert.AreEqual("bar", res1);
            ClassicAssert.AreEqual("buzz", res2);
        }

        [Test, Order(24)]
        [Category("REPLICATION")]
        public void ClusterReplicationStoredProc([Values] bool enableDisklessSync, [Values] bool attachFirst)
        {
            var replica_count = 1;// Per primary
            var primary_count = 1;
            var nodes_count = primary_count + (primary_count * replica_count);
            var primaryNodeIndex = 0;
            var replicaNodeIndex = 1;

            var expectedKeys = new[] { "X", "Y" };
            ClassicAssert.IsTrue(primary_count > 0);

            context.CreateInstances(nodes_count, disableObjects: false, enableAOF: true, useTLS: useTLS, asyncReplay: asyncReplay, enableDisklessSync: enableDisklessSync);
            context.CreateConnection(useTLS: useTLS);

            var primaryServer = context.clusterTestUtils.GetServer(primaryNodeIndex);
            var replicaServer = context.clusterTestUtils.GetServer(replicaNodeIndex);

            // Register custom procedure
            context.nodes[primaryNodeIndex].Register.NewTransactionProc("RATELIMIT", () => new RateLimiterTxn(), new RespCommandsInfo { Arity = 4 });
            context.nodes[replicaNodeIndex].Register.NewTransactionProc("RATELIMIT", () => new RateLimiterTxn(), new RespCommandsInfo { Arity = 4 });

            // Setup cluster
            context.clusterTestUtils.AddDelSlotsRange(primaryNodeIndex, [(0, 16383)], addslot: true, logger: context.logger);
            context.clusterTestUtils.SetConfigEpoch(primaryNodeIndex, primaryNodeIndex + 1, logger: context.logger);
            context.clusterTestUtils.SetConfigEpoch(replicaNodeIndex, replicaNodeIndex + 1, logger: context.logger);
            context.clusterTestUtils.Meet(primaryNodeIndex, replicaNodeIndex, logger: context.logger);
            context.clusterTestUtils.WaitUntilNodeIsKnown(primaryNodeIndex, replicaNodeIndex, logger: context.logger);
            context.clusterTestUtils.WaitUntilNodeIsKnown(replicaNodeIndex, primaryNodeIndex, logger: context.logger);

            if (attachFirst)
            {
                // Issue replicate
                context.clusterTestUtils.ClusterReplicate(replicaNodeIndex, primaryNodeIndex, logger: context.logger);
            }

            // Execute custom proc before replicat attach
            ExecuteRateLimit();

            if (!attachFirst)
            {
                // Issue replicate
                context.clusterTestUtils.ClusterReplicate(replicaNodeIndex, primaryNodeIndex, logger: context.logger);
            }

            // Validate primary keys
            var resp = primaryServer.Execute("KEYS", ["*"]);
            ClassicAssert.AreEqual(expectedKeys, (string[])resp);

            context.clusterTestUtils.WaitForReplicaAofSync(primaryNodeIndex, replicaNodeIndex, context.logger);
            replicaServer = context.clusterTestUtils.GetServer(replicaNodeIndex);
            resp = replicaServer.Execute("KEYS", ["*"]);
            ClassicAssert.AreEqual(expectedKeys, (string[])resp);

            void ExecuteRateLimit()
            {
                primaryServer = context.clusterTestUtils.GetServer(primaryNodeIndex);
                var resp = primaryServer.Execute("RATELIMIT", [expectedKeys[0], "1000000000", "1000000000"]);
                ClassicAssert.AreEqual("ALLOWED", (string)resp);
                resp = primaryServer.Execute("RATELIMIT", [expectedKeys[1], "1000000000", "1000000000"]);
                ClassicAssert.AreEqual("ALLOWED", (string)resp);
            }
        }

        [Test, Order(24)]
        [Category("REPLICATION")]
        public void ClusterReplicationManualCheckpointing()
        {
            // Use case here is, outside of the cluster, period COMMITAOFs are requested.
            // Done so in recovery scenarios, if a primary does NOT come back there's still confidence
            // a replica has recent data.

            var replica_count = 1;// Per primary
            var primary_count = 1;
            var nodes_count = primary_count + primary_count * replica_count;
            ClassicAssert.IsTrue(primary_count > 0);

            context.CreateInstances(nodes_count, disableObjects: false, enableAOF: true, useTLS: true, tryRecover: false, FastAofTruncate: true, CommitFrequencyMs: -1);
            context.CreateConnection(useTLS: true);
            var (shards, _) = context.clusterTestUtils.SimpleSetupCluster(primary_count, replica_count, logger: context.logger);

            shards = context.clusterTestUtils.ClusterShards(0, context.logger);
            ClassicAssert.AreEqual(1, shards.Count);
            ClassicAssert.AreEqual(1, shards[0].slotRanges.Count);
            ClassicAssert.AreEqual(0, shards[0].slotRanges[0].Item1);
            ClassicAssert.AreEqual(16383, shards[0].slotRanges[0].Item2);

            var primaryEndPoint = (IPEndPoint)context.endpoints[0];
            var replicaEndPoint = (IPEndPoint)context.endpoints[1];

            // Check cluster is in good state pre-commit
            {
                var firstVal = Guid.NewGuid().ToString();
                var setPrimaryRes = (string)context.clusterTestUtils.Execute(primaryEndPoint, "SET", ["test-key", firstVal]);
                ClassicAssert.AreEqual("OK", setPrimaryRes);
                var getPrimaryRes = (string)context.clusterTestUtils.Execute(primaryEndPoint, "GET", ["test-key"]);
                ClassicAssert.AreEqual(firstVal, getPrimaryRes);

                context.clusterTestUtils.WaitForReplicaAofSync(0, 1);

                var readonlyReplicaRes = (string)context.clusterTestUtils.Execute(replicaEndPoint, "READONLY", []);
                ClassicAssert.AreEqual("OK", readonlyReplicaRes);
                var getReplicaRes = (string)context.clusterTestUtils.Execute(replicaEndPoint, "GET", ["test-key"]);
                ClassicAssert.AreEqual(firstVal, getReplicaRes);
            }

            // Commit outside of cluster logic
            var primaryCommit = context.nodes[0].Store.CommitAOF();
            ClassicAssert.IsTrue(primaryCommit);
            var secondCommit = context.nodes[1].Store.CommitAOF();
            ClassicAssert.IsFalse(secondCommit);

            // Check cluster remains in good state
            {
                var secondVal = Guid.NewGuid().ToString();
                var setPrimaryRes = (string)context.clusterTestUtils.Execute(primaryEndPoint, "SET", ["test-key2", secondVal]);
                ClassicAssert.AreEqual("OK", setPrimaryRes);
                var getPrimaryRes = (string)context.clusterTestUtils.Execute(primaryEndPoint, "GET", ["test-key2"]);
                ClassicAssert.AreEqual(secondVal, getPrimaryRes);

                context.clusterTestUtils.WaitForReplicaAofSync(0, 1);

                var readonlyReplicaRes = (string)context.clusterTestUtils.Execute(replicaEndPoint, "READONLY", []);
                ClassicAssert.AreEqual("OK", readonlyReplicaRes);
                var getReplicaRes = (string)context.clusterTestUtils.Execute(replicaEndPoint, "GET", ["test-key2"]);
                ClassicAssert.AreEqual(secondVal, getReplicaRes);
            }
        }

        [Test, Order(25)]
        [Category("CLUSTER")]
        [CancelAfter(30_000)]
        [TestCase(ExceptionInjectionType.Divergent_AOF_Stream)]
        [TestCase(ExceptionInjectionType.Aof_Sync_Task_Consume)]
        public async Task ReplicaSyncTaskFaultsRecoverAsync(ExceptionInjectionType faultType, CancellationToken cancellation)
        {
            // Ensure that a fault in ReplicaSyncTask (on the primary, sourced from either side) doesn't leave a replica permanently desynced
            //
            // While a possible cause of this is something actually breaking on the replica (in which case, a retry won't matter)
            // that isn't the only possible cause

#if !DEBUG
            Assert.Ignore($"Depends on {nameof(ExceptionInjectionHelper)}, which is disabled in non-Debug builds");
#endif

            var replica_count = 1;// Per primary
            var primary_count = 1;
            var nodes_count = primary_count + primary_count * replica_count;
            ClassicAssert.IsTrue(primary_count > 0);

            context.CreateInstances(nodes_count, disableObjects: false, enableAOF: true, useTLS: true, tryRecover: false, FastAofTruncate: true, CommitFrequencyMs: -1, clusterReplicationReestablishmentTimeout: 1);
            context.CreateConnection(useTLS: true);
            var (shards, _) = context.clusterTestUtils.SimpleSetupCluster(primary_count, replica_count, logger: context.logger);

            shards = context.clusterTestUtils.ClusterShards(0, context.logger);
            ClassicAssert.AreEqual(1, shards.Count);
            ClassicAssert.AreEqual(1, shards[0].slotRanges.Count);
            ClassicAssert.AreEqual(0, shards[0].slotRanges[0].Item1);
            ClassicAssert.AreEqual(16383, shards[0].slotRanges[0].Item2);

            var primaryEndPoint = (IPEndPoint)context.endpoints[0];
            var replicaEndPoint = (IPEndPoint)context.endpoints[1];

            using var primaryInsertCancel = CancellationTokenSource.CreateLinkedTokenSource(cancellation);

            var keyCount = 0;

            var uniqueSuffix = Guid.NewGuid().ToString();

            var continuallyWriteToPrimaryTask =
                Task.Run(
                    async () =>
                    {
                        while (!primaryInsertCancel.IsCancellationRequested)
                        {
                            var setRes = (string)context.clusterTestUtils.Execute(primaryEndPoint, "SET", [$"test-key-{keyCount}", $"{keyCount}-{uniqueSuffix}"]);
                            ClassicAssert.AreEqual("OK", setRes);

                            keyCount++;

                            await Task.Delay(10);
                        }
                    },
                    cancellation
                );

            await Task.Delay(100, cancellation);

            // Force replica to continually fault
            ExceptionInjectionHelper.EnableException(faultType);

            // Give it enough time to die horribly
            await Task.Delay(100, cancellation);

            // Stop primary writes
            primaryInsertCancel.Cancel();
            await continuallyWriteToPrimaryTask;

            // Resolve fault on replica
            ExceptionInjectionHelper.DisableException(faultType);

            // Wait for sync to catch up
            context.clusterTestUtils.WaitForReplicaAofSync(0, 1, cancellation: cancellation);

            // Check that replica received all values
            var readonlyRes = (string)context.clusterTestUtils.Execute(replicaEndPoint, "READONLY", []);
            ClassicAssert.AreEqual("OK", readonlyRes);

            for (var i = 0; i < keyCount; i++)
            {
                var getRes = (string)context.clusterTestUtils.Execute(replicaEndPoint, "GET", [$"test-key-{i}"]);
                ClassicAssert.AreEqual($"{i}-{uniqueSuffix}", getRes);

            }
        }

        [Test, Order(26)]
        [Category("REPLICATION")]
<<<<<<< HEAD
        [Repeat(30)]
=======
        [Explicit("TODO: fix Dispose() sequencing")]
>>>>>>> 04c8fcf9
        public async Task ClusterReplicationMultiRestartRecover()
        {
            if (TestContext.CurrentContext.CurrentRepeatCount > 0)
                Debug.WriteLine($"*** Current test iteration: {TestContext.CurrentContext.CurrentRepeatCount + 1} ***");

            var replica_count = 1;// Per primary
            var primary_count = 1;
            var nodes_count = primary_count + (primary_count * replica_count);
            var primaryNodeIndex = 0;
            var replicaNodeIndex = 1;

            ClassicAssert.IsTrue(primary_count > 0);

            context.CreateInstances(nodes_count, disableObjects: false, enableAOF: true, useTLS: useTLS, asyncReplay: asyncReplay, cleanClusterConfig: false);
            context.CreateConnection(useTLS: useTLS);
            _ = context.clusterTestUtils.SimpleSetupCluster(primary_count, replica_count, logger: context.logger);

            var primaryServer = context.clusterTestUtils.GetServer(primaryNodeIndex);
            var replicaServer = context.clusterTestUtils.GetServer(replicaNodeIndex);
            var keyCount = 1000;

            var taskCount = 4;
            var tasks = new List<Task>();
            for (var i = 0; i < taskCount; i++)
                tasks.Add(Task.Run(() => RunWorkload(i * keyCount, (i + 1) * keyCount)));
            var restartRecover = 10;
            tasks.Add(Task.Run(() => RestartRecover(restartRecover)));

            await Task.WhenAll(tasks);
            context.clusterTestUtils.WaitForReplicaAofSync(primaryNodeIndex, replicaNodeIndex, context.logger);

            // Validate that replica has the same keys as primary
            var resp = primaryServer.Execute("KEYS", ["*"]);
            var resp2 = replicaServer.Execute("KEYS", ["*"]);
            ClassicAssert.AreEqual(resp.Length, resp2.Length);
            for (var i = 0; i < resp.Length; i++)
                ClassicAssert.AreEqual((string)resp[i], (string)resp2[i]);

            // Run write workload at primary
            void RunWorkload(int start, int count)
            {
                var primaryServer = context.clusterTestUtils.GetServer(primaryNodeIndex);
                var end = start + count;
                while (start++ < end)
                {
                    var key = start.ToString();
                    var resp = primaryServer.Execute("SET", [key, key]);
                    ClassicAssert.AreEqual("OK", (string)resp);
                    resp = primaryServer.Execute("GET", key);
                    ClassicAssert.AreEqual(key, (string)resp);
                }
            }

            // Restart and recover replica multiple times
            void RestartRecover(int iteration)
            {
                while (iteration-- > 0)
                {
                    context.nodes[replicaNodeIndex].Dispose(false);
                    context.nodes[replicaNodeIndex] = context.CreateInstance(
                        context.clusterTestUtils.GetEndPoint(replicaNodeIndex),
                        disableObjects: false,
                        enableAOF: true,
                        useTLS: useTLS,
                        asyncReplay: asyncReplay,
                        tryRecover: true,
                        cleanClusterConfig: false);
                    context.nodes[replicaNodeIndex].Start();
                }
            }
        }

        [Test, Order(27)]
        [Category("CLUSTER")]
        [CancelAfter(30_000)]
        public async Task ReplicasRestartAsReplicasAsync(CancellationToken cancellation)
        {
            var replica_count = 1;// Per primary
            var primary_count = 1;
            var nodes_count = primary_count + primary_count * replica_count;
            ClassicAssert.IsTrue(primary_count > 0);

            context.CreateInstances(nodes_count, disableObjects: false, enableAOF: true, useTLS: true, tryRecover: false, FastAofTruncate: true, CommitFrequencyMs: -1, clusterReplicationReestablishmentTimeout: 1);
            context.CreateConnection(useTLS: true);
            var (shards, _) = context.clusterTestUtils.SimpleSetupCluster(primary_count, replica_count, logger: context.logger);

            IPEndPoint primary = (IPEndPoint)context.endpoints[0];
            IPEndPoint replica = (IPEndPoint)context.endpoints[1];

            // Make sure role assignment is as expected
            ClassicAssert.AreEqual("master", context.clusterTestUtils.RoleCommand(primary).Value);
            ClassicAssert.AreEqual("slave", context.clusterTestUtils.RoleCommand(replica).Value);

            context.ShutdownNode(primary);
            context.ShutdownNode(replica);

            // Intentionally leaving primary offline
            context.RestartNode(replica);

            // Delay a bit for replication init tasks to fire off
            await Task.Delay(100, cancellation);

            // Make sure replica did not promote to Primary
            ClassicAssert.AreEqual("slave", context.clusterTestUtils.RoleCommand(replica).Value);
        }

        [Test, Order(28)]
        [Category("CLUSTER")]
        [CancelAfter(30_000)]
        [TestCase(ExceptionInjectionType.None, true)]
        [TestCase(ExceptionInjectionType.None, false)]
        [TestCase(ExceptionInjectionType.Divergent_AOF_Stream, true)]
        [TestCase(ExceptionInjectionType.Divergent_AOF_Stream, false)]
        [TestCase(ExceptionInjectionType.Aof_Sync_Task_Consume, true)]
        [TestCase(ExceptionInjectionType.Aof_Sync_Task_Consume, false)]
        public async Task PrimaryUnavailableRecoveryAsync(ExceptionInjectionType faultType, bool replicaFailoverBeforeShutdown, CancellationToken cancellation)
        {
            // Case we're testing is where a Primary _and_ it's Replica die, but only the Replica comes back.
            //
            // If configured correctly (for example, as a cache), we still want the Replica to come back up with some data - even if it's
            // acknowledges writes to the Primary are dropped.
            //
            // We also sometimes inject faults into the Primaries and Replicas before the proper fault, to simulate a cluster
            // in an unstable environment.
            //
            // Additionally we simulate both when we detect failures and intervene in time to promote Replicas to Primaries,
            // and when we don't intervene until after everything dies and the Replicas come back.

#if !DEBUG
            Assert.Ignore($"Depends on {nameof(ExceptionInjectionHelper)}, which is disabled in non-Debug builds");
#endif

            var replica_count = 1;// Per primary
            var primary_count = 2;
            var nodes_count = primary_count + primary_count * replica_count;
            ClassicAssert.IsTrue(primary_count > 0);

            // Config lifted from a deployed product, be wary of changing these without discussion
            context.CreateInstances(
                nodes_count,
                tryRecover: true,
                disablePubSub: false,
                disableObjects: false,
                enableAOF: true,
                AofMemorySize: "128m",
                CommitFrequencyMs: -1,
                aofSizeLimit: "256m",
                compactionFrequencySecs: 30,
                compactionType: LogCompactionType.Scan,
                latencyMonitory: true,
                metricsSamplingFrequency: 1,
                loggingFrequencySecs: 10,
                checkpointThrottleFlushDelayMs: 0,
                FastCommit: true,
                FastAofTruncate: true,
                OnDemandCheckpoint: true,
                useTLS: true,
                enableLua: true,
                luaMemoryMode: LuaMemoryManagementMode.Tracked,
                luaTransactionMode: true,
                luaMemoryLimit: "2M",
                clusterReplicationReestablishmentTimeout: 1,
                clusterReplicaResumeWithData: true
            );
            context.CreateConnection(useTLS: true);
            var (shards, _) = context.clusterTestUtils.SimpleSetupCluster(primary_count, replica_count, logger: context.logger);

            shards = context.clusterTestUtils.ClusterShards(0, context.logger);
            ClassicAssert.AreEqual(2, shards.Count);

            IPEndPoint primary1 = (IPEndPoint)context.endpoints[0];
            IPEndPoint primary2 = (IPEndPoint)context.endpoints[1];
            IPEndPoint replica1 = (IPEndPoint)context.endpoints[2];
            IPEndPoint replica2 = (IPEndPoint)context.endpoints[3];

            // Make sure role assignment is as expected
            ClassicAssert.AreEqual("master", context.clusterTestUtils.RoleCommand(primary1).Value);
            ClassicAssert.AreEqual("master", context.clusterTestUtils.RoleCommand(primary2).Value);
            ClassicAssert.AreEqual("slave", context.clusterTestUtils.RoleCommand(replica1).Value);
            ClassicAssert.AreEqual("slave", context.clusterTestUtils.RoleCommand(replica2).Value);

            // Populate both shards
            var writtenToPrimary1 = new ConcurrentDictionary<string, string>();
            var writtenToPrimary2 = new ConcurrentDictionary<string, string>();
            using (var writeTaskCancel = CancellationTokenSource.CreateLinkedTokenSource(cancellation))
            {
                var uniquePrefix = Guid.NewGuid();

                var writeToPrimary1Task =
                    Task.Run(
                        async () =>
                        {
                            var ix = -1;

                            var p1 = shards.Single(s => s.nodes.Any(n => n.nodeIndex == context.endpoints.IndexOf(primary1)));

                            while (!writeTaskCancel.IsCancellationRequested)
                            {
                                ix++;

                                var key = $"pura-1-{uniquePrefix}-{ix}";

                                var slot = context.clusterTestUtils.HashSlot(key);
                                if (!p1.slotRanges.Any(x => slot >= x.Item1 && slot <= x.Item2))
                                {
                                    continue;
                                }

                                var value = Guid.NewGuid().ToString();
                                try
                                {
                                    var res = (string)context.clusterTestUtils.Execute(primary1, "SET", [key, value]);
                                    if (res == "OK")
                                    {
                                        writtenToPrimary1[key] = value;
                                    }

                                    await Task.Delay(10, writeTaskCancel.Token);
                                }
                                catch
                                {
                                    // Ignore, cancellation or throwing should both just be powered through
                                }
                            }
                        },
                        cancellation
                    );

                var writeToPrimary2Task =
                    Task.Run(
                        async () =>
                        {
                            var ix = -1;

                            var p2 = shards.Single(s => s.nodes.Any(n => n.nodeIndex == context.endpoints.IndexOf(primary2)));

                            while (!writeTaskCancel.IsCancellationRequested)
                            {
                                ix++;

                                var key = $"pura-2-{uniquePrefix}-{ix}";

                                var slot = context.clusterTestUtils.HashSlot(key);
                                if (!p2.slotRanges.Any(x => slot >= x.Item1 && slot <= x.Item2))
                                {
                                    continue;
                                }

                                var value = Guid.NewGuid().ToString();

                                try
                                {
                                    var res = (string)context.clusterTestUtils.Execute(primary1, "SET", [key, value]);
                                    if (res == "OK")
                                    {
                                        writtenToPrimary2[key] = value;
                                    }

                                    await Task.Delay(10, writeTaskCancel.Token);
                                }
                                catch
                                {
                                    // Ignore, cancellation or throwing should both just be powered through
                                }
                            }
                        },
                        cancellation
                    );

                // Simulate out of band checkpointing
                var checkpointTask =
                    Task.Run(
                        async () =>
                        {
                            while (!writeTaskCancel.IsCancellationRequested)
                            {
                                foreach (var node in context.nodes)
                                {
                                    try
                                    {
                                        _ = await node.Store.CommitAOFAsync(writeTaskCancel.Token);
                                    }
                                    catch (TaskCanceledException)
                                    {
                                        // Cancel is fine
                                        break;
                                    }
                                    catch
                                    {
                                        // Ignore everything else
                                    }
                                }

                                try
                                {
                                    await Task.Delay(100, writeTaskCancel.Token);
                                }
                                catch
                                {
                                    continue;
                                }
                            }
                        },
                        cancellation
                    );

                // Wait for a bit, optionally injecting a fault
                if (faultType == ExceptionInjectionType.None)
                {
                    await Task.Delay(10_000, cancellation);
                }
                else
                {
                    var timer = Stopwatch.StartNew();

                    // Things start fine
                    await Task.Delay(1_000, cancellation);

                    // Wait for something to get replicated
                    var replica1Happened = false;
                    var replica2Happened = false;
                    do
                    {
                        if (!replica1Happened)
                        {
                            var readonlyRes = (string)context.clusterTestUtils.Execute(replica1, "READONLY", []);
                            ClassicAssert.AreEqual("OK", readonlyRes);

                            foreach (var kv in writtenToPrimary1)
                            {
                                var val = (string)context.clusterTestUtils.Execute(replica1, "GET", [kv.Key]);
                                if (val == kv.Value)
                                {
                                    replica1Happened = true;
                                    break;
                                }
                            }
                        }

                        if (!replica2Happened)
                        {
                            var readonlyRes = (string)context.clusterTestUtils.Execute(replica2, "READONLY", []);
                            ClassicAssert.AreEqual("OK", readonlyRes);

                            foreach (var kv in writtenToPrimary2)
                            {
                                var val = (string)context.clusterTestUtils.Execute(replica2, "GET", [kv.Key]);
                                if (val == kv.Value)
                                {
                                    replica2Happened = true;
                                    break;
                                }
                            }
                        }

                        await Task.Delay(100, cancellation);
                    } while (!replica1Happened || !replica2Happened);

                    // Things fail for a bit
                    ExceptionInjectionHelper.EnableException(faultType);
                    await Task.Delay(2_000, cancellation);

                    // Things recover
                    ExceptionInjectionHelper.DisableException(faultType);

                    timer.Stop();

                    // Wait out the rest of the duration
                    if (timer.ElapsedMilliseconds < 10_000)
                    {
                        await Task.Delay((int)(10_000 - timer.ElapsedMilliseconds), cancellation);
                    }
                }

                // Stop writing
                writeTaskCancel.Cancel();

                // Wait for all our writes and checkpoints to spin down
                await Task.WhenAll(writeToPrimary1Task, writeToPrimary2Task, checkpointTask);
            }

            // Shutdown all primaries
            context.ShutdownNode(primary1);
            context.ShutdownNode(primary2);

            // Sometimes we can intervene post-Primary crash but pre-Replica crash, simulate that
            if (replicaFailoverBeforeShutdown)
            {
                await UpgradeReplicasAsync(context, replica1, replica2, cancellation);
            }

            // Shutdown the (old) replicas
            context.ShutdownNode(replica1);
            context.ShutdownNode(replica2);

            // Restart just the replicas
            context.RestartNode(replica1);
            context.RestartNode(replica2);

            // If we didn't promte pre-crash, promote now that Replicas came back
            if (!replicaFailoverBeforeShutdown)
            {
                await UpgradeReplicasAsync(context, replica1, replica2, cancellation);
            }

            // Confirm that at least some of the data is available on each Replica
            var onReplica1 = 0;
            foreach (var (k, v) in writtenToPrimary1)
            {
                var res = (string)context.clusterTestUtils.Execute(replica1, "GET", [k]);
                if (res is not null)
                {
                    ClassicAssert.AreEqual(v, res);
                    onReplica1++;
                }
            }

            var onReplica2 = 0;
            foreach (var (k, v) in writtenToPrimary2)
            {
                var res = (string)context.clusterTestUtils.Execute(replica2, "GET", [k]);
                if (res is not null)
                {
                    ClassicAssert.AreEqual(v, res);
                    onReplica2++;
                }
            }

            // Something, ANYTHING, made it
            ClassicAssert.IsTrue(onReplica1 > 0, $"Nothing made it to replica 1, should have been up to {writtenToPrimary1.Count} values");
            ClassicAssert.IsTrue(onReplica2 > 0, $"Nothing made it to replica 2, should have been up to {writtenToPrimary2.Count} values");

            static async Task UpgradeReplicasAsync(ClusterTestContext context, IPEndPoint replica1, IPEndPoint replica2, CancellationToken cancellation)
            {
                // Promote the replicas, if no primary is coming back
                var takeOverRes1 = (string)context.clusterTestUtils.Execute(replica1, "CLUSTER", ["FAILOVER", "FORCE"]);
                var takeOverRes2 = (string)context.clusterTestUtils.Execute(replica2, "CLUSTER", ["FAILOVER", "FORCE"]);
                ClassicAssert.AreEqual("OK", takeOverRes1);
                ClassicAssert.AreEqual("OK", takeOverRes2);

                // Wait for roles to update
                while (true)
                {
                    await Task.Delay(10, cancellation);

                    if (context.clusterTestUtils.RoleCommand(replica1).Value != "master")
                    {
                        continue;
                    }

                    if (context.clusterTestUtils.RoleCommand(replica2).Value != "master")
                    {
                        continue;
                    }

                    break;
                }
            }
        }

        [Test, Order(27)]
        [Category("CLUSTER")]
        [Category("REPLICATION")]
        public void ClusterReplicationDivergentHistoryWithoutCheckpoint()
        {
            var replica_count = 1;// Per primary
            var primary_count = 1;
            var nodes_count = primary_count + (primary_count * replica_count);
            var primaryNodeIndex = 0;
            var replicaNodeIndex = 1;
            ClassicAssert.IsTrue(primary_count > 0);

            context.CreateInstances(nodes_count, disableObjects: false, enableAOF: true, useTLS: useTLS, asyncReplay: asyncReplay, cleanClusterConfig: false);
            context.CreateConnection(useTLS: useTLS);
            _ = context.clusterTestUtils.SimpleSetupCluster(primary_count, replica_count, logger: context.logger);

            var primaryServer = context.clusterTestUtils.GetServer(primaryNodeIndex);
            var replicaServer = context.clusterTestUtils.GetServer(replicaNodeIndex);
            var offset = 0;
            var keyCount = 100;

            RunWorkload(primaryServer, offset, keyCount);
            context.clusterTestUtils.WaitForReplicaAofSync(primaryNodeIndex, replicaNodeIndex, context.logger);
            // Validate that replica has the same keys as primary
            var resp = primaryServer.Execute("KEYS", ["*"]);
            var resp2 = replicaServer.Execute("KEYS", ["*"]);
            ClassicAssert.AreEqual(resp.Length, resp2.Length);
            for (var i = 0; i < resp.Length; i++)
                ClassicAssert.AreEqual((string)resp[i], (string)resp2[i]);

            // Kill primary
            context.nodes[primaryNodeIndex].Dispose(false);
            // Kill replica
            context.nodes[replicaNodeIndex].Dispose(false);

            // Restart primary and do not recover
            context.nodes[primaryNodeIndex] = context.CreateInstance(
                context.clusterTestUtils.GetEndPoint(primaryNodeIndex),
                disableObjects: false,
                enableAOF: true,
                useTLS: useTLS,
                asyncReplay: asyncReplay,
                tryRecover: false,
                cleanClusterConfig: false);
            context.nodes[primaryNodeIndex].Start();
            context.clusterTestUtils.Reconnect([primaryNodeIndex]);
            primaryServer = context.clusterTestUtils.GetServer(primaryNodeIndex);

            offset += keyCount;
            // Populate primary with different history
            RunWorkload(primaryServer, offset, keyCount / 2);

            // Restart replica with recover to be ahead of primary but without checkpoint
            context.nodes[replicaNodeIndex] = context.CreateInstance(
                context.clusterTestUtils.GetEndPoint(replicaNodeIndex),
                disableObjects: false,
                enableAOF: true,
                useTLS: useTLS,
                asyncReplay: asyncReplay,
                tryRecover: true,
                cleanClusterConfig: false);
            context.nodes[replicaNodeIndex].Start();
            context.clusterTestUtils.Reconnect([primaryNodeIndex, replicaNodeIndex]);
            primaryServer = context.clusterTestUtils.GetServer(primaryNodeIndex);
            replicaServer = context.clusterTestUtils.GetServer(replicaNodeIndex);

            context.clusterTestUtils.WaitForReplicaAofSync(primaryNodeIndex, replicaNodeIndex, context.logger);

            // Validate that replica has the same keys as primary
            resp = primaryServer.Execute("KEYS", ["*"]);
            resp2 = replicaServer.Execute("KEYS", ["*"]);
            ClassicAssert.AreEqual(resp.Length, resp2.Length);
            for (var i = 0; i < resp.Length; i++)
                ClassicAssert.AreEqual((string)resp[i], (string)resp2[i]);

            // Run write workload at primary
            void RunWorkload(IServer server, int start, int count)
            {
                var end = start + count;
                while (start++ < end)
                {
                    var key = start.ToString();
                    var resp = server.Execute("SET", [key, key]);
                    ClassicAssert.AreEqual("OK", (string)resp);
                    resp = server.Execute("GET", key);
                    ClassicAssert.AreEqual(key, (string)resp);
                }
            }
        }

        [Test, Order(28)]
        [Category("REPLICATION")]
        public void ClusterReplicationSimpleTransactionTest([Values] bool storedProcedure)
        {
            var replica_count = 1;// Per primary
            var primary_count = 1;
            var nodes_count = primary_count + (primary_count * replica_count);
            var primaryNodeIndex = 0;
            var replicaNodeIndex = 1;

            context.CreateInstances(nodes_count, disableObjects: false, enableAOF: true, useTLS: useTLS, asyncReplay: asyncReplay);
            context.CreateConnection(useTLS: useTLS);

            var primaryServer = context.clusterTestUtils.GetServer(primaryNodeIndex);
            var replicaServer = context.clusterTestUtils.GetServer(replicaNodeIndex);

            // Register custom procedure
            if (storedProcedure)
            {
                _ = context.nodes[primaryNodeIndex].Register.NewTransactionProc("BULKINCRBY", () => new BulkIncrementBy(), BulkIncrementBy.CommandInfo);
                _ = context.nodes[replicaNodeIndex].Register.NewTransactionProc("BULKINCRBY", () => new BulkIncrementBy(), BulkIncrementBy.CommandInfo);

                _ = context.nodes[primaryNodeIndex].Register.NewTransactionProc("BULKREAD", () => new BulkRead(), BulkRead.CommandInfo);
                _ = context.nodes[replicaNodeIndex].Register.NewTransactionProc("BULKREAD", () => new BulkRead(), BulkRead.CommandInfo);
            }

            // Setup cluster
            context.clusterTestUtils.AddDelSlotsRange(primaryNodeIndex, [(0, 16383)], addslot: true, logger: context.logger);
            context.clusterTestUtils.SetConfigEpoch(primaryNodeIndex, primaryNodeIndex + 1, logger: context.logger);
            context.clusterTestUtils.SetConfigEpoch(replicaNodeIndex, replicaNodeIndex + 1, logger: context.logger);
            context.clusterTestUtils.Meet(primaryNodeIndex, replicaNodeIndex, logger: context.logger);
            context.clusterTestUtils.WaitUntilNodeIsKnown(primaryNodeIndex, replicaNodeIndex, logger: context.logger);
            context.clusterTestUtils.WaitUntilNodeIsKnown(replicaNodeIndex, primaryNodeIndex, logger: context.logger);

            // Attach replica
            var resp = context.clusterTestUtils.ClusterReplicate(replicaNodeIndex, primaryNodeIndex, logger: context.logger);
            ClassicAssert.AreEqual("OK", resp);

            string[] keys = ["{_}a", "{_}b", "{_}c"];
            string[] increment = ["10", "15", "20"];

            // Run multiple iterations to ensure replay at the replica does not diverge
            // Implicit check on the txnManager
            var iter = 10;
            for (var i = 0; i < iter; i++)
            {
                if (storedProcedure)
                    ClusterTestContext.ExecuteStoredProcBulkIncrement(primaryServer, keys, increment);
                else
                    context.ExecuteTxnBulkIncrement(keys, increment);
            }
            var values = increment.Select(x => (int.Parse(x) * iter).ToString()).ToArray();

            // Check keys at primary
            for (var i = 0; i < keys.Length; i++)
            {
                resp = context.clusterTestUtils.GetKey(primaryNodeIndex, Encoding.ASCII.GetBytes(keys[i]), out _, out _, out _);
                ClassicAssert.AreEqual(values[i], resp);
            }
            context.clusterTestUtils.WaitForReplicaAofSync(primaryNodeIndex, replicaNodeIndex, context.logger);

            // Check keys at replica
            for (var i = 0; i < keys.Length; i++)
            {
                resp = context.clusterTestUtils.GetKey(replicaNodeIndex, Encoding.ASCII.GetBytes(keys[i]), out _, out _, out _);
                ClassicAssert.AreEqual(values[i], resp);
            }

            string[] result = null;
            if (storedProcedure)
                result = ClusterTestContext.ExecuteBulkReadStoredProc(replicaServer, keys);
            else
                result = context.ExecuteTxnBulkRead(replicaServer, keys);

            var primaryPInfo = context.clusterTestUtils.GetPersistenceInfo(primaryNodeIndex, context.logger);
            var replicaPInfo = context.clusterTestUtils.GetPersistenceInfo(replicaNodeIndex, context.logger);
            ClassicAssert.AreEqual(primaryPInfo.TailAddress, replicaPInfo.TailAddress);
        }
    }
}<|MERGE_RESOLUTION|>--- conflicted
+++ resolved
@@ -1423,11 +1423,7 @@
 
         [Test, Order(26)]
         [Category("REPLICATION")]
-<<<<<<< HEAD
-        [Repeat(30)]
-=======
         [Explicit("TODO: fix Dispose() sequencing")]
->>>>>>> 04c8fcf9
         public async Task ClusterReplicationMultiRestartRecover()
         {
             if (TestContext.CurrentContext.CurrentRepeatCount > 0)
