﻿// Copyright (c) Microsoft Corporation.
// Licensed under the MIT license.

using System;
using System.Collections.Concurrent;
using System.Collections.Generic;
using System.Diagnostics;
using System.IO;
using System.Linq;
using System.Net;
using System.Text;
using System.Threading;
using System.Threading.Tasks;
using Garnet.common;
using Garnet.server;
using Microsoft.Extensions.Logging;
using NUnit.Framework;
using NUnit.Framework.Internal;
using NUnit.Framework.Legacy;
using StackExchange.Redis;

namespace Garnet.test.cluster
{
    [NonParallelizable]
    public class ClusterReplicationBaseTests
    {
        public (Action, string)[] GetUnitTests()
        {
            List<(Action, string)> testList = [
                new(() => ClusterSRTest(true), "ClusterSRTest(true)"),
                new(() => ClusterSRTest(false), "ClusterSRTest(false)"),
                new(() => ClusterSRNoCheckpointRestartSecondary(false, false), "ClusterSRNoCheckpointRestartSecondary(false, false)"),
                new(() => ClusterSRNoCheckpointRestartSecondary(false, true), "ClusterSRNoCheckpointRestartSecondary(false, true)"),
                new(() => ClusterSRNoCheckpointRestartSecondary(true, false), "ClusterSRNoCheckpointRestartSecondary(true, false)"),
                new(() => ClusterSRNoCheckpointRestartSecondary(true, true), "ClusterSRNoCheckpointRestartSecondary(true, true)"),
                new(() => ClusterSRPrimaryCheckpoint(false, false), "ClusterSRPrimaryCheckpoint(false, false)"),
                new(() => ClusterSRPrimaryCheckpoint(false, true), "ClusterSRPrimaryCheckpoint(false, true)"),
                new(() => ClusterSRPrimaryCheckpoint(true, false), "ClusterSRPrimaryCheckpoint(true, false)"),
                new(() => ClusterSRPrimaryCheckpoint(true, true), "ClusterSRPrimaryCheckpoint(true, true)"),
                new(() => ClusterSRPrimaryCheckpointRetrieve(false, false, false, false), "ClusterSRPrimaryCheckpointRetrieve(false, false, false, false)"),
                new(() => ClusterSRPrimaryCheckpointRetrieve(false, false, false, true), "ClusterSRPrimaryCheckpointRetrieve(false, false, false, true)"),
                new(() => ClusterSRPrimaryCheckpointRetrieve(false, true, false, false), "ClusterSRPrimaryCheckpointRetrieve(false, true, false, false)"),
                new(() => ClusterSRPrimaryCheckpointRetrieve(false, true, false, true), "ClusterSRPrimaryCheckpointRetrieve(false, true, false, true)"),
                new(() => ClusterSRPrimaryCheckpointRetrieve(true, false, false, false), "ClusterSRPrimaryCheckpointRetrieve(true, false, false, false)"),
                new(() => ClusterSRPrimaryCheckpointRetrieve(true, false, false, true), "ClusterSRPrimaryCheckpointRetrieve(true, false, false, true)"),
                new(() => ClusterSRPrimaryCheckpointRetrieve(true, true, false, false), "ClusterSRPrimaryCheckpointRetrieve(true, true, false, false)"),
                new(() => ClusterSRPrimaryCheckpointRetrieve(true, true, false, true), "ClusterSRPrimaryCheckpointRetrieve(true, true, false, true)"),
                new(() => ClusterSRPrimaryCheckpointRetrieve(false, false, true, false), "ClusterSRPrimaryCheckpointRetrieve(false, false, true, false)"),
                new(() => ClusterSRPrimaryCheckpointRetrieve(false, false, true, true), "ClusterSRPrimaryCheckpointRetrieve(false, false, true, true)"),
                new(() => ClusterSRPrimaryCheckpointRetrieve(false, true, true, false), "ClusterSRPrimaryCheckpointRetrieve(false, true, true, false)"),
                new(() => ClusterSRPrimaryCheckpointRetrieve(false, true, true, true), "ClusterSRPrimaryCheckpointRetrieve(false, true, true, true)"),
                new(() => ClusterSRPrimaryCheckpointRetrieve(true, false, true, false), "ClusterSRPrimaryCheckpointRetrieve(true, false, true, false)"),
                new(() => ClusterSRPrimaryCheckpointRetrieve(true, false, true, true), "ClusterSRPrimaryCheckpointRetrieve(true, false, true, true)"),
                new(() => ClusterSRPrimaryCheckpointRetrieve(true, true, true, false), "ClusterSRPrimaryCheckpointRetrieve(true, true, true, false)"),
                new(() => ClusterSRPrimaryCheckpointRetrieve(true, true, true, true), "ClusterSRPrimaryCheckpointRetrieve(true, true, true, true)"),
                new(() => ClusterSRAddReplicaAfterPrimaryCheckpoint(false, false, false), "ClusterSRAddReplicaAfterPrimaryCheckpoint(false, false, false)"),
                new(() => ClusterSRAddReplicaAfterPrimaryCheckpoint(false, false, true), "ClusterSRAddReplicaAfterPrimaryCheckpoint(false, false, true)"),
                new(() => ClusterSRAddReplicaAfterPrimaryCheckpoint(false, true, false), "ClusterSRAddReplicaAfterPrimaryCheckpoint(false, true, false)"),
                new(() => ClusterSRAddReplicaAfterPrimaryCheckpoint(false, true, true), "ClusterSRAddReplicaAfterPrimaryCheckpoint(false, true, true)"),
                new(() => ClusterSRAddReplicaAfterPrimaryCheckpoint(true, false, false), "ClusterSRAddReplicaAfterPrimaryCheckpoint(true, false, false)"),
                new(() => ClusterSRAddReplicaAfterPrimaryCheckpoint(true, false, true), "ClusterSRAddReplicaAfterPrimaryCheckpoint(true, false, true)"),
                new(() => ClusterSRAddReplicaAfterPrimaryCheckpoint(true, true, false), "ClusterSRAddReplicaAfterPrimaryCheckpoint(true, true, false)"),
                new(() => ClusterSRAddReplicaAfterPrimaryCheckpoint(true, true, true), "ClusterSRAddReplicaAfterPrimaryCheckpoint(true, true, true)"),
                new(() => ClusterSRPrimaryRestart(false, false), "ClusterSRPrimaryRestart(false, false)"),
                new(() => ClusterSRPrimaryRestart(false, true), "ClusterSRPrimaryRestart(false, true)"),
                new(() => ClusterSRPrimaryRestart(true, false), "ClusterSRPrimaryRestart(true, false)"),
                new(() => ClusterSRPrimaryRestart(true, true), "ClusterSRPrimaryRestart(true, true)"),
                new(ClusterSRRedirectWrites, "ClusterSRRedirectWrites()"),
                new(() => ClusterReplicationCheckpointCleanupTest(false, false, false), "ClusterReplicationCheckpointCleanupTest(false, false, false)"),
                new(() => ClusterReplicationCheckpointCleanupTest(false, false, true), "ClusterReplicationCheckpointCleanupTest(false, false, true)"),
                new(() => ClusterReplicationCheckpointCleanupTest(false, true, false), "ClusterReplicationCheckpointCleanupTest(false, true, false)"),
                new(() => ClusterReplicationCheckpointCleanupTest(false, true, true), "ClusterReplicationCheckpointCleanupTest(false, true, true)"),
                new(() => ClusterReplicationCheckpointCleanupTest(true, false, false), "ClusterReplicationCheckpointCleanupTest(true, false, false)"),
                new(() => ClusterReplicationCheckpointCleanupTest(true, false, true), "ClusterReplicationCheckpointCleanupTest(true, false, true)"),
                new(() => ClusterReplicationCheckpointCleanupTest(true, true, false), "ClusterReplicationCheckpointCleanupTest(true, true, false)"),
                new(() => ClusterReplicationCheckpointCleanupTest(true, true, true), "ClusterReplicationCheckpointCleanupTest(true, true, true)")
            ];
            return testList.ToArray();
        }

        protected ClusterTestContext context;

        public TextWriter LogTextWriter { get; set; }

        protected bool useTLS = false;
        protected bool asyncReplay = false;
        readonly int timeout = 60;
        protected int keyCount = 256;
        protected int sublogCount = 1;

        public Dictionary<string, LogLevel> monitorTests = new()
        {
            {"ClusterReplicationSimpleFailover", LogLevel.Warning},
            {"ClusterReplicationMultiRestartRecover", LogLevel.Trace},
            {"ClusterFailoverAttachReplicas", LogLevel.Error},
            {"ClusterReplicationSimpleTransactionTest", LogLevel.Trace}
        };

        [SetUp]
        public virtual void Setup()
        {
            context = new ClusterTestContext();
            if (LogTextWriter != null) context.logTextWriter = LogTextWriter;
            context.Setup(monitorTests);
        }

        [TearDown]
        public virtual void TearDown()
        {
            context?.TearDown();
        }

        [Test, Order(1)]
        [Category("REPLICATION")]
        public void ClusterSRTest([Values] bool disableObjects)
        {
            var replica_count = 1;
            var primary_count = 1;
            var nodes_count = 2;
            var primaryIndex = 0;
            var replicaIndex = 1;
            ClassicAssert.IsTrue(primary_count > 0);
            context.CreateInstances(nodes_count, disableObjects: disableObjects, enableAOF: true, useTLS: useTLS, sublogCount: sublogCount);
            context.CreateConnection(useTLS: useTLS);
            var (shards, _) = context.clusterTestUtils.SimpleSetupCluster(primary_count, replica_count, logger: context.logger);

            var cconfig = context.clusterTestUtils.ClusterNodes(0, context.logger);
            var myself = cconfig.Nodes.First();
            var slotRangesStr = string.Join(",", myself.Slots.Select(x => $"({x.From}-{x.To})").ToList());
            ClassicAssert.AreEqual(1, myself.Slots.Count, $"Setup failed slot ranges count greater than 1 {slotRangesStr}");

            shards = context.clusterTestUtils.ClusterShards(0, context.logger);
            ClassicAssert.AreEqual(1, shards.Count);
            ClassicAssert.AreEqual(1, shards[0].slotRanges.Count);
            ClassicAssert.AreEqual(0, shards[0].slotRanges[0].Item1);
            ClassicAssert.AreEqual(16383, shards[0].slotRanges[0].Item2);

            var keyLength = 16;
            var kvpairCount = keyCount;
            context.kvPairs = [];
            context.kvPairsObj = [];

            //Populate Primary
            context.SimplePopulateDB(disableObjects, keyLength, kvpairCount, primaryIndex);

            // Wait for replica to sync
            context.clusterTestUtils.WaitForReplicaAofSync(primaryIndex, replicaIndex);

            // Validate database
            context.SimpleValidateDB(disableObjects, replicaIndex);
        }

        [Test, Order(2)]
        [Category("REPLICATION")]
        public void ClusterSRNoCheckpointRestartSecondary([Values] bool performRMW, [Values] bool disableObjects)
        {
            var replica_count = 1;// Per primary
            var primary_count = 1;
            var primaryIndex = 0;
            var replicaIndex = 1;
            var nodes_count = primary_count + (primary_count * replica_count);
            ClassicAssert.IsTrue(primary_count > 0);
            context.CreateInstances(nodes_count, disableObjects: disableObjects, enableAOF: true, useTLS: useTLS, asyncReplay: asyncReplay, sublogCount: sublogCount);
            context.CreateConnection(useTLS: useTLS);
            var (shards, _) = context.clusterTestUtils.SimpleSetupCluster(primary_count, replica_count, logger: context.logger);

            var cconfig = context.clusterTestUtils.ClusterNodes(0, context.logger);
            var myself = cconfig.Nodes.First();
            var slotRangesStr = string.Join(",", myself.Slots.Select(x => $"({x.From}-{x.To})").ToList());
            ClassicAssert.AreEqual(1, myself.Slots.Count, $"Setup failed slot ranges count greater than 1 {slotRangesStr}");

            shards = context.clusterTestUtils.ClusterShards(0, context.logger);
            ClassicAssert.AreEqual(1, shards.Count);
            ClassicAssert.AreEqual(1, shards[0].slotRanges.Count);
            ClassicAssert.AreEqual(0, shards[0].slotRanges[0].Item1);
            ClassicAssert.AreEqual(16383, shards[0].slotRanges[0].Item2);

            var keyLength = 32;
            var kvpairCount = keyCount;
            var addCount = 5;
            context.kvPairs = [];
            context.kvPairsObj = [];

            // Populate Primary
            context.SimplePopulateDB(disableObjects, keyLength, kvpairCount, primaryIndex, performRMW: performRMW, addCount: addCount);

            // Wait for replication offsets to synchronize
            context.clusterTestUtils.WaitForReplicaAofSync(0, 1);
            // Validate database
            context.SimpleValidateDB(disableObjects, replicaIndex);

            // Shutdown secondary
            context.nodes[1].Dispose(false);

            Thread.Sleep(TimeSpan.FromSeconds(2));

            // New insert
            context.SimplePopulateDB(disableObjects, keyLength, kvpairCount, primaryIndex, performRMW: performRMW, addCount: addCount);

            // Restart secondary
            context.nodes[1] = context.CreateInstance(
                context.clusterTestUtils.GetEndPoint(1),
                disableObjects: disableObjects,
                tryRecover: true,
                enableAOF: true,
                timeout: timeout,
                useTLS: useTLS,
                cleanClusterConfig: false,
                sublogCount: sublogCount);
            context.nodes[1].Start();
            context.CreateConnection(useTLS: useTLS);

            // Validate synchronization was success
            context.clusterTestUtils.WaitForReplicaAofSync(0, 1);
            // Validate database
            context.SimpleValidateDB(disableObjects, replicaIndex);
        }

        [Test, Order(3)]
        [Category("REPLICATION")]
        public void ClusterSRPrimaryCheckpoint([Values] bool performRMW, [Values] bool disableObjects)
        {
            var replica_count = 1;// Per primary
            var primary_count = 1;
            var primaryIndex = 0;
            var replicaIndex = 1;
            var nodes_count = primary_count + (primary_count * replica_count);
            ClassicAssert.IsTrue(primary_count > 0);
            context.CreateInstances(nodes_count, disableObjects: disableObjects, enableAOF: true, useTLS: useTLS, asyncReplay: asyncReplay, sublogCount: sublogCount);
            context.CreateConnection(useTLS: useTLS);
            var (shards, _) = context.clusterTestUtils.SimpleSetupCluster(primary_count, replica_count, logger: context.logger);

            var cconfig = context.clusterTestUtils.ClusterNodes(0, context.logger);
            var myself = cconfig.Nodes.First();
            var slotRangesStr = string.Join(",", myself.Slots.Select(x => $"({x.From}-{x.To})").ToList());
            ClassicAssert.AreEqual(1, myself.Slots.Count, $"Setup failed slot ranges count greater than 1 {slotRangesStr}");

            shards = context.clusterTestUtils.ClusterShards(0, context.logger);
            ClassicAssert.AreEqual(1, shards.Count);
            ClassicAssert.AreEqual(1, shards[0].slotRanges.Count);
            ClassicAssert.AreEqual(0, shards[0].slotRanges[0].Item1);
            ClassicAssert.AreEqual(16383, shards[0].slotRanges[0].Item2);

            var keyLength = 32;
            var kvpairCount = keyCount;
            var addCount = 5;
            context.kvPairs = [];
            context.kvPairsObj = [];

            // Populate Primary
            context.SimplePopulateDB(disableObjects, keyLength, kvpairCount, primaryIndex, performRMW: performRMW, addCount: addCount);

            var primaryLastSaveTime = context.clusterTestUtils.LastSave(0, logger: context.logger);
            var replicaLastSaveTime = context.clusterTestUtils.LastSave(1, logger: context.logger);
            context.clusterTestUtils.Checkpoint(0, logger: context.logger);

            // Populate Primary
            context.SimplePopulateDB(disableObjects, keyLength, kvpairCount, primaryIndex, performRMW: performRMW, addCount: addCount);
            context.SimpleValidateDB(disableObjects, replicaIndex);

            context.clusterTestUtils.WaitForReplicaAofSync(0, 1, context.logger);
            context.clusterTestUtils.WaitCheckpoint(0, primaryLastSaveTime, logger: context.logger);
            context.clusterTestUtils.WaitCheckpoint(1, replicaLastSaveTime, logger: context.logger);

            // Shutdown secondary
            context.nodes[1].Dispose(false);
            Thread.Sleep(TimeSpan.FromSeconds(2));

            // New insert
            context.SimplePopulateDB(disableObjects, keyLength, kvpairCount, primaryIndex, performRMW: performRMW, addCount: addCount);

            // Restart secondary
            context.nodes[1] = context.CreateInstance(
                context.clusterTestUtils.GetEndPoint(1),
                disableObjects: disableObjects,
                tryRecover: true,
                enableAOF: true,
                timeout: timeout,
                useTLS: useTLS,
                cleanClusterConfig: false,
                asyncReplay: asyncReplay,
                sublogCount: sublogCount);
            context.nodes[1].Start();
            context.CreateConnection(useTLS: useTLS);

            for (var i = 1; i < replica_count; i++) context.clusterTestUtils.WaitForReplicaRecovery(i, context.logger);
            context.clusterTestUtils.WaitForConnectedReplicaCount(0, replica_count, context.logger);

            // Validate synchronization was success
            context.clusterTestUtils.WaitForReplicaAofSync(0, 1, context.logger);
            context.ValidateKVCollectionAgainstReplica(ref context.kvPairs, 1);
            context.SimpleValidateDB(disableObjects, replicaIndex);
        }

        [Test, Order(4)]
        [Category("REPLICATION")]
        public void ClusterCheckpointRetrieveDisableStorageTier([Values] bool performRMW, [Values] bool disableObjects)
        {
            ClusterSRPrimaryCheckpointRetrieve(performRMW, disableObjects, false, false, true, false);
        }

        [Test, Order(5)]
        [Category("REPLICATION")]
        public void ClusterCheckpointRetrieveDelta([Values] bool performRMW)
        {
            ClusterSRPrimaryCheckpointRetrieve(performRMW, true, false, false, false, true);
        }

        [Test, Order(6)]
        [Category("REPLICATION")]
        public void ClusterSRPrimaryCheckpointRetrieve([Values] bool performRMW, [Values] bool disableObjects, [Values] bool lowMemory, [Values] bool manySegments)
            => ClusterSRPrimaryCheckpointRetrieve(performRMW: performRMW, disableObjects: disableObjects, lowMemory: lowMemory, manySegments: manySegments, false, false);

        void ClusterSRPrimaryCheckpointRetrieve(bool performRMW, bool disableObjects, bool lowMemory, bool manySegments, bool disableStorageTier, bool incrementalSnapshots)
        {
            // Test many segments on or off with lowMemory
            manySegments = lowMemory && manySegments;

            var primaryIndex = 0;
            var replicaIndex = 1;
            var replica_count = 1;// Per primary
            var primary_count = 1;
            var nodes_count = primary_count + primary_count * replica_count;
            ClassicAssert.IsTrue(primary_count > 0);
            context.CreateInstances(
                nodes_count,
                disableObjects: disableObjects,
                lowMemory: lowMemory,
                segmentSize: manySegments ? "4k" : "1g",
                DisableStorageTier: disableStorageTier,
                EnableIncrementalSnapshots: incrementalSnapshots,
                enableAOF: true,
                useTLS: useTLS,
                asyncReplay: asyncReplay,
                sublogCount: sublogCount);
            context.CreateConnection(useTLS: useTLS);
            var (shards, _) = context.clusterTestUtils.SimpleSetupCluster(primary_count, replica_count, logger: context.logger);

            var cconfig = context.clusterTestUtils.ClusterNodes(0, context.logger);
            var myself = cconfig.Nodes.First();
            var slotRangesStr = string.Join(",", myself.Slots.Select(x => $"({x.From}-{x.To})").ToList());
            ClassicAssert.AreEqual(1, myself.Slots.Count, $"Setup failed slot ranges count greater than 1 {slotRangesStr}");

            shards = context.clusterTestUtils.ClusterShards(0, context.logger);
            ClassicAssert.AreEqual(1, shards.Count);
            ClassicAssert.AreEqual(1, shards[0].slotRanges.Count);
            ClassicAssert.AreEqual(0, shards[0].slotRanges[0].Item1);
            ClassicAssert.AreEqual(16383, shards[0].slotRanges[0].Item2);

            var keyLength = 32;
            var kvpairCount = disableStorageTier ? 16 : keyCount;
            var addCount = 5;
            context.kvPairs = [];
            context.kvPairsObj = [];

            context.logger?.LogTrace("Test disposing node 1");
            context.nodes[1].Dispose(false);
            Thread.Sleep(TimeSpan.FromSeconds(1));

            // Populate Primary
            if (disableObjects)
            {
                if (!performRMW)
                    context.PopulatePrimary(ref context.kvPairs, keyLength, kvpairCount, primaryIndex, null, incrementalSnapshots, primaryIndex);
                else
                    context.PopulatePrimaryRMW(ref context.kvPairs, keyLength, kvpairCount, primaryIndex, addCount, null, incrementalSnapshots, primaryIndex);
            }
            else
            {
                if (disableStorageTier)
                    context.PopulatePrimaryWithObjects(ref context.kvPairsObj, keyLength, kvpairCount, primaryIndex, 1, 8);
                else
                    context.PopulatePrimaryWithObjects(ref context.kvPairsObj, keyLength, kvpairCount, primaryIndex);
            }

            context.clusterTestUtils.Checkpoint(primaryIndex, logger: context.logger);
            var primaryLastSaveTime = context.clusterTestUtils.LastSave(primaryIndex, logger: context.logger);
            context.clusterTestUtils.WaitCheckpoint(primaryIndex, primaryLastSaveTime, logger: context.logger);

            // Restart secondary
            context.nodes[replicaIndex] = context.CreateInstance(
                context.clusterTestUtils.GetEndPoint(replicaIndex),
                disableObjects: disableObjects,
                tryRecover: true,
                enableAOF: true,
                timeout: timeout,
                useTLS: useTLS,
                cleanClusterConfig: false,
                lowMemory: lowMemory,
                SegmentSize: manySegments ? "4k" : "1g",
                DisableStorageTier: disableStorageTier,
                asyncReplay: asyncReplay,
                sublogCount: sublogCount);
            context.nodes[replicaIndex].Start();
            context.CreateConnection(useTLS: useTLS);

            context.clusterTestUtils.WaitForReplicaAofSync(primaryIndex, replicaIndex, context.logger);
            if (disableObjects)
                context.ValidateKVCollectionAgainstReplica(ref context.kvPairs, replicaIndex);
            else
                context.ValidateNodeObjects(ref context.kvPairsObj, replicaIndex);
        }

        [Test, Order(7)]
        [Category("REPLICATION")]
        public void ClusterSRAddReplicaAfterPrimaryCheckpoint([Values] bool performRMW, [Values] bool disableObjects, [Values] bool lowMemory)
        {
            var replica_count = 1;// Per primary
            var primary_count = 1;
            var nodes_count = primary_count + (primary_count * replica_count);
            ClassicAssert.IsTrue(primary_count > 0);
            context.CreateInstances(nodes_count, tryRecover: true, disableObjects: disableObjects, lowMemory: lowMemory, enableAOF: true, useTLS: useTLS, asyncReplay: asyncReplay, sublogCount: sublogCount);
            context.CreateConnection(useTLS: useTLS);

            ClassicAssert.AreEqual("OK", context.clusterTestUtils.AddDelSlotsRange(0, new List<(int, int)>() { (0, 16383) }, true, context.logger));
            context.clusterTestUtils.BumpEpoch(0, logger: context.logger);

            var cconfig = context.clusterTestUtils.ClusterNodes(0, context.logger);
            var myself = cconfig.Nodes.First();
            var slotRangesStr = string.Join(",", myself.Slots.Select(x => $"({x.From}-{x.To})").ToList());
            ClassicAssert.AreEqual(1, myself.Slots.Count, $"Setup failed slot ranges count greater than 1 {slotRangesStr}");

            var shards = context.clusterTestUtils.ClusterShards(0, context.logger);
            ClassicAssert.AreEqual(1, shards.Count);
            ClassicAssert.AreEqual(1, shards[0].slotRanges.Count);
            ClassicAssert.AreEqual(0, shards[0].slotRanges[0].Item1);
            ClassicAssert.AreEqual(16383, shards[0].slotRanges[0].Item2);

            var keyLength = 32;
            var kvpairCount = keyCount;
            var addCount = 5;
            context.kvPairs = [];
            context.kvPairsObj = [];

            // Populate Primary
            if (disableObjects)
            {
                if (!performRMW)
                    context.PopulatePrimary(ref context.kvPairs, keyLength, kvpairCount, 0);
                else
                    context.PopulatePrimaryRMW(ref context.kvPairs, keyLength, kvpairCount, 0, addCount);
            }
            else
            {
                context.PopulatePrimaryWithObjects(ref context.kvPairsObj, keyLength, kvpairCount, 0);
            }
            context.clusterTestUtils.Checkpoint(0, logger: context.logger);

            // Add new replica node
            var primaryId = context.clusterTestUtils.GetNodeIdFromNode(0, context.logger);
            context.clusterTestUtils.Meet(1, 0, logger: context.logger);
            context.clusterTestUtils.WaitAll(context.logger);
            _ = context.clusterTestUtils.ClusterReplicate(1, primaryId, async: false, logger: context.logger);
            context.clusterTestUtils.BumpEpoch(1, logger: context.logger);

            context.clusterTestUtils.WaitForReplicaAofSync(0, 1, context.logger);
            if (disableObjects)
                context.ValidateKVCollectionAgainstReplica(ref context.kvPairs, 1);
            else
                context.ValidateNodeObjects(ref context.kvPairsObj, 1);
        }

        [Test, Order(8)]
        [Category("REPLICATION")]
        public void ClusterSRPrimaryRestart([Values] bool performRMW, [Values] bool disableObjects)
        {
            var replica_count = 1;// Per primary
            var primary_count = 1;
            var nodes_count = primary_count + (primary_count * replica_count);
            ClassicAssert.IsTrue(primary_count > 0);
            context.CreateInstances(nodes_count, tryRecover: true, disableObjects: disableObjects, enableAOF: true, useTLS: useTLS, asyncReplay: asyncReplay, sublogCount: sublogCount);
            context.CreateConnection(useTLS: useTLS);

            ClassicAssert.AreEqual("OK", context.clusterTestUtils.AddDelSlotsRange(0, new List<(int, int)>() { (0, 16383) }, true, context.logger));
            context.clusterTestUtils.BumpEpoch(0, logger: context.logger);

            var cconfig = context.clusterTestUtils.ClusterNodes(0, context.logger);
            var myself = cconfig.Nodes.First();
            var slotRangesStr = string.Join(",", myself.Slots.Select(x => $"({x.From}-{x.To})").ToList());
            ClassicAssert.AreEqual(1, myself.Slots.Count, $"Setup failed slot ranges count greater than 1 {slotRangesStr}");

            var shards = context.clusterTestUtils.ClusterShards(0, context.logger);
            ClassicAssert.AreEqual(1, shards.Count);
            ClassicAssert.AreEqual(1, shards[0].slotRanges.Count);
            ClassicAssert.AreEqual(0, shards[0].slotRanges[0].Item1);
            ClassicAssert.AreEqual(16383, shards[0].slotRanges[0].Item2);

            var keyLength = 32;
            var kvpairCount = keyCount;
            var addCount = 5;
            Dictionary<string, int> kvPairs = [];

            if (!performRMW)
                context.PopulatePrimary(ref kvPairs, keyLength, kvpairCount, 0);
            else
                context.PopulatePrimaryRMW(ref kvPairs, keyLength, kvpairCount, 0, addCount);
            context.clusterTestUtils.Checkpoint(0, logger: context.logger);

            var storeCurrentAofAddress = context.clusterTestUtils.GetStoreCurrentAofAddress(0, logger: context.logger);

            context.nodes[0].Dispose(false);
            Thread.Sleep(TimeSpan.FromSeconds(1));

            // Restart Primary
            context.nodes[0] = context.CreateInstance(
                context.clusterTestUtils.GetEndPoint(0),
                disableObjects: disableObjects,
                tryRecover: true,
                enableAOF: true,
                timeout: timeout,
                useTLS: useTLS,
                cleanClusterConfig: false,
                asyncReplay: asyncReplay,
                sublogCount: sublogCount);
            context.nodes[0].Start();
            context.CreateConnection(useTLS: useTLS);

            var storeRecoveredAofAddress = context.clusterTestUtils.GetStoreRecoveredAofAddress(0, context.logger);
<<<<<<< HEAD
=======

>>>>>>> 04c8fcf9
            ClassicAssert.AreEqual(storeCurrentAofAddress, storeRecoveredAofAddress);
        }

        [Test, Order(9)]
        [Category("REPLICATION")]
        public void ClusterSRRedirectWrites()
        {
            var replica_count = 1;// Per primary
            var primary_count = 1;
            var nodes_count = primary_count + (primary_count * replica_count);
            ClassicAssert.IsTrue(primary_count > 0);
            context.CreateInstances(nodes_count, enableAOF: true, useTLS: useTLS, asyncReplay: asyncReplay, sublogCount: sublogCount);
            context.CreateConnection(useTLS: useTLS);

            var (shards, _) = context.clusterTestUtils.SimpleSetupCluster(primary_count, replica_count, logger: context.logger);

            var cconfig = context.clusterTestUtils.ClusterNodes(0, context.logger);
            var myself = cconfig.Nodes.First();
            var slotRangesStr = string.Join(",", myself.Slots.Select(x => $"({x.From}-{x.To})").ToList());
            ClassicAssert.AreEqual(1, myself.Slots.Count, $"Setup failed slot ranges count greater than 1 {slotRangesStr}");

            shards = context.clusterTestUtils.ClusterShards(0, context.logger);
            ClassicAssert.AreEqual(1, shards.Count);
            ClassicAssert.AreEqual(1, shards[0].slotRanges.Count);
            ClassicAssert.AreEqual(0, shards[0].slotRanges[0].Item1);
            ClassicAssert.AreEqual(16383, shards[0].slotRanges[0].Item2);

            var resp = context.clusterTestUtils.SetKey(1, Encoding.ASCII.GetBytes("testKey"), Encoding.ASCII.GetBytes("testValue"), out _, out _, logger: context.logger);
            ClassicAssert.AreEqual(ResponseState.MOVED, resp);
        }

        [Test, Order(10)]
        [Category("REPLICATION")]
        public void ClusterSRReplicaOfTest([Values] bool performRMW)
        {
            var nodes_count = 2;
            context.CreateInstances(nodes_count, tryRecover: true, disableObjects: true, enableAOF: true, useTLS: useTLS, asyncReplay: asyncReplay, sublogCount: sublogCount);
            context.CreateConnection(useTLS: useTLS);

            ClassicAssert.AreEqual("OK", context.clusterTestUtils.AddDelSlotsRange(0, [(0, 16383)], true, context.logger));

            context.clusterTestUtils.SetConfigEpoch(0, 1, context.logger);
            context.clusterTestUtils.SetConfigEpoch(1, 2, context.logger);

            var configEpoch = context.clusterTestUtils.GetConfigEpoch(0, context.logger);
            ClassicAssert.AreEqual(1, configEpoch);

            configEpoch = context.clusterTestUtils.GetConfigEpoch(1, context.logger);
            ClassicAssert.AreEqual(2, configEpoch);

            context.clusterTestUtils.Meet(0, 1, logger: context.logger);
            context.clusterTestUtils.WaitClusterNodesSync(syncOnNodeIndex: 0, count: 2, context.logger);
            context.clusterTestUtils.WaitUntilNodeIsKnown(1, 0, logger: context.logger);

            var keyLength = 32;
            var kvpairCount = keyCount;
            var addCount = 5;
            context.kvPairs = [];
            if (!performRMW)
                context.PopulatePrimary(ref context.kvPairs, keyLength, kvpairCount, 0);
            else
                context.PopulatePrimaryRMW(ref context.kvPairs, keyLength, kvpairCount, 0, addCount);

            var resp = context.clusterTestUtils.ReplicaOf(replicaNodeIndex: 1, primaryNodeIndex: 0, logger: context.logger);
            ClassicAssert.AreEqual("OK", resp);
            context.clusterTestUtils.WaitForReplicaAofSync(0, 1);
        }

        [Test, Order(11)]
        [Category("REPLICATION")]
        public void ClusterReplicationSimpleFailover([Values] bool performRMW, [Values] bool checkpoint)
        {
            var replica_count = 1;// Per primary
            var primary_count = 1;
            var nodes_count = primary_count + (primary_count * replica_count);
            ClassicAssert.IsTrue(primary_count > 0);
            context.CreateInstances(nodes_count, disableObjects: true, enableAOF: true, useTLS: useTLS, asyncReplay: asyncReplay, sublogCount: sublogCount);
            context.CreateConnection(useTLS: useTLS);
            var (shards, _) = context.clusterTestUtils.SimpleSetupCluster(primary_count, replica_count, logger: context.logger);

            var primaryIndex = 0;
            var replicaIndex = 1;
            var cconfig = context.clusterTestUtils.ClusterNodes(0, context.logger);
            var myself = cconfig.Nodes.First();
            var slotRangesStr = string.Join(",", myself.Slots.Select(x => $"({x.From}-{x.To})").ToList());
            ClassicAssert.AreEqual(1, myself.Slots.Count, $"Setup failed slot ranges count greater than 1 {slotRangesStr}");

            shards = context.clusterTestUtils.ClusterShards(0, context.logger);
            ClassicAssert.AreEqual(1, shards.Count);
            ClassicAssert.AreEqual(1, shards[0].slotRanges.Count);
            ClassicAssert.AreEqual(0, shards[0].slotRanges[0].Item1);
            ClassicAssert.AreEqual(16383, shards[0].slotRanges[0].Item2);

            var keyLength = 32;
            var kvpairCount = 16;
            var addCount = 10;
            context.kvPairs = [];

            // Populate Primary
            if (!performRMW)
                context.PopulatePrimary(ref context.kvPairs, keyLength, kvpairCount, primaryIndex);
            else
                context.PopulatePrimaryRMW(ref context.kvPairs, keyLength, kvpairCount, primaryIndex, addCount);

            // Wait for replication offsets to synchronize
            context.clusterTestUtils.WaitForReplicaAofSync(primaryIndex, replicaIndex, context.logger);
            context.ValidateKVCollectionAgainstReplica(ref context.kvPairs, replicaIndex);

            if (checkpoint)
            {
                var primaryLastSaveTime = context.clusterTestUtils.LastSave(primaryIndex, logger: context.logger);
                var replicaLastSaveTime = context.clusterTestUtils.LastSave(replicaIndex, logger: context.logger);
                context.clusterTestUtils.Checkpoint(primaryIndex);
                context.clusterTestUtils.WaitCheckpoint(primaryIndex, primaryLastSaveTime, logger: context.logger);
                context.clusterTestUtils.WaitCheckpoint(replicaIndex, replicaLastSaveTime, logger: context.logger);
                context.clusterTestUtils.WaitForReplicaAofSync(primaryIndex, replicaIndex, context.logger);
            }

            #region InitiateFailover
            var slotMap = new int[16384];
            // Failover primary
            _ = context.clusterTestUtils.ClusterFailover(1, logger: context.logger);

            // Reconfigure slotMap to reflect new primary
            for (var i = 0; i < 16384; i++)
                slotMap[i] = 1;
            #endregion

            // Wait for attaching primary to finish
            context.clusterTestUtils.WaitForNoFailover(replicaIndex, logger: context.logger);
            context.clusterTestUtils.WaitForFailoverCompleted(replicaIndex, logger: context.logger);
            // Enable when old primary becomes replica
            context.clusterTestUtils.WaitForReplicaRecovery(primaryIndex, logger: context.logger);

            // Check if allowed to write to new Primary
            if (!performRMW)
                context.PopulatePrimary(ref context.kvPairs, keyLength, kvpairCount, replicaIndex, slotMap: slotMap);
            else
                context.PopulatePrimaryRMW(ref context.kvPairs, keyLength, kvpairCount, replicaIndex, addCount, slotMap: slotMap);

            context.clusterTestUtils.WaitForReplicaAofSync(replicaIndex, primaryIndex, context.logger);
        }

        [Test, Order(12)]
        [Category("REPLICATION")]
        public void ClusterFailoverAttachReplicas([Values] bool performRMW, [Values] bool takePrimaryCheckpoint, [Values] bool takeNewPrimaryCheckpoint, [Values] bool enableIncrementalSnapshots)
        {
            var replica_count = 2; // Per primary
            var primary_count = 1;
            var nodes_count = primary_count + (primary_count * replica_count);
            ClassicAssert.IsTrue(primary_count > 0);
            context.CreateInstances(nodes_count, disableObjects: true, EnableIncrementalSnapshots: enableIncrementalSnapshots, enableAOF: true, useTLS: useTLS, asyncReplay: asyncReplay, sublogCount: sublogCount);
            context.CreateConnection(useTLS: useTLS);
            var (shards, _) = context.clusterTestUtils.SimpleSetupCluster(primary_count, replica_count, logger: context.logger);

            var cconfig = context.clusterTestUtils.ClusterNodes(0, context.logger);
            var primary = cconfig.Nodes.First();
            var slotRangesStr = string.Join(",", primary.Slots.Select(x => $"({x.From}-{x.To})").ToList());
            ClassicAssert.AreEqual(1, primary.Slots.Count, $"Setup failed slot ranges count greater than 1 {slotRangesStr}");

            var rconfig1 = context.clusterTestUtils.ClusterNodes(1, context.logger);
            var rconfig2 = context.clusterTestUtils.ClusterNodes(2, context.logger);
            ClassicAssert.AreEqual(primary.NodeId, rconfig1.Nodes.First().ParentNodeId);
            ClassicAssert.AreEqual(primary.NodeId, rconfig2.Nodes.First().ParentNodeId);

            shards = context.clusterTestUtils.ClusterShards(0, context.logger);
            ClassicAssert.AreEqual(1, shards.Count);
            ClassicAssert.AreEqual(1, shards[0].slotRanges.Count);
            ClassicAssert.AreEqual(0, shards[0].slotRanges[0].Item1);
            ClassicAssert.AreEqual(16383, shards[0].slotRanges[0].Item2);

            var keyLength = 32;
            var kvpairCount = keyCount;
            var addCount = 5;
            context.kvPairs = [];

            // Populate Primary
            if (!performRMW)
                context.PopulatePrimary(ref context.kvPairs, keyLength, kvpairCount, 0);
            else
                context.PopulatePrimaryRMW(ref context.kvPairs, keyLength, kvpairCount, 0, addCount);

            if (takePrimaryCheckpoint)
            {
                var primaryLastSaveTime = context.clusterTestUtils.LastSave(0, logger: context.logger);
                context.clusterTestUtils.Checkpoint(0, logger: context.logger);
                context.clusterTestUtils.WaitCheckpoint(0, primaryLastSaveTime, logger: context.logger);
            }

            // Wait for replication offsets to synchronize
            context.clusterTestUtils.WaitForReplicaAofSync(0, 1, context.logger);
            context.clusterTestUtils.WaitForReplicaAofSync(0, 2, context.logger);
            context.ValidateKVCollectionAgainstReplica(ref context.kvPairs, 1);

            // Simulate primary crash
            context.nodes[0].Dispose();
            context.nodes[0] = null;

            // Takeover as new primary
            _ = context.clusterTestUtils.ClusterFailover(1, "TAKEOVER", logger: context.logger);

            // Wait for both nodes to enter no failover
            context.clusterTestUtils.WaitForNoFailover(1, context.logger);
            context.clusterTestUtils.WaitForNoFailover(2, context.logger);

            // Wait for replica to recover
            context.clusterTestUtils.WaitForReplicaRecovery(2, context.logger);

            if (takeNewPrimaryCheckpoint)
            {
                var newPrimaryLastSaveTime = context.clusterTestUtils.LastSave(1, logger: context.logger);
                context.clusterTestUtils.Checkpoint(1, logger: context.logger);
                context.clusterTestUtils.WaitCheckpoint(1, newPrimaryLastSaveTime, logger: context.logger);
            }
            context.clusterTestUtils.WaitForReplicaAofSync(1, 2, context.logger);

            // Check if replica 2 after failover contains keys
            context.ValidateKVCollectionAgainstReplica(ref context.kvPairs, 2, primaryIndex: 1);

            // Send extra keys to primary, verify replica gets the keys
            // This also ensures that the test does not end while failover AOF sync connection is in progress
            context.SendAndValidateKeys(1, 2, keyLength, 5);
        }

        [Test, Order(13)]
        [Category("REPLICATION")]
        public void ClusterReplicationCheckpointCleanupTest([Values] bool performRMW, [Values] bool disableObjects, [Values] bool enableIncrementalSnapshots)
        {
            var replica_count = 1;//Per primary
            var primary_count = 1;
            var nodes_count = primary_count + (primary_count * replica_count);
            ClassicAssert.IsTrue(primary_count > 0);
<<<<<<< HEAD
            context.CreateInstances(
                nodes_count,
                tryRecover: true,
                disableObjects: disableObjects,
                lowMemory: true,
                segmentSize: "4k",
                EnableIncrementalSnapshots: enableIncrementalSnapshots,
                enableAOF: true,
                useTLS: useTLS,
                asyncReplay: asyncReplay,
                useNativeDeviceLinux: true,
                sublogCount: sublogCount);
=======
            context.CreateInstances(nodes_count, tryRecover: true, disableObjects: disableObjects, lowMemory: true, segmentSize: "4k", EnableIncrementalSnapshots: enableIncrementalSnapshots, enableAOF: true, useTLS: useTLS, asyncReplay: asyncReplay, deviceType: Tsavorite.core.DeviceType.Native);
>>>>>>> 04c8fcf9
            context.CreateConnection(useTLS: useTLS);
            ClassicAssert.AreEqual("OK", context.clusterTestUtils.AddDelSlotsRange(0, [(0, 16383)], true, context.logger));
            context.clusterTestUtils.BumpEpoch(0, logger: context.logger);

            var cconfig = context.clusterTestUtils.ClusterNodes(0, context.logger);
            var myself = cconfig.Nodes.First();
            var slotRangesStr = string.Join(",", myself.Slots.Select(x => $"({x.From}-{x.To})").ToList());
            ClassicAssert.AreEqual(1, myself.Slots.Count, $"Setup failed slot ranges count greater than 1 {slotRangesStr}");

            var shards = context.clusterTestUtils.ClusterShards(0, context.logger);
            ClassicAssert.AreEqual(1, shards.Count);
            ClassicAssert.AreEqual(1, shards[0].slotRanges.Count);
            ClassicAssert.AreEqual(0, shards[0].slotRanges[0].Item1);
            ClassicAssert.AreEqual(16383, shards[0].slotRanges[0].Item2);

            context.kvPairs = [];
            context.kvPairsObj = [];
            context.checkpointTask = Task.Run(() => context.PopulatePrimaryAndTakeCheckpointTask(performRMW, disableObjects, takeCheckpoint: true));
            var attachReplicaTask = Task.Run(() => context.AttachAndWaitForSync(primary_count, replica_count, disableObjects));

            if (!context.checkpointTask.Wait(TimeSpan.FromSeconds(60)))
                Assert.Fail("checkpointTask timeout");

            if (!attachReplicaTask.Wait(TimeSpan.FromSeconds(60)))
                Assert.Fail("attachReplicaTask timeout");

            context.clusterTestUtils.WaitForReplicaAofSync(primaryIndex: 0, secondaryIndex: 1, logger: context.logger);
        }

        [Test, Order(14)]
        [Category("REPLICATION")]
        public void ClusterMainMemoryReplicationAttachReplicas()
        {
            var replica_count = 2; // Per primary
            var primary_count = 1;
            var nodes_count = primary_count + (primary_count * replica_count);
            ClassicAssert.IsTrue(primary_count > 0);
            context.CreateInstances(nodes_count, disableObjects: true, FastAofTruncate: true, OnDemandCheckpoint: true, CommitFrequencyMs: -1, enableAOF: true, useTLS: useTLS, asyncReplay: asyncReplay, sublogCount: sublogCount);
            context.CreateConnection(useTLS: useTLS);

            ClassicAssert.AreEqual("OK", context.clusterTestUtils.AddDelSlotsRange(0, new List<(int, int)>() { (0, 16383) }, true));
            context.clusterTestUtils.SetConfigEpoch(0, 1, logger: context.logger);
            context.clusterTestUtils.SetConfigEpoch(1, 2, logger: context.logger);
            context.clusterTestUtils.SetConfigEpoch(2, 3, logger: context.logger);

            for (var i = 1; i < nodes_count; i++) context.clusterTestUtils.Meet(0, i);

            for (var i = 0; i < nodes_count; i++)
                for (var j = 0; j < nodes_count; j++)
                    if (i != j) context.clusterTestUtils.WaitUntilNodeIsKnown(i, j, context.logger);

            context.kvPairs = [];
            context.kvPairsObj = [];
            var task = Task.Run(()
                => context.PopulatePrimaryAndTakeCheckpointTask(performRMW: false, disableObjects: true, takeCheckpoint: false, iter: 10));

            var primaryId = context.clusterTestUtils.ClusterMyId(0, context.logger);
            _ = context.clusterTestUtils.ClusterReplicate(1, primaryId, async: true, logger: context.logger);
            _ = context.clusterTestUtils.ClusterReplicate(2, primaryId, async: true, logger: context.logger);

            if (!task.Wait(TimeSpan.FromSeconds(100)))
                Assert.Fail("Checkpoint task timeout");

            context.clusterTestUtils.WaitForReplicaRecovery(1, context.logger);
            context.clusterTestUtils.WaitForReplicaRecovery(2, context.logger);

            context.clusterTestUtils.WaitForReplicaAofSync(0, 1, context.logger);
            context.clusterTestUtils.WaitForReplicaAofSync(0, 2, context.logger);

            context.ValidateKVCollectionAgainstReplica(ref context.kvPairs, 1);
            context.ValidateKVCollectionAgainstReplica(ref context.kvPairs, 2);
        }

        [Test, Order(16)]
        [Category("REPLICATION")]
        public void ClusterDivergentReplicasTest([Values] bool performRMW, [Values] bool disableObjects, [Values] bool ckptBeforeDivergence)
            => ClusterDivergentReplicasTest(performRMW, disableObjects, ckptBeforeDivergence, false, false, fastCommit: false);

        [Test, Order(17)]
        [Category("REPLICATION")]
        public void ClusterDivergentCheckpointTest([Values] bool performRMW, [Values] bool disableObjects)
            => ClusterDivergentReplicasTest(
                performRMW,
                disableObjects,
                ckptBeforeDivergence: true,
                multiCheckpointAfterDivergence: true,
                mainMemoryReplication: false,
                fastCommit: false);

        [Test, Order(18)]
        [Category("REPLICATION")]
        public void ClusterDivergentReplicasMMTest([Values] bool performRMW, [Values] bool disableObjects, [Values] bool ckptBeforeDivergence)
            => ClusterDivergentReplicasTest(
                performRMW,
                disableObjects,
                ckptBeforeDivergence,
                multiCheckpointAfterDivergence: false,
                mainMemoryReplication: true,
                fastCommit: false);

        [Test, Order(19)]
        [Category("REPLICATION")]
        public void ClusterDivergentCheckpointMMTest([Values] bool performRMW, [Values] bool disableObjects)
            => ClusterDivergentReplicasTest(
                performRMW,
                disableObjects,
                ckptBeforeDivergence: true,
                multiCheckpointAfterDivergence: true,
                mainMemoryReplication: true,
                fastCommit: false);

        [Test, Order(20)]
        [Category("REPLICATION")]
        public void ClusterDivergentCheckpointMMFastCommitTest([Values] bool disableObjects, [Values] bool mainMemoryReplication)
            => ClusterDivergentReplicasTest(
                performRMW: false,
                disableObjects: disableObjects,
                ckptBeforeDivergence: true,
                multiCheckpointAfterDivergence: true,
                mainMemoryReplication: mainMemoryReplication,
                fastCommit: true);

        void ClusterDivergentReplicasTest(bool performRMW, bool disableObjects, bool ckptBeforeDivergence, bool multiCheckpointAfterDivergence, bool mainMemoryReplication, bool fastCommit)
        {
            var set = false;
            var replica_count = 2;// Per primary
            var primary_count = 1;
            var nodes_count = primary_count + (primary_count * replica_count);
            ClassicAssert.IsTrue(primary_count > 0);
            context.CreateInstances(
                nodes_count,
                disableObjects: disableObjects,
                FastAofTruncate: mainMemoryReplication,
                CommitFrequencyMs: mainMemoryReplication ? -1 : 0,
                OnDemandCheckpoint: mainMemoryReplication,
                FastCommit: fastCommit,
                enableAOF: true,
                useTLS: useTLS,
                asyncReplay: asyncReplay,
                sublogCount: sublogCount);
            context.CreateConnection(useTLS: useTLS);
            _ = context.clusterTestUtils.SimpleSetupCluster(primary_count, replica_count, logger: context.logger);

            var oldPrimaryIndex = 0;
            var newPrimaryIndex = 1;
            var replicaIndex = 2;

            var keyLength = 8;
            var kvpairCount = 16;
            var addCount = 5;
            context.kvPairs = [];
            context.kvPairsObj = [];

            // Populate Primary
            if (disableObjects)
            {
                if (!performRMW) context.PopulatePrimary(ref context.kvPairs, keyLength, kvpairCount, primaryIndex: oldPrimaryIndex);
                else context.PopulatePrimaryRMW(ref context.kvPairs, keyLength, kvpairCount, primaryIndex: oldPrimaryIndex, addCount);
            }
            else context.PopulatePrimaryWithObjects(ref context.kvPairsObj, keyLength, kvpairCount, primaryIndex: oldPrimaryIndex, set: set);

            // Take a checkpoint at the original primary
            if (ckptBeforeDivergence)
            {
                var oldPrimaryLastSaveTime = context.clusterTestUtils.LastSave(oldPrimaryIndex, logger: context.logger);
                var newPrimaryLastSaveTime = context.clusterTestUtils.LastSave(newPrimaryIndex, logger: context.logger);
                var replicaLastSaveTime = context.clusterTestUtils.LastSave(replicaIndex, logger: context.logger);
                context.clusterTestUtils.Checkpoint(oldPrimaryIndex, logger: context.logger);
                context.clusterTestUtils.WaitCheckpoint(oldPrimaryIndex, oldPrimaryLastSaveTime, logger: context.logger);
                context.clusterTestUtils.WaitCheckpoint(newPrimaryIndex, newPrimaryLastSaveTime, logger: context.logger);
                context.clusterTestUtils.WaitCheckpoint(replicaIndex, replicaLastSaveTime, logger: context.logger);
            }

            // Wait for replicas to catch up
            context.clusterTestUtils.WaitForReplicaAofSync(oldPrimaryIndex, newPrimaryIndex, context.logger);
            context.clusterTestUtils.WaitForReplicaAofSync(oldPrimaryIndex, replicaIndex, context.logger);

            // Make this replica of no-one
            _ = context.clusterTestUtils.ReplicaOf(newPrimaryIndex, logger: context.logger);

            // Populate primary to diverge from replica 1 history
            // Use temporary dictionary to populate values lost to replica 1
            Dictionary<string, int> kvPairs2 = [];
            Dictionary<string, List<int>> kvPairsObj2 = [];
            if (disableObjects)
            {
                if (!performRMW) context.PopulatePrimary(ref kvPairs2, keyLength, kvpairCount, primaryIndex: oldPrimaryIndex);
                else context.PopulatePrimaryRMW(ref kvPairs2, keyLength, kvpairCount, primaryIndex: oldPrimaryIndex, addCount);
            }
            else context.PopulatePrimaryWithObjects(ref kvPairsObj2, keyLength, kvpairCount, primaryIndex: oldPrimaryIndex, set: set);

            // Take multiple checkpoints after divergence
            if (multiCheckpointAfterDivergence)
            {
                var count = 2;
                while (--count > 0)
                {
                    context.clusterTestUtils.Checkpoint(oldPrimaryIndex, logger: context.logger);

                    if (disableObjects)
                    {
                        if (!performRMW) context.PopulatePrimary(ref kvPairs2, keyLength, kvpairCount, primaryIndex: oldPrimaryIndex);
                        else context.PopulatePrimaryRMW(ref kvPairs2, keyLength, kvpairCount, primaryIndex: oldPrimaryIndex, addCount);
                    }
                    else context.PopulatePrimaryWithObjects(ref kvPairsObj2, keyLength, kvpairCount, primaryIndex: oldPrimaryIndex, set: set);
                }
            }
            context.clusterTestUtils.WaitForReplicaAofSync(oldPrimaryIndex, replicaIndex, context.logger);

            // Dispose primary
            context.nodes[oldPrimaryIndex].Dispose(false);
            context.nodes[oldPrimaryIndex] = null;

            // Re-assign slots to replica manually since failover option was not            
            _ = context.clusterTestUtils.AddDelSlotsRange(newPrimaryIndex, [(0, 16383)], addslot: false, context.logger);
            _ = context.clusterTestUtils.AddDelSlotsRange(replicaIndex, [(0, 16383)], addslot: false, context.logger);
            _ = context.clusterTestUtils.AddDelSlotsRange(newPrimaryIndex, [(0, 16383)], addslot: true, context.logger);
            context.clusterTestUtils.BumpEpoch(newPrimaryIndex, logger: context.logger);

            // New primary diverges to its own history by new random seed
            kvpairCount <<= 1;
            if (disableObjects)
            {
                if (!performRMW) context.PopulatePrimary(ref context.kvPairs, keyLength, kvpairCount, primaryIndex: newPrimaryIndex, randomSeed: 1234);
                else context.PopulatePrimaryRMW(ref context.kvPairs, keyLength, kvpairCount, primaryIndex: newPrimaryIndex, addCount, randomSeed: 1234);
            }
            else
                context.PopulatePrimaryWithObjects(ref context.kvPairsObj, keyLength, kvpairCount, primaryIndex: newPrimaryIndex, randomSeed: 1234, set: set);

            if (!ckptBeforeDivergence || multiCheckpointAfterDivergence) context.clusterTestUtils.Checkpoint(newPrimaryIndex, logger: context.logger);

            var newPrimaryId = context.clusterTestUtils.ClusterMyId(newPrimaryIndex, context.logger);
            while (true)
            {
                var replicaConfig = context.clusterTestUtils.ClusterNodes(replicaIndex, context.logger);
                var clusterNode = replicaConfig.GetBySlot(0);
                if (clusterNode != null && clusterNode.NodeId.Equals(newPrimaryId))
                    break;
                _ = Thread.Yield();
            }

            var resp = context.clusterTestUtils.ReplicaOf(replicaIndex, newPrimaryIndex, failEx: false, logger: context.logger);
            // Retry to avoid lock error
            while (string.IsNullOrEmpty(resp) || !resp.Equals("OK"))
            {
                ClusterTestUtils.BackOff(cancellationToken: context.cts.Token);
                resp = context.clusterTestUtils.ReplicaOf(replicaIndex, newPrimaryIndex, failEx: false, logger: context.logger);
            }
            context.clusterTestUtils.WaitForReplicaRecovery(replicaIndex, context.logger);
            context.clusterTestUtils.WaitForReplicaAofSync(newPrimaryIndex, replicaIndex, context.logger);

            // Check if replica 2 after failover contains keys
            if (disableObjects)
                context.ValidateKVCollectionAgainstReplica(ref context.kvPairs, replicaIndex: replicaIndex, primaryIndex: newPrimaryIndex);
            else
                context.ValidateNodeObjects(ref context.kvPairsObj, replicaIndex: newPrimaryIndex, set: set);
        }

        [Test, Order(22)]
        [Category("REPLICATION")]
        public void ClusterReplicationCheckpointAlignmentTest([Values] bool performRMW)
        {
            var replica_count = 1;// Per primary
            var primary_count = 1;
            var nodes_count = primary_count + (primary_count * replica_count);
            var primaryNodeIndex = 0;
            var replicaNodeIndex = 1;
            ClassicAssert.IsTrue(primary_count > 0);
            context.CreateInstances(
                nodes_count,
                disableObjects: false,
                FastAofTruncate: true,
                CommitFrequencyMs: -1,
                OnDemandCheckpoint: true,
                enableAOF: true,
                useTLS: useTLS,
                asyncReplay: asyncReplay,
                sublogCount: sublogCount);
            context.CreateConnection(useTLS: useTLS);
            _ = context.clusterTestUtils.SimpleSetupCluster(primary_count, replica_count, logger: context.logger);

            var keyLength = 32;
            var kvpairCount = keyCount;
            var addCount = 5;
            context.kvPairs = [];

            // Populate Primary
            if (!performRMW)
                context.PopulatePrimary(ref context.kvPairs, keyLength, kvpairCount, primaryNodeIndex);
            else
                context.PopulatePrimaryRMW(ref context.kvPairs, keyLength, kvpairCount, primaryNodeIndex, addCount);

            context.clusterTestUtils.WaitForReplicaAofSync(primaryNodeIndex, replicaNodeIndex, context.logger);
            for (var i = 0; i < 5; i++)
            {
                var primaryLastSaveTime = context.clusterTestUtils.LastSave(primaryNodeIndex, logger: context.logger);
                var replicaLastSaveTime = context.clusterTestUtils.LastSave(replicaNodeIndex, logger: context.logger);
                context.clusterTestUtils.Checkpoint(primaryNodeIndex);
                context.clusterTestUtils.WaitCheckpoint(primaryNodeIndex, primaryLastSaveTime, logger: context.logger);
                context.clusterTestUtils.WaitCheckpoint(replicaNodeIndex, replicaLastSaveTime, logger: context.logger);
                context.clusterTestUtils.WaitForReplicaAofSync(primaryNodeIndex, replicaNodeIndex, context.logger);
            }

            var primaryVersion = context.clusterTestUtils.GetInfo(primaryNodeIndex, "store", "CurrentVersion", logger: context.logger);
            var replicaVersion = context.clusterTestUtils.GetInfo(replicaNodeIndex, "store", "CurrentVersion", logger: context.logger);
            ClassicAssert.AreEqual("6", primaryVersion);
            ClassicAssert.AreEqual(primaryVersion, replicaVersion);

            context.ValidateKVCollectionAgainstReplica(ref context.kvPairs, replicaNodeIndex);

            // Dispose primary and delete data
            context.nodes[primaryNodeIndex].Dispose(true);
            // Dispose primary but do not delete data
            context.nodes[replicaNodeIndex].Dispose(false);

            // Restart primary and do not recover
            context.nodes[primaryNodeIndex] = context.CreateInstance(
                context.clusterTestUtils.GetEndPoint(primaryNodeIndex),
                disableObjects: true,
                tryRecover: false,
                enableAOF: true,
                FastAofTruncate: true,
                CommitFrequencyMs: -1,
                OnDemandCheckpoint: true,
                timeout: timeout,
                useTLS: useTLS,
                cleanClusterConfig: true,
                asyncReplay: asyncReplay,
                sublogCount: sublogCount);
            context.nodes[primaryNodeIndex].Start();

            // Restart secondary and recover
            context.nodes[replicaNodeIndex] = context.CreateInstance(
                context.clusterTestUtils.GetEndPoint(replicaNodeIndex),
                disableObjects: true,
                tryRecover: true,
                enableAOF: true,
                FastAofTruncate: true,
                CommitFrequencyMs: -1,
                OnDemandCheckpoint: true,
                timeout: timeout,
                useTLS: useTLS,
                cleanClusterConfig: true,
                asyncReplay: asyncReplay,
                sublogCount: sublogCount);
            context.nodes[replicaNodeIndex].Start();
            context.CreateConnection(useTLS: useTLS);

            // Assert primary version is 1 and replica has recovered to previous checkpoint
            primaryVersion = context.clusterTestUtils.GetInfo(primaryNodeIndex, "store", "CurrentVersion", logger: context.logger);
            replicaVersion = context.clusterTestUtils.GetInfo(replicaNodeIndex, "store", "CurrentVersion", logger: context.logger);
            ClassicAssert.AreEqual("1", primaryVersion);
            ClassicAssert.AreEqual("6", replicaVersion);

            // Setup cluster
            ClassicAssert.AreEqual("OK", context.clusterTestUtils.AddDelSlotsRange(primaryNodeIndex, [(0, 16383)], addslot: true, logger: context.logger));
            context.clusterTestUtils.SetConfigEpoch(primaryNodeIndex, primaryNodeIndex + 1, logger: context.logger);
            context.clusterTestUtils.SetConfigEpoch(replicaNodeIndex, replicaNodeIndex + 1, logger: context.logger);
            context.clusterTestUtils.Meet(primaryNodeIndex, replicaNodeIndex, logger: context.logger);
            var primaryNodeId = context.clusterTestUtils.ClusterMyId(primaryNodeIndex, logger: context.logger);

            // Enable replication
            context.clusterTestUtils.WaitUntilNodeIdIsKnown(replicaNodeIndex, primaryNodeId, logger: context.logger);
            ClassicAssert.AreEqual("OK", context.clusterTestUtils.ClusterReplicate(replicaNodeIndex, primaryNodeIndex, logger: context.logger));

            // Both nodes are at version 1 despite replica recovering to version earlier
            primaryVersion = context.clusterTestUtils.GetInfo(primaryNodeIndex, "store", "CurrentVersion", logger: context.logger);
            replicaVersion = context.clusterTestUtils.GetInfo(replicaNodeIndex, "store", "CurrentVersion", logger: context.logger);
            ClassicAssert.AreEqual("1", primaryVersion);
            ClassicAssert.AreEqual("1", replicaVersion);

            // At this point attached replica should be empty because primary did not have any data because it did not recover
            foreach (var pair in context.kvPairs)
            {
                var resp = context.clusterTestUtils.GetKey(replicaNodeIndex, Encoding.ASCII.GetBytes(pair.Key), out _, out _, out var state, logger: context.logger);
                ClassicAssert.IsNull(resp);
            }
        }

        [Test, Order(23)]
        [Category("REPLICATION")]
        public void ClusterReplicationLua([Values] bool luaTransactionMode)
        {
            var replica_count = 1;// Per primary
            var primary_count = 1;
            var nodes_count = primary_count + (primary_count * replica_count);
            var primaryNodeIndex = 0;
            var replicaNodeIndex = 1;
            ClassicAssert.IsTrue(primary_count > 0);

            context.CreateInstances(
                nodes_count,
                disableObjects: false,
                enableAOF: true,
                useTLS: useTLS,
                asyncReplay: asyncReplay,
                enableLua: true,
                luaTransactionMode: luaTransactionMode,
                sublogCount: sublogCount);
            context.CreateConnection(useTLS: useTLS);
            _ = context.clusterTestUtils.SimpleSetupCluster(primary_count, replica_count, logger: context.logger);

            var primaryServer = context.clusterTestUtils.GetServer(primaryNodeIndex);
            _ = primaryServer.Execute("EVAL", "redis.call('SET', KEYS[1], ARGV[1])", "1", "foo", "bar");
            _ = primaryServer.Execute("EVAL", "redis.call('SET', KEYS[1], ARGV[1])", "1", "fizz", "buzz");

            context.clusterTestUtils.WaitForReplicaAofSync(primaryNodeIndex, replicaNodeIndex, context.logger);

            var replicaServer = context.clusterTestUtils.GetServer(replicaNodeIndex);
            var res1 = (string)replicaServer.Execute("EVAL", "return redis.call('GET', KEYS[1])", "1", "foo");
            var res2 = (string)replicaServer.Execute("EVAL", "return redis.call('GET', KEYS[1])", "1", "fizz");

            ClassicAssert.AreEqual("bar", res1);
            ClassicAssert.AreEqual("buzz", res2);
        }

        [Test, Order(24)]
        [Category("REPLICATION")]
        public void ClusterReplicationStoredProc([Values] bool enableDisklessSync, [Values] bool attachFirst)
        {
            var replica_count = 1;// Per primary
            var primary_count = 1;
            var nodes_count = primary_count + (primary_count * replica_count);
            var primaryNodeIndex = 0;
            var replicaNodeIndex = 1;

            var expectedKeys = new[] { "X", "Y" };
            ClassicAssert.IsTrue(primary_count > 0);

            context.CreateInstances(
                nodes_count,
                disableObjects: false,
                enableAOF: true,
                useTLS: useTLS,
                asyncReplay: asyncReplay,
                enableDisklessSync: enableDisklessSync,
                sublogCount: sublogCount);
            context.CreateConnection(useTLS: useTLS);

            var primaryServer = context.clusterTestUtils.GetServer(primaryNodeIndex);
            var replicaServer = context.clusterTestUtils.GetServer(replicaNodeIndex);

            // Register custom procedure
            context.nodes[primaryNodeIndex].Register.NewTransactionProc("RATELIMIT", () => new RateLimiterTxn(), new RespCommandsInfo { Arity = 4 });
            context.nodes[replicaNodeIndex].Register.NewTransactionProc("RATELIMIT", () => new RateLimiterTxn(), new RespCommandsInfo { Arity = 4 });

            // Setup cluster
            context.clusterTestUtils.AddDelSlotsRange(primaryNodeIndex, [(0, 16383)], addslot: true, logger: context.logger);
            context.clusterTestUtils.SetConfigEpoch(primaryNodeIndex, primaryNodeIndex + 1, logger: context.logger);
            context.clusterTestUtils.SetConfigEpoch(replicaNodeIndex, replicaNodeIndex + 1, logger: context.logger);
            context.clusterTestUtils.Meet(primaryNodeIndex, replicaNodeIndex, logger: context.logger);
            context.clusterTestUtils.WaitUntilNodeIsKnown(primaryNodeIndex, replicaNodeIndex, logger: context.logger);
            context.clusterTestUtils.WaitUntilNodeIsKnown(replicaNodeIndex, primaryNodeIndex, logger: context.logger);

            if (attachFirst)
            {
                // Issue replicate
                context.clusterTestUtils.ClusterReplicate(replicaNodeIndex, primaryNodeIndex, logger: context.logger);
            }

            // Execute custom proc before replicat attach
            ExecuteRateLimit();

            if (!attachFirst)
            {
                // Issue replicate
                context.clusterTestUtils.ClusterReplicate(replicaNodeIndex, primaryNodeIndex, logger: context.logger);
            }

            // Validate primary keys
            var resp = primaryServer.Execute("KEYS", ["*"]);
            ClassicAssert.AreEqual(expectedKeys, (string[])resp);

            context.clusterTestUtils.WaitForReplicaAofSync(primaryNodeIndex, replicaNodeIndex, context.logger);
            replicaServer = context.clusterTestUtils.GetServer(replicaNodeIndex);
            resp = replicaServer.Execute("KEYS", ["*"]);
            ClassicAssert.AreEqual(expectedKeys, (string[])resp);

            void ExecuteRateLimit()
            {
                primaryServer = context.clusterTestUtils.GetServer(primaryNodeIndex);
                var resp = primaryServer.Execute("RATELIMIT", [expectedKeys[0], "1000000000", "1000000000"]);
                ClassicAssert.AreEqual("ALLOWED", (string)resp);
                resp = primaryServer.Execute("RATELIMIT", [expectedKeys[1], "1000000000", "1000000000"]);
                ClassicAssert.AreEqual("ALLOWED", (string)resp);
            }
        }

        [Test, Order(24)]
        [Category("REPLICATION")]
        public void ClusterReplicationManualCheckpointing()
        {
            // Use case here is, outside of the cluster, period COMMITAOFs are requested.
            // Done so in recovery scenarios, if a primary does NOT come back there's still confidence
            // a replica has recent data.

            var replica_count = 1;// Per primary
            var primary_count = 1;
            var nodes_count = primary_count + primary_count * replica_count;
            ClassicAssert.IsTrue(primary_count > 0);

            context.CreateInstances(
                nodes_count,
                disableObjects: false,
                enableAOF: true,
                useTLS: true,
                tryRecover: false,
                FastAofTruncate: true,
                CommitFrequencyMs: -1,
                sublogCount: sublogCount);
            context.CreateConnection(useTLS: true);
            var (shards, _) = context.clusterTestUtils.SimpleSetupCluster(primary_count, replica_count, logger: context.logger);

            shards = context.clusterTestUtils.ClusterShards(0, context.logger);
            ClassicAssert.AreEqual(1, shards.Count);
            ClassicAssert.AreEqual(1, shards[0].slotRanges.Count);
            ClassicAssert.AreEqual(0, shards[0].slotRanges[0].Item1);
            ClassicAssert.AreEqual(16383, shards[0].slotRanges[0].Item2);

            var primaryEndPoint = (IPEndPoint)context.endpoints[0];
            var replicaEndPoint = (IPEndPoint)context.endpoints[1];

            // Check cluster is in good state pre-commit
            {
                var firstVal = Guid.NewGuid().ToString();
                var setPrimaryRes = (string)context.clusterTestUtils.Execute(primaryEndPoint, "SET", ["test-key", firstVal]);
                ClassicAssert.AreEqual("OK", setPrimaryRes);
                var getPrimaryRes = (string)context.clusterTestUtils.Execute(primaryEndPoint, "GET", ["test-key"]);
                ClassicAssert.AreEqual(firstVal, getPrimaryRes);

                context.clusterTestUtils.WaitForReplicaAofSync(0, 1);

                var readonlyReplicaRes = (string)context.clusterTestUtils.Execute(replicaEndPoint, "READONLY", []);
                ClassicAssert.AreEqual("OK", readonlyReplicaRes);
                var getReplicaRes = (string)context.clusterTestUtils.Execute(replicaEndPoint, "GET", ["test-key"]);
                ClassicAssert.AreEqual(firstVal, getReplicaRes);
            }

            // Commit outside of cluster logic
            var primaryCommit = context.nodes[0].Store.CommitAOF();
            ClassicAssert.IsTrue(primaryCommit);
            var secondCommit = context.nodes[1].Store.CommitAOF();
            ClassicAssert.IsFalse(secondCommit);

            // Check cluster remains in good state
            {
                var secondVal = Guid.NewGuid().ToString();
                var setPrimaryRes = (string)context.clusterTestUtils.Execute(primaryEndPoint, "SET", ["test-key2", secondVal]);
                ClassicAssert.AreEqual("OK", setPrimaryRes);
                var getPrimaryRes = (string)context.clusterTestUtils.Execute(primaryEndPoint, "GET", ["test-key2"]);
                ClassicAssert.AreEqual(secondVal, getPrimaryRes);

                context.clusterTestUtils.WaitForReplicaAofSync(0, 1);

                var readonlyReplicaRes = (string)context.clusterTestUtils.Execute(replicaEndPoint, "READONLY", []);
                ClassicAssert.AreEqual("OK", readonlyReplicaRes);
                var getReplicaRes = (string)context.clusterTestUtils.Execute(replicaEndPoint, "GET", ["test-key2"]);
                ClassicAssert.AreEqual(secondVal, getReplicaRes);
            }
        }

        [Test, Order(25)]
        [Category("CLUSTER")]
        [CancelAfter(30_000)]
        [TestCase(ExceptionInjectionType.Divergent_AOF_Stream)]
        [TestCase(ExceptionInjectionType.Aof_Sync_Task_Consume)]
        public async Task ReplicaSyncTaskFaultsRecoverAsync(ExceptionInjectionType faultType, CancellationToken cancellation)
        {
            // Ensure that a fault in ReplicaSyncTask (on the primary, sourced from either side) doesn't leave a replica permanently desynced
            //
            // While a possible cause of this is something actually breaking on the replica (in which case, a retry won't matter)
            // that isn't the only possible cause

#if !DEBUG
            Assert.Ignore($"Depends on {nameof(ExceptionInjectionHelper)}, which is disabled in non-Debug builds");
#endif

            var replica_count = 1;// Per primary
            var primary_count = 1;
            var nodes_count = primary_count + primary_count * replica_count;
            ClassicAssert.IsTrue(primary_count > 0);

            context.CreateInstances(
                nodes_count,
                disableObjects: false,
                enableAOF: true,
                useTLS: true,
                tryRecover: false,
                FastAofTruncate: true,
                CommitFrequencyMs: -1,
                clusterReplicationReestablishmentTimeout: 1,
                sublogCount: sublogCount);
            context.CreateConnection(useTLS: true);
            var (shards, _) = context.clusterTestUtils.SimpleSetupCluster(primary_count, replica_count, logger: context.logger);

            shards = context.clusterTestUtils.ClusterShards(0, context.logger);
            ClassicAssert.AreEqual(1, shards.Count);
            ClassicAssert.AreEqual(1, shards[0].slotRanges.Count);
            ClassicAssert.AreEqual(0, shards[0].slotRanges[0].Item1);
            ClassicAssert.AreEqual(16383, shards[0].slotRanges[0].Item2);

            var primaryEndPoint = (IPEndPoint)context.endpoints[0];
            var replicaEndPoint = (IPEndPoint)context.endpoints[1];

            using var primaryInsertCancel = CancellationTokenSource.CreateLinkedTokenSource(cancellation);

            var keyCount = 0;

            var uniqueSuffix = Guid.NewGuid().ToString();

            var continuallyWriteToPrimaryTask =
                Task.Run(
                    async () =>
                    {
                        while (!primaryInsertCancel.IsCancellationRequested)
                        {
                            var setRes = (string)context.clusterTestUtils.Execute(primaryEndPoint, "SET", [$"test-key-{keyCount}", $"{keyCount}-{uniqueSuffix}"]);
                            ClassicAssert.AreEqual("OK", setRes);

                            keyCount++;

                            await Task.Delay(10);
                        }
                    },
                    cancellation
                );

            await Task.Delay(100, cancellation);

            // Force replica to continually fault
            ExceptionInjectionHelper.EnableException(faultType);

            // Give it enough time to die horribly
            await Task.Delay(100, cancellation);

            // Stop primary writes
            primaryInsertCancel.Cancel();
            await continuallyWriteToPrimaryTask;

            // Resolve fault on replica
            ExceptionInjectionHelper.DisableException(faultType);

            // Wait for sync to catch up
            context.clusterTestUtils.WaitForReplicaAofSync(0, 1, cancellation: cancellation);

            // Check that replica received all values
            var readonlyRes = (string)context.clusterTestUtils.Execute(replicaEndPoint, "READONLY", []);
            ClassicAssert.AreEqual("OK", readonlyRes);

            for (var i = 0; i < keyCount; i++)
            {
                var getRes = (string)context.clusterTestUtils.Execute(replicaEndPoint, "GET", [$"test-key-{i}"]);
                ClassicAssert.AreEqual($"{i}-{uniqueSuffix}", getRes);

            }
        }

        [Test, Order(26)]
        [Category("REPLICATION")]
<<<<<<< HEAD
        [CancelAfter(30_000)]
        public async Task ClusterReplicationMultiRestartRecover(CancellationToken cancellationToken)
=======
        [Explicit("TODO: fix Dispose() sequencing")]
        public async Task ClusterReplicationMultiRestartRecover()
>>>>>>> 04c8fcf9
        {
            if (TestContext.CurrentContext.CurrentRepeatCount > 0)
                Debug.WriteLine($"*** Current test iteration: {TestContext.CurrentContext.CurrentRepeatCount + 1} ***");

            var replica_count = 1;// Per primary
            var primary_count = 1;
            var nodes_count = primary_count + (primary_count * replica_count);
            var primaryNodeIndex = 0;
            var replicaNodeIndex = 1;

            ClassicAssert.IsTrue(primary_count > 0);

            context.CreateInstances(
                nodes_count,
                disableObjects: false,
                enableAOF: true,
                useTLS: useTLS,
                asyncReplay: asyncReplay,
                cleanClusterConfig: false,
                sublogCount: sublogCount);
            context.CreateConnection(useTLS: useTLS);
            _ = context.clusterTestUtils.SimpleSetupCluster(primary_count, replica_count, logger: context.logger);

            var primaryServer = context.clusterTestUtils.GetServer(primaryNodeIndex);
            var replicaServer = context.clusterTestUtils.GetServer(replicaNodeIndex);
            var keyCount = 256;

            var taskCount = 4;
            var tasks = new List<Task>();
            for (var i = 0; i < taskCount; i++)
                tasks.Add(Task.Run(() => RunWorkload(i * keyCount, (i + 1) * keyCount)));
            var restartRecover = 4;
            tasks.Add(Task.Run(() => RestartRecover(restartRecover)));

            await Task.WhenAll(tasks);
            context.clusterTestUtils.WaitForReplicaAofSync(primaryNodeIndex, replicaNodeIndex, context.logger, cancellationToken);

            // Validate that replica has the same keys as primary
            ValidateKeys();

            // Run write workload at primary
            void RunWorkload(int start, int count)
            {
                var primaryServer = context.clusterTestUtils.GetServer(primaryNodeIndex);
                var end = start + count;
                while (start++ < end)
                {
                    var key = start.ToString();
                    var resp = primaryServer.Execute("SET", [key, key]);
                    ClassicAssert.AreEqual("OK", (string)resp);
                    resp = primaryServer.Execute("GET", key);
                    ClassicAssert.AreEqual(key, (string)resp);
                }
            }

            // Restart and recover replica multiple times
            async Task RestartRecover(int iteration)
            {
                while (iteration-- > 0)
                {
                    context.nodes[replicaNodeIndex].Dispose(false);

                    var items = context.clusterTestUtils.GetReplicationInfo(
                        primaryNodeIndex,
                        [ReplicationInfoItem.CONNECTED_REPLICAS, ReplicationInfoItem.SYNC_DRIVER_COUNT],
                        context.logger);
                    while (!items[0].Item2.Equals("0") || !items[1].Item2.Equals("0"))
                    {
                        items = context.clusterTestUtils.GetReplicationInfo(
                            primaryNodeIndex,
                            [ReplicationInfoItem.CONNECTED_REPLICAS, ReplicationInfoItem.SYNC_DRIVER_COUNT],
                            context.logger);
                        if (cancellationToken.IsCancellationRequested)
                            Assert.Fail("Failed waiting for primary aof sync cleanup!");
                        await Task.Yield();
                    }


                    context.nodes[replicaNodeIndex] = context.CreateInstance(
                        context.clusterTestUtils.GetEndPoint(replicaNodeIndex),
                        disableObjects: false,
                        enableAOF: true,
                        useTLS: useTLS,
                        asyncReplay: asyncReplay,
                        tryRecover: true,
                        cleanClusterConfig: false,
                        sublogCount: sublogCount);
                    context.nodes[replicaNodeIndex].Start();

                    await Task.Yield();
                }
            }

            void ValidateKeys()
            {
                var resp = (string[])primaryServer.Execute("KEYS", ["*"]);
                var resp2 = (string[])replicaServer.Execute("KEYS", ["*"]);
                ClassicAssert.AreEqual(resp.Length, resp2.Length);
                Array.Sort(resp);
                Array.Sort(resp2);
                for (var i = 0; i < resp.Length; i++)
                    ClassicAssert.AreEqual(resp[i], resp2[i]);
            }
        }

        [Test, Order(27)]
        [Category("CLUSTER")]
        [CancelAfter(30_000)]
        public async Task ReplicasRestartAsReplicasAsync(CancellationToken cancellation)
        {
            var replica_count = 1;// Per primary
            var primary_count = 1;
            var nodes_count = primary_count + primary_count * replica_count;
            ClassicAssert.IsTrue(primary_count > 0);

            context.CreateInstances(
                nodes_count,
                disableObjects: false,
                enableAOF: true,
                useTLS: true,
                tryRecover: false,
                FastAofTruncate: true,
                CommitFrequencyMs: -1,
                clusterReplicationReestablishmentTimeout: 1,
                sublogCount: sublogCount);
            context.CreateConnection(useTLS: true);
            var (shards, _) = context.clusterTestUtils.SimpleSetupCluster(primary_count, replica_count, logger: context.logger);

            //while (sublogCount > 0) { }
            IPEndPoint primary = (IPEndPoint)context.endpoints[0];
            IPEndPoint replica = (IPEndPoint)context.endpoints[1];

            // Make sure role assignment is as expected
            ClassicAssert.AreEqual("master", context.clusterTestUtils.RoleCommand(primary).Value);
            ClassicAssert.AreEqual("slave", context.clusterTestUtils.RoleCommand(replica).Value);

            context.ShutdownNode(primary);
            context.ShutdownNode(replica);

            // Intentionally leaving primary offline
            context.RestartNode(replica);

            // Delay a bit for replication init tasks to fire off
            await Task.Delay(100, cancellation);

            // Make sure replica did not promote to Primary
            ClassicAssert.AreEqual("slave", context.clusterTestUtils.RoleCommand(replica).Value);
        }

        [Test, Order(28)]
        [Category("CLUSTER")]
        [CancelAfter(30_000)]
        [TestCase(ExceptionInjectionType.None, true)]
        [TestCase(ExceptionInjectionType.None, false)]
        [TestCase(ExceptionInjectionType.Divergent_AOF_Stream, true)]
        [TestCase(ExceptionInjectionType.Divergent_AOF_Stream, false)]
        [TestCase(ExceptionInjectionType.Aof_Sync_Task_Consume, true)]
        [TestCase(ExceptionInjectionType.Aof_Sync_Task_Consume, false)]
        public async Task PrimaryUnavailableRecoveryAsync(ExceptionInjectionType faultType, bool replicaFailoverBeforeShutdown, CancellationToken cancellation)
        {
            // Case we're testing is where a Primary _and_ it's Replica die, but only the Replica comes back.
            //
            // If configured correctly (for example, as a cache), we still want the Replica to come back up with some data - even if it's
            // acknowledges writes to the Primary are dropped.
            //
            // We also sometimes inject faults into the Primaries and Replicas before the proper fault, to simulate a cluster
            // in an unstable environment.
            //
            // Additionally we simulate both when we detect failures and intervene in time to promote Replicas to Primaries,
            // and when we don't intervene until after everything dies and the Replicas come back.

#if !DEBUG
            Assert.Ignore($"Depends on {nameof(ExceptionInjectionHelper)}, which is disabled in non-Debug builds");
#endif

            var replica_count = 1;// Per primary
            var primary_count = 2;
            var nodes_count = primary_count + primary_count * replica_count;
            ClassicAssert.IsTrue(primary_count > 0);

            // Config lifted from a deployed product, be wary of changing these without discussion
            context.CreateInstances(
                nodes_count,
                tryRecover: true,
                disablePubSub: false,
                disableObjects: false,
                enableAOF: true,
                AofMemorySize: "128m",
                CommitFrequencyMs: -1,
                aofSizeLimit: "256m",
                compactionFrequencySecs: 30,
                compactionType: LogCompactionType.Scan,
                latencyMonitory: true,
                metricsSamplingFrequency: 1,
                loggingFrequencySecs: 10,
                checkpointThrottleFlushDelayMs: 0,
                FastCommit: true,
                FastAofTruncate: true,
                OnDemandCheckpoint: true,
                useTLS: true,
                enableLua: true,
                luaMemoryMode: LuaMemoryManagementMode.Tracked,
                luaTransactionMode: true,
                luaMemoryLimit: "2M",
                clusterReplicationReestablishmentTimeout: 1,
                clusterReplicaResumeWithData: true,
                sublogCount: sublogCount
            );
            context.CreateConnection(useTLS: true);
            var (shards, _) = context.clusterTestUtils.SimpleSetupCluster(primary_count, replica_count, logger: context.logger);

            shards = context.clusterTestUtils.ClusterShards(0, context.logger);
            ClassicAssert.AreEqual(2, shards.Count);

            IPEndPoint primary1 = (IPEndPoint)context.endpoints[0];
            IPEndPoint primary2 = (IPEndPoint)context.endpoints[1];
            IPEndPoint replica1 = (IPEndPoint)context.endpoints[2];
            IPEndPoint replica2 = (IPEndPoint)context.endpoints[3];

            // Make sure role assignment is as expected
            ClassicAssert.AreEqual("master", context.clusterTestUtils.RoleCommand(primary1).Value);
            ClassicAssert.AreEqual("master", context.clusterTestUtils.RoleCommand(primary2).Value);
            ClassicAssert.AreEqual("slave", context.clusterTestUtils.RoleCommand(replica1).Value);
            ClassicAssert.AreEqual("slave", context.clusterTestUtils.RoleCommand(replica2).Value);

            // Populate both shards
            var writtenToPrimary1 = new ConcurrentDictionary<string, string>();
            var writtenToPrimary2 = new ConcurrentDictionary<string, string>();
            using (var writeTaskCancel = CancellationTokenSource.CreateLinkedTokenSource(cancellation))
            {
                var uniquePrefix = Guid.NewGuid();

                var writeToPrimary1Task =
                    Task.Run(
                        async () =>
                        {
                            var ix = -1;

                            var p1 = shards.Single(s => s.nodes.Any(n => n.nodeIndex == context.endpoints.IndexOf(primary1)));

                            while (!writeTaskCancel.IsCancellationRequested)
                            {
                                ix++;

                                var key = $"pura-1-{uniquePrefix}-{ix}";

                                var slot = context.clusterTestUtils.HashSlot(key);
                                if (!p1.slotRanges.Any(x => slot >= x.Item1 && slot <= x.Item2))
                                {
                                    continue;
                                }

                                var value = Guid.NewGuid().ToString();
                                try
                                {
                                    var res = (string)context.clusterTestUtils.Execute(primary1, "SET", [key, value]);
                                    if (res == "OK")
                                    {
                                        writtenToPrimary1[key] = value;
                                    }

                                    await Task.Delay(10, writeTaskCancel.Token);
                                }
                                catch
                                {
                                    // Ignore, cancellation or throwing should both just be powered through
                                }
                            }
                        },
                        cancellation
                    );

                var writeToPrimary2Task =
                    Task.Run(
                        async () =>
                        {
                            var ix = -1;

                            var p2 = shards.Single(s => s.nodes.Any(n => n.nodeIndex == context.endpoints.IndexOf(primary2)));

                            while (!writeTaskCancel.IsCancellationRequested)
                            {
                                ix++;

                                var key = $"pura-2-{uniquePrefix}-{ix}";

                                var slot = context.clusterTestUtils.HashSlot(key);
                                if (!p2.slotRanges.Any(x => slot >= x.Item1 && slot <= x.Item2))
                                {
                                    continue;
                                }

                                var value = Guid.NewGuid().ToString();

                                try
                                {
                                    var res = (string)context.clusterTestUtils.Execute(primary1, "SET", [key, value]);
                                    if (res == "OK")
                                    {
                                        writtenToPrimary2[key] = value;
                                    }

                                    await Task.Delay(10, writeTaskCancel.Token);
                                }
                                catch
                                {
                                    // Ignore, cancellation or throwing should both just be powered through
                                }
                            }
                        },
                        cancellation
                    );

                // Simulate out of band checkpointing
                var checkpointTask =
                    Task.Run(
                        async () =>
                        {
                            while (!writeTaskCancel.IsCancellationRequested)
                            {
                                foreach (var node in context.nodes)
                                {
                                    try
                                    {
                                        _ = await node.Store.CommitAOFAsync(writeTaskCancel.Token);
                                    }
                                    catch (TaskCanceledException)
                                    {
                                        // Cancel is fine
                                        break;
                                    }
                                    catch
                                    {
                                        // Ignore everything else
                                    }
                                }

                                try
                                {
                                    await Task.Delay(100, writeTaskCancel.Token);
                                }
                                catch
                                {
                                    continue;
                                }
                            }
                        },
                        cancellation
                    );

                // Wait for a bit, optionally injecting a fault
                if (faultType == ExceptionInjectionType.None)
                {
                    await Task.Delay(10_000, cancellation);
                }
                else
                {
                    var timer = Stopwatch.StartNew();

                    // Things start fine
                    await Task.Delay(1_000, cancellation);

                    // Wait for something to get replicated
                    var replica1Happened = false;
                    var replica2Happened = false;
                    do
                    {
                        if (!replica1Happened)
                        {
                            var readonlyRes = (string)context.clusterTestUtils.Execute(replica1, "READONLY", []);
                            ClassicAssert.AreEqual("OK", readonlyRes);

                            foreach (var kv in writtenToPrimary1)
                            {
                                var val = (string)context.clusterTestUtils.Execute(replica1, "GET", [kv.Key]);
                                if (val == kv.Value)
                                {
                                    replica1Happened = true;
                                    break;
                                }
                            }
                        }

                        if (!replica2Happened)
                        {
                            var readonlyRes = (string)context.clusterTestUtils.Execute(replica2, "READONLY", []);
                            ClassicAssert.AreEqual("OK", readonlyRes);

                            foreach (var kv in writtenToPrimary2)
                            {
                                var val = (string)context.clusterTestUtils.Execute(replica2, "GET", [kv.Key]);
                                if (val == kv.Value)
                                {
                                    replica2Happened = true;
                                    break;
                                }
                            }
                        }

                        await Task.Delay(100, cancellation);
                    } while (!replica1Happened || !replica2Happened);

                    // Things fail for a bit
                    ExceptionInjectionHelper.EnableException(faultType);
                    await Task.Delay(2_000, cancellation);

                    // Things recover
                    ExceptionInjectionHelper.DisableException(faultType);

                    timer.Stop();

                    // Wait out the rest of the duration
                    if (timer.ElapsedMilliseconds < 10_000)
                    {
                        await Task.Delay((int)(10_000 - timer.ElapsedMilliseconds), cancellation);
                    }
                }

                // Stop writing
                writeTaskCancel.Cancel();

                // Wait for all our writes and checkpoints to spin down
                await Task.WhenAll(writeToPrimary1Task, writeToPrimary2Task, checkpointTask);
            }

            // Shutdown all primaries
            context.ShutdownNode(primary1);
            context.ShutdownNode(primary2);

            // Sometimes we can intervene post-Primary crash but pre-Replica crash, simulate that
            if (replicaFailoverBeforeShutdown)
            {
                await UpgradeReplicasAsync(context, replica1, replica2, cancellation);
            }

            // Shutdown the (old) replicas
            context.ShutdownNode(replica1);
            context.ShutdownNode(replica2);

            // Restart just the replicas
            context.RestartNode(replica1);
            context.RestartNode(replica2);

            // If we didn't promte pre-crash, promote now that Replicas came back
            if (!replicaFailoverBeforeShutdown)
            {
                await UpgradeReplicasAsync(context, replica1, replica2, cancellation);
            }

            // Confirm that at least some of the data is available on each Replica
            var onReplica1 = 0;
            foreach (var (k, v) in writtenToPrimary1)
            {
                var res = (string)context.clusterTestUtils.Execute(replica1, "GET", [k]);
                if (res is not null)
                {
                    ClassicAssert.AreEqual(v, res);
                    onReplica1++;
                }
            }

            var onReplica2 = 0;
            foreach (var (k, v) in writtenToPrimary2)
            {
                var res = (string)context.clusterTestUtils.Execute(replica2, "GET", [k]);
                if (res is not null)
                {
                    ClassicAssert.AreEqual(v, res);
                    onReplica2++;
                }
            }

            // Something, ANYTHING, made it
            ClassicAssert.IsTrue(onReplica1 > 0, $"Nothing made it to replica 1, should have been up to {writtenToPrimary1.Count} values");
            ClassicAssert.IsTrue(onReplica2 > 0, $"Nothing made it to replica 2, should have been up to {writtenToPrimary2.Count} values");

            static async Task UpgradeReplicasAsync(ClusterTestContext context, IPEndPoint replica1, IPEndPoint replica2, CancellationToken cancellation)
            {
                // Promote the replicas, if no primary is coming back
                var takeOverRes1 = (string)context.clusterTestUtils.Execute(replica1, "CLUSTER", ["FAILOVER", "FORCE"]);
                var takeOverRes2 = (string)context.clusterTestUtils.Execute(replica2, "CLUSTER", ["FAILOVER", "FORCE"]);
                ClassicAssert.AreEqual("OK", takeOverRes1);
                ClassicAssert.AreEqual("OK", takeOverRes2);

                // Wait for roles to update
                while (true)
                {
                    await Task.Delay(10, cancellation);

                    if (context.clusterTestUtils.RoleCommand(replica1).Value != "master")
                    {
                        continue;
                    }

                    if (context.clusterTestUtils.RoleCommand(replica2).Value != "master")
                    {
                        continue;
                    }

                    break;
                }
            }
        }

        [Test, Order(29)]
        [Category("CLUSTER")]
        [Category("REPLICATION")]
        public void ClusterReplicationDivergentHistoryWithoutCheckpoint()
        {
            var replica_count = 1;// Per primary
            var primary_count = 1;
            var nodes_count = primary_count + (primary_count * replica_count);
            var primaryNodeIndex = 0;
            var replicaNodeIndex = 1;
            ClassicAssert.IsTrue(primary_count > 0);

            context.CreateInstances(
                nodes_count,
                disableObjects: false,
                enableAOF: true,
                useTLS: useTLS,
                asyncReplay: asyncReplay,
                cleanClusterConfig: false,
                sublogCount: sublogCount);
            context.CreateConnection(useTLS: useTLS);
            _ = context.clusterTestUtils.SimpleSetupCluster(primary_count, replica_count, logger: context.logger);

            var primaryServer = context.clusterTestUtils.GetServer(primaryNodeIndex);
            var replicaServer = context.clusterTestUtils.GetServer(replicaNodeIndex);
            var offset = 0;
            var keyCount = 100;

            RunWorkload(primaryServer, offset, keyCount);
            context.clusterTestUtils.WaitForReplicaAofSync(primaryNodeIndex, replicaNodeIndex, context.logger);

            // Validate that replica has the same keys as primary
            ValidateKeys();

            // Kill primary
            context.nodes[primaryNodeIndex].Dispose(false);
            // Kill replica
            context.nodes[replicaNodeIndex].Dispose(false);

            // Restart primary and do not recover
            context.nodes[primaryNodeIndex] = context.CreateInstance(
                context.clusterTestUtils.GetEndPoint(primaryNodeIndex),
                disableObjects: false,
                enableAOF: true,
                useTLS: useTLS,
                asyncReplay: asyncReplay,
                tryRecover: false,
                cleanClusterConfig: false,
                sublogCount: sublogCount);
            context.nodes[primaryNodeIndex].Start();
            context.clusterTestUtils.Reconnect([primaryNodeIndex]);
            primaryServer = context.clusterTestUtils.GetServer(primaryNodeIndex);

            offset += keyCount;
            // Populate primary with different history
            RunWorkload(primaryServer, offset, keyCount / 2);

            // Restart replica with recover to be ahead of primary but without checkpoint
            context.nodes[replicaNodeIndex] = context.CreateInstance(
                context.clusterTestUtils.GetEndPoint(replicaNodeIndex),
                disableObjects: false,
                enableAOF: true,
                useTLS: useTLS,
                asyncReplay: asyncReplay,
                tryRecover: true,
                cleanClusterConfig: false,
                sublogCount: sublogCount);
            context.nodes[replicaNodeIndex].Start();
            context.clusterTestUtils.Reconnect([primaryNodeIndex, replicaNodeIndex]);
            primaryServer = context.clusterTestUtils.GetServer(primaryNodeIndex);
            replicaServer = context.clusterTestUtils.GetServer(replicaNodeIndex);

            context.clusterTestUtils.WaitForReplicaAofSync(primaryNodeIndex, replicaNodeIndex, context.logger);

            // Validate that replica has the same keys as primary
            ValidateKeys();

            // Run write workload at primary
            void RunWorkload(IServer server, int start, int count)
            {
                var end = start + count;
                while (start++ < end)
                {
                    var key = start.ToString();
                    var resp = server.Execute("SET", [key, key]);
                    ClassicAssert.AreEqual("OK", (string)resp);
                    resp = server.Execute("GET", key);
                    ClassicAssert.AreEqual(key, (string)resp);
                }
            }

            void ValidateKeys()
            {
                var resp = (string[])primaryServer.Execute("KEYS", ["*"]);
                var resp2 = (string[])replicaServer.Execute("KEYS", ["*"]);
                ClassicAssert.AreEqual(resp.Length, resp2.Length);
                Array.Sort(resp);
                Array.Sort(resp2);
                for (var i = 0; i < resp.Length; i++)
                    ClassicAssert.AreEqual(resp[i], resp2[i]);
            }
        }

        [Test, Order(28)]
        [Category("REPLICATION")]
        public void ClusterReplicationSimpleTransactionTest([Values] bool storedProcedure)
        {
            var replica_count = 1;// Per primary
            var primary_count = 1;
            var nodes_count = primary_count + (primary_count * replica_count);
            var primaryNodeIndex = 0;
            var replicaNodeIndex = 1;

            context.CreateInstances(nodes_count, disableObjects: false, enableAOF: true, useTLS: useTLS, asyncReplay: asyncReplay, sublogCount: sublogCount);
            context.CreateConnection(useTLS: useTLS);

            var primaryServer = context.clusterTestUtils.GetServer(primaryNodeIndex);
            var replicaServer = context.clusterTestUtils.GetServer(replicaNodeIndex);

            // Register custom procedure
            if (storedProcedure)
            {
                _ = context.nodes[primaryNodeIndex].Register.NewTransactionProc("BULKINCRBY", () => new BulkIncrementBy(), BulkIncrementBy.CommandInfo);
                _ = context.nodes[replicaNodeIndex].Register.NewTransactionProc("BULKINCRBY", () => new BulkIncrementBy(), BulkIncrementBy.CommandInfo);

                _ = context.nodes[primaryNodeIndex].Register.NewTransactionProc("BULKREAD", () => new BulkRead(), BulkRead.CommandInfo);
                _ = context.nodes[replicaNodeIndex].Register.NewTransactionProc("BULKREAD", () => new BulkRead(), BulkRead.CommandInfo);
            }

            // Setup cluster
            var resp = context.clusterTestUtils.AddDelSlotsRange(primaryNodeIndex, [(0, 16383)], addslot: true, logger: context.logger);
            ClassicAssert.AreEqual("OK", resp);

            context.clusterTestUtils.SetConfigEpoch(primaryNodeIndex, primaryNodeIndex + 1, logger: context.logger);
            context.clusterTestUtils.SetConfigEpoch(replicaNodeIndex, replicaNodeIndex + 1, logger: context.logger);
            context.clusterTestUtils.Meet(primaryNodeIndex, replicaNodeIndex, logger: context.logger);
            context.clusterTestUtils.WaitUntilNodeIsKnown(primaryNodeIndex, replicaNodeIndex, logger: context.logger);
            context.clusterTestUtils.WaitUntilNodeIsKnown(replicaNodeIndex, primaryNodeIndex, logger: context.logger);

            // Attach replica
            resp = context.clusterTestUtils.ClusterReplicate(replicaNodeIndex, primaryNodeIndex, logger: context.logger);
            ClassicAssert.AreEqual("OK", resp);

            string[] keys = ["{_}a", "{_}b", "{_}c"];
            string[] increment = ["10", "15", "20"];

            // Run multiple iterations to ensure replay at the replica does not diverge
            // Implicit check on the txnManager
            var iter = 10;
            for (var i = 0; i < iter; i++)
            {
                if (storedProcedure)
                    ClusterTestContext.ExecuteStoredProcBulkIncrement(primaryServer, keys, increment);
                else
                    context.ExecuteTxnBulkIncrement(keys, increment);
            }
            var values = increment.Select(x => (int.Parse(x) * iter).ToString()).ToArray();

            // Check keys at primary
            for (var i = 0; i < keys.Length; i++)
            {
                resp = context.clusterTestUtils.GetKey(primaryNodeIndex, Encoding.ASCII.GetBytes(keys[i]), out _, out _, out _);
                ClassicAssert.AreEqual(values[i], resp);
            }
            context.clusterTestUtils.WaitForReplicaAofSync(primaryNodeIndex, replicaNodeIndex, context.logger);

            // Check keys at replica
            for (var i = 0; i < keys.Length; i++)
            {
                resp = context.clusterTestUtils.GetKey(replicaNodeIndex, Encoding.ASCII.GetBytes(keys[i]), out _, out _, out _);
                ClassicAssert.AreEqual(values[i], resp);
            }

            string[] result = null;
            if (storedProcedure)
                result = ClusterTestContext.ExecuteBulkReadStoredProc(replicaServer, keys);
            else
                result = context.ExecuteTxnBulkRead(replicaServer, keys);
            ClassicAssert.AreEqual(values, result);

            var primaryPInfo = context.clusterTestUtils.GetPersistenceInfo(primaryNodeIndex, context.logger);
            var replicaPInfo = context.clusterTestUtils.GetPersistenceInfo(replicaNodeIndex, context.logger);
            ClassicAssert.AreEqual(primaryPInfo.TailAddress, replicaPInfo.TailAddress);
        }

        [Test, Order(28)]
        [Category("REPLICATION")]
        public void ClusterReplicationSimpleTransactionTest([Values] bool storedProcedure)
        {
            var replica_count = 1;// Per primary
            var primary_count = 1;
            var nodes_count = primary_count + (primary_count * replica_count);
            var primaryNodeIndex = 0;
            var replicaNodeIndex = 1;

            context.CreateInstances(nodes_count, disableObjects: false, enableAOF: true, useTLS: useTLS, asyncReplay: asyncReplay);
            context.CreateConnection(useTLS: useTLS);

            var primaryServer = context.clusterTestUtils.GetServer(primaryNodeIndex);
            var replicaServer = context.clusterTestUtils.GetServer(replicaNodeIndex);

            // Register custom procedure
            if (storedProcedure)
            {
                _ = context.nodes[primaryNodeIndex].Register.NewTransactionProc("BULKINCRBY", () => new BulkIncrementBy(), BulkIncrementBy.CommandInfo);
                _ = context.nodes[replicaNodeIndex].Register.NewTransactionProc("BULKINCRBY", () => new BulkIncrementBy(), BulkIncrementBy.CommandInfo);

                _ = context.nodes[primaryNodeIndex].Register.NewTransactionProc("BULKREAD", () => new BulkRead(), BulkRead.CommandInfo);
                _ = context.nodes[replicaNodeIndex].Register.NewTransactionProc("BULKREAD", () => new BulkRead(), BulkRead.CommandInfo);
            }

            // Setup cluster
            context.clusterTestUtils.AddDelSlotsRange(primaryNodeIndex, [(0, 16383)], addslot: true, logger: context.logger);
            context.clusterTestUtils.SetConfigEpoch(primaryNodeIndex, primaryNodeIndex + 1, logger: context.logger);
            context.clusterTestUtils.SetConfigEpoch(replicaNodeIndex, replicaNodeIndex + 1, logger: context.logger);
            context.clusterTestUtils.Meet(primaryNodeIndex, replicaNodeIndex, logger: context.logger);
            context.clusterTestUtils.WaitUntilNodeIsKnown(primaryNodeIndex, replicaNodeIndex, logger: context.logger);
            context.clusterTestUtils.WaitUntilNodeIsKnown(replicaNodeIndex, primaryNodeIndex, logger: context.logger);

            // Attach replica
            var resp = context.clusterTestUtils.ClusterReplicate(replicaNodeIndex, primaryNodeIndex, logger: context.logger);
            ClassicAssert.AreEqual("OK", resp);

            string[] keys = ["{_}a", "{_}b", "{_}c"];
            string[] increment = ["10", "15", "20"];

            // Run multiple iterations to ensure replay at the replica does not diverge
            // Implicit check on the txnManager
            var iter = 10;
            for (var i = 0; i < iter; i++)
            {
                if (storedProcedure)
                    ClusterTestContext.ExecuteStoredProcBulkIncrement(primaryServer, keys, increment);
                else
                    context.ExecuteTxnBulkIncrement(keys, increment);
            }
            var values = increment.Select(x => (int.Parse(x) * iter).ToString()).ToArray();

            // Check keys at primary
            for (var i = 0; i < keys.Length; i++)
            {
                resp = context.clusterTestUtils.GetKey(primaryNodeIndex, Encoding.ASCII.GetBytes(keys[i]), out _, out _, out _);
                ClassicAssert.AreEqual(values[i], resp);
            }
            context.clusterTestUtils.WaitForReplicaAofSync(primaryNodeIndex, replicaNodeIndex, context.logger);

            // Check keys at replica
            for (var i = 0; i < keys.Length; i++)
            {
                resp = context.clusterTestUtils.GetKey(replicaNodeIndex, Encoding.ASCII.GetBytes(keys[i]), out _, out _, out _);
                ClassicAssert.AreEqual(values[i], resp);
            }

            string[] result = null;
            if (storedProcedure)
                result = ClusterTestContext.ExecuteBulkReadStoredProc(replicaServer, keys);
            else
                result = context.ExecuteTxnBulkRead(replicaServer, keys);

            var primaryPInfo = context.clusterTestUtils.GetPersistenceInfo(primaryNodeIndex, context.logger);
            var replicaPInfo = context.clusterTestUtils.GetPersistenceInfo(replicaNodeIndex, context.logger);
            ClassicAssert.AreEqual(primaryPInfo.TailAddress, replicaPInfo.TailAddress);
        }
    }
}<|MERGE_RESOLUTION|>--- conflicted
+++ resolved
@@ -516,10 +516,6 @@
             context.CreateConnection(useTLS: useTLS);
 
             var storeRecoveredAofAddress = context.clusterTestUtils.GetStoreRecoveredAofAddress(0, context.logger);
-<<<<<<< HEAD
-=======
-
->>>>>>> 04c8fcf9
             ClassicAssert.AreEqual(storeCurrentAofAddress, storeRecoveredAofAddress);
         }
 
@@ -752,7 +748,6 @@
             var primary_count = 1;
             var nodes_count = primary_count + (primary_count * replica_count);
             ClassicAssert.IsTrue(primary_count > 0);
-<<<<<<< HEAD
             context.CreateInstances(
                 nodes_count,
                 tryRecover: true,
@@ -763,11 +758,8 @@
                 enableAOF: true,
                 useTLS: useTLS,
                 asyncReplay: asyncReplay,
-                useNativeDeviceLinux: true,
+                deviceType: Tsavorite.core.DeviceType.Native,
                 sublogCount: sublogCount);
-=======
-            context.CreateInstances(nodes_count, tryRecover: true, disableObjects: disableObjects, lowMemory: true, segmentSize: "4k", EnableIncrementalSnapshots: enableIncrementalSnapshots, enableAOF: true, useTLS: useTLS, asyncReplay: asyncReplay, deviceType: Tsavorite.core.DeviceType.Native);
->>>>>>> 04c8fcf9
             context.CreateConnection(useTLS: useTLS);
             ClassicAssert.AreEqual("OK", context.clusterTestUtils.AddDelSlotsRange(0, [(0, 16383)], true, context.logger));
             context.clusterTestUtils.BumpEpoch(0, logger: context.logger);
@@ -1427,13 +1419,8 @@
 
         [Test, Order(26)]
         [Category("REPLICATION")]
-<<<<<<< HEAD
         [CancelAfter(30_000)]
         public async Task ClusterReplicationMultiRestartRecover(CancellationToken cancellationToken)
-=======
-        [Explicit("TODO: fix Dispose() sequencing")]
-        public async Task ClusterReplicationMultiRestartRecover()
->>>>>>> 04c8fcf9
         {
             if (TestContext.CurrentContext.CurrentRepeatCount > 0)
                 Debug.WriteLine($"*** Current test iteration: {TestContext.CurrentContext.CurrentRepeatCount + 1} ***");
@@ -2122,84 +2109,5 @@
             var replicaPInfo = context.clusterTestUtils.GetPersistenceInfo(replicaNodeIndex, context.logger);
             ClassicAssert.AreEqual(primaryPInfo.TailAddress, replicaPInfo.TailAddress);
         }
-
-        [Test, Order(28)]
-        [Category("REPLICATION")]
-        public void ClusterReplicationSimpleTransactionTest([Values] bool storedProcedure)
-        {
-            var replica_count = 1;// Per primary
-            var primary_count = 1;
-            var nodes_count = primary_count + (primary_count * replica_count);
-            var primaryNodeIndex = 0;
-            var replicaNodeIndex = 1;
-
-            context.CreateInstances(nodes_count, disableObjects: false, enableAOF: true, useTLS: useTLS, asyncReplay: asyncReplay);
-            context.CreateConnection(useTLS: useTLS);
-
-            var primaryServer = context.clusterTestUtils.GetServer(primaryNodeIndex);
-            var replicaServer = context.clusterTestUtils.GetServer(replicaNodeIndex);
-
-            // Register custom procedure
-            if (storedProcedure)
-            {
-                _ = context.nodes[primaryNodeIndex].Register.NewTransactionProc("BULKINCRBY", () => new BulkIncrementBy(), BulkIncrementBy.CommandInfo);
-                _ = context.nodes[replicaNodeIndex].Register.NewTransactionProc("BULKINCRBY", () => new BulkIncrementBy(), BulkIncrementBy.CommandInfo);
-
-                _ = context.nodes[primaryNodeIndex].Register.NewTransactionProc("BULKREAD", () => new BulkRead(), BulkRead.CommandInfo);
-                _ = context.nodes[replicaNodeIndex].Register.NewTransactionProc("BULKREAD", () => new BulkRead(), BulkRead.CommandInfo);
-            }
-
-            // Setup cluster
-            context.clusterTestUtils.AddDelSlotsRange(primaryNodeIndex, [(0, 16383)], addslot: true, logger: context.logger);
-            context.clusterTestUtils.SetConfigEpoch(primaryNodeIndex, primaryNodeIndex + 1, logger: context.logger);
-            context.clusterTestUtils.SetConfigEpoch(replicaNodeIndex, replicaNodeIndex + 1, logger: context.logger);
-            context.clusterTestUtils.Meet(primaryNodeIndex, replicaNodeIndex, logger: context.logger);
-            context.clusterTestUtils.WaitUntilNodeIsKnown(primaryNodeIndex, replicaNodeIndex, logger: context.logger);
-            context.clusterTestUtils.WaitUntilNodeIsKnown(replicaNodeIndex, primaryNodeIndex, logger: context.logger);
-
-            // Attach replica
-            var resp = context.clusterTestUtils.ClusterReplicate(replicaNodeIndex, primaryNodeIndex, logger: context.logger);
-            ClassicAssert.AreEqual("OK", resp);
-
-            string[] keys = ["{_}a", "{_}b", "{_}c"];
-            string[] increment = ["10", "15", "20"];
-
-            // Run multiple iterations to ensure replay at the replica does not diverge
-            // Implicit check on the txnManager
-            var iter = 10;
-            for (var i = 0; i < iter; i++)
-            {
-                if (storedProcedure)
-                    ClusterTestContext.ExecuteStoredProcBulkIncrement(primaryServer, keys, increment);
-                else
-                    context.ExecuteTxnBulkIncrement(keys, increment);
-            }
-            var values = increment.Select(x => (int.Parse(x) * iter).ToString()).ToArray();
-
-            // Check keys at primary
-            for (var i = 0; i < keys.Length; i++)
-            {
-                resp = context.clusterTestUtils.GetKey(primaryNodeIndex, Encoding.ASCII.GetBytes(keys[i]), out _, out _, out _);
-                ClassicAssert.AreEqual(values[i], resp);
-            }
-            context.clusterTestUtils.WaitForReplicaAofSync(primaryNodeIndex, replicaNodeIndex, context.logger);
-
-            // Check keys at replica
-            for (var i = 0; i < keys.Length; i++)
-            {
-                resp = context.clusterTestUtils.GetKey(replicaNodeIndex, Encoding.ASCII.GetBytes(keys[i]), out _, out _, out _);
-                ClassicAssert.AreEqual(values[i], resp);
-            }
-
-            string[] result = null;
-            if (storedProcedure)
-                result = ClusterTestContext.ExecuteBulkReadStoredProc(replicaServer, keys);
-            else
-                result = context.ExecuteTxnBulkRead(replicaServer, keys);
-
-            var primaryPInfo = context.clusterTestUtils.GetPersistenceInfo(primaryNodeIndex, context.logger);
-            var replicaPInfo = context.clusterTestUtils.GetPersistenceInfo(replicaNodeIndex, context.logger);
-            ClassicAssert.AreEqual(primaryPInfo.TailAddress, replicaPInfo.TailAddress);
-        }
     }
 }