--- conflicted
+++ resolved
@@ -520,7 +520,6 @@
             }
         }
 
-<<<<<<< HEAD
         [Test, Order(8)]
         public void ClusterDontKnowReplicaFailTest([Values] bool useReplicaOf)
         {
@@ -611,7 +610,8 @@
             // Try to replicate from a server that doesn't exist
             var exc = Assert.Throws<RedisServerException>(() => replicaServer.Execute("CLUSTER", ["REPLICATE", Guid.NewGuid().ToString()], flags: CommandFlags.NoRedirect));
             ClassicAssert.IsTrue(exc.Message.StartsWith("ERR I don't know about node "));
-=======
+        }
+
 
         [Test, CancelAfter(60_000)]
         public void ClusterMeetFromReplica(CancellationToken cancellationToken)
@@ -647,7 +647,6 @@
             {
                 Assert.That(nodes_count, Is.EqualTo(context.clusterTestUtils.ClusterNodes(i).Nodes.Count));
             }
->>>>>>> 04c8fcf9
         }
     }
 }