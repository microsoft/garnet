--- conflicted
+++ resolved
@@ -15,12 +15,9 @@
     <Compile Include="..\..\test\Garnet.test\ServerCredential.cs" Link="ServerCredential.cs" />
     <Compile Include="..\..\test\Garnet.test\NUnitLoggerProvider.cs" Link="NUnitLoggerProvider.cs" />
     <Compile Include="..\..\test\Garnet.test\Extensions\RateLimiterTxn.cs" Link="RateLimiterTxn.cs" />
-<<<<<<< HEAD
-    <Compile Include="..\Garnet.test\AllureUtils.cs" Link="AllureUtils.cs" />
-=======
 		<Compile Include="..\..\test\Garnet.test\Extensions\BulkIncrementBy.cs" Link="BulkIncrementBy.cs" />
 		<Compile Include="..\..\test\Garnet.test\Extensions\BulkRead.cs" Link="BulkRead.cs" />
->>>>>>> 3d7596f1
+		<Compile Include="..\Garnet.test\AllureUtils.cs" Link="AllureUtils.cs" />
   </ItemGroup>
 
   <ItemGroup>
@@ -30,8 +27,6 @@
   </ItemGroup>
 
   <ItemGroup>
-    <PackageReference Include="Allure.Net.Commons" />
-    <PackageReference Include="Allure.NUnit" />
     <PackageReference Include="CommandLineParser" />
     <PackageReference Include="Microsoft.CodeAnalysis" />
     <PackageReference Include="Microsoft.Extensions.Configuration.Json" />
@@ -59,10 +54,4 @@
       <CopyToOutputDirectory>PreserveNewest</CopyToOutputDirectory>
     </None>
   </ItemGroup>
-
-	<PropertyGroup>
-		<!-- Nuget package used by Allure.NUnit that fails to build using .NET Core. This package is only needed if use attribute-based steps (the [AllureStep] attribute)   -->
-		<AspectInjector_Enabled>false</AspectInjector_Enabled>
-	</PropertyGroup>
-
 </Project>