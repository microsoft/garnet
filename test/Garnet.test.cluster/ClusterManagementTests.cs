--- conflicted
+++ resolved
@@ -288,12 +288,6 @@
         [Test, Order(4)]
         public async Task ClusterResetDisposesGossipConnections()
         {
-<<<<<<< HEAD
-            //const string meetRecv = "meet_requests_recv";
-            //const string gossip = "gossip_success_count";
-
-=======
->>>>>>> bc8c7c00
             var node_count = 3;
             context.CreateInstances(node_count, metricsSamplingFrequency: 1);
             context.CreateConnection();
