--- conflicted
+++ resolved
@@ -283,7 +283,6 @@
             }
         }
 
-<<<<<<< HEAD
         [Test, Order(7)]
         public void ClusterClientList()
         {
@@ -358,8 +357,9 @@
             var killed = (int)context.clusterTestUtils.Execute((IPEndPoint)context.endpoints[0], "CLIENT", ["KILL", "TYPE", "SLAVE"]);
 
             ClassicAssert.IsTrue(killed >= 1);
-=======
-        [Test]
+        }
+
+        [Test, Order(8)]
         public void FailoverBadOptions()
         {
             var node_count = 4;
@@ -394,7 +394,7 @@
             }
         }
 
-        [Test]
+        [Test, Order(9)]
         public void ClusterFailoverBadOptions()
         {
             var node_count = 4;
@@ -429,7 +429,7 @@
             }
         }
 
-        [Test]
+        [Test, Order(10)]
         public void ClusterSetSlotBadOptions()
         {
             var node_count = 4;
@@ -480,7 +480,6 @@
                 var errorMsg = (string)context.clusterTestUtils.Execute(endpoint, "CLUSTER", ["SETSLOT", "123", "IMPORTING"]);
                 ClassicAssert.AreEqual("ERR syntax error", errorMsg);
             }
->>>>>>> 0cd333dc
         }
     }
 }