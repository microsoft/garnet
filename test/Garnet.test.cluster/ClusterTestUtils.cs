﻿// Copyright (c) Microsoft Corporation.
// Licensed under the MIT license.

using System;
using System.Collections.Generic;
using System.Diagnostics;
using System.IO;
using System.Linq;
using System.Net;
using System.Net.Security;
using System.Security.Cryptography.X509Certificates;
using System.Text;
using System.Threading;
using System.Threading.Tasks;
using Garnet.client;
using Garnet.common;
using Garnet.server;
using Garnet.server.TLS;
using GarnetClusterManagement;
using Microsoft.Extensions.Logging;
using NUnit.Framework;
using NUnit.Framework.Legacy;
using StackExchange.Redis;

namespace Garnet.test.cluster
{
    public enum ResponseState : byte
    {
        OK,
        MOVED,
        CLUSTERDOWN,
        ASK,
        MIGRATING,
        CROSSSLOT,
        REPLICA_WERR,
        NONE
    }

    public enum ClusterInfoTag : byte
    {
        NODEID = 0,
        ADDRESS = 1,
        FLAGS = 2,
        PRIMARY = 3,
        PING_SENT = 4,
        PONG_RECEIVED = 5,
        CONFIG_EPOCH = 6,
        LINK_STATE = 7,
        SLOT = 8,
    }

    public struct NodeNetInfo
    {
        public string address;
        public int port;
        public string nodeid;
        public string hostname;
        public bool isPrimary;
    }

    public struct SlotItem
    {
        public ushort startSlot;
        public ushort endSlot;
        public NodeNetInfo[] nnInfo;
    }

    public enum NodeRole
    {
        PRIMARY,
        REPLICA
    }

    public struct NodeInfo
    {
        public int nodeIndex;
        public string nodeid;
        public string address;
        public int port;
        public NodeRole role;
        public long replicationOffset;
    }

    public struct ShardInfo
    {
        public List<(int, int)> slotRanges;
        public List<NodeInfo> nodes;
    }

    public enum ReplicationInfoItem : byte
    {
        ROLE,
        CONNECTED_REPLICAS,
        PRIMARY_REPLID,
        REPLICATION_OFFSET,

        STORE_CURRENT_SAFE_AOF_ADDRESS,
        STORE_RECOVERED_SAFE_AOF_ADDRESS,
        PRIMARY_SYNC_IN_PROGRESS,
        PRIMARY_FAILOVER_STATE,
        RECOVER_STATUS,
        LAST_FAILOVER_STATE,
        SYNC_DRIVER_COUNT
    }

    public enum StoreInfoItem
    {
        CurrentVersion,
        LastCheckpointedVersion,
        RecoveredVersion
    }

    public struct PersistencInfo
    {
<<<<<<< HEAD
        public AofAddress CommittedBeginAddress;
        public AofAddress CommittedUntilAddress;
        public AofAddress FlushedUntilAddress;
        public AofAddress BeginAddress;
        public AofAddress TailAddress;
        public AofAddress SafeAofAddress;
=======
        public long CommittedBeginAddress;
        public long CommittedUntilAddress;
        public long FlushedUntilAddress;
        public long BeginAddress;
        public long TailAddress;
        public long SafeAofAddress;
>>>>>>> 04c8fcf9
    };

    public static class EndpointExtensions
    {
        public static IPEndPoint ToIPEndPoint(this EndPoint endPoint)
        {
            return (IPEndPoint)endPoint;
        }
    }

    public partial class ClusterTestUtils
    {
        private void ThrowException(string msg)
        {
            Dispose();
            throw new ArgumentException(msg);
        }

        public IPEndPoint[] GetEndpoints()
            => [.. endpoints.Select(x => (IPEndPoint)x)];

        public IPEndPoint[] GetEndpointsWithout(IPEndPoint endPoint) =>
            [.. endpoints.Select(x => (IPEndPoint)x).Where(x => x.Port != endPoint.Port || x.Address != endPoint.Address)];

        public RedisResult Execute(IPEndPoint endPoint, string cmd, ICollection<object> args, bool skipLogging = false, ILogger logger = null, CommandFlags flags = CommandFlags.None)
        {
            if (!skipLogging)
                logger?.LogInformation("({address}:{port}) > {cmd} {args}", endPoint.Address, endPoint.Port, cmd, string.Join(' ', args));
            try
            {
                var server = GetServer(endPoint);
                var resp = server.Execute(cmd, args, flags: flags);
                return resp;
            }
            catch (Exception ex)
            {
                logger?.LogError(ex, "An error occured {cmd} {msg}", cmd, ex.Message);
                return RedisResult.Create((RedisValue)ex.Message);
            }
        }

        public RedisResult NodesV2(IPEndPoint endPoint, ILogger logger = null)
            => Execute(endPoint, "cluster", ["nodes"], skipLogging: true, logger);

        public string NodesMyself(IPEndPoint endPoint, ClusterInfoTag tag, ILogger logger)
        {
            var nodeConfigInfo = string.Empty;
            var nodeConfigStr = (string)NodesV2(endPoint, logger);
            if (nodeConfigStr != null)
            {
                var lines = nodeConfigStr.ToString().Split('\n');
                var properties = lines[0].ToString().Split(' ');
                int index = (int)tag;
                nodeConfigInfo = index < properties.Length ? properties[index].Trim() : string.Empty;
            }
            return nodeConfigInfo;
        }

        public string GetLocalNodeId(int nodeIndex, ILogger logger = null)
            => ClusterNodes(nodeIndex, logger).Nodes.First().NodeId;

        public string[] NodesMyself(IPEndPoint endPoint, ClusterInfoTag[] tags)
        {
            var nodeConfigInfo = new string[tags.Length];
            var nodeConfigStr = (string)NodesV2(endPoint);
            if (nodeConfigStr != null)
            {
                var lines = nodeConfigStr.ToString().Split('\n');
                var properties = lines[0].ToString().Split(' ');
                for (int i = 0; i < tags.Length; i++)
                {
                    var tag = tags[i];
                    int index = (int)tag;
                    nodeConfigInfo[i] = index < properties.Length ? properties[index].Trim() : string.Empty;
                }
            }
            return nodeConfigInfo;
        }

        public List<string[]> NodesAll(IPEndPoint endPoint, ClusterInfoTag[] tags, string nodeid = null)
        {
            var nodeConfigInfo = new List<string[]>();
            var nodeConfigStr = (string)NodesV2(endPoint);
            if (nodeConfigStr != null)
            {
                var lines = nodeConfigStr.ToString().Split('\n');
                for (var i = 0; i < lines.Length; i++)
                {
                    var properties = lines[i].ToString().Split(' ');
                    if (nodeid != null && !nodeid.Equals(properties[0].Trim()))
                        continue;

                    nodeConfigInfo.Add(new string[tags.Length]);
                    for (var j = 0; j < tags.Length; j++)
                    {
                        var tag = tags[j];
                        var index = (int)tag;
                        nodeConfigInfo[^1][j] = index < properties.Length ? properties[index].Trim() : string.Empty;
                    }
                }
            }
            return nodeConfigInfo;
        }

        private async Task<bool> WaitForEpochSync(IPEndPoint endPoint)
        {
            var endpoints = GetEndpointsWithout(endPoint);
            var configInfo = NodesMyself(endPoint, [ClusterInfoTag.NODEID, ClusterInfoTag.CONFIG_EPOCH]);
            while (true)
            {
                await Task.Delay(endpoints.Length * 100);
            retry:
                foreach (var endpoint in endpoints)
                {
                    var _configInfo = NodesAll(endpoint, [ClusterInfoTag.NODEID, ClusterInfoTag.CONFIG_EPOCH], configInfo[0]);
                    if (_configInfo[0][0] == configInfo[1])
                        ThrowException($"WaitForEpochSync unexpected node id {_configInfo[0][0]} {configInfo[1]}");

                    var epoch = long.Parse(configInfo[1]);
                    var _epoch = long.Parse(_configInfo[0][1]);
                    if (_epoch < epoch)
                        goto retry;
                }
                break;
            }
            return true;
        }

        public string ClusterMyId(int sourceNodeIndex, ILogger logger = null)
            => ClusterMyId((IPEndPoint)endpoints[sourceNodeIndex]);

        public string ClusterMyId(IPEndPoint source, ILogger logger = null)
        {
            try
            {
                var server = redis.GetServer(source);
                var resp = server.Execute("cluster", "myid");
                return (string)resp;
            }
            catch (Exception ex)
            {
                logger?.LogError(ex, "An error has occured");
                return null;
            }
        }

        private static List<(int, int)>[] GetSlotRanges(int primary_count)
        {
            var slotRanges = new List<(int, int)>[primary_count];
            int slotCount = 16384;

            for (int i = 0; i < primary_count; i++)
                slotRanges[i] = new List<(int, int)>();

            int idx = 0;
            for (int i = 0; i < primary_count; i++)
            {
                int startSlot = i * (slotCount - 1) / primary_count + (i == 0 ? 0 : 1);
                int endSlot = (i + 1) * (slotCount - 1) / primary_count;
                slotRanges[idx++].Add((startSlot, endSlot));
            }

            return slotRanges;
        }

        private ClientClusterConfig GetClusterConfig(int primary_count, int node_count, List<(int, int)>[] slotRanges, ILogger logger)
        {
            ClientClusterConfig clusterConfig = new(node_count);
            var endpoints = GetEndpoints();
            int j = 0;
            for (int i = 0; i < node_count; i++)
            {
                var nodeid = NodesMyself(endpoints[i], ClusterInfoTag.NODEID, logger: logger);
                var hostname = NodesMyself(endpoints[i], ClusterInfoTag.ADDRESS, logger: logger).Split(',')[1];
                bool isPrimary = i < primary_count;
                var primaryId = isPrimary ? string.Empty : NodesMyself(endpoints[j], ClusterInfoTag.NODEID, logger: logger);
                j = isPrimary ? 0 : (j + 1) % primary_count;

                clusterConfig.AddWorker(nodeid,
                    endpoints[i].Address.ToString(),
                    endpoints[i].Port,
                    i + 1 + (!isPrimary ? 1 : 0),
                    isPrimary ? Garnet.cluster.NodeRole.PRIMARY : Garnet.cluster.NodeRole.REPLICA,
                    primaryId,
                    hostname,
                    isPrimary && i < slotRanges.Length ? slotRanges[i] : null);
            }
            return clusterConfig;
        }

        private static bool NodesEqual(ClientClusterNode ccNode, ClusterNode cNode)
        {
            if (!ccNode.NodeId.Equals(cNode.NodeId)) return false;
            if (ccNode.IsReplica != cNode.IsReplica) return false;

            var a = ccNode.Slots.ToArray();
            var b = cNode.Slots.ToArray();
            if (a.Length != b.Length) return false;

            for (int i = 0; i < a.Length; i++)
            {
                if (a[i].From != b[i].From)
                    return false;

                if (a[i].To != b[i].To)
                    return false;
            }
            return true;
        }

        private void WaitForSync(ClientClusterConfig clusterConfig)
        {
            var expectedConfig = clusterConfig.GetConfigInfo();
            while (true)
            {
            retry:
                var servers = redis.GetServers();
                foreach (var server in servers)
                {
                    int count = expectedConfig.Count;
                    var nodes = server.ClusterNodes()?.Nodes;
                    if (nodes != null)
                    {
                        foreach (var node in nodes)
                        {
                            if (expectedConfig.TryGetValue(node.NodeId, out var raw))
                            {
                                ClientClusterNode ccNode = new ClientClusterNode(raw.Trim());
                                if (NodesEqual(ccNode, node)) count--;
                            }
                        }
                    }

                    if (count > 0)
                    {
                        BackOff(cancellationToken: context.cts.Token);
                        goto retry;
                    }
                }
                break;
            }
        }

        public (List<ShardInfo>, List<ushort>) SimpleSetupCluster(
            int primary_count = -1,
            int replica_count = -1,
            bool assignSlots = true,
            List<(int, int)>[] customSlotRanges = null,
            ILogger logger = null)
        {
            var endpoints = GetEndpoints();
            var node_count = endpoints.Length;
            primary_count = primary_count < 0 ? endpoints.Length : primary_count;
            replica_count = replica_count < 0 ? 0 : replica_count;
            ClassicAssert.AreEqual(node_count, primary_count + primary_count * replica_count, $"Error primary per replica misconfig mCount: {primary_count}, rCount:{replica_count}");

            var slotRanges = customSlotRanges == null ? GetSlotRanges(primary_count) : customSlotRanges;
            var clusterConfig = GetClusterConfig(primary_count, node_count, slotRanges, logger);

            var shards = new List<ShardInfo>();
            var slots = new List<ushort>();

            // Assign slots to primaries
            for (int i = 0; i < slotRanges.Length; i++)
            {
                foreach (var slotRange in slotRanges[i])
                {
                    var endpoint = endpoints[i];
                    AddSlotsRange(endpoint, new List<(int, int)> { slotRange }, logger);
                    slots.AddRange(Enumerable.Range(slotRange.Item1, slotRange.Item2 - slotRange.Item1 + 1).Select(x => (ushort)x));
                    ShardInfo shardInfo = new()
                    {
                        slotRanges = new List<(int, int)>() { (slotRange.Item1, slotRange.Item2) },
                        nodes = new()
                            {
                                new NodeInfo()
                                {
                                    nodeIndex = i,
                                    nodeid = GetNodeIdFromNode(i, logger),
                                    address = endpoint.Address.ToString(),
                                    port = endpoint.Port,
                                    role = NodeRole.PRIMARY,
                                    replicationOffset = 0
                                }
                            }
                    };
                    shards.Add(shardInfo);
                }
            }

            //Set-config-epoch
            for (int i = 0; i < endpoints.Length; i++)
                SetConfigEpoch(endpoints[i], i + 1, logger);

            //Initiate meet
            var _firstEndpoint = endpoints[0];
            for (int i = 1; i < endpoints.Length; i++)
                Meet(_firstEndpoint, endpoints[i], logger);

            //WaitForClusterJoin(clusterConfig);
            //WaitForSync(clusterConfig);

            //Assign replicas
            if (replica_count > 0)
            {
                int j = 0;
                for (int i = primary_count; i < endpoints.Length; i++)
                {
                    var primaryId = GetLocalNodeId(j);
                    var replicaId = GetLocalNodeId(i);

                    // Wait until replica knows primary
                    WaitUntilNodeIdIsKnown(i, primaryId, logger);

                    // Wait until primary knows this replica in order for
                    // TryConnectToReplica to succeed for AOF sync
                    WaitUntilNodeIdIsKnown(j, replicaId, logger);

                    var primaryEndpoint = endpoints[i];
                    string resp = (string)ClusterReplicate(primaryEndpoint, primaryId, logger: logger);
                    {
                        var msg = "";
                        for (int k = 0; k < endpoints.Length; k++)
                        {
                            var ns = ClusterNodes(k, logger).Nodes;

                            var rawStr = $"[{k}]\n";
                            foreach (var n in ns)
                            {
                                rawStr += "\t" + n.Raw + "\n";
                            }
                            rawStr += $"[{k}]\n";
                            //logger?.LogError(rawStr);
                            msg += rawStr;
                        }
                        ClassicAssert.AreEqual("OK", resp, msg);
                    }

                    shards[j].nodes.Add(
                        new NodeInfo()
                        {
                            nodeIndex = i,
                            nodeid = GetNodeIdFromNode(i, logger),
                            address = GetAddressFromNodeIndex(i),
                            port = GetPortFromNodeIndex(i),
                            role = NodeRole.REPLICA,
                            replicationOffset = 0
                        }
                    );
                    j = (j + 1) % primary_count;
                }

                // WaitForReplicas to connect
                j = 0;
                for (int i = 0; i < primary_count; i++)
                {
                    WaitForConnectedReplicaCount(i, replica_count, logger);
                }

                //WaitForClusterJoin(clusterConfig, true);
            }
            WaitForSync(clusterConfig);
            return (shards, slots);
        }

        public ITransaction CreateClusterTransaction()
        {
            var db = redis.GetDatabase();
            return db.CreateTransaction();
        }

        public struct ClusterResponse
        {
            public string address;
            public int port;
            public int slot;
            public ResponseState state;
            public RedisResult result;

            public ClusterResponse(string address, int port, int slot, ResponseState state, RedisResult result = null)
            {
                this.address = address;
                this.port = port;
                this.slot = slot;
                this.state = state;
                this.result = result;
            }
        }

        public ClusterResponse ExecuteTxnForShard(int nodeIndex, List<(string, ICollection<object>)> commands, ILogger logger = null)
        {
            RedisResult result = default;
            try
            {
                var server = GetServer(nodeIndex);

                var txnblockResp = (string)server.Execute("MULTI", new List<object>(), CommandFlags.NoRedirect);
                ClassicAssert.AreEqual(txnblockResp, "OK");
                foreach (var cmd in commands)
                {
                    var respCmd = (string)server.Execute(cmd.Item1, cmd.Item2, CommandFlags.NoRedirect);
                    ClassicAssert.AreEqual(respCmd, "QUEUED");
                }

                result = server.Execute("EXEC", new List<object>(), CommandFlags.NoRedirect);
            }
            catch (Exception ex)
            {
                var tokens = ex.Message.Split(' ');
                if (tokens.Length > 10 && tokens[2].Equals("MOVED"))
                {
                    var address = tokens[5].Split(':')[0];
                    var port = int.Parse(tokens[5].Split(':')[1]);
                    var slot = int.Parse(tokens[8]);
                    var responseState = ResponseState.MOVED;

                    return new ClusterResponse(address, port, slot, responseState, RedisResult.Create(ex.Message, ResultType.Error));
                }
                else if (tokens.Length > 10 && tokens[0].Equals("Endpoint"))
                {
                    var address = tokens[1].Split(':')[0];
                    var port = int.Parse(tokens[1].Split(':')[1]);
                    var slot = int.Parse(tokens[4]);
                    var responseState = ResponseState.ASK;
                    return new ClusterResponse(address, port, slot, responseState, RedisResult.Create(ex.Message, ResultType.Error));
                }
                else if (ex.Message.StartsWith("CLUSTERDOWN"))
                {
                    var responseState = ResponseState.CLUSTERDOWN;
                    return new ClusterResponse("", -1, -1, responseState, RedisResult.Create(ex.Message, ResultType.Error));
                }
                logger?.LogError(ex, "Unexpected exception");
                return new ClusterResponse("", -1, -1, ResponseState.NONE, RedisResult.Create(ex.Message, ResultType.Error));
            }
            return new ClusterResponse("", -1, -1, ResponseState.OK, result);
        }
    }

    public unsafe partial class ClusterTestUtils
    {
        static readonly TimeSpan backoff = TimeSpan.FromSeconds(1);
        static readonly byte[] bresp_OK = Encoding.ASCII.GetBytes("+OK\r\n");
        static readonly byte[] ascii_chars = Encoding.ASCII.GetBytes("abcdefghijklmnopqrstvuwxyzABCDEFGHIJKLMNOPQRSTUVWXYZ0123456789");
        public Random r;
        ConnectionMultiplexer redis = null;
        GarnetClientSession[] gcsConnections = null;
        readonly EndPointCollection endpoints;
        string[] nodeIds;

        TextWriter textWriter;

        readonly bool allowAdmin;
        readonly bool disablePubSub;
        readonly bool useTLS;
        readonly string authUsername;
        readonly string authPassword;
        readonly X509CertificateCollection certificates;
        readonly ClusterTestContext context;

        public ClusterTestUtils(
            EndPointCollection endpoints,
            ClusterTestContext context = null,
            TextWriter textWriter = null,
            bool UseTLS = false,
            string authUsername = null,
            string authPassword = null,
            X509CertificateCollection certificates = null)
        {
            r = new Random(674386);
            this.context = context;
            this.useTLS = UseTLS;
            this.allowAdmin = true;
            this.disablePubSub = true;
            this.authUsername = authUsername;
            this.authPassword = authPassword;
            this.textWriter = textWriter;
            this.endpoints = endpoints;
            this.certificates = certificates;
        }

        public int HashSlot(RedisKey key) => redis.HashSlot(key);

        public static void BackOff(TimeSpan timeSpan = default) => Thread.Sleep(timeSpan == default ? backoff : timeSpan);

        public static void BackOff(CancellationToken cancellationToken, TimeSpan timeSpan = default, string msg = null)
        {
            if (cancellationToken.IsCancellationRequested)
                Assert.Fail(msg ?? "Cancellation Requested");
            Thread.Sleep(timeSpan == default ? backoff : timeSpan);
        }

        public void Connect(bool cluster = true, ILogger logger = null)
        {
            InitMultiplexer(GetRedisConfig(endpoints), textWriter, logger: logger);
            if (cluster)
                this.nodeIds = GetNodeIds(logger: logger);
        }

        private void InitMultiplexer(ConfigurationOptions redisConfig, TextWriter textWriter, bool failAssert = true, ILogger logger = null)
        {
            try
            {
                redis = ConnectionMultiplexer.Connect(redisConfig, null);
            }
            catch (Exception ex)
            {
                logger?.LogError(ex, "An error occurred at InitMultiplexer");
                if (failAssert)
                    Assert.Fail(ex.Message);
            }
        }

        public ConfigurationOptions GetRedisConfig(EndPointCollection endpoints)
        {
            return TestUtils.GetConfig(
                endpoints,
                allowAdmin: allowAdmin,
                useTLS: useTLS,
                disablePubSub: disablePubSub,
                authUsername: authUsername,
                authPassword: authPassword,
                certificates: certificates);
        }

        public void Dispose()
        {
            CloseConnections();
        }

        public void CloseConnections()
        {
            redis?.Close(false);
            redis?.Dispose();

            if (gcsConnections != null)
            {
                foreach (var gcs in gcsConnections)
                    gcs?.Dispose();
            }
        }

        public string[] GetNodeIds(List<int> nodes = null, ILogger logger = null)
        {
            string[] nodeIds = new string[endpoints.Count];
            if (nodes == null)
            {
                for (int i = 0; i < nodeIds.Length; i++)
                    nodeIds[i] = NodesMyself((IPEndPoint)endpoints[i], ClusterInfoTag.NODEID, logger: logger);
            }
            else
            {
                for (int i = 0; i < nodes.Count; i++)
                {
                    var j = nodes[i];
                    nodeIds[j] = NodesMyself((IPEndPoint)endpoints[j], ClusterInfoTag.NODEID, logger: logger);
                }
            }
            return nodeIds;
        }

        public void Reconnect(List<int> nodes = null, TextWriter textWriter = null, ILogger logger = null)
        {
            CloseConnections();
            EndPointCollection endPoints = endpoints;
            if (nodes != null)
            {
                endPoints = new EndPointCollection();
                foreach (var nodeIndex in nodes)
                {
                    var endpoint = (IPEndPoint)endpoints[nodeIndex];
                    endPoints.Add(endpoint.Address, endpoint.Port);
                }
            }
            var connOpts = GetRedisConfig(endPoints);
            InitMultiplexer(connOpts, textWriter, logger: logger);
            nodeIds = GetNodeIds(nodes, logger);
        }

        public EndPointCollection GetEndPoints() => endpoints;

        public ConnectionMultiplexer GetMultiplexer() => redis;

        public IDatabase GetDatabase() => redis.GetDatabase(0);

        public GarnetClientSession GetGarnetClientSession(int nodeIndex, bool useTLS = false)
        {
            gcsConnections ??= new GarnetClientSession[endpoints.Count];

            if (gcsConnections[nodeIndex] == null)
            {
                SslClientAuthenticationOptions sslOptions = null;
                if (useTLS)
                {
                    sslOptions = new SslClientAuthenticationOptions
                    {
                        ClientCertificates = [CertificateUtils.GetMachineCertificateByFile(certFile, certPassword)],
                        TargetHost = "GarnetTest",
                        AllowRenegotiation = false,
                        RemoteCertificateValidationCallback = TestUtils.ValidateServerCertificate,
                    };
                }
                gcsConnections[nodeIndex] = new GarnetClientSession(GetEndPoint(nodeIndex), new(), tlsOptions: sslOptions);
                gcsConnections[nodeIndex].Connect();
            }
            return gcsConnections[nodeIndex];
        }

        public const string certFile = "testcert.pfx";
        public const string certPassword = "placeholder";

        public GarnetClientSession CreateGarnetClientSession(int nodeIndex, bool useTLS = false)
        {
            SslClientAuthenticationOptions sslOptions = null;
            if (useTLS)
            {
                sslOptions = new SslClientAuthenticationOptions
                {
                    ClientCertificates = [CertificateUtils.GetMachineCertificateByFile(certFile, certPassword)],
                    TargetHost = "GarnetTest",
                    AllowRenegotiation = false,
                    RemoteCertificateValidationCallback = TestUtils.ValidateServerCertificate,
                };
            }

            return new(endpoints[nodeIndex], new(), tlsOptions: sslOptions);
        }

        public IServer GetServer(int nodeIndex) => redis.GetServer(GetEndPoint(nodeIndex));

        public IServer GetServer(IPEndPoint endPoint) => redis.GetServer(endPoint);

        public string GetAddressFromNodeIndex(int nodeIndex) => ((IPEndPoint)endpoints[nodeIndex]).Address.ToString();

        public int GetPortFromNodeIndex(int nodeIndex) => ((IPEndPoint)endpoints[nodeIndex]).Port;

        public int GetNodeIndexFromPort(int port)
        {
            for (int i = 0; i < endpoints.Count; i++)
                if (GetPortFromNodeIndex(i) == port)
                    return i;

            return -1;
        }

        public IPEndPoint GetEndPoint(int nodeIndex) => (IPEndPoint)endpoints[nodeIndex];

        public IPEndPoint GetEndPointFromPort(int Port) => endpoints.Select(x => (IPEndPoint)x).First(x => x.Port == Port);

        public void RandomBytesRestrictedToSlot(ref byte[] data, int slot, int startOffset = -1, int endOffset = -1)
        {
            RandomBytes(ref data, startOffset, endOffset);
            while (HashSlot(data) != slot) RandomBytes(ref data, startOffset, endOffset);
        }

        public void RandomBytesRestrictedToSlot(ref Random r, ref byte[] data, int slot, int startOffset = -1, int endOffset = -1)
        {
            RandomBytes(ref data, startOffset, endOffset);
            while (HashSlot(data) != slot) RandomBytes(ref r, ref data, startOffset, endOffset);
        }

        public void InitRandom(int seed)
        {
            r = new Random(seed);
        }

        public void RandomBytes(ref byte[] data, int startOffset = -1, int endOffset = -1)
            => RandomBytes(ref r, ref data, startOffset, endOffset);

        public static void RandomBytes(ref Random r, ref byte[] data, int startOffset = -1, int endOffset = -1)
        {
            startOffset = startOffset == -1 ? 0 : startOffset;
            endOffset = endOffset == -1 ? data.Length : endOffset;
            for (var i = startOffset; i < endOffset; i++)
                data[i] = ascii_chars[r.Next(ascii_chars.Length)];
        }

        public byte[] RandomBytes(byte[] data, int startOffset = -1, int endOffset = -1)
        {
            byte[] newData = new byte[data.Length];
            Array.Copy(data, 0, newData, 0, data.Length);
            RandomBytes(ref newData, startOffset, endOffset);
            return newData;
        }

        public List<int> RandomList(int count, int maxVal)
        {
            List<int> list = new List<int>();
            var size = r.Next(1, count);
            for (int i = 0; i < size; i++)
            {
                list.Add(r.Next(0, maxVal));
            }
            return list;
        }

        public List<int> RandomHset(int count, int maxVal)
        {
            HashSet<int> hset = new HashSet<int>();
            var size = r.Next(1, count);
            for (int i = 0; i < size; i++)
            {
                hset.Add(r.Next(0, maxVal));
            }
            return [.. hset];
        }

        public string RandomStr(int length, int startOffset = -1, int endOffset = -1)
        {
            byte[] data = new byte[length];
            RandomBytes(ref data, startOffset, endOffset);
            return Encoding.ASCII.GetString(data);
        }

        public static ushort HashSlot(byte[] key)
        {
            fixed (byte* ptr = key)
            {
                byte* keyPtr = ptr;
                return HashSlotUtils.HashSlot(keyPtr, key.Length);
            }
        }

        public int GetRandomTargetNodeIndex(ref LightClientRequest[] connections, int sourceNodeIndex)
        {
            int targetNodeIndex = r.Next(0, connections.Length);
            while (targetNodeIndex == sourceNodeIndex) targetNodeIndex = r.Next(0, connections.Length);
            return targetNodeIndex;
        }

        public static (int, int) LightReceive(byte* buf, int bytesRead, int opType)
        {
            string result = null;
            byte* ptr = buf;
            string[] resultArray = null;
            int count = 0;

            switch (*buf)
            {
                case (byte)'+':
                    if (!RespReadResponseUtils.TryReadSimpleString(out result, ref ptr, buf + bytesRead))
                        return (0, 0);
                    count++;
                    break;
                case (byte)':':
                    if (!RespReadResponseUtils.TryReadIntegerAsString(out result, ref ptr, buf + bytesRead))
                        return (0, 0);
                    count++;
                    break;
                case (byte)'-':
                    if (!RespReadResponseUtils.TryReadErrorAsString(out result, ref ptr, buf + bytesRead))
                        return (0, 0);
                    count++;
                    break;
                case (byte)'$':
                    if (!RespReadResponseUtils.TryReadStringWithLengthHeader(out result, ref ptr, buf + bytesRead))
                        return (0, 0);
                    count++;
                    break;
                case (byte)'*':
                    if (!RespReadResponseUtils.TryReadStringArrayWithLengthHeader(out resultArray, ref ptr, buf + bytesRead))
                        return (0, 0);
                    count++;
                    break;
                default:
                    throw new Exception("Unexpected response: " + Encoding.ASCII.GetString(new Span<byte>(buf, bytesRead)).Replace("\n", "|").Replace("\r", "") + "]");
            }
            return (bytesRead, count);
        }

        public static string ParseRespToString(byte[] data, out string[] resultArray)
        {
            resultArray = null;
            string result = null;
            fixed (byte* buf = data)
            {
                byte* ptr = buf;
                if (buf[0] == '$' && buf[1] == '-' && buf[2] == '1' && buf[3] == '\r' && buf[4] == '\n')
                    return "(empty)";

                switch (*buf)
                {
                    case (byte)'+':
                        RespReadResponseUtils.TryReadSimpleString(out result, ref ptr, buf + data.Length);
                        break;
                    case (byte)':':
                        RespReadResponseUtils.TryReadIntegerAsString(out result, ref ptr, buf + data.Length);
                        break;
                    case (byte)'-':
                        RespReadResponseUtils.TryReadErrorAsString(out result, ref ptr, buf + data.Length);
                        break;
                    case (byte)'$':
                        RespReadResponseUtils.TryReadStringWithLengthHeader(out result, ref ptr, buf + data.Length);
                        break;
                    case (byte)'*':
                        RespReadResponseUtils.TryReadStringArrayWithLengthHeader(out resultArray, ref ptr, buf + data.Length);
                        break;
                    default:
                        throw new Exception("Unexpected response: " + Encoding.ASCII.GetString(new Span<byte>(buf, data.Length)).Replace("\n", "|").Replace("\r", "") + "]");
                }
            }

            return result;
        }

        public static ReadOnlySpan<byte> MOVED => "-MOVED"u8;
        public static ReadOnlySpan<byte> ASK => "-ASK"u8;
        public static ReadOnlySpan<byte> MIGRATING => "-MIGRATING"u8;
        public static ReadOnlySpan<byte> CROSSSLOT => "-CROSSSLOT"u8;
        public static ReadOnlySpan<byte> CLUSTERDOWN => "-CLUSTERDOWN"u8;

        public static ResponseState ParseResponseState(
            byte[] result,
            out int slot,
            out IPEndPoint endpoint,
            out string returnValue,
            out string[] returnValueArray)
        {
            returnValue = null;
            returnValueArray = null;
            slot = default;
            endpoint = null;

            if (result[0] == (byte)'+' || result[0] == (byte)':' || result[0] == '*' || result[0] == '$')
            {
                returnValue = ParseRespToString(result, out returnValueArray);
                return ResponseState.OK;
            }
            else if (result.AsSpan().StartsWith(MOVED))
            {
                GetEndPointFromResponse(result, out slot, out endpoint);
                return ResponseState.MOVED;
            }
            else if (result.AsSpan().StartsWith(ASK))
            {
                GetEndPointFromResponse(result, out slot, out endpoint);
                return ResponseState.ASK;
            }
            else if (result.AsSpan().StartsWith(MIGRATING))
            {
                return ResponseState.MIGRATING;
            }
            else if (result.AsSpan().StartsWith(CROSSSLOT))
            {
                return ResponseState.CROSSSLOT;
            }
            else if (result.AsSpan().StartsWith(CLUSTERDOWN))
            {
                return ResponseState.CLUSTERDOWN;
            }
            else
                ClassicAssert.IsFalse(true);
            return ResponseState.NONE;
        }

        public static ResponseState ParseResponseState(
            ref LightClientRequest node,
            byte[] key,
            byte[] result,
            out int slot,
            out IPEndPoint endpoint,
            out byte[] value,
            out string[] values)
        {
            value = null;
            values = null;
            slot = -1;
            endpoint = null;
            if (result[0] == (byte)'+' || result[0] == (byte)':' || result[0] == '*' || result[0] == '$')
            {
                endpoint = node.EndPoint as IPEndPoint;
                slot = HashSlot(key);
                var strValue = ParseRespToString(result, out values);
                if (strValue != null)
                    value = Encoding.ASCII.GetBytes(strValue);
                return ResponseState.OK;
            }
            else if (result.AsSpan()[..MOVED.Length].SequenceEqual(MOVED))
            {
                GetEndPointFromResponse(result, out slot, out endpoint);
                return ResponseState.MOVED;
            }
            else if (result.AsSpan()[..ASK.Length].SequenceEqual(ASK))
            {
                GetEndPointFromResponse(result, out slot, out endpoint);
                return ResponseState.ASK;
            }
            else if (result.AsSpan()[..MIGRATING.Length].SequenceEqual(MIGRATING))
            {
                return ResponseState.MIGRATING;
            }
            else if (result.AsSpan()[..CROSSSLOT.Length].SequenceEqual(CROSSSLOT))
            {
                return ResponseState.CROSSSLOT;
            }
            else if (result.AsSpan()[..CLUSTERDOWN.Length].SequenceEqual(CLUSTERDOWN))
            {
                return ResponseState.CLUSTERDOWN;
            }
            else
                ClassicAssert.IsFalse(true, Encoding.ASCII.GetString(result.AsSpan()[..32]));
            return ResponseState.NONE;
        }

        public static LightClientRequest[] CreateLightRequestConnections(int[] Ports)
        {
            LightClientRequest[] lightClientRequests = new LightClientRequest[Ports.Length];
            for (int i = 0; i < Ports.Length; i++)
            {
                lightClientRequests[i] = new LightClientRequest(new IPEndPoint(IPAddress.Loopback, Ports[i]), 0, LightReceive);
            }
            return lightClientRequests;
        }

        public Dictionary<ushort, int> GetSlotPortMapFromNode(int nodeIndex, ILogger logger)
        {
            var slots = GetOwnedSlotsFromNode(nodeIndex, logger);
            int Port = ((IPEndPoint)endpoints[nodeIndex]).Port;
            return slots.Select(slot => new KeyValuePair<ushort, int>((ushort)slot, Port)).ToDictionary(x => x.Key, x => x.Value);
        }

        public Dictionary<ushort, int> GetSlotPortMapFromServer(int Port, ILogger logger)
        {
            var endPoint = GetEndPointFromPort(Port);
            var slots = GetOwnedSlotsFromNode(endPoint, logger);
            return slots.Select(slot => new KeyValuePair<ushort, int>((ushort)slot, Port)).ToDictionary(x => x.Key, x => x.Value);
        }

        public static Dictionary<ushort, int> MergeSlotPortMap(Dictionary<ushort, int> a, Dictionary<ushort, int> b)
        {
            foreach (var pair in b)
            {
                ClassicAssert.IsTrue(!a.ContainsKey(pair.Key));
                a.Add(pair.Key, pair.Value);
            }
            return a;
        }

        public string AddSlotsRange(int nodeIndex, List<(int, int)> ranges, ILogger logger)
            => (string)AddSlotsRange((IPEndPoint)endpoints[nodeIndex], ranges, logger);

        public RedisResult AddSlotsRange(IPEndPoint endPoint, List<(int, int)> ranges, ILogger logger)
        {
            ICollection<object> args = new List<object>() { "addslotsrange" };
            foreach (var range in ranges)
            {
                args.Add(range.Item1);
                args.Add(range.Item2);
            }
            return Execute(endPoint, "cluster", args, logger: logger);
        }

        public void SetConfigEpoch(int sourceNodeIndex, long epoch, ILogger logger = null)
            => SetConfigEpoch((IPEndPoint)endpoints[sourceNodeIndex], epoch, logger);

        public void SetConfigEpoch(IPEndPoint endPoint, long epoch, ILogger logger = null)
        {
            try
            {
                var server = redis.GetServer(endPoint);
                var resp = server.Execute("cluster", "set-config-epoch", $"{epoch}");
                ClassicAssert.AreEqual((string)resp, "OK");
            }
            catch (Exception ex)
            {
                logger?.LogError(ex, "An error has occured");
                Assert.Fail(ex.Message);
            }
        }

        public void BumpEpoch(int nodeIndex, bool waitForSync = false, ILogger logger = null)
            => BumpEpoch((IPEndPoint)endpoints[nodeIndex], waitForSync: waitForSync, logger);

        public void BumpEpoch(IPEndPoint endPoint, bool waitForSync = false, ILogger logger = null)
        {
            try
            {
                var server = redis.GetServer(endPoint);
                var resp = server.Execute("cluster", "bumpepoch");
                ClassicAssert.AreEqual((string)resp, "OK");
                if (waitForSync)
                    WaitForEpochSync(endPoint).GetAwaiter().GetResult();
            }
            catch (Exception ex)
            {
                logger?.LogError(ex, "An error has occured");
                Assert.Fail(ex.Message);
            }
        }

        public void WaitForConfigPropagation(int fromNode, List<int> nodes = null, ILogger logger = null)
        {
            if (nodes == null)
                nodes = [.. Enumerable.Range(0, endpoints.Count)];
            var fromNodeConfig = ClusterNodes(fromNode, logger: logger);
            while (true)
            {
            retry:
                foreach (var nodeIndex in nodes)
                {
                    if (nodeIndex == fromNode)
                        continue;

                    var nodeConfig = ClusterNodes(nodeIndex, logger: logger);
                    if (!MatchConfig(fromNodeConfig, nodeConfig))
                    {
                        BackOff(cancellationToken: context.cts.Token);
                        goto retry;
                    }
                }
                break;
            }
        }

        public static bool MatchConfig(ClusterConfiguration configA, ClusterConfiguration configB)
        {
            foreach (var nodeA in configA.Nodes)
            {
                bool found = false;
                foreach (var nodeB in configB.Nodes)
                {

                    if (!nodeA.NodeId.Equals(nodeB.NodeId))
                        continue;

                    found = true;

                    //Check if node info is same
                    if (nodeA.IsReplica != nodeB.IsReplica)
                        return false;

                    if (nodeA.Parent != nodeB.Parent)
                        return false;

                    if (!nodeA.EndPoint.Equals(nodeB.EndPoint))
                        return false;

                    //Check if slot info is same
                    var slotsA = nodeA.Slots.ToArray();
                    var slotsB = nodeB.Slots.ToArray();

                    if (slotsA.Length != slotsB.Length)
                        return false;

                    for (int i = 0; i < slotsA.Length; i++)
                    {
                        if (slotsA[i].From != slotsB[i].From)
                            return false;

                        if (slotsA[i].To != slotsB[i].To)
                            return false;
                    }
                }

                if (!found) return false;
            }

            return true;
        }

        public void Authenticate(int sourceNodeIndex, string username, string password, ILogger logger = null)
            => Authenticate((IPEndPoint)endpoints[sourceNodeIndex], username, password, logger);

        public void Authenticate(IPEndPoint source, string username, string password, ILogger logger = null)
        {
            try
            {
                var server = redis.GetServer(source);
                server.Execute("auth", username, password);
            }
            catch (Exception ex)
            {
                logger?.LogError(ex, "An error has occurred");
                Assert.Fail(ex.Message);
            }
        }

        public void Meet(int sourceNodeIndex, int meetNodeIndex, ILogger logger = null)
            => Meet((IPEndPoint)endpoints[sourceNodeIndex], (IPEndPoint)endpoints[meetNodeIndex], logger);

        public void Meet(IPEndPoint source, IPEndPoint target, ILogger logger = null)
        {
            try
            {
                var server = redis.GetServer(source);
                var resp = server.Execute("cluster", "meet", $"{target.Address}", $"{target.Port}");
                ClassicAssert.AreEqual((string)resp, "OK");
            }
            catch (Exception ex)
            {
                logger?.LogError(ex, "An error has occurred");
                Assert.Fail(ex.Message);
            }
        }

        public void Meet(int sourceNodeIndex, int meetNodeIndex, string hostname, ILogger logger = null)
            => Meet((IPEndPoint)endpoints[sourceNodeIndex], (IPEndPoint)endpoints[meetNodeIndex], hostname, logger);

        public void Meet(IPEndPoint source, IPEndPoint target, string hostname, ILogger logger = null)
        {
            try
            {
                var server = redis.GetServer(source);
                var resp = server.Execute("cluster", "meet", $"{hostname}", $"{target.Port}");
                ClassicAssert.AreEqual((string)resp, "OK");
            }
            catch (Exception ex)
            {
                logger?.LogError(ex, "An error has occurred");
                Assert.Fail(ex.Message);
            }
        }

        public string[] BanList(int sourceNodeIndex, ILogger logger = null)
            => BanList((IPEndPoint)endpoints[sourceNodeIndex], logger);

        public string[] BanList(IPEndPoint source, ILogger logger = null)
        {
            try
            {
                var server = redis.GetServer(source);
                var resp = server.Execute("cluster", "banlist");
                return (string[])resp;
            }
            catch (Exception ex)
            {
                logger?.LogError(ex, "An error has occurred");
                Assert.Fail(ex.Message);
                return null;
            }
        }

        public static List<string> Nodes(ref LightClientRequest lightClientRequest)
        {
            var result = lightClientRequest.SendCommand($"cluster nodes");
            var strResult = Encoding.ASCII.GetString(result);
            var data = strResult.Split('\n');
            List<string> nodeConfig = new();
            for (int i = 1; ; i++)
            {
                if (data[i].Equals("\r"))
                    break;
                nodeConfig.Add(data[i]);
            }
            return nodeConfig;
        }

        public List<string> Nodes(int nodeIndex, ILogger logger)
        {
            return Nodes((IPEndPoint)endpoints[nodeIndex], logger: logger);
        }

        public List<string> Nodes(IPEndPoint endPoint, ILogger logger)
        {
            try
            {
                var server = redis.GetServer(endPoint);
                var strResult = (string)server.Execute("cluster", "nodes");
                var data = strResult.Split('\n');
                List<string> nodeConfig = new();

                for (int i = 0; ; i++)
                {
                    if (data[i] == "")
                        break;
                    nodeConfig.Add(data[i]);
                }
                return nodeConfig;
            }
            catch (Exception ex)
            {
                logger?.LogError(ex, "An error has occured");
                Assert.Fail(ex.Message);
                return null;
            }
        }

        public Dictionary<string, Dictionary<ClusterInfoTag, string>> NodesDict(int nodeIndex, ILogger logger)
        {
            return NodesDict((IPEndPoint)endpoints[nodeIndex], logger);
        }

        public Dictionary<string, Dictionary<ClusterInfoTag, string>> NodesDict(IPEndPoint endPoint, ILogger logger)
        {
            try
            {
                var server = redis.GetServer(endPoint);
                var strResult = (string)server.Execute("cluster", "nodes");
                var data = strResult.Split('\n');
                Dictionary<string, Dictionary<ClusterInfoTag, string>> nodeConfig = new();

                for (int i = 0; i < data.Length; i++)
                {
                    if (data[i] == "") continue;

                    var properties = data[i].Split(' ');
                    var nodeid = properties[0].Trim();
                    nodeConfig.Add(nodeid, new());

                    nodeConfig[nodeid].Add(ClusterInfoTag.ADDRESS, properties[(int)ClusterInfoTag.ADDRESS].Trim());
                    nodeConfig[nodeid].Add(ClusterInfoTag.FLAGS, properties[(int)ClusterInfoTag.FLAGS].Trim());
                    nodeConfig[nodeid].Add(ClusterInfoTag.PRIMARY, properties[(int)ClusterInfoTag.PRIMARY].Trim());
                    nodeConfig[nodeid].Add(ClusterInfoTag.PING_SENT, properties[(int)ClusterInfoTag.PING_SENT].Trim());
                    nodeConfig[nodeid].Add(ClusterInfoTag.PONG_RECEIVED, properties[(int)ClusterInfoTag.PONG_RECEIVED].Trim());
                    nodeConfig[nodeid].Add(ClusterInfoTag.CONFIG_EPOCH, properties[(int)ClusterInfoTag.CONFIG_EPOCH].Trim());
                    nodeConfig[nodeid].Add(ClusterInfoTag.LINK_STATE, properties[(int)ClusterInfoTag.LINK_STATE].Trim());
                    if (properties.Length > (int)ClusterInfoTag.SLOT)
                        nodeConfig[nodeid].Add(ClusterInfoTag.SLOT, properties[(int)ClusterInfoTag.SLOT].Trim());
                }

                return nodeConfig;
            }
            catch (Exception ex)
            {
                logger?.LogError(ex, "An error occurred");
                Assert.Fail(ex.Message);
                return null;
            }
        }

        public string GetConfigEpochOfNodeFromNodeIndex(int nodeIndex, string nodeidOfConfigEpoch, ILogger logger)
        {
            var dict = NodesDict(nodeIndex, logger);
            return dict[nodeidOfConfigEpoch][ClusterInfoTag.CONFIG_EPOCH];
        }

        public long GetConfigEpoch(int nodeIndex, ILogger logger)
        {
            var dict = NodesDict(nodeIndex, logger);
            return long.Parse(dict[nodeIds[nodeIndex]][ClusterInfoTag.CONFIG_EPOCH]);
        }

        public void WaitAll(ILogger logger)
        {
            foreach (var endPoint in endpoints)
            {
                while (Nodes((IPEndPoint)endPoint, logger).Count != endpoints.Count)
                {
                    BackOff(cancellationToken: context.cts.Token);
                }
            }
        }

        public bool IsKnown(int nodeIndex, int knownNodeIndex, ILogger logger = null)
        {
            var toKnowNodeId = ClusterNodes(knownNodeIndex).Nodes.First().NodeId;
            var nodeConfig = ClusterNodes(nodeIndex);

            return nodeConfig.Nodes.Any(x => x.NodeId.Equals(toKnowNodeId, StringComparison.OrdinalIgnoreCase));
        }

        public void WaitUntilNodeIsKnown(int nodeIndex, int toKnowNode, ILogger logger = null)
        {
            var toKnowNodeId = ClusterNodes(toKnowNode).Nodes.First().NodeId;
            WaitUntilNodeIdIsKnown(nodeIndex, toKnowNodeId, logger);
        }

        public void WaitUntilNodeIsKnownByAllNodes(int nodeIndex, ILogger logger = null)
        {
            var c = ClusterNodes(nodeIndex, logger);
            var nodeId = c.Nodes.First().NodeId;
            var retry = 0;
            while (true)
            {
                var configs = new List<ClusterConfiguration>();
                for (var i = 0; i < endpoints.Count; i++)
                {
                    if (i == nodeIndex) continue;
                    configs.Add(ClusterNodes(i, logger));
                }

                var count = 0;
                foreach (var config in configs)
                    foreach (var node in config.Nodes)
                        if (nodeId.Equals(node.NodeId)) count++;

                if (count == endpoints.Count - 1) break;
                if (retry++ > 1_000_000) Assert.Fail("retry config sync at WaitUntilNodeIsKnownByAllNodes reached");
                BackOff(cancellationToken: context.cts.Token);
            }
        }

        public void WaitUntilNodeIdIsKnown(int nodeIndex, string nodeId, ILogger logger = null)
        {
            while (true)
            {
                var nodes = ClusterNodes(nodeIndex, logger).Nodes;

                var found = false;
                foreach (var node in nodes)
                    if (node.NodeId.Equals(nodeId))
                        found = true;
                if (found) break;
                BackOff(cancellationToken: context.cts.Token);
            }
        }

        public int CountKeysInSlot(int slot, ILogger logger = null)
        {
            var db = redis.GetDatabase(0);
            RedisResult result;
            try
            {
                result = db.Execute("cluster", "countkeysinslot", slot.ToString());
            }
            catch (Exception ex)
            {
                logger?.LogInformation(ex, "Exception occurred in CountKeysInSlot");
                if (slot < 0 || slot > ushort.MaxValue - 1)
                {
                    ClassicAssert.AreEqual("ERR Slot out of range", ex.Message);
                    return 0;
                }
                return 0;
            }
            return ResultType.Integer == result.Resp2Type ? int.Parse(result.ToString()) : 0;
        }

        public int CountKeysInSlot(int nodeIndex, int slot, ILogger logger = null)
        {
            var server = redis.GetServer((IPEndPoint)endpoints[nodeIndex]);
            RedisResult resp;
            try
            {
                resp = server.Execute("cluster", "countkeysinslot", $"{slot}");
            }
            catch (Exception ex)
            {
                logger?.LogWarning(ex, "Exception occurred in CountKeysInSlot");
                return -1;
            }
            return (int)resp;
        }

        public RedisResult[] GetKeysInSlot(int slot, int count, ILogger logger = null)
        {
            var db = redis.GetDatabase(0);
            RedisResult result = null;
            try
            {
                result = db.Execute("cluster", "getkeysinslot", slot.ToString(), count.ToString());
            }
            catch (Exception ex)
            {
                logger?.LogWarning(ex, "Exception occurred in GetKeysInSlot");
                if (slot < 0 || slot > ushort.MaxValue - 1)
                {
                    ClassicAssert.AreEqual(ex.Message, "ERR Slot out of range");
                    return null;
                }
            }

            return (RedisResult[])result;
        }

        public List<byte[]> GetKeysInSlot(int nodeIndex, int slot, int keyCount, ILogger logger = null)
        {
            try
            {
                var server = redis.GetServer((IPEndPoint)endpoints[nodeIndex]);
                var resp = server.Execute("cluster", "getkeysinslot", $"{slot}", $"{keyCount}");

                return [.. ((RedisResult[])resp).Select(x => Encoding.ASCII.GetBytes((string)x))];
            }
            catch (Exception ex)
            {
                logger?.LogError("GetKeysInsSlot {msg}", ex.Message);
                Assert.Fail(ex.Message);
                return null;
            }
        }

        public List<int> GetOwnedSlotsFromNode(int nodeIndex, ILogger logger)
        {
            var endPoint = (IPEndPoint)endpoints[nodeIndex];
            return GetOwnedSlotsFromNode(endPoint, logger);
        }

        public List<int> GetOwnedSlotsFromNode(IPEndPoint endPoint, ILogger logger)
        {
            var nodeConfig = Nodes(endPoint, logger);
            var nodeInfo = nodeConfig[0].Split(' ');

            var slots = new List<int>();
            if (nodeInfo.Length >= (int)ClusterInfoTag.SLOT)
            {
                for (int i = (int)ClusterInfoTag.SLOT; i < nodeInfo.Length; i++)
                {
                    var range = nodeInfo[i].Split('-');
                    ushort slotStart = ushort.Parse(range[0]);
                    ushort slotEnd;
                    if (range.Length > 1)
                    {
                        slotEnd = ushort.Parse(range[1]);
                        slots.AddRange(Enumerable.Range(slotStart, slotEnd - slotStart + 1));
                    }
                    else
                        slots.Add(slotStart);
                }
            }
            return slots;
        }

        public static string GetNodeIdFromNode(ref LightClientRequest sourceNode)
        {
            var nodeConfig = Nodes(ref sourceNode);
            var nodeInfo = nodeConfig[0].Split(' ');
            return nodeInfo[(int)ClusterInfoTag.NODEID];
        }

        public string GetNodeIdFromNode(int nodeIndex, ILogger logger)
        {
            var nodeConfig = Nodes(nodeIndex, logger: logger);
            var nodeInfo = nodeConfig[0].Split(' ');
            return nodeInfo[(int)ClusterInfoTag.NODEID];
        }

        public int GetMovedAddress(int port, ushort slot, ILogger logger)
        {
            var nodeConfig = Nodes(GetEndPointFromPort(port), logger);
            foreach (var configLine in nodeConfig)
            {
                var nodeInfo = configLine.Split(' ');
                for (int i = (int)ClusterInfoTag.SLOT; i < nodeInfo.Length; i++)
                {
                    var range = nodeInfo[i].Split('-');
                    ushort slotStart = ushort.Parse(range[0]);
                    ushort slotEnd;
                    if (range.Length > 1)
                    {
                        slotEnd = ushort.Parse(range[1]);
                        if (slot >= slotStart && slot <= slotEnd)
                        {
                            var portStr = nodeInfo[(int)ClusterInfoTag.ADDRESS].Split('@')[0].Split(':')[1];
                            return int.Parse(portStr);
                        }
                    }
                    else
                    {
                        if (slot == slotStart)
                        {
                            var portStr = nodeInfo[(int)ClusterInfoTag.ADDRESS].Split('@')[0].Split(':')[1];
                            return int.Parse(portStr);
                        }
                    }
                }
            }
            return -1;
        }

        public int GetEndPointIndexFromPort(int port)
        {
            for (int i = 0; i < endpoints.Count; i++)
            {
                if (((IPEndPoint)endpoints[i]).Port == port)
                    return i;
            }
            return -1;
        }

        public static int GetSourceNodeIndexFromSlot(ref LightClientRequest[] connections, ushort slot)
        {
            for (int j = 0; j < connections.Length; j++)
            {
                var nodeConfig = Nodes(ref connections[j])[0];
                var nodeInfo = nodeConfig.Split(' ');
                for (var i = (int)ClusterInfoTag.SLOT; i < nodeInfo.Length; i++)
                {
                    var range = nodeInfo[i].Split('-');
                    var slotStart = ushort.Parse(range[0]);
                    int slotEnd;
                    if (range.Length > 1)
                    {
                        slotEnd = ushort.Parse(range[1]);
                        if (slot >= slotStart && slot <= slotEnd)
                        {
                            return j;
                        }
                    }
                    else
                    {
                        if (slot == slotStart)
                        {
                            return j;
                        }
                    }
                }
            }
            return -1;
        }

        public int GetSourceNodeIndexFromSlot(ushort slot, ILogger logger)
        {
            for (var j = 0; j < endpoints.Count; j++)
            {
                var nodeConfig = Nodes((IPEndPoint)endpoints[j], logger)[0];
                var nodeInfo = nodeConfig.Split(' ');
                for (var i = (int)ClusterInfoTag.SLOT; i < nodeInfo.Length; i++)
                {
                    var range = nodeInfo[i].Split('-');
                    var slotStart = ushort.Parse(range[0]);
                    ushort slotEnd;
                    if (range.Length > 1)
                    {
                        slotEnd = ushort.Parse(range[1]);
                        if (slot >= slotStart && slot <= slotEnd)
                        {
                            return j;
                        }
                    }
                    else
                    {
                        if (slot == slotStart)
                        {
                            return j;
                        }
                    }
                }
            }
            return -1;
        }

        public static void GetEndPointFromResponse(byte[] resp, out int slot, out IPEndPoint endpoint)
        {
            var strResp = Encoding.ASCII.GetString(resp);
            var data = strResp.Split(' ');
            slot = int.Parse(data[1]);

            var endpointSplit = data[2].Split(':');
            endpoint = new IPEndPoint(
                IPAddress.Parse(endpointSplit[0]),
                int.Parse(endpointSplit[1].Split('\r')[0]));
        }

        public string AddDelSlots(int nodeIndex, List<int> slots, bool addslot, ILogger logger = null)
        {
            var endPoint = ((IPEndPoint)endpoints[nodeIndex]);
            var server = redis.GetServer(endPoint);
            var objects = slots.Select(x => (object)x).ToList();
            objects.Insert(0, addslot ? "addslots" : "delslots");

            try
            {
                return (string)server.Execute("cluster", [.. objects]);
            }
            catch (Exception e)
            {
                logger?.LogError("AddDelSlots error {msg}", e.Message);
                // No fail because testing failing responses
                return e.Message;
            }
        }

        public string AddDelSlotsRange(int nodeIndex, List<(int, int)> ranges, bool addslot, ILogger logger = null)
        {
            var endPoint = (IPEndPoint)endpoints[nodeIndex];
            var server = redis.GetServer(endPoint);
            var objects = ranges.SelectMany(x => new List<object> { x.Item1, x.Item2 }).ToList();
            objects.Insert(0, addslot ? "addslotsrange" : "delslotsrange");

            try
            {
                return (string)server.Execute("cluster", [.. objects]);
            }
            catch (Exception e)
            {
                logger?.LogError("AddDelSlotsRange error {msg}", e.Message);
                // No fail testing resp response
                return e.Message;
            }
        }

        public static string SetSlot(ref LightClientRequest node, int slot, string state, string nodeid)
        {
            byte[] resp;
            if (nodeid != "")
            {
                resp = node.SendCommand($"cluster setslot {slot} {state} {nodeid}");
            }
            else
            {
                resp = node.SendCommand($"cluster setslot {slot} {state}");
            }

            return ParseRespToString(resp, out _);
        }

        public string SetSlot(int nodeIndex, int slot, string state, string nodeid, ILogger logger = null)
        {
            var endPoint = GetEndPoint(nodeIndex);
            return SetSlot(endPoint, slot, state, nodeid, logger);
        }

        public string SetSlot(IPEndPoint endPoint, int slot, string state, string nodeid, ILogger logger = null)
        {
            var server = GetServer(endPoint);
            try
            {
                string ret;
                if (nodeid != "")
                {
                    ret = (string)server.Execute("cluster", "setslot", $"{slot}", $"{state}", $"{nodeid}");
                }
                else
                {
                    ret = (string)server.Execute("cluster", "setslot", $"{slot}", $"{state}");
                }

                return ret;
            }
            catch (RedisTimeoutException tex)
            {
                logger?.LogError(tex, "Timeout exception");
                Assert.Fail(tex.Message);
                return tex.Message;
            }
            catch (Exception e)
            {
                // No fail because testing responses
                return e.Message;
            }
        }

        public string[] SlotState(int nodeIndex, int slot, ILogger logger = null)
            => SlotState(GetEndPoint(nodeIndex), slot, logger);

        public string[] SlotState(IPEndPoint endpoint, int slot, ILogger logger = null)
        {
            try
            {
                var server = GetServer(endpoint);
                var resp = (string)server.Execute("cluster", "slotstate", $"{slot}");
                return resp.Split(" ");
            }
            catch (Exception ex)
            {
                logger?.LogError(ex, "SlotState");
                Assert.Fail(ex.Message);
            }
            return null;
        }

        public void MigrateSlotsIndex(int sourceNodeIndex, int targetNodeIndex, List<int> slots, bool range = false, string authPassword = null, ILogger logger = null)
        {
            var srcPort = GetPortFromNodeIndex(sourceNodeIndex);
            var dstPort = GetPortFromNodeIndex(targetNodeIndex);
            MigrateSlots(srcPort, dstPort, slots, range, authPassword, logger);
        }

        public void MigrateSlots(int sourcePort, int targetPort, List<int> slots, bool range = false, string authPassword = null, ILogger logger = null)
        {
            var sourceEndPoint = GetEndPointFromPort(sourcePort);
            var targetEndPoint = GetEndPointFromPort(targetPort);
            MigrateSlots(sourceEndPoint, targetEndPoint, slots, range, authPassword, logger);
        }

        public void MigrateSlots(IPEndPoint source, IPEndPoint target, List<int> slots, bool range = false, string authPassword = null, ILogger logger = null)
        {
            // MIGRATE host port <key | ""> destination-db timeout [COPY] [REPLACE] [[AUTH password] | [AUTH2 username password]] [KEYS key [key...]]
            var server = redis.GetServer(source);
            ICollection<object> args = new List<object>
            {
                target.Address.ToString(),
                target.Port,
                "",
                0,
                -1
            };

            if (authPassword != null)
            {
                args.Add("AUTH");
                args.Add(authPassword);
            }
            args.Add(range ? "SLOTSRANGE" : "SLOTS");

            foreach (var slot in slots)
                args.Add(slot);

            try
            {
                var resp = server.Execute("migrate", args);
                ClassicAssert.AreEqual((string)resp, "OK");
            }
            catch (Exception ex)
            {
                logger?.LogError(ex, "An error has occurred");
                Assert.Fail(ex.Message);
            }
        }

        public void MigrateKeys(IPEndPoint source, IPEndPoint target, List<byte[]> keys, ILogger logger)
        {
            var server = redis.GetServer(source);
            ICollection<object> args = new List<object>()
            {
                target.Address.ToString(),
                target.Port,
                "",
                0,
                -1,
                "KEYS"
            };
            foreach (var key in keys)
                args.Add(Encoding.ASCII.GetString(key));

            var elapsed = Stopwatch.GetTimestamp();
            try
            {
                var resp = server.Execute("migrate", args);
                ClassicAssert.AreEqual((string)resp, "OK");
            }
            catch (Exception ex)
            {
                elapsed = Stopwatch.GetTimestamp() - elapsed;
                logger?.LogError(ex, "An error has occurred");
                logger?.LogError("timeoutSpan: {elapsed}", TimeSpan.FromTicks(elapsed));
                Assert.Fail(ex.Message);
            }
        }

        public int MigrateTasks(IPEndPoint endPoint, ILogger logger)
        {
            var server = redis.GetServer(endPoint);
            try
            {
                var result = server.Execute("cluster", "MTASKS");
                return int.Parse((string)result);
            }
            catch (Exception ex)
            {
                logger?.LogError(ex, "An error has occurred");
                Assert.Fail(ex.Message);
                return -1;
            }
        }

        public void WaitForMigrationCleanup(int nodeIndex, ILogger logger = null)
            => WaitForMigrationCleanup(endpoints[nodeIndex].ToIPEndPoint(), logger);

        public void WaitForMigrationCleanup(IPEndPoint endPoint, ILogger logger)
        {
            while (MigrateTasks(endPoint, logger) > 0) { BackOff(cancellationToken: context.cts.Token); }
        }

        public void WaitForMigrationCleanup(ILogger logger)
        {
            foreach (var endPoint in endpoints)
                WaitForMigrationCleanup((IPEndPoint)endPoint, logger);
        }

        public static void Asking(ref LightClientRequest sourceNode)
        {
            var result = sourceNode.SendCommand($"ASKING");
            ClassicAssert.IsTrue(result.AsSpan()[..bresp_OK.Length].SequenceEqual(bresp_OK));
        }

        public void PingAll(ILogger logger)
        {
            try
            {
                for (int i = 0; i < endpoints.Count; i++)
                {
                    var endPoint = ((IPEndPoint)endpoints[i]);
                    var server = redis.GetServer(endPoint);
                    var resp = server.Execute("PING");
                    while (((string)resp) != "PONG")
                        resp = server.Execute("PING");
                }
            }
            catch (Exception ex)
            {
                logger?.LogError(ex, "An error has occurred");
                Assert.Fail(ex.Message);
            }
        }

        public List<SlotItem> ClusterSlots(int nodeIndex, ILogger logger = null)
            => ClusterSlots((IPEndPoint)endpoints[nodeIndex], logger);

        public List<SlotItem> ClusterSlots(IPEndPoint endPoint, ILogger logger = null)
        {
            List<SlotItem> slotItems = new();
            try
            {
                var server = redis.GetServer(endPoint);
                var result = server.Execute("cluster", "slots");
                if (result.IsNull)
                    return null;

                var slotRanges = (RedisResult[])result;
                foreach (var slotRange in slotRanges)
                {
                    SlotItem slotItem = default;
                    var info = (RedisResult[])slotRange;
                    var (startSlot, endSlot) = ((int)info[0], (int)info[1]);
                    ClassicAssert.IsTrue(startSlot >= 0 && startSlot <= 16383);
                    ClassicAssert.IsTrue(endSlot >= 0 && endSlot <= 16383);
                    slotItem.startSlot = (ushort)startSlot;
                    slotItem.endSlot = (ushort)endSlot;

                    slotItem.nnInfo = new NodeNetInfo[info.Length - 2];
                    for (int i = 2; i < info.Length; i++)
                    {
                        var nodeInfo = (RedisResult[])info[i];
                        var address = (string)nodeInfo[0];
                        var port = (int)nodeInfo[1];
                        var nodeid = (string)nodeInfo[2];
                        var hostNameInfo = ((RedisResult[])nodeInfo[3]);
                        var hostname = (string)hostNameInfo[1];

                        slotItem.nnInfo[i - 2].address = address;
                        slotItem.nnInfo[i - 2].port = port;
                        slotItem.nnInfo[i - 2].nodeid = nodeid;
                        slotItem.nnInfo[i - 2].hostname = hostname;
                        slotItem.nnInfo[i - 2].isPrimary = (i == 2);
                    }
                    slotItems.Add(slotItem);
                }
                return slotItems;
            }
            catch (Exception ex)
            {
                logger?.LogError(ex, "An error has occurred; ClusterSlots");
                Assert.Fail(ex.Message);
                return null;
            }
        }

        public string ClusterReplicate(int replicaNodeIndex, int primaryNodeIndex, bool async = false, bool failEx = true, ILogger logger = null)
        {
            var primaryId = ClusterMyId(primaryNodeIndex, logger: logger);
            return ClusterReplicate(replicaNodeIndex, primaryId, async: async, failEx: failEx, logger: logger);
        }

        public string ClusterReplicate(int sourceNodeIndex, string primaryNodeId, bool async = false, bool failEx = true, ILogger logger = null)
            => ClusterReplicate((IPEndPoint)endpoints[sourceNodeIndex], primaryNodeId, async: async, failEx: failEx, logger);

        public string ClusterReplicate(IPEndPoint endPoint, string primaryNodeId, bool async = false, bool failEx = true, ILogger logger = null)
        {
            try
            {
                var server = redis.GetServer(endPoint);
                List<object> args = async ? ["replicate", primaryNodeId, "async"] : ["replicate", primaryNodeId, "sync"];
                var result = (string)server.Execute("cluster", args);
                ClassicAssert.AreEqual("OK", result);
                return result;
            }
            catch (Exception ex)
            {
                if (failEx)
                {
                    logger?.LogError(ex, "An error has occured; ClusterReplicate");
                    Assert.Fail(ex.Message);
                }
                return ex.Message;
            }
        }

        public string ClusterFailover(int sourceNodeIndex, string option = null, ILogger logger = null)
            => ClusterFailover((IPEndPoint)endpoints[sourceNodeIndex], option, logger);

        public string ClusterFailover(IPEndPoint endPoint, string option = null, ILogger logger = null)
        {
            try
            {
                var server = redis.GetServer(endPoint);
                List<object> args = option == null ? ["failover"] : ["failover", option];
                var result = (string)server.Execute("cluster", args);
                ClassicAssert.AreEqual("OK", result);
                return result;
            }
            catch (Exception ex)
            {
                logger?.LogError(ex, "An error has occurred; ClusterFailover");
                Assert.Fail(ex.Message);
                return ex.Message;
            }
        }

        public string ReplicaOf(int replicaNodeIndex, int primaryNodeIndex = -1, bool failEx = true, ILogger logger = null)
            => ReplicaOf((IPEndPoint)endpoints[replicaNodeIndex],
                primaryNodeIndex >= 0 ? (IPEndPoint)endpoints[primaryNodeIndex] : null, failEx: failEx, logger);

        public string ReplicaOf(IPEndPoint replicaNode, IPEndPoint primaryNode = null, bool failEx = true, ILogger logger = null)
        {
            try
            {
                var server = redis.GetServer(replicaNode);
                var args = new List<object>() {
                    primaryNode == null ? "NO" : primaryNode.Address.ToString(),
                    primaryNode == null ? "ONE" : primaryNode.Port.ToString()
                    };
                var result = (string)server.Execute("replicaof", args);
                ClassicAssert.AreEqual("OK", result);
                return result;
            }
            catch (Exception ex)
            {
                if (failEx)
                {
                    logger?.LogError("An error has occurred; ReplicaOf {msg}", ex.Message);
                    Assert.Fail(ex.Message);
                }
                return ex.Message;
            }
        }

        public string ClusterForget(int nodeIndex, string nodeid, int expirySeconds, ILogger logger = null)
            => ClusterForget((IPEndPoint)endpoints[nodeIndex], nodeid, expirySeconds, logger);

        public string ClusterForget(IPEndPoint endPoint, string nodeId, int expirySeconds, ILogger logger = null)
        {
            try
            {
                var server = redis.GetServer(endPoint);
                var args = new List<object>() {
                    "forget",
                    Encoding.ASCII.GetBytes(nodeId),
                    Encoding.ASCII.GetBytes(expirySeconds.ToString())
                };
                var result = (string)server.Execute("cluster", args);
                ClassicAssert.AreEqual("OK", result);
                return result;
            }
            catch (Exception ex)
            {
                logger?.LogError(ex, "An error has occurred; ClusterForget");
                Assert.Fail(ex.Message);
                return ex.Message;
            }
        }

        public string ClusterReset(int nodeIndex, bool soft = true, int expiry = 60, ILogger logger = null)
            => ClusterReset((IPEndPoint)endpoints[nodeIndex], soft, expiry, logger);

        public string ClusterReset(IPEndPoint endPoint, bool soft = true, int expiry = 60, ILogger logger = null)
        {
            try
            {
                var server = redis.GetServer(endPoint);
                var args = new List<object>() {
                    "reset",
                    soft ? "soft" : "hard",
                    expiry.ToString()
                };

                var result = (string)server.Execute("cluster", args);
                ClassicAssert.AreEqual("OK", result);
                return result;
            }
            catch (Exception ex)
            {
                logger?.LogError(ex, "An error has occurred; ClusterReset");
                Assert.Fail(ex.Message);
                return ex.Message;
            }
        }

        public int ClusterKeySlot(int nodeIndex, string key, ILogger logger = null)
            => ClusterKeySlot((IPEndPoint)endpoints[nodeIndex], key, logger);

        public int ClusterKeySlot(IPEndPoint endPoint, string key, ILogger logger = null)
        {
            try
            {
                var server = redis.GetServer(endPoint);
                var args = new List<object>() {
                    "keyslot",
                    Encoding.ASCII.GetBytes(key)
                };

                var result = (string)server.Execute("cluster", args);
                return int.Parse(result);
            }
            catch (Exception ex)
            {
                logger?.LogError(ex, "An error has occurred; ClusterKeySlot");
                Assert.Fail();
                return -1;
            }
        }

        public void FlushAll(int nodeIndex, ILogger logger = null)
            => FlushAll((IPEndPoint)endpoints[nodeIndex], logger);

        public void FlushAll(IPEndPoint endPoint, ILogger logger = null)
        {
            try
            {
                var server = redis.GetServer(endPoint);
                server.FlushAllDatabases();
            }
            catch (Exception ex)
            {
                logger?.LogError(ex, "An error has occurred; FlushAllDatabases");
                Assert.Fail();
            }
        }

        public string ClusterStatus(int[] nodeIndices)
        {
            var clusterStatus = "";
            foreach (var index in nodeIndices)
                clusterStatus += $"{GetNodeInfo(ClusterNodes(index))}\n";

            static string GetNodeInfo(ClusterConfiguration nodeConfig)
            {
                var output = $"[{nodeConfig.Origin}]";

                foreach (var node in nodeConfig.Nodes)
                    output += $"\n\t{node.Raw}";
                return output;
            }
            return clusterStatus;
        }

        public ClusterConfiguration ClusterNodes(int nodeIndex, ILogger logger = null)
            => ClusterNodes((IPEndPoint)endpoints[nodeIndex], logger);

        public ClusterConfiguration ClusterNodes(IPEndPoint endPoint, ILogger logger = null)
        {
            try
            {
                var server = redis.GetServer(endPoint);
                return server.ClusterNodes();
            }
            catch (Exception ex)
            {
                logger?.LogError(ex, "An error has occurred; ClusterNodes");
                Assert.Fail();
                return null;
            }
        }

        public void WaitClusterNodesSync(int syncOnNodeIndex, int count, ILogger logger)
        {
            while (true)
            {
                var config = ClusterNodes(syncOnNodeIndex, logger);
                if (config.Nodes.Count == count)
                    break;
                BackOff(cancellationToken: context.cts.Token);
            }

        retrySync:
            var configNodes = ClusterNodes(syncOnNodeIndex, logger).Nodes.ToList();
            configNodes.Sort((x, y) => x.NodeId.CompareTo(y.NodeId));
            for (var i = 0; i < endpoints.Count; i++)
            {
                if (i == syncOnNodeIndex) continue;
                var otherConfigNodes = ClusterNodes(i, logger).Nodes.ToList();
                otherConfigNodes.Sort((x, y) => x.NodeId.CompareTo(y.NodeId));

                if (configNodes.Count != otherConfigNodes.Count) goto retrySync;

                for (var j = 0; j < configNodes.Count; j++)
                {
                    if (!configNodes[j].Equals(otherConfigNodes[j]))
                    {
                        BackOff(cancellationToken: context.cts.Token);
                        goto retrySync;
                    }
                }
            }
        }

        public List<ShardInfo> ClusterShards(int nodeIndex, ILogger logger = null)
            => ClusterShards((IPEndPoint)endpoints[nodeIndex], logger);

        public List<ShardInfo> ClusterShards(IPEndPoint endPoint, ILogger logger = null)
        {
            try
            {
                var server = redis.GetServer(endPoint);
                var result = server.Execute("cluster", "shards");
                if (result.IsNull)
                    return null;
                List<ShardInfo> shards = [];

                var shardArray = (RedisResult[])result;
                foreach (var shard in shardArray.Select(v => (RedisResult[])v))
                {
                    ClassicAssert.AreEqual(4, shard.Length);
                    var slots = (RedisResult[])shard[1];
                    var nodes = (RedisResult[])shard[3];

                    ShardInfo shardInfo = new()
                    {
                        slotRanges = []
                    };
                    for (var i = 0; i < slots.Length; i += 2)
                        shardInfo.slotRanges.Add(((int)slots[i], (int)slots[i + 1]));

                    shardInfo.nodes = [];
                    foreach (var node in nodes.Select(v => (RedisResult[])v))
                    {
                        ClassicAssert.AreEqual(12, node.Length);
                        NodeInfo nodeInfo = new()
                        {
                            nodeIndex = GetNodeIndexFromPort((int)node[3]),
                            nodeid = (string)node[1],
                            port = (int)node[3],
                            address = (string)node[5],
                            role = Enum.Parse<NodeRole>((string)node[7]),
                            replicationOffset = (long)node[9]
                        };
                        shardInfo.nodes.Add(nodeInfo);
                    }

                    shards.Add(shardInfo);
                }

                return shards;
            }
            catch (Exception ex)
            {
                logger?.LogError(ex, "An error has occurred; ClusterShards");
                Assert.Fail(ex.Message);
                return null;
            }
        }

        public ResponseState SetKey(int nodeIndex, byte[] key, byte[] value, out int slot, out IPEndPoint actualEndpoint, bool asking = false, int expiry = -1, ILogger logger = null)
        {
            var endPoint = GetEndPoint(nodeIndex);
            return SetKey(endPoint, key, value, out slot, out actualEndpoint, asking, expiry, logger);
        }

        public ResponseState SetKey(IPEndPoint endPoint, byte[] key, byte[] value, out int slot, out IPEndPoint actualEndpoint, bool asking = false, int expiry = -1, ILogger logger = null)
        {
            var server = GetServer(endPoint);
            slot = -1;
            actualEndpoint = endPoint;

            if (asking)
            {
                try
                {
                    var resp = (string)server.Execute("ASKING");
                    ClassicAssert.AreEqual("OK", resp);
                }
                catch (Exception ex)
                {
                    logger?.LogError(ex, $"{nameof(SetKey)}");
                    Assert.Fail(ex.Message);
                }
            }

            try
            {
                if (expiry == -1)
                {
                    ICollection<object> args = [key, value];
                    var resp = (string)server.Execute("set", args, CommandFlags.NoRedirect);
                    ClassicAssert.AreEqual("OK", resp);
                    return ResponseState.OK;
                }
                else
                {
                    ICollection<object> args = [key, expiry, value];
                    var resp = (string)server.Execute("setex", args, CommandFlags.NoRedirect);
                    ClassicAssert.AreEqual("OK", resp);
                    return ResponseState.OK;
                }
            }
            catch (Exception e)
            {
                var tokens = e.Message.Split(' ');
                if (tokens.Length > 10 && tokens[2].Equals("MOVED"))
                {
                    var endpointSplit = tokens[5].Split(':');
                    actualEndpoint = new IPEndPoint(IPAddress.Parse(endpointSplit[0]), int.Parse(endpointSplit[1]));
                    slot = int.Parse(tokens[8]);
                    return ResponseState.MOVED;
                }
                else if (tokens.Length > 10 && tokens[0].Equals("Endpoint"))
                {
                    var endpointSplit = tokens[1].Split(':');
                    actualEndpoint = new IPEndPoint(IPAddress.Parse(endpointSplit[0]), int.Parse(endpointSplit[1]));
                    slot = int.Parse(tokens[4]);
                    return ResponseState.ASK;
                }
                else if (e.Message.StartsWith("CLUSTERDOWN"))
                {
                    return ResponseState.CLUSTERDOWN;
                }
                else if (e.Message.StartsWith("MIGRATING"))
                {
                    return ResponseState.MIGRATING;
                }
                else if (e.Message.StartsWith("WERR"))
                {
                    return ResponseState.REPLICA_WERR;
                }
                logger?.LogError(e, "Unexpected exception");
                Assert.Fail(e.Message);
                return ResponseState.NONE;
            }
        }

        public string GetKey(int nodeIndex, byte[] key, out int slot, out IPEndPoint actualEndpoint, out ResponseState responseState, bool asking = false, ILogger logger = null)
        {
            var endPoint = GetEndPoint(nodeIndex);
            return GetKey(endPoint, key, out slot, out actualEndpoint, out responseState, asking, logger);
        }

        public string GetKey(IPEndPoint endPoint, byte[] key, out int slot, out IPEndPoint actualEndpoint, out ResponseState responseState, bool asking = false, ILogger logger = null)
        {
            slot = -1;
            actualEndpoint = endPoint;
            responseState = ResponseState.NONE;
            var server = GetServer(endPoint);
            string result;
            if (asking)
            {
                try
                {
                    var resp = (string)server.Execute("ASKING");
                    ClassicAssert.AreEqual("OK", resp);
                }
                catch (Exception ex)
                {
                    logger?.LogError(ex, $"{nameof(SetKey)}");
                    Assert.Fail(ex.Message);
                }
            }

            try
            {
                ICollection<object> args = new List<object>() { (object)key };
                result = (string)server.Execute("get", args, CommandFlags.NoRedirect);
                slot = HashSlot(key);
                responseState = ResponseState.OK;
                return result;
            }
            catch (Exception e)
            {
                var tokens = e.Message.Split(' ');
                if (tokens.Length > 10 && tokens[2].Equals("MOVED"))
                {
                    var endpointSplit = tokens[5].Split(':');
                    actualEndpoint = new IPEndPoint(IPAddress.Parse(endpointSplit[0]), int.Parse(endpointSplit[1]));
                    slot = int.Parse(tokens[8]);
                    responseState = ResponseState.MOVED;
                    return "MOVED";
                }
                else if (tokens.Length > 10 && tokens[0].Equals("Endpoint"))
                {
                    var endpointSplit = tokens[1].Split(':');
                    actualEndpoint = new IPEndPoint(IPAddress.Parse(endpointSplit[0]), int.Parse(endpointSplit[1]));

                    slot = int.Parse(tokens[4]);
                    responseState = ResponseState.ASK;
                    return "ASK";
                }
                else if (tokens[0].Equals("ASK"))
                {
                    var endpointSplit = tokens[2].Split(':');
                    actualEndpoint = new IPEndPoint(IPAddress.Parse(endpointSplit[0]), int.Parse(endpointSplit[1]));

                    slot = int.Parse(tokens[1]);
                    responseState = ResponseState.ASK;
                    return "ASK";
                }
                else if (e.Message.StartsWith("CLUSTERDOWN"))
                {
                    responseState = ResponseState.CLUSTERDOWN;
                    return "CLUSTERDOWN";
                }
                logger?.LogError(e, "Unexpected exception");
                Assert.Fail(e.Message);
                return e.Message;
            }
        }

        public string SetMultiKey(int nodeIndex, List<byte[]> keys, List<byte[]> values, out int slot, out string address, out int port)
        {
            slot = -1;
            address = null;
            port = -1;
            var server = GetServer(nodeIndex);

            ICollection<object> args = new List<object>();
            for (var i = 0; i < keys.Count; i++)
            {
                args.Add(keys[i]);
                args.Add(values[i]);
            }

            try
            {
                return (string)server.Execute("mset", args, CommandFlags.NoRedirect);
            }
            catch (Exception e)
            {
                var tokens = e.Message.Split(' ');
                if (tokens.Length > 10 && tokens[2].Equals("MOVED"))
                {
                    address = tokens[5].Split(':')[0];
                    port = int.Parse(tokens[5].Split(':')[1]);
                    slot = int.Parse(tokens[8]);
                    return "MOVED";
                }
                else if (tokens.Length > 10 && tokens[0].Equals("Endpoint"))
                {
                    address = tokens[1].Split(':')[0];
                    port = int.Parse(tokens[1].Split(':')[1]);
                    slot = int.Parse(tokens[4]);
                    return "ASK";
                }

                if (e.Message.StartsWith("CROSSSLOT"))
                {
                    return "CROSSSLOT";
                }
                Assert.Fail(e.Message);
                return e.Message;
            }
        }

        public string GetMultiKey(int nodeIndex, List<byte[]> keys, out List<byte[]> getResult, out int slot, out string address, out int port)
        {
            getResult = null;
            slot = -1;
            address = null;
            port = -1;
            var server = GetServer(nodeIndex);

            ICollection<object> args = new List<object>();
            for (int i = 0; i < keys.Count; i++)
            {
                args.Add(keys[i]);
            }

            try
            {
                var result = server.Execute("mget", args, CommandFlags.NoRedirect);
                getResult = [.. ((RedisResult[])result).Select(x => (byte[])x)];
                return "OK";
            }
            catch (Exception e)
            {
                var tokens = e.Message.Split(' ');
                if (tokens.Length > 10 && tokens[2].Equals("MOVED"))
                {
                    address = tokens[5].Split(':')[0];
                    port = int.Parse(tokens[5].Split(':')[1]);
                    slot = int.Parse(tokens[8]);
                    return "MOVED";
                }
                else if (tokens.Length > 10 && tokens[0].Equals("Endpoint"))
                {
                    address = tokens[1].Split(':')[0];
                    port = int.Parse(tokens[1].Split(':')[1]);
                    slot = int.Parse(tokens[4]);
                    return "ASK";
                }

                if (e.Message.StartsWith("CROSSSLOT"))
                {
                    return "CROSSSLOT";
                }

                Assert.Fail(e.Message);
                return e.Message;
            }
        }

        public int Lpush(int nodeIndex, string key, List<int> elements, ILogger logger = null)
        {
            try
            {
                var server = GetServer(nodeIndex);
                var args = new List<object>() { key };

                for (int i = elements.Count - 1; i >= 0; i--) args.Add(elements[i]);

                var result = (int)server.Execute("LPUSH", args);
                ClassicAssert.AreEqual(elements.Count, result);
                return result;
            }
            catch (Exception ex)
            {
                logger?.LogError(ex, "lpush error");
                Assert.Fail(ex.Message);
                return -1;
            }
        }

        public List<int> Lrange(int nodeIndex, string key, ILogger logger = null)
        {
            try
            {
                var server = GetServer(nodeIndex);
                var args = new List<object>() { key, "0", "-1" };

                var result = server.Execute("LRANGE", args);
                return [.. ((int[])result)];
            }
            catch (Exception ex)
            {
                logger?.LogError(ex, "lrange error");
                Assert.Fail(ex.Message);
                return null;
            }
        }

        public void Sadd(int nodeIndex, string key, List<int> elements, ILogger logger = null)
        {
            try
            {
                var server = GetServer(nodeIndex);
                var args = new List<object>() { key };

                for (int i = elements.Count - 1; i >= 0; i--) args.Add(elements[i]);

                var result = (int)server.Execute("SADD", args);
                ClassicAssert.AreEqual(elements.Count, result);
            }
            catch (Exception ex)
            {
                logger?.LogError(ex, "sadd error");
                Assert.Fail(ex.Message);
            }
        }

        public List<int> Smembers(int nodeIndex, string key, ILogger logger = null)
        {
            try
            {
                var server = GetServer(nodeIndex);
                var args = new List<object>() { key };

                var result = server.Execute("SMEMBERS", args);
                return [.. ((int[])result)];
            }
            catch (Exception ex)
            {
                logger?.LogError(ex, "smembers error");
                Assert.Fail(ex.Message);
                return null;
            }
        }

        public AofAddress GetStoreCurrentAofAddress(int nodeIndex, ILogger logger = null)
            => GetStoreCurrentAofAddress((IPEndPoint)endpoints[nodeIndex], logger);

        public AofAddress GetStoreCurrentAofAddress(IPEndPoint endPoint, ILogger logger = null)
        {
            try
            {
                var storeCurrentSafeAofAddress = GetReplicationInfo(endPoint, [ReplicationInfoItem.STORE_CURRENT_SAFE_AOF_ADDRESS], logger)[0].Item2;
                return AofAddress.FromString(storeCurrentSafeAofAddress);
            }
            catch (Exception ex)
            {
                logger?.LogError(ex, "An error has occurred; GetStoreCurrentAofAddress");
                Assert.Fail(ex.Message);
                return default;
            }
        }

        public AofAddress GetStoreRecoveredAofAddress(int nodeIndex, ILogger logger = null)
            => GetStoreRecoveredAofAddress((IPEndPoint)endpoints[nodeIndex], logger);

        public AofAddress GetStoreRecoveredAofAddress(IPEndPoint endPoint, ILogger logger = null)
        {
            try
            {
                var storeRecoveredSafeAofAddress = GetReplicationInfo(endPoint, [ReplicationInfoItem.STORE_RECOVERED_SAFE_AOF_ADDRESS], logger)[0].Item2;
                return AofAddress.FromString(storeRecoveredSafeAofAddress);
            }
            catch (Exception ex)
            {
                logger?.LogError(ex, "An error has occured; GetStoreRecoveredAofAddress");
                Assert.Fail(ex.Message);
<<<<<<< HEAD
                return default;
=======
                return 0;
>>>>>>> 04c8fcf9
            }
        }

        public long GetConnectedReplicas(int nodeIndex, ILogger logger = null)
            => GetConnectedReplicas((IPEndPoint)endpoints[nodeIndex], logger);

        public long GetConnectedReplicas(IPEndPoint endPoint, ILogger logger = null)
        {
            try
            {
                var replicaCount = GetReplicationInfo(endPoint, [ReplicationInfoItem.CONNECTED_REPLICAS], logger)[0].Item2;
                return long.Parse(replicaCount);
            }
            catch (Exception ex)
            {
                logger?.LogError(ex, "An error has occurred; GetConnectedReplicas");
                Assert.Fail(ex.Message);
                return 0;
            }
        }

        public Role RoleCommand(int nodeIndex, ILogger logger = null)
            => RoleCommand(endpoints[nodeIndex].ToIPEndPoint(), logger);

        public Role RoleCommand(IPEndPoint endPoint, ILogger logger = null)
        {
            try
            {
                var server = redis.GetServer(endPoint);
                return server.Role();
            }
            catch (Exception ex)
            {
                logger?.LogError(ex, "{command}", nameof(NodeRole));
                Assert.Fail(ex.Message);
                return null;
            }
        }

        public string GetReplicationRole(int nodeIndex, ILogger logger = null)
            => GetReplicationRole((IPEndPoint)endpoints[nodeIndex], logger);

        public string GetReplicationRole(IPEndPoint endPoint, ILogger logger = null)
        {
            try
            {
                return GetReplicationInfo(endPoint, [ReplicationInfoItem.ROLE], logger)[0].Item2;
            }
            catch (Exception ex)
            {
                logger?.LogError(ex, "An error has occurred; GetReplicationRole");
                Assert.Fail(ex.Message);
                return null;
            }
        }

        public AofAddress GetReplicationOffset(int nodeIndex, ILogger logger = null)
            => GetReplicationOffset((IPEndPoint)endpoints[nodeIndex], logger);

        public AofAddress GetReplicationOffset(IPEndPoint endPoint, ILogger logger = null)
        {
            try
            {
                var offset = GetReplicationInfo(endPoint, [ReplicationInfoItem.REPLICATION_OFFSET], logger)[0].Item2;
                return AofAddress.FromString(offset);
            }
            catch (Exception ex)
            {
                logger?.LogError(ex, "An error has occurred; GetReplicationOffset");
                Assert.Fail(ex.Message);
                return AofAddress.Create(1, -1);
            }
        }

        public bool GetReplicationSyncStatus(int nodeIndex, ILogger logger = null)
            => GetReplicationSyncStatus((IPEndPoint)endpoints[nodeIndex], logger);

        public bool GetReplicationSyncStatus(IPEndPoint endPoint, ILogger logger = null)
        {
            try
            {
                var sync = GetReplicationInfo(endPoint, [ReplicationInfoItem.PRIMARY_SYNC_IN_PROGRESS], logger)[0].Item2;
                return bool.Parse(sync);
            }
            catch (Exception ex)
            {
                logger?.LogError(ex, "An error has occurred; GetReplicationSyncStatus");
                Assert.Fail(ex.Message);
                return false;
            }
        }

        public string GetFailoverState(int nodeIndex, ILogger logger = null)
            => GetFailoverState((IPEndPoint)endpoints[nodeIndex], logger);

        public string GetFailoverState(IPEndPoint endPoint, ILogger logger = null)
        {
            try
            {
                var failoverState = GetReplicationInfo(endPoint, [ReplicationInfoItem.PRIMARY_FAILOVER_STATE], logger)[0].Item2;
                return failoverState;
            }
            catch (Exception ex)
            {
                logger?.LogError(ex, "An error has occurred; GetFailoverState");
                Assert.Fail(ex.Message);
                return null;
            }
        }

        public List<(ReplicationInfoItem, string)> GetReplicationInfo(int nodeIndex, ReplicationInfoItem[] infoItems, ILogger logger = null)
            => GetReplicationInfo((IPEndPoint)endpoints[nodeIndex], infoItems, logger);

        private List<(ReplicationInfoItem, string)> GetReplicationInfo(IPEndPoint endPoint, ReplicationInfoItem[] infoItems, ILogger logger = null)
        {
            var server = redis.GetServer(endPoint);
            try
            {
                var result = server.InfoRawAsync("replication").Result;
                return ProcessReplicationInfo(result, infoItems);
            }
            catch (Exception ex)
            {
                logger?.LogError(ex, "An error has occured; GetReplicationInfo");
                Assert.Fail(ex.Message);
            }
            return null;
        }

        public PersistencInfo GetPersistenceInfo(int nodeIndex, ILogger logger = null)
            => GetPersistenceInfo((IPEndPoint)endpoints[nodeIndex], logger);

        private PersistencInfo GetPersistenceInfo(IPEndPoint endPoint, ILogger logger = null)
        {
            var server = redis.GetServer(endPoint);
            try
            {
                var result = server.InfoRawAsync("persistence").Result;
                return ProcessPersistenceInfo(result);
            }
            catch (Exception ex)
            {
                logger?.LogError(ex, "An error has occured; GetReplicationInfo");
                Assert.Fail(ex.Message);
            }
            return default;

            PersistencInfo ProcessPersistenceInfo(string infoSection)
            {
                var pinfo = new PersistencInfo();
                var data = infoSection.Split('\n');
                foreach (var item in data)
                {
                    if (item.StartsWith("CommittedBeginAddress:"))
                    {
<<<<<<< HEAD
                        pinfo.CommittedBeginAddress = AofAddress.FromString(item.Split(":")[1].Trim());
                    }
                    else if (item.StartsWith("CommittedUntilAddress:"))
                    {
                        pinfo.CommittedUntilAddress = AofAddress.FromString(item.Split(":")[1].Trim());
                    }
                    else if (item.StartsWith("FlushedUntilAddress:"))
                    {
                        pinfo.FlushedUntilAddress = AofAddress.FromString(item.Split(":")[1].Trim());
                    }
                    else if (item.StartsWith("BeginAddress:"))
                    {
                        pinfo.BeginAddress = AofAddress.FromString(item.Split(":")[1].Trim());
                    }
                    else if (item.StartsWith("TailAddress:"))
                    {
                        pinfo.TailAddress = AofAddress.FromString(item.Split(":")[1].Trim());
                    }
                    else if (item.StartsWith("SafeAofAddress:"))
                    {
                        pinfo.SafeAofAddress = AofAddress.FromString(item.Split(":")[1].Trim());
=======
                        pinfo.CommittedBeginAddress = long.Parse(item.Split(":")[1].Trim());
                    }
                    else if (item.StartsWith("CommittedUntilAddress:"))
                    {
                        pinfo.CommittedUntilAddress = long.Parse(item.Split(":")[1].Trim());
                    }
                    else if (item.StartsWith("FlushedUntilAddress:"))
                    {
                        pinfo.FlushedUntilAddress = long.Parse(item.Split(":")[1].Trim());
                    }
                    else if (item.StartsWith("BeginAddress:"))
                    {
                        pinfo.BeginAddress = long.Parse(item.Split(":")[1].Trim());
                    }
                    else if (item.StartsWith("TailAddress:"))
                    {
                        pinfo.TailAddress = long.Parse(item.Split(":")[1].Trim());
                    }
                    else if (item.StartsWith("SafeAofAddress:"))
                    {
                        pinfo.SafeAofAddress = long.Parse(item.Split(":")[1].Trim());
>>>>>>> 04c8fcf9
                    }
                }
                return pinfo;
            }
        }

        private static List<(ReplicationInfoItem, string)> ProcessReplicationInfo(string infoSection, ReplicationInfoItem[] infoItem)
        {
            var items = new List<(ReplicationInfoItem, string)>();
            var data = infoSection.Split('\n');
            string startsWith;
            foreach (var ii in infoItem)
            {
                foreach (var item in data)
                {
                    switch (ii)
                    {
                        case ReplicationInfoItem.ROLE:
                            startsWith = "role:";
                            if (item.StartsWith(startsWith)) items.Add((ii, item.Split(startsWith)[1].Trim()));
                            continue;
                        case ReplicationInfoItem.CONNECTED_REPLICAS:
                            startsWith = "connected_slaves:";
                            if (item.StartsWith(startsWith)) items.Add((ii, item.Split(startsWith)[1].Trim()));
                            continue;
                        case ReplicationInfoItem.SYNC_DRIVER_COUNT:
                            startsWith = "sync_driver_count:";
                            if (item.StartsWith(startsWith)) items.Add((ii, item.Split(startsWith)[1].Trim()));
                            continue;
                        case ReplicationInfoItem.PRIMARY_REPLID:
                            startsWith = "master_replid:";
                            if (item.StartsWith(startsWith)) items.Add((ii, item.Split(startsWith)[1].Trim()));
                            continue;
                        case ReplicationInfoItem.REPLICATION_OFFSET:
                            startsWith = "master_repl_offset:";
                            if (item.StartsWith(startsWith)) items.Add((ii, item.Split(startsWith)[1].Trim()));
                            continue;
                        case ReplicationInfoItem.STORE_CURRENT_SAFE_AOF_ADDRESS:
                            startsWith = "store_current_safe_aof_address:";
                            if (item.StartsWith(startsWith)) items.Add((ii, item.Split(startsWith)[1].Trim()));
                            continue;
                        case ReplicationInfoItem.STORE_RECOVERED_SAFE_AOF_ADDRESS:
                            startsWith = "store_recovered_safe_aof_address:";
                            if (item.StartsWith(startsWith)) items.Add((ii, item.Split(startsWith)[1].Trim()));
                            continue;
                        case ReplicationInfoItem.PRIMARY_SYNC_IN_PROGRESS:
                            startsWith = "master_sync_in_progress:";
                            if (item.StartsWith(startsWith)) items.Add((ii, item.Split(startsWith)[1].Trim()));
                            continue;
                        case ReplicationInfoItem.PRIMARY_FAILOVER_STATE:
                            startsWith = "master_failover_state:";
                            if (item.StartsWith(startsWith)) items.Add((ii, item.Split(startsWith)[1].Trim()));
                            continue;
                        case ReplicationInfoItem.RECOVER_STATUS:
                            startsWith = "recover_status:";
                            if (item.StartsWith(startsWith)) items.Add((ii, item.Split(startsWith)[1].Trim()));
                            break;
                        case ReplicationInfoItem.LAST_FAILOVER_STATE:
                            startsWith = "last_failover_state:";
                            if (item.StartsWith(startsWith)) items.Add((ii, item.Split(startsWith)[1].Trim()));
                            break;
                        default:
                            Assert.Fail($"type {infoItem} not supported!");
                            return null;
                    }
                }
            }
            if (items.Count == 0) Assert.Fail($"Getting replication info for item {infoItem} \n {infoSection} \n");
            return items;
        }

        public int GetStoreCurrentVersion(int nodeIndex, ILogger logger = null)
        {
            var result = GetStoreInfo(endpoints[nodeIndex].ToIPEndPoint(), [StoreInfoItem.CurrentVersion], logger);
            ClassicAssert.AreEqual(1, result.Count);
            return int.Parse(result[0].Item2);
        }

        public List<(StoreInfoItem, string)> GetStoreInfo(int nodeIndex, HashSet<StoreInfoItem> infoItems, ILogger logger = null)
            => GetStoreInfo(endpoints[nodeIndex].ToIPEndPoint(), infoItems, logger);

        private List<(StoreInfoItem, string)> GetStoreInfo(IPEndPoint endPoint, HashSet<StoreInfoItem> infoItems, ILogger logger = null)
        {
            var fields = new List<(StoreInfoItem, string)>();
            try
            {
                var server = redis.GetServer(endPoint);
                var result = server.InfoRawAsync("store").Result;
                var data = result.Split('\n');
                foreach (var line in data)
                {
                    if (line.StartsWith('#'))
                        continue;
                    var field = line.Trim().Split(':');

                    if (!Enum.TryParse(field[0], ignoreCase: true, out StoreInfoItem type))
                        continue;

                    if (infoItems.Contains(type))
                        fields.Add((type, field[1]));
                }
            }
            catch (Exception ex)
            {
                logger?.LogError(ex, "An error has occurred; GetReplicationInfo");
                Assert.Fail(ex.Message);
            }

            return fields;
        }

        public string GetInfo(int nodeIndex, string section, string segment, ILogger logger = null)
            => GetInfo(endpoints[nodeIndex].ToIPEndPoint(), section, segment, logger);

        public string GetInfo(IPEndPoint endPoint, string section, string segment, ILogger logger = null)
        {
            try
            {
                var server = redis.GetServer(endPoint);
                var result = server.Info(section);
                ClassicAssert.AreEqual(1, result.Length, "section does not exist");
                foreach (var item in result[0])
                    if (item.Key.Equals(segment))
                        return item.Value;
                Assert.Fail($"Segment not available for {section} section");
                return "";
            }
            catch (Exception ex)
            {
                logger?.LogError(ex, "An error has occurred; GetFailoverState");
                Assert.Fail(ex.Message);
                return null;
            }
        }

        public void WaitForReplicaAofSync(int primaryIndex, int secondaryIndex, ILogger logger = null, CancellationToken cancellation = default)
        {
            AofAddress primaryReplicationOffset;
            AofAddress secondaryReplicationOffset1;
            while (true)
            {
                cancellation.ThrowIfCancellationRequested();

                primaryReplicationOffset = GetReplicationOffset(primaryIndex, logger);
                secondaryReplicationOffset1 = GetReplicationOffset(secondaryIndex, logger);
                if (primaryReplicationOffset.Equals(secondaryReplicationOffset1))
                    break;

                var primaryMainStoreVersion = context.clusterTestUtils.GetStoreCurrentVersion(primaryIndex, logger);
                var replicaMainStoreVersion = context.clusterTestUtils.GetStoreCurrentVersion(secondaryIndex, logger);
                BackOff(cancellationToken: context.cts.Token, msg: $"[{endpoints[primaryIndex]}]: {primaryMainStoreVersion},{primaryReplicationOffset} != [{endpoints[secondaryIndex]}]: {replicaMainStoreVersion},{secondaryReplicationOffset1}");
            }
            logger?.LogInformation("[{primaryEndpoint}]{primaryReplicationOffset} ?? [{endpoints[secondaryEndpoint}]{secondaryReplicationOffset1}", endpoints[primaryIndex], primaryReplicationOffset, endpoints[secondaryIndex], secondaryReplicationOffset1);
        }

        public void WaitForConnectedReplicaCount(int primaryIndex, long minCount, ILogger logger = null)
        {
            while (true)
            {

                var items = GetReplicationInfo(primaryIndex, [ReplicationInfoItem.ROLE, ReplicationInfoItem.CONNECTED_REPLICAS], logger);
                var role = items[0].Item2;
                ClassicAssert.AreEqual(role, "master");

                try
                {
                    var count = long.Parse(items[1].Item2);
                    if (count == minCount) break;
                }
                catch (Exception ex)
                {
                    logger?.LogError(ex, "An error occurred at WaitForConnectedReplicaCount");
                    Assert.Fail(ex.Message);
                }

                BackOff(cancellationToken: context.cts.Token);
            }
        }

        public void WaitForReplicaRecovery(int nodeIndex, ILogger logger = null)
        {
            while (true)
            {
                var items = GetReplicationInfo(nodeIndex, [ReplicationInfoItem.ROLE, ReplicationInfoItem.PRIMARY_SYNC_IN_PROGRESS], logger);
                var role = items[0].Item2;
                if (role.Equals("slave"))
                {
                    try
                    {
                        var syncInProgress = bool.Parse(items[1].Item2);
                        if (!syncInProgress) break;
                    }
                    catch (Exception ex)
                    {
                        logger?.LogError(ex, "An error occurred at WaitForConnectedReplicaCount");
                        Assert.Fail(ex.Message);
                    }
                    BackOff(cancellationToken: context.cts.Token);
                }
            }
        }

        public void WaitForNoFailover(int nodeIndex, ILogger logger = null)
        {
            while (true)
            {
                var failoverState = GetFailoverState(nodeIndex, logger);
                if (failoverState.Equals("no-failover")) break;
                BackOff(cancellationToken: context.cts.Token);
            }
        }

        public void WaitForFailoverCompleted(int nodeIndex, ILogger logger = null)
        {
            while (true)
            {
                var infoItem = context.clusterTestUtils.GetReplicationInfo(nodeIndex, [ReplicationInfoItem.LAST_FAILOVER_STATE], logger: context.logger);
                if (infoItem[0].Item2.Equals("failover-completed"))
                    break;
                BackOff(cancellationToken: context.cts.Token, msg: nameof(WaitForFailoverCompleted));
            }
        }

        public void WaitForPrimaryRole(int nodeIndex, ILogger logger = null)
        {
            while (true)
            {
                var role = RoleCommand(nodeIndex, logger);
                if (role.Value.Equals("master")) break;
                BackOff(cancellationToken: context.cts.Token);
            }
        }

        public void Checkpoint(int nodeIndex, ILogger logger = null)
            => Checkpoint((IPEndPoint)endpoints[nodeIndex], logger: logger);

        public void Checkpoint(IPEndPoint endPoint, ILogger logger = null)
        {
            var server = redis.GetServer(endPoint);
            try
            {
                var previousSaveTicks = (long)server.Execute("LASTSAVE");
#pragma warning disable CS0618 // Type or member is obsolete
                server.Save(SaveType.ForegroundSave);
#pragma warning restore CS0618 // Type or member is obsolete

                //// Spin wait for checkpoint to complete
                //while (true)
                //{
                //    var lastSaveTicks = (long)server.Execute("LASTSAVE");
                //    if (previousSaveTicks < lastSaveTicks) break;
                //    BackOff(TimeSpan.FromSeconds(1));
                //}
            }
            catch (Exception ex)
            {
                logger?.LogError(ex, "An error has occurred; StoreWrapper.Checkpoint");
                Assert.Fail();
            }
        }

        public DateTime LastSave(int nodeIndex, ILogger logger = null)
            => LastSave((IPEndPoint)endpoints[nodeIndex], logger: logger);

        public DateTime LastSave(IPEndPoint endPoint, ILogger logger = null)
        {
            try
            {
                var server = redis.GetServer(endPoint);
                return server.LastSave();
            }
            catch (Exception ex)
            {
                logger?.LogError(ex, "An error has occurred; WaitCheckpoint");
                Assert.Fail();
            }
            return default;
        }

        public void WaitCheckpoint(int nodeIndex, DateTime time, ILogger logger = null)
            => WaitCheckpoint((IPEndPoint)endpoints[nodeIndex], time: time, logger: logger);

        public void WaitCheckpoint(IPEndPoint endPoint, DateTime time, ILogger logger = null)
        {
            try
            {
                var server = redis.GetServer(endPoint);
                while (true)
                {
                    var lastSaveTime = server.LastSave();
                    if (lastSaveTime >= time)
                        break;
                    BackOff(cancellationToken: context.cts.Token);
                }
            }
            catch (Exception ex)
            {
                logger?.LogError(ex, "An error has occurred; WaitCheckpoint");
                Assert.Fail();
            }
        }

        public int IncrBy(int nodeIndex, string key, long value, ILogger logger = null)
            => IncrBy((IPEndPoint)endpoints[nodeIndex], key, value, logger);

        public int IncrBy(IPEndPoint endPoint, string key, long value, ILogger logger = null)
        {
            try
            {
                var server = redis.GetServer(endPoint);
                return (int)server.Execute("incrby", key, value);
            }
            catch (Exception ex)
            {
                logger?.LogError(ex, "An error has occured; IncrBy");
                Assert.Fail();
            }
            return -1;
        }

        public void ConfigSet(int nodeIndex, string parameter, string value, ILogger logger = null)
            => ConfigSet((IPEndPoint)endpoints[nodeIndex], parameter, value, logger);

        public void ConfigSet(IPEndPoint endPoint, string parameter, string value, ILogger logger = null)
        {
            try
            {
                var server = redis.GetServer(endPoint);
                var resp = (string)server.Execute("config", "set", parameter, value);
                ClassicAssert.AreEqual("OK", resp);
            }
            catch (Exception ex)
            {
                logger?.LogError(ex, "An error has occurred; ConfigSet");
                Assert.Fail();
            }
        }

        public void ConfigSet(int nodeIndex, string[] parameter, string[] value, ILogger logger = null)
            => ConfigSet((IPEndPoint)endpoints[nodeIndex], parameter, value, logger);

        public void ConfigSet(IPEndPoint endPoint, string[] parameter, string[] value, ILogger logger = null)
        {
            try
            {
                ClassicAssert.AreEqual(parameter.Length, value.Length, $"set config parameter/value length missmatch {parameter.Length} != {value.Length}");
                ICollection<object> args = new List<object>() { "set" };
                for (int i = 0; i < parameter.Length; i++)
                {
                    args.Add(parameter[i]);
                    args.Add(value[i]);
                }

                var server = redis.GetServer(endPoint);
                var resp = (string)server.Execute("config", args);
                ClassicAssert.AreEqual("OK", resp);
            }
            catch (Exception ex)
            {
                logger?.LogError(ex, "An error has occurred; ConfigSet");
                Assert.Fail();
            }
        }

        public void AclLoad(int nodeIndex, ILogger logger = null)
            => AclLoad((IPEndPoint)endpoints[nodeIndex], logger);

        public void AclLoad(IPEndPoint endPoint, ILogger logger = null)
        {
            try
            {
                var server = redis.GetServer(endPoint);
                var resp = (string)server.Execute("ACL", "LOAD");
                ClassicAssert.AreEqual("OK", resp);
            }
            catch (Exception ex)
            {
                logger?.LogError(ex, "An error has occurred; AclLoad");
                Assert.Fail();
            }
        }

        public ClusterNode GetAnyOtherNode(IPEndPoint endPoint, ILogger logger = null)
        {
            var config = ClusterNodes(endPoint, logger);
            foreach (var node in config.Nodes)
            {
                if (!node.EndPoint.ToIPEndPoint().Equals(endPoint))
                    return node;
            }

            Assert.Fail("Single node cluster");
            return null;
        }

        public int DBSize(int nodeIndex, ILogger logger = null)
            => DBSize(endpoints[nodeIndex].ToIPEndPoint(), logger);

        public int DBSize(IPEndPoint endPoint, ILogger logger = null)
        {
            try
            {
                var server = redis.GetServer(endPoint);
                var count = (int)server.Execute("DBSIZE");
                return count;
            }
            catch (Exception ex)
            {
                logger?.LogError(ex, "An error has occurred; DBSize");
                Assert.Fail();
                return -1;
            }
        }
    }
}<|MERGE_RESOLUTION|>--- conflicted
+++ resolved
@@ -112,21 +112,12 @@
 
     public struct PersistencInfo
     {
-<<<<<<< HEAD
         public AofAddress CommittedBeginAddress;
         public AofAddress CommittedUntilAddress;
         public AofAddress FlushedUntilAddress;
         public AofAddress BeginAddress;
         public AofAddress TailAddress;
         public AofAddress SafeAofAddress;
-=======
-        public long CommittedBeginAddress;
-        public long CommittedUntilAddress;
-        public long FlushedUntilAddress;
-        public long BeginAddress;
-        public long TailAddress;
-        public long SafeAofAddress;
->>>>>>> 04c8fcf9
     };
 
     public static class EndpointExtensions
@@ -2603,11 +2594,7 @@
             {
                 logger?.LogError(ex, "An error has occured; GetStoreRecoveredAofAddress");
                 Assert.Fail(ex.Message);
-<<<<<<< HEAD
                 return default;
-=======
-                return 0;
->>>>>>> 04c8fcf9
             }
         }
 
@@ -2763,7 +2750,6 @@
                 {
                     if (item.StartsWith("CommittedBeginAddress:"))
                     {
-<<<<<<< HEAD
                         pinfo.CommittedBeginAddress = AofAddress.FromString(item.Split(":")[1].Trim());
                     }
                     else if (item.StartsWith("CommittedUntilAddress:"))
@@ -2785,29 +2771,6 @@
                     else if (item.StartsWith("SafeAofAddress:"))
                     {
                         pinfo.SafeAofAddress = AofAddress.FromString(item.Split(":")[1].Trim());
-=======
-                        pinfo.CommittedBeginAddress = long.Parse(item.Split(":")[1].Trim());
-                    }
-                    else if (item.StartsWith("CommittedUntilAddress:"))
-                    {
-                        pinfo.CommittedUntilAddress = long.Parse(item.Split(":")[1].Trim());
-                    }
-                    else if (item.StartsWith("FlushedUntilAddress:"))
-                    {
-                        pinfo.FlushedUntilAddress = long.Parse(item.Split(":")[1].Trim());
-                    }
-                    else if (item.StartsWith("BeginAddress:"))
-                    {
-                        pinfo.BeginAddress = long.Parse(item.Split(":")[1].Trim());
-                    }
-                    else if (item.StartsWith("TailAddress:"))
-                    {
-                        pinfo.TailAddress = long.Parse(item.Split(":")[1].Trim());
-                    }
-                    else if (item.StartsWith("SafeAofAddress:"))
-                    {
-                        pinfo.SafeAofAddress = long.Parse(item.Split(":")[1].Trim());
->>>>>>> 04c8fcf9
                     }
                 }
                 return pinfo;
