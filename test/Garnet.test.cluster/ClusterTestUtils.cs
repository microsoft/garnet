--- conflicted
+++ resolved
@@ -2589,45 +2589,6 @@
             }
         }
 
-<<<<<<< HEAD
-=======
-        public AofAddress GetObjectStoreCurrentAofAddress(int nodeIndex, ILogger logger = null)
-            => GetObjectStoreCurrentAofAddress((IPEndPoint)endpoints[nodeIndex], logger);
-
-        public AofAddress GetObjectStoreCurrentAofAddress(IPEndPoint endPoint, ILogger logger = null)
-        {
-            try
-            {
-                var objectStoreCurrentSafeAofAddress = GetReplicationInfo(endPoint, [ReplicationInfoItem.OBJECT_STORE_CURRENT_SAFE_AOF_ADDRESS], logger)[0].Item2;
-                return AofAddress.FromString(objectStoreCurrentSafeAofAddress);
-            }
-            catch (Exception ex)
-            {
-                logger?.LogError(ex, "An error has occured; GetObjectStoreCurrentAofAddress");
-                Assert.Fail(ex.Message);
-                return default;
-            }
-        }
-
-        public AofAddress GetObjectStoreRecoveredAofAddress(int nodeIndex, ILogger logger = null)
-            => GetObjectStoreRecoveredAofAddress((IPEndPoint)endpoints[nodeIndex], logger);
-
-        public AofAddress GetObjectStoreRecoveredAofAddress(IPEndPoint endPoint, ILogger logger = null)
-        {
-            try
-            {
-                var objectStoreRecoveredSafeAofAddress = GetReplicationInfo(endPoint, [ReplicationInfoItem.OBJECT_STORE_RECOVERED_SAFE_AOF_ADDRESS], logger)[0].Item2;
-                return AofAddress.FromString(objectStoreRecoveredSafeAofAddress);
-            }
-            catch (Exception ex)
-            {
-                logger?.LogError(ex, "An error has occurred; GetObjectStoreRecoveredAofAddress");
-                Assert.Fail(ex.Message);
-                return default;
-            }
-        }
-
->>>>>>> 4c04c9d0
         public long GetConnectedReplicas(int nodeIndex, ILogger logger = null)
             => GetConnectedReplicas((IPEndPoint)endpoints[nodeIndex], logger);
 
