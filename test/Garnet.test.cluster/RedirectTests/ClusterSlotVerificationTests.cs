--- conflicted
+++ resolved
@@ -31,13 +31,10 @@
                 new SET(),
                 new MGET(),
                 new MSET(),
-<<<<<<< HEAD
+                new GETEX(),
                 new GETSET(),
                 new SETNX(),
                 new SUBSTR(),
-=======
-                new GETEX(),
->>>>>>> 73c65714
                 new PFADD(),
                 new PFCOUNT(),
                 new PFMERGE(),
