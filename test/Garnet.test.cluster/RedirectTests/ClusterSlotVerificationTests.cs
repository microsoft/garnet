﻿// Copyright (c) Microsoft Corporation.
// Licensed under the MIT license.

using System;
using System.Collections.Generic;
using System.Diagnostics.CodeAnalysis;
using Garnet.common;
using Garnet.server;
using Microsoft.Extensions.Logging;
using NUnit.Framework;
using NUnit.Framework.Legacy;
using StackExchange.Redis;

namespace Garnet.test.cluster
{
    public sealed class BaseCommandComparer : IEqualityComparer<BaseCommand>
    {
        public static readonly BaseCommandComparer Instance = new();

        public bool Equals(BaseCommand x, BaseCommand y) => x.Command.Equals(y.Command);

        public unsafe int GetHashCode([DisallowNull] BaseCommand obj) => obj.Command.GetHashCode();
    }

    [NonParallelizable]
    public class ClusterSlotVerificationTests
    {
        static readonly HashSet<BaseCommand> TestCommands = new(BaseCommandComparer.Instance)
            {
                new GET(),
                new SET(),
                new MGET(),
                new MSET(),
                new GETEX(),
                new GETSET(),
                new SETNX(),
                new SUBSTR(),
                new PFADD(),
                new PFCOUNT(),
                new PFMERGE(),
                new SETBIT(),
                new GETBIT(),
                new BITCOUNT(),
                new BITPOS(),
                new BITOP(),
                new BITFIELD(),
                new BITFIELD_RO(),
                new SETRANGE(),
                new GETRANGE(),
                new INCR(),
                new INCRBYFLOAT(),
                new APPEND(),
                new STRLEN(),
                new RENAME(),
                new DEL(),
                new GETDEL(),
                new EXISTS(),
                new PERSIST(),
                new EXPIRE(),
                new TTL(),
                new SDIFFSTORE(),
                new SDIFF(),
                new SMOVE(),
                new SUNIONSTORE(),
                new SUNION(),
                new SINTERSTORE(),
                new SINTER(),
                new LMOVE(),
                new EVAL(),
                new LPUSH(),
                new LPOP(),
                new LMPOP(),
                new BLPOP(),
                new BLMOVE(),
                new BRPOPLPUSH(),
                new LLEN(),
                new LTRIM(),
                new LRANGE(),
                new LINDEX(),
                new LINSERT(),
                new LREM(),
                new RPOPLPUSH(),
                new LSET(),
                new SADD(),
                new SREM(),
                new SCARD(),
                new SMEMBERS(),
                new SISMEMBER(),
                new SMISMEMBER(),
                new SPOP(),
                new SRANDMEMBER(),
                new GEOADD(),
                new GEOHASH(),
                new GEOSEARCHSTORE(),
                new ZADD(),
                new ZREM(),
                new ZCARD(),
                new ZRANGE(),
<<<<<<< HEAD
                new ZRANGESTORE(),
=======
                new ZREVRANGEBYLEX(),
>>>>>>> d4a954ab
                new ZSCORE(),
                new ZMSCORE(),
                new ZPOPMAX(),
                new ZCOUNT(),
                new ZLEXCOUNT(),
                new ZINCRBY(),
                new ZRANK(),
                new ZREMRANGEBYRANK(),
                new ZRANDMEMBER(),
                new ZDIFF(),
                new ZDIFFSTORE(),
                new HSET(),
                new HGET(),
                new HGETALL(),
                new HMGET(),
                new HRANDFIELD(),
                new HLEN(),
                new HSTRLEN(),
                new HDEL(),
                new HEXISTS(),
                new HKEYS(),
                new HINCRBY(),
                new CLUSTERGETPROC(),
                new CLUSTERSETPROC(),
                new WATCH(),
                new WATCHMS(),
                new WATCHOS(),
            };

        ClusterTestContext context;
        readonly int sourceIndex = 0;
        readonly int targetIndex = 1;
        readonly int otherIndex = 2;
        readonly int iterations = 3;

        /// <summary>
        /// Issue SetSlot commands to configure slot for migration
        /// </summary>
        private void ConfigureSlotForMigration()
        {
            var srcEndpoint = context.clusterTestUtils.GetEndPoint(sourceIndex).ToIPEndPoint();
            var trgtEndpoint = context.clusterTestUtils.GetEndPoint(targetIndex).ToIPEndPoint();
            var srcNodeId = context.clusterTestUtils.ClusterMyId(sourceIndex, logger: context.logger);
            var trgtNodeId = context.clusterTestUtils.ClusterMyId(targetIndex, logger: context.logger);

            var slot = HashSlotUtils.HashSlot(BaseCommand.HashTag.ToArray());
            // Set slot to MIGRATING state
            var resp = context.clusterTestUtils.SetSlot(srcEndpoint, slot, "MIGRATING", trgtNodeId);
            ClassicAssert.AreEqual("OK", resp);

            // Set slot to IMPORTING state
            resp = context.clusterTestUtils.SetSlot(trgtEndpoint, slot, "IMPORTING", srcNodeId);
            ClassicAssert.AreEqual("OK", resp);
        }

        /// <summary>
        /// Reset slot to stable state
        /// </summary>
        private void ResetSlot()
        {
            var srcEndpoint = context.clusterTestUtils.GetEndPoint(sourceIndex).ToIPEndPoint();
            var trgtEndpoint = context.clusterTestUtils.GetEndPoint(targetIndex).ToIPEndPoint();
            var srcNodeId = context.clusterTestUtils.ClusterMyId(sourceIndex, logger: context.logger);
            var trgtNodeId = context.clusterTestUtils.ClusterMyId(targetIndex, logger: context.logger);

            var slot = HashSlotUtils.HashSlot(BaseCommand.HashTag.ToArray());
            // Set slot to STABLE state
            var resp = context.clusterTestUtils.SetSlot(srcEndpoint, slot, "STABLE", "");
            ClassicAssert.AreEqual("OK", resp);

            // Set slot to STABLE state
            resp = context.clusterTestUtils.SetSlot(trgtEndpoint, slot, "STABLE", "");
            ClassicAssert.AreEqual("OK", resp);
        }

        [OneTimeSetUp]
        public void OneTimeSetUp()
        {
            context = new ClusterTestContext();
            context.Setup([]);

            context.CreateInstances(3, enableLua: true);

            context.RegisterCustomTxn(
                "CLUSTERGETPROC",
                () => new TestClusterReadOnlyCustomTxn(),
                new RespCommandsInfo { Arity = TestClusterReadOnlyCustomTxn.Arity });

            context.RegisterCustomTxn(
                "CLUSTERSETPROC",
                () => new TestClusterReadWriteCustomTxn(),
                new RespCommandsInfo { Arity = TestClusterReadWriteCustomTxn.Arity });

            context.CreateConnection();

            // Assign all slots to node 0
            context.clusterTestUtils.AddSlotsRange(sourceIndex, [(0, 16383)], logger: context.logger);
            context.clusterTestUtils.SetConfigEpoch(sourceIndex, 1, logger: context.logger);
            context.clusterTestUtils.SetConfigEpoch(targetIndex, 2, logger: context.logger);

            context.clusterTestUtils.Meet(sourceIndex, targetIndex, logger: context.logger);
            context.clusterTestUtils.WaitUntilNodeIsKnown(targetIndex, sourceIndex, logger: context.logger);
        }

        [OneTimeTearDown]
        public virtual void OneTimeTearDown()
        {
            context?.TearDown();
        }

        [Test, Order(1), NonParallelizable]
        [Category("SLOT_VERIFY")]
        [TestCase("GET")]
        [TestCase("SET")]
        [TestCase("GETSET")]
        [TestCase("SETNX")]
        [TestCase("SUBSTR")]
        [TestCase("MGET")]
        [TestCase("MSET")]
        [TestCase("GETEX")]
        [TestCase("PFADD")]
        [TestCase("PFCOUNT")]
        [TestCase("PFMERGE")]
        [TestCase("SETBIT")]
        [TestCase("GETBIT")]
        [TestCase("BITCOUNT")]
        [TestCase("BITPOS")]
        [TestCase("BITOP")]
        [TestCase("BITFIELD")]
        [TestCase("BITFIELD_RO")]
        [TestCase("SETRANGE")]
        [TestCase("GETRANGE")]
        [TestCase("INCR")]
        [TestCase("INCRBYFLOAT")]
        [TestCase("APPEND")]
        [TestCase("STRLEN")]
        [TestCase("RENAME")]
        [TestCase("DEL")]
        [TestCase("GETDEL")]
        [TestCase("EXISTS")]
        [TestCase("PERSIST")]
        [TestCase("EXPIRE")]
        [TestCase("TTL")]
        [TestCase("SDIFFSTORE")]
        [TestCase("SDIFF")]
        [TestCase("SMOVE")]
        [TestCase("SUNIONSTORE")]
        [TestCase("SUNION")]
        [TestCase("SINTERSTORE")]
        [TestCase("SINTER")]
        [TestCase("LMOVE")]
        [TestCase("LPUSH")]
        [TestCase("LPOP")]
        [TestCase("LMPOP")]
        [TestCase("BLPOP")]
        [TestCase("BLMOVE")]
        [TestCase("BRPOPLPUSH")]
        [TestCase("LLEN")]
        [TestCase("LTRIM")]
        [TestCase("LRANGE")]
        [TestCase("LINDEX")]
        [TestCase("LINSERT")]
        [TestCase("LREM")]
        [TestCase("RPOPLPUSH")]
        [TestCase("LSET")]
        [TestCase("SADD")]
        [TestCase("SREM")]
        [TestCase("SCARD")]
        [TestCase("SMEMBERS")]
        [TestCase("SISMEMBER")]
        [TestCase("SMISMEMBER")]
        [TestCase("SPOP")]
        [TestCase("SRANDMEMBER")]
        [TestCase("GEOADD")]
        [TestCase("GEOHASH")]
        [TestCase("GEOSEARCHSTORE")]
        [TestCase("ZADD")]
        [TestCase("ZREM")]
        [TestCase("ZCARD")]
        [TestCase("ZRANGE")]
<<<<<<< HEAD
        [TestCase("ZRANGESTORE")]
=======
        [TestCase("ZREVRANGEBYLEX")]
>>>>>>> d4a954ab
        [TestCase("ZSCORE")]
        [TestCase("ZMSCORE")]
        [TestCase("ZPOPMAX")]
        [TestCase("ZCOUNT")]
        [TestCase("ZLEXCOUNT")]
        [TestCase("ZINCRBY")]
        [TestCase("ZRANK")]
        [TestCase("ZREMRANGEBYRANK")]
        [TestCase("ZRANDMEMBER")]
        [TestCase("ZDIFF")]
        [TestCase("ZDIFFSTORE")]
        [TestCase("HSET")]
        [TestCase("HGET")]
        [TestCase("HGETALL")]
        [TestCase("HMGET")]
        [TestCase("HRANDFIELD")]
        [TestCase("HLEN")]
        [TestCase("HSTRLEN")]
        [TestCase("HDEL")]
        [TestCase("HEXISTS")]
        [TestCase("HKEYS")]
        [TestCase("HINCRBY")]
        [TestCase("CLUSTERGETPROC")]
        [TestCase("CLUSTERSETPROC")]
        [TestCase("WATCH")]
        [TestCase("WATCHMS")]
        [TestCase("WATCHOS")]
        public void ClusterCLUSTERDOWNTest(string commandName)
        {
            var requestNodeIndex = otherIndex;
            var dummyCommand = new DummyCommand(commandName);
            ClassicAssert.IsTrue(TestCommands.TryGetValue(dummyCommand, out var command), "Command not found");

            for (var i = 0; i < iterations; i++)
                SERedisClusterDown(command);

            for (var i = 0; i < iterations; i++)
                GarnetClientSessionClusterDown(command);

            void SERedisClusterDown(BaseCommand command)
            {
                try
                {
                    _ = context.clusterTestUtils.GetServer(requestNodeIndex).Execute(command.Command, command.GetSingleSlotRequest());
                }
                catch (Exception ex)
                {
                    ClassicAssert.AreEqual("CLUSTERDOWN Hash slot not served", ex.Message, command.Command);
                    return;
                }
                Assert.Fail($"Should not reach here. Command: {command.Command}");
            }

            void GarnetClientSessionClusterDown(BaseCommand command)
            {
                var client = context.clusterTestUtils.GetGarnetClientSession(requestNodeIndex);
                try
                {
                    _ = client.ExecuteAsync(command.GetSingleSlotRequestWithCommand).GetAwaiter().GetResult();
                }
                catch (Exception ex)
                {
                    ClassicAssert.AreEqual("CLUSTERDOWN Hash slot not served", ex.Message, command.Command);
                    return;
                }
                Assert.Fail($"Should not reach here. Command: {command.Command}");
            }
        }

        [Test, Order(2), NonParallelizable]
        [Category("SLOT_VERIFY")]
        [TestCase("GET")]
        [TestCase("SET")]
        [TestCase("GETSET")]
        [TestCase("SETNX")]
        [TestCase("SUBSTR")]
        [TestCase("MGET")]
        [TestCase("MSET")]
        [TestCase("GETEX")]
        [TestCase("PFADD")]
        [TestCase("PFCOUNT")]
        [TestCase("PFMERGE")]
        [TestCase("SETBIT")]
        [TestCase("GETBIT")]
        [TestCase("BITCOUNT")]
        [TestCase("BITPOS")]
        [TestCase("BITOP")]
        [TestCase("BITFIELD")]
        [TestCase("BITFIELD_RO")]
        [TestCase("SETRANGE")]
        [TestCase("GETRANGE")]
        [TestCase("INCR")]
        [TestCase("INCRBYFLOAT")]
        [TestCase("APPEND")]
        [TestCase("STRLEN")]
        [TestCase("RENAME")]
        [TestCase("DEL")]
        [TestCase("GETDEL")]
        [TestCase("EXISTS")]
        [TestCase("PERSIST")]
        [TestCase("EXPIRE")]
        [TestCase("TTL")]
        [TestCase("SDIFFSTORE")]
        [TestCase("SDIFF")]
        [TestCase("SMOVE")]
        [TestCase("SUNIONSTORE")]
        [TestCase("SUNION")]
        [TestCase("SINTERSTORE")]
        [TestCase("SINTER")]
        [TestCase("LMOVE")]
        [TestCase("EVAL")]
        [TestCase("LPUSH")]
        [TestCase("LPOP")]
        [TestCase("LMPOP")]
        [TestCase("BLPOP")]
        [TestCase("BLMOVE")]
        [TestCase("BRPOPLPUSH")]
        [TestCase("LLEN")]
        [TestCase("LTRIM")]
        [TestCase("LRANGE")]
        [TestCase("LINDEX")]
        [TestCase("LINSERT")]
        [TestCase("LREM")]
        [TestCase("RPOPLPUSH")]
        [TestCase("LSET")]
        [TestCase("SADD")]
        [TestCase("SREM")]
        [TestCase("SCARD")]
        [TestCase("SMEMBERS")]
        [TestCase("SISMEMBER")]
        [TestCase("SMISMEMBER")]
        [TestCase("SPOP")]
        [TestCase("SRANDMEMBER")]
        [TestCase("GEOADD")]
        [TestCase("GEOHASH")]
        [TestCase("GEOSEARCHSTORE")]
        [TestCase("ZADD")]
        [TestCase("ZREM")]
        [TestCase("ZCARD")]
        [TestCase("ZRANGE")]
<<<<<<< HEAD
        [TestCase("ZRANGESTORE")]
=======
        [TestCase("ZREVRANGEBYLEX")]
>>>>>>> d4a954ab
        [TestCase("ZSCORE")]
        [TestCase("ZMSCORE")]
        [TestCase("ZPOPMAX")]
        [TestCase("ZCOUNT")]
        [TestCase("ZLEXCOUNT")]
        [TestCase("ZINCRBY")]
        [TestCase("ZRANK")]
        [TestCase("ZREMRANGEBYRANK")]
        [TestCase("ZRANDMEMBER")]
        [TestCase("ZDIFF")]
        [TestCase("ZDIFFSTORE")]
        [TestCase("HSET")]
        [TestCase("HGET")]
        [TestCase("HGETALL")]
        [TestCase("HMGET")]
        [TestCase("HRANDFIELD")]
        [TestCase("HLEN")]
        [TestCase("HSTRLEN")]
        [TestCase("HDEL")]
        [TestCase("HEXISTS")]
        [TestCase("HKEYS")]
        [TestCase("HINCRBY")]
        [TestCase("CLUSTERGETPROC")]
        [TestCase("CLUSTERSETPROC")]
        [TestCase("WATCHMS")]
        [TestCase("WATCHOS")]
        public void ClusterOKTest(string commandName)
        {
            var requestNodeIndex = sourceIndex;
            var dummyCommand = new DummyCommand(commandName);
            ClassicAssert.IsTrue(TestCommands.TryGetValue(dummyCommand, out var command), "Command not found");

            for (var i = 0; i < iterations; i++)
                SERedisOKTest(command);

            for (var i = 0; i < iterations; i++)
                GarnetClientSessionOK(command);

            try
            {
                var resp = (string)context.clusterTestUtils.GetServer(requestNodeIndex).Execute("DEL", [.. command.GetSingleSlotKeys], CommandFlags.NoRedirect);
            }
            catch (Exception ex)
            {
                context.logger?.LogError(ex, "Failed executing cleanup {command}", command.Command);
                Assert.Fail($"Failed executing cleanup. Command: {command.Command}");
            }

            void SERedisOKTest(BaseCommand command)
            {
                try
                {
                    _ = context.clusterTestUtils.GetServer(requestNodeIndex).Execute(command.Command, command.GetSingleSlotRequest());
                }
                catch (Exception ex)
                {
                    if (!command.RequiresExistingKey)
                        Assert.Fail($"{ex.Message}. Command: {command.Command}");
                }
            }

            void GarnetClientSessionOK(BaseCommand command)
            {
                var client = context.clusterTestUtils.GetGarnetClientSession(requestNodeIndex);
                try
                {
                    if (command.ArrayResponse)
                        _ = client.ExecuteForArrayAsync(command.GetSingleSlotRequestWithCommand).GetAwaiter().GetResult();
                    else
                        _ = client.ExecuteAsync(command.GetSingleSlotRequestWithCommand).GetAwaiter().GetResult();
                }
                catch (Exception ex)
                {
                    if (!command.RequiresExistingKey)
                        Assert.Fail($"{ex.Message}. Command: {command.Command}");
                }
            }
        }

        [Test, Order(3)]
        [Category("SLOT_VERIFY")]
        [TestCase("GET")]
        [TestCase("SET")]
        [TestCase("GETSET")]
        [TestCase("SETNX")]
        [TestCase("SUBSTR")]
        [TestCase("MGET")]
        [TestCase("MSET")]
        [TestCase("GETEX")]
        [TestCase("PFADD")]
        [TestCase("PFCOUNT")]
        [TestCase("PFMERGE")]
        [TestCase("SETBIT")]
        [TestCase("GETBIT")]
        [TestCase("BITCOUNT")]
        [TestCase("BITPOS")]
        [TestCase("BITOP")]
        [TestCase("BITFIELD")]
        [TestCase("BITFIELD_RO")]
        [TestCase("SETRANGE")]
        [TestCase("GETRANGE")]
        [TestCase("INCR")]
        [TestCase("INCRBYFLOAT")]
        [TestCase("APPEND")]
        [TestCase("STRLEN")]
        [TestCase("RENAME")]
        [TestCase("DEL")]
        [TestCase("GETDEL")]
        [TestCase("EXISTS")]
        [TestCase("PERSIST")]
        [TestCase("EXPIRE")]
        [TestCase("TTL")]
        [TestCase("SDIFFSTORE")]
        [TestCase("SDIFF")]
        [TestCase("SMOVE")]
        [TestCase("SUNIONSTORE")]
        [TestCase("SUNION")]
        [TestCase("SINTERSTORE")]
        [TestCase("SINTER")]
        [TestCase("LMOVE")]
        [TestCase("EVAL")]
        [TestCase("LPUSH")]
        [TestCase("LPOP")]
        [TestCase("LMPOP")]
        [TestCase("BLPOP")]
        [TestCase("BLMOVE")]
        [TestCase("BRPOPLPUSH")]
        [TestCase("LLEN")]
        [TestCase("LTRIM")]
        [TestCase("LRANGE")]
        [TestCase("LINDEX")]
        [TestCase("LINSERT")]
        [TestCase("LREM")]
        [TestCase("RPOPLPUSH")]
        [TestCase("LSET")]
        [TestCase("SADD")]
        [TestCase("SREM")]
        [TestCase("SCARD")]
        [TestCase("SMEMBERS")]
        [TestCase("SISMEMBER")]
        [TestCase("SMISMEMBER")]
        [TestCase("SPOP")]
        [TestCase("SRANDMEMBER")]
        [TestCase("GEOADD")]
        [TestCase("GEOHASH")]
        [TestCase("GEOSEARCHSTORE")]
        [TestCase("ZADD")]
        [TestCase("ZREM")]
        [TestCase("ZCARD")]
        [TestCase("ZRANGE")]
<<<<<<< HEAD
        [TestCase("ZRANGESTORE")]
=======
        [TestCase("ZREVRANGEBYLEX")]
>>>>>>> d4a954ab
        [TestCase("ZSCORE")]
        [TestCase("ZMSCORE")]
        [TestCase("ZPOPMAX")]
        [TestCase("ZCOUNT")]
        [TestCase("ZLEXCOUNT")]
        [TestCase("ZINCRBY")]
        [TestCase("ZRANK")]
        [TestCase("ZREMRANGEBYRANK")]
        [TestCase("ZRANDMEMBER")]
        [TestCase("ZDIFF")]
        [TestCase("ZDIFFSTORE")]
        [TestCase("HSET")]
        [TestCase("HGET")]
        [TestCase("HGETALL")]
        [TestCase("HMGET")]
        [TestCase("HRANDFIELD")]
        [TestCase("HLEN")]
        [TestCase("HSTRLEN")]
        [TestCase("HDEL")]
        [TestCase("HEXISTS")]
        [TestCase("HKEYS")]
        [TestCase("HINCRBY")]
        [TestCase("CLUSTERGETPROC")]
        [TestCase("CLUSTERSETPROC")]
        [TestCase("WATCHMS")]
        [TestCase("WATCHOS")]
        public void ClusterCROSSSLOTTest(string commandName)
        {
            var requestNodeIndex = sourceIndex;
            var dummyCommand = new DummyCommand(commandName);
            ClassicAssert.IsTrue(TestCommands.TryGetValue(dummyCommand, out var command), "Command not found");

            for (var i = 0; i < iterations; i++)
                SERedisCrossslotTest(command);

            for (var i = 0; i < iterations; i++)
                GarnetClientSessionCrossslotTest(command);

            void SERedisCrossslotTest(BaseCommand command)
            {
                if (!command.IsArrayCommand)
                    return;
                try
                {
                    _ = context.clusterTestUtils.GetServer(requestNodeIndex).Execute(command.Command, command.GetCrossSlotRequest());
                }
                catch (Exception ex)
                {
                    ClassicAssert.AreEqual("CROSSSLOT Keys in request do not hash to the same slot", ex.Message, command.Command);
                    return;
                }
                Assert.Fail($"Should not reach here. Command: {command.Command}");
            }

            void GarnetClientSessionCrossslotTest(BaseCommand command)
            {
                if (!command.IsArrayCommand)
                    return;
                var client = context.clusterTestUtils.GetGarnetClientSession(requestNodeIndex);
                try
                {
                    client.ExecuteAsync(command.GetCrossslotRequestWithCommand).GetAwaiter().GetResult();
                }
                catch (Exception ex)
                {
                    ClassicAssert.AreEqual("CROSSSLOT Keys in request do not hash to the same slot", ex.Message, command.Command);
                    return;
                }
                Assert.Fail($"Should not reach here. Command: {command.Command}");
            }
        }

        [Test, Order(4), NonParallelizable]
        [Category("SLOT_VERIFY")]
        [TestCase("GET")]
        [TestCase("SET")]
        [TestCase("GETSET")]
        [TestCase("SETNX")]
        [TestCase("SUBSTR")]
        [TestCase("MGET")]
        [TestCase("MSET")]
        [TestCase("GETEX")]
        [TestCase("PFADD")]
        [TestCase("PFCOUNT")]
        [TestCase("PFMERGE")]
        [TestCase("SETBIT")]
        [TestCase("GETBIT")]
        [TestCase("BITCOUNT")]
        [TestCase("BITPOS")]
        [TestCase("BITOP")]
        [TestCase("BITFIELD")]
        [TestCase("BITFIELD_RO")]
        [TestCase("SETRANGE")]
        [TestCase("GETRANGE")]
        [TestCase("INCR")]
        [TestCase("INCRBYFLOAT")]
        [TestCase("APPEND")]
        [TestCase("STRLEN")]
        [TestCase("RENAME")]
        [TestCase("DEL")]
        [TestCase("GETDEL")]
        [TestCase("EXISTS")]
        [TestCase("PERSIST")]
        [TestCase("EXPIRE")]
        [TestCase("TTL")]
        [TestCase("SDIFFSTORE")]
        [TestCase("SDIFF")]
        [TestCase("SMOVE")]
        [TestCase("SUNIONSTORE")]
        [TestCase("SUNION")]
        [TestCase("SINTERSTORE")]
        [TestCase("SINTER")]
        [TestCase("LMOVE")]
        [TestCase("LPUSH")]
        [TestCase("LPOP")]
        [TestCase("LMPOP")]
        [TestCase("BLPOP")]
        [TestCase("BLMOVE")]
        [TestCase("BRPOPLPUSH")]
        [TestCase("LLEN")]
        [TestCase("LTRIM")]
        [TestCase("LRANGE")]
        [TestCase("LINDEX")]
        [TestCase("LINSERT")]
        [TestCase("LREM")]
        [TestCase("RPOPLPUSH")]
        [TestCase("LSET")]
        [TestCase("SADD")]
        [TestCase("SREM")]
        [TestCase("SCARD")]
        [TestCase("SMEMBERS")]
        [TestCase("SISMEMBER")]
        [TestCase("SMISMEMBER")]
        [TestCase("SPOP")]
        [TestCase("SRANDMEMBER")]
        [TestCase("GEOADD")]
        [TestCase("GEOHASH")]
        [TestCase("GEOSEARCHSTORE")]
        [TestCase("ZADD")]
        [TestCase("ZREM")]
        [TestCase("ZCARD")]
        [TestCase("ZRANGE")]
<<<<<<< HEAD
        [TestCase("ZRANGESTORE")]
=======
        [TestCase("ZREVRANGEBYLEX")]
>>>>>>> d4a954ab
        [TestCase("ZSCORE")]
        [TestCase("ZMSCORE")]
        [TestCase("ZPOPMAX")]
        [TestCase("ZCOUNT")]
        [TestCase("ZLEXCOUNT")]
        [TestCase("ZINCRBY")]
        [TestCase("ZRANK")]
        [TestCase("ZREMRANGEBYRANK")]
        [TestCase("ZRANDMEMBER")]
        [TestCase("ZDIFF")]
        [TestCase("ZDIFFSTORE")]
        [TestCase("HSET")]
        [TestCase("HGET")]
        [TestCase("HGETALL")]
        [TestCase("HMGET")]
        [TestCase("HRANDFIELD")]
        [TestCase("HLEN")]
        [TestCase("HSTRLEN")]
        [TestCase("HDEL")]
        [TestCase("HEXISTS")]
        [TestCase("HKEYS")]
        [TestCase("HINCRBY")]
        [TestCase("CLUSTERGETPROC")]
        [TestCase("CLUSTERSETPROC")]
        [TestCase("WATCHMS")]
        [TestCase("WATCHOS")]
        public void ClusterMOVEDTest(string commandName)
        {
            var requestNodeIndex = targetIndex;
            var address = "127.0.0.1";
            var port = context.clusterTestUtils.GetPortFromNodeIndex(sourceIndex);
            var dummyCommand = new DummyCommand(commandName);
            ClassicAssert.IsTrue(TestCommands.TryGetValue(dummyCommand, out var command), "Command not found");

            for (var i = 0; i < iterations; i++)
                SERedisMOVEDTest(command);

            for (var i = 0; i < iterations; i++)
                GarnetClientSessionMOVEDTest(command);

            void SERedisMOVEDTest(BaseCommand command)
            {
                try
                {
                    context.clusterTestUtils.GetServer(requestNodeIndex).Execute(command.Command, command.GetSingleSlotRequest(), CommandFlags.NoRedirect);
                }
                catch (Exception ex)
                {
                    ClassicAssert.IsTrue(ex.Message.StartsWith("Key has MOVED"), command.Command);
                    var tokens = ex.Message.Split(' ');
                    ClassicAssert.IsTrue(tokens.Length > 10 && tokens[2].Equals("MOVED"), command.Command);

                    var _address = tokens[5].Split(':')[0];
                    var _port = int.Parse(tokens[5].Split(':')[1]);
                    var _slot = int.Parse(tokens[8]);
                    ClassicAssert.AreEqual(address, _address, command.Command);
                    ClassicAssert.AreEqual(port, _port, command.Command);
                    ClassicAssert.AreEqual(command.GetSlot, _slot, command.Command);
                    return;
                }
                Assert.Fail($"Should not reach here. Command: {command.Command}");
            }

            void GarnetClientSessionMOVEDTest(BaseCommand command)
            {
                var client = context.clusterTestUtils.GetGarnetClientSession(requestNodeIndex);
                try
                {
                    client.ExecuteAsync(command.GetSingleSlotRequestWithCommand).GetAwaiter().GetResult();
                }
                catch (Exception ex)
                {
                    ClassicAssert.AreEqual($"MOVED {command.GetSlot} {address}:{port}", ex.Message, command.Command);
                    return;
                }
                Assert.Fail($"Should not reach here. Command: {command.Command}");
            }
        }

        [Test, Order(5), NonParallelizable]
        [Category("SLOT_VERIFY")]
        [TestCase("GET")]
        [TestCase("SET")]
        [TestCase("GETSET")]
        [TestCase("SETNX")]
        [TestCase("SUBSTR")]
        [TestCase("MGET")]
        [TestCase("MSET")]
        [TestCase("GETEX")]
        [TestCase("PFADD")]
        [TestCase("PFCOUNT")]
        [TestCase("PFMERGE")]
        [TestCase("SETBIT")]
        [TestCase("GETBIT")]
        [TestCase("BITCOUNT")]
        [TestCase("BITPOS")]
        [TestCase("BITOP")]
        [TestCase("BITFIELD")]
        [TestCase("BITFIELD_RO")]
        [TestCase("SETRANGE")]
        [TestCase("GETRANGE")]
        [TestCase("INCR")]
        [TestCase("INCRBYFLOAT")]
        [TestCase("APPEND")]
        [TestCase("STRLEN")]
        [TestCase("RENAME")]
        [TestCase("DEL")]
        [TestCase("GETDEL")]
        [TestCase("EXISTS")]
        [TestCase("PERSIST")]
        [TestCase("EXPIRE")]
        [TestCase("TTL")]
        [TestCase("SDIFFSTORE")]
        [TestCase("SDIFF")]
        [TestCase("SMOVE")]
        [TestCase("SUNIONSTORE")]
        [TestCase("SUNION")]
        [TestCase("SINTERSTORE")]
        [TestCase("SINTER")]
        [TestCase("LMOVE")]
        [TestCase("LPUSH")]
        [TestCase("LPOP")]
        [TestCase("LMPOP")]
        [TestCase("BLPOP")]
        [TestCase("BLMOVE")]
        [TestCase("BRPOPLPUSH")]
        [TestCase("LLEN")]
        [TestCase("LTRIM")]
        [TestCase("LRANGE")]
        [TestCase("LINDEX")]
        [TestCase("LINSERT")]
        [TestCase("LREM")]
        [TestCase("RPOPLPUSH")]
        [TestCase("LSET")]
        [TestCase("SADD")]
        [TestCase("SREM")]
        [TestCase("SCARD")]
        [TestCase("SMEMBERS")]
        [TestCase("SISMEMBER")]
        [TestCase("SMISMEMBER")]
        [TestCase("SPOP")]
        [TestCase("SRANDMEMBER")]
        [TestCase("GEOADD")]
        [TestCase("GEOHASH")]
        [TestCase("GEOSEARCHSTORE")]
        [TestCase("ZADD")]
        [TestCase("ZREM")]
        [TestCase("ZCARD")]
        [TestCase("ZRANGE")]
<<<<<<< HEAD
        [TestCase("ZRANGESTORE")]
=======
        [TestCase("ZREVRANGEBYLEX")]
>>>>>>> d4a954ab
        [TestCase("ZSCORE")]
        [TestCase("ZMSCORE")]
        [TestCase("ZPOPMAX")]
        [TestCase("ZCOUNT")]
        [TestCase("ZLEXCOUNT")]
        [TestCase("ZINCRBY")]
        [TestCase("ZRANK")]
        [TestCase("ZREMRANGEBYRANK")]
        [TestCase("ZRANDMEMBER")]
        [TestCase("ZDIFF")]
        [TestCase("ZDIFFSTORE")]
        [TestCase("HSET")]
        [TestCase("HGET")]
        [TestCase("HGETALL")]
        [TestCase("HMGET")]
        [TestCase("HRANDFIELD")]
        [TestCase("HLEN")]
        [TestCase("HSTRLEN")]
        [TestCase("HDEL")]
        [TestCase("HEXISTS")]
        [TestCase("HKEYS")]
        [TestCase("HINCRBY")]
        [TestCase("CLUSTERGETPROC")]
        [TestCase("CLUSTERSETPROC")]
        [TestCase("WATCHMS")]
        [TestCase("WATCHOS")]
        public void ClusterASKTest(string commandName)
        {
            var requestNodeIndex = sourceIndex;
            var address = "127.0.0.1";
            var port = context.clusterTestUtils.GetPortFromNodeIndex(targetIndex);
            var dummyCommand = new DummyCommand(commandName);
            ClassicAssert.IsTrue(TestCommands.TryGetValue(dummyCommand, out var command), "Command not found");
            ConfigureSlotForMigration();

            try
            {
                for (var i = 0; i < iterations; i++)
                    SERedisASKTest(command);

                for (var i = 0; i < iterations; i++)
                    GarnetClientSessionASKTest(command);
            }
            finally
            {
                ResetSlot();
                try
                {
                    var resp = (string)context.clusterTestUtils.GetServer(requestNodeIndex).Execute("DEL", [.. command.GetSingleSlotKeys], CommandFlags.NoRedirect);
                }
                catch (Exception ex)
                {
                    context.logger?.LogError(ex, "Failed executing cleanup {command}", command.Command);
                    Assert.Fail($"Failed executing cleanup. Command: {command.Command}");
                }
            }

            void SERedisASKTest(BaseCommand command)
            {
                RedisResult result = default;
                try
                {
                    result = context.clusterTestUtils.GetServer(requestNodeIndex).Execute(command.Command, command.GetSingleSlotRequest(), CommandFlags.NoRedirect);
                }
                catch (Exception ex)
                {
                    var tokens = ex.Message.Split(' ');
                    ClassicAssert.IsTrue(tokens.Length > 10 && tokens[0].Equals("Endpoint"), command.Command + " => " + ex.Message);

                    var _address = tokens[1].Split(':')[0];
                    var _port = int.Parse(tokens[1].Split(':')[1]);
                    var _slot = int.Parse(tokens[4]);
                    ClassicAssert.AreEqual(address, _address, command.Command);
                    ClassicAssert.AreEqual(port, _port, command.Command);
                    ClassicAssert.AreEqual(command.GetSlot, _slot, command.Command);
                    return;
                }
                Assert.Fail($"Should not reach here. Command: {command.Command}");
            }

            void GarnetClientSessionASKTest(BaseCommand command)
            {
                var client = context.clusterTestUtils.GetGarnetClientSession(requestNodeIndex);
                try
                {
                    _ = client.ExecuteAsync(command.GetSingleSlotRequestWithCommand).GetAwaiter().GetResult();
                }
                catch (Exception ex)
                {
                    ClassicAssert.AreEqual($"ASK {command.GetSlot} {address}:{port}", ex.Message, command.Command);
                    return;
                }
                Assert.Fail($"Should not reach here. Command: {command.Command}");
            }
        }

        [Test, Order(6), NonParallelizable]
        [Category("SLOT_VERIFY")]
        [TestCase("GET")]
        [TestCase("SET")]
        [TestCase("GETSET")]
        [TestCase("SETNX")]
        [TestCase("SUBSTR")]
        [TestCase("MGET")]
        [TestCase("MSET")]
        [TestCase("GETEX")]
        [TestCase("PFADD")]
        [TestCase("PFCOUNT")]
        [TestCase("PFMERGE")]
        [TestCase("SETBIT")]
        [TestCase("GETBIT")]
        [TestCase("BITCOUNT")]
        [TestCase("BITPOS")]
        [TestCase("BITOP")]
        [TestCase("BITFIELD")]
        [TestCase("BITFIELD_RO")]
        [TestCase("SETRANGE")]
        [TestCase("GETRANGE")]
        [TestCase("INCR")]
        [TestCase("INCRBYFLOAT")]
        [TestCase("APPEND")]
        [TestCase("STRLEN")]
        [TestCase("RENAME")]
        [TestCase("DEL")]
        [TestCase("GETDEL")]
        [TestCase("EXISTS")]
        [TestCase("PERSIST")]
        [TestCase("EXPIRE")]
        [TestCase("TTL")]
        [TestCase("SDIFFSTORE")]
        [TestCase("SDIFF")]
        [TestCase("SMOVE")]
        [TestCase("SUNIONSTORE")]
        [TestCase("SUNION")]
        [TestCase("SINTERSTORE")]
        [TestCase("SINTER")]
        [TestCase("LMOVE")]
        [TestCase("LPUSH")]
        [TestCase("LPOP")]
        [TestCase("LMPOP")]
        [TestCase("BLPOP")]
        [TestCase("BLMOVE")]
        [TestCase("BRPOPLPUSH")]
        [TestCase("LLEN")]
        [TestCase("LTRIM")]
        [TestCase("LRANGE")]
        [TestCase("LINDEX")]
        [TestCase("LINSERT")]
        [TestCase("LREM")]
        [TestCase("RPOPLPUSH")]
        [TestCase("LSET")]
        [TestCase("SADD")]
        [TestCase("SREM")]
        [TestCase("SCARD")]
        [TestCase("SMEMBERS")]
        [TestCase("SISMEMBER")]
        [TestCase("SMISMEMBER")]
        [TestCase("SPOP")]
        [TestCase("SRANDMEMBER")]
        [TestCase("GEOADD")]
        [TestCase("GEOHASH")]
        [TestCase("GEOSEARCHSTORE")]
        [TestCase("ZADD")]
        [TestCase("ZREM")]
        [TestCase("ZCARD")]
        [TestCase("ZRANGE")]
<<<<<<< HEAD
        [TestCase("ZRANGESTORE")]
=======
        [TestCase("ZREVRANGEBYLEX")]
>>>>>>> d4a954ab
        [TestCase("ZSCORE")]
        [TestCase("ZMSCORE")]
        [TestCase("ZPOPMAX")]
        [TestCase("ZCOUNT")]
        [TestCase("ZLEXCOUNT")]
        [TestCase("ZINCRBY")]
        [TestCase("ZRANK")]
        [TestCase("ZREMRANGEBYRANK")]
        [TestCase("ZRANDMEMBER")]
        [TestCase("ZDIFF")]
        [TestCase("ZDIFFSTORE")]
        [TestCase("HSET")]
        [TestCase("HGET")]
        [TestCase("HGETALL")]
        [TestCase("HMGET")]
        [TestCase("HRANDFIELD")]
        [TestCase("HLEN")]
        [TestCase("HSTRLEN")]
        [TestCase("HDEL")]
        [TestCase("HEXISTS")]
        [TestCase("HKEYS")]
        [TestCase("HINCRBY")]
        [TestCase("CLUSTERGETPROC")]
        [TestCase("CLUSTERSETPROC")]
        [TestCase("WATCHMS")]
        [TestCase("WATCHOS")]
        public void ClusterTRYAGAINTest(string commandName)
        {
            var requestNodeIndex = sourceIndex;
            var dummyCommand = new DummyCommand(commandName);
            ClassicAssert.IsTrue(TestCommands.TryGetValue(dummyCommand, out var command), "Command not found");
            for (var i = 0; i < iterations; i++)
                SERedisTRYAGAINTest(command);

            void SERedisTRYAGAINTest(BaseCommand command)
            {
                if (!command.IsArrayCommand)
                    return;

                foreach (var setup in command.SetupSingleSlotRequest())
                {
                    var setupParameters = setup.Slice(1).ToArray();
                    try
                    {
                        _ = context.clusterTestUtils.GetServer(requestNodeIndex).Execute(setup[0], setupParameters, CommandFlags.NoRedirect);
                    }
                    catch (Exception ex)
                    {
                        context.logger?.LogError(ex, "Failed executing setup {command}", command.Command);
                        Assert.Fail($"Failed executing setup. Command: {command.Command}");
                    }
                }

                ConfigureSlotForMigration();
                try
                {
                    _ = context.clusterTestUtils.GetServer(requestNodeIndex).Execute(command.Command, command.GetSingleSlotRequest(), CommandFlags.NoRedirect);
                }
                catch (Exception ex)
                {
                    ClassicAssert.AreEqual("TRYAGAIN Multiple keys request during rehashing of slot", ex.Message, command.Command);
                    return;
                }
                finally
                {
                    ResetSlot();
                    try
                    {
                        _ = context.clusterTestUtils.GetServer(requestNodeIndex).Execute("DEL", [.. command.GetSingleSlotKeys], CommandFlags.NoRedirect);
                    }
                    catch (Exception ex)
                    {
                        context.logger?.LogError(ex, "Failed executing cleanup {command}", command.Command);
                        Assert.Fail($"Failed executing cleanup. Command: {command.Command}");
                    }
                }

                Assert.Fail($"Should not reach here. Command: {command.Command}");
            }
        }
    }
}<|MERGE_RESOLUTION|>--- conflicted
+++ resolved
@@ -96,11 +96,8 @@
                 new ZREM(),
                 new ZCARD(),
                 new ZRANGE(),
-<<<<<<< HEAD
+                new ZREVRANGEBYLEX(),
                 new ZRANGESTORE(),
-=======
-                new ZREVRANGEBYLEX(),
->>>>>>> d4a954ab
                 new ZSCORE(),
                 new ZMSCORE(),
                 new ZPOPMAX(),
@@ -281,11 +278,8 @@
         [TestCase("ZREM")]
         [TestCase("ZCARD")]
         [TestCase("ZRANGE")]
-<<<<<<< HEAD
+        [TestCase("ZREVRANGEBYLEX")]
         [TestCase("ZRANGESTORE")]
-=======
-        [TestCase("ZREVRANGEBYLEX")]
->>>>>>> d4a954ab
         [TestCase("ZSCORE")]
         [TestCase("ZMSCORE")]
         [TestCase("ZPOPMAX")]
@@ -426,11 +420,8 @@
         [TestCase("ZREM")]
         [TestCase("ZCARD")]
         [TestCase("ZRANGE")]
-<<<<<<< HEAD
+        [TestCase("ZREVRANGEBYLEX")]
         [TestCase("ZRANGESTORE")]
-=======
-        [TestCase("ZREVRANGEBYLEX")]
->>>>>>> d4a954ab
         [TestCase("ZSCORE")]
         [TestCase("ZMSCORE")]
         [TestCase("ZPOPMAX")]
@@ -581,11 +572,8 @@
         [TestCase("ZREM")]
         [TestCase("ZCARD")]
         [TestCase("ZRANGE")]
-<<<<<<< HEAD
+        [TestCase("ZREVRANGEBYLEX")]
         [TestCase("ZRANGESTORE")]
-=======
-        [TestCase("ZREVRANGEBYLEX")]
->>>>>>> d4a954ab
         [TestCase("ZSCORE")]
         [TestCase("ZMSCORE")]
         [TestCase("ZPOPMAX")]
@@ -728,11 +716,8 @@
         [TestCase("ZREM")]
         [TestCase("ZCARD")]
         [TestCase("ZRANGE")]
-<<<<<<< HEAD
+        [TestCase("ZREVRANGEBYLEX")]
         [TestCase("ZRANGESTORE")]
-=======
-        [TestCase("ZREVRANGEBYLEX")]
->>>>>>> d4a954ab
         [TestCase("ZSCORE")]
         [TestCase("ZMSCORE")]
         [TestCase("ZPOPMAX")]
@@ -882,11 +867,8 @@
         [TestCase("ZREM")]
         [TestCase("ZCARD")]
         [TestCase("ZRANGE")]
-<<<<<<< HEAD
+        [TestCase("ZREVRANGEBYLEX")]
         [TestCase("ZRANGESTORE")]
-=======
-        [TestCase("ZREVRANGEBYLEX")]
->>>>>>> d4a954ab
         [TestCase("ZSCORE")]
         [TestCase("ZMSCORE")]
         [TestCase("ZPOPMAX")]
@@ -1053,11 +1035,8 @@
         [TestCase("ZREM")]
         [TestCase("ZCARD")]
         [TestCase("ZRANGE")]
-<<<<<<< HEAD
+        [TestCase("ZREVRANGEBYLEX")]
         [TestCase("ZRANGESTORE")]
-=======
-        [TestCase("ZREVRANGEBYLEX")]
->>>>>>> d4a954ab
         [TestCase("ZSCORE")]
         [TestCase("ZMSCORE")]
         [TestCase("ZPOPMAX")]
