﻿// Copyright (c) Microsoft Corporation.
// Licensed under the MIT license.

using System;
using System.Diagnostics;
using System.Text;
using System.Threading.Tasks;
using Garnet.common;
using Garnet.server;
using Microsoft.Extensions.Logging;
using Tsavorite.core;

namespace Garnet.cluster
{
    using BasicGarnetApi = GarnetApi<BasicContext<SpanByte, SpanByte, RawStringInput, SpanByteAndMemory, long, MainSessionFunctions,
        /* MainStoreFunctions */ StoreFunctions<SpanByte, SpanByte, SpanByteComparer, SpanByteRecordDisposer>,
        SpanByteAllocator<StoreFunctions<SpanByte, SpanByte, SpanByteComparer, SpanByteRecordDisposer>>>,
    BasicContext<byte[], IGarnetObject, ObjectInput, GarnetObjectStoreOutput, long, ObjectSessionFunctions,
        /* ObjectStoreFunctions */ StoreFunctions<byte[], IGarnetObject, ByteArrayKeyComparer, DefaultRecordDisposer<byte[], IGarnetObject>>,
        GenericAllocator<byte[], IGarnetObject, StoreFunctions<byte[], IGarnetObject, ByteArrayKeyComparer, DefaultRecordDisposer<byte[], IGarnetObject>>>>>;

    internal sealed unsafe partial class ClusterSession : IClusterSession
    {
        long lastLog = 0;
        long totalKeyCount = 0;

        /// <summary>
        /// Logging of migrate session status
        /// </summary>
        /// <param name="keyCount"></param>
        /// <param name="isMainStore"></param>
        /// <param name="completed"></param>
        private void TrackImportProgress(int keyCount, bool isMainStore, bool completed = false)
        {
            totalKeyCount += keyCount;
            var duration = TimeSpan.FromTicks(Stopwatch.GetTimestamp() - lastLog);
            if (completed || lastLog == 0 || duration >= clusterProvider.storeWrapper.loggingFrequency)
            {
                logger?.LogTrace("[{op}]: isMainStore:({storeType}) totalKeyCount:({totalKeyCount})", completed ? "COMPLETED" : "IMPORTING", isMainStore, totalKeyCount.ToString("N0"));
                lastLog = Stopwatch.GetTimestamp();
            }
        }

        /// <summary>
        /// Implements CLUSTER MIGRATE command (only for internode use)
        /// </summary>
        /// <param name="invalidParameters"></param>
        /// <returns></returns>
        /// <exception cref="Exception"></exception>
        private bool NetworkClusterMigrate(out bool invalidParameters)
        {
            invalidParameters = false;

            // Expecting exactly 4 arguments
            if (parseState.Count != 4)
            {
                invalidParameters = true;
                return true;
            }

<<<<<<< HEAD
            var replaceSpan = parseState.GetArgSliceByRef(1).ReadOnlySpan;
            var storeTypeSpan = parseState.GetArgSliceByRef(2).ReadOnlySpan;
            var payload = parseState.GetArgSliceByRef(3);
            var payloadPtr = payload.ToPointer();
            var lastParam = parseState.GetArgSliceByRef(parseState.Count - 1);
=======
            var replace = parseState.GetArgSliceByRef(1).ReadOnlySpan;
            var storeType = parseState.GetArgSliceByRef(2).ReadOnlySpan;
            var payloadStartPtr = parseState.GetArgSliceByRef(3).SpanByte.ToPointer();
            var lastParam = parseState.GetArgSliceByRef(parseState.Count - 1).SpanByte;
>>>>>>> 4d3316a7
            var payloadEndPtr = lastParam.ToPointer() + lastParam.Length;
            var replaceOption = replace.EqualsUpperCaseSpanIgnoringCase("T"u8);

            var storeTypeStr = Encoding.ASCII.GetString(storeType);
            var buffer = new Span<byte>(payloadStartPtr, (int)(payloadEndPtr - payloadStartPtr)).ToArray();

<<<<<<< HEAD
            var currentConfig = clusterProvider.clusterManager.CurrentConfig;
            var migrateError = false;
=======
            if (clusterProvider.serverOptions.FastMigrate)
                Task.Run(() => Process(basicGarnetApi, buffer, storeTypeStr, replaceOption));
            else
                Process(basicGarnetApi, buffer, storeTypeStr, replaceOption);
>>>>>>> 4d3316a7

            void Process(BasicGarnetApi basicGarnetApi, byte[] input, string storeTypeSpan, bool replaceOption)
            {
<<<<<<< HEAD
                var keyCount = *(int*)payloadPtr;
                payloadPtr += 4;
                TrackImportProgress(keyCount, isMainStore: true, keyCount == 0);

                for (var ii = 0; ii < keyCount; ii++)
                {
                    if (!RespReadUtils.TryReadSerializedRecord(out var startAddress, out var length, ref payloadPtr, payloadEndPtr))
                        return false;

                    // If an error has occurred, continue to drain all records
                    if (migrateError)
                        continue;

                    var diskLogRecord = new DiskLogRecord(startAddress, length);
                    var slot = HashSlotUtils.HashSlot(diskLogRecord.Key);
                    if (!currentConfig.IsImportingSlot(slot)) // Slot is not in importing state
                    {
                        migrateError = true;
                        continue;
                    }

                    // Set if key replace flag is set or key does not exist
                    if (replaceOption || !Exists(PinnedSpanByte.FromPinnedSpan(diskLogRecord.Key)))
                        _ = basicGarnetApi.SET(in diskLogRecord, StoreType.Main);
                }
            }
            else if (storeTypeSpan.EqualsUpperCaseSpanIgnoringCase("OSTORE"u8))
            {
                var keyCount = *(int*)payloadPtr;
                payloadPtr += 4;
                TrackImportProgress(keyCount, isMainStore: false, keyCount == 0);

                for (var ii = 0; ii < keyCount; ii++)
                {
                    if (!RespReadUtils.TryReadSerializedRecord(out var startAddress, out var length, ref payloadPtr, payloadEndPtr))
                        return false;

                    // If an error has occurred, continue to drain all records
                    if (migrateError)
                        continue;

                    var diskLogRecord = new DiskLogRecord(startAddress, length);
                    var slot = HashSlotUtils.HashSlot(diskLogRecord.Key);
                    if (!currentConfig.IsImportingSlot(slot)) // Slot is not in importing state
                    {
                        migrateError = true;
                        continue;
                    }

                    // Set if key replace flag is set or key does not exist
                    if (replaceOption || !Exists(PinnedSpanByte.FromPinnedSpan(diskLogRecord.Key)))
                    {
                        _ = diskLogRecord.DeserializeValueObject(clusterProvider.storeWrapper.GarnetObjectSerializer);
                        _ = basicGarnetApi.SET(in diskLogRecord, StoreType.Object);
                    }
=======
                var currentConfig = clusterProvider.clusterManager.CurrentConfig;
                byte migrateState = 0;

                fixed (byte* ptr = input)
                {
                    var payloadPtr = ptr;
                    var payloadEndPtr = ptr + input.Length;
                    if (storeTypeSpan.Equals("SSTORE", StringComparison.OrdinalIgnoreCase))
                    {
                        var keyCount = *(int*)payloadPtr;
                        payloadPtr += 4;
                        var i = 0;

                        TrackImportProgress(keyCount, isMainStore: true, keyCount == 0);
                        while (i < keyCount)
                        {
                            ref var key = ref SpanByte.Reinterpret(payloadPtr);
                            payloadPtr += key.TotalSize;
                            ref var value = ref SpanByte.Reinterpret(payloadPtr);
                            payloadPtr += value.TotalSize;

                            // An error has occurred
                            if (migrateState > 0)
                            {
                                i++;
                                continue;
                            }

                            var slot = HashSlotUtils.HashSlot(ref key);
                            if (!currentConfig.IsImportingSlot(slot)) // Slot is not in importing state
                            {
                                migrateState = 1;
                                i++;
                                continue;
                            }

                            // Set if key replace flag is set or key does not exist
                            var keySlice = new ArgSlice(key.ToPointer(), key.Length);
                            if (replaceOption || !Exists(ref keySlice))
                                _ = basicGarnetApi.SET(ref key, ref value);
                            i++;
                        }
                    }
                    else if (storeTypeSpan.Equals("OSTORE", StringComparison.OrdinalIgnoreCase))
                    {
                        var keyCount = *(int*)payloadPtr;
                        payloadPtr += 4;
                        var i = 0;
                        TrackImportProgress(keyCount, isMainStore: false, keyCount == 0);
                        while (i < keyCount)
                        {
                            if (!RespReadUtils.TryReadSerializedData(out var key, out var data, out var expiration, ref payloadPtr, payloadEndPtr))
                                return;

                            // An error has occurred
                            if (migrateState > 0)
                                continue;

                            var slot = HashSlotUtils.HashSlot(key);
                            if (!currentConfig.IsImportingSlot(slot)) // Slot is not in importing state
                            {
                                migrateState = 1;
                                continue;
                            }

                            var value = clusterProvider.storeWrapper.GarnetObjectSerializer.Deserialize(data);
                            value.Expiration = expiration;

                            // Set if key replace flag is set or key does not exist
                            if (replaceOption || !CheckIfKeyExists(key))
                                _ = basicGarnetApi.SET(key, value);

                            i++;
                        }
                    }
                    else
                    {
                        throw new Exception("CLUSTER MIGRATE STORE TYPE ERROR!");
                    }
>>>>>>> 4d3316a7
                }
            }

<<<<<<< HEAD
            if (migrateError)
            {
                logger?.LogError("{errorMsg}", Encoding.ASCII.GetString(CmdStrings.RESP_ERR_GENERIC_NOT_IN_IMPORTING_STATE));
                while (!RespWriteUtils.TryWriteError(CmdStrings.RESP_ERR_GENERIC_NOT_IN_IMPORTING_STATE, ref dcurr, dend))
                    SendAndReset();
            }
            else
            {
                while (!RespWriteUtils.TryWriteDirect(CmdStrings.RESP_OK, ref dcurr, dend))
                    SendAndReset();
            }
=======
            var currentConfig = clusterProvider.clusterManager.CurrentConfig;

            while (!RespWriteUtils.TryWriteDirect(CmdStrings.RESP_OK, ref dcurr, dend))
                SendAndReset();
>>>>>>> 4d3316a7

            return true;
        }

        /// <summary>
        /// Implements CLUSTER MTASKS command
        /// </summary>
        /// <param name="invalidParameters"></param>
        /// <returns></returns>
        private bool NetworkClusterMTasks(out bool invalidParameters)
        {
            invalidParameters = false;

            if (parseState.Count != 0)
            {
                invalidParameters = true;
                return true;
            }

            var mtasks = clusterProvider.migrationManager.GetMigrationTaskCount();
            while (!RespWriteUtils.TryWriteInt32(mtasks, ref dcurr, dend))
                SendAndReset();

            return true;
        }
    }
}<|MERGE_RESOLUTION|>--- conflicted
+++ resolved
@@ -12,12 +12,12 @@
 
 namespace Garnet.cluster
 {
-    using BasicGarnetApi = GarnetApi<BasicContext<SpanByte, SpanByte, RawStringInput, SpanByteAndMemory, long, MainSessionFunctions,
-        /* MainStoreFunctions */ StoreFunctions<SpanByte, SpanByte, SpanByteComparer, SpanByteRecordDisposer>,
-        SpanByteAllocator<StoreFunctions<SpanByte, SpanByte, SpanByteComparer, SpanByteRecordDisposer>>>,
-    BasicContext<byte[], IGarnetObject, ObjectInput, GarnetObjectStoreOutput, long, ObjectSessionFunctions,
-        /* ObjectStoreFunctions */ StoreFunctions<byte[], IGarnetObject, ByteArrayKeyComparer, DefaultRecordDisposer<byte[], IGarnetObject>>,
-        GenericAllocator<byte[], IGarnetObject, StoreFunctions<byte[], IGarnetObject, ByteArrayKeyComparer, DefaultRecordDisposer<byte[], IGarnetObject>>>>>;
+    using BasicGarnetApi = GarnetApi<BasicContext<RawStringInput, SpanByteAndMemory, long, MainSessionFunctions,
+        /* MainStoreFunctions */ StoreFunctions<SpanByteComparer, SpanByteRecordDisposer>,
+        SpanByteAllocator<StoreFunctions<SpanByteComparer, SpanByteRecordDisposer>>>,
+    BasicContext<ObjectInput, GarnetObjectStoreOutput, long, ObjectSessionFunctions,
+        /* ObjectStoreFunctions */ StoreFunctions<SpanByteComparer, DefaultRecordDisposer>,
+        ObjectAllocator<StoreFunctions<SpanByteComparer, DefaultRecordDisposer>>>>;
 
     internal sealed unsafe partial class ClusterSession : IClusterSession
     {
@@ -58,93 +58,23 @@
                 return true;
             }
 
-<<<<<<< HEAD
-            var replaceSpan = parseState.GetArgSliceByRef(1).ReadOnlySpan;
-            var storeTypeSpan = parseState.GetArgSliceByRef(2).ReadOnlySpan;
-            var payload = parseState.GetArgSliceByRef(3);
-            var payloadPtr = payload.ToPointer();
-            var lastParam = parseState.GetArgSliceByRef(parseState.Count - 1);
-=======
             var replace = parseState.GetArgSliceByRef(1).ReadOnlySpan;
             var storeType = parseState.GetArgSliceByRef(2).ReadOnlySpan;
-            var payloadStartPtr = parseState.GetArgSliceByRef(3).SpanByte.ToPointer();
-            var lastParam = parseState.GetArgSliceByRef(parseState.Count - 1).SpanByte;
->>>>>>> 4d3316a7
+            var payloadStartPtr = parseState.GetArgSliceByRef(3).ToPointer();
+            var lastParam = parseState.GetArgSliceByRef(parseState.Count - 1);
             var payloadEndPtr = lastParam.ToPointer() + lastParam.Length;
             var replaceOption = replace.EqualsUpperCaseSpanIgnoringCase("T"u8);
 
             var storeTypeStr = Encoding.ASCII.GetString(storeType);
             var buffer = new Span<byte>(payloadStartPtr, (int)(payloadEndPtr - payloadStartPtr)).ToArray();
 
-<<<<<<< HEAD
-            var currentConfig = clusterProvider.clusterManager.CurrentConfig;
-            var migrateError = false;
-=======
             if (clusterProvider.serverOptions.FastMigrate)
-                Task.Run(() => Process(basicGarnetApi, buffer, storeTypeStr, replaceOption));
+                _ = Task.Run(() => Process(basicGarnetApi, buffer, storeTypeStr, replaceOption));
             else
                 Process(basicGarnetApi, buffer, storeTypeStr, replaceOption);
->>>>>>> 4d3316a7
 
             void Process(BasicGarnetApi basicGarnetApi, byte[] input, string storeTypeSpan, bool replaceOption)
             {
-<<<<<<< HEAD
-                var keyCount = *(int*)payloadPtr;
-                payloadPtr += 4;
-                TrackImportProgress(keyCount, isMainStore: true, keyCount == 0);
-
-                for (var ii = 0; ii < keyCount; ii++)
-                {
-                    if (!RespReadUtils.TryReadSerializedRecord(out var startAddress, out var length, ref payloadPtr, payloadEndPtr))
-                        return false;
-
-                    // If an error has occurred, continue to drain all records
-                    if (migrateError)
-                        continue;
-
-                    var diskLogRecord = new DiskLogRecord(startAddress, length);
-                    var slot = HashSlotUtils.HashSlot(diskLogRecord.Key);
-                    if (!currentConfig.IsImportingSlot(slot)) // Slot is not in importing state
-                    {
-                        migrateError = true;
-                        continue;
-                    }
-
-                    // Set if key replace flag is set or key does not exist
-                    if (replaceOption || !Exists(PinnedSpanByte.FromPinnedSpan(diskLogRecord.Key)))
-                        _ = basicGarnetApi.SET(in diskLogRecord, StoreType.Main);
-                }
-            }
-            else if (storeTypeSpan.EqualsUpperCaseSpanIgnoringCase("OSTORE"u8))
-            {
-                var keyCount = *(int*)payloadPtr;
-                payloadPtr += 4;
-                TrackImportProgress(keyCount, isMainStore: false, keyCount == 0);
-
-                for (var ii = 0; ii < keyCount; ii++)
-                {
-                    if (!RespReadUtils.TryReadSerializedRecord(out var startAddress, out var length, ref payloadPtr, payloadEndPtr))
-                        return false;
-
-                    // If an error has occurred, continue to drain all records
-                    if (migrateError)
-                        continue;
-
-                    var diskLogRecord = new DiskLogRecord(startAddress, length);
-                    var slot = HashSlotUtils.HashSlot(diskLogRecord.Key);
-                    if (!currentConfig.IsImportingSlot(slot)) // Slot is not in importing state
-                    {
-                        migrateError = true;
-                        continue;
-                    }
-
-                    // Set if key replace flag is set or key does not exist
-                    if (replaceOption || !Exists(PinnedSpanByte.FromPinnedSpan(diskLogRecord.Key)))
-                    {
-                        _ = diskLogRecord.DeserializeValueObject(clusterProvider.storeWrapper.GarnetObjectSerializer);
-                        _ = basicGarnetApi.SET(in diskLogRecord, StoreType.Object);
-                    }
-=======
                 var currentConfig = clusterProvider.clusterManager.CurrentConfig;
                 byte migrateState = 0;
 
@@ -161,10 +91,8 @@
                         TrackImportProgress(keyCount, isMainStore: true, keyCount == 0);
                         while (i < keyCount)
                         {
-                            ref var key = ref SpanByte.Reinterpret(payloadPtr);
-                            payloadPtr += key.TotalSize;
-                            ref var value = ref SpanByte.Reinterpret(payloadPtr);
-                            payloadPtr += value.TotalSize;
+                            if (!RespReadUtils.TryReadSerializedRecord(out var startAddress, out var length, ref payloadPtr, payloadEndPtr))
+                                return;
 
                             // An error has occurred
                             if (migrateState > 0)
@@ -173,7 +101,8 @@
                                 continue;
                             }
 
-                            var slot = HashSlotUtils.HashSlot(ref key);
+                            var diskLogRecord = new DiskLogRecord(startAddress, length);
+                            var slot = HashSlotUtils.HashSlot(diskLogRecord.Key);
                             if (!currentConfig.IsImportingSlot(slot)) // Slot is not in importing state
                             {
                                 migrateState = 1;
@@ -182,9 +111,9 @@
                             }
 
                             // Set if key replace flag is set or key does not exist
-                            var keySlice = new ArgSlice(key.ToPointer(), key.Length);
-                            if (replaceOption || !Exists(ref keySlice))
-                                _ = basicGarnetApi.SET(ref key, ref value);
+                            var keySlice = PinnedSpanByte.FromPinnedSpan(diskLogRecord.Key);
+                            if (replaceOption || !Exists(keySlice))
+                                _ = basicGarnetApi.SET(in diskLogRecord, StoreType.Main);
                             i++;
                         }
                     }
@@ -196,27 +125,27 @@
                         TrackImportProgress(keyCount, isMainStore: false, keyCount == 0);
                         while (i < keyCount)
                         {
-                            if (!RespReadUtils.TryReadSerializedData(out var key, out var data, out var expiration, ref payloadPtr, payloadEndPtr))
+                            if (!RespReadUtils.TryReadSerializedRecord(out var startAddress, out var length, ref payloadPtr, payloadEndPtr))
                                 return;
 
                             // An error has occurred
                             if (migrateState > 0)
                                 continue;
 
-                            var slot = HashSlotUtils.HashSlot(key);
+                            var diskLogRecord = new DiskLogRecord(startAddress, length);
+                            var slot = HashSlotUtils.HashSlot(diskLogRecord.Key);
                             if (!currentConfig.IsImportingSlot(slot)) // Slot is not in importing state
                             {
                                 migrateState = 1;
                                 continue;
                             }
 
-                            var value = clusterProvider.storeWrapper.GarnetObjectSerializer.Deserialize(data);
-                            value.Expiration = expiration;
+                            _ = diskLogRecord.DeserializeValueObject(clusterProvider.storeWrapper.GarnetObjectSerializer);
 
                             // Set if key replace flag is set or key does not exist
-                            if (replaceOption || !CheckIfKeyExists(key))
-                                _ = basicGarnetApi.SET(key, value);
-
+                            var keySlice = PinnedSpanByte.FromPinnedSpan(diskLogRecord.Key);
+                            if (replaceOption || !Exists(keySlice))
+                                _ = basicGarnetApi.SET(in diskLogRecord, StoreType.Object);
                             i++;
                         }
                     }
@@ -224,28 +153,13 @@
                     {
                         throw new Exception("CLUSTER MIGRATE STORE TYPE ERROR!");
                     }
->>>>>>> 4d3316a7
                 }
             }
 
-<<<<<<< HEAD
-            if (migrateError)
-            {
-                logger?.LogError("{errorMsg}", Encoding.ASCII.GetString(CmdStrings.RESP_ERR_GENERIC_NOT_IN_IMPORTING_STATE));
-                while (!RespWriteUtils.TryWriteError(CmdStrings.RESP_ERR_GENERIC_NOT_IN_IMPORTING_STATE, ref dcurr, dend))
-                    SendAndReset();
-            }
-            else
-            {
-                while (!RespWriteUtils.TryWriteDirect(CmdStrings.RESP_OK, ref dcurr, dend))
-                    SendAndReset();
-            }
-=======
             var currentConfig = clusterProvider.clusterManager.CurrentConfig;
 
             while (!RespWriteUtils.TryWriteDirect(CmdStrings.RESP_OK, ref dcurr, dend))
                 SendAndReset();
->>>>>>> 4d3316a7
 
             return true;
         }
