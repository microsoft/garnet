--- conflicted
+++ resolved
@@ -11,15 +11,6 @@
 
 namespace Garnet.cluster
 {
-<<<<<<< HEAD
-    using BasicGarnetApi = GarnetApi<BasicContext<RawStringInput, SpanByteAndMemory, long, MainSessionFunctions,
-            /* MainStoreFunctions */ StoreFunctions<SpanByteComparer, DefaultRecordDisposer>,
-            ObjectAllocator<StoreFunctions<SpanByteComparer, DefaultRecordDisposer>>>,
-        BasicContext<ObjectInput, GarnetObjectStoreOutput, long, ObjectSessionFunctions,
-            /* ObjectStoreFunctions */ StoreFunctions<SpanByteComparer, DefaultRecordDisposer>,
-            ObjectAllocator<StoreFunctions<SpanByteComparer, DefaultRecordDisposer>>>,
-        BasicContext<UnifiedStoreInput, GarnetUnifiedStoreOutput, long, UnifiedSessionFunctions,
-=======
     using BasicGarnetApi = GarnetApi<BasicContext<StringInput, SpanByteAndMemory, long, MainSessionFunctions,
             /* MainStoreFunctions */ StoreFunctions<SpanByteComparer, DefaultRecordDisposer>,
             ObjectAllocator<StoreFunctions<SpanByteComparer, DefaultRecordDisposer>>>,
@@ -27,7 +18,6 @@
             /* ObjectStoreFunctions */ StoreFunctions<SpanByteComparer, DefaultRecordDisposer>,
             ObjectAllocator<StoreFunctions<SpanByteComparer, DefaultRecordDisposer>>>,
         BasicContext<UnifiedInput, UnifiedOutput, long, UnifiedSessionFunctions,
->>>>>>> 04c8fcf9
             /* UnifiedStoreFunctions */ StoreFunctions<SpanByteComparer, DefaultRecordDisposer>,
             ObjectAllocator<StoreFunctions<SpanByteComparer, DefaultRecordDisposer>>>>;
 
