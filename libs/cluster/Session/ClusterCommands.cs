﻿// Copyright (c) Microsoft Corporation.
// Licensed under the MIT license.

using System;
using System.Buffers;
using System.Collections.Generic;
using System.Diagnostics;
using System.Linq;
using System.Text;
using Garnet.common;
using Garnet.server;
using Microsoft.Extensions.Logging;
using Tsavorite.core;

namespace Garnet.cluster
{
    /// <summary>
    /// Server session for RESP protocol - cluster commands are in this file
    /// </summary>
    internal sealed unsafe partial class ClusterSession : IClusterSession
    {
        ClusterConfig lastSentConfig;

        int migrateSetCount = 0;
        byte migrateState = 0;

        private int CountKeysInSessionStore(int slot)
        {
            ClusterKeyIterationFunctions.MainStoreCountKeys iterFuncs = new(slot);
            _ = basicGarnetApi.IterateMainStore(ref iterFuncs);
            return iterFuncs.keyCount;
        }

        private int CountKeysInObjectStore(int slot)
        {
            if (!clusterProvider.serverOptions.DisableObjects)
            {
                ClusterKeyIterationFunctions.ObjectStoreCountKeys iterFuncs = new(slot);
                _ = basicGarnetApi.IterateObjectStore(ref iterFuncs);
                return iterFuncs.keyCount;
            }
            return 0;
        }

        private int CountKeysInSlot(int slot) => CountKeysInSessionStore(slot) + CountKeysInObjectStore(slot);

        private List<byte[]> GetKeysInSlot(int slot, int keyCount)
        {
            List<byte[]> keys = [];
            ClusterKeyIterationFunctions.MainStoreGetKeysInSlot mainIterFuncs = new(keys, slot, keyCount);
            _ = basicGarnetApi.IterateMainStore(ref mainIterFuncs);

            if (!clusterProvider.serverOptions.DisableObjects)
            {
                ClusterKeyIterationFunctions.ObjectStoreGetKeysInSlot objectIterFuncs = new(keys, slot);
                _ = basicGarnetApi.IterateObjectStore(ref objectIterFuncs);
            }
            return keys;
        }

        /// <summary>
        /// Try to parse slots
        /// </summary>
        /// <param name="errorMessage">
        /// The ASCII encoded error message if there one of the following conditions is true
        /// <list type="bullet">
        ///   <item>If the same slot is specified multiple times.</item>
        ///   <item>If the slot is out of range.</item>
        /// </list>
        /// otherwise <see langword="default" />
        /// </param>
        /// <returns>A boolean indicating that there was error in parsing of the arguments.</returns>
        /// <remarks>
        /// The error handling is little special for this method because we need to drain all arguments even in the case of error.
        /// <para/>
        /// The <paramref name="errorMessage"/> will only have a generic error message set in the event of duplicate or out of range slot. 
        /// The method will still return <see langword="true" /> in case of such error.
        /// </remarks>
        private bool TryParseSlots(int count, ref byte* ptr, out HashSet<int> slots, out ReadOnlySpan<byte> errorMessage, bool range)
        {
            slots = [];
            errorMessage = default;
            var duplicate = false;
            var outOfRange = false;
            var invalidRange = false;
            int slotStart;
            int slotEnd;

            while (count > 0)
            {
                if (range)
                {
                    if (!RespReadUtils.ReadIntWithLengthHeader(out slotStart, ref ptr, recvBufferPtr + bytesRead))
                        return false;
                    if (!RespReadUtils.ReadIntWithLengthHeader(out slotEnd, ref ptr, recvBufferPtr + bytesRead))
                        return false;
                    count -= 2;
                }
                else
                {
                    if (!RespReadUtils.ReadIntWithLengthHeader(out slotStart, ref ptr, recvBufferPtr + bytesRead))
                        return false;
                    count--;
                    slotEnd = slotStart;
                }

                if (duplicate || outOfRange || invalidRange)
                    continue;

                if (slotStart > slotEnd)
                {
                    invalidRange = true;
                    continue;
                }

                if (ClusterConfig.OutOfRange(slotStart) || ClusterConfig.OutOfRange(slotEnd))
                {
                    errorMessage = CmdStrings.RESP_ERR_GENERIC_SLOT_OUT_OFF_RANGE;
                    outOfRange = true;
                }

                for (var slot = slotStart; slot <= slotEnd && !duplicate; slot++)
                {
                    if (!slots.Add(slot))
                    {
                        errorMessage = Encoding.ASCII.GetBytes($"ERR Slot {slot} specified multiple times");
                        duplicate = true;
                    }
                }
            }

            return true;
        }

        /// <summary>
        /// Release epoch, wait for config transition and re-acquire the epoch
        /// </summary>
        public void UnsafeWaitForConfigTransition()
        {
            ReleaseCurrentEpoch();
            clusterProvider.WaitForConfigTransition();
            AcquireCurrentEpoch();
        }

        private bool ProcessClusterCommands(ReadOnlySpan<byte> bufSpan, int count)
        {
            if (clusterProvider.clusterManager == null)
            {
                if (!DrainCommands(bufSpan, count))
                    return false;
                while (!RespWriteUtils.WriteError(CmdStrings.RESP_ERR_GENERIC_CLUSTER, ref dcurr, dend))
                    SendAndReset();
                return true;
            }

            bool errorFlag;
            string errorCmd;
            if (count > 0)
            {
                var param = GetCommand(bufSpan, out var success1);
                if (!success1) return false;

                if (ProcessClusterBasicCommands(bufSpan, param, count - 1, out errorFlag, out errorCmd))
                    goto checkErrorFlags;
                else if (ProcessFailoverCommands(bufSpan, param, count - 1, out errorFlag, out errorCmd))
                    goto checkErrorFlags;
                else if (ProcessSlotManageCommands(bufSpan, param, count - 1, out errorFlag, out errorCmd))
                    goto checkErrorFlags;
                else if (ProcessClusterMigrationCommands(bufSpan, param, count - 1, out errorFlag, out errorCmd))
                    goto checkErrorFlags;
                else if (ProcessClusterReplicationCommands(bufSpan, param, count - 1, out errorFlag, out errorCmd))
                    goto checkErrorFlags;
                else
                {
                    if (!DrainCommands(bufSpan, count - 1))
                        return false;
                    var paramStr = Encoding.ASCII.GetString(param);
                    while (!RespWriteUtils.WriteError($"ERR Unknown subcommand or wrong number of arguments for '{paramStr}'. Try CLUSTER HELP.", ref dcurr, dend))
                        SendAndReset();
                }
            }
            else
            {
                errorFlag = true;
                errorCmd = "CLUSTER";
            }

        checkErrorFlags:
            if (errorFlag && !string.IsNullOrWhiteSpace(errorCmd))
            {
                var errorMsg = string.Format(CmdStrings.GenericErrMissingParam, errorCmd);
                var bresp_ERRMISSINGPARAM = Encoding.ASCII.GetBytes(errorMsg);
                bresp_ERRMISSINGPARAM.CopyTo(new Span<byte>(dcurr, bresp_ERRMISSINGPARAM.Length));
                dcurr += bresp_ERRMISSINGPARAM.Length;
            }
            sessionMetrics?.incr_total_cluster_commands_processed();
            return true;
        }

        private bool ProcessClusterBasicCommands(ReadOnlySpan<byte> bufSpan, ReadOnlySpan<byte> param, int count, out bool errorFlag, out string errorCmd)
        {
            errorFlag = false;
            errorCmd = string.Empty;
            if (param.SequenceEqual(CmdStrings.BUMPEPOCH) || param.SequenceEqual(CmdStrings.bumpepoch))
            {
                if (!CheckACLAdminPermissions(bufSpan, count, out var success))
                {
                    return success;
                }

                if (count > 0)
                {
                    if (!DrainCommands(bufSpan, count))
                        return false;
                    errorFlag = true;
                    errorCmd = Encoding.ASCII.GetString(param);
                }
                else
                {
                    var ptr = recvBufferPtr + readHead;
                    success = clusterProvider.clusterManager.TryBumpClusterEpoch();
                    readHead = (int)(ptr - recvBufferPtr);

                    if (success)
                    {
                        while (!RespWriteUtils.WriteDirect(CmdStrings.RESP_OK, ref dcurr, dend))
                            SendAndReset();
                    }
                    else
                    {
                        while (!RespWriteUtils.WriteError(CmdStrings.RESP_ERR_GENERIC_CONFIG_UPDATE, ref dcurr, dend))
                            SendAndReset();
                    }
                }
            }
            else if (param.SequenceEqual(CmdStrings.FORGET) || param.SequenceEqual(CmdStrings.forget))
            {
                if (!CheckACLAdminPermissions(bufSpan, count, out var success))
                {
                    return success;
                }

                if (count < 1)
                {
                    if (!DrainCommands(bufSpan, count))
                        return false;
                    errorFlag = true;
                    errorCmd = Encoding.ASCII.GetString(param);
                }
                else
                {
                    var ptr = recvBufferPtr + readHead;
                    if (!RespReadUtils.ReadStringWithLengthHeader(out var nodeid, ref ptr, recvBufferPtr + bytesRead))
                        return false;

                    var expirySeconds = 60;
                    if (count == 2)
                    {
                        if (!RespReadUtils.ReadIntWithLengthHeader(out expirySeconds, ref ptr, recvBufferPtr + bytesRead))
                            return false;
                    }
                    readHead = (int)(ptr - recvBufferPtr);

                    logger?.LogTrace("CLUSTER FORGET {nodeid} {seconds}", nodeid, expirySeconds);
                    if (!clusterProvider.clusterManager.TryRemoveWorker(nodeid, expirySeconds, out var errorMessage))
                    {
                        while (!RespWriteUtils.WriteError(errorMessage, ref dcurr, dend))
                            SendAndReset();
                    }
                    else
                    {
                        while (!RespWriteUtils.WriteDirect(CmdStrings.RESP_OK, ref dcurr, dend))
                            SendAndReset();
                    }
                }
            }
            else if (param.SequenceEqual(CmdStrings.INFO) || param.SequenceEqual(CmdStrings.info))
            {
                if (count > 0)
                {
                    if (!DrainCommands(bufSpan, count))
                        return false;
                    errorFlag = true;
                    errorCmd = Encoding.ASCII.GetString(param);
                }
                else
                {
                    var ptr = recvBufferPtr + readHead;
                    readHead = (int)(ptr - recvBufferPtr);
                    var clusterInfo = clusterProvider.clusterManager.GetInfo();
                    while (!RespWriteUtils.WriteAsciiBulkString(clusterInfo, ref dcurr, dend))
                        SendAndReset();
                }
            }
            else if (param.SequenceEqual(CmdStrings.HELP) || param.SequenceEqual(CmdStrings.help))
            {
                var ptr = recvBufferPtr + readHead;
                readHead = (int)(ptr - recvBufferPtr);
                var clusterCommands = ClusterCommandInfo.GetClusterCommands();
                while (!RespWriteUtils.WriteArrayLength(clusterCommands.Count, ref dcurr, dend))
                    SendAndReset();
                foreach (var command in clusterCommands)
                {
                    while (!RespWriteUtils.WriteSimpleString(command, ref dcurr, dend))
                        SendAndReset();
                }
            }
            else if (param.SequenceEqual(CmdStrings.MEET) || param.SequenceEqual(CmdStrings.meet))
            {
                if (!CheckACLAdminPermissions(bufSpan, count, out var success))
                {
                    return success;
                }

                if (count != 2)
                {
                    if (!DrainCommands(bufSpan, count))
                        return false;
                    errorFlag = true;
                    errorCmd = Encoding.ASCII.GetString(param);
                }
                else
                {
                    var ptr = recvBufferPtr + readHead;
                    if (!RespReadUtils.ReadByteArrayWithLengthHeader(out var ipaddress, ref ptr, recvBufferPtr + bytesRead))
                        return false;

                    if (!RespReadUtils.ReadIntWithLengthHeader(out var port, ref ptr, recvBufferPtr + bytesRead))
                        return false;
                    readHead = (int)(ptr - recvBufferPtr);

                    var ipaddressStr = Encoding.ASCII.GetString(ipaddress);
                    logger?.LogTrace("CLUSTER MEET {ipaddressStr} {port}", ipaddressStr, port);
                    clusterProvider.clusterManager.RunMeetTask(ipaddressStr, port);
                    while (!RespWriteUtils.WriteDirect(CmdStrings.RESP_OK, ref dcurr, dend))
                        SendAndReset();
                }
            }
            else if (param.SequenceEqual(CmdStrings.MYID) || param.SequenceEqual(CmdStrings.myid))
            {
                var ptr = recvBufferPtr + readHead;
                readHead = (int)(ptr - recvBufferPtr);
                while (!RespWriteUtils.WriteAsciiBulkString(clusterProvider.clusterManager.CurrentConfig.GetLocalNodeId(), ref dcurr, dend))
                    SendAndReset();
            }
            else if (param.SequenceEqual(CmdStrings.MYPARENTID) || param.SequenceEqual(CmdStrings.myparentid))
            {
                var ptr = recvBufferPtr + readHead;
                readHead = (int)(ptr - recvBufferPtr);

                var current = clusterProvider.clusterManager.CurrentConfig;
                var parentId = current.GetLocalNodeRole() == NodeRole.PRIMARY ? current.GetLocalNodeId() : current.GetLocalNodePrimaryId();
                while (!RespWriteUtils.WriteAsciiBulkString(parentId, ref dcurr, dend))
                    SendAndReset();
            }
            else if (param.SequenceEqual(CmdStrings.ENDPOINT) || param.SequenceEqual(CmdStrings.endpoint))
            {
                var ptr = recvBufferPtr + readHead;
                if (!RespReadUtils.ReadStringWithLengthHeader(out var nodeid, ref ptr, recvBufferPtr + bytesRead))
                    return false;
                readHead = (int)(ptr - recvBufferPtr);
                var current = clusterProvider.clusterManager.CurrentConfig;
                var (host, port) = current.GetEndpointFromNodeId(nodeid);
                while (!RespWriteUtils.WriteAsciiBulkString($"{host}:{port}", ref dcurr, dend))
                    SendAndReset();
            }
            else if (param.SequenceEqual(CmdStrings.NODES) || param.SequenceEqual(CmdStrings.nodes))
            {
                if (count > 0)
                {
                    if (!DrainCommands(bufSpan, count))
                        return false;
                    errorFlag = true;
                    errorCmd = Encoding.ASCII.GetString(param);
                }
                else
                {
                    var ptr = recvBufferPtr + readHead;
                    readHead = (int)(ptr - recvBufferPtr);
                    var nodes = clusterProvider.clusterManager.CurrentConfig.GetClusterInfo();
                    while (!RespWriteUtils.WriteAsciiBulkString(nodes, ref dcurr, dend))
                        SendAndReset();
                }
            }
            else if (param.SequenceEqual(CmdStrings.set_config_epoch) || param.SequenceEqual(CmdStrings.SET_CONFIG_EPOCH))
            {
                if (count != 1)
                {
                    if (!DrainCommands(bufSpan, count))
                        return false;
                    errorFlag = true;
                    errorCmd = Encoding.ASCII.GetString(param);
                }
                else
                {
                    Debug.WriteLine($"{Encoding.UTF8.GetString(new Span<byte>(recvBufferPtr, Math.Min(bytesRead, 128))).Replace("\n", "|").Replace("\r", "")}");
                    var ptr = recvBufferPtr + readHead;
                    if (!RespReadUtils.ReadIntWithLengthHeader(out var configEpoch, ref ptr, recvBufferPtr + bytesRead))
                        return false;
                    readHead = (int)(ptr - recvBufferPtr);
                    if (clusterProvider.clusterManager.CurrentConfig.NumWorkers > 2)
                    {
                        while (!RespWriteUtils.WriteError(CmdStrings.RESP_ERR_GENERIC_CONFIG_EPOCH_ASSIGNMENT, ref dcurr, dend))
                            SendAndReset();
                    }
                    else
                    {
                        if (!clusterProvider.clusterManager.TrySetLocalConfigEpoch(configEpoch, out var errorMessage))
                        {
                            while (!RespWriteUtils.WriteError(errorMessage, ref dcurr, dend))
                                SendAndReset();
                        }
                        else
                        {
                            while (!RespWriteUtils.WriteDirect(CmdStrings.RESP_OK, ref dcurr, dend))
                                SendAndReset();
                        }
                    }
                }
            }
            else if (param.SequenceEqual(CmdStrings.SHARDS) || param.SequenceEqual(CmdStrings.shards))
            {
                var ptr = recvBufferPtr + readHead;
                readHead = (int)(ptr - recvBufferPtr);
                var shardsInfo = clusterProvider.clusterManager.CurrentConfig.GetShardsInfo();
                while (!RespWriteUtils.WriteAsciiDirect(shardsInfo, ref dcurr, dend))
                    SendAndReset();
            }
            else if (param.SequenceEqual(CmdStrings.GOSSIP))
            {
                if (count < 1)
                {
                    if (!DrainCommands(bufSpan, count))
                        return false;
                    errorFlag = true;
                    errorCmd = Encoding.ASCII.GetString(param);
                }
                else
                {
                    var ptr = recvBufferPtr + readHead;
                    var gossipWithMeet = false;
                    if (count > 1)
                    {
                        if (!RespReadUtils.ReadByteArrayWithLengthHeader(out var withMeet, ref ptr, recvBufferPtr + bytesRead))
                            return false;
                        Debug.Assert(withMeet.SequenceEqual(CmdStrings.WITHMEET.ToArray()));
                        if (withMeet.SequenceEqual(CmdStrings.WITHMEET.ToArray()))
                            gossipWithMeet = true;
                    }

                    if (!RespReadUtils.ReadByteArrayWithLengthHeader(out var gossipMessage, ref ptr, recvBufferPtr + bytesRead))
                        return false;
                    readHead = (int)(ptr - recvBufferPtr);

                    clusterProvider.clusterManager.gossipStats.UpdateGossipBytesRecv(gossipMessage.Length);
                    var current = clusterProvider.clusterManager.CurrentConfig;

                    // Try merge if not just a ping message
                    if (gossipMessage.Length > 0)
                    {
                        var other = ClusterConfig.FromByteArray(gossipMessage);
                        // Accept gossip message if it is a gossipWithMeet or node from node that is already known and trusted
                        // GossipWithMeet messages are only send through a call to CLUSTER MEET at the remote node
                        if (gossipWithMeet || current.IsKnown(other.GetLocalNodeId()))
                        {
                            _ = clusterProvider.clusterManager.TryMerge(other);
                        }
                        else
                            logger?.LogWarning("Received gossip from unknown node: {node-id}", other.GetLocalNodeId());
                    }

                    // Respond if configuration has changed or gossipWithMeet option is specified
                    if (lastSentConfig != current || gossipWithMeet)
                    {
                        var configByteArray = current.ToByteArray();
                        clusterProvider.clusterManager.gossipStats.UpdateGossipBytesSend(configByteArray.Length);
                        while (!RespWriteUtils.WriteBulkString(configByteArray, ref dcurr, dend))
                            SendAndReset();
                        lastSentConfig = current;
                    }
                    else
                    {
                        while (!RespWriteUtils.WriteBulkString(Array.Empty<byte>(), ref dcurr, dend))
                            SendAndReset();
                    }
                    return true;
                }
            }
            else if (param.SequenceEqual(CmdStrings.RESET) || param.SequenceEqual(CmdStrings.reset))
            {
                if (!CheckACLAdminPermissions(bufSpan, count, out var success))
                {
                    return success;
                }

                var ptr = recvBufferPtr + readHead;
                var soft = true;
                var expirySeconds = 60;

                if (count > 0)
                {
                    if (!RespReadUtils.ReadStringWithLengthHeader(out var option, ref ptr, recvBufferPtr + bytesRead))
                        return false;
                    if (option.Equals("HARD", StringComparison.OrdinalIgnoreCase))
                        soft = false;
                }

                if (count > 1)
                {
                    if (!RespReadUtils.ReadIntWithLengthHeader(out expirySeconds, ref ptr, recvBufferPtr + bytesRead))
                        return false;
                }

                readHead = (int)(ptr - recvBufferPtr);

                clusterProvider.clusterManager.TryReset(soft, expirySeconds);
                if (!soft) clusterProvider.FlushDB(true);

                while (!RespWriteUtils.WriteDirect(CmdStrings.RESP_OK, ref dcurr, dend))
                    SendAndReset();
            }
            else { return false; }
            return true;
        }

        public bool ProcessFailoverCommands(ReadOnlySpan<byte> bufSpan, ReadOnlySpan<byte> param, int count, out bool errorFlag, out string errorCmd)
        {
            errorFlag = false;
            errorCmd = string.Empty;
            if (param.SequenceEqual(CmdStrings.FAILOVER) || param.SequenceEqual(CmdStrings.failover))
            {
                if (!CheckACLAdminPermissions(bufSpan, count, out var success))
                {
                    return success;
                }

                if (count < 0)
                {
                    if (!DrainCommands(bufSpan, count))
                        return false;
                    errorFlag = true;
                    errorCmd = Encoding.ASCII.GetString(param);
                }
                else
                {
                    var ptr = recvBufferPtr + readHead;
                    var failoverOption = FailoverOption.DEFAULT;
                    TimeSpan failoverTimeout = default;
                    if (count > 0)
                    {
                        if (!RespReadUtils.ReadStringWithLengthHeader(out var failoverOptionStr, ref ptr, recvBufferPtr + bytesRead))
                            return false;

                        if (!Enum.TryParse(failoverOptionStr, ignoreCase: true, out failoverOption))
                        {
                            while (!RespWriteUtils.WriteError($"ERR Failover option ({failoverOptionStr}) not supported", ref dcurr, dend))
                                SendAndReset();
                            failoverOption = FailoverOption.INVALID;
                        }
                    }

                    if (count > 1)
                    {
                        if (!RespReadUtils.ReadIntWithLengthHeader(out var failoverTimeoutSeconds, ref ptr, recvBufferPtr + bytesRead))
                            return false;
                        failoverTimeout = TimeSpan.FromSeconds(failoverTimeoutSeconds);
                    }
                    readHead = (int)(ptr - recvBufferPtr);

                    if (clusterProvider.serverOptions.EnableAOF)
                    {
                        if (failoverOption == FailoverOption.ABORT)
                        {
                            clusterProvider.failoverManager.TryAbortReplicaFailover();
                        }
                        else
                        {
                            var current = clusterProvider.clusterManager.CurrentConfig;
                            var nodeRole = current.GetLocalNodeRole();
                            if (nodeRole == NodeRole.REPLICA)
                            {
                                if (!clusterProvider.failoverManager.TryStartReplicaFailover(failoverOption, failoverTimeout))
                                {
                                    while (!RespWriteUtils.WriteError($"ERR failed to start failover for primary({current.GetLocalNodePrimaryAddress()})", ref dcurr, dend))
                                        SendAndReset();
                                    return true;
                                }
                            }
                            else
                            {
                                while (!RespWriteUtils.WriteError($"ERR Node is not a {NodeRole.REPLICA} ~{nodeRole}~", ref dcurr, dend))
                                    SendAndReset();
                                return true;
                            }
                        }
                    }
                    else
                    {
                        while (!RespWriteUtils.WriteError(CmdStrings.RESP_ERR_GENERIC_REPLICATION_AOF_TURNEDOFF, ref dcurr, dend))
                            SendAndReset();
                        return true;
                    }
                    while (!RespWriteUtils.WriteDirect(CmdStrings.RESP_OK, ref dcurr, dend))
                        SendAndReset();
                }
            }
            else if (param.SequenceEqual(CmdStrings.failauthreq))
            {
                var ptr = recvBufferPtr + readHead;
                if (!RespReadUtils.ReadByteArrayWithLengthHeader(out var nodeIdBytes, ref ptr, recvBufferPtr + bytesRead))
                    return false;

                if (!RespReadUtils.ReadByteArrayWithLengthHeader(out var requestEpochBytes, ref ptr, recvBufferPtr + bytesRead))
                    return false;

                if (!RespReadUtils.ReadByteArrayWithLengthHeader(out var claimedSlots, ref ptr, recvBufferPtr + bytesRead))
                    return false;
                readHead = (int)(ptr - recvBufferPtr);

                var resp = clusterProvider.clusterManager.AuthorizeFailover(
                    Encoding.ASCII.GetString(nodeIdBytes),
                    BitConverter.ToInt64(requestEpochBytes),
                    claimedSlots) ? CmdStrings.RESP_RETURN_VAL_1 : CmdStrings.RESP_RETURN_VAL_0;
                while (!RespWriteUtils.WriteDirect(resp, ref dcurr, dend))
                    SendAndReset();
            }
            else if (param.SequenceEqual(CmdStrings.failstopwrites))
            {
                var ptr = recvBufferPtr + readHead;
                if (!RespReadUtils.ReadByteArrayWithLengthHeader(out var nodeIdBytes, ref ptr, recvBufferPtr + bytesRead))
                    return false;
                readHead = (int)(ptr - recvBufferPtr);
                clusterProvider.clusterManager.TryStopWrites(Encoding.ASCII.GetString(nodeIdBytes));
                UnsafeWaitForConfigTransition();
                while (!RespWriteUtils.WriteInteger(clusterProvider.replicationManager.ReplicationOffset, ref dcurr, dend))
                    SendAndReset();
            }
            else if (param.SequenceEqual(CmdStrings.failreplicationoffset))
            {
                var ptr = recvBufferPtr + readHead;
                if (!RespReadUtils.ReadLongWithLengthHeader(out var primaryReplicationOffset, ref ptr, recvBufferPtr + bytesRead))
                    return false;
                readHead = (int)(ptr - recvBufferPtr);

                var rOffset = clusterProvider.replicationManager.WaitForReplicationOffset(primaryReplicationOffset).GetAwaiter().GetResult();
                while (!RespWriteUtils.WriteInteger(rOffset, ref dcurr, dend))
                    SendAndReset();
            }
            else { return false; }
            return true;
        }

        public bool ProcessSlotManageCommands(ReadOnlySpan<byte> bufSpan, ReadOnlySpan<byte> param, int count, out bool errorFlag, out string errorCmd)
        {
            errorFlag = false;
            errorCmd = string.Empty;
            if (param.SequenceEqual(CmdStrings.ADDSLOTS) || param.SequenceEqual(CmdStrings.addslots))
            {
                if (!CheckACLAdminPermissions(bufSpan, count, out var success))
                {
                    return success;
                }

                if (count < 1)
                {
                    if (!DrainCommands(bufSpan, count))
                        return false;
                    errorFlag = true;
                    errorCmd = Encoding.ASCII.GetString(param);
                }
                else
                {
                    var ptr = recvBufferPtr + readHead;

                    //Try to parse slot ranges.
                    var slotsParsed = TryParseSlots(count, ref ptr, out var slots, out var errorMessage, range: false);

                    readHead = (int)(ptr - recvBufferPtr);

                    //The slot parsing may give errorMessage even if the methods TryParseSlots true.
                    if (slotsParsed && errorMessage != default)
                    {
                        while (!RespWriteUtils.WriteError(errorMessage, ref dcurr, dend))
                            SendAndReset();
                        return true;
                    }
                    else if (!slotsParsed) return false;

                    //Try to to add slots
                    if (!clusterProvider.clusterManager.TryAddSlots(slots, out var slotIndex) &&
                        slotIndex != -1)
                    {
                        while (!RespWriteUtils.WriteError($"ERR Slot {slotIndex} is already busy", ref dcurr, dend))
                            SendAndReset();
                    }
                    else
                    {
                        while (!RespWriteUtils.WriteDirect(CmdStrings.RESP_OK, ref dcurr, dend))
                            SendAndReset();
                    }
                }
            }
            else if (param.SequenceEqual(CmdStrings.ADDSLOTSRANGE) || param.SequenceEqual(CmdStrings.addslotsrange))
            {
                if (!CheckACLAdminPermissions(bufSpan, count, out var success))
                {
                    return success;
                }

                if (count < 2 || (count & 0x1) == 0x1)
                {
                    if (!DrainCommands(bufSpan, count))
                        return false;
                    errorFlag = true;
                    errorCmd = Encoding.ASCII.GetString(param);
                }
                else
                {
                    var ptr = recvBufferPtr + readHead;

                    // Try to parse slot ranges.
                    var slotsParsed = TryParseSlots(count, ref ptr, out var slots, out var errorMessage, range: true);

                    readHead = (int)(ptr - recvBufferPtr);

                    //The slot parsing may give errorMessage even if the TryParseSlots returns true.
                    if (slotsParsed && errorMessage != default)
                    {
                        while (!RespWriteUtils.WriteError(errorMessage, ref dcurr, dend))
                            SendAndReset();
                        return true;
                    }
                    else if (!slotsParsed) return false;

                    // Try to to add slots
                    if (!clusterProvider.clusterManager.TryAddSlots(slots, out var slotIndex) &&
                        slotIndex != -1)
                    {
                        while (!RespWriteUtils.WriteError($"ERR Slot {slotIndex} is already busy", ref dcurr, dend))
                            SendAndReset();
                    }
                    else
                    {
                        while (!RespWriteUtils.WriteDirect(CmdStrings.RESP_OK, ref dcurr, dend))
                            SendAndReset();
                    }
                }
            }
            else if (param.SequenceEqual(CmdStrings.BANLIST) || param.SequenceEqual(CmdStrings.banlist))
            {
                var ptr = recvBufferPtr + readHead;
                readHead = (int)(ptr - recvBufferPtr);
                var banlist = clusterProvider.clusterManager.GetBanList();

                while (!RespWriteUtils.WriteArrayLength(banlist.Count, ref dcurr, dend))
                    SendAndReset();
                foreach (var replica in banlist)
                {
                    while (!RespWriteUtils.WriteAsciiBulkString(replica, ref dcurr, dend))
                        SendAndReset();
                }
            }
            else if (param.SequenceEqual(CmdStrings.COUNTKEYSINSLOT) || param.SequenceEqual(CmdStrings.countkeysinslot))
            {
                var current = clusterProvider.clusterManager.CurrentConfig;
                if (count != 1)
                {
                    if (!DrainCommands(bufSpan, count))
                        return false;
                    errorFlag = true;
                    errorCmd = Encoding.ASCII.GetString(param);
                }
                else
                {
                    var ptr = recvBufferPtr + readHead;
                    if (!RespReadUtils.ReadIntWithLengthHeader(out var slot, ref ptr, recvBufferPtr + bytesRead))
                        return false;
                    readHead = (int)(ptr - recvBufferPtr);

                    if (ClusterConfig.OutOfRange(slot))
                    {
                        while (!RespWriteUtils.WriteError(CmdStrings.RESP_ERR_GENERIC_SLOT_OUT_OFF_RANGE, ref dcurr, dend))
                            SendAndReset();
                    }
                    else if (!current.IsLocal((ushort)slot))
                    {
                        Redirect((ushort)slot, current);
                    }
                    else
                    {
                        try
                        {
                            var keyCount = CountKeysInSlot(slot);
                            while (!RespWriteUtils.WriteInteger(keyCount, ref dcurr, dend))
                                SendAndReset();
                        }
                        catch (Exception ex)
                        {
                            logger?.LogError(ex, "Critical error in count keys");
                            while (!RespWriteUtils.WriteDirect(CmdStrings.RESP_RETURN_VAL_N1, ref dcurr, dend))
                                SendAndReset();
                        }
                    }
                }
            }
            else if (param.SequenceEqual(CmdStrings.DELSLOTS) || param.SequenceEqual(CmdStrings.delslots))
            {
                if (!CheckACLAdminPermissions(bufSpan, count, out var success))
                {
                    return success;
                }

                if (count < 1)
                {
                    if (!DrainCommands(bufSpan, count))
                        return false;
                    errorFlag = true;
                    errorCmd = Encoding.ASCII.GetString(param);
                }
                else
                {
                    var ptr = recvBufferPtr + readHead;
                    //Try to parse slot ranges.
                    var slotsParsed = TryParseSlots(count, ref ptr, out var slots, out var errorMessage, range: false);

                    readHead = (int)(ptr - recvBufferPtr);

                    //The slot parsing may give errorMessage even if the TryParseSlots returns true.
                    if (slotsParsed && errorMessage != default)
                    {
                        while (!RespWriteUtils.WriteError(errorMessage, ref dcurr, dend))
                            SendAndReset();
                        return true;
                    }
                    else if (!slotsParsed) return false;

                    //Try remove the slots
                    if (!clusterProvider.clusterManager.TryRemoveSlots(slots, out var slotIndex) &&
                        slotIndex != -1)
                    {
                        while (!RespWriteUtils.WriteError($"ERR Slot {slotIndex} is already not assigned", ref dcurr, dend))
                            SendAndReset();
                    }
                    else
                    {
                        while (!RespWriteUtils.WriteDirect(CmdStrings.RESP_OK, ref dcurr, dend))
                            SendAndReset();
                    }
                }
            }
            else if (param.SequenceEqual(CmdStrings.DELSLOTSRANGE) || param.SequenceEqual(CmdStrings.delslotsrange))
            {
                if (!CheckACLAdminPermissions(bufSpan, count, out var success))
                {
                    return success;
                }

                // CLUSTER ADDSLOTSRANGE [start-slot end-slot] // 2 + [2] even number of arguments
                if (count < 2 || (count & 0x1) == 0x1)
                {
                    if (!DrainCommands(bufSpan, count))
                        return false;
                    errorFlag = true;
                    errorCmd = Encoding.ASCII.GetString(param);
                }
                else
                {
                    var ptr = recvBufferPtr + readHead;

                    //Try to parse slot ranges.
                    var slotsParsed = TryParseSlots(count, ref ptr, out var slots, out var errorMessage, range: true);

                    readHead = (int)(ptr - recvBufferPtr);

                    //The slot parsing may give errorMessage even if the TryParseSlots returns true.
                    if (slotsParsed && errorMessage != default)
                    {
                        while (!RespWriteUtils.WriteError(errorMessage, ref dcurr, dend))
                            SendAndReset();
                        return true;
                    }
                    else if (!slotsParsed) return false;

                    //Try remove the slots
                    if (!clusterProvider.clusterManager.TryRemoveSlots(slots, out var slotIndex) &&
                        slotIndex != -1)
                    {
                        while (!RespWriteUtils.WriteError($"ERR Slot {slotIndex} is already not assigned", ref dcurr, dend))
                            SendAndReset();
                    }
                    else
                    {
                        while (!RespWriteUtils.WriteDirect(CmdStrings.RESP_OK, ref dcurr, dend))
                            SendAndReset();
                    }
                }
            }
            else if (param.SequenceEqual(CmdStrings.DELKEYSINSLOT) || param.SequenceEqual(CmdStrings.delkeysinslot))
            {
                if (!CheckACLAdminPermissions(bufSpan, count, out var success))
                {
                    return success;
                }

                if (count != 1)
                {
                    if (!DrainCommands(bufSpan, count))
                        return false;
                    errorFlag = true;
                    errorCmd = Encoding.ASCII.GetString(param);
                }
                else
                {
                    var ptr = recvBufferPtr + readHead;
                    if (!RespReadUtils.ReadIntWithLengthHeader(out int slot, ref ptr, recvBufferPtr + bytesRead))
                        return false;

                    readHead = (int)(ptr - recvBufferPtr);

                    var slots = new HashSet<int>() { slot };
                    ClusterManager.DeleteKeysInSlotsFromMainStore(basicGarnetApi, slots);
                    if (!clusterProvider.serverOptions.DisableObjects)
                        ClusterManager.DeleteKeysInSlotsFromObjectStore(basicGarnetApi, slots);

                    while (!RespWriteUtils.WriteDirect(CmdStrings.RESP_OK, ref dcurr, dend))
                        SendAndReset();
                }
            }
            else if (param.SequenceEqual(CmdStrings.DELKEYSINSLOTRANGE) || param.SequenceEqual(CmdStrings.delkeysinslotrange))
            {
                if (!CheckACLAdminPermissions(bufSpan, count, out var success))
                {
                    return success;
                }

                if (count != 1)
                {
                    if (!DrainCommands(bufSpan, count))
                        return false;
                    errorFlag = true;
                    errorCmd = Encoding.ASCII.GetString(param);
                }
                else
                {
                    var ptr = recvBufferPtr + readHead;

                    //Try to parse slot ranges.
                    var slotsParsed = TryParseSlots(count, ref ptr, out var slots, out var errorMessage, range: true);

                    readHead = (int)(ptr - recvBufferPtr);

                    //The slot parsing may give errorMessage even if the TryParseSlots returns true.
                    if (slotsParsed && errorMessage != default)
                    {
                        while (!RespWriteUtils.WriteError(errorMessage, ref dcurr, dend))
                            SendAndReset();
                        return true;
                    }
                    else if (!slotsParsed) return false;

                    ClusterManager.DeleteKeysInSlotsFromMainStore(basicGarnetApi, slots);
                    if (!clusterProvider.serverOptions.DisableObjects)
                        ClusterManager.DeleteKeysInSlotsFromObjectStore(basicGarnetApi, slots);

                    while (!RespWriteUtils.WriteDirect(CmdStrings.RESP_OK, ref dcurr, dend))
                        SendAndReset();
                }
            }
            else if (param.SequenceEqual(CmdStrings.GETKEYSINSLOT) || param.SequenceEqual(CmdStrings.getkeysinslot))
            {
                var current = clusterProvider.clusterManager.CurrentConfig;

                if (count < 2)
                {
                    if (!DrainCommands(bufSpan, count))
                        return false;
                    errorFlag = true;
                    errorCmd = Encoding.ASCII.GetString(param);
                }
                else
                {
                    var ptr = recvBufferPtr + readHead;
                    if (!RespReadUtils.ReadIntWithLengthHeader(out int slot, ref ptr, recvBufferPtr + bytesRead))
                        return false;

                    if (!RespReadUtils.ReadIntWithLengthHeader(out int keyCount, ref ptr, recvBufferPtr + bytesRead))
                        return false;

                    readHead = (int)(ptr - recvBufferPtr);

                    if (ClusterConfig.OutOfRange(slot))
                    {
                        while (!RespWriteUtils.WriteError(CmdStrings.RESP_ERR_GENERIC_SLOT_OUT_OFF_RANGE, ref dcurr, dend))
                            SendAndReset();
                    }
                    else if (!current.IsLocal((ushort)slot))
                    {
                        Redirect((ushort)slot, current);
                    }
                    else
                    {
                        var keys = GetKeysInSlot(slot, keyCount);
                        int keyCountRet = Math.Min(keys.Count, keyCount);
                        while (!RespWriteUtils.WriteArrayLength(keyCountRet, ref dcurr, dend))
                            SendAndReset();
                        for (int i = 0; i < keyCountRet; i++)
                            while (!RespWriteUtils.WriteBulkString(keys[i], ref dcurr, dend))
                                SendAndReset();
                    }
                }
            }
            else if (param.SequenceEqual(CmdStrings.KEYSLOT) || param.SequenceEqual(CmdStrings.keyslot))
            {
                if (count < 1)
                {
                    if (!DrainCommands(bufSpan, count))
                        return false;
                    errorFlag = true;
                    errorCmd = Encoding.ASCII.GetString(param);
                }
                else
                {
                    var ptr = recvBufferPtr + readHead;
                    byte* keyPtr = null;
                    int ksize = 0;
                    if (!RespReadUtils.ReadPtrWithLengthHeader(ref keyPtr, ref ksize, ref ptr, recvBufferPtr + bytesRead))
                        return false;
                    readHead = (int)(ptr - recvBufferPtr);

                    int slot = NumUtils.HashSlot(keyPtr, ksize);
                    while (!RespWriteUtils.WriteInteger(slot, ref dcurr, dend))
                        SendAndReset();
                }
            }
            else if (param.SequenceEqual(CmdStrings.SETSLOT) || param.SequenceEqual(CmdStrings.setslot))
            {
                if (!CheckACLAdminPermissions(bufSpan, count, out var success))
                {
                    return success;
                }

                if (count < 2)
                {
                    if (!DrainCommands(bufSpan, count))
                        return false;
                    errorFlag = true;
                    errorCmd = Encoding.ASCII.GetString(param);
                }
                else
                {
                    var ptr = recvBufferPtr + readHead;
                    if (!RespReadUtils.ReadIntWithLengthHeader(out var slot, ref ptr, recvBufferPtr + bytesRead))
                        return false;

                    if (!RespReadUtils.ReadStringWithLengthHeader(out var subcommand, ref ptr, recvBufferPtr + bytesRead))
                        return false;

<<<<<<< HEAD
                    if (!Enum.TryParse(subcommand, out SlotState slotState))
                        slotState = SlotState.STABLE;
=======
                    var slotState = SlotState.STABLE;
                    try { slotState = (SlotState)Enum.Parse(typeof(SlotState), subcommand); }
                    catch { }
>>>>>>> 5d394d37

                    string nodeid = null;
                    if (count > 2)
                    {
                        if (!RespReadUtils.ReadStringWithLengthHeader(out nodeid, ref ptr, recvBufferPtr + bytesRead))
                            return false;
                    }
                    readHead = (int)(ptr - recvBufferPtr);

                    if (!ClusterConfig.OutOfRange(slot))
                    {
                        // Try to set slot state
                        bool setSlotsSucceeded;
                        ReadOnlySpan<byte> errorMessage = default;
                        switch (slotState)
                        {
                            case SlotState.STABLE:
                                setSlotsSucceeded = true;
                                clusterProvider.clusterManager.ResetSlotState(slot);
                                break;
                            case SlotState.IMPORTING:
                                setSlotsSucceeded = clusterProvider.clusterManager.TryPrepareSlotForImport(slot, nodeid, out errorMessage);
                                break;
                            case SlotState.MIGRATING:
                                setSlotsSucceeded = clusterProvider.clusterManager.TryPrepareSlotForMigration(slot, nodeid, out errorMessage);
                                break;
                            case SlotState.NODE:
                                setSlotsSucceeded = clusterProvider.clusterManager.TryPrepareSlotForOwnershipChange(slot, nodeid, out errorMessage);
                                break;
                            default:
                                setSlotsSucceeded = false;
                                errorMessage = Encoding.ASCII.GetBytes($"ERR Slot state {subcommand} not supported.");
                                break;
                        }

                        if (setSlotsSucceeded)
                        {
                            UnsafeWaitForConfigTransition();

                            while (!RespWriteUtils.WriteDirect(CmdStrings.RESP_OK, ref dcurr, dend))
                                SendAndReset();
                        }
                        else
                        {
                            while (!RespWriteUtils.WriteError(errorMessage, ref dcurr, dend))
                                SendAndReset();
                        }
                    }
                    else
                    {
                        while (!RespWriteUtils.WriteError(CmdStrings.RESP_ERR_GENERIC_SLOT_OUT_OFF_RANGE, ref dcurr, dend))
                            SendAndReset();
                    }
                }
            }
            else if (param.SequenceEqual(CmdStrings.SETSLOTSRANGE) || param.SequenceEqual(CmdStrings.setslotsrange))
            {
                if (!CheckACLAdminPermissions(bufSpan, count, out var success))
                {
                    return success;
                }

                if (count < 3)
                {
                    if (!DrainCommands(bufSpan, count))
                        return false;
                    errorFlag = true;
                    errorCmd = Encoding.ASCII.GetString(param);
                }
                else
                {
                    // CLUSTER SETSLOTRANGE IMPORTING <source-node-id> <slot-start> <slot-end> [slot-start slot-end]
                    // CLUSTER SETSLOTRANGE MIGRATING <destination-node-id> <slot-start> <slot-end> [slot-start slot-end]
                    // CLUSTER SETSLOTRANGE NODE <node-id> <slot-start> <slot-end> [slot-start slot-end]
                    // CLUSTER SETSLOTRANGE STABLE <slot-start> <slot-end> [slot-start slot-end]

                    string nodeid = default;
                    var _count = count - 1;
                    var ptr = recvBufferPtr + readHead;
                    // Extract subcommand
                    if (!RespReadUtils.ReadStringWithLengthHeader(out var subcommand, ref ptr, recvBufferPtr + bytesRead))
                        return false;

                    // Try parse slot state
                    if (!Enum.TryParse(subcommand, out SlotState slotState))
                    {
                        // Log error for invalid slot state option
                        logger?.LogError("The given '{input}' is not a valid slot state option.", subcommand);
                        if (!DrainCommands(bufSpan, count - 1))
                            return false;
                        errorFlag = true;
                        errorCmd = Encoding.ASCII.GetString(param);
                        return true;
                    }

                    // Extract nodeid for operations other than stable
                    if (slotState != SlotState.STABLE)
                    {
                        if (!RespReadUtils.ReadStringWithLengthHeader(out nodeid, ref ptr, recvBufferPtr + bytesRead))
                            return false;
                        _count = count - 2;
                    }

                    // Try to parse slot ranges. The parsing may give errorMessage even if the TryParseSlots returns true.
                    var slotsParsed = TryParseSlots(_count, ref ptr, out var slots, out var errorMessage, range: true);
                    if (slotsParsed && errorMessage != default)
                    {
                        while (!RespWriteUtils.WriteError(errorMessage, ref dcurr, dend))
                            SendAndReset();
                        return true;
                    }
                    else if (!slotsParsed) return false;

                    readHead = (int)(ptr - recvBufferPtr);

                    // Try to set slot states
                    bool setSlotsSucceeded;
                    switch (slotState)
                    {
                        case SlotState.STABLE:
                            setSlotsSucceeded = true;
                            clusterProvider.clusterManager.ResetSlotsState(slots);
                            break;
                        case SlotState.IMPORTING:
                            setSlotsSucceeded = clusterProvider.clusterManager.TryPrepareSlotsForImport(slots, nodeid, out errorMessage);
                            break;
                        case SlotState.MIGRATING:
                            setSlotsSucceeded = clusterProvider.clusterManager.TryPrepareSlotsForMigration(slots, nodeid, out errorMessage);
                            break;
                        case SlotState.NODE:
                            setSlotsSucceeded = clusterProvider.clusterManager.TryPrepareSlotsForOwnershipChange(slots, nodeid, out errorMessage);
                            break;
                        default:
                            setSlotsSucceeded = false;
                            errorMessage = Encoding.ASCII.GetBytes($"ERR Slot state {subcommand} not supported.");
                            break;
                    }

                    if (setSlotsSucceeded)
                    {
                        UnsafeWaitForConfigTransition();

                        while (!RespWriteUtils.WriteDirect(CmdStrings.RESP_OK, ref dcurr, dend))
                            SendAndReset();
                    }
                    else
                    {
                        while (!RespWriteUtils.WriteError(errorMessage, ref dcurr, dend))
                            SendAndReset();
                    }
                }
            }
            else if (param.SequenceEqual(CmdStrings.SLOTS) || param.SequenceEqual(CmdStrings.slots))
            {
                var ptr = recvBufferPtr + readHead;
                readHead = (int)(ptr - recvBufferPtr);
                var slotsInfo = clusterProvider.clusterManager.CurrentConfig.GetSlotsInfo();
                while (!RespWriteUtils.WriteAsciiDirect(slotsInfo, ref dcurr, dend))
                    SendAndReset();
            }
            else if (param.SequenceEqual(CmdStrings.SLOTSTATE) || param.SequenceEqual(CmdStrings.slotstate))
            {
                // CLUSTER SLOTSTATE <slot>
                if (count < 1)
                {
                    if (!DrainCommands(bufSpan, count))
                        return false;
                    errorFlag = true;
                    errorCmd = Encoding.ASCII.GetString(param);
                }
                else
                {
                    var ptr = recvBufferPtr + readHead;
                    if (!RespReadUtils.ReadIntWithLengthHeader(out var slot, ref ptr, recvBufferPtr + bytesRead))
                        return false;
                    readHead = (int)(ptr - recvBufferPtr);

                    var current = clusterProvider.clusterManager.CurrentConfig;
                    var nodeId = current.GetNodeIdFromSlot((ushort)slot);
                    var state = current.GetState((ushort)slot);
                    var stateStr = state switch
                    {
                        SlotState.STABLE => "=",
                        SlotState.IMPORTING => "<",
                        SlotState.MIGRATING => ">",
                        SlotState.OFFLINE => "-",
                        SlotState.FAIL => "-",
                        _ => throw new Exception($"Invalid SlotState filetype {state}"),
                    };
                    while (!RespWriteUtils.WriteAsciiDirect($"+{slot} {stateStr} {nodeId}\r\n", ref dcurr, dend))
                        SendAndReset();
                }
            }
            else { return false; }
            return true;
        }

        public bool ProcessClusterMigrationCommands(ReadOnlySpan<byte> bufSpan, ReadOnlySpan<byte> param, int count, out bool errorFlag, out string errorCmd)
        {
            errorFlag = false;
            errorCmd = string.Empty;

            if (param.SequenceEqual(CmdStrings.MIGRATE))
            {
                if (!CheckACLAdminPermissions(bufSpan, count, out var success))
                {
                    return success;
                }

                // CLUSTER MIGRATE <node-id> <slot> <number-of-keys-in-slot> <serialized-data>
                if (count != 3)
                {
                    if (!DrainCommands(bufSpan, count))
                        return false;
                    errorFlag = true;
                    errorCmd = Encoding.ASCII.GetString(param);
                }
                else
                {
                    var ptr = recvBufferPtr + readHead;
                    if (!RespReadUtils.ReadStringWithLengthHeader(out var sourceNodeId, ref ptr, recvBufferPtr + bytesRead))
                        return false;

                    if (!RespReadUtils.ReadStringWithLengthHeader(out var _replace, ref ptr, recvBufferPtr + bytesRead))
                        return false;

                    if (!RespReadUtils.ReadStringWithLengthHeader(out var storeType, ref ptr, recvBufferPtr + bytesRead))
                        return false;

                    var replaceOption = _replace.Equals("T");

                    // Check if payload size has been received
                    if (ptr + 4 > recvBufferPtr + bytesRead)
                        return false;

                    var headerLength = *(int*)ptr;
                    ptr += 4;
                    // Check if payload has been received
                    if (ptr + headerLength > recvBufferPtr + bytesRead)
                        return false;

                    if (storeType.Equals("SSTORE"))
                    {
                        var keyCount = *(int*)ptr;
                        ptr += 4;
                        var i = 0;

                        while (i < keyCount)
                        {

                            byte* keyPtr = null, valPtr = null;
                            byte keyMetaDataSize = 0, valMetaDataSize = 0;
                            if (!RespReadUtils.ReadSerializedSpanByte(ref keyPtr, ref keyMetaDataSize, ref valPtr, ref valMetaDataSize, ref ptr, recvBufferPtr + bytesRead))
                                return false;

                            ref var key = ref SpanByte.Reinterpret(keyPtr);
                            if (keyMetaDataSize > 0) key.ExtraMetadata = *(long*)(keyPtr + 4);
                            ref var value = ref SpanByte.Reinterpret(valPtr);
                            if (valMetaDataSize > 0) value.ExtraMetadata = *(long*)(valPtr + 4);

                            // An error has occurred
                            if (migrateState > 0)
                                continue;

                            var slot = NumUtils.HashSlot(key.ToPointer(), key.LengthWithoutMetadata);
                            if (!clusterProvider.clusterManager.IsImporting(slot))//Slot is not in importing state
                            {
                                migrateState = 1;
                                continue;
                            }

                            if (i < migrateSetCount)
                                continue;

                            migrateSetCount++;

                            // Set if key replace flag is set or key does not exist
                            if (replaceOption || !CheckIfKeyExists(new ArgSlice(key.ToPointer(), key.Length)))
                                _ = basicGarnetApi.SET(ref key, ref value);
                            i++;
                        }
                    }
                    else if (storeType.Equals("OSTORE"))
                    {
                        var keyCount = *(int*)ptr;
                        ptr += 4;
                        var i = 0;
                        while (i < keyCount)
                        {
                            if (!RespReadUtils.ReadSerializedData(out var key, out var data, out var expiration, ref ptr, recvBufferPtr + bytesRead))
                                return false;

                            // An error has occurred
                            if (migrateState > 0)
                                continue;

                            var slot = NumUtils.HashSlot(key);
                            if (!clusterProvider.clusterManager.IsImporting(slot))//Slot is not in importing state
                            {
                                migrateState = 1;
                                continue;
                            }

                            if (i < migrateSetCount)
                                continue;

                            migrateSetCount++;

                            var value = clusterProvider.storeWrapper.GarnetObjectSerializer.Deserialize(data);
                            value.Expiration = expiration;

                            // Set if key replace flag is set or key does not exist
                            if (replaceOption || !CheckIfKeyExists(key))
                                _ = basicGarnetApi.SET(key, value);

                            i++;
                        }
                    }
                    else
                    {
                        throw new Exception("CLUSTER MIGRATE STORE TYPE ERROR!");
                    }

                    if (migrateState == 1)
                    {
                        while (!RespWriteUtils.WriteError(CmdStrings.RESP_ERR_GENERIC_NOT_IN_IMPORTING_STATE, ref dcurr, dend))
                            SendAndReset();
                    }
                    else
                    {
                        while (!RespWriteUtils.WriteDirect(CmdStrings.RESP_OK, ref dcurr, dend))
                            SendAndReset();
                    }

                    migrateSetCount = 0;
                    migrateState = 0;
                    readHead = (int)(ptr - recvBufferPtr);
                }
            }
            else if (param.SequenceEqual(CmdStrings.MTASKS))
            {
                if (count != 0)
                {
                    if (!DrainCommands(bufSpan, count))
                        return false;
                    errorFlag = true;
                    errorCmd = Encoding.ASCII.GetString(param);
                }
                else
                {
                    var mtasks = clusterProvider.migrationManager.GetMigrationTaskCount();
                    while (!RespWriteUtils.WriteInteger(mtasks, ref dcurr, dend))
                        SendAndReset();
                    var ptr = recvBufferPtr + readHead;
                    readHead = (int)(ptr - recvBufferPtr);
                }
            }
            else { return false; }
            return true;
        }

        private bool ProcessClusterReplicationCommands(ReadOnlySpan<byte> bufSpan, ReadOnlySpan<byte> param, int count, out bool errorFlag, out string errorCmd)
        {
            errorFlag = false;
            errorCmd = string.Empty;
            if (param.SequenceEqual(CmdStrings.REPLICAS) || param.SequenceEqual(CmdStrings.replicas))
            {
                if (!CheckACLAdminPermissions(bufSpan, count, out var success))
                {
                    return success;
                }

                var ptr = recvBufferPtr + readHead;
                if (!RespReadUtils.ReadStringWithLengthHeader(out var nodeid, ref ptr, recvBufferPtr + bytesRead))
                    return false;
                readHead = (int)(ptr - recvBufferPtr);
                var replicas = clusterProvider.clusterManager.ListReplicas(nodeid);

                while (!RespWriteUtils.WriteArrayLength(replicas.Count, ref dcurr, dend))
                    SendAndReset();
                foreach (var replica in replicas)
                {
                    while (!RespWriteUtils.WriteAsciiBulkString(replica, ref dcurr, dend))
                        SendAndReset();
                }
            }
            else if (param.SequenceEqual(CmdStrings.REPLICATE) || param.SequenceEqual(CmdStrings.replicate))
            {
                if (!CheckACLAdminPermissions(bufSpan, count, out var success))
                {
                    return success;
                }

                var ptr = recvBufferPtr + readHead;
                var background = false;
                if (!RespReadUtils.ReadStringWithLengthHeader(out var nodeid, ref ptr, recvBufferPtr + bytesRead))
                    return false;

                if (count == 2)
                {
                    if (!RespReadUtils.ReadStringWithLengthHeader(out var backgroundFlag, ref ptr, recvBufferPtr + bytesRead))
                        return false;

                    if (backgroundFlag.Equals("SYNC", StringComparison.OrdinalIgnoreCase))
                        background = false;
                    else if (backgroundFlag.Equals("ASYNC", StringComparison.OrdinalIgnoreCase))
                        background = true;
                    else
                    {
                        while (!RespWriteUtils.WriteError($"ERR Invalid CLUSTER REPLICATE FLAG ({backgroundFlag}) not valid", ref dcurr, dend))
                            SendAndReset();
                        readHead = (int)(ptr - recvBufferPtr);
                        return true;
                    }
                }
                readHead = (int)(ptr - recvBufferPtr);

                if (!clusterProvider.serverOptions.EnableAOF)
                {
                    while (!RespWriteUtils.WriteError(CmdStrings.RESP_ERR_GENERIC_REPLICATION_AOF_TURNEDOFF, ref dcurr, dend))
                        SendAndReset();
                }
                else
                {
                    if (!clusterProvider.replicationManager.TryBeginReplicate(this, nodeid, background, false, out var errorMessage))
                    {
                        while (!RespWriteUtils.WriteError(errorMessage, ref dcurr, dend))
                            SendAndReset();
                    }
                    else
                    {
                        while (!RespWriteUtils.WriteDirect(CmdStrings.RESP_OK, ref dcurr, dend))
                            SendAndReset();
                    }
                }
            }
            else if (param.SequenceEqual(CmdStrings.aofsync))
            {
                var ptr = recvBufferPtr + readHead;
                if (!RespReadUtils.ReadStringWithLengthHeader(out var nodeid, ref ptr, recvBufferPtr + bytesRead))
                    return false;

                if (!RespReadUtils.ReadLongWithLengthHeader(out long nextAddress, ref ptr, recvBufferPtr + bytesRead))
                    return false;
                readHead = (int)(ptr - recvBufferPtr);

                if (clusterProvider.serverOptions.EnableAOF)
                {
                    clusterProvider.replicationManager.TryAddReplicationTask(nodeid, nextAddress, out var aofSyncTaskInfo);
                    if (!clusterProvider.replicationManager.TryConnectToReplica(nodeid, nextAddress, aofSyncTaskInfo, out var errorMessage))
                    {
                        while (!RespWriteUtils.WriteError(errorMessage, ref dcurr, dend))
                            SendAndReset();
                    }
                    else
                    {
                        while (!RespWriteUtils.WriteDirect(CmdStrings.RESP_OK, ref dcurr, dend))
                            SendAndReset();
                    }
                }
                else
                {
                    while (!RespWriteUtils.WriteError(CmdStrings.RESP_ERR_GENERIC_REPLICATION_AOF_TURNEDOFF, ref dcurr, dend))
                        SendAndReset();
                }
            }
            else if (param.SequenceEqual(CmdStrings.appendlog))
            {
                var ptr = recvBufferPtr + readHead;
                if (!RespReadUtils.ReadStringWithLengthHeader(out string nodeId, ref ptr, recvBufferPtr + bytesRead))
                    return false;

                if (!RespReadUtils.ReadLongWithLengthHeader(out long previousAddress, ref ptr, recvBufferPtr + bytesRead))
                    return false;

                if (!RespReadUtils.ReadLongWithLengthHeader(out long currentAddress, ref ptr, recvBufferPtr + bytesRead))
                    return false;

                if (!RespReadUtils.ReadLongWithLengthHeader(out long nextAddress, ref ptr, recvBufferPtr + bytesRead))
                    return false;

                byte* record = null;
                var recordLength = 0;
                if (!RespReadUtils.ReadPtrWithLengthHeader(ref record, ref recordLength, ref ptr, recvBufferPtr + bytesRead))
                    return false;
                readHead = (int)(ptr - recvBufferPtr);

                var currentConfig = clusterProvider.clusterManager.CurrentConfig;
                var localRole = currentConfig.GetLocalNodeRole();
                var primaryId = currentConfig.GetLocalNodePrimaryId();
                if (localRole != NodeRole.REPLICA)
                {
                    // TODO: handle this
                    //while (!RespWriteUtils.WriteError("ERR aofsync node not a replica"u8, ref dcurr, dend))
                    //    SendAndReset();
                }
                else if (!primaryId.Equals(nodeId))
                {
                    // TODO: handle this
                    //while (!RespWriteUtils.WriteError($"ERR aofsync node replicating {primaryId}", ref dcurr, dend))
                    //    SendAndReset();
                }
                else
                {
                    clusterProvider.replicationManager.ProcessPrimaryStream(record, recordLength, previousAddress, currentAddress, nextAddress);
                    //while (!RespWriteUtils.WriteDirect(CmdStrings.RESP_OK, ref dcurr, dend))
                    //    SendAndReset();
                }
            }
            else if (param.SequenceEqual(CmdStrings.initiate_replica_sync))
            {
                var ptr = recvBufferPtr + readHead;
                if (!RespReadUtils.ReadStringWithLengthHeader(out var nodeId, ref ptr, recvBufferPtr + bytesRead))
                    return false;
                if (!RespReadUtils.ReadStringWithLengthHeader(out var primary_replid, ref ptr, recvBufferPtr + bytesRead))
                    return false;
                if (!RespReadUtils.ReadByteArrayWithLengthHeader(out var cEntryByteArray, ref ptr, recvBufferPtr + bytesRead))
                    return false;
                if (!RespReadUtils.ReadLongWithLengthHeader(out var replicaAofBeginAddress, ref ptr, recvBufferPtr + bytesRead))
                    return false;
                if (!RespReadUtils.ReadLongWithLengthHeader(out var replicaAofTailAddress, ref ptr, recvBufferPtr + bytesRead))
                    return false;
                readHead = (int)(ptr - recvBufferPtr);

                var remoteEntry = CheckpointEntry.FromByteArray(cEntryByteArray);

                if (!clusterProvider.replicationManager.TryBeginReplicaSyncSession(
                    nodeId, primary_replid, remoteEntry, replicaAofBeginAddress, replicaAofTailAddress, out var errorMessage))
                {
                    while (!RespWriteUtils.WriteError(errorMessage, ref dcurr, dend))
                        SendAndReset();
                }
                else
                {
                    while (!RespWriteUtils.WriteDirect(CmdStrings.RESP_OK, ref dcurr, dend))
                        SendAndReset();
                }
            }
            else if (param.SequenceEqual(CmdStrings.send_ckpt_metadata))
            {
                var ptr = recvBufferPtr + readHead;
                if (!RespReadUtils.ReadByteArrayWithLengthHeader(out var fileTokenBytes, ref ptr, recvBufferPtr + bytesRead))
                    return false;
                if (!RespReadUtils.ReadIntWithLengthHeader(out var fileTypeInt, ref ptr, recvBufferPtr + bytesRead))
                    return false;
                if (!RespReadUtils.ReadByteArrayWithLengthHeader(out var checkpointMetadata, ref ptr, recvBufferPtr + bytesRead))
                    return false;
                readHead = (int)(ptr - recvBufferPtr);

                var fileToken = new Guid(fileTokenBytes);
                var fileType = (CheckpointFileType)fileTypeInt;
                clusterProvider.replicationManager.ProcessCheckpointMetadata(fileToken, fileType, checkpointMetadata);
                while (!RespWriteUtils.WriteDirect(CmdStrings.RESP_OK, ref dcurr, dend))
                    SendAndReset();
            }
            else if (param.SequenceEqual(CmdStrings.send_ckpt_file_segment))
            {
                var ptr = recvBufferPtr + readHead;
                Span<byte> data = default;
                if (!RespReadUtils.ReadByteArrayWithLengthHeader(out var fileTokenBytes, ref ptr, recvBufferPtr + bytesRead))
                    return false;
                if (!RespReadUtils.ReadIntWithLengthHeader(out var ckptFileTypeInt, ref ptr, recvBufferPtr + bytesRead))
                    return false;
                if (!RespReadUtils.ReadLongWithLengthHeader(out var startAddress, ref ptr, recvBufferPtr + bytesRead))
                    return false;
                if (!RespReadUtils.ReadSpanByteWithLengthHeader(ref data, ref ptr, recvBufferPtr + bytesRead))
                    return false;
                if (!RespReadUtils.ReadIntWithLengthHeader(out var segmentId, ref ptr, recvBufferPtr + bytesRead))
                    return false;

                readHead = (int)(ptr - recvBufferPtr);
                var fileToken = new Guid(fileTokenBytes);
                var ckptFileType = (CheckpointFileType)ckptFileTypeInt;

                // Commenting due to high verbosity
                // logger?.LogTrace("send_ckpt_file_segment {fileToken} {ckptFileType} {startAddress} {dataLength}", fileToken, ckptFileType, startAddress, data.Length);
                clusterProvider.replicationManager.recvCheckpointHandler.ProcessFileSegments(segmentId, fileToken, ckptFileType, startAddress, data);
                while (!RespWriteUtils.WriteDirect(CmdStrings.RESP_OK, ref dcurr, dend))
                    SendAndReset();
            }
            else if (param.SequenceEqual(CmdStrings.begin_replica_recover))
            {
                var ptr = recvBufferPtr + readHead;

                if (!RespReadUtils.ReadBoolWithLengthHeader(out var recoverMainStoreFromToken, ref ptr, recvBufferPtr + bytesRead))
                    return false;
                if (!RespReadUtils.ReadBoolWithLengthHeader(out var recoverObjectStoreFromToken, ref ptr, recvBufferPtr + bytesRead))
                    return false;
                if (!RespReadUtils.ReadBoolWithLengthHeader(out var replayAOF, ref ptr, recvBufferPtr + bytesRead))
                    return false;
                if (!RespReadUtils.ReadStringWithLengthHeader(out var primary_replid, ref ptr, recvBufferPtr + bytesRead))
                    return false;
                if (!RespReadUtils.ReadByteArrayWithLengthHeader(out var cEntryByteArray, ref ptr, recvBufferPtr + bytesRead))
                    return false;
                if (!RespReadUtils.ReadLongWithLengthHeader(out var beginAddress, ref ptr, recvBufferPtr + bytesRead))
                    return false;
                if (!RespReadUtils.ReadLongWithLengthHeader(out var tailAddress, ref ptr, recvBufferPtr + bytesRead))
                    return false;
                readHead = (int)(ptr - recvBufferPtr);

                var entry = CheckpointEntry.FromByteArray(cEntryByteArray);
                var replicationOffset = clusterProvider.replicationManager.BeginReplicaRecover(
                    recoverMainStoreFromToken,
                    recoverObjectStoreFromToken,
                    replayAOF,
                    primary_replid,
                    entry,
                    beginAddress,
                    tailAddress);
                while (!RespWriteUtils.WriteInteger(replicationOffset, ref dcurr, dend))
                    SendAndReset();
            }
            else
                return false;

            return true;
        }
    }
}<|MERGE_RESOLUTION|>--- conflicted
+++ resolved
@@ -1055,14 +1055,8 @@
                     if (!RespReadUtils.ReadStringWithLengthHeader(out var subcommand, ref ptr, recvBufferPtr + bytesRead))
                         return false;
 
-<<<<<<< HEAD
                     if (!Enum.TryParse(subcommand, out SlotState slotState))
                         slotState = SlotState.STABLE;
-=======
-                    var slotState = SlotState.STABLE;
-                    try { slotState = (SlotState)Enum.Parse(typeof(SlotState), subcommand); }
-                    catch { }
->>>>>>> 5d394d37
 
                     string nodeid = null;
                     if (count > 2)
