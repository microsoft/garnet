--- conflicted
+++ resolved
@@ -146,17 +146,8 @@
             // This is an initialization message
             if (previousAddress == -1 && currentAddress == -1 && nextAddress == -1)
             {
-<<<<<<< HEAD
-                _ = clusterProvider.replicationManager.TryAddReplicationTask(nodeId, nextAddress, out var aofSyncTaskInfo);
-                if (!clusterProvider.replicationManager.TryConnectToReplica(nodeId, nextAddress, aofSyncTaskInfo, out var errorMessage))
-                {
-                    while (!RespWriteUtils.TryWriteError(errorMessage, ref dcurr, dend))
-                        SendAndReset();
-                }
-=======
                 if (clusterProvider.replicationManager.InitializeReplicaReplayGroup(sublogIdx, networkSender, out var replicaReplayTaskGroup))
                     this.replicaReplayTaskGroup = replicaReplayTaskGroup;
->>>>>>> 4c04c9d0
                 else
                 {
                     throw new GarnetException($"[{sublogIdx}] Received all negative addresses with initialized ReplayTaskGroup", LogLevel.Warning, clientResponse: false);
@@ -164,11 +155,7 @@
                 return true;
             }
 
-<<<<<<< HEAD
-            var sbRecord = parseState.GetArgSliceByRef(4);
-=======
-            var sbRecord = parseState.GetArgSliceByRef(5).SpanByte;
->>>>>>> 4c04c9d0
+            var sbRecord = parseState.GetArgSliceByRef(5);
 
             var currentConfig = clusterProvider.clusterManager.CurrentConfig;
             var localRole = currentConfig.LocalNodeRole;
@@ -213,8 +200,8 @@
             var replicaAssignedPrimaryId = parseState.GetString(1);
             var checkpointEntryBytes = parseState.GetArgSliceByRef(2).ToArray();
 
-            var replicaAofBeginAddress = AofAddress.FromByteArray(parseState.GetArgSliceByRef(3).SpanByte.ToByteArray());
-            var replicaAofTailAddress = AofAddress.FromByteArray(parseState.GetArgSliceByRef(4).SpanByte.ToByteArray());
+            var replicaAofBeginAddress = AofAddress.FromByteArray(parseState.GetArgSliceByRef(3).ToArray());
+            var replicaAofTailAddress = AofAddress.FromByteArray(parseState.GetArgSliceByRef(4).ToArray());
 
             var replicaCheckpointEntry = CheckpointEntry.FromByteArray(checkpointEntryBytes);
 
@@ -326,20 +313,14 @@
         {
             invalidParameters = false;
 
-            // Expecting exactly 7 arguments
+            // Expecting exactly 6 arguments
             if (parseState.Count != 6)
             {
                 invalidParameters = true;
                 return true;
             }
 
-            if (!parseState.TryGetBool(0, out var recoverMainStoreFromToken) ||
-<<<<<<< HEAD
-                !parseState.TryGetBool(1, out var replayAOF))
-=======
-                !parseState.TryGetBool(1, out var recoverObjectStoreFromToken) ||
-                !parseState.TryGetLong(2, out var replayAOFMap))
->>>>>>> 4c04c9d0
+            if (!parseState.TryGetBool(0, out var recoverMainStoreFromToken) || !parseState.TryGetLong(1, out var replayAOFMap))
             {
                 while (!RespWriteUtils.TryWriteError(CmdStrings.RESP_ERR_GENERIC_VALUE_IS_NOT_BOOLEAN, ref dcurr, dend))
                     SendAndReset();
@@ -349,28 +330,13 @@
             var primaryReplicaId = parseState.GetString(2);
             var checkpointEntryBytes = parseState.GetArgSliceByRef(3).ToArray();
 
-<<<<<<< HEAD
-            if (!parseState.TryGetLong(4, out var beginAddress) ||
-                !parseState.TryGetLong(5, out var tailAddress))
-            {
-                while (!RespWriteUtils.TryWriteError(CmdStrings.RESP_ERR_GENERIC_VALUE_IS_NOT_INTEGER, ref dcurr, dend))
-                    SendAndReset();
-                return true;
-            }
-=======
-            var beginAddress = AofAddress.FromByteArray(parseState.GetArgSliceByRef(5).SpanByte.ToByteArray());
-            var tailAddress = AofAddress.FromByteArray(parseState.GetArgSliceByRef(6).SpanByte.ToByteArray());
->>>>>>> 4c04c9d0
+            var beginAddress = AofAddress.FromByteArray(parseState.GetArgSliceByRef(4).ToArray());
+            var tailAddress = AofAddress.FromByteArray(parseState.GetArgSliceByRef(5).ToArray());
 
             var entry = CheckpointEntry.FromByteArray(checkpointEntryBytes);
             var replicationOffset = clusterProvider.replicationManager.TryReplicaDiskbasedRecovery(
                 recoverMainStoreFromToken,
-<<<<<<< HEAD
-                replayAOF,
-=======
-                recoverObjectStoreFromToken,
                 (ulong)replayAOFMap,
->>>>>>> 4c04c9d0
                 primaryReplicaId,
                 entry,
                 beginAddress,
