﻿// Copyright (c) Microsoft Corporation.
// Licensed under the MIT license.

using System;
using System.Diagnostics;
using System.Linq;
using Garnet.common;
using Garnet.server;
using Microsoft.Extensions.Logging;

namespace Garnet.cluster
{
    internal sealed unsafe partial class ClusterSession : IClusterSession
    {
        /// <summary>
        /// Implements CLUSTER BUMPEPOCH command
        /// </summary>
        /// <param name="invalidParameters"></param>
        /// <returns></returns>
        private bool NetworkClusterBumpEpoch(out bool invalidParameters)
        {
            invalidParameters = false;

            // Expecting exactly 0 arguments
            if (parseState.Count != 0)
            {
                invalidParameters = true;
                return true;
            }

            // Process BUMPEPOCH
            if (clusterProvider.clusterManager.TryBumpClusterEpoch())
            {
                while (!RespWriteUtils.WriteDirect(CmdStrings.RESP_OK, ref dcurr, dend))
                    SendAndReset();
            }
            else
            {
                while (!RespWriteUtils.WriteError(CmdStrings.RESP_ERR_GENERIC_CONFIG_UPDATE, ref dcurr, dend))
                    SendAndReset();
            }
            return true;
        }

        /// <summary>
        /// Implements CLUSTER FORGET command
        /// </summary>
        /// <param name="invalidParameters"></param>
        /// <returns></returns>
        private bool NetworkClusterForget(out bool invalidParameters)
        {
            invalidParameters = false;

            // Expecting 1 or 2 arguments
            if (parseState.Count is < 1 or > 2)
            {
                invalidParameters = true;
                return true;
            }

            // Parse Node-Id
            var nodeId = parseState.GetString(0);

            var expirySeconds = 60;
            if (parseState.Count == 2)
            {
                // [Optional] Parse expiry in seconds 
                expirySeconds = parseState.GetInt(1);
            }

            logger?.LogTrace("CLUSTER FORGET {nodeid} {seconds}", nodeId, expirySeconds);
            if (!clusterProvider.clusterManager.TryRemoveWorker(nodeId, expirySeconds, out var errorMessage))
            {
                while (!RespWriteUtils.WriteError(errorMessage, ref dcurr, dend))
                    SendAndReset();
            }
            else
            {
                // Terminate any outstanding migration tasks
                _ = clusterProvider.migrationManager.TryRemoveMigrationTask(nodeId);
                while (!RespWriteUtils.WriteDirect(CmdStrings.RESP_OK, ref dcurr, dend))
                    SendAndReset();
            }

            return true;
        }

        /// <summary>
        /// Implements CLUSTER INFO command
        /// </summary>
        /// <param name="invalidParameters"></param>
        /// <returns></returns>
        private bool NetworkClusterInfo(out bool invalidParameters)
        {
            invalidParameters = false;

            // Expecting exactly 0 arguments
            if (parseState.Count != 0)
            {
                invalidParameters = true;
                return true;
            }

            var clusterInfo = clusterProvider.clusterManager.GetInfo();
            while (!RespWriteUtils.WriteAsciiBulkString(clusterInfo, ref dcurr, dend))
                SendAndReset();

            return true;
        }

        /// <summary>
        /// Implements CLUSTER HELP command
        /// </summary>
        /// <param name="invalidParameters"></param>
        /// <returns></returns>
        private bool NetworkClusterHelp(out bool invalidParameters)
        {
            invalidParameters = false;

            // Expecting exactly 0 arguments
            if (parseState.Count != 0)
            {
                invalidParameters = true;
                return true;
            }

            var clusterCommands = ClusterCommandInfo.GetClusterCommands();
            while (!RespWriteUtils.WriteArrayLength(clusterCommands.Count, ref dcurr, dend))
                SendAndReset();
            foreach (var command in clusterCommands)
            {
                while (!RespWriteUtils.WriteSimpleString(command, ref dcurr, dend))
                    SendAndReset();
            }

            return true;
        }

        /// <summary>
        /// Implements CLUSTER MEET command
        /// </summary>
        /// <param name="invalidParameters"></param>
        /// <returns></returns>
        private bool NetworkClusterMeet(out bool invalidParameters)
        {
            invalidParameters = false;

            // Expecting exactly 2 arguments
            if (parseState.Count != 2)
            {
                invalidParameters = true;
                return true;
            }

            var ipAddress = parseState.GetString(0);
            var port = parseState.GetInt(1);

            logger?.LogTrace("CLUSTER MEET {ipaddressStr} {port}", ipAddress, port);
            clusterProvider.clusterManager.RunMeetTask(ipAddress, port);
            while (!RespWriteUtils.WriteDirect(CmdStrings.RESP_OK, ref dcurr, dend))
                SendAndReset();

            return true;
        }

        /// <summary>
        /// Implements CLUSTER MYID command
        /// </summary>
        /// <param name="invalidParameters"></param>
        /// <returns></returns>
        private bool NetworkClusterMyId(out bool invalidParameters)
        {
            invalidParameters = false;

            // Expecting exactly 0 arguments
            if (parseState.Count != 0)
            {
                invalidParameters = true;
                return true;
            }

            while (!RespWriteUtils.WriteAsciiBulkString(clusterProvider.clusterManager.CurrentConfig.LocalNodeId, ref dcurr, dend))
                SendAndReset();

            return true;
        }

        /// <summary>
        /// Implements CLUSTER MYPARENTID command
        /// </summary>
        /// <param name="invalidParameters"></param>
        /// <returns></returns>
        private bool NetworkClusterMyParentId(out bool invalidParameters)
        {
            invalidParameters = false;

            // Expecting exactly 0 arguments
            if (parseState.Count != 0)
            {
                invalidParameters = true;
                return true;
            }

            var current = clusterProvider.clusterManager.CurrentConfig;
            var parentId = current.LocalNodeRole == NodeRole.PRIMARY ? current.LocalNodeId : current.LocalNodePrimaryId;
            while (!RespWriteUtils.WriteAsciiBulkString(parentId, ref dcurr, dend))
                SendAndReset();

            return true;
        }

        /// <summary>
        /// Implements CLUSTER ENDPOINT command
        /// </summary>
        /// <param name="invalidParameters"></param>
        /// <returns></returns>
        private bool NetworkClusterEndpoint(out bool invalidParameters)
        {
            invalidParameters = false;

            // Expecting exactly 1 argument
            if (parseState.Count != 1)
            {
                invalidParameters = true;
                return true;
            }

            var nodeId = parseState.GetString(0);

            var current = clusterProvider.clusterManager.CurrentConfig;
            var (host, port) = current.GetEndpointFromNodeId(nodeId);
            while (!RespWriteUtils.WriteAsciiBulkString($"{host}:{port}", ref dcurr, dend))
                SendAndReset();
            return true;
        }

        /// <summary>
        /// Implements CLUSTER NODES command
        /// </summary>
        /// <param name="invalidParameters"></param>
        /// <returns></returns>
        private bool NetworkClusterNodes(out bool invalidParameters)
        {
            invalidParameters = false;

            // Expecting exactly 0 arguments
            if (parseState.Count != 0)
            {
                invalidParameters = true;
                return true;
            }

<<<<<<< HEAD
            var nodes = clusterProvider.clusterManager.CurrentConfig.GetClusterInfo();
=======
            var ptr = recvBufferPtr + readHead;
            readHead = (int)(ptr - recvBufferPtr);
            var nodes = clusterProvider.clusterManager.CurrentConfig.GetClusterInfo(clusterProvider);
>>>>>>> d6b01c04
            while (!RespWriteUtils.WriteAsciiBulkString(nodes, ref dcurr, dend))
                SendAndReset();

            return true;
        }

        /// <summary>
        /// Implements CLUSTER SET-CONFIG-EPOCH command
        /// </summary>
        /// <param name="invalidParameters"></param>
        /// <returns></returns>
        private bool NetworkClusterSetConfigEpoch(out bool invalidParameters)
        {
            invalidParameters = false;

            // Expecting exactly 1 arguments
            if (parseState.Count != 1)
            {
                invalidParameters = true;
                return true;
            }

            var configEpoch = parseState.GetInt(0);

            if (clusterProvider.clusterManager.CurrentConfig.NumWorkers > 2)
            {
                while (!RespWriteUtils.WriteError(CmdStrings.RESP_ERR_GENERIC_CONFIG_EPOCH_ASSIGNMENT, ref dcurr, dend))
                    SendAndReset();
            }
            else
            {
                if (!clusterProvider.clusterManager.TrySetLocalConfigEpoch(configEpoch, out var errorMessage))
                {
                    while (!RespWriteUtils.WriteError(errorMessage, ref dcurr, dend))
                        SendAndReset();
                }
                else
                {
                    while (!RespWriteUtils.WriteDirect(CmdStrings.RESP_OK, ref dcurr, dend))
                        SendAndReset();
                }
            }

            return true;
        }

        /// <summary>
        /// Implements CLUSTER SHARDS command
        /// </summary>
        /// <param name="invalidParameters"></param>
        /// <returns></returns>
        private bool NetworkClusterShards(out bool invalidParameters)
        {
            invalidParameters = false;

            // Expecting exactly 0 arguments
            if (parseState.Count != 0)
            {
                invalidParameters = true;
                return true;
            }

            var shardsInfo = clusterProvider.clusterManager.CurrentConfig.GetShardsInfo();
            while (!RespWriteUtils.WriteAsciiDirect(shardsInfo, ref dcurr, dend))
                SendAndReset();

            return true;
        }

        /// <summary>
        /// Implements CLUSTER GOSSIP command
        /// </summary>
        /// <param name="invalidParameters"></param>
        /// <returns></returns>
        private bool NetworkClusterGossip(out bool invalidParameters)
        {
            invalidParameters = false;

            // Expecting 1 or 2 arguments
            if (parseState.Count is < 1 or > 2)
            {
                invalidParameters = true;
                return true;
            }

            var gossipWithMeet = false;

            var currTokenIdx = 0;
            if (parseState.Count > 1)
            {
                var withMeetSpan = parseState.GetArgSliceByRef(currTokenIdx++).ReadOnlySpan;

                Debug.Assert(withMeetSpan.EqualsUpperCaseSpanIgnoringCase(CmdStrings.WITHMEET));
                if (withMeetSpan.EqualsUpperCaseSpanIgnoringCase(CmdStrings.WITHMEET))
                    gossipWithMeet = true;
            }

            var gossipMessage = parseState.GetArgSliceByRef(currTokenIdx).SpanByte.ToByteArray();

            clusterProvider.clusterManager.gossipStats.UpdateGossipBytesRecv(gossipMessage.Length);
            var current = clusterProvider.clusterManager.CurrentConfig;

            // Try merge if not just a ping message
            if (gossipMessage.Length > 0)
            {
                var other = ClusterConfig.FromByteArray(gossipMessage);
                // Accept gossip message if it is a gossipWithMeet or node from node that is already known and trusted
                // GossipWithMeet messages are only send through a call to CLUSTER MEET at the remote node
                if (gossipWithMeet || current.IsKnown(other.LocalNodeId))
                {
                    _ = clusterProvider.clusterManager.TryMerge(other);
                }
                else
                    logger?.LogWarning("Received gossip from unknown node: {node-id}", other.LocalNodeId);
            }

            // Respond if configuration has changed or gossipWithMeet option is specified
            if (lastSentConfig != current || gossipWithMeet)
            {
                var configByteArray = current.ToByteArray();
                clusterProvider.clusterManager.gossipStats.UpdateGossipBytesSend(configByteArray.Length);
                while (!RespWriteUtils.WriteBulkString(configByteArray, ref dcurr, dend))
                    SendAndReset();
                lastSentConfig = current;
            }
            else
            {
                while (!RespWriteUtils.WriteBulkString(Array.Empty<byte>(), ref dcurr, dend))
                    SendAndReset();
            }

            return true;
        }

        /// <summary>
        /// Implements CLUSTER RESET command
        /// </summary>
        /// <param name="invalidParameters"></param>
        /// <returns></returns>
        private bool NetworkClusterReset(out bool invalidParameters)
        {
            invalidParameters = false;

            // Expecting 0, 1 or 2 arguments
            if (parseState.Count > 2)
            {
                invalidParameters = true;
                return true;
            }

            var soft = true;
            var expirySeconds = 60;

            if (parseState.Count > 0)
            {
                var option = parseState.GetArgSliceByRef(0).ReadOnlySpan;
                soft = option.EqualsUpperCaseSpanIgnoringCase("SOFT"u8);
            }

            if (parseState.Count > 1)
            {
                expirySeconds = parseState.GetInt(1);
            }

            var resp = clusterProvider.clusterManager.TryReset(soft, expirySeconds);
            if (!soft) clusterProvider.FlushDB(true);

            while (!RespWriteUtils.WriteDirect(resp, ref dcurr, dend))
                SendAndReset();

            return true;
        }
    }
}<|MERGE_RESOLUTION|>--- conflicted
+++ resolved
@@ -250,13 +250,7 @@
                 return true;
             }
 
-<<<<<<< HEAD
-            var nodes = clusterProvider.clusterManager.CurrentConfig.GetClusterInfo();
-=======
-            var ptr = recvBufferPtr + readHead;
-            readHead = (int)(ptr - recvBufferPtr);
             var nodes = clusterProvider.clusterManager.CurrentConfig.GetClusterInfo(clusterProvider);
->>>>>>> d6b01c04
             while (!RespWriteUtils.WriteAsciiBulkString(nodes, ref dcurr, dend))
                 SendAndReset();
 
