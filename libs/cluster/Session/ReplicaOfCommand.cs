--- conflicted
+++ resolved
@@ -19,14 +19,9 @@
 
             readHead = (int)(ptr - recvBufferPtr);
 
-<<<<<<< HEAD
             //Turn of replication and make replica into a primary but do not delete data
             if (address.Equals("NO", StringComparison.OrdinalIgnoreCase) &&
                 portStr.Equals("ONE", StringComparison.OrdinalIgnoreCase))
-=======
-            // Turn of replication and make replica into a primary but do not delete data
-            if (address.ToUpper().Equals("NO") && portStr.ToUpper().Equals("ONE"))
->>>>>>> 5d394d37
             {
                 clusterProvider.clusterManager?.TryResetReplica();
                 clusterProvider.replicationManager.TryUpdateForFailover();
