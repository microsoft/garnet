--- conflicted
+++ resolved
@@ -1,7 +1,6 @@
 ﻿// Copyright (c) Microsoft Corporation.
 // Licensed under the MIT license.
 
-using System;
 using Garnet.common;
 using Garnet.server;
 using Microsoft.Extensions.Logging;
@@ -29,12 +28,7 @@
             }
             else
             {
-<<<<<<< HEAD
-                int port;
-                try
-=======
                 if (!int.TryParse(portStr, out var port))
->>>>>>> 765e6140
                 {
                     logger?.LogWarning("TryREPLICAOF failed to parse port {port}", portStr);
                     while (!RespWriteUtils.WriteError($"ERR REPLICAOF failed to parse port '{portStr}'", ref dcurr, dend))
