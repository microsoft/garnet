--- conflicted
+++ resolved
@@ -22,11 +22,7 @@
                 internal KeyIterationInfo(int slot) => this.slot = slot;
             }
 
-<<<<<<< HEAD
-            internal sealed class MainStoreCountKeys : IScanIteratorFunctions
-=======
             internal sealed class CountKeys : IScanIteratorFunctions
->>>>>>> 04c8fcf9
             {
                 private readonly KeyIterationInfo info;
                 // This must be a class as it is passed through pending IO operations
@@ -44,45 +40,13 @@
                         KeyCount++;
                     return true;
                 }
-<<<<<<< HEAD
 
                 public bool OnStart(long beginAddress, long endAddress) => true;
                 public void OnStop(bool completed, long numberOfRecords) { }
                 public void OnException(Exception exception, long numberOfRecords) { }
             }
 
-            internal sealed class ObjectStoreCountKeys : IScanIteratorFunctions
-            {
-                private readonly KeyIterationInfo info;
-                // This must be a class as it is passed through pending IO operations
-
-                internal int KeyCount { get => info.keyCount; set => info.keyCount = value; }
-                internal int Slot => info.slot;
-
-                internal ObjectStoreCountKeys(int slot) => info = new(slot);
-
-                public bool Reader<TSourceLogRecord>(in TSourceLogRecord srcLogRecord, RecordMetadata recordMetadata, long numberOfRecords, out CursorRecordResult cursorRecordResult)
-                    where TSourceLogRecord : ISourceLogRecord
-                {
-                    cursorRecordResult = CursorRecordResult.Accept; // default; not used here , out CursorRecordResult cursorRecordResult
-                    if (HashSlotUtils.HashSlot(srcLogRecord.Key) == Slot && !Expired(in srcLogRecord))
-                        KeyCount++;
-                    return true;
-                }
-
-=======
-
->>>>>>> 04c8fcf9
-                public bool OnStart(long beginAddress, long endAddress) => true;
-                public void OnStop(bool completed, long numberOfRecords) { }
-                public void OnException(Exception exception, long numberOfRecords) { }
-            }
-
-<<<<<<< HEAD
-            internal readonly struct MainStoreGetKeysInSlot : IScanIteratorFunctions
-=======
             internal readonly struct GetKeysInSlot : IScanIteratorFunctions
->>>>>>> 04c8fcf9
             {
                 readonly List<byte[]> keys;
                 readonly int slot, maxKeyCount;
@@ -103,37 +67,7 @@
                         keys.Add(key.ToArray());
                     return keys.Count < maxKeyCount;
                 }
-<<<<<<< HEAD
 
-                public bool OnStart(long beginAddress, long endAddress) => true;
-                public void OnStop(bool completed, long numberOfRecords) { }
-                public void OnException(Exception exception, long numberOfRecords) { }
-            }
-
-            internal readonly struct ObjectStoreGetKeysInSlot : IScanIteratorFunctions
-            {
-                readonly List<byte[]> keys;
-                readonly int slot;
-
-                internal ObjectStoreGetKeysInSlot(List<byte[]> keys, int slot)
-                {
-                    this.keys = keys;
-                    this.slot = slot;
-                }
-
-                public bool Reader<TSourceLogRecord>(in TSourceLogRecord srcLogRecord, RecordMetadata recordMetadata, long numberOfRecords, out CursorRecordResult cursorRecordResult)
-                    where TSourceLogRecord : ISourceLogRecord
-                {
-                    cursorRecordResult = CursorRecordResult.Accept; // default; not used here
-                    var key = srcLogRecord.Key;
-                    if (HashSlotUtils.HashSlot(key) == slot && !Expired(in srcLogRecord))
-                        keys.Add(key.ToArray());
-                    return true;
-                }
-
-=======
-
->>>>>>> 04c8fcf9
                 public bool OnStart(long beginAddress, long endAddress) => true;
                 public void OnStop(bool completed, long numberOfRecords) { }
                 public void OnException(Exception exception, long numberOfRecords) { }
