--- conflicted
+++ resolved
@@ -177,11 +177,7 @@
                         // Add pointer of current parsed key
                         if (!keys.TryAdd(currKeySlice, KeyMigrationStatus.QUEUED))
                         {
-<<<<<<< HEAD
-                            logger?.LogWarning($"Failed to add {{key}}", Encoding.ASCII.GetString(keySlice.ReadOnlySpan));
-=======
-                            logger?.LogWarning("Failed to add {key}", Encoding.ASCII.GetString(keyPtr, ksize));
->>>>>>> d6b01c04
+                            logger?.LogWarning("Failed to add {key}", Encoding.ASCII.GetString(keySlice.ReadOnlySpan));
                             pstate = MigrateCmdParseState.FAILEDTOADDKEY;
                             continue;
                         }
