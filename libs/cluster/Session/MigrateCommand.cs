﻿// Copyright (c) Microsoft Corporation.
// Licensed under the MIT license.

using System;
using System.Collections.Generic;
using System.Text;
using Garnet.common;
using Garnet.server;
using Microsoft.Extensions.Logging;
using Tsavorite.core;

namespace Garnet.cluster
{
    internal sealed unsafe partial class ClusterSession : IClusterSession
    {
        public static bool Expired(ref SpanByte value) => value.MetadataSize > 0 && value.ExtraMetadata < DateTimeOffset.UtcNow.Ticks;

        public static bool Expired(ref IGarnetObject value) => value.Expiration != 0 && value.Expiration < DateTimeOffset.UtcNow.Ticks;

        internal enum MigrateCmdParseState : byte
        {
            SUCCESS,
            CLUSTERDOWN,
            UNKNOWNTARGET,
            MULTISLOTREF,
            SLOTNOTLOCAL,
            CROSSSLOT,
            TARGETNODENOTMASTER,
            INCOMPLETESLOTSRANGE,
            SLOTOUTOFRANGE,
            NOTMIGRATING,
            MULTI_TRANSFER_OPTION,
            FAILEDTOADDKEY
        }

        private bool HandleCommandParsingErrors(MigrateCmdParseState mpState, string targetAddress, int targetPort, int slotMultiRef)
        {
            if (mpState is MigrateCmdParseState.SUCCESS)
                return true;

            var errorMessage = mpState switch
            {
                MigrateCmdParseState.CLUSTERDOWN => CmdStrings.RESP_ERR_GENERIC_CLUSTER,
                MigrateCmdParseState.UNKNOWNTARGET => CmdStrings.RESP_ERR_GENERIC_UNKNOWN_ENDPOINT,
                MigrateCmdParseState.MULTISLOTREF => Encoding.ASCII.GetBytes($"ERR Slot {slotMultiRef} specified multiple times."),
                MigrateCmdParseState.SLOTNOTLOCAL => Encoding.ASCII.GetBytes($"ERR slot {slotMultiRef} not owned by current node."),
                MigrateCmdParseState.CROSSSLOT => CmdStrings.RESP_ERR_CROSSSLOT,
                MigrateCmdParseState.TARGETNODENOTMASTER => Encoding.ASCII.GetBytes($"ERR Cannot initiate migration, target node ({targetAddress}:{targetPort}) is not a primary."),
                MigrateCmdParseState.INCOMPLETESLOTSRANGE => CmdStrings.RESP_ERR_GENERIC_INCOMPLETESLOTSRANGE,
                MigrateCmdParseState.SLOTOUTOFRANGE => Encoding.ASCII.GetBytes($"ERR Slot {slotMultiRef} out of range."),
                MigrateCmdParseState.NOTMIGRATING => CmdStrings.RESP_ERR_GENERIC_SLOTNOTMIGRATING,
                MigrateCmdParseState.FAILEDTOADDKEY => CmdStrings.RESP_ERR_GENERIC_FAILEDTOADDKEY,
                _ => CmdStrings.RESP_ERR_GENERIC_PARSING,
            };
            while (!RespWriteUtils.WriteError(errorMessage, ref dcurr, dend))
                SendAndReset();
            return false;
        }

        private bool TryMIGRATE(out bool invalidParameters)
        {
            invalidParameters = false;

            // Expecting at least 5 arguments
            if (parseState.Count < 5)
            {
                invalidParameters = true;
                return true;
            }

            // Migrate command format
            // migrate host port <KEY | ""> destination-db timeout [COPY] [REPLACE] [AUTH password] [AUTH2 username password] [[KEYS keys] | [SLOTSRANGE start-slot end-slot [start-slot end-slot]]]]
            #region parseMigrationArguments

            // Address
            var targetAddress = parseState.GetString(0);

            // Key
            var keySlice = parseState.GetArgSliceByRef(2);

            // Port, Destination DB, Timeout
            if (!parseState.TryGetInt(1, out var targetPort) ||
                !parseState.TryGetInt(3, out var dbId) ||
                !parseState.TryGetInt(4, out var timeout))

            {
                while (!RespWriteUtils.WriteError(CmdStrings.RESP_ERR_GENERIC_VALUE_IS_NOT_INTEGER, ref dcurr, dend))
                    SendAndReset();
                return true;
            }

            var copyOption = false;
            var replaceOption = false;
            string username = null;
            string passwd = null;
            MigratingKeysWorkingSet keys = null;
            HashSet<int> slots = null;

            ClusterConfig current = null;
            string sourceNodeId = null;
            string targetNodeId = null;
            var pstate = MigrateCmdParseState.CLUSTERDOWN;
            var slotParseError = -1;
            var transferOption = TransferOption.NONE;
            if (clusterProvider.serverOptions.EnableCluster)
            {
                pstate = MigrateCmdParseState.SUCCESS;
                current = clusterProvider.clusterManager.CurrentConfig;
                sourceNodeId = current.LocalNodeId;
                targetNodeId = current.GetWorkerNodeIdFromAddress(targetAddress, targetPort);
                if (targetNodeId == null) pstate = MigrateCmdParseState.UNKNOWNTARGET;
            }

            // Add single key if specified
            if (keySlice.Length > 0)
            {
                transferOption = TransferOption.KEYS;
<<<<<<< HEAD
                keys = new Dictionary<ArgSlice, KeyMigrationStatus>(ArgSliceComparer.Instance);
                keys.TryAdd(keySlice, KeyMigrationStatus.QUEUED);
=======
                keys = new();
                var key = new ArgSlice(singleKeyPtr, sksize);
                _ = keys.TryAdd(ref key, KeyMigrationStatus.QUEUED);
>>>>>>> 0f32b57e
            }

            var currTokenIdx = 5;
            while (currTokenIdx < parseState.Count)
            {
                var option = parseState.GetArgSliceByRef(currTokenIdx++).ReadOnlySpan;

                if (option.EqualsUpperCaseSpanIgnoringCase("COPY"u8))
                    copyOption = true;
                else if (option.EqualsUpperCaseSpanIgnoringCase("REPLACE"u8))
                    replaceOption = true;
                else if (option.EqualsUpperCaseSpanIgnoringCase("AUTH"u8))
                {
                    passwd = parseState.GetString(currTokenIdx++);
                }
                else if (option.EqualsUpperCaseSpanIgnoringCase("AUTH2"u8))
                {
                    username = parseState.GetString(currTokenIdx++);
                    passwd = parseState.GetString(currTokenIdx++);
                }
                else if (option.EqualsUpperCaseSpanIgnoringCase("KEYS"u8))
                {
                    slots = [];
                    if (transferOption == TransferOption.SLOTS)
                        pstate = MigrateCmdParseState.MULTI_TRANSFER_OPTION;

                    transferOption = TransferOption.KEYS;
<<<<<<< HEAD
                    keys = new Dictionary<ArgSlice, KeyMigrationStatus>(ArgSliceComparer.Instance);
                    while (currTokenIdx < parseState.Count)
=======
                    keys ??= new();
                    while (args > 0)
>>>>>>> 0f32b57e
                    {
                        var currKeySlice = parseState.GetArgSliceByRef(currTokenIdx++);
                        var sbKey = currKeySlice.SpanByte;

                        // Skip if previous error encountered
                        if (pstate != MigrateCmdParseState.SUCCESS) continue;

                        // Check if all keys are local R/W because we migrate keys and need to be able to delete them
                        var slot = HashSlotUtils.HashSlot(sbKey.ToPointer(), sbKey.Length);
                        if (!current.IsLocal(slot, readWriteSession: false))
                        {
                            pstate = MigrateCmdParseState.SLOTNOTLOCAL;
                            continue;
                        }

                        // Check if keys refer to multiple slots
                        if (!slots.Contains(slot) && slots.Count > 0)
                        {
                            pstate = MigrateCmdParseState.CROSSSLOT;
                            continue;
                        }

                        // Check if slot is not set as MIGRATING
                        if (!current.IsMigratingSlot(slot))
                        {
                            pstate = MigrateCmdParseState.NOTMIGRATING;
                            continue;
                        }

                        var key = new ArgSlice(keyPtr, ksize);
                        // Add pointer of current parsed key
<<<<<<< HEAD
                        if (!keys.TryAdd(currKeySlice, KeyMigrationStatus.QUEUED))
=======
                        if (!keys.TryAdd(ref key, KeyMigrationStatus.QUEUED))
>>>>>>> 0f32b57e
                        {
                            logger?.LogWarning("Failed to add {key}", Encoding.ASCII.GetString(keySlice.ReadOnlySpan));
                            pstate = MigrateCmdParseState.FAILEDTOADDKEY;
                            continue;
                        }
                        _ = slots.Add(slot);
                    }
                }
                else if (option.EqualsUpperCaseSpanIgnoringCase("SLOTS"u8))
                {
                    if (transferOption == TransferOption.KEYS)
                        pstate = MigrateCmdParseState.MULTI_TRANSFER_OPTION;
                    transferOption = TransferOption.SLOTS;
                    slots = [];
                    while (currTokenIdx < parseState.Count)
                    {
                        if (!parseState.TryGetInt(currTokenIdx++, out var slot))
                        {
                            while (!RespWriteUtils.WriteError(CmdStrings.RESP_ERR_GENERIC_VALUE_IS_NOT_INTEGER, ref dcurr, dend))
                                SendAndReset();
                            return true;
                        }

                        // Skip if previous error encountered
                        if (pstate != MigrateCmdParseState.SUCCESS) continue;

                        // Check if slot is in valid range
                        if (ClusterConfig.OutOfRange(slot))
                        {
                            pstate = MigrateCmdParseState.SLOTOUTOFRANGE;
                            slotParseError = slot;
                            continue;
                        }

                        // Check if slot is local and can be migrated
                        if (!current.IsLocal((ushort)slot, readWriteSession: false))
                        {
                            pstate = MigrateCmdParseState.SLOTNOTLOCAL;
                            slotParseError = slot;
                            continue;
                        }

                        // Add slot range and check for duplicates or overlap
                        if (!slots.Add(slot))
                        {
                            pstate = MigrateCmdParseState.MULTISLOTREF;
                            slotParseError = slot;
                            continue;
                        }
                    }
                }
                else if (option.EqualsUpperCaseSpanIgnoringCase("SLOTSRANGE"u8))
                {
                    if (transferOption == TransferOption.KEYS)
                        pstate = MigrateCmdParseState.MULTI_TRANSFER_OPTION;
                    transferOption = TransferOption.SLOTS;
                    slots = [];
                    if (parseState.Count - currTokenIdx == 0 || ((parseState.Count - currTokenIdx) & 0x1) > 0)
                    {
                        pstate = MigrateCmdParseState.INCOMPLETESLOTSRANGE;
                        break;
                    }

                    while (currTokenIdx < parseState.Count)
                    {
                        if (!parseState.TryGetInt(currTokenIdx++, out var slotStart)
                            || !parseState.TryGetInt(currTokenIdx++, out var slotEnd))
                        {
                            while (!RespWriteUtils.WriteError(CmdStrings.RESP_ERR_GENERIC_VALUE_IS_NOT_INTEGER, ref dcurr, dend))
                                SendAndReset();
                            return true;
                        }

                        // Skip if previous error encountered
                        if (pstate != MigrateCmdParseState.SUCCESS) continue;

                        for (var slot = slotStart; slot <= slotEnd; slot++)
                        {
                            // Check if slot is in valid range
                            if (ClusterConfig.OutOfRange(slot))
                            {
                                pstate = MigrateCmdParseState.SLOTOUTOFRANGE;
                                slotParseError = slot;
                                continue;
                            }

                            // Check if slot is not owned by current node or cluster mode is not enabled
                            if (!current.IsLocal((ushort)slot, readWriteSession: false))
                            {
                                pstate = MigrateCmdParseState.SLOTNOTLOCAL;
                                slotParseError = slot;
                                continue;
                            }

                            // Add slot range and check for duplicates or overlap
                            if (!slots.Add(slot))
                            {
                                pstate = MigrateCmdParseState.MULTISLOTREF;
                                slotParseError = slot;
                                continue;
                            }
                        }
                    }
                }
            }

            #endregion

            #region checkParseErrors
            if (clusterProvider.clusterManager != null && current.GetNodeRoleFromNodeId(targetNodeId) != NodeRole.PRIMARY)
                pstate = MigrateCmdParseState.TARGETNODENOTMASTER;

            if (!HandleCommandParsingErrors(pstate, targetAddress, targetPort, slotParseError))
                return true;

            #endregion

            logger?.LogDebug("MIGRATE COPY:{copyOption} REPLACE:{replaceOption} OpType:{opType}", copyOption, replaceOption, (keys != null ? "KEYS" : "SLOTS"));

            #region scheduleMigration
            if (!clusterProvider.migrationManager.TryAddMigrationTask(
                this,
                sourceNodeId,
                targetAddress,
                targetPort,
                targetNodeId,
                username,
                passwd,
                copyOption,
                replaceOption,
                timeout,
                slots,
                keys,
                transferOption,
                out var mSession))
            {
                // Migration task could not be added due to possible conflicting migration tasks
                while (!RespWriteUtils.WriteError(CmdStrings.RESP_ERR_IOERR, ref dcurr, dend))
                    SendAndReset();
            }
            else
            {
                //Start migration task
                if (!mSession.TryStartMigrationTask(out var errorMessage))
                {
                    while (!RespWriteUtils.WriteError(errorMessage, ref dcurr, dend))
                        SendAndReset();
                }
                else
                {
                    while (!RespWriteUtils.WriteDirect(CmdStrings.RESP_OK, ref dcurr, dend))
                        SendAndReset();
                }
            }

            return true;
            #endregion
        }
    }
}<|MERGE_RESOLUTION|>--- conflicted
+++ resolved
@@ -115,14 +115,8 @@
             if (keySlice.Length > 0)
             {
                 transferOption = TransferOption.KEYS;
-<<<<<<< HEAD
-                keys = new Dictionary<ArgSlice, KeyMigrationStatus>(ArgSliceComparer.Instance);
-                keys.TryAdd(keySlice, KeyMigrationStatus.QUEUED);
-=======
                 keys = new();
-                var key = new ArgSlice(singleKeyPtr, sksize);
-                _ = keys.TryAdd(ref key, KeyMigrationStatus.QUEUED);
->>>>>>> 0f32b57e
+                _ = keys.TryAdd(keySlice, KeyMigrationStatus.QUEUED);
             }
 
             var currTokenIdx = 5;
@@ -150,13 +144,8 @@
                         pstate = MigrateCmdParseState.MULTI_TRANSFER_OPTION;
 
                     transferOption = TransferOption.KEYS;
-<<<<<<< HEAD
-                    keys = new Dictionary<ArgSlice, KeyMigrationStatus>(ArgSliceComparer.Instance);
+                    keys ??= new();
                     while (currTokenIdx < parseState.Count)
-=======
-                    keys ??= new();
-                    while (args > 0)
->>>>>>> 0f32b57e
                     {
                         var currKeySlice = parseState.GetArgSliceByRef(currTokenIdx++);
                         var sbKey = currKeySlice.SpanByte;
@@ -188,11 +177,7 @@
 
                         var key = new ArgSlice(keyPtr, ksize);
                         // Add pointer of current parsed key
-<<<<<<< HEAD
                         if (!keys.TryAdd(currKeySlice, KeyMigrationStatus.QUEUED))
-=======
-                        if (!keys.TryAdd(ref key, KeyMigrationStatus.QUEUED))
->>>>>>> 0f32b57e
                         {
                             logger?.LogWarning("Failed to add {key}", Encoding.ASCII.GetString(keySlice.ReadOnlySpan));
                             pstate = MigrateCmdParseState.FAILEDTOADDKEY;
