﻿// Copyright (c) Microsoft Corporation.
// Licensed under the MIT license.

using System;
using System.Collections.Generic;
using System.Text;
using Garnet.common;
using Garnet.server;
using Microsoft.Extensions.Logging;
using Tsavorite.core;

namespace Garnet.cluster
{

    internal sealed unsafe partial class ClusterSession : IClusterSession
    {
        public static bool Expired(ref SpanByte value) => value.MetadataSize > 0 && value.ExtraMetadata < DateTimeOffset.UtcNow.Ticks;

        public static bool Expired(ref IGarnetObject value) => value.Expiration != 0 && value.Expiration < DateTimeOffset.UtcNow.Ticks;

        internal enum MigrateCmdParseState : byte
        {
            SUCCESS,
            CLUSTERDOWN,
            UNKNOWNTARGET,
            MULTISLOTREF,
            SLOTNOTLOCAL,
            CROSSSLOT,
            TARGETNODENOTMASTER,
            INCOMPLETESLOTSRANGE,
            SLOTOUTOFRANGE
        }

        private bool HandleCommandParsingErrors(MigrateCmdParseState mpState, string targetAddress, int targetPort, int slotMultiRef)
        {
            ReadOnlySpan<byte> resp;
            switch (mpState)
            {
                case MigrateCmdParseState.SUCCESS:
                    return true;
                case MigrateCmdParseState.CLUSTERDOWN:
                    resp = CmdStrings.RESP_ERRCLUSTER;
                    break;
                case MigrateCmdParseState.UNKNOWNTARGET:
                    resp = CmdStrings.RESP_UNKNOWN_ENDPOINT_ERROR;
                    break;
                case MigrateCmdParseState.MULTISLOTREF:
                    resp = new ReadOnlySpan<byte>(Encoding.ASCII.GetBytes($"-ERR Slot {slotMultiRef} specified multiple times\r\n"));
                    break;
                case MigrateCmdParseState.SLOTNOTLOCAL:
                    resp = new ReadOnlySpan<byte>(Encoding.ASCII.GetBytes($"-ERR slot {slotMultiRef} not owned by current node.\r\n"));
                    break;
                case MigrateCmdParseState.CROSSSLOT:
                    resp = CmdStrings.RESP_CROSSLOT_ERROR;
                    break;
                case MigrateCmdParseState.TARGETNODENOTMASTER:
                    resp = new ReadOnlySpan<byte>(Encoding.ASCII.GetBytes($"-ERR Cannot initiate migration, target node ({targetAddress}:{targetPort}) is not a primary.\r\n"));
                    break;
                case MigrateCmdParseState.INCOMPLETESLOTSRANGE:
                    resp = CmdStrings.RESP_INCOMPLETESLOTSRANGE_ERROR;
                    break;
                case MigrateCmdParseState.SLOTOUTOFRANGE:
                    resp = new ReadOnlySpan<byte>(Encoding.ASCII.GetBytes($"-ERR Slot {slotMultiRef} out of range\r\n"));
                    break;
                default:
                    resp = CmdStrings.RESP_PARSING_ERROR;
                    break;
            }
            while (!RespWriteUtils.WriteResponse(resp, ref dcurr, dend))
                SendAndReset();
            return false;
        }

        private bool TryMIGRATE(int count, byte* ptr)
        {
            // Migrate command format
            // migrate host port <KEY | ""> destination-db timeout [COPY] [REPLACE] [AUTH password] [AUTH2 username password] [[KEYS keys] | [SLOTSRANGE start-slot end-slot [start-slot end-slot]]]]
            #region parseMigrationArguments
            //1. Address
            if (!RespReadUtils.ReadStringWithLengthHeader(out var targetAddress, ref ptr, recvBufferPtr + bytesRead))
                return false;

            //2. Port
            if (!RespReadUtils.ReadIntWithLengthHeader(out var targetPort, ref ptr, recvBufferPtr + bytesRead))
                return false;

            //3. Key
            byte* singleKeyPtr = null;
            var sksize = 0;
            if (!RespReadUtils.ReadPtrWithLengthHeader(ref singleKeyPtr, ref sksize, ref ptr, recvBufferPtr + bytesRead))
                return false;

            //4. Destination DB
            if (!RespReadUtils.ReadIntWithLengthHeader(out var dbid, ref ptr, recvBufferPtr + bytesRead))
                return false;

            //5. Timeout
            if (!RespReadUtils.ReadIntWithLengthHeader(out var timeout, ref ptr, recvBufferPtr + bytesRead))
                return false;

<<<<<<< HEAD
            int args = count - 5;
            bool copyOption = false;
            bool replaceOption = false;
=======
            var args = count - 6;
            var copyOption = false;
            var replaceOption = false;
>>>>>>> 6f18f627
            string username = null;
            string passwd = null;
            List<(long, long)> keysWithSize = null;
            HashSet<int> slots = [];

            ClusterConfig current = null;
            string sourceNodeId = null;
            string targetNodeId = null;
            var pstate = MigrateCmdParseState.CLUSTERDOWN;
            var slotParseError = -1;
            if (clusterProvider.serverOptions.EnableCluster)
            {
                pstate = MigrateCmdParseState.SUCCESS;
                current = clusterProvider.clusterManager.CurrentConfig;
                sourceNodeId = current.GetLocalNodeId();
                targetNodeId = current.GetWorkerNodeIdFromAddress(targetAddress, targetPort);
                if (targetNodeId == null) pstate = MigrateCmdParseState.UNKNOWNTARGET;
            }

            //Add single key if specified
            if (sksize > 0)
            {
                keysWithSize = [];
                keysWithSize.Add(new(((IntPtr)singleKeyPtr).ToInt64(), sksize));
            }

            while (args > 0)
            {
                if (!RespReadUtils.ReadStringWithLengthHeader(out var option, ref ptr, recvBufferPtr + bytesRead))
                    return false;
                args--;

                if (option.ToUpper().Equals("COPY"))
                    copyOption = true;
                else if (option.ToUpper().Equals("REPLACE"))
                    replaceOption = true;
                else if (option.ToUpper().Equals("AUTH"))
                {
                    if (!RespReadUtils.ReadStringWithLengthHeader(out passwd, ref ptr, recvBufferPtr + bytesRead))
                        return false;
                    args--;
                }
                else if (option.ToUpper().Equals("AUTH2"))
                {
                    if (!RespReadUtils.ReadStringWithLengthHeader(out username, ref ptr, recvBufferPtr + bytesRead))
                        return false;
                    if (!RespReadUtils.ReadStringWithLengthHeader(out passwd, ref ptr, recvBufferPtr + bytesRead))
                        return false;
                    args -= 2;
                }
                else if (option.ToUpper().Equals("KEYS"))
                {
                    keysWithSize ??= [];
                    while (args > 0)
                    {
                        byte* keyPtr = null;
                        var ksize = 0;

                        if (!RespReadUtils.ReadPtrWithLengthHeader(ref keyPtr, ref ksize, ref ptr, recvBufferPtr + bytesRead))
                            return false;
                        args--;

                        // Skip if previous error encountered
                        if (pstate != MigrateCmdParseState.SUCCESS) continue;

                        // Check if all keys are local R/W because we migrate keys and need to be able to delete them
                        var slot = NumUtils.HashSlot(keyPtr, ksize);
                        if (!current.IsLocal((ushort)slot, readCommand: false))
                        {
                            pstate = MigrateCmdParseState.SLOTNOTLOCAL;
                            continue;
                        }

                        // Check if keys refer to multiple slots
                        if (!slots.Contains(slot) && slots.Count > 0)
                        {
                            pstate = MigrateCmdParseState.CROSSSLOT;
                            continue;
                        }

                        // Add pointer of current parsed key
                        keysWithSize.Add(new(((IntPtr)keyPtr).ToInt64(), ksize));
                    }
                }
                else if (option.ToUpper().Equals("SLOTS"))
                {
                    while (args > 0)
                    {
                        if (!RespReadUtils.ReadIntWithLengthHeader(out var slot, ref ptr, recvBufferPtr + bytesRead))
                            return false;
                        args--;

                        // Skip if previous error encountered
                        if (pstate != MigrateCmdParseState.SUCCESS) continue;

                        // Check if slot is in valid range
                        if (ClusterConfig.OutOfRange(slot))
                        {
                            pstate = MigrateCmdParseState.SLOTOUTOFRANGE;
                            slotParseError = slot;
                            continue;
                        }

                        // Check if slot is local and can be migrated
                        if (!current.IsLocal((ushort)slot, readCommand: false))
                        {
                            pstate = MigrateCmdParseState.SLOTNOTLOCAL;
                            slotParseError = slot;
                            continue;
                        }

                        // Add slot range and check for duplicates or overlap
                        if (!slots.Add(slot))
                        {
                            pstate = MigrateCmdParseState.MULTISLOTREF;
                            slotParseError = slot;
                            continue;
                        }
                    }
                }
                else if (option.ToUpper().Equals("SLOTSRANGE"))
                {
                    if (args == 0 || (args & 0x1) > 0)
                    {
                        pstate = MigrateCmdParseState.INCOMPLETESLOTSRANGE;
                        while (args > 0)
                        {
                            if (!RespReadUtils.ReadIntWithLengthHeader(out var slotStart, ref ptr, recvBufferPtr + bytesRead))
                                return false;
                            args--;
                        }
                    }
                    else
                    {
                        while (args > 0)
                        {
                            if (!RespReadUtils.ReadIntWithLengthHeader(out var slotStart, ref ptr, recvBufferPtr + bytesRead))
                                return false;

                            if (!RespReadUtils.ReadIntWithLengthHeader(out var slotEnd, ref ptr, recvBufferPtr + bytesRead))
                                return false;
                            args -= 2;

                            // Skip if previous error encountered
                            if (pstate != MigrateCmdParseState.SUCCESS) continue;

                            for (int slot = slotStart; slot <= slotEnd; slot++)
                            {
                                // Check if slot is in valid range
                                if (ClusterConfig.OutOfRange(slot))
                                {
                                    pstate = MigrateCmdParseState.SLOTOUTOFRANGE;
                                    slotParseError = slot;
                                    continue;
                                }

                                // Check if slot is not owned by current node or cluster mode is not enabled
                                if (!current.IsLocal((ushort)slot, readCommand: false))
                                {
                                    pstate = MigrateCmdParseState.SLOTNOTLOCAL;
                                    slotParseError = slot;
                                    continue;
                                }

                                // Add slot range and check for duplicates or overlap
                                if (!slots.Add(slot))
                                {
                                    pstate = MigrateCmdParseState.MULTISLOTREF;
                                    slotParseError = slot;
                                    continue;
                                }
                            }
                        }
                    }
                }
            }
            readHead = (int)(ptr - recvBufferPtr);
            #endregion

            #region checkParseErrors
            if (clusterProvider.clusterManager != null && current.GetNodeRoleFromNodeId(targetNodeId) != NodeRole.PRIMARY)
                pstate = MigrateCmdParseState.TARGETNODENOTMASTER;

            if (!HandleCommandParsingErrors(pstate, targetAddress, targetPort, slotParseError))
                return true;

            // Check if session is authorized to perform migration.
            if (!CheckACLAdminPermissions())
            {
                while (!RespWriteUtils.WriteResponse(CmdStrings.RESP_NOAUTH, ref dcurr, dend))
                    SendAndReset();
                return true;
            }

            #endregion

            logger?.LogDebug("MIGRATE COPY:{copyOption} REPLACE:{replaceOption} OpType:{opType}", copyOption, replaceOption, (keysWithSize != null ? "KEYS" : "SLOTS"));

            #region scheduleMigration
            if (!clusterProvider.migrationManager.TryAddMigrationTask(
                sourceNodeId,
                targetAddress,
                targetPort,
                targetNodeId,
                username,
                passwd,
                copyOption,
                replaceOption,
                timeout,
                slots,
                keysWithSize,
                out var mSession))
            {
                // Migration task could not be added due to possible conflicting migration tasks
                var resp = new ReadOnlySpan<byte>(Encoding.ASCII.GetBytes("-IOERR Migrate keys failed.\r\n"));
                while (!RespWriteUtils.WriteResponse(resp, ref dcurr, dend))
                    SendAndReset();
            }
            else
            {
                //Start migration task
                mSession.StartMigrationTask(out var resp);
                while (!RespWriteUtils.WriteResponse(resp, ref dcurr, dend))
                    SendAndReset();
            }

            return true;
            #endregion
        }
    }
}<|MERGE_RESOLUTION|>--- conflicted
+++ resolved
@@ -98,15 +98,9 @@
             if (!RespReadUtils.ReadIntWithLengthHeader(out var timeout, ref ptr, recvBufferPtr + bytesRead))
                 return false;
 
-<<<<<<< HEAD
-            int args = count - 5;
-            bool copyOption = false;
-            bool replaceOption = false;
-=======
-            var args = count - 6;
+            var args = count - 5;
             var copyOption = false;
             var replaceOption = false;
->>>>>>> 6f18f627
             string username = null;
             string passwd = null;
             List<(long, long)> keysWithSize = null;
