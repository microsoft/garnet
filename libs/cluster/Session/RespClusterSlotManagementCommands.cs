﻿// Copyright (c) Microsoft Corporation.
// Licensed under the MIT license.

using System;
using System.Collections.Generic;
using System.Text;
using Garnet.common;
using Garnet.server;
using Microsoft.Extensions.Logging;

namespace Garnet.cluster
{
    internal sealed unsafe partial class ClusterSession : IClusterSession
    {
        /// <summary>
        /// Implements CLUSTER ADDSLOTS command
        /// </summary>
        /// <param name="invalidParameters"></param>
        /// <returns></returns>
        private bool NetworkClusterAddSlots(out bool invalidParameters)
        {
            invalidParameters = false;

            // Expecting at least 1 slot or at most maximum number of slots
            if (parseState.Count < 1 || parseState.Count >= ClusterConfig.MAX_HASH_SLOT_VALUE)
            {
                invalidParameters = true;
                return false;
            }

            // Try to parse slot ranges.
            var slotsParsed = TryParseSlots(0, out var slots, out var errorMessage, range: false);

            // The slot parsing may give errorMessage even if the methods TryParseSlots true.
            if (!slotsParsed)
            {
                while (!RespWriteUtils.TryWriteError(errorMessage, ref dcurr, dend))
                    SendAndReset();
                return true;
            }

            // Try to to add slots
            if (!clusterProvider.clusterManager.TryAddSlots(slots, out var slotIndex) && slotIndex != -1)
            {
                while (!RespWriteUtils.TryWriteError($"ERR Slot {slotIndex} is already busy", ref dcurr, dend))
                    SendAndReset();
            }
            else
            {
                while (!RespWriteUtils.TryWriteDirect(CmdStrings.RESP_OK, ref dcurr, dend))
                    SendAndReset();
            }

            return true;
        }

        /// <summary>
        /// Implements CLUSTER ADDSLOTSRANGE command
        /// </summary>
        /// <param name="invalidParameters"></param>
        /// <returns></returns>
        private bool NetworkClusterAddSlotsRange(out bool invalidParameters)
        {
            invalidParameters = false;

            // Expecting even number of arguments
            if (parseState.Count == 0 || (parseState.Count & 0x1) != 0)
            {
                invalidParameters = true;
                return false;
            }

            // Try to parse slot ranges.
            var slotsParsed = TryParseSlots(0, out var slots, out var errorMessage, range: true);

            //The slot parsing may give errorMessage even if the TryParseSlots returns true.
            if (!slotsParsed)
            {
                while (!RespWriteUtils.TryWriteError(errorMessage, ref dcurr, dend))
                    SendAndReset();
                return true;
            }

            // Try to to add slots
            if (!clusterProvider.clusterManager.TryAddSlots(slots, out var slotIndex) && slotIndex != -1)
            {
                while (!RespWriteUtils.TryWriteError($"ERR Slot {slotIndex} is already busy", ref dcurr, dend))
                    SendAndReset();
            }
            else
            {
                while (!RespWriteUtils.TryWriteDirect(CmdStrings.RESP_OK, ref dcurr, dend))
                    SendAndReset();
            }

            return true;
        }

        /// <summary>
        /// Implements CLUSTER BANLIST command
        /// </summary>
        /// <param name="invalidParameters"></param>
        /// <returns></returns>
        private bool NetworkClusterBanList(out bool invalidParameters)
        {
            invalidParameters = false;

            // Expecting exactly 0 arguments
            if (parseState.Count != 0)
            {
                invalidParameters = true;
                return true;
            }

            var banlist = clusterProvider.clusterManager.GetBanList();

            while (!RespWriteUtils.TryWriteArrayLength(banlist.Count, ref dcurr, dend))
                SendAndReset();
            foreach (var replica in banlist)
            {
                while (!RespWriteUtils.TryWriteAsciiBulkString(replica, ref dcurr, dend))
                    SendAndReset();
            }

            return true;
        }

        /// <summary>
        /// Implements CLUSTER COUNTKEYSINSLOT command
        /// </summary>
        /// <param name="invalidParameters"></param>
        /// <returns></returns>
        private bool NetworkClusterCountKeysInSlot(out bool invalidParameters)
        {
            invalidParameters = false;

            // Expecting exactly 1 argument
            if (parseState.Count != 1)
            {
                invalidParameters = true;
                return true;
            }

            var current = clusterProvider.clusterManager.CurrentConfig;
            if (!parseState.TryGetInt(0, out var slot))
            {
                while (!RespWriteUtils.TryWriteError(CmdStrings.RESP_ERR_INVALID_SLOT, ref dcurr, dend))
                    SendAndReset();
                return true;
            }

            if (ClusterConfig.OutOfRange(slot))
            {
                while (!RespWriteUtils.TryWriteError(CmdStrings.RESP_ERR_GENERIC_SLOT_OUT_OFF_RANGE, ref dcurr, dend))
                    SendAndReset();
                return true;
            }

            if (!current.IsLocal((ushort)slot))
            {
                Redirect((ushort)slot, current);
            }
            else
            {
                try
                {
                    var keyCount = CountKeysInSlot(slot);
                    while (!RespWriteUtils.TryWriteInt32(keyCount, ref dcurr, dend))
                        SendAndReset();
                }
                catch (Exception ex)
                {
                    logger?.LogError(ex, "Critical error in count keys");
                    while (!RespWriteUtils.TryWriteDirect(CmdStrings.RESP_RETURN_VAL_N1, ref dcurr, dend))
                        SendAndReset();
                }
            }

            return true;
        }

        /// <summary>
        /// Implements CLUSTER DELSLOTS command
        /// </summary>
        /// <param name="invalidParameters"></param>
        /// <returns></returns>
        private bool NetworkClusterDelSlots(out bool invalidParameters)
        {
            invalidParameters = false;

            // Expecting at least 1 slot or at most maximum number of slots
            if (parseState.Count < 1 || parseState.Count >= ClusterConfig.MAX_HASH_SLOT_VALUE)
            {
                invalidParameters = true;
                return false;
            }

            //Try to parse slot ranges.
            var slotsParsed = TryParseSlots(0, out var slots, out var errorMessage, range: false);

            //The slot parsing may give errorMessage even if the TryParseSlots returns true.
            if (!slotsParsed)
            {
                while (!RespWriteUtils.TryWriteError(errorMessage, ref dcurr, dend))
                    SendAndReset();
                return true;
            }

            //Try remove the slots
            if (!clusterProvider.clusterManager.TryRemoveSlots(slots, out var slotIndex) && slotIndex != -1)
            {
                while (!RespWriteUtils.TryWriteError($"ERR Slot {slotIndex} is not assigned", ref dcurr, dend))
                    SendAndReset();
            }
            else
            {
                while (!RespWriteUtils.TryWriteDirect(CmdStrings.RESP_OK, ref dcurr, dend))
                    SendAndReset();
            }

            return true;
        }

        /// <summary>
        /// Implements CLUSTER DELSLOTSRANGE command
        /// </summary>
        /// <param name="invalidParameters"></param>
        /// <returns></returns>
        private bool NetworkClusterDelSlotsRange(out bool invalidParameters)
        {
            invalidParameters = false;

            // Expecting even number of arguments
            if (parseState.Count == 0 || (parseState.Count & 0x1) != 0)
            {
                invalidParameters = true;
                return false;
            }

            //Try to parse slot ranges.
            var slotsParsed = TryParseSlots(0, out var slots, out var errorMessage, range: true);

            //The slot parsing may give errorMessage even if the TryParseSlots returns true.
            if (!slotsParsed)
            {
                while (!RespWriteUtils.TryWriteError(errorMessage, ref dcurr, dend))
                    SendAndReset();
                return true;
            }

            //Try remove the slots
            if (!clusterProvider.clusterManager.TryRemoveSlots(slots, out var slotIndex) && slotIndex != -1)
            {
                while (!RespWriteUtils.TryWriteError($"ERR Slot {slotIndex} is not assigned", ref dcurr, dend))
                    SendAndReset();
            }
            else
            {
                while (!RespWriteUtils.TryWriteDirect(CmdStrings.RESP_OK, ref dcurr, dend))
                    SendAndReset();
            }

            return true;
        }

        /// <summary>
        /// Implements CLUSTER DELKEYSINSLOT command
        /// </summary>
        /// <param name="invalidParameters"></param>
        /// <returns></returns>
        private bool NetworkClusterDelKeysInSlot(out bool invalidParameters)
        {
            invalidParameters = false;

            // Expecting exactly 1 argument
            if (parseState.Count != 1)
            {
                invalidParameters = true;
                return true;
            }

            if (!parseState.TryGetInt(0, out var slot))
            {
                while (!RespWriteUtils.TryWriteError(CmdStrings.RESP_ERR_INVALID_SLOT, ref dcurr, dend))
                    SendAndReset();
                return true;
            }

            var slots = new HashSet<int> { slot };
            ClusterManager.DeleteKeysInSlots(basicGarnetApi, slots);
<<<<<<< HEAD
            
=======

>>>>>>> 04c8fcf9
            while (!RespWriteUtils.TryWriteDirect(CmdStrings.RESP_OK, ref dcurr, dend))
                SendAndReset();

            return true;
        }

        /// <summary>
        /// Implements CLUSTER DELKEYSINSLOTRANGE command
        /// </summary>
        /// <param name="invalidParameters"></param>
        /// <returns></returns>
        private bool NetworkClusterDelKeysInSlotRange(out bool invalidParameters)
        {
            invalidParameters = false;

            // Expecting even number of arguments
            if (parseState.Count == 0 || (parseState.Count & 0x1) != 0)
            {
                invalidParameters = true;
                return false;
            }

            //Try to parse slot ranges.
            var slotsParsed = TryParseSlots(0, out var slots, out var errorMessage, range: true);

            //The slot parsing may give errorMessage even if the TryParseSlots returns true.
            if (!slotsParsed)
            {
                while (!RespWriteUtils.TryWriteError(errorMessage, ref dcurr, dend))
                    SendAndReset();
                return true;
            }

            ClusterManager.DeleteKeysInSlots(basicGarnetApi, slots);

            while (!RespWriteUtils.TryWriteDirect(CmdStrings.RESP_OK, ref dcurr, dend))
                SendAndReset();

            return true;
        }

        /// <summary>
        /// Implements CLUSTER GETKEYSINSLOT command
        /// </summary>
        /// <returns></returns>
        private bool NetworkClusterGetKeysInSlot(out bool invalidParameters)
        {
            invalidParameters = false;

            // Expecting exactly 1 argument
            if (parseState.Count != 2)
            {
                invalidParameters = true;
                return true;
            }

            var current = clusterProvider.clusterManager.CurrentConfig;
            if (!parseState.TryGetInt(0, out var slot))
            {
                while (!RespWriteUtils.TryWriteError(CmdStrings.RESP_ERR_INVALID_SLOT, ref dcurr, dend))
                    SendAndReset();
                return true;
            }

            if (!parseState.TryGetInt(1, out var keyCount))
            {
                while (!RespWriteUtils.TryWriteError(CmdStrings.RESP_ERR_GENERIC_VALUE_IS_NOT_INTEGER, ref dcurr, dend))
                    SendAndReset();
                return true;
            }

            if (ClusterConfig.OutOfRange(slot))
            {
                while (!RespWriteUtils.TryWriteError(CmdStrings.RESP_ERR_GENERIC_SLOT_OUT_OFF_RANGE, ref dcurr, dend))
                    SendAndReset();
                return true;
            }

            if (!current.IsLocal((ushort)slot))
            {
                Redirect((ushort)slot, current);
            }
            else
            {
                var keys = GetKeysInSlot(slot, keyCount);
                var keyCountRet = Math.Min(keys.Count, keyCount);
                while (!RespWriteUtils.TryWriteArrayLength(keyCountRet, ref dcurr, dend))
                    SendAndReset();
                for (var i = 0; i < keyCountRet; i++)
                    while (!RespWriteUtils.TryWriteBulkString(keys[i], ref dcurr, dend))
                        SendAndReset();
            }

            return true;
        }

        /// <summary>
        /// Implements CLUSTER KEYSLOT
        /// </summary>
        /// <param name="invalidParameters"></param>
        /// <returns></returns>
        private bool NetworkClusterKeySlot(out bool invalidParameters)
        {
            invalidParameters = false;

            // Expecting exactly 1 argument
            if (parseState.Count != 1)
            {
                invalidParameters = true;
                return true;
            }

            var sbKey = parseState.GetArgSliceByRef(0);
            var keyPtr = sbKey.ToPointer();
            var keySize = sbKey.Length;

            int slot = HashSlotUtils.HashSlot(keyPtr, keySize);
            while (!RespWriteUtils.TryWriteInt32(slot, ref dcurr, dend))
                SendAndReset();

            return true;
        }

        /// <summary>
        /// Implements CLUSTER SETSLOT command
        /// </summary>
        /// <param name="invalidParameters"></param>
        /// <returns></returns>
        private bool NetworkClusterSetSlot(out bool invalidParameters)
        {
            invalidParameters = false;

            // Expecting 2 or 3 arguments
            if (parseState.Count is < 2 or > 3)
            {
                invalidParameters = true;
                return true;
            }

            if (!parseState.TryGetInt(0, out var slot))
            {
                while (!RespWriteUtils.TryWriteError(CmdStrings.RESP_ERR_INVALID_SLOT, ref dcurr, dend))
                    SendAndReset();
                return true;
            }

            if (!parseState.TryGetSlotState(1, out var slotState) || slotState == SlotState.INVALID ||
                slotState == SlotState.OFFLINE)
            {
                var slotStateStr = parseState.GetString(1);
                while (!RespWriteUtils.TryWriteError($"ERR Slot state {slotStateStr} not supported.", ref dcurr, dend))
                    SendAndReset();

                return true;
            }

            string nodeId = null;
            if (parseState.Count > 2)
            {
                nodeId = parseState.GetString(2);
            }

            // Check that node id is only provided for options other than STABLE
            if ((slotState == SlotState.STABLE && nodeId is not null) || (slotState != SlotState.STABLE && nodeId is null))
            {
                while (!RespWriteUtils.TryWriteError(CmdStrings.RESP_SYNTAX_ERROR, ref dcurr, dend))
                    SendAndReset();

                return true;
            }

            if (!ClusterConfig.OutOfRange(slot))
            {
                // Try to set slot state
                bool setSlotsSucceeded;
                ReadOnlySpan<byte> errorMessage = default;
                switch (slotState)
                {
                    case SlotState.STABLE:
                        setSlotsSucceeded = true;
                        clusterProvider.clusterManager.TryResetSlotState(slot);
                        break;
                    case SlotState.IMPORTING:
                        setSlotsSucceeded = clusterProvider.clusterManager.TryPrepareSlotForImport(slot, nodeId, out errorMessage);
                        break;
                    case SlotState.MIGRATING:
                        setSlotsSucceeded = clusterProvider.clusterManager.TryPrepareSlotForMigration(slot, nodeId, out errorMessage);
                        break;
                    case SlotState.NODE:
                        setSlotsSucceeded = clusterProvider.clusterManager.TryPrepareSlotForOwnershipChange(slot, nodeId, out errorMessage);
                        break;
                    default:
                        throw new InvalidOperationException($"Unexpected {nameof(SlotState)}: {slotState}");
                }

                if (setSlotsSucceeded)
                {
                    UnsafeBumpAndWaitForEpochTransition();

                    while (!RespWriteUtils.TryWriteDirect(CmdStrings.RESP_OK, ref dcurr, dend))
                        SendAndReset();
                }
                else
                {
                    while (!RespWriteUtils.TryWriteError(errorMessage, ref dcurr, dend))
                        SendAndReset();
                }
            }
            else
            {
                while (!RespWriteUtils.TryWriteError(CmdStrings.RESP_ERR_GENERIC_SLOT_OUT_OFF_RANGE, ref dcurr, dend))
                    SendAndReset();
            }

            return true;
        }

        /// <summary>
        /// Implements CLUSTER SETSLOTSRANGE command
        /// </summary>
        /// <param name="invalidParameters"></param>
        /// <returns></returns>
        private bool NetworkClusterSetSlotsRange(out bool invalidParameters)
        {
            invalidParameters = false;

            // Expecting at least 3 (STABLE + range) arguments.
            if (parseState.Count < 3)
            {
                invalidParameters = true;
                return true;
            }

            // CLUSTER SETSLOTRANGE IMPORTING <source-node-id> <slot-start> <slot-end> [slot-start slot-end]
            // CLUSTER SETSLOTRANGE MIGRATING <destination-node-id> <slot-start> <slot-end> [slot-start slot-end]
            // CLUSTER SETSLOTRANGE NODE <node-id> <slot-start> <slot-end> [slot-start slot-end]
            // CLUSTER SETSLOTRANGE STABLE <slot-start> <slot-end> [slot-start slot-end]
            string nodeId = default;

            // Try parse slot state
            if (!parseState.TryGetSlotState(0, out var slotState))
            {
                // Log error for invalid slot state option
                var subcommand = parseState.GetString(0);
                logger?.LogError("The given input '{input}' is not a valid slot state option.", subcommand);
                slotState = SlotState.INVALID;
            }

            if (slotState == SlotState.INVALID)
            {
                while (!RespWriteUtils.TryWriteError(CmdStrings.RESP_ERR_GENERIC_SLOT_STATE, ref dcurr, dend))
                    SendAndReset();
                return true;
            }

            // Extract nodeid for operations other than stable
            if (slotState is not SlotState.STABLE and not SlotState.INVALID)
            {
                nodeId = parseState.GetString(1);
            }

            // Try to parse slot ranges. The parsing may give errorMessage even if the TryParseSlots returns true.
            var slotsParsed = TryParseSlots(slotState == SlotState.STABLE ? 1 : 2, out var slots, out var errorMessage, range: true);
            if (!slotsParsed)
            {
                while (!RespWriteUtils.TryWriteError(errorMessage, ref dcurr, dend))
                    SendAndReset();
                return true;
            }

            // Try to set slot states
            bool setSlotsSucceeded;
            switch (slotState)
            {
                case SlotState.STABLE:
                    setSlotsSucceeded = true;
                    clusterProvider.clusterManager.TryResetSlotState(slots);
                    break;
                case SlotState.IMPORTING:
                    setSlotsSucceeded = clusterProvider.clusterManager.TryPrepareSlotsForImport(slots, nodeId, out errorMessage);
                    break;
                case SlotState.MIGRATING:
                    setSlotsSucceeded = clusterProvider.clusterManager.TryPrepareSlotsForMigration(slots, nodeId, out errorMessage);
                    break;
                case SlotState.NODE:
                    setSlotsSucceeded = clusterProvider.clusterManager.TryPrepareSlotsForOwnershipChange(slots, nodeId, out errorMessage);
                    break;
                default:
                    setSlotsSucceeded = false;
                    var subcommand = parseState.GetString(0);
                    errorMessage = Encoding.ASCII.GetBytes($"ERR Slot state {subcommand} not supported.");
                    break;
            }

            if (setSlotsSucceeded)
            {
                UnsafeBumpAndWaitForEpochTransition();

                while (!RespWriteUtils.TryWriteDirect(CmdStrings.RESP_OK, ref dcurr, dend))
                    SendAndReset();
            }
            else
            {
                while (!RespWriteUtils.TryWriteError(errorMessage, ref dcurr, dend))
                    SendAndReset();
            }

            return true;
        }

        /// <summary>
        /// Implements CLUSTER SLOTS command
        /// </summary>
        /// <param name="invalidParameters"></param>
        /// <returns></returns>
        private bool NetworkClusterSlots(out bool invalidParameters)
        {
            invalidParameters = false;

            // Expecting exactly 0 argument
            if (parseState.Count != 0)
            {
                invalidParameters = true;
                return true;
            }

            var slotsInfo = clusterProvider.clusterManager.CurrentConfig.GetSlotsInfo();
            while (!RespWriteUtils.TryWriteAsciiDirect(slotsInfo, ref dcurr, dend))
                SendAndReset();

            return true;
        }

        /// <summary>
        /// Implements CLUSTER SLOTSTATE
        /// </summary>
        /// <param name="invalidParameters"></param>
        /// <returns></returns>
        private bool NetworkClusterSlotState(out bool invalidParameters)
        {
            invalidParameters = false;

            // Expecting exactly 0 arguments
            if (parseState.Count != 1)
            {
                invalidParameters = true;
                return true;
            }

            if (!parseState.TryGetInt(0, out var slot))
            {
                while (!RespWriteUtils.TryWriteError(CmdStrings.RESP_ERR_INVALID_SLOT, ref dcurr, dend))
                    SendAndReset();
                return true;
            }

            var current = clusterProvider.clusterManager.CurrentConfig;
            var nodeId = current.GetOwnerIdFromSlot((ushort)slot);
            var state = current.GetState((ushort)slot);
            var stateStr = state switch
            {
                SlotState.STABLE => "=",
                SlotState.IMPORTING => "<",
                SlotState.MIGRATING => ">",
                SlotState.OFFLINE => "x",
                SlotState.FAIL => "*",
                _ => throw new Exception($"Invalid SlotState filetype {state}"),
            };
            while (!RespWriteUtils.TryWriteAsciiDirect($"+{slot} {stateStr} {nodeId}\r\n", ref dcurr, dend))
                SendAndReset();

            return true;
        }
    }
}<|MERGE_RESOLUTION|>--- conflicted
+++ resolved
@@ -288,11 +288,7 @@
 
             var slots = new HashSet<int> { slot };
             ClusterManager.DeleteKeysInSlots(basicGarnetApi, slots);
-<<<<<<< HEAD
-            
-=======
-
->>>>>>> 04c8fcf9
+
             while (!RespWriteUtils.TryWriteDirect(CmdStrings.RESP_OK, ref dcurr, dend))
                 SendAndReset();
 
