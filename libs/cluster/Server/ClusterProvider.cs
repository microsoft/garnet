﻿// Copyright (c) Microsoft Corporation.
// Licensed under the MIT license.

using System;
using System.Collections.Generic;
using System.Diagnostics;
using System.Threading;
using Garnet.common;
using Garnet.networking;
using Garnet.server;
using Garnet.server.ACL;
using Garnet.server.Auth;
using Microsoft.Extensions.Logging;
using Tsavorite.core;

namespace Garnet.cluster
{
    using BasicGarnetApi = GarnetApi<BasicContext<StringInput, SpanByteAndMemory, long, MainSessionFunctions,
            /* MainStoreFunctions */ StoreFunctions<SpanByteComparer, DefaultRecordDisposer>,
            ObjectAllocator<StoreFunctions<SpanByteComparer, DefaultRecordDisposer>>>,
        BasicContext<ObjectInput, ObjectOutput, long, ObjectSessionFunctions,
            /* ObjectStoreFunctions */ StoreFunctions<SpanByteComparer, DefaultRecordDisposer>,
            ObjectAllocator<StoreFunctions<SpanByteComparer, DefaultRecordDisposer>>>,
        BasicContext<UnifiedInput, UnifiedOutput, long, UnifiedSessionFunctions,
            /* UnifiedStoreFunctions */ StoreFunctions<SpanByteComparer, DefaultRecordDisposer>,
            ObjectAllocator<StoreFunctions<SpanByteComparer, DefaultRecordDisposer>>>>;

    /// <summary>
    /// Cluster provider
    /// </summary>
    public class ClusterProvider : IClusterProvider
    {
        internal readonly ClusterManager clusterManager;
        internal readonly ReplicationManager replicationManager;
        internal readonly FailoverManager failoverManager;
        internal readonly MigrationManager migrationManager;
        internal readonly ILoggerFactory loggerFactory;
        internal readonly StoreWrapper storeWrapper;
        internal readonly GarnetServerOptions serverOptions;
        internal long GarnetCurrentEpoch = 1;
        ClusterAuthContainer authContainer;

        /// <summary>
        /// Get cluster username
        /// </summary>
        public string ClusterUsername => authContainer.ClusterUsername;

        /// <summary>
        /// Get cluster password
        /// </summary>
        public string ClusterPassword => authContainer.ClusterPassword;

        /// <summary>
        /// Create new cluster provider
        /// </summary>
        public ClusterProvider(StoreWrapper storeWrapper)
        {
            this.storeWrapper = storeWrapper;
            this.serverOptions = storeWrapper.serverOptions;
            this.loggerFactory = storeWrapper.loggerFactory;

            authContainer = new ClusterAuthContainer
            {
                ClusterUsername = serverOptions.ClusterUsername,
                ClusterPassword = serverOptions.ClusterPassword
            };

            if (serverOptions.GossipSamplePercent is > 100 or < 0)
            {
                throw new Exception("Gossip sample fraction should be in range [0,100]");
            }

            this.clusterManager = new ClusterManager(this, logger: loggerFactory?.CreateLogger("ClusterManager"));
            this.replicationManager = new ReplicationManager(this, logger: loggerFactory?.CreateLogger("ReplicationManager"));

            this.failoverManager = new FailoverManager(this, logger: loggerFactory?.CreateLogger("FailoverManager"));
            this.migrationManager = new MigrationManager(this, logger: loggerFactory?.CreateLogger("MigrationManager"));
        }

        /// <inheritdoc />
        public bool AllowDataLoss
            => serverOptions.UseAofNullDevice || (serverOptions.FastAofTruncate && !serverOptions.OnDemandCheckpoint);

        /// <inheritdoc />
        public void Recover()
        {
            replicationManager.Recover();
        }

        /// <inheritdoc />
        public bool PreventRoleChange()
        => replicationManager.BeginRecovery(RecoveryStatus.ReadRole, upgradeLock: false);

        /// <inheritdoc />
        public void AllowRoleChange()
        => replicationManager.EndRecovery(RecoveryStatus.NoRecovery, downgradeLock: false);

        /// <inheritdoc />
        public void Start()
        {
            clusterManager?.Start();
            replicationManager?.Start();
        }

        /// <inheritdoc />
        public IClusterSession CreateClusterSession(TransactionManager txnManager, IGarnetAuthenticator authenticator, UserHandle userHandle, GarnetSessionMetrics garnetSessionMetrics, BasicGarnetApi basicGarnetApi, INetworkSender networkSender, ILogger logger = null)
            => new ClusterSession(this, txnManager, authenticator, userHandle, garnetSessionMetrics, basicGarnetApi, networkSender, logger);

        /// <inheritdoc />
        public void UpdateClusterAuth(string clusterUsername, string clusterPassword)
        {
            ClusterAuthContainer oldAuthContainer, newAuthContainer;
            do
            {
                oldAuthContainer = authContainer;
                newAuthContainer = new ClusterAuthContainer
                {
                    ClusterUsername = clusterUsername ?? oldAuthContainer.ClusterUsername, // If null username, we will reuse the old username
                    ClusterPassword = clusterPassword
                };
            } while (Interlocked.CompareExchange(ref authContainer, newAuthContainer, oldAuthContainer) != oldAuthContainer);
        }

        /// <inheritdoc />
        public void Dispose()
        {
            clusterManager?.Dispose();
            replicationManager?.Dispose();
            failoverManager?.Dispose();
            migrationManager?.Dispose();
        }

        public bool IsPrimary() => clusterManager?.CurrentConfig.LocalNodeRole == NodeRole.PRIMARY;

        /// <inheritdoc />
        public bool IsReplica()
            => clusterManager?.CurrentConfig.LocalNodeRole == NodeRole.REPLICA || replicationManager?.IsRecovering == true;

        /// <inheritdoc />
        public bool IsReplica(string nodeId)
        {
            var config = clusterManager?.CurrentConfig;
            if (config is null)
            {
                return false;
            }

            return config.GetNodeRoleFromNodeId(nodeId) == NodeRole.REPLICA;
        }

        /// <inheritdoc />
        public void ResetGossipStats()
            => clusterManager?.gossipStats.Reset();

        /// <inheritdoc />
        public void FlushConfig()
            => clusterManager?.FlushConfig();

        /// <inheritdoc />
        public void FlushDB(bool unsafeTruncateLog = false)
        {
            storeWrapper.store.Log.ShiftBeginAddress(storeWrapper.store.Log.TailAddress, truncateLog: unsafeTruncateLog);
        }

        /// <inheritdoc />
        public void SafeTruncateAOF(bool full, long CheckpointCoveredAofAddress, Guid storeCheckpointToken, Guid objectStoreCheckpointToken)
        {
            var entry = new CheckpointEntry();

            entry.metadata.storeVersion = storeWrapper.store.CurrentVersion;
            entry.metadata.storeHlogToken = storeCheckpointToken;
            entry.metadata.storeIndexToken = storeCheckpointToken;
            entry.metadata.storeCheckpointCoveredAofAddress = CheckpointCoveredAofAddress;
            entry.metadata.storePrimaryReplId = replicationManager.PrimaryReplId;

            // Keep track of checkpoints for replica
            // Used to delete old checkpoints and cleanup and also cleanup during attachment to new primary
            replicationManager.AddCheckpointEntry(entry, full);

            // Truncate AOF
            SafeTruncateAOF(CheckpointCoveredAofAddress);
        }

        /// <inheritdoc />
        public void SafeTruncateAOF(long truncateUntil)
        {
            if (clusterManager.CurrentConfig.LocalNodeRole == NodeRole.PRIMARY)
                _ = replicationManager.SafeTruncateAof(truncateUntil);
            else
            {
                if (serverOptions.FastAofTruncate)
                    storeWrapper.appendOnlyFile?.UnsafeShiftBeginAddress(truncateUntil, truncateLog: true);
                else
                {
                    storeWrapper.appendOnlyFile?.TruncateUntil(truncateUntil);
                    if (!serverOptions.EnableFastCommit) storeWrapper.appendOnlyFile?.Commit();
                }
            }
        }

        /// <inheritdoc />
        public void OnCheckpointInitiated(out long CheckpointCoveredAofAddress)
        {
            Debug.Assert(serverOptions.EnableCluster);
            if (serverOptions.EnableAOF && clusterManager.CurrentConfig.LocalNodeRole == NodeRole.REPLICA)
            {
                // When the replica takes a checkpoint on encountering the checkpoint end marker, it needs to truncate the AOF only
                // until the checkpoint start marker. Otherwise, we will be left with an AOF that starts at the checkpoint end marker.
                // ReplicationCheckpointStartOffset is set by { ReplicaReplayTask.Consume -> AofProcessor.ProcessAofRecordInternal } when
                // it encounters the checkpoint start marker.
                CheckpointCoveredAofAddress = replicationManager.ReplicationCheckpointStartOffset;
            }
            else
                CheckpointCoveredAofAddress = storeWrapper.appendOnlyFile.TailAddress;

            replicationManager?.UpdateCommitSafeAofAddress(CheckpointCoveredAofAddress);
        }

        /// <inheritdoc />
        public MetricsItem[] GetReplicationInfo()
        {
            var clusterEnabled = serverOptions.EnableCluster;
            var config = clusterEnabled ? clusterManager.CurrentConfig : null;
            var replicaInfo = clusterEnabled ? replicationManager.GetReplicaInfo() : null;
            var role = clusterEnabled ? config.LocalNodeRole : NodeRole.PRIMARY;
            var replication_offset = !clusterEnabled ? "N/A" : replicationManager.ReplicationOffset.ToString();
            var replication_offset2 = !clusterEnabled ? "N/A" : replicationManager.ReplicationOffset2.ToString();

            var replicationInfo = new List<MetricsItem>()
            {
                new("role", NodeRole.PRIMARY == role ? "master" : "slave"),
                new("connected_slaves", !clusterEnabled ? "0" : replicationManager.ConnectedReplicasCount.ToString()),
                new("master_failover_state", !clusterEnabled ? FailoverUtils.GetFailoverStatus(FailoverStatus.NO_FAILOVER) : failoverManager.GetFailoverStatus()),
                new("master_replid", clusterEnabled ? replicationManager.PrimaryReplId : Generator.DefaultHexId()),
                new("master_replid2", clusterEnabled ? replicationManager.PrimaryReplId2 : Generator.DefaultHexId()),
                new("master_repl_offset", replication_offset),
                new("second_repl_offset", replication_offset2),
                new("store_current_safe_aof_address", clusterEnabled ? replicationManager.StoreCurrentSafeAofAddress.ToString() : "N/A"),
                new("store_recovered_safe_aof_address", clusterEnabled ? replicationManager.StoreRecoveredSafeAofTailAddress.ToString() : "N/A"),
                new("recover_status", replicationManager.currentRecoveryStatus.ToString()),
                new("last_failover_state", !clusterEnabled ? FailoverUtils.GetFailoverStatus(FailoverStatus.NO_FAILOVER) : failoverManager.GetLastFailoverStatus())
            };

            if (clusterEnabled)
            {
                if (role == NodeRole.REPLICA)
                {
                    var (address, port) = config.GetLocalNodePrimaryAddress();
                    var primaryLinkStatus = clusterManager.GetPrimaryLinkStatus(config);
                    var replicationOffsetLag = storeWrapper.appendOnlyFile.TailAddress - replicationManager.ReplicationOffset;
                    replicationInfo.Add(new("master_host", address));
                    replicationInfo.Add(new("master_port", port.ToString()));
                    replicationInfo.Add(primaryLinkStatus[0]);
                    replicationInfo.Add(primaryLinkStatus[1]);
                    replicationInfo.Add(new("master_sync_in_progress", replicationManager.IsRecovering.ToString()));
                    replicationInfo.Add(new("slave_read_repl_offset", replication_offset));
                    replicationInfo.Add(new("slave_priority", "100"));
                    replicationInfo.Add(new("slave_read_only", "1"));
                    replicationInfo.Add(new("replica_announced", "1"));
                    replicationInfo.Add(new("master_sync_last_io_seconds_ago", replicationManager.LastPrimarySyncSeconds.ToString()));
                    replicationInfo.Add(new("replication_offset_lag", replicationOffsetLag.ToString()));
                    replicationInfo.Add(new("replication_offset_max_lag", storeWrapper.serverOptions.ReplicationOffsetMaxLag.ToString()));
                }
                else
                {
                    // replica0: ip=127.0.0.1,port=7001,state=online,offset=56,lag=0
                    for (var i = 0; i < replicaInfo.Count; i++)
                        replicationInfo.Add(new($"slave{i}", replicaInfo[i].ToString()));
                }
            }
            return [.. replicationInfo];
        }

        public MetricsItem[] GetCheckpointInfo()
            => [new("memory_checkpoint_entry", replicationManager.GetLatestCheckpointFromMemoryInfo()),
                new("disk_checkpoint_entry", replicationManager.GetLatestCheckpointFromDiskInfo())];

        /// <inheritdoc />
        public (long replication_offset, List<RoleInfo> replicaInfo) GetPrimaryInfo()
        {
            if (!serverOptions.EnableCluster)
            {
                return (replicationManager.ReplicationOffset, default);
            }

            return (replicationManager.ReplicationOffset, replicationManager.GetReplicaInfo());
        }

        /// <inheritdoc />
        public RoleInfo GetReplicaInfo()
        {
            if (!serverOptions.EnableCluster)
            {
                return new RoleInfo()
                {
                };
            }

            var config = clusterManager.CurrentConfig;
            clusterManager.GetConnectionInfo(config.LocalNodePrimaryId, out var connection);

            var (address, port) = config.GetLocalNodePrimaryAddress();
            var info = new RoleInfo()
            {
                address = address,
                port = port,
                replication_offset = replicationManager.ReplicationOffset,
                replication_state = replicationManager.IsRecovering ? "sync" :
                        connection.connected ? "connected" : "connect"
            };

            return info;
        }

        /// <inheritdoc />
        public long GetReplicationOffset()
        {
            return replicationManager.ReplicationOffset;
        }

        /// <inheritdoc />
        public MetricsItem[] GetGossipStats(bool metricsDisabled)
        {
            var gossipStats = clusterManager.gossipStats;
            return
                [
                    new("meet_requests_recv", metricsDisabled ? "0" : gossipStats.meet_requests_recv.ToString()),
                    new("meet_requests_succeed", metricsDisabled ? "0" : gossipStats.meet_requests_succeed.ToString()),
                    new("meet_requests_failed", metricsDisabled ? "0" : gossipStats.meet_requests_failed.ToString()),
                    new("gossip_success_count", metricsDisabled ? "0" : gossipStats.gossip_success_count.ToString()),
                    new("gossip_failed_count", metricsDisabled ? "0" : gossipStats.gossip_failed_count.ToString()),
                    new("gossip_timeout_count", metricsDisabled ? "0" : gossipStats.gossip_timeout_count.ToString()),
                    new("gossip_full_send", metricsDisabled ? "0" : gossipStats.gossip_full_send.ToString()),
                    new("gossip_empty_send", metricsDisabled ? "0" : gossipStats.gossip_empty_send.ToString()),
                    new("gossip_bytes_send", metricsDisabled ? "0" : gossipStats.gossip_bytes_send.ToString()),
                    new("gossip_bytes_recv", metricsDisabled ? "0" : gossipStats.gossip_bytes_recv.ToString()),
                    new("gossip_open_connections", metricsDisabled ? "0" : this.clusterManager.clusterConnectionStore.Count.ToString())
                ];
        }

        public MetricsItem[] GetBufferPoolStats()
            => [new("migration_manager", migrationManager.GetBufferPoolStats()), new("replication_manager", replicationManager.GetBufferPoolStats())];

        public void PurgeBufferPool(ManagerType managerType)
        {
            if (managerType == ManagerType.MigrationManager)
                migrationManager.Purge();
            else if (managerType == ManagerType.ReplicationManager)
                replicationManager.Purge();
            else
                throw new GarnetException();
        }

        public void ExtractKeySpecs(RespCommandsInfo commandInfo, RespCommand cmd, ref SessionParseState parseState, ref ClusterSlotVerificationInput csvi)
        {
            var specs = commandInfo.KeySpecifications;
            switch (specs.Length)
            {
                case 1:
                    var searchIndex = (BeginSearchIndex)specs[0].BeginSearch;
                    csvi.readOnly = specs[0].Flags.HasFlag(KeySpecificationFlags.RO);
                    switch (specs[0].FindKeys)
                    {
                        case FindKeysRange:
                            var findRange = (FindKeysRange)specs[0].FindKeys;
                            csvi.firstKey = searchIndex.Index - 1;
                            csvi.lastKey = findRange.LastKey < 0 ? findRange.LastKey + parseState.Count + 1 : findRange.LastKey - searchIndex.Index + 1;
                            csvi.step = findRange.KeyStep;
                            csvi.readOnly = !specs[0].Flags.HasFlag(KeySpecificationFlags.RW);
                            break;
                        case FindKeysKeyNum:
                            var findKeysKeyNum = (FindKeysKeyNum)specs[0].FindKeys;
                            csvi.firstKey = searchIndex.Index + findKeysKeyNum.FirstKey - 1;
                            csvi.lastKey = csvi.firstKey + parseState.GetInt(searchIndex.Index + findKeysKeyNum.KeyNumIdx - 1);
                            csvi.step = findKeysKeyNum.KeyStep;
                            break;
                        case FindKeysUnknown:
                        default:
                            throw new GarnetException("FindKeys spec not known");
                    }

                    break;
                case 2:
                    searchIndex = (BeginSearchIndex)specs[0].BeginSearch;
                    switch (specs[0].FindKeys)
                    {
                        case FindKeysRange:
                            csvi.firstKey = RespCommand.BITOP == cmd ? searchIndex.Index - 2 : searchIndex.Index - 1;
                            break;
                        case FindKeysKeyNum:
                        case FindKeysUnknown:
                        default:
                            throw new GarnetException("FindKeys spec not known");
                    }

                    var searchIndex1 = (BeginSearchIndex)specs[1].BeginSearch;
                    switch (specs[1].FindKeys)
                    {
                        case FindKeysRange:
                            var findRange = (FindKeysRange)specs[1].FindKeys;
                            csvi.lastKey = findRange.LastKey < 0 ? findRange.LastKey + parseState.Count + 1 : findRange.LastKey + searchIndex1.Index - searchIndex.Index + 1;
                            csvi.step = findRange.KeyStep;
                            break;
                        case FindKeysKeyNum:
                            var findKeysKeyNum = (FindKeysKeyNum)specs[1].FindKeys;
                            csvi.keyNumOffset = searchIndex1.Index + findKeysKeyNum.KeyNumIdx - 1;
                            csvi.lastKey = searchIndex1.Index + parseState.GetInt(csvi.keyNumOffset);
                            csvi.step = findKeysKeyNum.KeyStep;
                            break;
                        case FindKeysUnknown:
                        default:
                            throw new GarnetException("FindKeys spec not known");
                    }

                    break;
                default:
                    throw new GarnetException("KeySpecification not supported count");
            }
        }

        public void ClusterPublish(RespCommand cmd, ref Span<byte> channel, ref Span<byte> message)
            => clusterManager.TryClusterPublish(cmd, ref channel, ref message);

<<<<<<< HEAD
        internal GarnetClusterCheckpointManager GetReplicationLogCheckpointManager()
        {
            Debug.Assert(serverOptions.EnableCluster);
            return (GarnetClusterCheckpointManager)storeWrapper.store.CheckpointManager;
=======
        internal GarnetClusterCheckpointManager ReplicationLogCheckpointManager
        {
            get
            {
                Debug.Assert(serverOptions.EnableCluster);
                return (GarnetClusterCheckpointManager)storeWrapper.store.CheckpointManager;
            }
>>>>>>> 04c8fcf9
        }

        /// <summary>
        /// Bump Garnet epoch
        /// </summary>
        internal void BumpCurrentEpoch() => Interlocked.Increment(ref GarnetCurrentEpoch);

        /// <summary>
        /// Wait for config transition
        /// </summary>
        /// <returns></returns>
        internal bool BumpAndWaitForEpochTransition()
        {
            BumpCurrentEpoch();
            // Acquire latest bumped epoch
            var currentEpoch = GarnetCurrentEpoch;
            foreach (var server in storeWrapper.Servers)
            {
                while (true)
                {
                retry:
                    Thread.Yield();
                    var sessions = ((GarnetServerTcp)server).ActiveClusterSessions();
                    foreach (var s in sessions)
                    {
                        var entryEpoch = s.LocalCurrentEpoch;
                        // Retry if at least one session has not yet caught up to the current epoch.
                        if (entryEpoch != 0 && entryEpoch < currentEpoch)
                            goto retry;
                    }
                    break;
                }
            }
            return true;
        }

        /// <inheritdoc />
        public string GetRunId() => replicationManager.PrimaryReplId;
    }
}<|MERGE_RESOLUTION|>--- conflicted
+++ resolved
@@ -421,12 +421,6 @@
         public void ClusterPublish(RespCommand cmd, ref Span<byte> channel, ref Span<byte> message)
             => clusterManager.TryClusterPublish(cmd, ref channel, ref message);
 
-<<<<<<< HEAD
-        internal GarnetClusterCheckpointManager GetReplicationLogCheckpointManager()
-        {
-            Debug.Assert(serverOptions.EnableCluster);
-            return (GarnetClusterCheckpointManager)storeWrapper.store.CheckpointManager;
-=======
         internal GarnetClusterCheckpointManager ReplicationLogCheckpointManager
         {
             get
@@ -434,7 +428,6 @@
                 Debug.Assert(serverOptions.EnableCluster);
                 return (GarnetClusterCheckpointManager)storeWrapper.store.CheckpointManager;
             }
->>>>>>> 04c8fcf9
         }
 
         /// <summary>
