--- conflicted
+++ resolved
@@ -40,36 +40,14 @@
         {
             _ = clusterProvider.clusterManager.clusterConnectionStore.GetConnection(nodeId, out var gsn);
 
-            var (address, port) = oldConfig.GetEndpointFromNodeId(nodeId);
-            while (!clusterProvider.clusterManager.clusterConnectionStore.GetOrAdd(clusterProvider, address, port, clusterProvider.serverOptions.TlsOptions, nodeId, out gsn, logger: logger))
+            var endpoint = oldConfig.GetEndpointFromNodeId(nodeId);
+            while (!clusterProvider.clusterManager.clusterConnectionStore.GetOrAdd(clusterProvider, endpoint, clusterProvider.serverOptions.TlsOptions, nodeId, out gsn, logger: logger))
                 _ = System.Threading.Thread.Yield();
 
             if (gsn == null)
             {
-<<<<<<< HEAD
-                var endPoint = oldConfig.GetEndpointFromNodeId(nodeId);
-                gsn = new GarnetServerNode(
-                    clusterProvider,
-                    endPoint,
-                    clusterProvider.storeWrapper.serverOptions.TlsOptions?.TlsClientOptions,
-                    logger: logger);
-
-                // Try add connection to the connection store
-                if (!clusterProvider.clusterManager.clusterConnectionStore.AddConnection(gsn))
-                {
-                    // If failed to add dispose connection resources
-                    gsn.Dispose();
-                    // Retry to get established connection if it was added after our first attempt
-                    _ = clusterProvider.clusterManager.clusterConnectionStore.GetConnection(nodeId, out gsn);
-                }
-
-                // Final check fail, if connection is not established.
-                if (gsn == null)
-                    throw new GarnetException($"Connection not established to node {nodeId}");
-=======
-                logger?.LogWarning("TryMeet: Could not establish connection to remote node [{nodeId} {address}:{port}] failed", nodeId, address, port);
+                logger?.LogWarning("TryMeet: Could not establish connection to remote node [{nodeId} {endpoint}] failed", nodeId, endpoint);
                 return null;
->>>>>>> e3da613e
             }
 
             await gsn.InitializeAsync();
