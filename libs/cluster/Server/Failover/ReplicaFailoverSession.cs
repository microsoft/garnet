﻿// Copyright (c) Microsoft Corporation.
// Licensed under the MIT license.

using System;
using System.Collections.Generic;
using System.Text;
using System.Threading.Tasks;
using Garnet.client;
using Garnet.common;
using Microsoft.Extensions.Logging;

namespace Garnet.cluster
{
    internal sealed partial class FailoverSession : IDisposable
    {
        bool useGossipConnections = false;


        /// <summary>
        /// Helper method to re-use gossip connection to perform the failover
        /// </summary>
        /// <param name="nodeId">Node-id to use for search the connection array</param>
        /// <returns></returns>
        /// <exception cref="GarnetException"></exception>
        private GarnetClient GetOrAddConnection(string nodeId)
        {
<<<<<<< HEAD
            _ = clusterProvider.clusterManager.clusterConnectionStore.GetConnection(nodeId, out var gsn);

            // If connection not available try to initialize it
            if (gsn == null)
=======
            try
            {
                if (!clients[0].IsConnected) await clients[0].ConnectAsync().WaitAsync(failoverTimeout, cts.Token);
                var localIdBytes = Encoding.ASCII.GetBytes(clusterProvider.clusterManager.CurrentConfig.LocalNodeId);
                return await clients[0].failstopwrites(localIdBytes).WaitAsync(failoverTimeout, cts.Token);
            }
            catch (Exception ex)
>>>>>>> 02a7e772
            {
                var (address, port) = currentConfig.GetEndpointFromNodeId(nodeId);
                gsn = new GarnetServerNode(
                    clusterProvider,
                    address,
                    port,
                    clusterProvider.storeWrapper.serverOptions.TlsOptions?.TlsClientOptions,
                    logger: logger);

                // Try add connection to the connection store
                if (!clusterProvider.clusterManager.clusterConnectionStore.AddConnection(gsn))
                {
                    // If failed to add dispose connection resources
                    gsn.Dispose();
                    // Retry to get established connection if it was added after our first attempt
                    _ = clusterProvider.clusterManager.clusterConnectionStore.GetConnection(nodeId, out gsn);
                }

                // Final check fail, if connection is not established.
                if (gsn == null)
                    throw new GarnetException($"Connection not established to node {nodeId}");
            }

            gsn.Initialize();

            return gsn.Client;
        }

        /// <summary>
        /// Helper method to establish connection towards remote node
        /// </summary>
        /// <param name="nodeId">Id of node to create connection for</param>
        /// <returns></returns>
        private GarnetClient CreateConnection(string nodeId)
        {
            var (address, port) = currentConfig.GetEndpointFromNodeId(nodeId);
            var client = new GarnetClient(
                address,
                port,
                clusterProvider.serverOptions.TlsOptions?.TlsClientOptions,
                authUsername: clusterProvider.ClusterUsername,
                authPassword: clusterProvider.ClusterPassword, logger: logger);

            try
            {
                if (!client.IsConnected)
                    client.ReconnectAsync().WaitAsync(failoverTimeout, cts.Token).GetAwaiter().GetResult();

                return client;
            }
            catch (Exception ex)
            {
                if (!useGossipConnections)
                    client?.Dispose();
                logger?.LogError(ex, "ReplicaFailoverSession.CreateConnection");
                return null;
            }
        }

        private GarnetClient GetConnection(string nodeId)
        {
            return useGossipConnections ? GetOrAddConnection(nodeId) : CreateConnection(nodeId);
        }

        /// <summary>
        /// Send stop writes message to PRIMARY
        /// </summary>
        /// <returns>True on success, false otherwise</returns>
        private async Task<bool> PauseWritesAndWaitForSync()
        {
<<<<<<< HEAD
            var primaryId = currentConfig.GetLocalNodePrimaryId();
            var client = GetConnection(primaryId);
            try
=======
            Task<long>[] tasks = new Task<long>[clients.Length + 1];
            //Skip primary connection if FORCE option is set
            var nodeIdBytes = Encoding.ASCII.GetBytes(clusterProvider.clusterManager.CurrentConfig.LocalNodeId);
            var primaryId = clusterProvider.clusterManager.CurrentConfig.LocalNodeId;
            var claimedSlots = clusterProvider.clusterManager.CurrentConfig.GetClaimedSlotsFromNodeId(primaryId);
            int firstClientIndex = option == FailoverOption.FORCE ? 1 : 0;

            if (firstClientIndex == 1) tasks[0] = Task.CompletedTask.ContinueWith(x => 0L);
            for (int i = firstClientIndex; i < clients.Length; i++)
>>>>>>> 02a7e772
            {
                if (client == null)
                {
                    logger?.LogError("Failed to initialize connection to primary {primaryId}", primaryId);
                    return false;
                }

                // Issue stop writes to the primary
                status = FailoverStatus.ISSUING_PAUSE_WRITES;
                var localIdBytes = Encoding.ASCII.GetBytes(currentConfig.GetLocalNodeId());
                var primaryReplicationOffset = await client.failstopwrites(localIdBytes).WaitAsync(failoverTimeout, cts.Token);

                // Wait for replica to catch up
                status = FailoverStatus.WAITING_FOR_SYNC;
                while (primaryReplicationOffset > clusterProvider.replicationManager.ReplicationOffset)
                {
                    // Fail if upper bound time for failover has been reached
                    if (FailoverTimeout)
                    {
                        logger?.LogError("AwaitReplicationSync timed out failoverStart");
                        return false;
                    }
                    await Task.Yield();
                }

                return true;
            }
            catch (Exception ex)
            {
                logger?.LogError(ex, "PauseWritesAndWaitForSync Error");
                return false;
            }
            finally
            {
                if (!useGossipConnections)
                    client?.Dispose();
            }
        }

        /// <summary>
        /// Perform series of steps to update local config and take ownership of primary slots.
        /// </summary>
        private void TakeOverAsPrimary()
        {
<<<<<<< HEAD
            // Take over as primary and inform old primary
            status = FailoverStatus.TAKING_OVER_AS_PRIMARY;

            // Make replica syncing unavailable by setting recovery flag
            clusterProvider.replicationManager.recovering = true;
            _ = clusterProvider.WaitForConfigTransition();

            // Update replicationIds and replicationOffset2
            clusterProvider.replicationManager.TryUpdateForFailover();

            // Initialize checkpoint history
            clusterProvider.replicationManager.InitializeCheckpointStore();
            clusterProvider.clusterManager.TryTakeOverForPrimary();
            _ = clusterProvider.WaitForConfigTransition();

            // Disable recovering as now we have become a primary
            clusterProvider.replicationManager.recovering = false;
        }

        /// <summary>
        /// Issue gossip and attach request to replica
        /// </summary>
        /// <param name="replicaId">Replica-id to issue gossip and attache request</param>
        /// <param name="configByteArray">Serialized local cluster config data</param>
        /// <returns></returns>
        private async Task BroadcastConfigAndRequestAttach(string replicaId, byte[] configByteArray)
        {
            var newConfig = clusterProvider.clusterManager.CurrentConfig;
            var client = GetConnection(replicaId);

=======
            var oldPrimaryId = oldConfig.LocalNodePrimaryId;
            var replicaEndpoints = newConfig.GetReplicaEndpoints(oldPrimaryId);
            var localAddress = newConfig.LocalNodeIp;
            var localPort = newConfig.LocalNodePort;
            Task<string>[] tasks = new Task<string>[replicaEndpoints.Count];
            GarnetClient[] clients = new GarnetClient[replicaEndpoints.Count];
            int count = 0;
>>>>>>> 02a7e772
            try
            {
                if (client == null)
                {
                    logger?.LogError("Failed to initialize connection to replica {primaryId}", replicaId);
                    return;
                }

                // Force send updated config to replica
                await client.Gossip(configByteArray).ContinueWith(t =>
                {
                    var resp = t.Result;
                    try
                    {
                        var current = clusterProvider.clusterManager.CurrentConfig;
                        if (resp.Length > 0)
                        {
                            clusterProvider.clusterManager.gossipStats.UpdateGossipBytesRecv(resp.Length);
                            var returnedConfigArray = resp.Span.ToArray();
                            var other = ClusterConfig.FromByteArray(returnedConfigArray);

<<<<<<< HEAD
                            // Check if gossip is from a node that is known and trusted before merging
                            if (current.IsKnown(other.GetLocalNodeId()))
                                _ = clusterProvider.clusterManager.TryMerge(ClusterConfig.FromByteArray(returnedConfigArray));
                            else
                                logger?.LogWarning("Received gossip from unknown node: {node-id}", other.GetLocalNodeId());
                        }
                        resp.Dispose();
                    }
                    catch (Exception ex)
                    {
                        logger?.LogCritical(ex, "IssueAttachReplicas faulted");
                    }
                    finally
                    {
                        resp.Dispose();
=======
                        // Merge config if receiving config is from a trusted node
                        if (newConfig.IsKnown(other.LocalNodeId))
                            clusterProvider.clusterManager.TryMerge(other);
                        else
                            logger?.LogWarning("Received gossip from unknown node: {node-id}", other.LocalNodeId);
>>>>>>> 02a7e772
                    }
                }, TaskContinuationOptions.RunContinuationsAsynchronously).WaitAsync(failoverTimeout, cts.Token);

                var localAddress = currentConfig.GetLocalNodeIp();
                var localPort = currentConfig.GetLocalNodePort();

                // Ask replica to attach and sync
                var replicaOfResp = await client.ReplicaOf(localAddress, localPort).WaitAsync(failoverTimeout, cts.Token);

                // Check if response for attach succeeded
                if (!replicaOfResp.Equals("OK"))
                    logger?.LogWarning("IssueAttachReplicas Error: {replicaId} {replicaOfResp}", replicaId, replicaOfResp);
            }
            finally
            {
                if (!useGossipConnections)
                    client?.Dispose();
            }
        }

        /// <summary>
        /// Issue attach message to remote replicas
        /// </summary>
        /// <returns></returns>
        private async Task IssueAttachReplicas()
        {
            // Get information of local node from newConfig
            var newConfig = clusterProvider.clusterManager.CurrentConfig;
            // Get replica ids for old primary from old configuration
            var oldPrimaryId = currentConfig.GetLocalNodePrimaryId();
            var replicaIds = newConfig.GetReplicaIds(oldPrimaryId);
            var configByteArray = newConfig.ToByteArray();
            var attachReplicaTasks = new List<Task>();

            // If DEFAULT failover try to make old primary replica of this new primary
            if (option is FailoverOption.DEFAULT)
            {
                // TODO: enable primary to replica failover
                replicaIds.Add(oldPrimaryId);
            }

            // Issue gossip and attach request to replicas
            foreach (var replicaId in replicaIds)
            {
                try
                {
                    attachReplicaTasks.Add(Task.Run(async () => await BroadcastConfigAndRequestAttach(replicaId, configByteArray)));
                }
                catch (Exception ex)
                {
                    logger?.LogError(ex, "IssueAttachReplicas Error");
                }
            }

            // Wait for tasks to complete
            if (attachReplicaTasks.Count > 0)
            {
                try
                {
                    await Task.WhenAll(attachReplicaTasks);
                }
                catch (Exception ex)
                {
<<<<<<< HEAD
                    logger?.LogWarning(ex, "WaitingForAttachToComplete Error");
=======
                    var task = tasks[i];
                    if (task == null) continue;
                    if (task.Status != TaskStatus.RanToCompletion || !task.Result.Equals("OK", StringComparison.Ordinal))
                        logger?.LogError("AttachReplicas task failed with status: {taskStatus} {address} {port} {resp}", task.Status, replicaEndpoints[i].Item1, replicaEndpoints[i].Item2, task.Result);
                    clients[0].Dispose();
>>>>>>> 02a7e772
                }
            }
        }

        /// <summary>
        /// REPLICA main failover task
        /// </summary>
        /// <returns></returns>
        public async Task<bool> BeginAsyncReplicaFailover()
        {
            // CLUSTER FAILOVER OPTIONS
            // FORCE: Do not await for the primary since it might be unreachable
            // TAKEOVER: Same as force but also do not await for voting from other primaries
            try
            {
                // Issue stop writes and on ack wait for replica to catch up
                if (option is FailoverOption.DEFAULT && !await PauseWritesAndWaitForSync())
                {
                    return false;
                }

                // If TAKEOVER option is set skip voting
                if (option is FailoverOption.DEFAULT or FailoverOption.FORCE)
                {
                    //TODO: implement voting
                }

                // Transition to primary role
                TakeOverAsPrimary();

                // Attach to old replicas, and old primary if DEFAULT option
                await IssueAttachReplicas();

                return true;
            }
            catch (Exception ex)
            {
                logger?.LogWarning(ex, "BeginAsyncReplicaFailover Error");
                return false;
            }
            finally
            {
                status = FailoverStatus.NO_FAILOVER;
            }
        }
    }
}<|MERGE_RESOLUTION|>--- conflicted
+++ resolved
@@ -13,8 +13,12 @@
 {
     internal sealed partial class FailoverSession : IDisposable
     {
+        /// <summary>
+        /// Set to true to re-use established gossip connections for failover.
+        /// Note connection might abruptly close due to timeout.
+        /// Increase gossip-delay to avoid shutting down connections prematurely during a failover.
+        /// </summary>
         bool useGossipConnections = false;
-
 
         /// <summary>
         /// Helper method to re-use gossip connection to perform the failover
@@ -24,20 +28,10 @@
         /// <exception cref="GarnetException"></exception>
         private GarnetClient GetOrAddConnection(string nodeId)
         {
-<<<<<<< HEAD
             _ = clusterProvider.clusterManager.clusterConnectionStore.GetConnection(nodeId, out var gsn);
 
             // If connection not available try to initialize it
             if (gsn == null)
-=======
-            try
-            {
-                if (!clients[0].IsConnected) await clients[0].ConnectAsync().WaitAsync(failoverTimeout, cts.Token);
-                var localIdBytes = Encoding.ASCII.GetBytes(clusterProvider.clusterManager.CurrentConfig.LocalNodeId);
-                return await clients[0].failstopwrites(localIdBytes).WaitAsync(failoverTimeout, cts.Token);
-            }
-            catch (Exception ex)
->>>>>>> 02a7e772
             {
                 var (address, port) = currentConfig.GetEndpointFromNodeId(nodeId);
                 gsn = new GarnetServerNode(
@@ -97,6 +91,11 @@
             }
         }
 
+        /// <summary>
+        /// Acquire a connection to the node identified by given node-id.
+        /// </summary>
+        /// <param name="nodeId"></param>
+        /// <returns></returns>
         private GarnetClient GetConnection(string nodeId)
         {
             return useGossipConnections ? GetOrAddConnection(nodeId) : CreateConnection(nodeId);
@@ -108,21 +107,9 @@
         /// <returns>True on success, false otherwise</returns>
         private async Task<bool> PauseWritesAndWaitForSync()
         {
-<<<<<<< HEAD
-            var primaryId = currentConfig.GetLocalNodePrimaryId();
+            var primaryId = currentConfig.LocalNodePrimaryId;
             var client = GetConnection(primaryId);
             try
-=======
-            Task<long>[] tasks = new Task<long>[clients.Length + 1];
-            //Skip primary connection if FORCE option is set
-            var nodeIdBytes = Encoding.ASCII.GetBytes(clusterProvider.clusterManager.CurrentConfig.LocalNodeId);
-            var primaryId = clusterProvider.clusterManager.CurrentConfig.LocalNodeId;
-            var claimedSlots = clusterProvider.clusterManager.CurrentConfig.GetClaimedSlotsFromNodeId(primaryId);
-            int firstClientIndex = option == FailoverOption.FORCE ? 1 : 0;
-
-            if (firstClientIndex == 1) tasks[0] = Task.CompletedTask.ContinueWith(x => 0L);
-            for (int i = firstClientIndex; i < clients.Length; i++)
->>>>>>> 02a7e772
             {
                 if (client == null)
                 {
@@ -132,7 +119,7 @@
 
                 // Issue stop writes to the primary
                 status = FailoverStatus.ISSUING_PAUSE_WRITES;
-                var localIdBytes = Encoding.ASCII.GetBytes(currentConfig.GetLocalNodeId());
+                var localIdBytes = Encoding.ASCII.GetBytes(currentConfig.LocalNodeId);
                 var primaryReplicationOffset = await client.failstopwrites(localIdBytes).WaitAsync(failoverTimeout, cts.Token);
 
                 // Wait for replica to catch up
@@ -167,7 +154,6 @@
         /// </summary>
         private void TakeOverAsPrimary()
         {
-<<<<<<< HEAD
             // Take over as primary and inform old primary
             status = FailoverStatus.TAKING_OVER_AS_PRIMARY;
 
@@ -198,15 +184,6 @@
             var newConfig = clusterProvider.clusterManager.CurrentConfig;
             var client = GetConnection(replicaId);
 
-=======
-            var oldPrimaryId = oldConfig.LocalNodePrimaryId;
-            var replicaEndpoints = newConfig.GetReplicaEndpoints(oldPrimaryId);
-            var localAddress = newConfig.LocalNodeIp;
-            var localPort = newConfig.LocalNodePort;
-            Task<string>[] tasks = new Task<string>[replicaEndpoints.Count];
-            GarnetClient[] clients = new GarnetClient[replicaEndpoints.Count];
-            int count = 0;
->>>>>>> 02a7e772
             try
             {
                 if (client == null)
@@ -228,12 +205,11 @@
                             var returnedConfigArray = resp.Span.ToArray();
                             var other = ClusterConfig.FromByteArray(returnedConfigArray);
 
-<<<<<<< HEAD
                             // Check if gossip is from a node that is known and trusted before merging
-                            if (current.IsKnown(other.GetLocalNodeId()))
+                            if (current.IsKnown(other.LocalNodeId))
                                 _ = clusterProvider.clusterManager.TryMerge(ClusterConfig.FromByteArray(returnedConfigArray));
                             else
-                                logger?.LogWarning("Received gossip from unknown node: {node-id}", other.GetLocalNodeId());
+                                logger?.LogWarning("Received gossip from unknown node: {node-id}", other.LocalNodeId);
                         }
                         resp.Dispose();
                     }
@@ -244,18 +220,11 @@
                     finally
                     {
                         resp.Dispose();
-=======
-                        // Merge config if receiving config is from a trusted node
-                        if (newConfig.IsKnown(other.LocalNodeId))
-                            clusterProvider.clusterManager.TryMerge(other);
-                        else
-                            logger?.LogWarning("Received gossip from unknown node: {node-id}", other.LocalNodeId);
->>>>>>> 02a7e772
                     }
                 }, TaskContinuationOptions.RunContinuationsAsynchronously).WaitAsync(failoverTimeout, cts.Token);
 
-                var localAddress = currentConfig.GetLocalNodeIp();
-                var localPort = currentConfig.GetLocalNodePort();
+                var localAddress = currentConfig.LocalNodeIp;
+                var localPort = currentConfig.LocalNodePort;
 
                 // Ask replica to attach and sync
                 var replicaOfResp = await client.ReplicaOf(localAddress, localPort).WaitAsync(failoverTimeout, cts.Token);
@@ -280,7 +249,7 @@
             // Get information of local node from newConfig
             var newConfig = clusterProvider.clusterManager.CurrentConfig;
             // Get replica ids for old primary from old configuration
-            var oldPrimaryId = currentConfig.GetLocalNodePrimaryId();
+            var oldPrimaryId = currentConfig.LocalNodePrimaryId;
             var replicaIds = newConfig.GetReplicaIds(oldPrimaryId);
             var configByteArray = newConfig.ToByteArray();
             var attachReplicaTasks = new List<Task>();
@@ -314,15 +283,7 @@
                 }
                 catch (Exception ex)
                 {
-<<<<<<< HEAD
                     logger?.LogWarning(ex, "WaitingForAttachToComplete Error");
-=======
-                    var task = tasks[i];
-                    if (task == null) continue;
-                    if (task.Status != TaskStatus.RanToCompletion || !task.Result.Equals("OK", StringComparison.Ordinal))
-                        logger?.LogError("AttachReplicas task failed with status: {taskStatus} {address} {port} {resp}", task.Status, replicaEndpoints[i].Item1, replicaEndpoints[i].Item2, task.Result);
-                    clients[0].Dispose();
->>>>>>> 02a7e772
                 }
             }
         }
