--- conflicted
+++ resolved
@@ -123,14 +123,8 @@
                         originNodeId: current.LocalNodeId,
                         currentPrimaryReplId: PrimaryReplId,
                         currentStoreVersion: storeWrapper.store.CurrentVersion,
-<<<<<<< HEAD
-                        currentAofBeginAddress: storeWrapper.appendOnlyFile.BeginAddress,
-                        currentAofTailAddress: storeWrapper.appendOnlyFile.TailAddress,
-=======
-                        currentObjectStoreVersion: disableObjects ? -1 : storeWrapper.objectStore.CurrentVersion,
                         currentAofBeginAddress: storeWrapper.appendOnlyFile.Log.BeginAddress,
                         currentAofTailAddress: storeWrapper.appendOnlyFile.Log.TailAddress,
->>>>>>> 4c04c9d0
                         currentReplicationOffset: ReplicationOffset,
                         checkpointEntry: checkpointEntry);
 
