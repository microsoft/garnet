// Copyright (c) Microsoft Corporation.
// Licensed under the MIT license.

using System;
using System.Diagnostics;
using System.IO;
using System.Security.Cryptography;
using System.Text;
using System.Threading.Tasks;
using Garnet.client;
using Garnet.common;
using Garnet.server;
using Microsoft.Extensions.Logging;
using Tsavorite.core;

namespace Garnet.cluster
{
    internal sealed partial class ReplicationManager : IDisposable
    {
        public ReceiveCheckpointHandler recvCheckpointHandler = null;
        public SingleWriterMultiReaderLock replicateLock;
        CheckpointEntry cEntry;

        /// <summary>
        /// Try to initiate replication
        /// </summary>
        /// <param name="session">ClusterSession for this connection.</param>
        /// <param name="nodeid">Node-id to replicate.</param>
        /// <param name="background">If replication sync will run in the background.</param>
        /// <param name="force">Force adding this node as replica.</param>
        /// <param name="errorMessage">The ASCII encoded error message if the method returned <see langword="false"/>; otherwise <see langword="default"/></param>
        /// <returns>A boolean indicating whether replication initiation was successful.</returns>
        public bool TryBeginReplicate(ClusterSession session, string nodeid, bool background, bool force, out ReadOnlySpan<byte> errorMessage)
        {
<<<<<<< HEAD
            var resp = CmdStrings.RESP_OK;
=======
            errorMessage = default;
>>>>>>> 765e6140
            if (!replicateLock.TryWriteLock())
            {
                errorMessage = "ERR Replicate already in progress"u8;
                return false;
            }

            try
            {
                // TODO: ensure two replicate commands do not execute at once
                logger?.LogTrace("CLUSTER REPLICATE {nodeid}", nodeid);

                // TryAddReplica will set the recovering boolean
                if (clusterProvider.clusterManager.TryAddReplica(nodeid, force: force, ref recovering, out errorMessage))
                {
                    // Wait for threads to agree
                    session.UnsafeWaitForConfigTransition();

                    //TODO: We should not be resetting this, need to decide where to start syncing from
<<<<<<< HEAD
                    ReplicationOffset = 0;
                    resp = TryReplicateFromPrimary(background);
=======
                    clusterProvider.replicationManager.ReplicationOffset = 0;
                    return clusterProvider.replicationManager.TryReplicateFromPrimary(out errorMessage, background);
>>>>>>> 765e6140
                }
            }
            finally
            {
                replicateLock.WriteUnlock();
            }
            return true;
        }

        /// <summary>
        /// Try to attach to primary for replication, recover checkpoint and initiate task for aof streaming
        /// </summary>
        /// <returns></returns>
        public bool TryReplicateFromPrimary(out ReadOnlySpan<byte> errorMessage, bool background = false)
        {
            errorMessage = default;
            Debug.Assert(recovering);

            // The caller should have stopped accepting AOF records from old primary at this point
            // (TryREPLICAOF -> TryAddReplica -> UnsafeWaitForConfigTransition)

            // TODO: ensure we have quiesced reads (no writes on replica)

            // Wait for Commit of AOF (data received from old primary) if FastCommit is not enabled
            // If FastCommit is enabled, we commit during AOF stream processing
            if (!clusterProvider.serverOptions.EnableFastCommit)
            {
                storeWrapper.appendOnlyFile?.Commit();
                storeWrapper.appendOnlyFile?.WaitForCommit();
            }

            // Reset replication offset
            ReplicationOffset = 0;

            // Reset the database in preparation for connecting to primary
            storeWrapper.Reset();

            //Initiate remote checkpoint retrieval
            if (background)
            {
                logger?.LogInformation("Initiating background checkpoint retrieval");
                _ = Task.Run(InitiateReplicaSync);
            }
            else
            {
                logger?.LogInformation("Initiating foreground checkpoint retrieval");
                var resp = InitiateReplicaSync().GetAwaiter().GetResult();
                if (resp != null)
                {
                    errorMessage = Encoding.ASCII.GetBytes(resp);
                    return false;
                }
            }

            return true;
        }

        /// <summary>
        /// Try to initiate replica
        /// </summary>
        /// <returns>A string representing the error message if error occurred; otherwise <see langword="null"/>.</returns>
        private async Task<string> InitiateReplicaSync()
        {
            //1. Send request to primary
            //      primary will initiate background task and start sending checkpoint data
            //
            //2. replica waits for retrieval to complete before moving forward to recovery
            //      retrieval completion coordinated by remoteCheckpointRetrievalCompleted
            var current = clusterProvider.clusterManager.CurrentConfig;
            var (address, port) = current.GetLocalNodePrimaryAddress();
            GarnetClientSession gcs = null;

            if (address == null || port == -1)
            {
<<<<<<< HEAD
                var errorMsg = Encoding.ASCII.GetString(CmdStrings.RESP_NOT_ASSIGNED_PRIMARY_ERROR);
                logger?.LogError("{msg}", errorMsg);
=======
                var errorMsg = $"ERR don't have primary";
                logger?.LogError(errorMsg);
>>>>>>> 765e6140
                return errorMsg;
            }

            try
            {
                gcs = new(address, port, clusterProvider.serverOptions.TlsOptions?.TlsClientOptions, authUsername: clusterProvider.ClusterUsername, authPassword: clusterProvider.ClusterPassword, bufferSize: 1 << 21);
                recvCheckpointHandler = new ReceiveCheckpointHandler(clusterProvider, logger);
                gcs.Connect();

                var nodeId = current.GetLocalNodeId();
                cEntry = GetLatestCheckpointEntryFromDisk();

                storeWrapper.RecoverAOF();
                logger?.LogInformation("InitiateReplicaSync: AOF BeginAddress:{beginAddress} AOF TailAddress:{tailAddress}", storeWrapper.appendOnlyFile.BeginAddress, storeWrapper.appendOnlyFile.TailAddress);

                //1. Primary will signal checkpoint send complete
                //2. Replica will receive signal and recover checkpoint, initialize AOF
                //3. Replica signals recovery complete (here cluster replicate will return to caller)
                //4. Replica responds with aofStartAddress sync
                //5. Primary will initiate aof sync task
                //6. Primary releases checkpoint
                var resp = await gcs.ExecuteReplicaSync(
                    nodeId,
                    PrimaryReplId,
                    cEntry.ToByteArray(),
                    storeWrapper.appendOnlyFile.BeginAddress,
                    storeWrapper.appendOnlyFile.TailAddress).ConfigureAwait(false);
            }
            catch (Exception ex)
            {
                logger?.LogError(ex, "An error occurred at ReplicationManager.RetrieveStoreCheckpoint");
                clusterProvider.clusterManager.TryResetReplica();
                return ex.Message;
            }
            finally
            {
                recvCheckpointHandler?.Dispose();
                gcs?.Dispose();
            }
            return null;
        }

        /// <summary>
        /// Process checkpoint metadata transmitted from primary during replica synchronization.
        /// </summary>
        /// <param name="fileToken">Checkpoint metadata token.</param>
        /// <param name="fileType">Checkpoint metadata filetype.</param>
        /// <param name="checkpointMetadata">Raw bytes of checkpoint metadata.</param>
        /// <exception cref="Exception">Throws invalid type checkpoint metadata.</exception>
        public void ProcessCheckpointMetadata(Guid fileToken, CheckpointFileType fileType, byte[] checkpointMetadata)
        {
            UpdateLastPrimarySyncTime();
            ReplicationLogCheckpointManager ckptManager = fileType switch
            {
                CheckpointFileType.STORE_SNAPSHOT or
                CheckpointFileType.STORE_INDEX => clusterProvider.GetReplicationLogCheckpointManager(StoreType.Main),
                CheckpointFileType.OBJ_STORE_SNAPSHOT or
                CheckpointFileType.OBJ_STORE_INDEX => clusterProvider.GetReplicationLogCheckpointManager(StoreType.Object),
                _ => throw new Exception($"Invalid checkpoint filetype {fileType}"),
            };

            switch (fileType)
            {
                case CheckpointFileType.STORE_SNAPSHOT:
                case CheckpointFileType.OBJ_STORE_SNAPSHOT:
                    ckptManager.CommiLogCheckpointWithCookie(fileToken, checkpointMetadata);
                    break;
                case CheckpointFileType.STORE_INDEX:
                case CheckpointFileType.OBJ_STORE_INDEX:
                    ckptManager.CommitIndexCheckpoint(fileToken, checkpointMetadata);
                    break;
                default:
                    throw new Exception($"Invalid checkpoint filetype {fileType}");
            }
        }

        private IDevice GetStoreHLogDevice()
        {
            var opts = clusterProvider.serverOptions;
            if (opts.EnableStorageTier)
            {
                var LogDir = opts.LogDir;
                if (LogDir is null or "") LogDir = Directory.GetCurrentDirectory();
                var logFactory = opts.GetInitializedDeviceFactory(LogDir);
                return logFactory.Get(new FileDescriptor("Store", "hlog"));
            }
            return null;
        }

        private IDevice GetObjectStoreHLogDevice(bool obj)
        {
            var opts = clusterProvider.serverOptions;
            if (opts.EnableStorageTier)
            {
                var LogDir = opts.LogDir;
                if (LogDir is null or "") LogDir = Directory.GetCurrentDirectory();
                var logFactory = opts.GetInitializedDeviceFactory(LogDir);
                return obj ? logFactory.Get(new FileDescriptor("ObjectStore", "hlog.obj")) : logFactory.Get(new FileDescriptor("ObjectStore", "hlog"));
            }
            return null;
        }

        /// <summary>
        /// Check if device needs to be initialized with a specifi segment size depending on the checkpoint file type
        /// </summary>
        /// <param name="type"></param>
        /// <returns></returns>
        public bool ShouldInitialize(CheckpointFileType type)
        {
            //TODO: verify that the below checkpoint file types require initialization with segment size given as option
            return type switch
            {
                CheckpointFileType.STORE_HLOG or
                CheckpointFileType.STORE_SNAPSHOT or
                CheckpointFileType.OBJ_STORE_HLOG or
                CheckpointFileType.OBJ_STORE_SNAPSHOT
                => true,
                _ => false,
            };
        }

        /// <summary>
        /// Get an IDevice that is also initialized if needed
        /// </summary>
        /// <param name="token"></param>
        /// <param name="type"></param>
        /// <returns></returns>
        public IDevice GetInitializedSegmentFileDevice(Guid token, CheckpointFileType type)
        {
            IDevice device = type switch
            {
                CheckpointFileType.STORE_HLOG => GetStoreHLogDevice(),
                CheckpointFileType.OBJ_STORE_HLOG => GetObjectStoreHLogDevice(false),//TODO: return device for object store hlog
                CheckpointFileType.OBJ_STORE_HLOG_OBJ => GetObjectStoreHLogDevice(true),
                _ => clusterProvider.GetReplicationLogCheckpointManager(type.ToStoreType()).GetDevice(type, token),
            };

            if (ShouldInitialize(type))
                device.Initialize(segmentSize: 1L << clusterProvider.serverOptions.SegmentSizeBits());
            return device;
        }

        /// <summary>
        /// Process request from primary to start recovery process from the retrieved checkpoint.
        /// </summary>
        /// <param name="recoverMainStoreFromToken"></param>
        /// <param name="recoverObjectStoreFromToken"></param>
        /// <param name="replayAOF"></param>
        /// <param name="primary_replid"></param>
        /// <param name="remoteCheckpoint"></param>
        /// <param name="beginAddress"></param>
        /// <param name="recoveredReplicationOffset"></param>
        /// <returns></returns>
        public long BeginReplicaRecover(
            bool recoverMainStoreFromToken,
            bool recoverObjectStoreFromToken,
            bool replayAOF,
            string primary_replid,
            CheckpointEntry remoteCheckpoint,
            long beginAddress,
            long recoveredReplicationOffset)
        {
            UpdateLastPrimarySyncTime();
            storeWrapper.RecoverCheckpoint(recoverMainStoreFromToken, recoverObjectStoreFromToken,
                remoteCheckpoint.storeIndexToken, remoteCheckpoint.storeHlogToken, remoteCheckpoint.objectStoreIndexToken, remoteCheckpoint.objectStoreHlogToken);

            if (replayAOF)
            {
                logger?.LogInformation("ReplicaRecover: replay local AOF from {beginAddress} until {recoveredReplicationOffset}", beginAddress, recoveredReplicationOffset);
                recoveredReplicationOffset = storeWrapper.ReplayAOF(recoveredReplicationOffset);
            }

            storeWrapper.appendOnlyFile.Initialize(beginAddress, recoveredReplicationOffset);

            // Done with recovery at this point
            recovering = false;

            // Finally, advertise that we are caught up to the replication offset
            ReplicationOffset = recoveredReplicationOffset;
            logger?.LogInformation("ReplicaRecover: ReplicaReplicationOffset = {ReplicaReplicationOffset}", ReplicationOffset);

            //if checkpoint for main store was send add its token here in preparation for purge later on
            if (recoverMainStoreFromToken)
            {
                cEntry.storeIndexToken = remoteCheckpoint.storeIndexToken;
                cEntry.storeHlogToken = remoteCheckpoint.storeHlogToken;
            }

            //if checkpoint for object store was send add its token here in preparation for purge later on
            if (recoverObjectStoreFromToken)
            {
                cEntry.objectStoreIndexToken = remoteCheckpoint.objectStoreIndexToken;
                cEntry.objectStoreHlogToken = remoteCheckpoint.objectStoreHlogToken;
            }
            checkpointStore.PurgeAllCheckpointsExceptEntry(cEntry);

            //Initialize in-memory checkpoint store and delete outdated checkpoint entries
            InitializeCheckpointStore();

            TryUpdateMyPrimaryReplId(primary_replid);

            return ReplicationOffset;
        }
    }
}<|MERGE_RESOLUTION|>--- conflicted
+++ resolved
@@ -4,7 +4,6 @@
 using System;
 using System.Diagnostics;
 using System.IO;
-using System.Security.Cryptography;
 using System.Text;
 using System.Threading.Tasks;
 using Garnet.client;
@@ -32,11 +31,7 @@
         /// <returns>A boolean indicating whether replication initiation was successful.</returns>
         public bool TryBeginReplicate(ClusterSession session, string nodeid, bool background, bool force, out ReadOnlySpan<byte> errorMessage)
         {
-<<<<<<< HEAD
-            var resp = CmdStrings.RESP_OK;
-=======
             errorMessage = default;
->>>>>>> 765e6140
             if (!replicateLock.TryWriteLock())
             {
                 errorMessage = "ERR Replicate already in progress"u8;
@@ -55,13 +50,8 @@
                     session.UnsafeWaitForConfigTransition();
 
                     //TODO: We should not be resetting this, need to decide where to start syncing from
-<<<<<<< HEAD
-                    ReplicationOffset = 0;
-                    resp = TryReplicateFromPrimary(background);
-=======
                     clusterProvider.replicationManager.ReplicationOffset = 0;
                     return clusterProvider.replicationManager.TryReplicateFromPrimary(out errorMessage, background);
->>>>>>> 765e6140
                 }
             }
             finally
@@ -136,13 +126,8 @@
 
             if (address == null || port == -1)
             {
-<<<<<<< HEAD
                 var errorMsg = Encoding.ASCII.GetString(CmdStrings.RESP_NOT_ASSIGNED_PRIMARY_ERROR);
                 logger?.LogError("{msg}", errorMsg);
-=======
-                var errorMsg = $"ERR don't have primary";
-                logger?.LogError(errorMsg);
->>>>>>> 765e6140
                 return errorMsg;
             }
 
@@ -195,7 +180,7 @@
         public void ProcessCheckpointMetadata(Guid fileToken, CheckpointFileType fileType, byte[] checkpointMetadata)
         {
             UpdateLastPrimarySyncTime();
-            ReplicationLogCheckpointManager ckptManager = fileType switch
+            var ckptManager = fileType switch
             {
                 CheckpointFileType.STORE_SNAPSHOT or
                 CheckpointFileType.STORE_INDEX => clusterProvider.GetReplicationLogCheckpointManager(StoreType.Main),
@@ -272,7 +257,7 @@
         /// <returns></returns>
         public IDevice GetInitializedSegmentFileDevice(Guid token, CheckpointFileType type)
         {
-            IDevice device = type switch
+            var device = type switch
             {
                 CheckpointFileType.STORE_HLOG => GetStoreHLogDevice(),
                 CheckpointFileType.OBJ_STORE_HLOG => GetObjectStoreHLogDevice(false),//TODO: return device for object store hlog
@@ -324,14 +309,14 @@
             ReplicationOffset = recoveredReplicationOffset;
             logger?.LogInformation("ReplicaRecover: ReplicaReplicationOffset = {ReplicaReplicationOffset}", ReplicationOffset);
 
-            //if checkpoint for main store was send add its token here in preparation for purge later on
+            // If checkpoint for main store was send add its token here in preparation for purge later on
             if (recoverMainStoreFromToken)
             {
                 cEntry.storeIndexToken = remoteCheckpoint.storeIndexToken;
                 cEntry.storeHlogToken = remoteCheckpoint.storeHlogToken;
             }
 
-            //if checkpoint for object store was send add its token here in preparation for purge later on
+            // If checkpoint for object store was send add its token here in preparation for purge later on
             if (recoverObjectStoreFromToken)
             {
                 cEntry.objectStoreIndexToken = remoteCheckpoint.objectStoreIndexToken;
@@ -339,7 +324,7 @@
             }
             checkpointStore.PurgeAllCheckpointsExceptEntry(cEntry);
 
-            //Initialize in-memory checkpoint store and delete outdated checkpoint entries
+            // Initialize in-memory checkpoint store and delete outdated checkpoint entries
             InitializeCheckpointStore();
 
             TryUpdateMyPrimaryReplId(primary_replid);
