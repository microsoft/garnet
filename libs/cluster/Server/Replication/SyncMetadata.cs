--- conflicted
+++ resolved
@@ -104,16 +104,9 @@
         string originNodeId,
         string currentPrimaryReplId,
         long currentStoreVersion,
-<<<<<<< HEAD
-        long currentAofBeginAddress,
-        long currentAofTailAddress,
-        long currentReplicationOffset,
-=======
-        long currentObjectStoreVersion,
         AofAddress currentAofBeginAddress,
         AofAddress currentAofTailAddress,
         AofAddress currentReplicationOffset,
->>>>>>> 4c04c9d0
         CheckpointEntry checkpointEntry)
     {
         public readonly bool fullSync = fullSync;
@@ -121,16 +114,9 @@
         public readonly string originNodeId = originNodeId;
         public readonly string currentPrimaryReplId = currentPrimaryReplId;
         public readonly long currentStoreVersion = currentStoreVersion;
-<<<<<<< HEAD
-        public readonly long currentAofBeginAddress = currentAofBeginAddress;
-        public readonly long currentAofTailAddress = currentAofTailAddress;
-        public readonly long currentReplicationOffset = currentReplicationOffset;
-=======
-        public readonly long currentObjectStoreVersion = currentObjectStoreVersion;
         public readonly AofAddress currentAofBeginAddress = currentAofBeginAddress;
         public readonly AofAddress currentAofTailAddress = currentAofTailAddress;
         public readonly AofAddress currentReplicationOffset = currentReplicationOffset;
->>>>>>> 4c04c9d0
         public readonly CheckpointEntry checkpointEntry = checkpointEntry;
 
         public byte[] ToByteArray()
@@ -174,16 +160,9 @@
                 originNodeId: reader.ReadString(),
                 currentPrimaryReplId: reader.ReadString(),
                 currentStoreVersion: reader.ReadInt64(),
-<<<<<<< HEAD
-                currentAofBeginAddress: reader.ReadInt64(),
-                currentAofTailAddress: reader.ReadInt64(),
-                currentReplicationOffset: reader.ReadInt64(),
-=======
-                currentObjectStoreVersion: reader.ReadInt64(),
                 currentAofBeginAddress: AofAddress.Deserialize(reader),
                 currentAofTailAddress: AofAddress.Deserialize(reader),
                 currentReplicationOffset: AofAddress.Deserialize(reader),
->>>>>>> 4c04c9d0
                 checkpointEntry: CheckpointEntry.FromByteArray(reader.ReadBytes(reader.ReadInt32()))
             );
             return syncMetadata;
