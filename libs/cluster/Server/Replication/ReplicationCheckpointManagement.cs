--- conflicted
+++ resolved
@@ -67,33 +67,9 @@
             => checkpointStore.GetLatestCheckpointFromDiskInfo();
         #endregion
 
-<<<<<<< HEAD
-        public long StoreCurrentSafeAofAddress => clusterProvider.storeWrapper.StoreCheckpointManager.CurrentSafeAofAddress;
-
-        public long StoreRecoveredSafeAofTailAddress => clusterProvider.storeWrapper.StoreCheckpointManager.RecoveredSafeAofAddress;
-=======
         public AofAddress StoreCurrentSafeAofAddress => clusterProvider.storeWrapper.StoreCheckpointManager.CurrentSafeAofAddress;
-        public AofAddress ObjectStoreCurrentSafeAofAddress
-        {
-            get
-            {
-                if (clusterProvider.serverOptions.DisableObjects)
-                    return storeWrapper.appendOnlyFile.InvalidAofAddress;
-                return clusterProvider.storeWrapper.ObjectStoreCheckpointManager.CurrentSafeAofAddress;
-            }
-        }
 
         public AofAddress StoreRecoveredSafeAofTailAddress => clusterProvider.storeWrapper.StoreCheckpointManager.RecoveredSafeAofAddress;
-        public AofAddress ObjectStoreRecoveredSafeAofTailAddress
-        {
-            get
-            {
-                if (clusterProvider.serverOptions.DisableObjects)
-                    return storeWrapper.appendOnlyFile.InvalidAofAddress;
-                return clusterProvider.storeWrapper.ObjectStoreCheckpointManager.RecoveredSafeAofAddress;
-            }
-        }
->>>>>>> 4c04c9d0
 
         /// <summary>
         /// Update current aof address for pending commit.
@@ -102,13 +78,7 @@
         /// <param name="safeAofTailAddress"></param>
         public void UpdateCommitSafeAofAddress(ref AofAddress safeAofTailAddress)
         {
-<<<<<<< HEAD
-            clusterProvider.storeWrapper.StoreCheckpointManager.CurrentSafeAofAddress = safeAofTailAddress;
-=======
             clusterProvider.storeWrapper.StoreCheckpointManager.SetCurrentSafeAofAddress(ref safeAofTailAddress);
-            if (!clusterProvider.serverOptions.DisableObjects)
-                clusterProvider.storeWrapper.ObjectStoreCheckpointManager.SetCurrentSafeAofAddress(ref safeAofTailAddress);
->>>>>>> 4c04c9d0
         }
 
         /// <summary>
