﻿// Copyright (c) Microsoft Corporation.
// Licensed under the MIT license.

using System;
using System.IO;
using System.Text;
using Garnet.common;
using Garnet.server;
using Microsoft.Extensions.Logging;
using Tsavorite.core;

namespace Garnet.cluster
{
    static class CheckpointEntryExtensions
    {
        public static void LogCheckpointEntry(this ILogger logger, LogLevel logLevel, string msg, CheckpointEntry entry)
        {
            logger?.Log(logLevel, "\n" +
                "[{msg}]\n" +
                "readers:{readers}\n" +
                "storeVersion: {storeVersion}\n" +
                "storeHlogToken: {storeHlogToken}\n" +
                "storeIndexToken: {storeIndexToken}\n" +
                "storeCheckpointCoveredAofAddress: {storeCheckpointCoveredAofAddress}\n" +
                "------------------------------------------------------------------------\n",
                msg,
                entry._lock,
                entry.metadata.storeVersion,
                entry.metadata.storeHlogToken,
                entry.metadata.storeIndexToken,
                entry.metadata.storeCheckpointCoveredAofAddress);
        }
    }

    sealed class CheckpointEntry
    {
        public CheckpointMetadata metadata;
        public SingleWriterMultiReaderLock _lock;
        public CheckpointEntry next;

        public CheckpointEntry()
        {
            metadata = new(0);
            next = null;
            _lock = new();
        }

<<<<<<< HEAD
        public long GetMinAofCoveredAddress()
            => Math.Max(metadata.storeCheckpointCoveredAofAddress, LogAddress.FirstValidAddress);
=======
        public AofAddress GetMinAofCoveredAddress()
        {
            var minCoveredAofAddress = AofAddress.Min(ref metadata.storeCheckpointCoveredAofAddress, ref metadata.objectCheckpointCoveredAofAddress);
            minCoveredAofAddress.MaxExchange(ReplicationManager.kFirstValidAofAddress);
            return minCoveredAofAddress;
        }

>>>>>>> 4c04c9d0

        /// <summary>
        /// Indicate addition of new reader by trying to increment reader counter
        /// </summary>
        /// <returns>(true) on success, (false) otherwise</returns>
        public bool TryAddReader()
            => _lock.TryReadLock();

        /// <summary>
        /// Indicate removal of a reader by decrementing reader counter
        /// </summary>
        public void RemoveReader()
            => _lock.ReadUnlock();

        /// <summary>
        /// Suspend addition of new readers by setting the reader counter to int.MinValue
        /// </summary>
        /// <returns>(true) if operation succeeded, (false) otherwise</returns>
        public bool TrySuspendReaders()
            => _lock.IsWriteLocked || _lock.TryWriteLock();

        /// <summary>
        /// Compare tokens for specified CheckpointFileType
        /// </summary>
        /// <param name="entry"></param>
        /// <param name="fileType"></param>
        /// <returns>(true) if token is shared between entries, (false) otherwise</returns>
        /// <exception cref="Exception"></exception>
        public bool ContainsSharedToken(CheckpointEntry entry, CheckpointFileType fileType)
        {
            return fileType switch
            {
                CheckpointFileType.STORE_HLOG => metadata.storeHlogToken.Equals(entry.metadata.storeHlogToken),
                CheckpointFileType.STORE_INDEX => metadata.storeIndexToken.Equals(entry.metadata.storeIndexToken),
                _ => throw new Exception($"Option {fileType} not supported")
            };
        }

        /// <summary>
        /// Serialize CheckpointEntry
        /// </summary>
        /// <returns></returns>
        public byte[] ToByteArray()
        {
            var ms = new MemoryStream();
            var writer = new BinaryWriter(ms, Encoding.ASCII);
            byte[] byteBuffer;

            // Write checkpoint entry data for main store
            writer.Write(metadata.storeVersion);
            byteBuffer = metadata.storeHlogToken.ToByteArray();
            writer.Write(byteBuffer.Length);
            writer.Write(byteBuffer);
            byteBuffer = metadata.storeIndexToken.ToByteArray();
            writer.Write(byteBuffer.Length);
            writer.Write(byteBuffer);
            metadata.storeCheckpointCoveredAofAddress.Serialize(writer);
            writer.Write(metadata.storePrimaryReplId == null ? 0 : 1);
            if (metadata.storePrimaryReplId != null) writer.Write(metadata.storePrimaryReplId);

<<<<<<< HEAD
=======
            // Write checkpoint entry data for object store
            writer.Write(metadata.objectStoreVersion);
            byteBuffer = metadata.objectStoreHlogToken.ToByteArray();
            writer.Write(byteBuffer.Length);
            writer.Write(byteBuffer);
            byteBuffer = metadata.objectStoreIndexToken.ToByteArray();
            writer.Write(byteBuffer.Length);
            writer.Write(byteBuffer);
            metadata.objectCheckpointCoveredAofAddress.Serialize(writer);
            writer.Write(metadata.objectStorePrimaryReplId == null ? 0 : 1);
            if (metadata.objectStorePrimaryReplId != null) writer.Write(metadata.objectStorePrimaryReplId);

>>>>>>> 4c04c9d0
            var byteArray = ms.ToArray();
            writer.Dispose();
            ms.Dispose();
            return byteArray;
        }

        /// <summary>
        /// Deserialize CheckpointEntry
        /// </summary>
        /// <param name="serialized"></param>
        /// <returns></returns>
        public static CheckpointEntry FromByteArray(byte[] serialized)
        {
            if (serialized.Length == 0) return null;
            using var ms = new MemoryStream(serialized);
            using var reader = new BinaryReader(ms);
            var cEntry = new CheckpointEntry
            {
                metadata = new(0)
                {
                    storeVersion = reader.ReadInt64(),
                    storeHlogToken = new Guid(reader.ReadBytes(reader.ReadInt32())),
                    storeIndexToken = new Guid(reader.ReadBytes(reader.ReadInt32())),
<<<<<<< HEAD
                    storeCheckpointCoveredAofAddress = reader.ReadInt64(),
                    storePrimaryReplId = reader.ReadInt32() > 0 ? reader.ReadString() : default
=======
                    storeCheckpointCoveredAofAddress = AofAddress.Deserialize(reader),
                    storePrimaryReplId = reader.ReadInt32() > 0 ? reader.ReadString() : default,

                    objectStoreVersion = reader.ReadInt64(),
                    objectStoreHlogToken = new Guid(reader.ReadBytes(reader.ReadInt32())),
                    objectStoreIndexToken = new Guid(reader.ReadBytes(reader.ReadInt32())),
                    objectCheckpointCoveredAofAddress = AofAddress.Deserialize(reader),
                    objectStorePrimaryReplId = reader.ReadInt32() > 0 ? reader.ReadString() : default
>>>>>>> 4c04c9d0
                }
            };

            return cEntry;
        }

        /// <summary>
        /// 
        /// </summary>
        /// <returns></returns>
        public override string ToString() => $"{metadata},readers={_lock}";
    }
}<|MERGE_RESOLUTION|>--- conflicted
+++ resolved
@@ -7,7 +7,6 @@
 using Garnet.common;
 using Garnet.server;
 using Microsoft.Extensions.Logging;
-using Tsavorite.core;
 
 namespace Garnet.cluster
 {
@@ -45,18 +44,12 @@
             _lock = new();
         }
 
-<<<<<<< HEAD
-        public long GetMinAofCoveredAddress()
-            => Math.Max(metadata.storeCheckpointCoveredAofAddress, LogAddress.FirstValidAddress);
-=======
         public AofAddress GetMinAofCoveredAddress()
         {
-            var minCoveredAofAddress = AofAddress.Min(ref metadata.storeCheckpointCoveredAofAddress, ref metadata.objectCheckpointCoveredAofAddress);
+            var minCoveredAofAddress = metadata.storeCheckpointCoveredAofAddress;
             minCoveredAofAddress.MaxExchange(ReplicationManager.kFirstValidAofAddress);
             return minCoveredAofAddress;
         }
-
->>>>>>> 4c04c9d0
 
         /// <summary>
         /// Indicate addition of new reader by trying to increment reader counter
@@ -117,21 +110,6 @@
             writer.Write(metadata.storePrimaryReplId == null ? 0 : 1);
             if (metadata.storePrimaryReplId != null) writer.Write(metadata.storePrimaryReplId);
 
-<<<<<<< HEAD
-=======
-            // Write checkpoint entry data for object store
-            writer.Write(metadata.objectStoreVersion);
-            byteBuffer = metadata.objectStoreHlogToken.ToByteArray();
-            writer.Write(byteBuffer.Length);
-            writer.Write(byteBuffer);
-            byteBuffer = metadata.objectStoreIndexToken.ToByteArray();
-            writer.Write(byteBuffer.Length);
-            writer.Write(byteBuffer);
-            metadata.objectCheckpointCoveredAofAddress.Serialize(writer);
-            writer.Write(metadata.objectStorePrimaryReplId == null ? 0 : 1);
-            if (metadata.objectStorePrimaryReplId != null) writer.Write(metadata.objectStorePrimaryReplId);
-
->>>>>>> 4c04c9d0
             var byteArray = ms.ToArray();
             writer.Dispose();
             ms.Dispose();
@@ -155,19 +133,8 @@
                     storeVersion = reader.ReadInt64(),
                     storeHlogToken = new Guid(reader.ReadBytes(reader.ReadInt32())),
                     storeIndexToken = new Guid(reader.ReadBytes(reader.ReadInt32())),
-<<<<<<< HEAD
-                    storeCheckpointCoveredAofAddress = reader.ReadInt64(),
+                    storeCheckpointCoveredAofAddress = AofAddress.Deserialize(reader),
                     storePrimaryReplId = reader.ReadInt32() > 0 ? reader.ReadString() : default
-=======
-                    storeCheckpointCoveredAofAddress = AofAddress.Deserialize(reader),
-                    storePrimaryReplId = reader.ReadInt32() > 0 ? reader.ReadString() : default,
-
-                    objectStoreVersion = reader.ReadInt64(),
-                    objectStoreHlogToken = new Guid(reader.ReadBytes(reader.ReadInt32())),
-                    objectStoreIndexToken = new Guid(reader.ReadBytes(reader.ReadInt32())),
-                    objectCheckpointCoveredAofAddress = AofAddress.Deserialize(reader),
-                    objectStorePrimaryReplId = reader.ReadInt32() > 0 ? reader.ReadString() : default
->>>>>>> 4c04c9d0
                 }
             };
 
