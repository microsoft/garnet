﻿// Copyright (c) Microsoft Corporation.
// Licensed under the MIT license.

using System;
using System.Collections.Generic;
using System.Diagnostics;
using System.Linq;
using System.Runtime.CompilerServices;
using System.Text;
using System.Threading;
using System.Threading.Tasks;
using Garnet.cluster.Server.Replication;
using Garnet.common;
using Garnet.server;
using Microsoft.Extensions.Logging;
using Tsavorite.core;

namespace Garnet.cluster
{
    internal sealed partial class ReplicationManager : IDisposable
    {
        readonly ClusterProvider clusterProvider;
        readonly StoreWrapper storeWrapper;
        public AofProcessor AofProcessor => aofProcessor;
        readonly AofProcessor aofProcessor;
        readonly CheckpointStore checkpointStore;
        readonly ReplicationSyncManager replicationSyncManager;
        readonly CancellationTokenSource ctsRepManager = new();
        CancellationTokenSource resetHandler = new();

        readonly int pageSizeBits;
        public int PageSizeBits => pageSizeBits;

        readonly ILogger logger;
        bool _disposed;

        private long primary_sync_last_time;

        internal long LastPrimarySyncSeconds => IsRecovering ? (DateTime.UtcNow.Ticks - primary_sync_last_time) / TimeSpan.TicksPerSecond : 0;

        internal void UpdateLastPrimarySyncTime() => this.primary_sync_last_time = DateTime.UtcNow.Ticks;

        private SingleWriterMultiReaderLock recoverLock;
        private SingleWriterMultiReaderLock recoveryStateChangeLock;

        private long lastEnsureReplicationAttempt;

        public bool IsRecovering => currentRecoveryStatus is not (RecoveryStatus.NoRecovery or RecoveryStatus.ReadRole);

        public bool CannotStreamAOF => IsRecovering && currentRecoveryStatus != RecoveryStatus.CheckpointRecoveredAtReplica;

        private AofAddress replicationOffset;

        public AofAddress ReplicationOffset
        {
            get
            {
                if (!storeWrapper.serverOptions.EnableAOF)
                    return replicationOffset;

                // Primary tracks replicationOffset indirectly through AOF tailAddress
                // Replica will adjust replication offset as it receives data from primary (TODO: since AOFs are synced this might obsolete)
                var role = clusterProvider.clusterManager.CurrentConfig.LocalNodeRole;
                if (role == NodeRole.PRIMARY)
                    return storeWrapper.appendOnlyFile.Log.TailAddress;
                return replicationOffset;
            }
        }

        public void SetSublogReplicationOffset(int sublogIdx, long offset)
            => replicationOffset[sublogIdx] = offset;
        public void IncrementSublogReplicationOffset(int sublogIdx, long offset)
            => replicationOffset[sublogIdx] += offset;
        public long GetSublogReplicationOffset(int sublogIdx)
            => replicationOffset[sublogIdx];

        /// <summary>
        /// Replication offset corresponding to the checkpoint start marker. We will truncate only to this point after taking a checkpoint (the checkpoint
        /// is taken only when we encounter a checkpoint end marker).
        /// </summary>
        public AofAddress ReplicationCheckpointStartOffset;

        /// <summary>
        /// Replication offset until which AOF address is valid for old primary if failover has occurred
        /// </summary>
        public AofAddress ReplicationOffset2 => currentReplicationConfig.replicationOffset2;

        public string PrimaryReplId => currentReplicationConfig.PrimaryReplId;
        public string PrimaryReplId2 => currentReplicationConfig.PrimaryReplId2;

        /// <summary>
        /// Recovery status
        /// </summary>
        public RecoveryStatus currentRecoveryStatus;

        [MethodImpl(MethodImplOptions.AggressiveInlining)]
        public GarnetClusterCheckpointManager GetCkptManager()
            => (GarnetClusterCheckpointManager)storeWrapper.store.CheckpointManager;

<<<<<<< HEAD
        public long GetRecoveredSafeAofAddress()
            => clusterProvider.replicationManager.GetCkptManager().RecoveredSafeAofAddress;

        public long GetCurrentSafeAofAddress()
            => clusterProvider.replicationManager.GetCkptManager().CurrentSafeAofAddress;
=======
        public AofAddress GetRecoveredSafeAofAddress()
        {
            var storeAofAddress = clusterProvider.replicationManager.GetCkptManager(StoreType.Main).RecoveredSafeAofAddress;
            var objectStoreAofAddress = clusterProvider.serverOptions.DisableObjects ? clusterProvider.storeWrapper.appendOnlyFile.MaxAofAddress : clusterProvider.replicationManager.GetCkptManager(StoreType.Object).RecoveredSafeAofAddress;
            return AofAddress.Min(ref storeAofAddress, ref objectStoreAofAddress);
        }

        public AofAddress GetCurrentSafeAofAddress()
        {
            var storeAofAddress = clusterProvider.replicationManager.GetCkptManager(StoreType.Main).CurrentSafeAofAddress;
            var objectStoreAofAddress = clusterProvider.serverOptions.DisableObjects ? clusterProvider.storeWrapper.appendOnlyFile.MaxAofAddress : clusterProvider.replicationManager.GetCkptManager(StoreType.Object).CurrentSafeAofAddress;
            return AofAddress.Min(ref storeAofAddress, ref objectStoreAofAddress);
        }
>>>>>>> 4c04c9d0

        public ReplicationManager(ClusterProvider clusterProvider, ILogger logger = null)
        {
            var opts = clusterProvider.serverOptions;
            this.logger = logger;
            this.clusterProvider = clusterProvider;
            this.storeWrapper = clusterProvider.storeWrapper;
            this.pageSizeBits = storeWrapper.appendOnlyFile == null ? 0 : storeWrapper.appendOnlyFile.Log.UnsafeGetLogPageSizeBits();

            networkBufferSettings.Log(logger, nameof(ReplicationManager));
            this.networkPool = networkBufferSettings.CreateBufferPool(logger: logger);
            ValidateNetworkBufferSettings();

            aofProcessor = new AofProcessor(storeWrapper, recordToAof: false, clusterProvider: clusterProvider, logger: logger);
            replicaSyncSessionTaskStore = new ReplicaSyncSessionTaskStore(storeWrapper, clusterProvider, logger);
            replicationSyncManager = new ReplicationSyncManager(clusterProvider, logger);

            replicationOffset = AofAddress.Create(clusterProvider.serverOptions.AofSublogCount, kFirstValidAofAddress);
            ReplicationCheckpointStartOffset = AofAddress.Create(clusterProvider.serverOptions.AofSublogCount, kFirstValidAofAddress);

            // Set the appendOnlyFile field for all stores
            clusterProvider.GetReplicationLogCheckpointManager().checkpointVersionShiftStart = CheckpointVersionShiftStart;
            clusterProvider.GetReplicationLogCheckpointManager().checkpointVersionShiftEnd = CheckpointVersionShiftEnd;

            // If this node starts as replica, it cannot serve requests until it is connected to primary
            if (clusterProvider.clusterManager.CurrentConfig.LocalNodeRole == NodeRole.REPLICA && clusterProvider.serverOptions.Recover && !BeginRecovery(RecoveryStatus.InitializeRecover, upgradeLock: false))
                throw new Exception(Encoding.ASCII.GetString(CmdStrings.RESP_ERR_GENERIC_CANNOT_ACQUIRE_RECOVERY_LOCK));

            checkpointStore = new CheckpointStore(storeWrapper, clusterProvider, true, logger);
            aofSyncDriverStore = new(clusterProvider, 1, logger);

            var clusterFolder = "/cluster";
            var clusterDataPath = opts.CheckpointDir + clusterFolder;
            var deviceFactory = opts.GetInitializedDeviceFactory(clusterDataPath);
            replicationConfigDevice = deviceFactory.Get(new FileDescriptor(directoryName: "", fileName: "replication.conf"));
            replicationConfigDevicePool = new(1, (int)replicationConfigDevice.SectorSize);

            var canRecoverReplicationHistory = replicationConfigDevice.GetFileSize(0) > 0;
            if (clusterProvider.serverOptions.Recover && canRecoverReplicationHistory)
            {
                logger?.LogTrace("Recovering in-memory checkpoint registry");
                // If recover option is enabled and replication history information is available
                // recover replication history and initialize in-memory checkpoint registry.
                RecoverReplicationHistory();
            }
            else
            {
                logger?.LogTrace("Initializing new in-memory checkpoint registry");
                // If recover option is not enabled or replication history is not available
                // initialize new empty replication history.
                InitializeReplicationHistory(storeWrapper.serverOptions.AofSublogCount);
            }

            // After initializing replication history propagate replicationId to ReplicationLogCheckpointManager
            SetPrimaryReplicationId();
        }

        /// <summary>
        /// If this node is a Replica, ensures that a session engaged in replication exists from its paired primary.
        /// </summary>
        public void EnsureReplication(ClusterSession activeSession, IEnumerable<IClusterSession> allClusterSessions)
        {
            var pollFrequency = clusterProvider.serverOptions.ClusterReplicationReestablishmentTimeout;

            if (pollFrequency == 0)
            {
                // Disabled
                return;
            }

            var oldLastEnsureReplicationAttempt = Volatile.Read(ref lastEnsureReplicationAttempt);

            var now = Environment.TickCount64;
            var sinceLastCheck = now - oldLastEnsureReplicationAttempt;

            if (TimeSpan.FromMilliseconds(sinceLastCheck) < TimeSpan.FromSeconds(pollFrequency))
            {
                // Last attempt was too recent
                return;
            }

            var primaryId = clusterProvider.clusterManager.CurrentConfig.LocalNodePrimaryId;

            // We only care to take any action if we're a Replica the active session is also our Primary
            if (!clusterProvider.clusterManager.CurrentConfig.IsReplica || activeSession.RemoteNodeId != primaryId)
            {
                return;
            }

            // If any session is actively replicating, we don't need to take any action
            //
            // Note that we can rely on this because, in the event a replication task on a Primary faults, we close
            // the connection it has open to its Replica
            if (allClusterSessions.Any(static x => x.IsReplicating))
            {
                return;
            }

            // Now we're going to attempt to re-establish replication

            // To avoid a TOCTOU issue, we need to prevent role change while we do this
            if (!clusterProvider.PreventRoleChange())
            {
                return;
            }

            var suppressUnlock = false;
            try
            {
                if (!clusterProvider.clusterManager.CurrentConfig.IsReplica || clusterProvider.clusterManager.CurrentConfig.LocalNodePrimaryId != primaryId)
                {
                    // This nodes replication state has changed since we decided to re-sync, bail
                    return;
                }

                var newLastEnsureReplicationAttempt = Environment.TickCount64;
                if (Interlocked.CompareExchange(ref lastEnsureReplicationAttempt, newLastEnsureReplicationAttempt, oldLastEnsureReplicationAttempt) != oldLastEnsureReplicationAttempt)
                {
                    // Another attempt was made, somehow, so bail
                    return;
                }

                logger.LogInformation("Beginning resync to {primaryId} after replication session failed", primaryId);

                // At this point we need to hold the lock until this upcoming task completes
                suppressUnlock = true;
                _ = Task.Run(
                    () =>
                    {
                        try
                        {
                            // Because of lock shenanigans we can't use Background: true here
                            ReplicateSyncOptions syncOpts = new(primaryId, Background: false, Force: true, TryAddReplica: true, AllowReplicaResetOnFailure: false, UpgradeLock: true);
                            ReadOnlySpan<byte> errorMessage;
                            var success =
                                    clusterProvider.serverOptions.ReplicaDisklessSync ?
                                    clusterProvider.replicationManager.TryReplicateDisklessSync(activeSession, syncOpts, out errorMessage) :
                                    clusterProvider.replicationManager.TryReplicateDiskbasedSync(activeSession, syncOpts, out errorMessage);

                            if (success)
                            {
                                logger.LogInformation("Resync to {primaryId} successfully started", primaryId);
                            }
                            else
                            {
                                logger.LogWarning("Failed to resync to {primaryId} after replication session failed: {errorMessage}", primaryId, Encoding.UTF8.GetString(errorMessage));
                            }
                        }
                        catch (Exception ex)
                        {
                            logger.LogError(ex, "Error encountered on replication recovery background task");
                        }
                        finally
                        {
                            clusterProvider.AllowRoleChange();
                        }
                    }
                );
            }
            finally
            {
                if (!suppressUnlock)
                {
                    clusterProvider.AllowRoleChange();
                }
            }
        }

        /// <summary>
        /// Used to free up buffer pool
        /// </summary>
        public void Purge() => networkPool.Purge();

        public string GetBufferPoolStats() => networkPool.GetStats();

        void CheckpointVersionShiftStart(bool isMainStore, long oldVersion, long newVersion, bool isStreaming)
        {
            if (clusterProvider.clusterManager.CurrentConfig.LocalNodeRole == NodeRole.REPLICA)
                return;

            if (isStreaming)
            {
                if (isMainStore)
                    storeWrapper.EnqueueCommit(AofEntryType.MainStoreStreamingCheckpointStartCommit, newVersion);
                else
                    storeWrapper.EnqueueCommit(AofEntryType.ObjectStoreStreamingCheckpointStartCommit, newVersion);
            }
            else
            {
                // We enqueue a single checkpoint start marker, since we have unified checkpointing
                if (isMainStore)
                    storeWrapper.EnqueueCommit(AofEntryType.CheckpointStartCommit, newVersion);
            }
        }

        void CheckpointVersionShiftEnd(bool isMainStore, long oldVersion, long newVersion, bool isStreaming)
        {
            if (clusterProvider.clusterManager.CurrentConfig.LocalNodeRole == NodeRole.REPLICA)
                return;

            if (isStreaming)
            {
                if (isMainStore)
                    storeWrapper.EnqueueCommit(AofEntryType.MainStoreStreamingCheckpointEndCommit, newVersion);
                else
                    storeWrapper.EnqueueCommit(AofEntryType.ObjectStoreStreamingCheckpointEndCommit, newVersion);
            }
            else
            {
                // We enqueue a single checkpoint end marker, since we have unified checkpointing
                if (isMainStore)
                    storeWrapper.EnqueueCommit(AofEntryType.CheckpointEndCommit, newVersion);
            }
        }

        /// <summary>
        /// Acquire recovery and checkpoint locks to prevent checkpoints and parallel recovery tasks
        /// </summary>
        /// <param name="nextRecoveryStatus">Status to transition to on success</param>
        /// <param name="upgradeLock">If true, will attempt to upgrade a read lock to a write lock.  Assumes a prior successful call to <see cref="BeginRecovery(RecoveryStatus, bool)"/> with <see cref="RecoveryStatus.ReadRole"/>.</param>
        public bool BeginRecovery(RecoveryStatus nextRecoveryStatus, bool upgradeLock)
        {
            if (upgradeLock)
            {
                if (!recoverLock.TryUpgradeReadLock())
                {
                    return false;
                }

                currentRecoveryStatus = nextRecoveryStatus;
                logger?.LogTrace("Upgraded recover lock [{recoverStatus}]", nextRecoveryStatus);
                return true;
            }

            if (currentRecoveryStatus != RecoveryStatus.NoRecovery)
            {
                logger?.LogError("Error background recovering task has not completed [{recoverStatus}]", nextRecoveryStatus);
                return false;
            }

            if (!clusterProvider.storeWrapper.TryPauseCheckpoints())
            {
                logger?.LogError("Error could not acquire checkpoint lock [{recoverStatus}]", nextRecoveryStatus);
                return false;
            }

            // For just reading a role, we need a non-exclusive lock
            var lockAcquired =
                nextRecoveryStatus == RecoveryStatus.ReadRole ?
                    recoverLock.TryReadLock() :
                    recoverLock.TryWriteLock();

            if (!lockAcquired)
            {
                logger?.LogError("Error could not acquire recover lock [{recoverStatus}]", nextRecoveryStatus);
                // If failed to acquire recoverLock re-enable checkpoint taking
                clusterProvider.storeWrapper.ResumeCheckpoints();
                return false;
            }

            currentRecoveryStatus = nextRecoveryStatus;
            logger?.LogTrace("Success recover lock [{recoverStatus}]", nextRecoveryStatus);
            return true;
        }

        /// <summary>
        /// Release recovery and checkpoint locks
        /// </summary>
        /// <param name="nextRecoveryStatus">State to transition to.</param>
        /// <param name="downgradeLock">If true, downgrades the held write lock to a read lock instead of just releasing the write lock.</param>
        public void EndRecovery(RecoveryStatus nextRecoveryStatus, bool downgradeLock)
        {
            Debug.Assert(!downgradeLock || nextRecoveryStatus == RecoveryStatus.ReadRole, "Can only downgrade to a read lock for ReadRole status");

            logger?.LogTrace("{method} [{currentRecoveryStatus},{nextRecoveryStatus}]", nameof(EndRecovery), currentRecoveryStatus, nextRecoveryStatus);

            try
            {
                recoveryStateChangeLock.WriteLock();
                switch (currentRecoveryStatus)
                {
                    case RecoveryStatus.NoRecovery:
                        throw new GarnetException($"Invalid state change [{currentRecoveryStatus},{nextRecoveryStatus}]");
                    case RecoveryStatus.InitializeRecover:
                    case RecoveryStatus.ClusterReplicate:
                    case RecoveryStatus.ClusterFailover:
                    case RecoveryStatus.ReplicaOfNoOne:
                        switch (nextRecoveryStatus)
                        {
                            case RecoveryStatus.CheckpointRecoveredAtReplica:
                                Debug.Assert(currentRecoveryStatus is not RecoveryStatus.NoRecovery and not RecoveryStatus.CheckpointRecoveredAtReplica);
                                currentRecoveryStatus = nextRecoveryStatus;
                                break;
                            case RecoveryStatus.NoRecovery:
                                currentRecoveryStatus = nextRecoveryStatus;
                                recoverLock.WriteUnlock();
                                clusterProvider.storeWrapper.ResumeCheckpoints();
                                break;
                            case RecoveryStatus.ReadRole:
                                currentRecoveryStatus = nextRecoveryStatus;
                                recoverLock.DowngradeWriteLock();
                                break;
                            default:
                                throw new GarnetException($"Invalid state change [{currentRecoveryStatus},{nextRecoveryStatus}]");
                        }
                        break;
                    case RecoveryStatus.CheckpointRecoveredAtReplica:
                        switch (nextRecoveryStatus)
                        {
                            case RecoveryStatus.NoRecovery:
                                currentRecoveryStatus = nextRecoveryStatus;
                                recoverLock.WriteUnlock();
                                clusterProvider.storeWrapper.ResumeCheckpoints();
                                break;
                            case RecoveryStatus.ReadRole:
                                currentRecoveryStatus = nextRecoveryStatus;
                                recoverLock.DowngradeWriteLock();
                                break;
                            default:
                                throw new GarnetException($"Invalid state change [{currentRecoveryStatus},{nextRecoveryStatus}]");
                        }
                        break;
                    case RecoveryStatus.ReadRole:
                        if (downgradeLock)
                        {
                            throw new GarnetException($"Cannot downgrade lock FROM a ReadRole [{currentRecoveryStatus}, {nextRecoveryStatus}]");
                        }

                        currentRecoveryStatus = nextRecoveryStatus;
                        recoverLock.ReadUnlock();
                        clusterProvider.storeWrapper.ResumeCheckpoints();
                        break;
                }
            }
            finally
            {
                recoveryStateChangeLock.WriteUnlock();
            }
        }

        public void ResetRecovery()
        {
            switch (currentRecoveryStatus)
            {
                case RecoveryStatus.ClusterReplicate:
                case RecoveryStatus.ClusterFailover:
                case RecoveryStatus.ReplicaOfNoOne:
                case RecoveryStatus.CheckpointRecoveredAtReplica:
                case RecoveryStatus.InitializeRecover:
                    resetHandler.Cancel();
                    break;
            }
        }

        public void Dispose()
        {
            _disposed = true;
            ctsRepManager.Cancel();
            replicationConfigDevice?.Dispose();
            replicationConfigDevicePool?.Free();

            replicationSyncManager?.Dispose();

            checkpointStore.WaitForReplicas();
            replicaSyncSessionTaskStore.Dispose();
            replicaReplayTaskGroup?.Dispose();
            ctsRepManager.Dispose();
            aofSyncDriverStore.Dispose();
            aofProcessor?.Dispose();
            networkPool?.Dispose();
        }

        /// <summary>
        /// Main recover method for replication
        /// </summary>
        public void Recover()
        {
            var nodeRole = clusterProvider.clusterManager.CurrentConfig.LocalNodeRole;

            switch (nodeRole)
            {
                case NodeRole.PRIMARY:
                    RecoverCheckpointAndAOF();
                    break;
                case NodeRole.REPLICA:
                    // If configured, load from disk - otherwise wait to connect with a Primary
                    if (clusterProvider.serverOptions.ClusterReplicaResumeWithData)
                    {
                        RecoverCheckpointAndAOF();
                    }

                    break;
                default:
                    logger?.LogError("Not valid role for node {nodeRole}", nodeRole);
                    throw new Exception($"Not valid role for node {nodeRole}");
            }
        }

        /// <summary>
        /// Recover whatever is available from <see cref="storeWrapper"/>.
        /// </summary>
        private void RecoverCheckpointAndAOF()
        {
            storeWrapper.RecoverCheckpoint();
            storeWrapper.RecoverAOF();
            if (clusterProvider.serverOptions.EnableAOF)
            {
                // If recovered checkpoint corresponds to an unavailable AOF address, we initialize AOF to that address
                var recoveredSafeAofAddress = GetRecoveredSafeAofAddress();
                storeWrapper.appendOnlyFile.Log.InitializeIf(ref recoveredSafeAofAddress);
                logger?.LogInformation("Recovered AOF: begin address = {beginAddress}, tail address = {tailAddress}", storeWrapper.appendOnlyFile.Log.BeginAddress, storeWrapper.appendOnlyFile.Log.TailAddress);
                var replayedUntil = storeWrapper.ReplayAOF(AofAddress.Create(clusterProvider.serverOptions.AofSublogCount, -1));
                replicationOffset.SetValue(ref replayedUntil);
            }

            // First recover and then load latest checkpoint info in-memory
            if (!InitializeCheckpointStore())
                logger?.LogWarning("Failed acquiring latest memory checkpoint metadata at {method}", nameof(RecoverCheckpointAndAOF));
        }

        /// <summary>
        /// Wait for local replication offset to sync with input value
        /// </summary>
        /// <param name="primaryReplicationOffset"></param>
        /// <returns></returns>
        public async Task<AofAddress> WaitForReplicationOffset(AofAddress primaryReplicationOffset)
        {
            while (ReplicationOffset.AnyLesser(primaryReplicationOffset))
            {
                if (ctsRepManager.IsCancellationRequested) return AofAddress.Create(clusterProvider.serverOptions.AofSublogCount, -1);
                await Task.Yield();
            }
            return ReplicationOffset;
        }

        /// <summary>
        /// Initiate connection with PRIMARY after restart
        /// </summary>
        public void Start()
        {
            if (clusterProvider.clusterManager == null)
                return;

            var current = clusterProvider.clusterManager.CurrentConfig;

            var localNodeRole = current.LocalNodeRole;
            var replicaOfNodeId = current.LocalNodePrimaryId;
            if (localNodeRole == NodeRole.REPLICA && clusterProvider.serverOptions.Recover && replicaOfNodeId != null)
            {
                ReplicateSyncOptions syncOpts = new(
                    null,
                    Background: false,
                    Force: clusterProvider.serverOptions.ReplicaDisklessSync,
                    TryAddReplica: false,
                    AllowReplicaResetOnFailure: false,
                    UpgradeLock: false
                );
                var success = clusterProvider.serverOptions.ReplicaDisklessSync ?
                    TryReplicateDisklessSync(null, syncOpts, out var errorMessage) :
                    TryReplicateDiskbasedSync(null, syncOpts, out errorMessage);
                // At initialization of ReplicationManager, this node has been put into recovery mode
                if (!success)
                    logger?.LogError($"An error occurred at {nameof(ReplicationManager)}.{nameof(Start)} {{error}}", Encoding.ASCII.GetString(errorMessage));
            }
            else if (localNodeRole == NodeRole.PRIMARY && replicaOfNodeId == null)
            {
                // Restarting as a primary we do nothing.
                // The replica will have to initiate the recovery process.
            }
            else
            {
                logger?.LogWarning("Replication manager starting configuration inconsistent role:{role} replicaOfId:{replicaOfNodeId}", replicaOfNodeId, localNodeRole);
            }
        }
    }
}<|MERGE_RESOLUTION|>--- conflicted
+++ resolved
@@ -97,27 +97,17 @@
         public GarnetClusterCheckpointManager GetCkptManager()
             => (GarnetClusterCheckpointManager)storeWrapper.store.CheckpointManager;
 
-<<<<<<< HEAD
-        public long GetRecoveredSafeAofAddress()
-            => clusterProvider.replicationManager.GetCkptManager().RecoveredSafeAofAddress;
-
-        public long GetCurrentSafeAofAddress()
-            => clusterProvider.replicationManager.GetCkptManager().CurrentSafeAofAddress;
-=======
         public AofAddress GetRecoveredSafeAofAddress()
         {
-            var storeAofAddress = clusterProvider.replicationManager.GetCkptManager(StoreType.Main).RecoveredSafeAofAddress;
-            var objectStoreAofAddress = clusterProvider.serverOptions.DisableObjects ? clusterProvider.storeWrapper.appendOnlyFile.MaxAofAddress : clusterProvider.replicationManager.GetCkptManager(StoreType.Object).RecoveredSafeAofAddress;
-            return AofAddress.Min(ref storeAofAddress, ref objectStoreAofAddress);
+            var storeAofAddress = clusterProvider.replicationManager.GetCkptManager().RecoveredSafeAofAddress;
+            return storeAofAddress;
         }
 
         public AofAddress GetCurrentSafeAofAddress()
         {
-            var storeAofAddress = clusterProvider.replicationManager.GetCkptManager(StoreType.Main).CurrentSafeAofAddress;
-            var objectStoreAofAddress = clusterProvider.serverOptions.DisableObjects ? clusterProvider.storeWrapper.appendOnlyFile.MaxAofAddress : clusterProvider.replicationManager.GetCkptManager(StoreType.Object).CurrentSafeAofAddress;
-            return AofAddress.Min(ref storeAofAddress, ref objectStoreAofAddress);
-        }
->>>>>>> 4c04c9d0
+            var storeAofAddress = clusterProvider.replicationManager.GetCkptManager().CurrentSafeAofAddress;
+            return storeAofAddress;
+        }
 
         public ReplicationManager(ClusterProvider clusterProvider, ILogger logger = null)
         {
