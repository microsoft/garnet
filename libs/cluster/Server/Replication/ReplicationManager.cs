--- conflicted
+++ resolved
@@ -156,14 +156,10 @@
         {
             if (clusterProvider.clusterManager.CurrentConfig.LocalNodeRole == NodeRole.REPLICA)
                 return;
-<<<<<<< HEAD
-            storeWrapper.EnqueueCommit(isMainStore, newVersion, diskless: clusterProvider.serverOptions.ReplicaDisklessSync);
-=======
             var entryType = clusterProvider.serverOptions.ReplicaDisklessSync ?
                 (isMainStore ? AofEntryType.MainStoreStreamingCheckpointStartCommit : AofEntryType.ObjectStoreStreamingCheckpointStartCommit) :
                 (isMainStore ? AofEntryType.MainStoreCheckpointStartCommit : AofEntryType.ObjectStoreCheckpointStartCommit);
             storeWrapper.EnqueueCommit(entryType, newVersion);
->>>>>>> 1f589164
         }
 
         /// <summary>
