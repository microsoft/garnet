--- conflicted
+++ resolved
@@ -20,46 +20,37 @@
             errorMessage = default;
             if (!replicaSyncSessionTaskStore.TryAddReplicaSyncSession(remoteNodeId, remote_primary_replid, remoteEntry, replicaAofBeginAddress, replicaAofTailAddress))
             {
-<<<<<<< HEAD
-                logger?.LogError("{errorMsg}", Encoding.ASCII.GetString(CmdStrings.RESP_CREATE_SYNC_SESSION_ERROR));
-                return CmdStrings.RESP_CREATE_SYNC_SESSION_ERROR;
-            }
-
-            return ReplicaSyncSessionBackgroundTask(remoteNodeId);
-=======
-                errorMessage = "PRIMARY-ERR failed creating replica sync session task."u8;
-                logger?.LogError(Encoding.ASCII.GetString(errorMessage));
+                errorMessage = CmdStrings.RESP_ERR_CREATE_SYNC_SESSION_ERROR;
+                logger?.LogError("{errorMessage}", Encoding.ASCII.GetString(errorMessage));
                 return false;
             }
 
-            var errorMsg = ReplicaSyncSessionBackgroundTask(remoteNodeId).GetAwaiter().GetResult();
-            if (errorMsg != null)
+            if (!ReplicaSyncSessionBackgroundTask(remoteNodeId, out errorMessage))
             {
-                errorMessage = Encoding.UTF8.GetBytes(errorMsg);
                 return false;
             }
             return true;
->>>>>>> 765e6140
         }
 
-        private ReadOnlySpan<byte> ReplicaSyncSessionBackgroundTask(string replicaId)
+        private bool ReplicaSyncSessionBackgroundTask(string replicaId, out ReadOnlySpan<byte> errorMessage)
         {
             try
             {
                 if (!replicaSyncSessionTaskStore.TryGetSession(replicaId, out var session))
                 {
-<<<<<<< HEAD
-                    logger?.LogError("{errorMsg}", Encoding.ASCII.GetString(CmdStrings.RESP_RETRIEVE_SYNC_SESSION_ERROR));
-                    return CmdStrings.RESP_RETRIEVE_SYNC_SESSION_ERROR;
-=======
-                    var msg = "PRIMARY-ERR Failed retrieving replica sync session.";
-                    logger?.LogError(msg);
-                    return msg;
->>>>>>> 765e6140
+                    errorMessage = CmdStrings.RESP_ERR_RETRIEVE_SYNC_SESSION_ERROR;
+                    logger?.LogError("{errorMessage}", Encoding.ASCII.GetString(errorMessage));
+                    return false;
                 }
 
-                var resp = session.SendCheckpoint().GetAwaiter().GetResult();
-                return Encoding.ASCII.GetBytes(resp);
+                if (!session.SendCheckpoint().GetAwaiter().GetResult())
+                {
+                    errorMessage = Encoding.ASCII.GetBytes(session.errorMsg);
+                    return false;
+                }
+
+                errorMessage = CmdStrings.RESP_OK;
+                return true;
             }
             finally
             {
