--- conflicted
+++ resolved
@@ -194,13 +194,10 @@
             // Wait for flush and response to complete
             replicationSyncManager.WaitForFlush().GetAwaiter().GetResult();
 
-<<<<<<< HEAD
-=======
             // Enqueue commit end marker
             var entryType = isMainStore ? AofEntryType.MainStoreStreamingCheckpointEndCommit : AofEntryType.ObjectStoreStreamingCheckpointEndCommit;
             replicationSyncManager.ClusterProvider.storeWrapper.EnqueueCommit(entryType, targetVersion);
 
->>>>>>> 1f589164
             logger?.LogTrace("{OnStop} {store} {numberOfRecords} {targetVersion}",
                 nameof(OnStop), isMainStore ? "MAIN STORE" : "OBJECT STORE", numberOfRecords, targetVersion);
 
