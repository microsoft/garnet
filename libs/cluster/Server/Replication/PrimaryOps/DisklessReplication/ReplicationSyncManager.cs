--- conflicted
+++ resolved
@@ -282,28 +282,11 @@
 
                 // Iterate through main store
                 var mainStoreCheckpointTask = ClusterProvider.storeWrapper.store.
-<<<<<<< HEAD
                     TakeFullCheckpointAsync(CheckpointType.StreamingSnapshot, cancellationToken: cts.Token, streamingSnapshotIteratorFunctions: manager.StoreSnapshotIterator);
-=======
-                    TakeFullCheckpointAsync(CheckpointType.StreamingSnapshot, cancellationToken: cts.Token, streamingSnapshotIteratorFunctions: manager.mainStoreSnapshotIterator);
->>>>>>> 18e48c7d
 
                 var result = await WaitOrDie(checkpointTask: mainStoreCheckpointTask, iteratorManager: manager);
                 if (!result.success)
                     throw new GarnetException("Main store checkpoint stream failed!");
-<<<<<<< HEAD
-=======
-
-                if (!ClusterProvider.serverOptions.DisableObjects)
-                {
-                    // Iterate through object store
-                    var objectStoreCheckpointTask = ClusterProvider.storeWrapper.objectStore.
-                        TakeFullCheckpointAsync(CheckpointType.StreamingSnapshot, cancellationToken: cts.Token, streamingSnapshotIteratorFunctions: manager.objectStoreSnapshotIterator);
-                    result = await WaitOrDie(checkpointTask: objectStoreCheckpointTask, iteratorManager: manager);
-                    if (!result.success)
-                        throw new GarnetException("Object store checkpoint stream failed!");
-                }
->>>>>>> 18e48c7d
 
                 // Note: We do not truncate the AOF here as this was just a "virtual" checkpoint
                 // WaitOrDie is needed here to check if streaming checkpoint is making progress.
@@ -318,18 +301,12 @@
                         {
                             // Check if cancellation requested
                             cts.Token.ThrowIfCancellationRequested();
-<<<<<<< HEAD
 
                             // Wait for stream sync to make some progress
                             await Task.Delay(delay);
-=======
-
-                            // Wait for stream sync to make some progress
-                            await Task.Delay(delay);
 
                             // Trigger exception to test reset cts mechanism
                             ExceptionInjectionHelper.TriggerException(ExceptionInjectionType.Replication_Diskless_Sync_Reset_Cts);
->>>>>>> 18e48c7d
 
                             // Check if checkpoint has completed
                             if (checkpointTask.IsCompleted)
@@ -340,19 +317,6 @@
 
                             // Throw timeout equals to zero
                             if (timeout.TotalSeconds <= 0)
-<<<<<<< HEAD
-                            {
-                                cts.Cancel();
-                                throw new TimeoutException("Streaming snapshot checkpoint timed out");
-                            }
-                        }
-                    }
-                    catch (Exception ex)
-                    {
-                        logger?.LogError(ex, "{method} faulted", nameof(WaitOrDie));
-                        cts.Cancel();
-                    }
-=======
                                 throw new TimeoutException("Streaming snapshot checkpoint timed out");
                         }
                     }
@@ -382,7 +346,6 @@
                             disposed.ReadUnlock();
                     }
 
->>>>>>> 18e48c7d
                     return (false, default);
                 }
             }
