--- conflicted
+++ resolved
@@ -89,11 +89,7 @@
         public async Task<bool> SendCheckpoint()
         {
             errorMsg = default;
-<<<<<<< HEAD
-            var storeCkptManager = clusterProvider.GetReplicationLogCheckpointManager();
-=======
             var storeCkptManager = clusterProvider.ReplicationLogCheckpointManager;
->>>>>>> 04c8fcf9
             var current = clusterProvider.clusterManager.CurrentConfig;
             var (address, port) = current.GetWorkerAddressFromNodeId(replicaNodeId);
 
@@ -148,34 +144,20 @@
                     {
                         //send hlog file segments and object file segments
                         await SendFileSegments(gcs, localEntry.metadata.storeHlogToken, CheckpointFileType.STORE_HLOG, hlog_size.hybridLogFileStartAddress, hlog_size.hybridLogFileEndAddress);
-<<<<<<< HEAD
-                        if (hlog_size.hybridLogObjectSegmentCount > 0)
-                            await SendObjectFiles(gcs, localEntry.metadata.storeHlogToken, CheckpointFileType.STORE_HLOG_OBJ, hlog_size.hybridLogObjectSegmentCount);
-=======
                         if (hlog_size.hasSnapshotObjects)
                             await SendFileSegments(gcs, localEntry.metadata.storeHlogToken, CheckpointFileType.STORE_HLOG_OBJ, hlog_size.hybridLogObjectFileStartAddress, hlog_size.hybridLogObjectFileEndAddress);
->>>>>>> 04c8fcf9
                     }
 
                     // 2.Send index file segments
                     await SendFileSegments(gcs, localEntry.metadata.storeIndexToken, CheckpointFileType.STORE_INDEX, 0, index_size);
 
-<<<<<<< HEAD
-                    // 3. Send object store snapshot files
-=======
                     // 3. Send snapshot files
->>>>>>> 04c8fcf9
                     if (hlog_size.snapshotFileEndAddress > PageHeader.Size)
                     {
                         //send snapshot file segments and object file segments
                         await SendFileSegments(gcs, localEntry.metadata.storeHlogToken, CheckpointFileType.STORE_SNAPSHOT, 0, hlog_size.snapshotFileEndAddress);
-<<<<<<< HEAD
-                        if (hlog_size.snapshotObjectSegmentCount > 0)
-                            await SendObjectFiles(gcs, localEntry.metadata.storeHlogToken, CheckpointFileType.STORE_SNAPSHOT_OBJ, hlog_size.snapshotObjectSegmentCount);
-=======
                         if (hlog_size.hasSnapshotObjects)
                             await SendFileSegments(gcs, localEntry.metadata.storeHlogToken, CheckpointFileType.STORE_SNAPSHOT_OBJ, 0, hlog_size.snapshotObjectFileEndAddress);
->>>>>>> 04c8fcf9
                     }
 
                     // 4. Send delta log segments
