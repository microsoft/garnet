--- conflicted
+++ resolved
@@ -64,20 +64,20 @@
             CheckpointEntry localEntry,
             out long index_size,
             out LogFileInfo hlog_size,
+            out long obj_index_size,
+            out LogFileInfo obj_hlog_size,
             out bool skipLocalMainStoreCheckpoint)
         {
             hlog_size = default;
+            obj_hlog_size = default;
             index_size = -1L;
+            obj_index_size = -1L;
 
             // Local and remote checkpoints are of same history if both of the following hold
             // 1. There is a checkpoint available at remote node
             // 2. Remote and local checkpoints contain the same PrimaryReplId
-<<<<<<< HEAD
-            var sameMainStoreCheckpointHistory = !string.IsNullOrEmpty(replicaCheckpointEntry.metadata.storePrimaryReplId) && replicaCheckpointEntry.metadata.storePrimaryReplId.Equals(localEntry.metadata.storePrimaryReplId);
-=======
             sameMainStoreCheckpointHistory = !string.IsNullOrEmpty(replicaCheckpointEntry.metadata.storePrimaryReplId) && replicaCheckpointEntry.metadata.storePrimaryReplId.Equals(localEntry.metadata.storePrimaryReplId);
-            sameObjectStoreCheckpointHistory = !string.IsNullOrEmpty(replicaCheckpointEntry.metadata.objectStorePrimaryReplId) && replicaCheckpointEntry.metadata.objectStorePrimaryReplId.Equals(localEntry.metadata.objectStorePrimaryReplId);
->>>>>>> 4c04c9d0
+
             // We will not send the latest local checkpoint if any of the following hold
             // 1. Local node does not have any checkpoints
             // 2. Local checkpoint is of same version and history as the remote checkpoint
@@ -130,11 +130,13 @@
 
                 gcs.Connect((int)storeWrapper.serverOptions.ReplicaSyncTimeout.TotalMilliseconds, cts.Token);
 
-                var index_size = -1L;
+                long index_size = -1;
+                long obj_index_size = -1;
                 var hlog_size = default(LogFileInfo);
+                var obj_hlog_size = default(LogFileInfo);
                 var skipLocalMainStoreCheckpoint = false;
                 var retryCount = validateMetadataMaxRetryCount;
-                while (!ValidateMetadata(localEntry, out index_size, out hlog_size, out skipLocalMainStoreCheckpoint))
+                while (!ValidateMetadata(localEntry, out index_size, out hlog_size, out obj_index_size, out obj_hlog_size, out skipLocalMainStoreCheckpoint))
                 {
                     logger?.LogError("Failed to validate metadata. Retrying....");
                     await Task.Yield();
@@ -148,25 +150,15 @@
                     logger?.LogInformation("Sending main store checkpoint {version} {storeHlogToken} {storeIndexToken} to replica", localEntry.metadata.storeVersion, localEntry.metadata.storeHlogToken, localEntry.metadata.storeIndexToken);
 
                     // 1. send hlog file segments
-                    if (clusterProvider.serverOptions.EnableStorageTier && hlog_size.hybridLogFileEndAddress > PageHeader.Size)
-                    {
-                        //send hlog file segments and object file segments
+                    if (clusterProvider.serverOptions.EnableStorageTier && hlog_size.hybridLogFileEndAddress > 64)
                         await SendFileSegments(gcs, localEntry.metadata.storeHlogToken, CheckpointFileType.STORE_HLOG, hlog_size.hybridLogFileStartAddress, hlog_size.hybridLogFileEndAddress);
-                        if (hlog_size.hybridLogObjectSegmentCount > 0)
-                            await SendObjectFiles(gcs, localEntry.metadata.storeHlogToken, CheckpointFileType.STORE_HLOG_OBJ, hlog_size.hybridLogObjectSegmentCount);
-                    }
 
                     // 2.Send index file segments
+                    //var index_size = storeWrapper.store.GetIndexFileSize(localEntry.storeIndexToken);
                     await SendFileSegments(gcs, localEntry.metadata.storeIndexToken, CheckpointFileType.STORE_INDEX, 0, index_size);
 
-                    // 3. Send object store snapshot files
-                    if (hlog_size.snapshotFileEndAddress > PageHeader.Size)
-                    {
-                        //send snapshot file segments and object file segments
-                        await SendFileSegments(gcs, localEntry.metadata.storeHlogToken, CheckpointFileType.STORE_SNAPSHOT, 0, hlog_size.snapshotFileEndAddress);
-                        if (hlog_size.snapshotObjectSegmentCount > 0)
-                            await SendObjectFiles(gcs, localEntry.metadata.storeHlogToken, CheckpointFileType.STORE_SNAPSHOT_OBJ, hlog_size.snapshotObjectSegmentCount);
-                    }
+                    // 3. Send snapshot file segments
+                    await SendFileSegments(gcs, localEntry.metadata.storeHlogToken, CheckpointFileType.STORE_SNAPSHOT, 0, hlog_size.snapshotFileEndAddress);
 
                     // 4. Send delta log segments
                     var dlog_size = hlog_size.deltaLogTailAddress;
@@ -178,68 +170,10 @@
                     // 6. Send snapshot metadata
                     await SendCheckpointMetadata(gcs, storeCkptManager, CheckpointFileType.STORE_SNAPSHOT, localEntry.metadata.storeHlogToken);
                 }
-
                 #endregion
 
                 #region startAofSync
-<<<<<<< HEAD
                 var recoverFromRemote = !skipLocalMainStoreCheckpoint;
-                var replayAOF = false;
-                var checkpointAofBeginAddress = localEntry.GetMinAofCoveredAddress();
-                var beginAddress = checkpointAofBeginAddress;
-                if (!recoverFromRemote)
-                {
-                    // If replica is ahead of this primary it will force itself to forget and start syncing from RecoveredReplicationOffset
-                    if (replicaAofBeginAddress > ReplicationManager.kFirstValidAofAddress && replicaAofBeginAddress > checkpointAofBeginAddress)
-                    {
-                        logger?.LogInformation(
-                            "ReplicaSyncSession: replicaAofBeginAddress {replicaAofBeginAddress} > PrimaryCheckpointRecoveredReplicationOffset {RecoveredReplicationOffset}, cannot use remote AOF",
-                            replicaAofBeginAddress, checkpointAofBeginAddress);
-                    }
-                    else
-                    {
-                        // Tail address cannot be behind the recovered address since above we checked replicaAofBeginAddress and it appears after RecoveredReplicationOffset
-                        // unless we are performing MainMemoryReplication
-                        // TODO: shouldn't we use the remote cEntry's tail address here since replica will recover to that?
-                        if (replicaAofTailAddress < checkpointAofBeginAddress && !clusterProvider.serverOptions.FastAofTruncate)
-                        {
-                            logger?.LogCritical("ReplicaSyncSession replicaAofTail {replicaAofTailAddress} < canServeFromAofAddress {RecoveredReplicationOffset}", replicaAofTailAddress, checkpointAofBeginAddress);
-                            throw new Exception($"ReplicaSyncSession replicaAofTail {replicaAofTailAddress} < canServeFromAofAddress {checkpointAofBeginAddress}");
-                        }
-
-                        // If we are behind this primary we need to decide until where to replay
-                        var replayUntilAddress = replicaAofTailAddress;
-                        // Replica tail is further ahead than committed address of primary
-                        if (storeWrapper.appendOnlyFile.CommittedUntilAddress < replayUntilAddress)
-                        {
-                            replayUntilAddress = storeWrapper.appendOnlyFile.CommittedUntilAddress;
-                        }
-
-                        // Replay only if records not included in checkpoint
-                        if (replayUntilAddress > checkpointAofBeginAddress)
-                        {
-                            logger?.LogInformation("ReplicaSyncSession: have to replay remote AOF from {beginAddress} until {untilAddress}", beginAddress, replayUntilAddress);
-                            replayAOF = true;
-                            // Bound replayUntilAddress to ReplicationOffset2 to avoid replaying divergent history only if connecting replica was attached to old primary
-                            if (!string.IsNullOrEmpty(clusterProvider.replicationManager.PrimaryReplId2) &&
-                                clusterProvider.replicationManager.PrimaryReplId2.Equals(replicaAssignedPrimaryId) &&
-                                replayUntilAddress > clusterProvider.replicationManager.ReplicationOffset2)
-                                replayUntilAddress = clusterProvider.replicationManager.ReplicationOffset2;
-                            checkpointAofBeginAddress = replayUntilAddress;
-                        }
-
-                        var sameMainStoreCheckpointHistory = !string.IsNullOrEmpty(replicaCheckpointEntry.metadata.storePrimaryReplId) && replicaCheckpointEntry.metadata.storePrimaryReplId.Equals(localEntry.metadata.storePrimaryReplId);
-                        if (!sameMainStoreCheckpointHistory)
-                        {
-                            // If we are not in the same checkpoint history, we need to stream the AOF from the primary's beginning address
-                            checkpointAofBeginAddress = beginAddress;
-                            replayAOF = false;
-                            logger?.LogInformation("ReplicaSyncSession: not in same checkpoint history, will replay from beginning address {checkpointAofBeginAddress}", checkpointAofBeginAddress);
-                        }
-                    }
-                }
-=======
-                var recoverFromRemote = !skipLocalMainStoreCheckpoint || !skipLocalObjectStoreCheckpoint;
                 var checkpointAofBeginAddress = localEntry.GetMinAofCoveredAddress();
                 var beginAddress = checkpointAofBeginAddress;
                 var sameHistory2 = string.IsNullOrEmpty(clusterProvider.replicationManager.PrimaryReplId2) && clusterProvider.replicationManager.PrimaryReplId2.Equals(replicaAssignedPrimaryId);
@@ -255,18 +189,12 @@
                     replicaAofTailAddress,
                     beginAddress,
                     ref checkpointAofBeginAddress);
->>>>>>> 4c04c9d0
 
                 // Signal replica to recover from local/remote checkpoint
                 // Make replica replayAOF if needed and replay from provided beginAddress to RecoveredReplication Address
                 var resp = await gcs.ExecuteClusterBeginReplicaRecover(
                     !skipLocalMainStoreCheckpoint,
-<<<<<<< HEAD
-                    replayAOF,
-=======
-                    !skipLocalObjectStoreCheckpoint,
                     replayAOFMap,
->>>>>>> 4c04c9d0
                     clusterProvider.replicationManager.PrimaryReplId,
                     localEntry.ToByteArray(),
                     beginAddress.ToByteArray(),
@@ -362,7 +290,7 @@
                 // If there is possible AOF data loss and we need to take an on-demand checkpoint,
                 // then we should take the checkpoint before we register the sync task, because
                 // TryAddReplicationTask is guaranteed to return true in this scenario.
-                var validMetadata = ValidateMetadata(cEntry, out _, out _, out _);
+                var validMetadata = ValidateMetadata(cEntry, out _, out _, out _, out _, out _);
                 if (clusterProvider.serverOptions.OnDemandCheckpoint &&
                     (startAofAddress.AnyLesser(clusterProvider.replicationManager.AofSyncDriverStore.TruncatedUntil) || !validMetadata))
                 {
