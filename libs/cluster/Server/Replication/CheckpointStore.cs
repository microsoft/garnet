--- conflicted
+++ resolved
@@ -84,11 +84,7 @@
 
             void PurgeAllCheckpointsExceptTokens(Guid logToken, Guid indexToken)
             {
-<<<<<<< HEAD
-                var ckptManager = clusterProvider.GetReplicationLogCheckpointManager();
-=======
                 var ckptManager = clusterProvider.ReplicationLogCheckpointManager;
->>>>>>> 04c8fcf9
 
                 // Delete log checkpoints
                 foreach (var toDeletelogToken in ckptManager.GetLogCheckpointTokens())
@@ -184,19 +180,11 @@
                 // Below check each checkpoint token separately if it is eligible for deletion
                 if (!CanDeleteToken(curr, CheckpointFileType.STORE_HLOG))
                     break;
-<<<<<<< HEAD
-                clusterProvider.GetReplicationLogCheckpointManager().DeleteLogCheckpoint(curr.metadata.storeHlogToken);
-
-                if (!CanDeleteToken(curr, CheckpointFileType.STORE_INDEX))
-                    break;
-                clusterProvider.GetReplicationLogCheckpointManager().DeleteIndexCheckpoint(curr.metadata.storeIndexToken);
-=======
                 clusterProvider.ReplicationLogCheckpointManager.DeleteLogCheckpoint(curr.metadata.storeHlogToken);
 
                 if (!CanDeleteToken(curr, CheckpointFileType.STORE_INDEX))
                     break;
                 clusterProvider.ReplicationLogCheckpointManager.DeleteIndexCheckpoint(curr.metadata.storeIndexToken);
->>>>>>> 04c8fcf9
 
                 logger?.LogCheckpointEntry(LogLevel.Warning, "Deleting outdated checkpoint", curr);
 
@@ -249,14 +237,7 @@
             {
                 cEntry = new CheckpointEntry
                 {
-<<<<<<< HEAD
                     metadata = new(storeWrapper.serverOptions.AofPhysicalSublogCount)
-=======
-                    metadata = new()
-                    {
-                        storeCheckpointCoveredAofAddress = 0,
-                    }
->>>>>>> 04c8fcf9
                 };
                 _ = cEntry.TryAddReader();
                 return true;
@@ -275,14 +256,9 @@
         /// <returns></returns>
         public CheckpointEntry GetLatestCheckpointEntryFromDisk()
         {
-<<<<<<< HEAD
             var storeCheckpointCoveredAofAddress = AofAddress.Create(clusterProvider.serverOptions.AofPhysicalSublogCount, 0);
             storeWrapper.store.GetLatestCheckpointTokens(out var storeHLogToken, out var storeIndexToken, out var storeVersion);
             GetCheckpointCookieMetadata(StoreType.Main, storeHLogToken, ref storeCheckpointCoveredAofAddress, out var storePrimaryReplId);
-=======
-            storeWrapper.store.GetLatestCheckpointTokens(out var storeHLogToken, out var storeIndexToken, out var storeVersion);
-            var (storeCheckpointCoveredAofAddress, storePrimaryReplId) = GetCheckpointCookieMetadata(storeHLogToken);
->>>>>>> 04c8fcf9
 
             CheckpointEntry entry = new()
             {
@@ -297,21 +273,13 @@
             };
             return entry;
 
-<<<<<<< HEAD
             void GetCheckpointCookieMetadata(StoreType storeType, Guid fileToken, ref AofAddress recoveredSafeAofAddress, out string RecoveredReplicationId)
             {
                 RecoveredReplicationId = null;
                 if (fileToken == default) return;
-                var ckptManager = clusterProvider.GetReplicationLogCheckpointManager();
-                var pageSizeBits = clusterProvider.serverOptions.PageSizeBits();
-
-=======
-            (long RecoveredSafeAofAddress, string RecoveredReplicationId) GetCheckpointCookieMetadata(Guid fileToken)
-            {
-                if (fileToken == default) return (0, null);
                 var ckptManager = clusterProvider.ReplicationLogCheckpointManager;
                 var pageSizeBits = clusterProvider.serverOptions.PageSizeBits();
->>>>>>> 04c8fcf9
+
                 using (var deltaFileDevice = ckptManager.GetDeltaLogDevice(fileToken))
                 {
                     if (deltaFileDevice is not null)
