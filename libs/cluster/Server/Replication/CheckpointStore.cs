--- conflicted
+++ resolved
@@ -48,14 +48,6 @@
             {
                 clusterProvider.storeWrapper.StoreCheckpointManager.SetRecoveredSafeAofAddress(ref tail.metadata.storeCheckpointCoveredAofAddress);
                 clusterProvider.storeWrapper.StoreCheckpointManager.RecoveredHistoryId = tail.metadata.storePrimaryReplId;
-<<<<<<< HEAD
-=======
-                if (!storeWrapper.serverOptions.DisableObjects)
-                {
-                    clusterProvider.storeWrapper.ObjectStoreCheckpointManager.SetRecoveredSafeAofAddress(ref tail.metadata.storeCheckpointCoveredAofAddress);
-                    clusterProvider.storeWrapper.ObjectStoreCheckpointManager.RecoveredHistoryId = tail.metadata.storePrimaryReplId;
-                }
->>>>>>> 4c04c9d0
             }
 
             // This purge does not check for active readers
@@ -245,14 +237,7 @@
             {
                 cEntry = new CheckpointEntry
                 {
-<<<<<<< HEAD
-                    metadata = new()
-                    {
-                        storeCheckpointCoveredAofAddress = 0,
-                    }
-=======
                     metadata = new(storeWrapper.serverOptions.AofSublogCount)
->>>>>>> 4c04c9d0
                 };
                 _ = cEntry.TryAddReader();
                 return true;
@@ -271,23 +256,9 @@
         /// <returns></returns>
         public CheckpointEntry GetLatestCheckpointEntryFromDisk()
         {
-<<<<<<< HEAD
-            storeWrapper.store.GetLatestCheckpointTokens(out var storeHLogToken, out var storeIndexToken, out var storeVersion);
-            var (storeCheckpointCoveredAofAddress, storePrimaryReplId) = GetCheckpointCookieMetadata(storeHLogToken);
-=======
             var storeCheckpointCoveredAofAddress = AofAddress.Create(clusterProvider.serverOptions.AofSublogCount, 0);
             storeWrapper.store.GetLatestCheckpointTokens(out var storeHLogToken, out var storeIndexToken, out var storeVersion);
             GetCheckpointCookieMetadata(StoreType.Main, storeHLogToken, ref storeCheckpointCoveredAofAddress, out var storePrimaryReplId);
-
-            var objectStoreVersion = -1L;
-            Guid objectStoreHLogToken = default;
-            Guid objectStoreIndexToken = default;
-            string objectStorePrimaryReplId = null;
-            var objectCheckpointCoveredAofAddress = AofAddress.Create(clusterProvider.serverOptions.AofSublogCount, long.MaxValue);
-            storeWrapper.objectStore?.GetLatestCheckpointTokens(out objectStoreHLogToken, out objectStoreIndexToken, out objectStoreVersion);
-            if (objectStoreHLogToken != default)
-                GetCheckpointCookieMetadata(StoreType.Object, objectStoreHLogToken, ref objectCheckpointCoveredAofAddress, out objectStorePrimaryReplId);
->>>>>>> 4c04c9d0
 
             CheckpointEntry entry = new()
             {
@@ -302,20 +273,13 @@
             };
             return entry;
 
-<<<<<<< HEAD
-            (long RecoveredSafeAofAddress, string RecoveredReplicationId) GetCheckpointCookieMetadata(Guid fileToken)
-            {
-                if (fileToken == default) return (0, null);
+            void GetCheckpointCookieMetadata(StoreType storeType, Guid fileToken, ref AofAddress recoveredSafeAofAddress, out string RecoveredReplicationId)
+            {
+                RecoveredReplicationId = null;
+                if (fileToken == default) return;
                 var ckptManager = clusterProvider.GetReplicationLogCheckpointManager();
                 var pageSizeBits = clusterProvider.serverOptions.PageSizeBits();
-=======
-            void GetCheckpointCookieMetadata(StoreType storeType, Guid fileToken, ref AofAddress recoveredSafeAofAddress, out string RecoveredReplicationId)
-            {
-                RecoveredReplicationId = null;
-                if (fileToken == default) return;
-                var ckptManager = clusterProvider.GetReplicationLogCheckpointManager(storeType);
-                var pageSizeBits = storeType == StoreType.Main ? clusterProvider.serverOptions.PageSizeBits() : clusterProvider.serverOptions.ObjectStorePageSizeBits();
->>>>>>> 4c04c9d0
+
                 using (var deltaFileDevice = ckptManager.GetDeltaLogDevice(fileToken))
                 {
                     if (deltaFileDevice is not null)
