﻿// Copyright (c) Microsoft Corporation.
// Licensed under the MIT license.

using System;
using Garnet.common;
using Tsavorite.core;

namespace Garnet.cluster
{
    internal sealed unsafe partial class MigrateSession
    {
<<<<<<< HEAD
        #region mainStoreScan
        internal sealed unsafe class MainStoreScan : IScanIteratorFunctions
=======
        internal sealed unsafe class StoreScan : IScanIteratorFunctions
>>>>>>> 04c8fcf9
        {
            readonly MigrateOperation migrateOperation;

            internal StoreScan(MigrateOperation migrateOperation)
            {
                this.migrateOperation = migrateOperation;
            }

            public bool OnStart(long beginAddress, long endAddress) => true;

            public void OnStop(bool completed, long numberOfRecords) { }

            public void OnException(Exception exception, long numberOfRecords) { }

            public bool Reader<TSourceLogRecord>(in TSourceLogRecord srcLogRecord, RecordMetadata recordMetadata, long numberOfRecords, out CursorRecordResult cursorRecordResult)
                where TSourceLogRecord : ISourceLogRecord
            {
                cursorRecordResult = CursorRecordResult.Accept; // default; not used here

                migrateOperation.ThrowIfCancelled();

                // Do not send key if it is expired
                if (ClusterSession.Expired(in srcLogRecord))
                    return true;

                var key = srcLogRecord.Key;
                var slot = HashSlotUtils.HashSlot(key);
<<<<<<< HEAD

                // Check if key belongs to slot that is being migrated and if it can be added to our buffer
                if (mss.Contains(slot) && !mss.sketch.TryHashAndStore(key))
                    return false;

                return true;
            }
        }
        #endregion

        #region objectStoreScan
        internal sealed unsafe class ObjectStoreScan : IScanIteratorFunctions
        {
            readonly MigrateOperation mss;

            internal ObjectStoreScan(MigrateOperation mss)
            {
                this.mss = mss;
            }

            public bool OnStart(long beginAddress, long endAddress) => true;

            public void OnStop(bool completed, long numberOfRecords) { }

            public void OnException(Exception exception, long numberOfRecords) { }

            public bool Reader<TSourceLogRecord>(in TSourceLogRecord srcLogRecord, RecordMetadata recordMetadata, long numberOfRecords, out CursorRecordResult cursorRecordResult)
                where TSourceLogRecord : ISourceLogRecord
            {
                cursorRecordResult = CursorRecordResult.Accept; // default; not used here

                mss.ThrowIfCancelled();

                // Do not send key if it is expired
                if (ClusterSession.Expired(in srcLogRecord))
                    return true;

                var key = srcLogRecord.Key;
                var slot = HashSlotUtils.HashSlot(key);

                // Check if key belongs to slot that is being migrated and if it can be added to our buffer
                if (mss.Contains(slot) && !mss.sketch.TryHashAndStore(key))
=======

                // Check if key belongs to slot that is being migrated and if it can be added to our buffer
                if (migrateOperation.Contains(slot) && !migrateOperation.sketch.TryHashAndStore(key))
>>>>>>> 04c8fcf9
                    return false;

                return true;
            }
        }
    }
}<|MERGE_RESOLUTION|>--- conflicted
+++ resolved
@@ -9,12 +9,7 @@
 {
     internal sealed unsafe partial class MigrateSession
     {
-<<<<<<< HEAD
-        #region mainStoreScan
-        internal sealed unsafe class MainStoreScan : IScanIteratorFunctions
-=======
         internal sealed unsafe class StoreScan : IScanIteratorFunctions
->>>>>>> 04c8fcf9
         {
             readonly MigrateOperation migrateOperation;
 
@@ -42,54 +37,9 @@
 
                 var key = srcLogRecord.Key;
                 var slot = HashSlotUtils.HashSlot(key);
-<<<<<<< HEAD
-
-                // Check if key belongs to slot that is being migrated and if it can be added to our buffer
-                if (mss.Contains(slot) && !mss.sketch.TryHashAndStore(key))
-                    return false;
-
-                return true;
-            }
-        }
-        #endregion
-
-        #region objectStoreScan
-        internal sealed unsafe class ObjectStoreScan : IScanIteratorFunctions
-        {
-            readonly MigrateOperation mss;
-
-            internal ObjectStoreScan(MigrateOperation mss)
-            {
-                this.mss = mss;
-            }
-
-            public bool OnStart(long beginAddress, long endAddress) => true;
-
-            public void OnStop(bool completed, long numberOfRecords) { }
-
-            public void OnException(Exception exception, long numberOfRecords) { }
-
-            public bool Reader<TSourceLogRecord>(in TSourceLogRecord srcLogRecord, RecordMetadata recordMetadata, long numberOfRecords, out CursorRecordResult cursorRecordResult)
-                where TSourceLogRecord : ISourceLogRecord
-            {
-                cursorRecordResult = CursorRecordResult.Accept; // default; not used here
-
-                mss.ThrowIfCancelled();
-
-                // Do not send key if it is expired
-                if (ClusterSession.Expired(in srcLogRecord))
-                    return true;
-
-                var key = srcLogRecord.Key;
-                var slot = HashSlotUtils.HashSlot(key);
-
-                // Check if key belongs to slot that is being migrated and if it can be added to our buffer
-                if (mss.Contains(slot) && !mss.sketch.TryHashAndStore(key))
-=======
 
                 // Check if key belongs to slot that is being migrated and if it can be added to our buffer
                 if (migrateOperation.Contains(slot) && !migrateOperation.sketch.TryHashAndStore(key))
->>>>>>> 04c8fcf9
                     return false;
 
                 return true;
