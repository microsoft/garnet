﻿// Copyright (c) Microsoft Corporation.
// Licensed under the MIT license.

using System;
using System.Collections.Generic;
using Garnet.client;
using Garnet.server;

namespace Garnet.cluster
{
    internal sealed unsafe partial class MigrateSession : IDisposable
    {
        internal sealed partial class MigrateOperation
        {
            public readonly Sketch sketch;
            public readonly List<byte[]> keysToDelete;
            public StoreScan storeScan;

            readonly MigrateSession session;
            readonly GarnetClientSession gcs;
            readonly LocalServerSession localServerSession;

            public GarnetClientSession Client => gcs;

            public void ThrowIfCancelled() => session._cts.Token.ThrowIfCancellationRequested();

            public bool Contains(int slot) => session._sslots.Contains(slot);

            public MigrateOperation(MigrateSession session, Sketch sketch = null, int batchSize = 1 << 18)
            {
                this.session = session;
                gcs = session.GetGarnetClient();
                localServerSession = session.GetLocalSession();
                this.sketch = sketch ?? new(keyCount: batchSize << 2);
                storeScan = new StoreScan(this);
                keysToDelete = [];
            }

            public bool Initialize()
            {
                if (!session.CheckConnection(gcs))
                    return false;
                gcs.InitializeIterationBuffer(session.clusterProvider.storeWrapper.loggingFrequency);
                return true;
            }

            public void Dispose()
            {
                gcs.Dispose();
                localServerSession.Dispose();
            }

            /// <summary>
            /// Perform scan to gather keys and build sketch
            /// </summary>
            /// <param name="currentAddress"></param>
            /// <param name="endAddress"></param>
            public void Scan(ref long currentAddress, long endAddress)
<<<<<<< HEAD
                => localServerSession.BasicGarnetApi.IterateStore(ref mss, ref currentAddress, endAddress, endAddress,
=======
                => localServerSession.BasicGarnetApi.IterateStore(ref storeScan, ref currentAddress, endAddress, endAddress,
>>>>>>> 04c8fcf9
                    includeTombstones: true);

            /// <summary>
            /// Transmit gathered keys
            /// </summary>
            /// <returns></returns>
            public bool TransmitSlots()
            {
<<<<<<< HEAD
                var output = new GarnetUnifiedStoreOutput();    // TODO: initialize this based on gcs curr and end; make sure it has the initial part of the "send" set

                try
                {
                    var input = new UnifiedStoreInput(RespCommand.MIGRATE);
                    input.arg1 = session.NetworkBufferSettings.sendBufferSize - 1024;   // Reserve some space for overhead
=======
                var output = new UnifiedOutput();    // TODO: initialize this based on gcs curr and end; make sure it has the initial part of the "send" set

                try
                {
                    var input = new UnifiedInput(RespCommand.MIGRATE);
                    input.arg1 = session.NetworkBufferSettings.sendBufferSize - common.NetworkBufferSettings.SendBufferOverheadReserve;
>>>>>>> 04c8fcf9
                    foreach (var key in sketch.argSliceVector)
                    {
                        if (!session.WriteOrSendRecord(gcs, localServerSession, key, ref input, ref output, out _))
                            return false;
                    }

                    // Flush final data in client buffer
                    if (!session.HandleMigrateTaskResponse(gcs.SendAndResetIterationBuffer()))
                        return false;
                }
                finally
                {
                    output.SpanByteAndMemory.Dispose();
                }

                return true;
            }

            public bool TransmitKeys()
            {
                // Use this for both stores; main store will just use the SpanByteAndMemory directly. We want it to be outside iterations
                // so we can reuse the SpanByteAndMemory.Memory across iterations.
<<<<<<< HEAD
                var output = new GarnetUnifiedStoreOutput();    // TODO: initialize this based on gcs curr and end; make sure it has the initial part of the "send" set
=======
                // TODO: initialize 'output' based on gcs curr and end; make sure it has the initial part of the "send" set, and call gcs.IncrementRecordDirect().
                //       This will still allow SBAM.Memory to be reused.
                var output = new UnifiedOutput();
>>>>>>> 04c8fcf9

                try
                {
                    var keys = sketch.Keys;

<<<<<<< HEAD
                    var input = new UnifiedStoreInput(RespCommand.MIGRATE);
                    input.arg1 = session.NetworkBufferSettings.sendBufferSize - 1024;   // Reserve some space for overhead
                    for (var i = 0; i < keys.Count; i++)
                    {
                        if (keys[i].Item2)
                            continue;

                        if (!session.WriteOrSendRecord(gcs, localServerSession, keys[i].Item1, ref input, ref output, out var status))
                            return false;

=======
                    var input = new UnifiedInput(RespCommand.MIGRATE)
                    {
                        arg1 = session.NetworkBufferSettings.sendBufferSize - 1024   // Reserve some space for overhead
                    };
                    for (var i = 0; i < keys.Count; i++)
                    {
                        if (keys[i].Item2)
                            continue;

                        if (!session.WriteOrSendRecord(gcs, localServerSession, keys[i].Item1, ref input, ref output, out var status))
                            return false;

>>>>>>> 04c8fcf9
                        // If key was FOUND, mark it for deletion
                        if (status != GarnetStatus.NOTFOUND)
                            keys[i] = (keys[i].Item1, true);
                    }

                    // Flush final data in client buffer
                    if (!session.HandleMigrateTaskResponse(gcs.SendAndResetIterationBuffer()))
                        return false;
                }
                finally
                {
                    output.SpanByteAndMemory.Dispose();
                }
                return true;
            }

            /// <summary>
            /// Delete keys after migration if copyOption is not set
            /// </summary>
            public void DeleteKeys()
            {
                if (session._copyOption)
                    return;
                if (session.transferOption == TransferOption.SLOTS)
                {
                    foreach (var key in sketch.argSliceVector)
                        _ = localServerSession.BasicGarnetApi.DELETE(key);
                }
                else
                {
                    var keys = sketch.Keys;
                    for (var i = 0; i < keys.Count; i++)
                    {
                        // Do not delete the key if it is not marked for deletion because it has not been transmitted to the target node
                        if (keys[i].Item2)
                            _ = localServerSession.BasicGarnetApi.DELETE(keys[i].Item1);
                    }
                }
            }
        }
    }
}<|MERGE_RESOLUTION|>--- conflicted
+++ resolved
@@ -56,11 +56,7 @@
             /// <param name="currentAddress"></param>
             /// <param name="endAddress"></param>
             public void Scan(ref long currentAddress, long endAddress)
-<<<<<<< HEAD
-                => localServerSession.BasicGarnetApi.IterateStore(ref mss, ref currentAddress, endAddress, endAddress,
-=======
                 => localServerSession.BasicGarnetApi.IterateStore(ref storeScan, ref currentAddress, endAddress, endAddress,
->>>>>>> 04c8fcf9
                     includeTombstones: true);
 
             /// <summary>
@@ -69,21 +65,12 @@
             /// <returns></returns>
             public bool TransmitSlots()
             {
-<<<<<<< HEAD
-                var output = new GarnetUnifiedStoreOutput();    // TODO: initialize this based on gcs curr and end; make sure it has the initial part of the "send" set
-
-                try
-                {
-                    var input = new UnifiedStoreInput(RespCommand.MIGRATE);
-                    input.arg1 = session.NetworkBufferSettings.sendBufferSize - 1024;   // Reserve some space for overhead
-=======
                 var output = new UnifiedOutput();    // TODO: initialize this based on gcs curr and end; make sure it has the initial part of the "send" set
 
                 try
                 {
                     var input = new UnifiedInput(RespCommand.MIGRATE);
                     input.arg1 = session.NetworkBufferSettings.sendBufferSize - common.NetworkBufferSettings.SendBufferOverheadReserve;
->>>>>>> 04c8fcf9
                     foreach (var key in sketch.argSliceVector)
                     {
                         if (!session.WriteOrSendRecord(gcs, localServerSession, key, ref input, ref output, out _))
@@ -106,30 +93,14 @@
             {
                 // Use this for both stores; main store will just use the SpanByteAndMemory directly. We want it to be outside iterations
                 // so we can reuse the SpanByteAndMemory.Memory across iterations.
-<<<<<<< HEAD
-                var output = new GarnetUnifiedStoreOutput();    // TODO: initialize this based on gcs curr and end; make sure it has the initial part of the "send" set
-=======
                 // TODO: initialize 'output' based on gcs curr and end; make sure it has the initial part of the "send" set, and call gcs.IncrementRecordDirect().
                 //       This will still allow SBAM.Memory to be reused.
                 var output = new UnifiedOutput();
->>>>>>> 04c8fcf9
 
                 try
                 {
                     var keys = sketch.Keys;
 
-<<<<<<< HEAD
-                    var input = new UnifiedStoreInput(RespCommand.MIGRATE);
-                    input.arg1 = session.NetworkBufferSettings.sendBufferSize - 1024;   // Reserve some space for overhead
-                    for (var i = 0; i < keys.Count; i++)
-                    {
-                        if (keys[i].Item2)
-                            continue;
-
-                        if (!session.WriteOrSendRecord(gcs, localServerSession, keys[i].Item1, ref input, ref output, out var status))
-                            return false;
-
-=======
                     var input = new UnifiedInput(RespCommand.MIGRATE)
                     {
                         arg1 = session.NetworkBufferSettings.sendBufferSize - 1024   // Reserve some space for overhead
@@ -142,7 +113,6 @@
                         if (!session.WriteOrSendRecord(gcs, localServerSession, keys[i].Item1, ref input, ref output, out var status))
                             return false;
 
->>>>>>> 04c8fcf9
                         // If key was FOUND, mark it for deletion
                         if (status != GarnetStatus.NOTFOUND)
                             keys[i] = (keys[i].Item1, true);
