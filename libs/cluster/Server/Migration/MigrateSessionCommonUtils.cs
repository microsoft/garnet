--- conflicted
+++ resolved
@@ -20,30 +20,17 @@
 
             // Read the value for the key. This will populate output with the entire serialized record.
             status = localServerSession.BasicGarnetApi.Read_UnifiedStore(key, ref input, ref output);
-<<<<<<< HEAD
 
             return WriteRecord(gcs, ref output.SpanByteAndMemory, status);
         }
 
         bool WriteRecord(GarnetClientSession gcs, ref SpanByteAndMemory output, GarnetStatus status)
-=======
-            var isObject = (output.OutputFlags & OutputFlags.ValueIsObject) == OutputFlags.ValueIsObject;
-
-            return WriteRecord(gcs, ref output.SpanByteAndMemory, status, isObject);
-        }
-
-        bool WriteRecord(GarnetClientSession gcs, ref SpanByteAndMemory output, GarnetStatus status, bool isObject)
->>>>>>> 440f4d5e
         {
             // Skip (do not fail) if key NOTFOUND
             if (status == GarnetStatus.NOTFOUND)
                 return true;
 
-<<<<<<< HEAD
             return WriteOrSendRecordSpan(gcs, ref output);
-=======
-            return WriteOrSendRecordSpan(gcs, ref output, isObject);
->>>>>>> 440f4d5e
         }
 
         /// <summary>
@@ -51,14 +38,8 @@
         /// </summary>
         /// <param name="gcs">The client session</param>
         /// <param name="output">Output buffer from Read(), containing the full serialized record</param>
-<<<<<<< HEAD
         /// <returns>True on success, else false</returns>
         private bool WriteOrSendRecordSpan(GarnetClientSession gcs, ref SpanByteAndMemory output)
-=======
-        /// <param name="isObject">Whether the record contains an object</param>
-        /// <returns>True on success, else false</returns>
-        private bool WriteOrSendRecordSpan(GarnetClientSession gcs, ref SpanByteAndMemory output, bool isObject)
->>>>>>> 440f4d5e
         {
             // Check if we need to initialize cluster migrate command arguments
             if (gcs.NeedsInitialization)
