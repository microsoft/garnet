--- conflicted
+++ resolved
@@ -12,11 +12,7 @@
 {
     internal sealed unsafe partial class MigrateSession : IDisposable
     {
-<<<<<<< HEAD
-        private bool WriteOrSendRecord(GarnetClientSession gcs, LocalServerSession localServerSession, PinnedSpanByte key, ref UnifiedStoreInput input, ref GarnetUnifiedStoreOutput output, out GarnetStatus status)
-=======
         private bool WriteOrSendRecord(GarnetClientSession gcs, LocalServerSession localServerSession, PinnedSpanByte key, ref UnifiedInput input, ref UnifiedOutput output, out GarnetStatus status)
->>>>>>> 04c8fcf9
         {
             // Must initialize this here because we use the network buffer as output.
             if (gcs.NeedsInitialization)
