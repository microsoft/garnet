﻿// Copyright (c) Microsoft Corporation.
// Licensed under the MIT license.

using System;
using System.Threading.Tasks;
using Garnet.client;
using Garnet.server;
using Microsoft.Extensions.Logging;
using Tsavorite.core;

namespace Garnet.cluster
{
    internal sealed unsafe partial class MigrateSession : IDisposable
    {
        private bool WriteOrSendKeyValuePair(GarnetClientSession gcs, LocalServerSession localServerSession, PinnedSpanByte key, ref UnifiedStoreInput input, ref GarnetUnifiedStoreOutput output, out GarnetStatus status)
        {
            // Must initialize this here because we use the network buffer as output.
            if (gcs.NeedsInitialization)
                gcs.SetClusterMigrateHeader(_sourceNodeId, _replaceOption);

            // Read the value for the key. This will populate output with the entire serialized record.
            status = localServerSession.BasicGarnetApi.Read_UnifiedStore(key, ref input, ref output);
<<<<<<< HEAD

=======
            
>>>>>>> afc4beb3
            return WriteRecord(gcs, ref output.SpanByteAndMemory, status);
        }

        bool WriteRecord(GarnetClientSession gcs, ref SpanByteAndMemory output, GarnetStatus status)
        {
            // Skip (do not fail) if key NOTFOUND
            if (status == GarnetStatus.NOTFOUND)
                return true;

            return WriteOrSendRecordSpan(gcs, ref output);
        }

        /// <summary>
        /// Write a serialized record directly to the client buffer; if there is not enough room, flush the buffer and retry writing.
        /// </summary>
        /// <param name="gcs">The client session</param>
        /// <param name="output">Output buffer from Read(), containing the full serialized record</param>
        /// <returns>True on success, else false</returns>
        private bool WriteOrSendRecordSpan(GarnetClientSession gcs, ref SpanByteAndMemory output)
        {
            // Check if we need to initialize cluster migrate command arguments
            if (gcs.NeedsInitialization)
                gcs.SetClusterMigrateHeader(_sourceNodeId, _replaceOption);

            fixed (byte* ptr = output.MemorySpan)
            {
                // Try to write serialized record to client buffer
                while (!gcs.TryWriteRecordSpan(new(ptr, output.Length), out var task))
                {
                    // Flush records in the buffer
                    if (!HandleMigrateTaskResponse(task))
                        return false;

                    // Re-initialize cluster migrate command parameters for the next loop iteration
                    gcs.SetClusterMigrateHeader(_sourceNodeId, _replaceOption);
                }
            }
            return true;
        }

        /// <summary>
        /// Handle response from migrate data task
        /// </summary>
        /// <param name="task"></param>
        /// <returns>True on successful completion of data send, otherwise false</returns>
        public bool HandleMigrateTaskResponse(Task<string> task)
        {
            if (task != null)
            {
                try
                {
                    return task.ContinueWith(resp =>
                    {
                        // Check if setslotsrange executed correctly
                        if (!resp.Result.Equals("OK", StringComparison.Ordinal))
                        {
                            logger?.LogError("ClusterMigrate Keys failed with error:{error}.", resp);
                            Status = MigrateState.FAIL;
                            return false;
                        }
                        return true;
                    }, TaskContinuationOptions.OnlyOnRanToCompletion).WaitAsync(_timeout, _cts.Token).Result;
                }
                catch (Exception ex)
                {
                    logger?.LogError(ex, "An error has occurred");
                    Status = MigrateState.FAIL;
                    return false;
                }
            }
            return true;
        }
    }
}<|MERGE_RESOLUTION|>--- conflicted
+++ resolved
@@ -20,11 +20,7 @@
 
             // Read the value for the key. This will populate output with the entire serialized record.
             status = localServerSession.BasicGarnetApi.Read_UnifiedStore(key, ref input, ref output);
-<<<<<<< HEAD
 
-=======
-            
->>>>>>> afc4beb3
             return WriteRecord(gcs, ref output.SpanByteAndMemory, status);
         }
 
