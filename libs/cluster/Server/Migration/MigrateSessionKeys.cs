﻿// Copyright (c) Microsoft Corporation.
// Licensed under the MIT license.

using System;
using System.Runtime.CompilerServices;
using Garnet.server;
using Microsoft.Extensions.Logging;
using Tsavorite.core;

namespace Garnet.cluster
{
    /// <summary>
    /// This code implements operations associated with the MIGRATE KEYS transfer option.
    /// </summary>
    internal sealed unsafe partial class MigrateSession : IDisposable
    {
        /// <summary>
        /// Method used to migrate individual keys from main store to target node.
        /// Used with MIGRATE KEYS option
        /// </summary>
        /// <returns>True on success, false otherwise</returns>
        private bool MigrateKeysFromMainStore()
        {
            var bufferSize = 1 << 10;
            SectorAlignedMemory buffer = new(bufferSize, 1);
            var bufPtr = buffer.GetValidPointer();
            var bufPtrEnd = bufPtr + bufferSize;
            var o = new SpanByteAndMemory(bufPtr, (int)(bufPtrEnd - bufPtr));

            try
            {
                // Transition keys to MIGRATING status
                TryTransitionState(KeyMigrationStatus.MIGRATING);
                WaitForConfigPropagation();

                ////////////////
                // Build Input//
                ////////////////
                var input = new RawStringInput();
                input.header.SetHeader(RespCommandAccessor.MIGRATE, 0);

                foreach (var pair in _keys.GetKeys())
                {
                    // Process only keys in MIGRATING status
                    if (pair.Value != KeyMigrationStatus.MIGRATING)
                        continue;

                    var key = pair.Key.SpanByte;

                    // Read value for key
<<<<<<< HEAD
                    var o = new SpanByteAndMemory(bufPtr, (int)(bufPtrEnd - bufPtr));
                    var status = localServerSession.BasicGarnetApi.Read_MainStore(ref key, ref input, ref o);
=======
                    var status = localServerSession.BasicGarnetApi.Read_MainStore(ref key, ref Unsafe.AsRef<SpanByte>(pbCmdInput), ref o);
>>>>>>> 70fc15bb

                    // Check if found in main store
                    if (status == GarnetStatus.NOTFOUND)
                    {
                        // Transition key status back to QUEUED to unblock any writers
                        _keys.UpdateStatus(pair.Key, KeyMigrationStatus.QUEUED);
                        continue;
                    }

                    // Get SpanByte from stack if any
                    ref var value = ref o.SpanByte;
                    if (!o.IsSpanByte)
                    {
                        // Reinterpret heap memory to SpanByte
                        value = ref SpanByte.ReinterpretWithoutLength(o.Memory.Memory.Span);
                    }

                    // Write key to network buffer if it has not expired
                    if (!ClusterSession.Expired(ref value) && !WriteOrSendMainStoreKeyValuePair(ref key, ref value))
                        return false;

                    // Reset SpanByte for next read if any but don't dispose heap buffer as we might re-use it
                    o.SpanByte = new SpanByte((int)(bufPtrEnd - bufPtr), (IntPtr)bufPtr);
                }

                // Flush data in client buffer
                if (!HandleMigrateTaskResponse(_gcs.SendAndResetMigrate()))
                    return false;

                DeleteKeys();
            }
            finally
            {
                // If allocated memory in heap dispose it here.
                if (o.Memory != default)
                    o.Memory.Dispose();
                buffer.Dispose();
            }
            return true;
        }

        /// <summary>
        /// Method used to migrate individual keys from object store to target node.
        /// Used with MIGRATE KEYS option
        /// </summary>
        /// <returns>True on success, false otherwise</returns>
        private bool MigrateKeysFromObjectStore()
        {
            try
            {
                // NOTE: Any keys not found in main store are automatically set to QUEUED before this method is called
                // Transition all QUEUED to MIGRATING state
                TryTransitionState(KeyMigrationStatus.MIGRATING);
                WaitForConfigPropagation();

                foreach (var mKey in _keys.GetKeys())
                {
                    // Process only keys in MIGRATING status
                    if (mKey.Value != KeyMigrationStatus.MIGRATING)
                        continue;
                    var key = mKey.Key.ToArray();

                    ObjectInput input = default;
                    GarnetObjectStoreOutput value = default;
                    var status = localServerSession.BasicGarnetApi.Read_ObjectStore(ref key, ref input, ref value);
                    if (status == GarnetStatus.NOTFOUND)
                    {
                        // Transition key status back to QUEUED to unblock any writers
                        _keys.UpdateStatus(mKey.Key, KeyMigrationStatus.QUEUED);
                        continue;
                    }

                    if (!ClusterSession.Expired(ref value.garnetObject))
                    {
                        var objectData = GarnetObjectSerializer.Serialize(value.garnetObject);

                        if (!WriteOrSendObjectStoreKeyValuePair(key, objectData, value.garnetObject.Expiration))
                            return false;
                    }
                }

                // Flush data in client buffer
                if (!HandleMigrateTaskResponse(_gcs.SendAndResetMigrate()))
                    return false;
            }
            finally
            {
                // Delete keys if COPY option is false or transition KEYS from MIGRATING to MIGRATED status
                DeleteKeys();
            }
            return true;
        }

        /// <summary>
        /// Delete local copy of keys if _copyOption is set to false.
        /// </summary>
        private void DeleteKeys()
        {
            if (_copyOption)
            {
                // Set key as MIGRATED to unblock readers and writers waiting for this key
                TryTransitionState(KeyMigrationStatus.MIGRATED);
                return;
            }

            // Transition to deleting to block read requests
            TryTransitionState(KeyMigrationStatus.DELETING);
            WaitForConfigPropagation();

            foreach (var mKey in _keys.GetKeys())
            {
                // If key is not in deleting state skip
                if (mKey.Value != KeyMigrationStatus.DELETING)
                    continue;

                var key = mKey.Key.SpanByte;
                _ = localServerSession.BasicGarnetApi.DELETE(ref key);

                // Set key as MIGRATED to allow allow all operations
                _keys.UpdateStatus(mKey.Key, KeyMigrationStatus.MIGRATED);
            }
        }

        /// <summary>
        /// Method used to migrate keys from main and object stores.
        /// This method is used to process the MIGRATE KEYS transfer option.
        /// </summary>
        public bool MigrateKeys()
        {
            try
            {
                if (!CheckConnection())
                    return false;

                // Migrate main store keys
                _gcs.InitMigrateBuffer(clusterProvider.storeWrapper.loggingFrequncy);
                if (!MigrateKeysFromMainStore())
                    return false;

                // Migrate object store keys
                if (!clusterProvider.serverOptions.DisableObjects)
                {
                    _gcs.InitMigrateBuffer(clusterProvider.storeWrapper.loggingFrequncy);
                    if (!MigrateKeysFromObjectStore())
                        return false;
                }
            }
            catch (Exception ex)
            {
                logger?.LogError(ex, "An error has occurred");
            }
            return true;
        }
    }
}<|MERGE_RESOLUTION|>--- conflicted
+++ resolved
@@ -48,12 +48,7 @@
                     var key = pair.Key.SpanByte;
 
                     // Read value for key
-<<<<<<< HEAD
-                    var o = new SpanByteAndMemory(bufPtr, (int)(bufPtrEnd - bufPtr));
                     var status = localServerSession.BasicGarnetApi.Read_MainStore(ref key, ref input, ref o);
-=======
-                    var status = localServerSession.BasicGarnetApi.Read_MainStore(ref key, ref Unsafe.AsRef<SpanByte>(pbCmdInput), ref o);
->>>>>>> 70fc15bb
 
                     // Check if found in main store
                     if (status == GarnetStatus.NOTFOUND)
