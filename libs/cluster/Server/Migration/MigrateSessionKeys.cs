--- conflicted
+++ resolved
@@ -182,22 +182,14 @@
                     return false;
 
                 // Migrate main store keys
-<<<<<<< HEAD
-                _gcs.InitMigrateBuffer(clusterProvider.storeWrapper.loggingFrequency);
-=======
-                _gcs.InitializeIterationBuffer(clusterProvider.storeWrapper.loggingFrequncy);
->>>>>>> 91644c89
+                _gcs.InitializeIterationBuffer(clusterProvider.storeWrapper.loggingFrequency);
                 if (!MigrateKeysFromMainStore())
                     return false;
 
                 // Migrate object store keys
                 if (!clusterProvider.serverOptions.DisableObjects)
                 {
-<<<<<<< HEAD
-                    _gcs.InitMigrateBuffer(clusterProvider.storeWrapper.loggingFrequency);
-=======
-                    _gcs.InitializeIterationBuffer(clusterProvider.storeWrapper.loggingFrequncy);
->>>>>>> 91644c89
+                    _gcs.InitializeIterationBuffer(clusterProvider.storeWrapper.loggingFrequency);
                     if (!MigrateKeysFromObjectStore())
                         return false;
                 }
