﻿// Copyright (c) Microsoft Corporation.
// Licensed under the MIT license.

using System;
using System.Threading.Tasks;
#if DEBUG
using Garnet.common;
#endif
using Microsoft.Extensions.Logging;

namespace Garnet.cluster
{
    internal sealed partial class MigrateSession : IDisposable
    {
        /// <summary>
        /// Migrate Slots inline driver
        /// </summary>
        /// <returns></returns>
        public async Task<bool> MigrateSlotsDriverInline()
        {
            var storeBeginAddress = clusterProvider.storeWrapper.store.Log.BeginAddress;
            var storeTailAddress = clusterProvider.storeWrapper.store.Log.TailAddress;
            var storePageSize = 1 << clusterProvider.serverOptions.PageSizeBits();

#if DEBUG
            // Only on Debug mode
            ExceptionInjectionHelper.WaitOnSet(ExceptionInjectionType.Migration_Slot_End_Scan_Range_Acquisition).GetAwaiter().GetResult();
#endif

            // Send store
            logger?.LogWarning("Store migrate scan range [{storeBeginAddress}, {storeTailAddress}]", storeBeginAddress, storeTailAddress);
<<<<<<< HEAD
            var success = await CreateAndRunMigrateTasks(storeBeginAddress, storeTailAddress, mainStorePageSize);
=======
            var success = await CreateAndRunMigrateTasks(storeBeginAddress, storeTailAddress, storePageSize);
>>>>>>> 04c8fcf9
            if (!success) return false;

            return true;

            async Task<bool> CreateAndRunMigrateTasks(long beginAddress, long tailAddress, int pageSize)
            {
                logger?.LogTrace("{method} > Scan in range ({BeginAddress},{TailAddress})", nameof(CreateAndRunMigrateTasks), beginAddress, tailAddress);
                var migrateOperationRunners = new Task[clusterProvider.serverOptions.ParallelMigrateTaskCount];
                var i = 0;
                while (i < migrateOperationRunners.Length)
                {
                    var idx = i;
                    migrateOperationRunners[idx] = Task.Run(() => ScanStoreTask(idx, beginAddress, tailAddress, pageSize));
                    i++;
                }

                try
                {
                    await Task.WhenAll(migrateOperationRunners).WaitAsync(_timeout, _cts.Token).ConfigureAwait(false);
                }
                catch (Exception ex)
                {
                    logger?.LogError(ex, "{CreateAndRunMigrateTasks}: {beginAddress} {tailAddress} {pageSize}", nameof(CreateAndRunMigrateTasks), beginAddress, tailAddress, pageSize);
                    _cts.Cancel();
                    return false;
                }
                return true;
            }

            Task<bool> ScanStoreTask(int taskId, long beginAddress, long tailAddress, int pageSize)
            {
                var migrateOperation = this.migrateOperation[taskId];
                var range = (tailAddress - beginAddress) / clusterProvider.storeWrapper.serverOptions.ParallelMigrateTaskCount;
                var workerStartAddress = beginAddress + (taskId * range);
                var workerEndAddress = beginAddress + ((taskId + 1) * range);

                workerStartAddress = workerStartAddress - (2 * pageSize) > 0 ? workerStartAddress - (2 * pageSize) : 0;
                workerEndAddress = workerEndAddress + (2 * pageSize) < storeTailAddress ? workerEndAddress + (2 * pageSize) : storeTailAddress;
                if (!migrateOperation.Initialize())
                    return Task.FromResult(false);

                var cursor = workerStartAddress;
                logger?.LogWarning("<{taskId}> migrate scan range [{workerStartAddress}, {workerEndAddress}]", taskId, workerStartAddress, workerEndAddress);
                while (true)
                {
                    var current = cursor;
                    // Build Sketch
                    migrateOperation.sketch.SetStatus(SketchStatus.INITIALIZING);
                    migrateOperation.Scan(ref current, workerEndAddress);

                    // Stop if no keys have been found
                    if (migrateOperation.sketch.argSliceVector.IsEmpty) break;

                    logger?.LogWarning("[{taskId}> Scan from {cursor} to {current} and discovered {count} keys",
                        taskId, cursor, current, migrateOperation.sketch.argSliceVector.Count);

                    // Transition EPSM to MIGRATING
                    migrateOperation.sketch.SetStatus(SketchStatus.TRANSMITTING);
                    WaitForConfigPropagation();

                    // Transmit all keys gathered
                    migrateOperation.TransmitSlots();

                    // Transition EPSM to DELETING
                    migrateOperation.sketch.SetStatus(SketchStatus.DELETING);
                    WaitForConfigPropagation();

                    // Deleting keys (Currently gathering keys from push-scan and deleting them outside)
                    migrateOperation.DeleteKeys();

                    // Clear keys from buffer
                    migrateOperation.sketch.Clear();
                    cursor = current;
                }

                return Task.FromResult(true);
            }
        }
    }
}<|MERGE_RESOLUTION|>--- conflicted
+++ resolved
@@ -29,11 +29,7 @@
 
             // Send store
             logger?.LogWarning("Store migrate scan range [{storeBeginAddress}, {storeTailAddress}]", storeBeginAddress, storeTailAddress);
-<<<<<<< HEAD
-            var success = await CreateAndRunMigrateTasks(storeBeginAddress, storeTailAddress, mainStorePageSize);
-=======
             var success = await CreateAndRunMigrateTasks(storeBeginAddress, storeTailAddress, storePageSize);
->>>>>>> 04c8fcf9
             if (!success) return false;
 
             return true;
