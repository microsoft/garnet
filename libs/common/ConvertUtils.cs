--- conflicted
+++ resolved
@@ -50,25 +50,6 @@
         }
 
         /// <summary>
-<<<<<<< HEAD
-        /// Convert ticks to Unix time in seconds.
-        /// </summary>
-        /// <param name="ticks">The ticks to convert.</param>
-        /// <returns>The Unix time in seconds.</returns>
-        public static long UnixTimeInSecondsFromTicks(long ticks)
-        {
-            return ticks > 0 ? (ticks - _unixEpochTicks) / TimeSpan.TicksPerSecond : -1;
-        }
-
-        /// <summary>
-        /// Convert ticks to Unix time in milliseconds.
-        /// </summary>
-        /// <param name="ticks">The ticks to convert.</param>
-        /// <returns>The Unix time in milliseconds.</returns>
-        public static long UnixTimeInMillisecondsFromTicks(long ticks)
-        {
-            return ticks > 0 ? (ticks - _unixEpochTicks) / TimeSpan.TicksPerMillisecond : -1;
-=======
         /// Converts a Unix timestamp in seconds to ticks.
         /// </summary>
         /// <param name="unixTimestamp">The Unix timestamp in seconds.</param>
@@ -88,7 +69,26 @@
         public static long UnixTimestampInMillisecondsToTicks(long unixTimestamp)
         {
             return unixTimestamp * TimeSpan.TicksPerMillisecond + _unixEpochTicks;
->>>>>>> 748ec9a2
+        }
+
+        /// <summary>
+        /// Convert ticks to Unix time in seconds.
+        /// </summary>
+        /// <param name="ticks">The ticks to convert.</param>
+        /// <returns>The Unix time in seconds.</returns>
+        public static long UnixTimeInSecondsFromTicks(long ticks)
+        {
+            return ticks > 0 ? (ticks - _unixEpochTicks) / TimeSpan.TicksPerSecond : -1;
+        }
+
+        /// <summary>
+        /// Convert ticks to Unix time in milliseconds.
+        /// </summary>
+        /// <param name="ticks">The ticks to convert.</param>
+        /// <returns>The Unix time in milliseconds.</returns>
+        public static long UnixTimeInMillisecondsFromTicks(long ticks)
+        {
+            return ticks > 0 ? (ticks - _unixEpochTicks) / TimeSpan.TicksPerMillisecond : -1;
         }
     }
 }