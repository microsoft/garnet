﻿// Copyright (c) Microsoft Corporation.
// Licensed under the MIT license.

using System;
using System.Runtime.CompilerServices;
using System.Runtime.InteropServices;
using Tsavorite.core;

namespace Garnet.common
{
    public static unsafe class HashSlotUtils
    {
        /// <summary>
        /// This table is based on the CRC-16-CCITT polynomial (0x1021)
        /// </summary>
#pragma warning disable IDE0300 // Simplify collection initialization. Ignored to avoid dotnet-format bug, see https://github.com/dotnet/sdk/issues/39898
        private static ReadOnlySpan<ushort> Crc16Table => new ushort[256]
        {
            0x0000, 0x1021, 0x2042, 0x3063, 0x4084, 0x50A5, 0x60C6, 0x70E7,
            0x8108, 0x9129, 0xA14A, 0xB16B, 0xC18C, 0xD1AD, 0xE1CE, 0xF1EF,
            0x1231, 0x0210, 0x3273, 0x2252, 0x52B5, 0x4294, 0x72F7, 0x62D6,
            0x9339, 0x8318, 0xB37B, 0xA35A, 0xD3BD, 0xC39C, 0xF3FF, 0xE3DE,
            0x2462, 0x3443, 0x0420, 0x1401, 0x64E6, 0x74C7, 0x44A4, 0x5485,
            0xA56A, 0xB54B, 0x8528, 0x9509, 0xE5EE, 0xF5CF, 0xC5AC, 0xD58D,
            0x3653, 0x2672, 0x1611, 0x0630, 0x76D7, 0x66F6, 0x5695, 0x46B4,
            0xB75B, 0xA77A, 0x9719, 0x8738, 0xF7DF, 0xE7FE, 0xD79D, 0xC7BC,
            0x48C4, 0x58E5, 0x6886, 0x78A7, 0x0840, 0x1861, 0x2802, 0x3823,
            0xC9CC, 0xD9ED, 0xE98E, 0xF9AF, 0x8948, 0x9969, 0xA90A, 0xB92B,
            0x5AF5, 0x4AD4, 0x7AB7, 0x6A96, 0x1A71, 0x0A50, 0x3A33, 0x2A12,
            0xDBFD, 0xCBDC, 0xFBBF, 0xEB9E, 0x9B79, 0x8B58, 0xBB3B, 0xAB1A,
            0x6CA6, 0x7C87, 0x4CE4, 0x5CC5, 0x2C22, 0x3C03, 0x0C60, 0x1C41,
            0xEDAE, 0xFD8F, 0xCDEC, 0xDDCD, 0xAD2A, 0xBD0B, 0x8D68, 0x9D49,
            0x7E97, 0x6EB6, 0x5ED5, 0x4EF4, 0x3E13, 0x2E32, 0x1E51, 0x0E70,
            0xFF9F, 0xEFBE, 0xDFDD, 0xCFFC, 0xBF1B, 0xAF3A, 0x9F59, 0x8F78,
            0x9188, 0x81A9, 0xB1CA, 0xA1EB, 0xD10C, 0xC12D, 0xF14E, 0xE16F,
            0x1080, 0x00A1, 0x30C2, 0x20E3, 0x5004, 0x4025, 0x7046, 0x6067,
            0x83B9, 0x9398, 0xA3FB, 0xB3DA, 0xC33D, 0xD31C, 0xE37F, 0xF35E,
            0x02B1, 0x1290, 0x22F3, 0x32D2, 0x4235, 0x5214, 0x6277, 0x7256,
            0xB5EA, 0xA5CB, 0x95A8, 0x8589, 0xF56E, 0xE54F, 0xD52C, 0xC50D,
            0x34E2, 0x24C3, 0x14A0, 0x0481, 0x7466, 0x6447, 0x5424, 0x4405,
            0xA7DB, 0xB7FA, 0x8799, 0x97B8, 0xE75F, 0xF77E, 0xC71D, 0xD73C,
            0x26D3, 0x36F2, 0x0691, 0x16B0, 0x6657, 0x7676, 0x4615, 0x5634,
            0xD94C, 0xC96D, 0xF90E, 0xE92F, 0x99C8, 0x89E9, 0xB98A, 0xA9AB,
            0x5844, 0x4865, 0x7806, 0x6827, 0x18C0, 0x08E1, 0x3882, 0x28A3,
            0xCB7D, 0xDB5C, 0xEB3F, 0xFB1E, 0x8BF9, 0x9BD8, 0xABBB, 0xBB9A,
            0x4A75, 0x5A54, 0x6A37, 0x7A16, 0x0AF1, 0x1AD0, 0x2AB3, 0x3A92,
            0xFD2E, 0xED0F, 0xDD6C, 0xCD4D, 0xBDAA, 0xAD8B, 0x9DE8, 0x8DC9,
            0x7C26, 0x6C07, 0x5C64, 0x4C45, 0x3CA2, 0x2C83, 0x1CE0, 0x0CC1,
            0xEF1F, 0xFF3E, 0xCF5D, 0xDF7C, 0xAF9B, 0xBFBA, 0x8FD9, 0x9FF8,
            0x6E17, 0x7E36, 0x4E55, 0x5E74, 0x2E93, 0x3EB2, 0x0ED1, 0x1EF0
        };
#pragma warning restore IDE0300 // Simplify collection initialization

        /// <summary>
        /// Generate a ushort hash value using the CRC16 algorithm
        /// </summary>
        /// <param name="data">Pointer to head of data byte sequence</param>
        /// <param name="len">Length of byte sequence</param>
        /// <returns></returns>
        internal static unsafe ushort Hash(byte* data, int len)
        {
            ushort result = 0;

            ref var crc16Base = ref MemoryMarshal.GetReference(Crc16Table);
            var end = data + len;
            while (data < end)
            {
                var index = (nuint)(uint)((result >> 8) ^ *data++) & 0xff;
                result = (ushort)(Unsafe.Add(ref crc16Base, index) ^ (result << 8));
            }
            return result;
        }

        /// <summary>
        /// Compute hash slot from the given SpanByte
        /// </summary>
        /// <param name="key"></param>
        /// <returns></returns>
        public static unsafe ushort HashSlot(ref SpanByte key)
            => HashSlot(key.ToPointer(), key.LengthWithoutMetadata);

        /// <summary>
        /// Compute hash slot of given data
        /// </summary>
        /// <param name="key"></param>
        /// <returns></returns>
        public static unsafe ushort HashSlot(Span<byte> key)
        {
            fixed (byte* keyPtr = key)
                return HashSlot(keyPtr, key.Length);
        }

        /// <summary>
        /// Compute hash slot of given data
        /// </summary>
        /// <param name="keyPtr"></param>
        /// <param name="ksize"></param>
        /// <returns></returns>
        public static unsafe ushort HashSlot(byte* keyPtr, int ksize)
        {
            var startPtr = keyPtr;
            var end = keyPtr + ksize;

            // Find first occurence of '{'
<<<<<<< HEAD
            while (startPtr < end && *startPtr != '{') { startPtr++; }
=======
            while (startPtr < end && *startPtr != '{')
            {
                startPtr++;
            }
>>>>>>> b37bcc0a

            // Return early if did not find '{'
            if (startPtr == end) return (ushort)(Hash(keyPtr, ksize) & 16383);

            var endPtr = startPtr + 1;

            // Find first occurence of  '}'
            while (endPtr < end && *endPtr != '}') { endPtr++; }

            // Return early if did not find '}' after '{'
            if (endPtr == end || endPtr == startPtr + 1) return (ushort)(Hash(keyPtr, ksize) & 16383);

            // Return hash for byte sequence between brackets
            return (ushort)(Hash(startPtr + 1, (int)(endPtr - startPtr - 1)) & 16383);
        }
    }
}<|MERGE_RESOLUTION|>--- conflicted
+++ resolved
@@ -102,14 +102,10 @@
             var end = keyPtr + ksize;
 
             // Find first occurence of '{'
-<<<<<<< HEAD
-            while (startPtr < end && *startPtr != '{') { startPtr++; }
-=======
             while (startPtr < end && *startPtr != '{')
             {
                 startPtr++;
             }
->>>>>>> b37bcc0a
 
             // Return early if did not find '{'
             if (startPtr == end) return (ushort)(Hash(keyPtr, ksize) & 16383);
