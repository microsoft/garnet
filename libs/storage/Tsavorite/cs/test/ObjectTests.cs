--- conflicted
+++ resolved
@@ -216,12 +216,6 @@
             Assert.That(numPendingReads, Is.GreaterThanOrEqualTo(numPendingUpdates));
         }
 
-<<<<<<< HEAD
-        /// <summary>Whether value object sizes are known at the time of serialization (Exact, as most Garnet objects) or not (Inexact, e.g. JsonObject).</summary>
-        public enum SerializeValueSizeMode { SerSizeExact, SerSizeInexact };
-
-=======
->>>>>>> 04c8fcf9
         /// <summary>Various sizes to test</summary>
         public enum SerializeKeyValueSize
         {
@@ -235,11 +229,7 @@
 
         [Test, Category(TsavoriteKVTestCategory), Category(LogRecordCategory), Category(SmokeTestCategory), Category(ObjectIdMapCategory)]
         //[Repeat(300)]
-<<<<<<< HEAD
-        public void ObjectDiskWriteReadLargeValueSmallKey([Values] SerializeValueSizeMode serSizeMode, [Values] SerializeKeyValueSize serializeValueSize)
-=======
         public void ObjectDiskWriteReadLargeValueSmallKey([Values] SerializeKeyValueSize serializeValueSize)
->>>>>>> 04c8fcf9
         {
             if (TestContext.CurrentContext.CurrentRepeatCount > 0)
                 Debug.WriteLine($"*** Current test iteration: {TestContext.CurrentContext.CurrentRepeatCount + 1} ***");
@@ -255,9 +245,6 @@
             {
                 var key1Struct = new TestObjectKey { key = ii };
                 var key = SpanByte.FromPinnedVariable(ref key1Struct);
-<<<<<<< HEAD
-                var value = new TestLargeObjectValue(valueSize + (ii * 4096), serializedSizeIsExact: serSizeMode == SerializeValueSizeMode.SerSizeExact);
-=======
                 var value = new TestLargeObjectValue(valueSize + (ii * 4096));
                 new Span<byte>(value.value).Fill(0x42);
                 _ = bContext.Upsert(key, ref input, value, ref output);
@@ -350,7 +337,6 @@
                 var value = new TestLargeObjectValue(valueSize + (ii * 4096));
                 var key = new Span<byte>(keyBuf);
                 key.Fill((byte)(ii + 100));
->>>>>>> 04c8fcf9
                 new Span<byte>(value.value).Fill(0x42);
                 _ = bContext.Upsert(key, ref input, value, ref output);
             }
@@ -366,100 +352,6 @@
                 for (int ii = 0; ii < numRec; ii++)
                 {
                     var output = new TestLargeObjectOutput();
-<<<<<<< HEAD
-                    var keyStruct = new TestObjectKey { key = ii };
-                    var key = SpanByte.FromPinnedVariable(ref keyStruct);
-
-                    var status = bContext.Read(key, ref input, ref output, Empty.Default);
-                    if (status.IsPending)
-                        (status, output) = bContext.GetSinglePendingResult();
-
-                    Assert.That(output.valueObject.value.Length, Is.EqualTo(valueSize + (ii * 4096)));
-                    var numLongs = output.valueObject.value.Length % 8;
-                    var badIndex = new ReadOnlySpan<byte>(output.valueObject.value).IndexOfAnyExcept((byte)0x42);
-                    if (badIndex != -1)
-                        Assert.Fail($"Unexpected byte value at index {badIndex}, onDisk {onDisk}, record# {ii}: {output.valueObject.value[badIndex]}");
-                }
-            }
-        }
-
-        [Test, Category(TsavoriteKVTestCategory), Category(LogRecordCategory), Category(SmokeTestCategory), Category(ObjectIdMapCategory)]
-        public void ObjectDiskWriteReadOverflowValue()
-        {
-            using var session = store.NewSession<TestLargeObjectInput, TestLargeObjectOutput, Empty, TestLargeObjectFunctions>(new TestLargeObjectFunctions());
-            var bContext = session.BasicContext;
-
-            var valueSize = IStreamBuffer.BufferSize / 2;
-            const int numRec = 5;
-            var valueBuffer = new byte[valueSize * numRec];
-            new Span<byte>(valueBuffer).Fill(0x42);
-
-            for (int ii = 0; ii < numRec; ii++)
-            {
-                var key1Struct = new TestObjectKey { key = ii };
-                var key = SpanByte.FromPinnedVariable(ref key1Struct);
-                var value = new ReadOnlySpan<byte>(valueBuffer).Slice(0, valueSize * (ii + 1));
-                _ = bContext.Upsert(key, value, Empty.Default);
-            }
-
-            store.Log.FlushAndEvict(wait: true);
-
-            TestLargeObjectInput input = new() { wantValueStyle = TestValueStyle.Overflow };
-
-            for (int ii = 0; ii < numRec; ii++)
-            {
-                var output = new TestLargeObjectOutput();
-                var keyStruct = new TestObjectKey { key = ii };
-                var key = SpanByte.FromPinnedVariable(ref keyStruct);
-
-                input.expectedSpanLength = valueSize * (ii + 1);
-                var status = bContext.Read(key, ref input, ref output, Empty.Default);
-                if (status.IsPending)
-                    (status, output) = bContext.GetSinglePendingResult();
-
-                Assert.That(output.valueArray.Length, Is.EqualTo(valueSize * (ii + 1)));
-                Assert.That(new ReadOnlySpan<byte>(output.valueArray).SequenceEqual(new ReadOnlySpan<byte>(valueBuffer).Slice(0, output.valueArray.Length)));
-            }
-        }
-
-        [Test, Category(TsavoriteKVTestCategory), Category(LogRecordCategory), Category(SmokeTestCategory), Category(ObjectIdMapCategory)]
-        //[Repeat(300)]
-        public void ObjectDiskWriteReadLargeKeyAndValue([Values] SerializeKeyValueSize serializeKeySize, [Values] SerializeValueSizeMode serSizeMode, [Values] SerializeKeyValueSize serializeValueSize)
-        {
-            if (TestContext.CurrentContext.CurrentRepeatCount > 0)
-                Debug.WriteLine($"*** Current test iteration: {TestContext.CurrentContext.CurrentRepeatCount + 1} ***");
-
-            using var session = store.NewSession<TestLargeObjectInput, TestLargeObjectOutput, Empty, TestLargeObjectFunctions>(new TestLargeObjectFunctions());
-            var bContext = session.BasicContext;
-
-            var input = new TestLargeObjectInput();
-            var output = new TestLargeObjectOutput();
-            var keySize = (int)serializeKeySize;
-            var keyBuf = new byte[keySize];
-            var valueSize = (int)serializeValueSize;
-            const int numRec = 3;
-            for (int ii = 0; ii < numRec; ii++)
-            {
-                var value = new TestLargeObjectValue(valueSize + (ii * 4096), serializedSizeIsExact: serSizeMode == SerializeValueSizeMode.SerSizeExact);
-                var key = new Span<byte>(keyBuf);
-                key.Fill((byte)(ii + 100));
-                new Span<byte>(value.value).Fill(0x42);
-                _ = bContext.Upsert(key, ref input, value, ref output);
-            }
-
-            // Test before and after the flush
-            DoRead(onDisk: false);
-            store.Log.FlushAndEvict(wait: true);
-            DoRead(onDisk: true);
-
-            void DoRead(bool onDisk)
-            {
-                TestLargeObjectInput input = new() { wantValueStyle = TestValueStyle.Object };
-                for (int ii = 0; ii < numRec; ii++)
-                {
-                    var output = new TestLargeObjectOutput();
-=======
->>>>>>> 04c8fcf9
                     var key = new Span<byte>(keyBuf);
                     key.Fill((byte)(ii + 100));
 
