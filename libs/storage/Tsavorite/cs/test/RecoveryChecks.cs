﻿// Copyright (c) Microsoft Corporation.
// Licensed under the MIT license.

#if LOGRECORD_TODO

using System;
using System.IO;
using System.Threading.Tasks;
using NUnit.Framework;
using NUnit.Framework.Legacy;
using Tsavorite.core;
using Tsavorite.devices;
using Tsavorite.test.recovery.sumstore;

namespace Tsavorite.test.recovery
{
    using LongAllocator = BlittableAllocator<long, long, StoreFunctions<long, long, LongKeyComparer, DefaultRecordDisposer<long, long>>>;
    using LongStoreFunctions = StoreFunctions<long, long, LongKeyComparer, DefaultRecordDisposer<long, long>>;

    public enum DeviceMode
    {
        Local,
        Cloud
    }

    public class RecoveryCheckBase
    {
        protected IDevice log;
        protected const int NumOps = 5000;
        protected AdId[] inputArray;

        protected void BaseSetup()
        {
            inputArray = new AdId[NumOps];
            for (int i = 0; i < NumOps; i++)
            {
                inputArray[i].adId = i;
            }

            log = Devices.CreateLogDevice(Path.Join(TestUtils.MethodTestDir, "hlog.log"), deleteOnClose: false);
            TestUtils.RecreateDirectory(TestUtils.MethodTestDir);
        }

        protected void BaseTearDown()
        {
            log?.Dispose();
            log = null;
            TestUtils.DeleteDirectory(TestUtils.MethodTestDir);
        }

        public class MyFunctions : SimpleLongSimpleFunctions<long, long>
        {
            public override void ReadCompletionCallback(ref long key, ref long input, ref long output, Empty ctx, Status status, RecordMetadata recordMetadata)
            {
                ClassicAssert.IsTrue(status.Found, $"status = {status}");
                ClassicAssert.AreEqual(key, output, $"output = {output}");
            }
        }

        public class MyFunctions2 : SimpleLongSimpleFunctions<long, long>
        {
            public override void ReadCompletionCallback(ref long key, ref long input, ref long output, Empty ctx, Status status, RecordMetadata recordMetadata)
            {
                Verify(status, key, output);
            }

            internal static void Verify(Status status, long key, long output)
            {
                ClassicAssert.IsTrue(status.Found);
                if (key < 950)
                    ClassicAssert.AreEqual(key, output);
                else
                    ClassicAssert.AreEqual(key + 1, output);
            }
        }
    }

    [TestFixture]
    public class RecoveryCheck1Tests : RecoveryCheckBase
    {
        [SetUp]
        public void Setup() => BaseSetup();

        [TearDown]
        public void TearDown() => BaseTearDown();

        [Test]
        [Category("TsavoriteKV")]
        [Category("CheckpointRestore")]
        [Category("Smoke")]

        public async ValueTask RecoveryCheck1(
            [Values(CheckpointType.Snapshot, CheckpointType.FoldOver)] CheckpointType checkpointType,
            [Values] bool isAsync, [Values] bool useReadCache, [Values(1L << 13, 1L << 16)] long indexSize)
        {
            using var store1 = new TsavoriteKV<long, long, LongStoreFunctions, LongAllocator>(new()
            {
                IndexSize = indexSize,
                LogDevice = log,
                MutableFraction = 1,
                PageSize = 1L << 10,
                MemorySize = 1L << 20,
                ReadCacheEnabled = useReadCache,
                CheckpointDir = TestUtils.MethodTestDir
            }, StoreFunctions<long, long>.Create(LongKeyComparer.Instance)
                , (allocatorSettings, storeFunctions) => new(allocatorSettings, storeFunctions)
            );

            using var s1 = store1.NewSession<long, long, Empty, MyFunctions>(new MyFunctions());
            var bc1 = s1.BasicContext;

            for (long key = 0; key < 1000; key++)
            {
                _ = bc1.Upsert(ref key, ref key);
            }

            if (useReadCache)
            {
                store1.Log.FlushAndEvict(true);
                for (long key = 0; key < 1000; key++)
                {
                    long output = default;
                    var status = bc1.Read(ref key, ref output);
                    if (!status.IsPending)
                    {
                        ClassicAssert.IsTrue(status.Found, $"status = {status}");
                        ClassicAssert.AreEqual(key, output, $"output = {output}");
                    }
                }
                _ = bc1.CompletePending(true);
            }

            var task = store1.TakeFullCheckpointAsync(checkpointType);

            using var store2 = new TsavoriteKV<long, long, LongStoreFunctions, LongAllocator>(new()
            {
                IndexSize = indexSize,
                LogDevice = log,
                MutableFraction = 1,
                PageSize = 1L << 10,
                MemorySize = 1L << 20,
                ReadCacheEnabled = useReadCache,
                CheckpointDir = TestUtils.MethodTestDir
            }, StoreFunctions<long, long>.Create(LongKeyComparer.Instance)
                , (allocatorSettings, storeFunctions) => new(allocatorSettings, storeFunctions)
            );

            if (isAsync)
            {
                var (status, token) = await task;
                _ = await store2.RecoverAsync(default, token);
            }
            else
            {
                var (status, token) = task.AsTask().GetAwaiter().GetResult();
                _ = store2.Recover(default, token);
            }

            ClassicAssert.AreEqual(store1.Log.HeadAddress, store2.Log.HeadAddress);
            ClassicAssert.AreEqual(store1.Log.ReadOnlyAddress, store2.Log.ReadOnlyAddress);
            ClassicAssert.AreEqual(store1.Log.TailAddress, store2.Log.TailAddress);

            using var s2 = store2.NewSession<long, long, Empty, MyFunctions>(new MyFunctions());
            var bc2 = s2.BasicContext;
            for (long key = 0; key < 1000; key++)
            {
                long output = default;
                var status = bc2.Read(ref key, ref output);
                if (!status.IsPending)
                {
                    ClassicAssert.IsTrue(status.Found, $"status = {status}");
                    ClassicAssert.AreEqual(key, output, $"output = {output}");
                }
            }
            _ = bc2.CompletePending(true);
        }

    }

    [TestFixture]
    public class RecoveryCheck2Tests : RecoveryCheckBase
    {
        [SetUp]
        public void Setup() => BaseSetup();

        [TearDown]
        public void TearDown() => BaseTearDown();

        [Test]
        [Category("TsavoriteKV"), Category("CheckpointRestore")]
        public async ValueTask RecoveryCheck2(
            [Values(CheckpointType.Snapshot, CheckpointType.FoldOver)] CheckpointType checkpointType,
            [Values] bool isAsync, [Values] bool useReadCache, [Values(1L << 13, 1L << 16)] long indexSize)
        {
            using var store1 = new TsavoriteKV<long, long, LongStoreFunctions, LongAllocator>(new()
            {
                IndexSize = indexSize,
                LogDevice = log,
                MutableFraction = 1,
                PageSize = 1L << 10,
                MemorySize = 1L << 20,
                ReadCacheEnabled = useReadCache,
                CheckpointDir = TestUtils.MethodTestDir
            }, StoreFunctions<long, long>.Create(LongKeyComparer.Instance)
                , (allocatorSettings, storeFunctions) => new(allocatorSettings, storeFunctions)
            );

            using var s1 = store1.NewSession<long, long, Empty, SimpleLongSimpleFunctions<long, long>>(new SimpleLongSimpleFunctions<long, long>());
            var bc1 = s1.BasicContext;

            using var store2 = new TsavoriteKV<long, long, LongStoreFunctions, LongAllocator>(new()
            {
                IndexSize = indexSize,
                LogDevice = log,
                MutableFraction = 1,
                PageSize = 1L << 10,
                MemorySize = 1L << 20,
                ReadCacheEnabled = useReadCache,
                CheckpointDir = TestUtils.MethodTestDir
            }, StoreFunctions<long, long>.Create(LongKeyComparer.Instance)
                , (allocatorSettings, storeFunctions) => new(allocatorSettings, storeFunctions)
            );

            for (int i = 0; i < 5; i++)
            {
                for (long key = 1000 * i; key < 1000 * i + 1000; key++)
                {
                    _ = bc1.Upsert(ref key, ref key);
                }

                if (useReadCache)
                {
                    store1.Log.FlushAndEvict(true);
                    for (long key = 1000 * i; key < 1000 * i + 1000; key++)
                    {
                        long output = default;
                        var status = bc1.Read(ref key, ref output);
                        if (!status.IsPending)
                        {
                            ClassicAssert.IsTrue(status.Found, $"status = {status}");
                            ClassicAssert.AreEqual(key, output, $"output = {output}");
                        }
                    }
                    _ = bc1.CompletePending(true);
                }

                var task = store1.TakeHybridLogCheckpointAsync(checkpointType);

                if (isAsync)
                {
                    var (status, token) = await task;
                    _ = await store2.RecoverAsync(default, token);
                }
                else
                {
                    var (status, token) = task.AsTask().GetAwaiter().GetResult();
                    _ = store2.Recover(default, token);
                }

                ClassicAssert.AreEqual(store1.Log.HeadAddress, store2.Log.HeadAddress);
                ClassicAssert.AreEqual(store1.Log.ReadOnlyAddress, store2.Log.ReadOnlyAddress);
                ClassicAssert.AreEqual(store1.Log.TailAddress, store2.Log.TailAddress);

                using var s2 = store2.NewSession<long, long, Empty, SimpleLongSimpleFunctions<long, long>>(new SimpleLongSimpleFunctions<long, long>());
                var bc2 = s2.BasicContext;
                for (long key = 0; key < 1000 * i + 1000; key++)
                {
                    long output = default;
                    var status = bc2.Read(ref key, ref output);
                    if (!status.IsPending)
                    {
                        ClassicAssert.IsTrue(status.Found, $"status = {status}");
                        ClassicAssert.AreEqual(key, output, $"output = {output}");
                    }
                }
                _ = bc2.CompletePending(true);
            }
        }

        [Test]
        [Category("TsavoriteKV"), Category("CheckpointRestore")]
        public void RecoveryCheck2Repeated(
            [Values(CheckpointType.Snapshot, CheckpointType.FoldOver)] CheckpointType checkpointType
            )
        {
            Guid token = default;

            for (int i = 0; i < 6; i++)
            {
                using var store = new TsavoriteKV<long, long, LongStoreFunctions, LongAllocator>(new()
                {
                    IndexSize = 1L << 13,
                    LogDevice = log,
                    MutableFraction = 1,
                    PageSize = 1L << 10,
                    MemorySize = 1L << 20,
                    CheckpointDir = TestUtils.MethodTestDir
                }, StoreFunctions<long, long>.Create(LongKeyComparer.Instance)
                    , (allocatorSettings, storeFunctions) => new(allocatorSettings, storeFunctions)
                );

                if (i > 0)
                    _ = store.Recover(default, token);

                using var s1 = store.NewSession<long, long, Empty, SimpleLongSimpleFunctions<long, long>>(new SimpleLongSimpleFunctions<long, long>());
                var bc1 = s1.BasicContext;

                for (long key = 1000 * i; key < 1000 * i + 1000; key++)
                {
                    _ = bc1.Upsert(ref key, ref key);
                }

                var task = store.TakeHybridLogCheckpointAsync(checkpointType);
                bool success;
                (success, token) = task.AsTask().GetAwaiter().GetResult();
                ClassicAssert.IsTrue(success);

                using var s2 = store.NewSession<long, long, Empty, SimpleLongSimpleFunctions<long, long>>(new SimpleLongSimpleFunctions<long, long>());
                var bc2 = s2.BasicContext;

                for (long key = 0; key < 1000 * i + 1000; key++)
                {
                    long output = default;
                    var status = bc2.Read(ref key, ref output);
                    if (!status.IsPending)
                    {
                        ClassicAssert.IsTrue(status.Found, $"status = {status}");
                        ClassicAssert.AreEqual(key, output, $"output = {output}");
                    }
                }
                _ = bc2.CompletePending(true);
            }
        }

        [Test]
        [Category("TsavoriteKV"), Category("CheckpointRestore")]
        public void RecoveryRollback(
            [Values(CheckpointType.Snapshot, CheckpointType.FoldOver)] CheckpointType checkpointType
            )
        {
            using var store = new TsavoriteKV<long, long, LongStoreFunctions, LongAllocator>(new()
            {
                IndexSize = 1L << 13,
                LogDevice = log,
                MutableFraction = 1,
                PageSize = 1L << 10,
                MemorySize = 1L << 11,
                SegmentSize = 1L << 11,
                CheckpointDir = TestUtils.MethodTestDir
            }, StoreFunctions<long, long>.Create(LongKeyComparer.Instance)
                , (allocatorSettings, storeFunctions) => new(allocatorSettings, storeFunctions)
            );

            using var s1 = store.NewSession<long, long, Empty, SimpleLongSimpleFunctions<long, long>>(new SimpleLongSimpleFunctions<long, long>());
            var bc1 = s1.BasicContext;

            for (long key = 0; key < 1000; key++)
            {
                _ = bc1.Upsert(ref key, ref key);
            }

            var task = store.TakeHybridLogCheckpointAsync(checkpointType);
            (bool success, Guid token) = task.AsTask().GetAwaiter().GetResult();
            ClassicAssert.IsTrue(success);

            for (long key = 0; key < 1000; key++)
            {
                long output = default;
                var status = bc1.Read(ref key, ref output);
                if (!status.IsPending)
                {
                    ClassicAssert.IsTrue(status.Found, $"status = {status}");
                    ClassicAssert.AreEqual(key, output, $"output = {output}");
                }
            }
            _ = bc1.CompletePendingWithOutputs(out var completedOutputs, true);
            while (completedOutputs.Next())
            {
                ClassicAssert.IsTrue(completedOutputs.Current.Status.Found);
                ClassicAssert.AreEqual(completedOutputs.Current.Key, completedOutputs.Current.Output, $"output = {completedOutputs.Current.Output}");
            }
            completedOutputs.Dispose();

            for (long key = 1000; key < 2000; key++)
            {
                _ = bc1.Upsert(ref key, ref key);
            }

            // Reset store to empty state
            store.Reset();

            for (long key = 0; key < 2000; key++)
            {
                long output = default;
                var status = bc1.Read(ref key, ref output);
                if (!status.IsPending)
                {
                    ClassicAssert.IsTrue(status.NotFound, $"status = {status}");
                }
            }
            _ = bc1.CompletePendingWithOutputs(out completedOutputs, true);
            while (completedOutputs.Next())
            {
                ClassicAssert.IsTrue(completedOutputs.Current.Status.NotFound);
            }
            completedOutputs.Dispose();

            // Rollback to previous checkpoint
            _ = store.Recover(default, token);

            for (long key = 0; key < 1000; key++)
            {
                long output = default;
                var status = bc1.Read(ref key, ref output);
                if (!status.IsPending)
                {
                    ClassicAssert.IsTrue(status.Found, $"status = {status}");
                    ClassicAssert.AreEqual(key, output, $"output = {output}");
                }
            }
            _ = bc1.CompletePendingWithOutputs(out completedOutputs, true);
            while (completedOutputs.Next())
            {
                ClassicAssert.IsTrue(completedOutputs.Current.Status.Found);
                ClassicAssert.AreEqual(completedOutputs.Current.Key, completedOutputs.Current.Output, $"output = {completedOutputs.Current.Output}");
            }
            completedOutputs.Dispose();

            for (long key = 1000; key < 2000; key++)
            {
                long output = default;
                var status = bc1.Read(ref key, ref output);
                if (!status.IsPending)
                {
                    ClassicAssert.IsTrue(status.NotFound, $"status = {status}");
                }
            }
            _ = bc1.CompletePendingWithOutputs(out completedOutputs, true);
            while (completedOutputs.Next())
            {
                ClassicAssert.IsTrue(completedOutputs.Current.Status.NotFound);
            }
            completedOutputs.Dispose();

            for (long key = 1000; key < 2000; key++)
            {
                _ = bc1.Upsert(ref key, ref key);
            }

            for (long key = 0; key < 2000; key++)
            {
                long output = default;
                var status = bc1.Read(ref key, ref output);
                if (!status.IsPending)
                {
                    ClassicAssert.IsTrue(status.Found, $"status = {status}");
                    ClassicAssert.AreEqual(key, output, $"output = {output}");
                }
                else
                {
                    _ = bc1.CompletePendingWithOutputs(out completedOutputs, true);
                    while (completedOutputs.Next())
                    {
                        ClassicAssert.IsTrue(completedOutputs.Current.Status.Found);
                        ClassicAssert.AreEqual(completedOutputs.Current.Key, completedOutputs.Current.Output, $"output = {completedOutputs.Current.Output}");
                    }
                    completedOutputs.Dispose();
                }
            }
            _ = bc1.CompletePendingWithOutputs(out completedOutputs, true);
            while (completedOutputs.Next())
            {
                ClassicAssert.IsTrue(completedOutputs.Current.Status.Found);
                ClassicAssert.AreEqual(completedOutputs.Current.Key, completedOutputs.Current.Output, $"output = {completedOutputs.Current.Output}");
            }
            completedOutputs.Dispose();
        }
    }

    [TestFixture]
    public class RecoveryCheck3Tests : RecoveryCheckBase
    {
        [SetUp]
        public void Setup() => BaseSetup();

        [TearDown]
        public void TearDown() => BaseTearDown();

        [Test]
        [Category("TsavoriteKV"), Category("CheckpointRestore")]
        public async ValueTask RecoveryCheck3(
            [Values(CheckpointType.Snapshot, CheckpointType.FoldOver)] CheckpointType checkpointType,
            [Values] bool isAsync, [Values] bool useReadCache, [Values(1L << 13, 1L << 16)] long indexSize)
        {
            using var store1 = new TsavoriteKV<long, long, LongStoreFunctions, LongAllocator>(new()
            {
                IndexSize = indexSize,
                LogDevice = log,
                MutableFraction = 1,
                PageSize = 1L << 10,
                MemorySize = 1L << 20,
                ReadCacheEnabled = useReadCache,
                CheckpointDir = TestUtils.MethodTestDir
            }, StoreFunctions<long, long>.Create(LongKeyComparer.Instance)
                , (allocatorSettings, storeFunctions) => new(allocatorSettings, storeFunctions)
            );

            using var s1 = store1.NewSession<long, long, Empty, SimpleLongSimpleFunctions<long, long>>(new SimpleLongSimpleFunctions<long, long>());
            var bc1 = s1.BasicContext;

            using var store2 = new TsavoriteKV<long, long, LongStoreFunctions, LongAllocator>(new()
            {
                IndexSize = indexSize,
                LogDevice = log,
                MutableFraction = 1,
                PageSize = 1L << 10,
                MemorySize = 1L << 20,
                ReadCacheEnabled = useReadCache,
                CheckpointDir = TestUtils.MethodTestDir
            }, StoreFunctions<long, long>.Create(LongKeyComparer.Instance)
                , (allocatorSettings, storeFunctions) => new(allocatorSettings, storeFunctions)
            );

            for (int i = 0; i < 5; i++)
            {
                for (long key = 1000 * i; key < 1000 * i + 1000; key++)
                {
                    _ = bc1.Upsert(ref key, ref key);
                }

                if (useReadCache)
                {
                    store1.Log.FlushAndEvict(true);
                    for (long key = 1000 * i; key < 1000 * i + 1000; key++)
                    {
                        long output = default;
                        var status = bc1.Read(ref key, ref output);
                        if (!status.IsPending)
                        {
                            ClassicAssert.IsTrue(status.Found, $"status = {status}");
                            ClassicAssert.AreEqual(key, output, $"output = {output}");
                        }
                    }
                    _ = bc1.CompletePending(true);
                }

                var task = store1.TakeFullCheckpointAsync(checkpointType);

                if (isAsync)
                {
                    var (status, token) = await task;
                    _ = await store2.RecoverAsync(default, token);
                }
                else
                {
                    var (status, token) = task.AsTask().GetAwaiter().GetResult();
                    _ = store2.Recover(default, token);
                }

                ClassicAssert.AreEqual(store1.Log.HeadAddress, store2.Log.HeadAddress);
                ClassicAssert.AreEqual(store1.Log.ReadOnlyAddress, store2.Log.ReadOnlyAddress);
                ClassicAssert.AreEqual(store1.Log.TailAddress, store2.Log.TailAddress);

                using var s2 = store2.NewSession<long, long, Empty, SimpleLongSimpleFunctions<long, long>>(new SimpleLongSimpleFunctions<long, long>());
                var bc2 = s2.BasicContext;
                for (long key = 0; key < 1000 * i + 1000; key++)
                {
                    long output = default;
                    var status = bc2.Read(ref key, ref output);
                    if (!status.IsPending)
                    {
                        ClassicAssert.IsTrue(status.Found, $"status = {status}");
                        ClassicAssert.AreEqual(key, output, $"output = {output}");
                    }
                }
                _ = bc2.CompletePending(true);
            }
        }

    }

    [TestFixture]
    public class RecoveryCheck4Tests : RecoveryCheckBase
    {
        [SetUp]
        public void Setup() => BaseSetup();

        [TearDown]
        public void TearDown() => BaseTearDown();

        [Test]
        [Category("TsavoriteKV"), Category("CheckpointRestore")]
        public async ValueTask RecoveryCheck4(
            [Values(CheckpointType.Snapshot, CheckpointType.FoldOver)] CheckpointType checkpointType,
            [Values] bool isAsync, [Values] bool useReadCache, [Values(1L << 13, 1L << 16)] long indexSize)
        {
            using var store1 = new TsavoriteKV<long, long, LongStoreFunctions, LongAllocator>(new()
            {
                IndexSize = indexSize,
                LogDevice = log,
                MutableFraction = 1,
                PageSize = 1L << 10,
                MemorySize = 1L << 20,
                ReadCacheEnabled = useReadCache,
                CheckpointDir = TestUtils.MethodTestDir
            }, StoreFunctions<long, long>.Create(LongKeyComparer.Instance)
                , (allocatorSettings, storeFunctions) => new(allocatorSettings, storeFunctions)
            );

            using var s1 = store1.NewSession<long, long, Empty, SimpleLongSimpleFunctions<long, long>>(new SimpleLongSimpleFunctions<long, long>());
            var bc1 = s1.BasicContext;

            using var store2 = new TsavoriteKV<long, long, LongStoreFunctions, LongAllocator>(new()
            {
                IndexSize = indexSize,
                LogDevice = log,
                MutableFraction = 1,
                PageSize = 1L << 10,
                MemorySize = 1L << 20,
                ReadCacheEnabled = useReadCache,
                CheckpointDir = TestUtils.MethodTestDir
            }, StoreFunctions<long, long>.Create(LongKeyComparer.Instance)
                , (allocatorSettings, storeFunctions) => new(allocatorSettings, storeFunctions)
            );

            for (int i = 0; i < 5; i++)
            {
                for (long key = 1000 * i; key < 1000 * i + 1000; key++)
                {
                    _ = bc1.Upsert(ref key, ref key);
                }

                if (useReadCache)
                {
                    store1.Log.FlushAndEvict(true);
                    for (long key = 1000 * i; key < 1000 * i + 1000; key++)
                    {
                        long output = default;
                        var status = bc1.Read(ref key, ref output);
                        if (!status.IsPending)
                        {
                            ClassicAssert.IsTrue(status.Found, $"status = {status}");
                            ClassicAssert.AreEqual(key, output, $"output = {output}");
                        }
                    }
                    _ = bc1.CompletePending(true);
                }

                if (i == 0)
                    _ = store1.TakeIndexCheckpointAsync().AsTask().GetAwaiter().GetResult();

                var task = store1.TakeHybridLogCheckpointAsync(checkpointType);

                if (isAsync)
                {
                    var (status, token) = await task;
                    _ = await store2.RecoverAsync(default, token);
                }
                else
                {
                    var (status, token) = task.AsTask().GetAwaiter().GetResult();
                    _ = store2.Recover(default, token);
                }

                ClassicAssert.AreEqual(store1.Log.HeadAddress, store2.Log.HeadAddress);
                ClassicAssert.AreEqual(store1.Log.ReadOnlyAddress, store2.Log.ReadOnlyAddress);
                ClassicAssert.AreEqual(store1.Log.TailAddress, store2.Log.TailAddress);

                using var s2 = store2.NewSession<long, long, Empty, SimpleLongSimpleFunctions<long, long>>(new SimpleLongSimpleFunctions<long, long>());
                var bc2 = s2.BasicContext;
                for (long key = 0; key < 1000 * i + 1000; key++)
                {
                    long output = default;
                    var status = bc2.Read(ref key, ref output);
                    if (!status.IsPending)
                    {
                        ClassicAssert.IsTrue(status.Found, $"status = {status}");
                        ClassicAssert.AreEqual(key, output, $"output = {output}");
                    }
                }
                _ = bc2.CompletePending(true);
            }
        }

    }

    [TestFixture]
    public class RecoveryCheck5Tests : RecoveryCheckBase
    {
        [SetUp]
        public void Setup() => BaseSetup();

        [TearDown]
        public void TearDown() => BaseTearDown();

        [Test]
        [Category("TsavoriteKV")]
        [Category("CheckpointRestore")]
        public async ValueTask RecoveryCheck5(
            [Values(CheckpointType.Snapshot, CheckpointType.FoldOver)] CheckpointType checkpointType,
            [Values] bool isAsync, [Values] bool useReadCache, [Values(1L << 13, 1L << 16)] long indexSize)
        {
            using var store1 = new TsavoriteKV<long, long, LongStoreFunctions, LongAllocator>(new()
            {
                IndexSize = indexSize,
                LogDevice = log,
                MutableFraction = 1,
                PageSize = 1L << 10,
                MemorySize = 1L << 20,
                ReadCacheEnabled = useReadCache,
                CheckpointDir = TestUtils.MethodTestDir
            }, StoreFunctions<long, long>.Create(LongKeyComparer.Instance)
                , (allocatorSettings, storeFunctions) => new(allocatorSettings, storeFunctions)
            );

            using var s1 = store1.NewSession<long, long, Empty, MyFunctions>(new MyFunctions());
            var bc1 = s1.BasicContext;
            for (long key = 0; key < 1000; key++)
            {
                _ = bc1.Upsert(ref key, ref key);
            }

            if (useReadCache)
            {
                store1.Log.FlushAndEvict(true);
                for (long key = 0; key < 1000; key++)
                {
                    long output = default;
                    var status = bc1.Read(ref key, ref output);
                    if (!status.IsPending)
                    {
                        ClassicAssert.IsTrue(status.Found, $"status = {status}");
                        ClassicAssert.AreEqual(key, output, $"output = {output}");
                    }
                }
                _ = bc1.CompletePending(true);
            }

            _ = store1.GrowIndex();

            for (long key = 0; key < 1000; key++)
            {
                long output = default;
                var status = bc1.Read(ref key, ref output);
                if (!status.IsPending)
                {
                    ClassicAssert.IsTrue(status.Found, $"status = {status}");
                    ClassicAssert.AreEqual(key, output, $"output = {output}");
                }
            }
            _ = bc1.CompletePending(true);

            var task = store1.TakeFullCheckpointAsync(checkpointType);

            using var store2 = new TsavoriteKV<long, long, LongStoreFunctions, LongAllocator>(new()
            {
                IndexSize = indexSize,
                LogDevice = log,
                MutableFraction = 1,
                PageSize = 1L << 10,
                MemorySize = 1L << 20,
                ReadCacheEnabled = useReadCache,
                CheckpointDir = TestUtils.MethodTestDir
            }, StoreFunctions<long, long>.Create(LongKeyComparer.Instance)
                , (allocatorSettings, storeFunctions) => new(allocatorSettings, storeFunctions)
            );

            if (isAsync)
            {
                var (status, token) = await task;
                _ = await store2.RecoverAsync(default, token);
            }
            else
            {
                var (status, token) = task.AsTask().GetAwaiter().GetResult();
                _ = store2.Recover(default, token);
            }

            ClassicAssert.AreEqual(store1.Log.HeadAddress, store2.Log.HeadAddress);
            ClassicAssert.AreEqual(store1.Log.ReadOnlyAddress, store2.Log.ReadOnlyAddress);
            ClassicAssert.AreEqual(store1.Log.TailAddress, store2.Log.TailAddress);

            using var s2 = store2.NewSession<long, long, Empty, MyFunctions>(new MyFunctions());
            var bc2 = s2.BasicContext;

            for (long key = 0; key < 1000; key++)
            {
                long output = default;
                var status = bc2.Read(ref key, ref output);
                if (!status.IsPending)
                {
                    ClassicAssert.IsTrue(status.Found, $"status = {status}");
                    ClassicAssert.AreEqual(key, output, $"output = {output}");
                }
            }
            _ = bc2.CompletePending(true);
        }
    }

    [TestFixture]
    public class RecoveryCheckSnapshotTests : RecoveryCheckBase
    {
        [SetUp]
        public void Setup() => BaseSetup();

        [TearDown]
        public void TearDown() => BaseTearDown();

        [Test]
        [Category("TsavoriteKV")]
        [Category("CheckpointRestore")]
        [Category("Smoke")]
        public async ValueTask IncrSnapshotRecoveryCheck([Values] DeviceMode deviceMode)
        {
            ICheckpointManager checkpointManager;
            if (deviceMode == DeviceMode.Local)
            {
                checkpointManager = new DeviceLogCommitCheckpointManager(
                    new LocalStorageNamedDeviceFactoryCreator(),
                    new DefaultCheckpointNamingScheme(TestUtils.MethodTestDir + "/checkpoints/"));  // PurgeAll deletes this directory
            }
            else
            {
                TestUtils.IgnoreIfNotRunningAzureTests();
                checkpointManager = new DeviceLogCommitCheckpointManager(
                    TestUtils.AzureStorageNamedDeviceFactoryCreator,
                    new AzureCheckpointNamingScheme($"{TestUtils.AzureTestContainer}/{TestUtils.AzureTestDirectory}"));
            }

            await IncrSnapshotRecoveryCheck(checkpointManager);
            checkpointManager.PurgeAll();
            checkpointManager.Dispose();
        }

        private async ValueTask IncrSnapshotRecoveryCheck(ICheckpointManager checkpointManager)
        {
            using var store1 = new TsavoriteKV<long, long, LongStoreFunctions, LongAllocator>(new()
            {
                IndexSize = 1L << 16,
                LogDevice = log,
                MutableFraction = 1,
                PageSize = 1L << 10,
                MemorySize = 1L << 20,
                CheckpointManager = checkpointManager
            }, StoreFunctions<long, long>.Create(LongKeyComparer.Instance)
                , (allocatorSettings, storeFunctions) => new(allocatorSettings, storeFunctions)
            );

            using var s1 = store1.NewSession<long, long, Empty, MyFunctions2>(new MyFunctions2());
            var bc1 = s1.BasicContext;
            for (long key = 0; key < 1000; key++)
                _ = bc1.Upsert(ref key, ref key);

            var task = store1.TakeHybridLogCheckpointAsync(CheckpointType.Snapshot);
            var (success, token) = await task;

            for (long key = 950; key < 1000; key++)
                _ = bc1.Upsert(key, key + 1);

            var version1 = store1.CurrentVersion;
            var _result1 = store1.TryInitiateHybridLogCheckpoint(out var _token1, CheckpointType.Snapshot, true);
            await store1.CompleteCheckpointAsync();

            ClassicAssert.IsTrue(_result1);
            ClassicAssert.AreEqual(token, _token1);

            for (long key = 1000; key < 2000; key++)
                _ = bc1.Upsert(key, key + 1);

            var version2 = store1.CurrentVersion;
            var _result2 = store1.TryInitiateHybridLogCheckpoint(out var _token2, CheckpointType.Snapshot, true);
            await store1.CompleteCheckpointAsync();

            ClassicAssert.IsTrue(_result2);
            ClassicAssert.AreEqual(token, _token2);

            // Test that we can recover to latest version
            using var store2 = new TsavoriteKV<long, long, LongStoreFunctions, LongAllocator>(new()
            {
                IndexSize = 1L << 16,
                LogDevice = log,
                MutableFraction = 1,
                PageSize = 1L << 10,
                MemorySize = 1L << 14,
                CheckpointManager = checkpointManager
            }, StoreFunctions<long, long>.Create(LongKeyComparer.Instance)
                , (allocatorSettings, storeFunctions) => new(allocatorSettings, storeFunctions)
            );

            await store2.RecoverAsync(default, _token2);

            ClassicAssert.AreEqual(store2.Log.TailAddress, store1.Log.TailAddress);

            using var s2 = store2.NewSession<long, long, Empty, MyFunctions2>(new MyFunctions2());
            var bc2 = s2.BasicContext;

            for (long key = 0; key < 2000; key++)
            {
                long output = default;
                var status = bc2.Read(ref key, ref output);
                if (!status.IsPending)
                {
                    MyFunctions2.Verify(status, key, output);
                }
            }
            _ = bc2.CompletePending(true);

            // Test that we can recover to earlier version
            using var store3 = new TsavoriteKV<long, long, LongStoreFunctions, LongAllocator>(new()
            {
                IndexSize = 1L << 16,
                LogDevice = log,
                MutableFraction = 1,
                PageSize = 1L << 10,
                MemorySize = 1L << 14,
                CheckpointManager = checkpointManager
            }, StoreFunctions<long, long>.Create(LongKeyComparer.Instance)
                , (allocatorSettings, storeFunctions) => new(allocatorSettings, storeFunctions)
            );

            _ = await store3.RecoverAsync(recoverTo: version1);

            ClassicAssert.IsTrue(store3.EntryCount == 1000);
            using var s3 = store3.NewSession<long, long, Empty, MyFunctions2>(new MyFunctions2());
            var bc3 = s3.BasicContext;
            for (long key = 0; key < 1000; key++)
            {
                long output = default;
                var status = bc3.Read(ref key, ref output);
                if (!status.IsPending)
                {
                    MyFunctions2.Verify(status, key, output);
                }
            }
            _ = bc3.CompletePending(true);
        }
    }
<<<<<<< HEAD
}

#endif // LOGRECORD_TODO
=======

    [TestFixture]
    public class RecoveryCheckStreamingSnapshotTests : RecoveryCheckBase
    {
        [SetUp]
        public void Setup() => BaseSetup();

        [TearDown]
        public void TearDown() => BaseTearDown();

        public class SnapshotIterator : IStreamingSnapshotIteratorFunctions<long, long>
        {
            readonly TsavoriteKV<long, long, LongStoreFunctions, LongAllocator> store2;
            readonly long expectedCount;

            ClientSession<long, long, long, long, Empty, MyFunctions, LongStoreFunctions, LongAllocator> session2;
            BasicContext<long, long, long, long, Empty, MyFunctions, LongStoreFunctions, LongAllocator> bc2;

            public SnapshotIterator(TsavoriteKV<long, long, LongStoreFunctions, LongAllocator> store2, long expectedCount)
            {
                this.store2 = store2;
                this.expectedCount = expectedCount;
            }

            public bool OnStart(Guid checkpointToken, long currentVersion, long targetVersion)
            {
                store2.SetVersion(targetVersion);
                session2 = store2.NewSession<long, long, Empty, MyFunctions>(new MyFunctions());
                bc2 = session2.BasicContext;
                return true;
            }

            public bool Reader(ref long key, ref long value, RecordMetadata recordMetadata, long numberOfRecords)
            {
                _ = bc2.Upsert(ref key, ref value);
                return true;
            }

            public void OnException(Exception exception, long numberOfRecords)
                => Assert.Fail(exception.Message);

            public void OnStop(bool completed, long numberOfRecords)
            {
                Assert.That(numberOfRecords, Is.EqualTo(expectedCount));
                session2.Dispose();
            }
        }

        [Test]
        [Category("TsavoriteKV")]
        [Category("CheckpointRestore")]
        [Category("Smoke")]

        public async ValueTask StreamingSnapshotBasicTest([Values] bool isAsync, [Values] bool useReadCache, [Values] bool reInsert, [Values(1L << 13, 1L << 16)] long indexSize)
        {
            using var store1 = new TsavoriteKV<long, long, LongStoreFunctions, LongAllocator>(new()
            {
                IndexSize = indexSize,
                LogDevice = log,
                MutableFraction = 1,
                PageSize = 1L << 10,
                MemorySize = 1L << 20,
                ReadCacheEnabled = useReadCache,
                CheckpointDir = TestUtils.MethodTestDir
            }, StoreFunctions<long, long>.Create(LongKeyComparer.Instance)
                , (allocatorSettings, storeFunctions) => new(allocatorSettings, storeFunctions)
            );

            using var s1 = store1.NewSession<long, long, Empty, MyFunctions>(new MyFunctions());
            var bc1 = s1.BasicContext;

            for (long key = 0; key < (reInsert ? 800 : 1000); key++)
            {
                // If reInsert, we insert the wrong key during the first pass for the first 500 keys
                long value = reInsert && key < 500 ? key + 1 : key;
                _ = bc1.Upsert(ref key, ref value);
            }

            if (reInsert)
            {
                store1.Log.FlushAndEvict(true);
                for (long key = 0; key < 500; key++)
                {
                    _ = bc1.Upsert(ref key, ref key);
                }
                for (long key = 800; key < 1000; key++)
                {
                    _ = bc1.Upsert(ref key, ref key);
                }
            }

            if (useReadCache)
            {
                store1.Log.FlushAndEvict(true);
                for (long key = 0; key < 1000; key++)
                {
                    long output = default;
                    var status = bc1.Read(ref key, ref output);
                    if (!status.IsPending)
                    {
                        ClassicAssert.IsTrue(status.Found, $"status = {status}");
                        ClassicAssert.AreEqual(key, output, $"output = {output}");
                    }
                }
                _ = bc1.CompletePending(true);
            }

            // First create the new store, we will insert into this store as part of the iterator functions on the old store
            using var store2 = new TsavoriteKV<long, long, LongStoreFunctions, LongAllocator>(new()
            {
                IndexSize = indexSize,
                LogDevice = log,
                MutableFraction = 1,
                PageSize = 1L << 10,
                MemorySize = 1L << 20,
                ReadCacheEnabled = useReadCache,
                CheckpointDir = TestUtils.MethodTestDir
            }, StoreFunctions<long, long>.Create(LongKeyComparer.Instance)
                , (allocatorSettings, storeFunctions) => new(allocatorSettings, storeFunctions)
            );

            // Take a streaming snapshot checkpoint of the old store
            var iterator = new SnapshotIterator(store2, 1000);
            var task = store1.TakeFullCheckpointAsync(CheckpointType.StreamingSnapshot, streamingSnapshotIteratorFunctions: iterator);
            if (isAsync)
            {
                var (status, token) = await task;
            }
            else
            {
                var (status, token) = task.AsTask().GetAwaiter().GetResult();
            }

            // Verify that the new store has all the records
            using var s2 = store2.NewSession<long, long, Empty, MyFunctions>(new MyFunctions());
            var bc2 = s2.BasicContext;
            for (long key = 0; key < 1000; key++)
            {
                long output = default;
                var status = bc2.Read(ref key, ref output);
                if (!status.IsPending)
                {
                    ClassicAssert.IsTrue(status.Found, $"status = {status}");
                    ClassicAssert.AreEqual(key, output, $"output = {output}");
                }
            }
            _ = bc2.CompletePending(true);
        }
    }
}
>>>>>>> ecc0ec65
<|MERGE_RESOLUTION|>--- conflicted
+++ resolved
@@ -935,11 +935,6 @@
             _ = bc3.CompletePending(true);
         }
     }
-<<<<<<< HEAD
-}
-
-#endif // LOGRECORD_TODO
-=======
 
     [TestFixture]
     public class RecoveryCheckStreamingSnapshotTests : RecoveryCheckBase
@@ -1089,5 +1084,4 @@
             _ = bc2.CompletePending(true);
         }
     }
-}
->>>>>>> ecc0ec65
+}