--- conflicted
+++ resolved
@@ -153,11 +153,6 @@
             ClassicAssert.IsTrue(SystemState.Equal(SystemState.Make(Phase.PREPARE, 1), store.SystemState));
         }
     }
-<<<<<<< HEAD
-}
-
-#endif // LOGRECORD_TODO
-=======
 
     public class SMSimpleFunctions : SimpleSessionFunctions<AdId, NumClicks, Empty>
     {
@@ -168,4 +163,5 @@
         }
     }
 }
->>>>>>> 87f04718
+
+#endif // LOGRECORD_TODO