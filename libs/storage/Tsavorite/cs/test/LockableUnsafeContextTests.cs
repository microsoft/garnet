﻿// Copyright (c) Microsoft Corporation.
// Licensed under the MIT license.

using System;
using System.Collections.Generic;
using System.Diagnostics;
using System.IO;
using System.Linq;
using System.Threading;
using System.Threading.Tasks;
using NUnit.Framework;
using NUnit.Framework.Legacy;
using Tsavorite.core;
using Tsavorite.test.LockTable;
using Tsavorite.test.ReadCacheTests;
using static Tsavorite.test.TestUtils;

namespace Tsavorite.test.LockableUnsafeContext
{
    // Must be in a separate block so the "using StructStoreFunctions" is the first line in its namespace declaration.
    internal class LockableUnsafeComparer : IKeyComparer<long>
    {
        internal int maxSleepMs;
        readonly Random rng = new(101);

        public bool Equals(ref long k1, ref long k2) => k1 == k2;

        public long GetHashCode64(ref long k)
        {
            if (maxSleepMs > 0)
                Thread.Sleep(rng.Next(maxSleepMs));
            return Utility.GetHashCode(k);
        }
    }
}
namespace Tsavorite.test.LockableUnsafeContext
{
    using LongAllocator = BlittableAllocator<long, long, StoreFunctions<long, long, LockableUnsafeComparer, DefaultRecordDisposer<long, long>>>;
    using LongStoreFunctions = StoreFunctions<long, long, LockableUnsafeComparer, DefaultRecordDisposer<long, long>>;

    // Functions for the "Simple lock transaction" case, e.g.:
    //  - Lock key1, key2, key3, keyResult
    //  - Do some operation on value1, value2, value3 and write the result to valueResult
    internal class LockableUnsafeFunctions : SimpleSimpleFunctions<long, long>
    {
        internal long recordAddress;

        public override void PostSingleDeleter(ref long key, ref DeleteInfo deleteInfo)
        {
            recordAddress = deleteInfo.Address;
        }

        public override bool ConcurrentDeleter(ref long key, ref long value, ref DeleteInfo deleteInfo, ref RecordInfo recordInfo)
        {
            recordAddress = deleteInfo.Address;
            return true;
        }
    }

    public enum ResultLockTarget { MutableLock, LockTable }

    internal struct BucketLockTracker
    {
        internal readonly Dictionary<long /* bucketIndex */, (int x, int s)> buckets;

        public BucketLockTracker()
        {
            buckets = [];
        }

        internal readonly void Increment(FixedLengthLockableKeyStruct<long> key) => Increment(ref key); // easier with 'foreach' because iteration vars can't be passed by 'ref'
        internal readonly void Increment(ref FixedLengthLockableKeyStruct<long> key)
        {
            if (key.LockType == LockType.Exclusive)
                IncrementX(ref key);
            else
                IncrementS(ref key);
        }
        internal readonly void Decrement(FixedLengthLockableKeyStruct<long> key) => Decrement(ref key);
        internal readonly void Decrement(ref FixedLengthLockableKeyStruct<long> key)
        {
            if (key.LockType == LockType.Exclusive)
                DecrementX(ref key);
            else
                DecrementS(ref key);
        }

        internal readonly void IncrementX(ref FixedLengthLockableKeyStruct<long> key) => AddX(ref key, 1);
        internal readonly void DecrementX(ref FixedLengthLockableKeyStruct<long> key) => AddX(ref key, -1);
        internal readonly void IncrementS(ref FixedLengthLockableKeyStruct<long> key) => AddS(ref key, 1);
        internal readonly void DecrementS(ref FixedLengthLockableKeyStruct<long> key) => AddS(ref key, -1);

        private readonly void AddX(ref FixedLengthLockableKeyStruct<long> key, int addend)
        {
            if (!buckets.TryGetValue(key.KeyHash, out var counts))
                counts = default;
            counts.x += addend;
            ClassicAssert.GreaterOrEqual(counts.x, 0);
            buckets[key.KeyHash] = counts;
        }

        private readonly void AddS(ref FixedLengthLockableKeyStruct<long> key, int addend)
        {
            if (!buckets.TryGetValue(key.KeyHash, out var counts))
                counts = default;
            counts.s += addend;
            ClassicAssert.GreaterOrEqual(counts.s, 0);
            buckets[key.KeyHash] = counts;
        }

        internal readonly bool GetLockCounts(ref FixedLengthLockableKeyStruct<long> key, out (int x, int s) counts)
        {
            if (!buckets.TryGetValue(key.KeyHash, out counts))
            {
                counts = default;
                return false;
            }
            return true;
        }

        internal readonly (int x, int s) GetLockCounts()
        {
            var xx = 0;
            var ss = 0;
            foreach (var kvp in buckets)
            {
                xx += kvp.Value.x;
                ss += kvp.Value.s;
            }
            return (xx, ss);
        }

        internal readonly void AssertNoLocks()
        {
            foreach (var kvp in buckets)
            {
                ClassicAssert.AreEqual(0, kvp.Value.x);
                ClassicAssert.AreEqual(0, kvp.Value.s);
            }
        }
    }

    [TestFixture]
    class LockableUnsafeContextTests
    {
        const int NumRecords = 1000;
        const int UseNewKey = 1010;
        const int UseExistingKey = 200;

        const int ValueMult = 1_000_000;

        LockableUnsafeFunctions functions;
        LockableUnsafeComparer comparer;

        private TsavoriteKV<long, long, LongStoreFunctions, LongAllocator> store;
        private ClientSession<long, long, long, long, Empty, LockableUnsafeFunctions, LongStoreFunctions, LongAllocator> session;
        private BasicContext<long, long, long, long, Empty, LockableUnsafeFunctions, LongStoreFunctions, LongAllocator> bContext;
        private IDevice log;

        [SetUp]
        public void Setup() => Setup(forRecovery: false);

        public void Setup(bool forRecovery)
        {
            if (!forRecovery)
            {
                DeleteDirectory(MethodTestDir, wait: true);
            }
            log = Devices.CreateLogDevice(Path.Combine(MethodTestDir, "test.log"), deleteOnClose: false, recoverDevice: forRecovery);

            var kvSettings = new KVSettings<long, long>()
            {
                IndexSize = 1L << 26,
                LogDevice = log,
                PageSize = 1L << 12,
                MemorySize = 1L << 22
            };

            foreach (var arg in TestContext.CurrentContext.Test.Arguments)
            {
                if (arg is ReadCopyDestination dest)
                {
                    if (dest == ReadCopyDestination.ReadCache)
                    {
                        kvSettings.ReadCachePageSize = 1L << 12;
                        kvSettings.ReadCacheMemorySize = 1L << 22;
                        kvSettings.ReadCacheEnabled = true;
                    }
                    break;
                }
                if (arg is CheckpointType)
                {
                    kvSettings.CheckpointDir = MethodTestDir;
                    break;
                }
            }

            comparer = new LockableUnsafeComparer();
            functions = new LockableUnsafeFunctions();

            store = new(kvSettings
                , StoreFunctions<long, long>.Create(comparer)
                , (allocatorSettings, storeFunctions) => new(allocatorSettings, storeFunctions)
            );

            session = store.NewSession<long, long, Empty, LockableUnsafeFunctions>(functions);
            bContext = session.BasicContext;
        }

        [TearDown]
        public void TearDown() => TearDown(forRecovery: false);

        public void TearDown(bool forRecovery)
        {
            session?.Dispose();
            session = null;
            store?.Dispose();
            store = null;
            log?.Dispose();
            log = null;

            if (!forRecovery)
            {
                DeleteDirectory(MethodTestDir);
            }
        }

        void Populate()
        {
            for (int key = 0; key < NumRecords; key++)
                ClassicAssert.IsFalse(bContext.Upsert(key, key * ValueMult).IsPending);
        }

        void AssertIsLocked(FixedLengthLockableKeyStruct<long> key, bool xlock, bool slock)
            => OverflowBucketLockTableTests.AssertLockCounts(store, ref key, xlock, slock);
        void AssertIsLocked(ref FixedLengthLockableKeyStruct<long> key, bool xlock, bool slock)
            => OverflowBucketLockTableTests.AssertLockCounts(store, ref key, xlock, slock);

        void PrepareRecordLocation(FlushMode recordLocation) => PrepareRecordLocation(store, recordLocation);

        static void PrepareRecordLocation(TsavoriteKV<long, long, LongStoreFunctions, LongAllocator> store, FlushMode recordLocation)
        {
            if (recordLocation == FlushMode.ReadOnly)
                store.Log.ShiftReadOnlyAddress(store.Log.TailAddress, wait: true);
            else if (recordLocation == FlushMode.OnDisk)
                store.Log.FlushAndEvict(wait: true);
        }

        static void ClearCountsOnError(ClientSession<long, long, long, long, Empty, LockableUnsafeFunctions, LongStoreFunctions, LongAllocator> luContext)
        {
            // If we already have an exception, clear these counts so "Run" will not report them spuriously.
            luContext.sharedLockCount = 0;
            luContext.exclusiveLockCount = 0;
        }

        static void ClearCountsOnError<TFunctions>(ClientSession<long, long, long, long, Empty, TFunctions, LongStoreFunctions, LongAllocator> luContext)
            where TFunctions : ISessionFunctions<long, long, long, long, Empty>
        {
            // If we already have an exception, clear these counts so "Run" will not report them spuriously.
            luContext.sharedLockCount = 0;
            luContext.exclusiveLockCount = 0;
        }

        void PopulateHei(ref HashEntryInfo hei) => OverflowBucketLockTableTests.PopulateHei(store, ref hei);

        void AssertTotalLockCounts(long expectedX, long expectedS) => OverflowBucketLockTableTests.AssertTotalLockCounts(store, expectedX, expectedS);

        unsafe void AssertTotalLockCounts(ref BucketLockTracker blt)
        {
            var (expectedX, expectedS) = blt.GetLockCounts();
            AssertTotalLockCounts(expectedX, expectedS);

            foreach (var kvp in blt.buckets)
            {
                var hashBucket = store.LockTable.GetBucket(kvp.Key);
                ClassicAssert.AreEqual(kvp.Value.s, HashBucket.NumLatchedShared(hashBucket));
                ClassicAssert.AreEqual(kvp.Value.x == 1, HashBucket.IsLatchedExclusive(hashBucket));
            }
        }

        void AssertNoLocks(ref BucketLockTracker blt)
        {
            blt.AssertNoLocks();
            AssertTotalLockCounts(0, 0);
        }

        internal void AssertBucketLockCount(ref FixedLengthLockableKeyStruct<long> key, long expectedX, long expectedS) => OverflowBucketLockTableTests.AssertBucketLockCount(store, ref key, expectedX, expectedS);

        internal enum LockOperationType { Lock, Unlock }

        internal static IEnumerable<int> EnumActionKeyIndices<TKey>(FixedLengthLockableKeyStruct<TKey>[] keys, LockOperationType lockOpType)
        {
            // "Action" means the keys that will actually be locked or unlocked.
            // See comments in LockableContext.DoInternalLockOp. Apps shouldn't need to do this; key sorting and enumeration
            // should be a black-box to them, so this code is just for test.
            if (lockOpType == LockOperationType.Lock)
            {
                for (int ii = 0; ii < keys.Length; ++ii)
                {
                    if (ii == 0 || keys[ii].KeyHash != keys[ii - 1].KeyHash)
                        yield return ii;
                }
                yield break;
            }

            // LockOperationType.Unlock
            for (int ii = keys.Length - 1; ii >= 0; --ii)
            {
                if (ii == 0 || keys[ii].KeyHash != keys[ii - 1].KeyHash)
                    yield return ii;
            }
        }

        [Test]
        [Category(LockTestCategory), Category(LockTableTestCategory), Category(SmokeTestCategory)]
        public void ManualLockCollidingHashCodes([Values] UseSingleBucketComparer /* justToSignalSetup */ _)
        {
            // GetBucketIndex does a mask of lower bits.
            uint bucketIndex = 42;
            long genHashCode(uint uniquifier) => ((long)uniquifier << 30) | bucketIndex;

            var lContext = session.LockableContext;
            lContext.BeginLockable();

            var keys = new[]
            {
                new FixedLengthLockableKeyStruct<long>(101L, genHashCode(1), LockType.Exclusive, lContext),
                new FixedLengthLockableKeyStruct<long>(102L, genHashCode(2), LockType.Exclusive, lContext),
                new FixedLengthLockableKeyStruct<long>(103L, genHashCode(3), LockType.Exclusive, lContext),
            };

            for (var ii = 0; ii < keys.Length; ++ii)
                ClassicAssert.AreEqual(bucketIndex, store.LockTable.GetBucketIndex(keys[ii].KeyHash), $"BucketIndex mismatch on key {ii}");

            lContext.Lock(keys);
            lContext.Unlock(keys);

            lContext.EndLockable();
        }

        [Test]
        [Category("TsavoriteKV")]
        [Category("Smoke")]
        public async Task TestShiftHeadAddressLUC([Values] CompletionSyncMode syncMode)
        {
            long input = default;
            const int RandSeed = 10;
            const int RandRange = NumRecords;
            const int NumRecs = 200;

            Random r = new(RandSeed);
            var sw = Stopwatch.StartNew();

            // Copied from UnsafeContextTests.
            var luContext = session.LockableUnsafeContext;
            luContext.BeginUnsafe();
            luContext.BeginLockable();

            var keyVec = new FixedLengthLockableKeyStruct<long>[1];

            try
            {
                for (int c = 0; c < NumRecs; c++)
                {
                    keyVec[0] = new(r.Next(RandRange), LockType.Exclusive, luContext);
                    luContext.Lock(keyVec);
                    AssertBucketLockCount(ref keyVec[0], 1, 0);

                    var value = keyVec[0].Key + NumRecords;
                    _ = luContext.Upsert(ref keyVec[0].Key, ref value, Empty.Default);
                    luContext.Unlock(keyVec);
                    AssertBucketLockCount(ref keyVec[0], 0, 0);
                }

                AssertTotalLockCounts(0, 0);

                r = new Random(RandSeed);
                sw.Restart();

                for (int c = 0; c < NumRecs; c++)
                {
                    keyVec[0] = new(r.Next(RandRange), LockType.Shared, luContext);
                    var value = keyVec[0].Key + NumRecords;
                    long output = 0;

                    luContext.Lock(keyVec);
                    AssertBucketLockCount(ref keyVec[0], 0, 1);
                    Status status = luContext.Read(ref keyVec[0].Key, ref input, ref output, Empty.Default);
                    luContext.Unlock(keyVec);
                    AssertBucketLockCount(ref keyVec[0], 0, 0);
                    ClassicAssert.IsFalse(status.IsPending);
                }

                AssertTotalLockCounts(0, 0);

                if (syncMode == CompletionSyncMode.Sync)
                {
                    _ = luContext.CompletePending(true);
                }
                else
                {
                    luContext.EndUnsafe();
                    await luContext.CompletePendingAsync();
                    luContext.BeginUnsafe();
                }

                // Shift head and retry - should not find in main memory now
                store.Log.FlushAndEvict(true);

                r = new Random(RandSeed);
                sw.Restart();

                // Since we do random selection with replacement, we may not lock all keys--so need to track which we do
                // Similarly, we need to track bucket counts.
                BucketLockTracker blt = new();
                var lockKeys = Enumerable.Range(0, NumRecs).Select(ii => new FixedLengthLockableKeyStruct<long>(r.Next(RandRange), LockType.Shared, luContext)).ToArray();
                luContext.SortKeyHashes(lockKeys);
                luContext.Lock(lockKeys);

                var expectedS = 0;
                foreach (var idx in EnumActionKeyIndices(lockKeys, LockOperationType.Lock))
                {
                    ++expectedS;
                    long output = 0;
                    blt.IncrementS(ref lockKeys[idx]);
                    Status foundStatus = luContext.Read(ref lockKeys[idx].Key, ref input, ref output, Empty.Default);
                    ClassicAssert.IsTrue(foundStatus.IsPending);
                }

                // We did not lock all keys, only the "Action" ones - one lock per bucket, all shared in this test
                AssertTotalLockCounts(0, expectedS);

                CompletedOutputIterator<long, long, long, long, Empty> outputs;
                if (syncMode == CompletionSyncMode.Sync)
                {
                    _ = luContext.CompletePendingWithOutputs(out outputs, wait: true);
                }
                else
                {
                    luContext.EndUnsafe();
                    outputs = await luContext.CompletePendingWithOutputsAsync();
                    luContext.BeginUnsafe();
                }

                foreach (var idx in EnumActionKeyIndices(lockKeys, LockOperationType.Unlock))
                {
                    luContext.Unlock(lockKeys, idx, 1);
                    blt.DecrementS(ref lockKeys[idx]);
                }

                blt.AssertNoLocks();
                AssertTotalLockCounts(0, 0);

                int count = 0;
                while (outputs.Next())
                {
                    count++;
                    ClassicAssert.AreEqual(outputs.Current.Key + NumRecords, outputs.Current.Output);
                }
                outputs.Dispose();
                ClassicAssert.AreEqual(expectedS, count);
            }
            finally
            {
                luContext.EndLockable();
                luContext.EndUnsafe();
            }
        }

        [Test]
        [Category(LockableUnsafeContextTestCategory)]
        [Category(SmokeTestCategory)]
        public void InMemorySimpleLockTxnTest([Values] ResultLockTarget resultLockTarget,
                                              [Values] FlushMode flushMode, [Values(Phase.REST, Phase.INTERMEDIATE)] Phase phase,
                                              [Values(UpdateOp.Upsert, UpdateOp.RMW)] UpdateOp updateOp)
        {
            Populate();
            PrepareRecordLocation(flushMode);

            // SetUp also reads this to determine whether to supply ReadCache settings. If ReadCache is specified it wins over CopyToTail.
            var useRMW = updateOp == UpdateOp.RMW;
            const int readKey24 = 24, readKey51 = 51;
            long resultKey = resultLockTarget == ResultLockTarget.LockTable ? NumRecords + 1 : readKey24 + readKey51;
            long resultValue;
            long expectedResult = (readKey24 + readKey51) * ValueMult;
            Status status;
            BucketLockTracker blt = new();

            var luContext = session.LockableUnsafeContext;
            luContext.BeginUnsafe();
            luContext.BeginLockable();

            var keys = new[]
            {
                new FixedLengthLockableKeyStruct<long>(readKey24, LockType.Shared, luContext),      // Source, shared
                new FixedLengthLockableKeyStruct<long>(readKey51, LockType.Shared, luContext),      // Source, shared
                new FixedLengthLockableKeyStruct<long>(resultKey, LockType.Exclusive, luContext),   // Destination, exclusive
            };
            luContext.SortKeyHashes(keys);

            try
            {
                luContext.Lock(keys);

                // Verify locks. Note that while we do not increment lock counts for multiple keys (each bucket gets a single lock per thread,
                // shared or exclusive), each key mapping to that bucket will report 'locked'.
                foreach (var key in keys)
                {
                    if (key.Key == resultKey)
                        AssertIsLocked(key, xlock: true, slock: false);
                    else
                        AssertIsLocked(key, xlock: false, slock: true);
                }

                // Use blt because the counts are not 1:1 with keys if there are multiple keys in the same bucket
                foreach (var idx in EnumActionKeyIndices(keys, LockOperationType.Lock))
                    blt.Increment(ref keys[idx]);
                AssertTotalLockCounts(ref blt);

                // Re-get source values, to verify (e.g. they may be in readcache now).
                // We just locked this above, but for FlushMode.OnDisk it will be in the LockTable and will still be PENDING.
                status = luContext.Read(readKey24, out var readValue24);
                if (flushMode == FlushMode.OnDisk)
                {
                    if (status.IsPending)
                    {
                        _ = luContext.CompletePendingWithOutputs(out var completedOutputs, wait: true);
                        ClassicAssert.True(completedOutputs.Next());
                        readValue24 = completedOutputs.Current.Output;
                        ClassicAssert.AreEqual(24 * ValueMult, readValue24);
                        ClassicAssert.False(completedOutputs.Next());
                        completedOutputs.Dispose();
                    }
                }
                else
                {
                    ClassicAssert.IsFalse(status.IsPending, status.ToString());
                }

                status = luContext.Read(readKey51, out var readValue51);
                if (flushMode == FlushMode.OnDisk)
                {
                    if (status.IsPending)
                    {
                        _ = luContext.CompletePendingWithOutputs(out var completedOutputs, wait: true);
                        ClassicAssert.True(completedOutputs.Next());
                        readValue51 = completedOutputs.Current.Output;
                        ClassicAssert.AreEqual(51 * ValueMult, readValue51);
                        ClassicAssert.False(completedOutputs.Next());
                        completedOutputs.Dispose();
                    }
                }
                else
                {
                    ClassicAssert.IsFalse(status.IsPending, status.ToString());
                }

                // Set the phase to Phase.INTERMEDIATE to test the non-Phase.REST blocks
                session.ctx.phase = phase;
                long dummyInOut = 0;
                status = useRMW
                    ? luContext.RMW(ref resultKey, ref expectedResult, ref dummyInOut, out RecordMetadata recordMetadata)
                    : luContext.Upsert(ref resultKey, ref dummyInOut, ref expectedResult, ref dummyInOut, out recordMetadata);
                if (flushMode == FlushMode.OnDisk)
                {
                    if (status.IsPending)
                    {
                        _ = luContext.CompletePendingWithOutputs(out var completedOutputs, wait: true);
                        ClassicAssert.True(completedOutputs.Next());
                        resultValue = completedOutputs.Current.Output;
                        ClassicAssert.AreEqual(expectedResult, resultValue);
                        ClassicAssert.False(completedOutputs.Next());
                        completedOutputs.Dispose();
                    }
                }
                else
                {
                    ClassicAssert.IsFalse(status.IsPending, status.ToString());
                }

                // Reread the destination to verify
                status = luContext.Read(resultKey, out resultValue);
                ClassicAssert.IsFalse(status.IsPending, status.ToString());
                ClassicAssert.AreEqual(expectedResult, resultValue);

                luContext.Unlock(keys);

                foreach (var idx in EnumActionKeyIndices(keys, LockOperationType.Lock))
                    blt.Decrement(ref keys[idx]);
                AssertNoLocks(ref blt);
            }
            catch (Exception)
            {
                ClearCountsOnError(session);
                throw;
            }
            finally
            {
                luContext.EndLockable();
                luContext.EndUnsafe();
            }

            // Verify reading the destination from the BasicContext.
            status = bContext.Read(resultKey, out resultValue);
            ClassicAssert.IsFalse(status.IsPending, status.ToString());
            ClassicAssert.AreEqual(expectedResult, resultValue);
            AssertTotalLockCounts(0, 0);
        }

        [Test]
        [Category(LockableUnsafeContextTestCategory)]
        [Category(SmokeTestCategory)]
        public void InMemoryLongLockTest([Values] ResultLockTarget resultLockTarget, [Values] FlushMode flushMode, [Values(Phase.REST, Phase.INTERMEDIATE)] Phase phase,
                                         [Values(UpdateOp.Upsert, UpdateOp.RMW)] UpdateOp updateOp)
        {
            Populate();
            PrepareRecordLocation(flushMode);

            bool initialDestWillBeLockTable = resultLockTarget == ResultLockTarget.LockTable || flushMode == FlushMode.OnDisk;
            const int readKey24 = 24, readKey51 = 51, valueMult2 = 10;
            long resultKey = initialDestWillBeLockTable ? NumRecords + 1 : readKey24 + readKey51;
            long resultValue;
            int expectedResult = (readKey24 + readKey51) * ValueMult * valueMult2;
            var useRMW = updateOp == UpdateOp.RMW;
            Status status;
            BucketLockTracker blt = new();

            var luContext = session.LockableUnsafeContext;
            luContext.BeginUnsafe();
            luContext.BeginLockable();

            var keys = new[]
            {
                new FixedLengthLockableKeyStruct<long>(readKey24, LockType.Shared, luContext),      // Source, shared
                new FixedLengthLockableKeyStruct<long>(readKey51, LockType.Shared, luContext),      // Source, shared
                new FixedLengthLockableKeyStruct<long>(resultKey, LockType.Exclusive, luContext),   // Destination, exclusive
            };

            luContext.SortKeyHashes(keys);

            var buckets = keys.Select(key => store.LockTable.GetBucketIndex(key.KeyHash)).ToArray();

            try
            {
                luContext.Lock(keys);

                // Verify locks. Note that while we do not increment lock counts for multiple keys (each bucket gets a single lock per thread,
                // shared or exclusive), each key mapping to that bucket will report 'locked'.
                foreach (var key in keys)
                {
                    if (key.Key == resultKey)
                        AssertIsLocked(key, xlock: true, slock: false);
                    else
                        AssertIsLocked(key, xlock: false, slock: true);
                }

                // Use blt because the counts are not 1:1 with keys if there are multiple keys in the same bucket
                foreach (var idx in EnumActionKeyIndices(keys, LockOperationType.Lock))
                    blt.Increment(ref keys[idx]);
                AssertTotalLockCounts(ref blt);

                status = luContext.Read(readKey24, out var readValue24);
                if (flushMode == FlushMode.OnDisk)
                {
                    ClassicAssert.IsTrue(status.IsPending, status.ToString());
                    _ = luContext.CompletePendingWithOutputs(out var completedOutputs, wait: true);
                    (status, readValue24) = GetSinglePendingResult(completedOutputs, out var recordMetadata);
                    ClassicAssert.IsTrue(status.Found, status.ToString());
                }
                else
                    ClassicAssert.IsFalse(status.IsPending, status.ToString());
                ClassicAssert.AreEqual(readKey24 * ValueMult, readValue24);

                // We just locked this above, but for FlushMode.OnDisk it will still be PENDING.
                status = luContext.Read(readKey51, out var readValue51);
                if (flushMode == FlushMode.OnDisk)
                {
                    ClassicAssert.IsTrue(status.IsPending, status.ToString());
                    _ = luContext.CompletePendingWithOutputs(out var completedOutputs, wait: true);
                    ClassicAssert.True(completedOutputs.Next());
                    readValue51 = completedOutputs.Current.Output;
                    ClassicAssert.False(completedOutputs.Next());
                    completedOutputs.Dispose();
                }
                else
                    ClassicAssert.IsFalse(status.IsPending, status.ToString());
                ClassicAssert.AreEqual(readKey51 * ValueMult, readValue51);

                if (!initialDestWillBeLockTable)
                {
                    status = luContext.Read(resultKey, out var initialResultValue);
                    if (flushMode == FlushMode.OnDisk)
                    {
                        ClassicAssert.IsTrue(status.IsPending, status.ToString());
                        _ = luContext.CompletePendingWithOutputs(out var completedOutputs, wait: true);
                        (status, initialResultValue) = GetSinglePendingResult(completedOutputs, out var recordMetadata);
                        ClassicAssert.IsTrue(status.Found, status.ToString());
                    }
                    else
                        ClassicAssert.IsFalse(status.IsPending, status.ToString());
                    ClassicAssert.AreEqual(resultKey * ValueMult, initialResultValue);
                }

                // Set the phase to Phase.INTERMEDIATE to test the non-Phase.REST blocks
                session.ctx.phase = phase;
                status = useRMW
                    ? luContext.RMW(resultKey, (readValue24 + readValue51) * valueMult2)
                    : luContext.Upsert(resultKey, (readValue24 + readValue51) * valueMult2);
                ClassicAssert.IsFalse(status.IsPending, status.ToString());

                status = luContext.Read(resultKey, out resultValue);
                ClassicAssert.IsFalse(status.IsPending, status.ToString());
                ClassicAssert.AreEqual(expectedResult, resultValue);

                luContext.Unlock(keys);

                foreach (var idx in EnumActionKeyIndices(keys, LockOperationType.Lock))
                    blt.Decrement(ref keys[idx]);
                AssertNoLocks(ref blt);
            }
            catch (Exception)
            {
                ClearCountsOnError(session);
                throw;
            }
            finally
            {
                luContext.EndLockable();
                luContext.EndUnsafe();
            }

            // Verify from the full Basic Context
            status = bContext.Read(resultKey, out resultValue);
            ClassicAssert.IsFalse(status.IsPending, status.ToString());
            ClassicAssert.AreEqual(expectedResult, resultValue);
            AssertTotalLockCounts(0, 0);
        }

        [Test]
        [Category(LockableUnsafeContextTestCategory)]
        [Category(SmokeTestCategory)]
#pragma warning disable IDE0060 // Remove unused parameter: readCopyDestination is used by Setup
        public void InMemoryDeleteTest([Values] ResultLockTarget resultLockTarget, [Values] ReadCopyDestination readCopyDestination,
                                       [Values(FlushMode.NoFlush, FlushMode.ReadOnly)] FlushMode flushMode, [Values(Phase.REST, Phase.INTERMEDIATE)] Phase phase)
#pragma warning restore IDE0060 // Remove unused parameter
        {
            // Phase.INTERMEDIATE is to test the non-Phase.REST blocks
            Populate();
            PrepareRecordLocation(flushMode);

            BucketLockTracker blt = new();

            // SetUp also reads this to determine whether to supply ReadCache settings. If ReadCache is specified it wins over CopyToTail.
            long resultKey = resultLockTarget == ResultLockTarget.LockTable ? NumRecords + 1 : 75;
            Status status;

            var luContext = session.LockableUnsafeContext;
            luContext.BeginUnsafe();
            luContext.BeginLockable();

            var keyVec = new[] { new FixedLengthLockableKeyStruct<long>(resultKey, LockType.Exclusive, luContext) };

            try
            {
                // Lock destination value.
                luContext.Lock(keyVec);
                AssertIsLocked(ref keyVec[0], xlock: true, slock: false);

                blt.Increment(ref keyVec[0]);
                AssertTotalLockCounts(ref blt);

                // Set the phase to Phase.INTERMEDIATE to test the non-Phase.REST blocks
                session.ctx.phase = phase;
                status = luContext.Delete(ref resultKey);
                ClassicAssert.IsFalse(status.IsPending, status.ToString());

                // Reread the destination to verify
                status = luContext.Read(resultKey, out var _);
                ClassicAssert.IsFalse(status.Found, status.ToString());

                luContext.Unlock(keyVec);
                blt.Decrement(ref keyVec[0]);

                AssertNoLocks(ref blt);
            }
            catch (Exception)
            {
                ClearCountsOnError(session);
                throw;
            }
            finally
            {
                luContext.EndLockable();
                luContext.EndUnsafe();
            }

            // Verify reading the destination from the full Basic Context
            status = bContext.Read(resultKey, out var _);
            ClassicAssert.IsFalse(status.Found, status.ToString());
            AssertTotalLockCounts(0, 0);
        }

        [Test]
        [Category(LockableUnsafeContextTestCategory)]
        [Category(SmokeTestCategory)]
        public void StressManualLocks([Values(1, 8)] int numLockThreads, [Values(0, 1, 8)] int numOpThreads)
        {
            Populate();

            // Lock in ordered sequence (avoiding deadlocks)
            const int baseKey = 42;
            const int numKeys = 20;
            const int numIncrement = 5;
            const int numIterations = 1000;

            IEnumerable<int> enumKeys(Random rng)
            {
                for (var key = baseKey + rng.Next(numIncrement); key < baseKey + numKeys; key += rng.Next(1, numIncrement))
                    yield return key;
            }

            void runManualLockThread(int tid)
            {
                BucketLockTracker blt = new();

                Random rng = new(tid + 101);

                using var localSession = store.NewSession<long, long, Empty, LockableUnsafeFunctions>(new LockableUnsafeFunctions());
                var luContext = localSession.LockableUnsafeContext;
                luContext.BeginUnsafe();
                luContext.BeginLockable();

                IEnumerable<FixedLengthLockableKeyStruct<long>> enumKeysToLock()
                {
                    foreach (var key in enumKeys(rng))
                    {
                        var lockType = rng.Next(100) < 60 ? LockType.Shared : LockType.Exclusive;
                        yield return new(key, lockType, luContext);
                    }
                }

                for (var iteration = 0; iteration < numIterations; ++iteration)
                {
                    var keys = enumKeysToLock().ToArray();
                    FixedLengthLockableKeyStruct<long>.Sort(keys, luContext);
                    luContext.Lock(keys);
                    luContext.Unlock(keys);
                }

                luContext.EndLockable();
                luContext.EndUnsafe();
            }

            void runLTransientLockOpThread(int tid)
            {
                Random rng = new(tid + 101);

                using var localSession = store.NewSession<long, long, Empty, LockableUnsafeFunctions>(new LockableUnsafeFunctions());
                var basicContext = localSession.BasicContext;

                for (var iteration = 0; iteration < numIterations; ++iteration)
                {
                    foreach (var key in enumKeys(rng))
                        _ = rng.Next(100) switch
                        {
                            int rand when rand < 33 => basicContext.Read(key).status,
                            int rand when rand < 66 => basicContext.Upsert(key, key * ValueMult),
                            _ => basicContext.RMW(key, key * ValueMult)
                        };
                }
            }

            // Run a mix of luContext and normal ClientSession operations
            int numThreads = numLockThreads + numOpThreads;
            Task[] tasks = new Task[numThreads];   // Task rather than Thread for propagation of exceptions.
            for (int t = 0; t < numThreads; t++)
            {
                var tid = t;
                if (t <= numLockThreads)
                    tasks[t] = Task.Factory.StartNew(() => runManualLockThread(tid));
                else
                    tasks[t] = Task.Factory.StartNew(() => runLTransientLockOpThread(tid));
            }
            Task.WaitAll(tasks);

            AssertTotalLockCounts(0, 0);
        }

        FixedLengthLockableKeyStruct<long> AddLockTableEntry<TFunctions>(LockableUnsafeContext<long, long, long, long, Empty, TFunctions, LongStoreFunctions, LongAllocator> luContext, long key)
            where TFunctions : ISessionFunctions<long, long, long, long, Empty>
        {
            var keyVec = new[] { new FixedLengthLockableKeyStruct<long>(key, LockType.Exclusive, luContext) };
            luContext.Lock(keyVec);

            HashEntryInfo hei = new(comparer.GetHashCode64(ref key));
            PopulateHei(ref hei);

            var lockState = store.LockTable.GetLockState(ref hei);

            ClassicAssert.IsTrue(lockState.IsFound);
            ClassicAssert.IsTrue(lockState.IsLockedExclusive);
            return keyVec[0];
        }

        void VerifyAndUnlockSplicedInKey<TFunctions>(LockableUnsafeContext<long, long, long, long, Empty, TFunctions, LongStoreFunctions, LongAllocator> luContext, long expectedKey)
            where TFunctions : ISessionFunctions<long, long, long, long, Empty>
        {
            // Scan to the end of the readcache chain and verify we inserted the value.
            var (_, pa) = ChainTests.SkipReadCacheChain(store, expectedKey);
            var storedKey = store.hlog.GetKey(pa);
            ClassicAssert.AreEqual(expectedKey, storedKey);

            var keyVec = new[] { new FixedLengthLockableKeyStruct<long>(expectedKey, LockType.Exclusive, luContext) };
            luContext.Unlock(keyVec);
        }

        [Test]
        [Category(LockableUnsafeContextTestCategory)]
        [Category(SmokeTestCategory)]
        public void VerifyLocksAfterReadAndCTTTest()
        {
            Populate();
            store.Log.FlushAndEvict(wait: true);

            using var session = store.NewSession<long, long, Empty, SimpleSimpleFunctions<long, long>>(new SimpleSimpleFunctions<long, long>());
            var luContext = session.LockableUnsafeContext;
            long input = 0, output = 0, key = 24;
            ReadOptions readOptions = new() { CopyOptions = new(ReadCopyFrom.AllImmutable, ReadCopyTo.MainLog) };
            BucketLockTracker blt = new();

            luContext.BeginUnsafe();
            luContext.BeginLockable();
            try
            {
                var keyStruct = AddLockTableEntry(luContext, key);
                blt.Increment(ref keyStruct);
                AssertTotalLockCounts(ref blt);

                var status = luContext.Read(ref key, ref input, ref output, ref readOptions, out _);
                ClassicAssert.IsTrue(status.IsPending, status.ToString());
                _ = luContext.CompletePending(wait: true);

                VerifyAndUnlockSplicedInKey(luContext, key);
                blt.Decrement(ref keyStruct);
                AssertNoLocks(ref blt);
            }
            catch (Exception)
            {
                ClearCountsOnError(session);
                throw;
            }
            finally
            {
                luContext.EndLockable();
                luContext.EndUnsafe();
            }
        }

        [Test]
        [Category(LockableUnsafeContextTestCategory)]
        [Category(SmokeTestCategory)]
        public void VerifyCountsAfterFlushAndEvict()
        {
            Populate();

            using var session = store.NewSession<long, long, Empty, SimpleSimpleFunctions<long, long>>(new SimpleSimpleFunctions<long, long>());
            var luContext = session.LockableUnsafeContext;
            BucketLockTracker blt = new();
            long key = 24;

            luContext.BeginUnsafe();
            luContext.BeginLockable();
            try
            {
                var keyVec = new[] { new FixedLengthLockableKeyStruct<long>(key, LockType.Exclusive, luContext) };
                luContext.Lock(keyVec);
                blt.Increment(ref keyVec[0]);
                AssertTotalLockCounts(ref blt);

                store.Log.FlushAndEvict(wait: true);
                AssertTotalLockCounts(1, 0);

                luContext.Unlock(keyVec);
                blt.Decrement(ref keyVec[0]);

                blt.AssertNoLocks();
                AssertNoLocks(ref blt);
            }
            catch (Exception)
            {
                ClearCountsOnError(session);
                throw;
            }
            finally
            {
                luContext.EndLockable();
                luContext.EndUnsafe();
            }
        }

        void PopulateAndEvict(bool immutable = false)
        {
            Populate();

            if (immutable)
                store.Log.ShiftReadOnlyAddress(store.Log.TailAddress, wait: true);
            else
                store.Log.FlushAndEvict(true);
        }

        [Test]
        [Category(LockableUnsafeContextTestCategory)]
        [Category(SmokeTestCategory)]
        public void VerifyCountAfterUpsertToTailTest([Values] ChainTests.RecordRegion recordRegion)
        {
            PopulateAndEvict(recordRegion == ChainTests.RecordRegion.Immutable);

            using var session = store.NewSession<long, long, Empty, SimpleSimpleFunctions<long, long>>(new SimpleSimpleFunctions<long, long>());
            var luContext = session.LockableUnsafeContext;
            BucketLockTracker blt = new();
            luContext.BeginUnsafe();
            luContext.BeginLockable();

            FixedLengthLockableKeyStruct<long> keyStruct = default;
            try
            {
                if (recordRegion is ChainTests.RecordRegion.Immutable or ChainTests.RecordRegion.OnDisk)
                    keyStruct = AddLockTableEntry(luContext, UseExistingKey);
                else
                    keyStruct = AddLockTableEntry(luContext, UseNewKey);
                blt.Increment(ref keyStruct);
                var status = luContext.Upsert(keyStruct.Key, keyStruct.Key * ValueMult);
                ClassicAssert.IsTrue(status.Record.Created, status.ToString());

                VerifyAndUnlockSplicedInKey(luContext, keyStruct.Key);
                blt.Decrement(ref keyStruct);
                AssertNoLocks(ref blt);
            }
            catch (Exception)
            {
                ClearCountsOnError(session);
                throw;
            }
            finally
            {
                luContext.EndLockable();
                luContext.EndUnsafe();
            }
        }

        [Test]
        [Category(LockableUnsafeContextTestCategory)]
        [Category(SmokeTestCategory)]
        public void VerifyCountAfterRMWToTailTest([Values] ChainTests.RecordRegion recordRegion)
        {
            PopulateAndEvict(recordRegion == ChainTests.RecordRegion.Immutable);

            using var session = store.NewSession<long, long, Empty, SimpleSimpleFunctions<long, long>>(new SimpleSimpleFunctions<long, long>());
            var luContext = session.LockableUnsafeContext;
            BucketLockTracker blt = new();
            luContext.BeginUnsafe();
            luContext.BeginLockable();

            FixedLengthLockableKeyStruct<long> keyStruct = default;
            try
            {
                if (recordRegion is ChainTests.RecordRegion.Immutable or ChainTests.RecordRegion.OnDisk)
                {
                    keyStruct = AddLockTableEntry(luContext, UseExistingKey);
                    var status = luContext.RMW(keyStruct.Key, keyStruct.Key * ValueMult);
                    ClassicAssert.IsTrue(recordRegion == ChainTests.RecordRegion.OnDisk ? status.IsPending : status.Found);
                    _ = luContext.CompletePending(wait: true);
                }
                else
                {
                    keyStruct = AddLockTableEntry(luContext, UseNewKey);
                    var status = luContext.RMW(keyStruct.Key, keyStruct.Key * ValueMult);
                    ClassicAssert.IsFalse(status.Found, status.ToString());
                }
                blt.Increment(ref keyStruct);

                VerifyAndUnlockSplicedInKey(luContext, keyStruct.Key);
                blt.Decrement(ref keyStruct);
                AssertNoLocks(ref blt);
            }
            catch (Exception)
            {
                ClearCountsOnError(session);
                throw;
            }
            finally
            {
                luContext.EndLockable();
                luContext.EndUnsafe();
            }
        }

        [Test]
        [Category(LockableUnsafeContextTestCategory)]
        [Category(SmokeTestCategory)]
        public void VerifyCountAfterDeleteToTailTest([Values] ChainTests.RecordRegion recordRegion)
        {
            PopulateAndEvict(recordRegion == ChainTests.RecordRegion.Immutable);

            using var session = store.NewSession<long, long, Empty, SimpleSimpleFunctions<long, long>>(new SimpleSimpleFunctions<long, long>());
            var luContext = session.LockableUnsafeContext;
            BucketLockTracker blt = new();
            luContext.BeginUnsafe();
            luContext.BeginLockable();

            FixedLengthLockableKeyStruct<long> keyStruct = default;
            try
            {
                if (recordRegion is ChainTests.RecordRegion.Immutable or ChainTests.RecordRegion.OnDisk)
                {
                    keyStruct = AddLockTableEntry(luContext, UseExistingKey);
                    blt.Increment(ref keyStruct);
                    var status = luContext.Delete(keyStruct.Key);

                    // Delete does not search outside mutable region so the key will not be found
                    ClassicAssert.IsTrue(!status.Found && status.Record.Created, status.ToString());
                }
                else
                {
                    keyStruct = AddLockTableEntry(luContext, UseNewKey);
                    blt.Increment(ref keyStruct);
                    var status = luContext.Delete(keyStruct.Key);
                    ClassicAssert.IsFalse(status.Found, status.ToString());
                }

                VerifyAndUnlockSplicedInKey(luContext, keyStruct.Key);
                blt.Decrement(ref keyStruct);
                AssertNoLocks(ref blt);
            }
            catch (Exception)
            {
                ClearCountsOnError(session);
                throw;
            }
            finally
            {
                luContext.EndLockable();
                luContext.EndUnsafe();
            }
        }

        [Test]
        [Category(LockableUnsafeContextTestCategory)]
        [Category(SmokeTestCategory)]
        public void LockAndUnlockInLockTableOnlyTest()
        {
            // For this, just don't load anything, and it will happen in lock table.
            using var session = store.NewSession<long, long, Empty, SimpleSimpleFunctions<long, long>>(new SimpleSimpleFunctions<long, long>());
            var luContext = session.LockableUnsafeContext;
            BucketLockTracker blt = new();

            FixedLengthLockableKeyStruct<long> createKey(long key) => new(key, (key & 1) == 0 ? LockType.Exclusive : LockType.Shared, luContext);

            var rng = new Random(101);
            var keyVec = Enumerable.Range(0, NumRecords).Select(ii => createKey(rng.Next(NumRecords))).ToArray();

            luContext.BeginUnsafe();
            luContext.BeginLockable();
            try
            {
                store.LockTable.SortKeyHashes(keyVec);
                luContext.Lock(keyVec);
                foreach (var idx in EnumActionKeyIndices(keyVec, LockOperationType.Lock))
                    blt.Increment(ref keyVec[idx]);
                AssertTotalLockCounts(ref blt);

                foreach (var idx in EnumActionKeyIndices(keyVec, LockOperationType.Lock))
                {
                    ref var key = ref keyVec[idx];
                    HashEntryInfo hei = new(key.KeyHash);
                    PopulateHei(ref hei);
                    var lockState = store.LockTable.GetLockState(ref hei);
                    ClassicAssert.IsTrue(lockState.IsFound);
                    ClassicAssert.AreEqual(key.LockType == LockType.Exclusive, lockState.IsLockedExclusive);
                    if (key.LockType == LockType.Shared)
                        ClassicAssert.IsTrue(lockState.IsLocked);    // Could be either shared or exclusive; we only lock the bucket once per Lock() call

                    luContext.Unlock(keyVec, idx, 1);
                    blt.Decrement(ref key);
                }

                blt.AssertNoLocks();
                AssertTotalLockCounts(0, 0);
            }
            catch (Exception)
            {
                ClearCountsOnError(session);
                throw;
            }
            finally
            {
                luContext.EndLockable();
                luContext.EndUnsafe();
            }
        }

        [Test]
        [Category(LockableUnsafeContextTestCategory)]
        [Category(SmokeTestCategory)]
        public void VerifyCountAfterReadOnlyToUpdateRecordTest([Values] UpdateOp updateOp)
        {
            Populate();
            store.Log.ShiftReadOnlyAddress(store.Log.TailAddress, wait: true);

            static long getValue(long key) => key + ValueMult;

            var luContext = session.LockableUnsafeContext;
            luContext.BeginUnsafe();
            luContext.BeginLockable();

            var keyVec = new[] { new FixedLengthLockableKeyStruct<long>(42, LockType.Exclusive, luContext) };

            try
            {
                luContext.Lock(keyVec);

                var status = updateOp switch
                {
                    UpdateOp.Upsert => luContext.Upsert(keyVec[0].Key, getValue(keyVec[0].Key)),
                    UpdateOp.RMW => luContext.RMW(keyVec[0].Key, getValue(keyVec[0].Key)),
                    UpdateOp.Delete => luContext.Delete(keyVec[0].Key),
                    _ => new(StatusCode.Error)
                };
                ClassicAssert.IsFalse(status.IsFaulted, $"Unexpected UpdateOp {updateOp}, status {status}");
                if (updateOp == UpdateOp.RMW)
                    ClassicAssert.IsTrue(status.Record.CopyUpdated, status.ToString());
                else
                    ClassicAssert.IsTrue(status.Record.Created, status.ToString());

                OverflowBucketLockTableTests.AssertLockCounts(store, keyVec[0].Key, true, 0);

                luContext.Unlock(keyVec);
                OverflowBucketLockTableTests.AssertLockCounts(store, keyVec[0].Key, false, 0);
            }
            catch (Exception)
            {
                ClearCountsOnError(session);
                throw;
            }
            finally
            {
                luContext.EndLockable();
                luContext.EndUnsafe();
            }
        }

        [Test]
        [Category(LockableUnsafeContextTestCategory)]
        public void LockNewRecordThenUpdateAndUnlockTest([Values] UpdateOp updateOp)
        {
            const int numNewRecords = 100;

            using var session = store.NewSession<long, long, Empty, SimpleSimpleFunctions<long, long>>(new SimpleSimpleFunctions<long, long>());
            var luContext = session.LockableUnsafeContext;

            int getValue(int key) => key + ValueMult;

            // If we are testing Delete, then we need to have the records ON-DISK first; Delete is a no-op for unfound records.
            if (updateOp == UpdateOp.Delete)
            {
                for (var key = NumRecords; key < NumRecords + numNewRecords; ++key)
                    ClassicAssert.IsFalse(bContext.Upsert(key, key * ValueMult).IsPending);
                store.Log.FlushAndEvict(wait: true);
            }

            // Now populate the main area of the log.
            Populate();
            BucketLockTracker blt = new();

            luContext.BeginUnsafe();
            luContext.BeginLockable();

            var keyVec = new FixedLengthLockableKeyStruct<long>[1];

            try
            {
                // We don't sleep in this test
                comparer.maxSleepMs = 0;

                for (var key = NumRecords; key < NumRecords + numNewRecords; ++key)
                {
                    keyVec[0] = new(key, LockType.Exclusive, luContext);
                    luContext.Lock(keyVec);
                    for (var iter = 0; iter < 2; ++iter)
                    {
                        OverflowBucketLockTableTests.AssertLockCounts(store, key, true, 0);
                        updater(key, iter);
                    }
                    luContext.Unlock(keyVec);
                    OverflowBucketLockTableTests.AssertLockCounts(store, key, false, 0);
                }
            }
            catch (Exception)
            {
                ClearCountsOnError(session);
                throw;
            }
            finally
            {
                luContext.EndLockable();
                luContext.EndUnsafe();
            }

            void updater(int key, int iter)
            {
                try
                {
                    Status status;
                    switch (updateOp)
                    {
                        case UpdateOp.Upsert:
                            status = luContext.Upsert(key, getValue(key));
                            if (iter == 0)
                                ClassicAssert.IsTrue(status.NotFound && status.Record.Created, status.ToString());
                            else
                                ClassicAssert.IsTrue(status.Found && status.Record.InPlaceUpdated, status.ToString());
                            break;
                        case UpdateOp.RMW:
                            status = luContext.RMW(key, getValue(key));
                            if (iter == 0)
                                ClassicAssert.IsTrue(status.NotFound && status.Record.Created, status.ToString());
                            else
                                ClassicAssert.IsTrue(status.Found && status.Record.InPlaceUpdated, status.ToString());
                            break;
                        case UpdateOp.Delete:
                            status = luContext.Delete(key);
                            ClassicAssert.IsTrue(status.NotFound, status.ToString());
                            if (iter == 0)
                                ClassicAssert.IsTrue(status.Record.Created, status.ToString());
                            break;
                        default:
                            Assert.Fail($"Unexpected updateOp {updateOp}");
                            return;
                    }
<<<<<<< HEAD
                    ;
=======
>>>>>>> b37bcc0a
                    ClassicAssert.IsFalse(status.IsFaulted, $"Unexpected UpdateOp {updateOp}, status {status}");
                }
                catch (Exception)
                {
                    ClearCountsOnError(session);
                    throw;
                }
            }
        }

        [Test]
        [Category(LockableUnsafeContextTestCategory)]
        //[Repeat(100)]
        public void LockNewRecordThenUnlockThenUpdateTest([Values] UpdateOp updateOp)
        {
            if (TestContext.CurrentContext.CurrentRepeatCount > 0)
                Debug.WriteLine($"*** Current test iteration: {TestContext.CurrentContext.CurrentRepeatCount + 1} ***");

            const int numNewRecords = 50;

            using var lockSession = store.NewSession<long, long, Empty, SimpleSimpleFunctions<long, long>>(new SimpleSimpleFunctions<long, long>());
            var lockLuContext = lockSession.LockableUnsafeContext;

            using var updateSession = store.NewSession<long, long, Empty, SimpleSimpleFunctions<long, long>>(new SimpleSimpleFunctions<long, long>());
            var basicContext = updateSession.BasicContext;

            int getValue(int key) => key + ValueMult;

            // If we are testing Delete, then we need to have the records ON-DISK first; Delete is a no-op for unfound records.
            if (updateOp == UpdateOp.Delete)
            {
                for (var key = NumRecords; key < NumRecords + numNewRecords; ++key)
                    ClassicAssert.IsFalse(bContext.Upsert(key, key * ValueMult).IsPending);
                store.Log.FlushAndEvict(wait: true);
            }

            // Now populate the main area of the log.
            Populate();

            lockLuContext.BeginUnsafe();
            lockLuContext.BeginLockable();

            // These are for debugging
            int[] lastLockerKeys = new int[6], lastUpdaterKeys = new int[3];

            // Randomize the start and lock-hold wait times
            int maxSleepMs = 10;
            Random lockRng = new(101), updateRng = new(107);

            var lockKeyVec = new FixedLengthLockableKeyStruct<long>[1];

            try
            {
                for (var key = NumRecords; key < NumRecords + numNewRecords; ++key)
                {
                    for (var iter = 0; iter < 2; ++iter)
                    {
                        // Use Task instead of Thread because this propagates exceptions (such as Assert.* failures) back to this thread.
                        // BasicContext's transient lock will wait for the lock/unlock combo to complete, or the lock/unlock will wait for basicContext to finish if it wins.
                        Task.WaitAll(Task.Run(() => locker(key)), Task.Run(() => updater(key, iter)));
                    }

                    AssertBucketLockCount(ref lockKeyVec[0], 0, 0);
                }
            }
            catch (Exception)
            {
                ClearCountsOnError(lockSession);
                throw;
            }
            finally
            {
                lockLuContext.EndLockable();
                lockLuContext.EndUnsafe();
            }

            void locker(int key)
            {
                lockKeyVec[0] = new(key, LockType.Exclusive, lockLuContext);
                try
                {
                    // Begin/EndLockable are called outside this function; we could not EndLockable in here as the lock lifetime is beyond that.
                    // (BeginLockable's scope is the session; BeginUnsafe's scope is the thread. The session is still "mono-threaded" here because
                    // only one thread at a time is making calls on it.)
                    lastLockerKeys[0] = key;
                    lockLuContext.BeginUnsafe();
                    lastLockerKeys[1] = key;
                    Thread.Sleep(lockRng.Next(maxSleepMs));
                    lastLockerKeys[2] = key;
                    lockLuContext.Lock(lockKeyVec);
                    lastLockerKeys[3] = key;
                    Thread.Sleep(lockRng.Next(maxSleepMs));
                    lastLockerKeys[4] = key;
                    lockLuContext.Unlock(lockKeyVec);
                    lastLockerKeys[5] = key;
                }
                catch (Exception)
                {
                    ClearCountsOnError(lockSession);
                    throw;
                }
                finally
                {
                    lockLuContext.EndUnsafe();
                }
            }

            void updater(int key, int iter)
            {
                try
                {
                    lastUpdaterKeys[0] = key;
                    Thread.Sleep(updateRng.Next(maxSleepMs));
                    lastUpdaterKeys[1] = key;
                    Status status;
                    switch (updateOp)
                    {
                        case UpdateOp.Upsert:
                            status = basicContext.Upsert(key, getValue(key));
                            if (iter == 0)
                                ClassicAssert.IsTrue(status.NotFound && status.Record.Created, status.ToString());
                            else
                                ClassicAssert.IsTrue(status.Found && status.Record.InPlaceUpdated, status.ToString());
                            break;
                        case UpdateOp.RMW:
                            status = basicContext.RMW(key, getValue(key));
                            if (iter == 0)
                                ClassicAssert.IsTrue(status.NotFound && status.Record.Created, status.ToString());
                            else
                                ClassicAssert.IsTrue(status.Found && status.Record.InPlaceUpdated, status.ToString());
                            break;
                        case UpdateOp.Delete:
                            status = basicContext.Delete(key);
                            ClassicAssert.IsTrue(status.NotFound, status.ToString());
                            if (iter == 0)
                                ClassicAssert.IsTrue(status.Record.Created, status.ToString());
                            break;
                        default:
                            Assert.Fail($"Unexpected updateOp {updateOp}");
                            return;
                    }
                    ;
                    ClassicAssert.IsFalse(status.IsFaulted, $"Unexpected UpdateOp {updateOp}, status {status}");
                    lastUpdaterKeys[2] = key;
                }
                catch (Exception)
                {
                    ClearCountsOnError(lockSession);
                    throw;
                }
            }
        }

        [Test]
        [Category(LockableUnsafeContextTestCategory)]
        [Category(SmokeTestCategory)]
        public void MultiSharedLockTest()
        {
            Populate();

            using var session = store.NewSession<long, long, Empty, SimpleSimpleFunctions<long, long>>(new SimpleSimpleFunctions<long, long>());
            var luContext = session.LockableUnsafeContext;

            const int key = 42;
            var maxLocks = 63;

            luContext.BeginUnsafe();
            luContext.BeginLockable();

            var keyVec = new FixedLengthLockableKeyStruct<long>[1];

            try
            {
                for (var ii = 0; ii < maxLocks; ++ii)
                {
                    keyVec[0] = new(key, LockType.Shared, luContext);
                    luContext.Lock(keyVec);
                    OverflowBucketLockTableTests.AssertLockCounts(store, key, false, ii + 1);
                }

                for (var ii = 0; ii < maxLocks; ++ii)
                {
                    keyVec[0] = new(key, LockType.Shared, luContext);
                    luContext.Unlock(keyVec);
                    OverflowBucketLockTableTests.AssertLockCounts(store, key, false, maxLocks - ii - 1);
                }
                OverflowBucketLockTableTests.AssertLockCounts(store, key, false, 0);
            }
            catch (Exception)
            {
                ClearCountsOnError(session);
                throw;
            }
            finally
            {
                luContext.EndLockable();
                luContext.EndUnsafe();
            }
        }

        [Test]
        [Category(LockableUnsafeContextTestCategory)]
        [Category(SmokeTestCategory)]
        public void TryLockTimeSpanLimitTest()
        {
            Populate();

            using var session = store.NewSession<long, long, Empty, SimpleSimpleFunctions<long, long>>(new SimpleSimpleFunctions<long, long>());
            var luContext = session.LockableUnsafeContext;

            luContext.BeginUnsafe();
            luContext.BeginLockable();

            var keyVec = new FixedLengthLockableKeyStruct<long>[]
            {
                new(42, LockType.Exclusive, luContext),
                new(43, LockType.Exclusive, luContext),
                new(44, LockType.Exclusive, luContext)
            };

            // First ensure things work with no blocking locks.
            ClassicAssert.IsTrue(luContext.TryLock(keyVec));
            luContext.Unlock(keyVec);

            var blockingVec = new FixedLengthLockableKeyStruct<long>[1];

            try
            {
                for (var blockingIdx = 0; blockingIdx < keyVec.Length; ++blockingIdx)
                {
                    // This key blocks the lock. Test all positions in keyVec to ensure rollback of locks on failure.
                    blockingVec[0] = keyVec[blockingIdx];
                    luContext.Lock(blockingVec);

                    // Now try the lock, and verify there are no locks left after (any taken must be rolled back on failure).
                    ClassicAssert.IsFalse(luContext.TryLock(keyVec, TimeSpan.FromMilliseconds(20)));
                    foreach (var k in keyVec)
                    {
                        if (k.Key != blockingVec[0].Key)
                            OverflowBucketLockTableTests.AssertLockCounts(store, k.Key, false, 0);
                    }

                    luContext.Unlock(blockingVec);
                }
            }
            catch (Exception)
            {
                ClearCountsOnError(session);
                throw;
            }
            finally
            {
                luContext.EndLockable();
                luContext.EndUnsafe();
            }
        }

        [Test]
        [Category(LockableUnsafeContextTestCategory)]
        [Category(SmokeTestCategory)]
        public void TryLockCancellationTest()
        {
            Populate();

            using var session = store.NewSession<long, long, Empty, SimpleSimpleFunctions<long, long>>(new SimpleSimpleFunctions<long, long>());
            var luContext = session.LockableUnsafeContext;

            luContext.BeginUnsafe();
            luContext.BeginLockable();

            var keyVec = new FixedLengthLockableKeyStruct<long>[]
            {
                new(42, LockType.Exclusive, luContext),
                new(43, LockType.Exclusive, luContext),
                new(44, LockType.Exclusive, luContext)
            };

            // First ensure things work with no blocking locks.
            ClassicAssert.IsTrue(luContext.TryLock(keyVec));
            luContext.Unlock(keyVec);

            var blockingVec = new FixedLengthLockableKeyStruct<long>[1];

            try
            {
                for (var blockingIdx = 0; blockingIdx < keyVec.Length; ++blockingIdx)
                {
                    // This key blocks the lock. Test all positions in keyVec to ensure rollback of locks on failure.
                    blockingVec[0] = keyVec[blockingIdx];
                    luContext.Lock(blockingVec);

                    using var cts = new CancellationTokenSource(20);

                    // Now try the lock, and verify there are no locks left after (any taken must be rolled back on failure).
                    ClassicAssert.IsFalse(luContext.TryLock(keyVec, cts.Token));
                    foreach (var k in keyVec)
                    {
                        if (k.Key != blockingVec[0].Key)
                            OverflowBucketLockTableTests.AssertLockCounts(store, k.Key, false, 0);
                    }

                    luContext.Unlock(blockingVec);
                }
            }
            catch (Exception)
            {
                ClearCountsOnError(session);
                throw;
            }
            finally
            {
                luContext.EndLockable();
                luContext.EndUnsafe();
            }
        }

        [Test]
        [Category(LockableUnsafeContextTestCategory)]
        [Category(SmokeTestCategory)]
        public void TryPromoteLockTimeSpanLimitTest()
        {
            Populate();

            using var session = store.NewSession<long, long, Empty, SimpleSimpleFunctions<long, long>>(new SimpleSimpleFunctions<long, long>());
            var luContext = session.LockableUnsafeContext;

            luContext.BeginUnsafe();
            luContext.BeginLockable();

            var key = 42;

            var exclusiveVec = new FixedLengthLockableKeyStruct<long>[] { new(key, LockType.Exclusive, luContext) };
            var sharedVec = new FixedLengthLockableKeyStruct<long>[] { new(key, LockType.Shared, luContext) };

            try
            {
                // Lock twice so it is blocked by the second reader
                ClassicAssert.IsTrue(luContext.TryLock(sharedVec));
                ClassicAssert.IsTrue(luContext.TryLock(sharedVec));

                ClassicAssert.IsFalse(luContext.TryPromoteLock(exclusiveVec[0], TimeSpan.FromMilliseconds(20)));

                // Unlock one of the readers and verify successful promotion
                luContext.Unlock(sharedVec);
                ClassicAssert.IsTrue(luContext.TryPromoteLock(exclusiveVec[0]));
                luContext.Unlock(exclusiveVec);
            }
            catch (Exception)
            {
                ClearCountsOnError(session);
                throw;
            }
            finally
            {
                luContext.EndLockable();
                luContext.EndUnsafe();
            }
        }

        [Test]
        [Category(LockableUnsafeContextTestCategory)]
        [Category(SmokeTestCategory)]
        public void TryPromoteLockCancellationTest()
        {
            Populate();

            using var session = store.NewSession<long, long, Empty, SimpleSimpleFunctions<long, long>>(new SimpleSimpleFunctions<long, long>());
            var luContext = session.LockableUnsafeContext;

            luContext.BeginUnsafe();
            luContext.BeginLockable();

            var key = 42;

            var exclusiveVec = new FixedLengthLockableKeyStruct<long>[] { new(key, LockType.Exclusive, luContext) };
            var sharedVec = new FixedLengthLockableKeyStruct<long>[] { new(key, LockType.Shared, luContext) };

            try
            {
                // Lock twice so it is blocked by the second reader
                ClassicAssert.IsTrue(luContext.TryLock(sharedVec));
                ClassicAssert.IsTrue(luContext.TryLock(sharedVec));

                using var cts = new CancellationTokenSource(20);
                ClassicAssert.IsFalse(luContext.TryPromoteLock(exclusiveVec[0], cts.Token));

                // Unlock one of the readers and verify successful promotion
                luContext.Unlock(sharedVec);
                ClassicAssert.IsTrue(luContext.TryPromoteLock(exclusiveVec[0]));
                luContext.Unlock(exclusiveVec);
            }
            catch (Exception)
            {
                ClearCountsOnError(session);
                throw;
            }
            finally
            {
                luContext.EndLockable();
                luContext.EndUnsafe();
            }
        }
    }
}<|MERGE_RESOLUTION|>--- conflicted
+++ resolved
@@ -1337,10 +1337,6 @@
                             Assert.Fail($"Unexpected updateOp {updateOp}");
                             return;
                     }
-<<<<<<< HEAD
-                    ;
-=======
->>>>>>> b37bcc0a
                     ClassicAssert.IsFalse(status.IsFaulted, $"Unexpected UpdateOp {updateOp}, status {status}");
                 }
                 catch (Exception)
