--- conflicted
+++ resolved
@@ -37,11 +37,7 @@
             DeleteDirectory(MethodTestDir, wait: true);
         }
 
-<<<<<<< HEAD
-        private void Setup(KVSettings kvSettings, DeviceType deviceType, int latencyMs = DefaultLocalMemoryDeviceLatencyMs)
-=======
         private void Setup(KVSettings kvSettings, TestDeviceType deviceType, int latencyMs = DefaultLocalMemoryDeviceLatencyMs)
->>>>>>> 04c8fcf9
         {
             kvSettings.IndexSize = 1L << 13;
 
@@ -206,11 +202,7 @@
                 var i = r.Next(10000);
                 var key1 = new KeyStruct { kfield1 = i, kfield2 = i + 1 };
                 var value = new ValueStruct { vfield1 = i, vfield2 = i + 1 };
-<<<<<<< HEAD
-                _ = bContext.Upsert(SpanByte.FromPinnedVariable (ref key1), SpanByte.FromPinnedVariable(ref value), Empty.Default);
-=======
                 _ = bContext.Upsert(SpanByte.FromPinnedVariable(ref key1), SpanByte.FromPinnedVariable(ref value), Empty.Default);
->>>>>>> 04c8fcf9
             }
 
             r = new Random(10);
