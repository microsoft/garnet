--- conflicted
+++ resolved
@@ -42,11 +42,7 @@
             DeleteDirectory(MethodTestDir, true);
         }
 
-<<<<<<< HEAD
-        protected abstract void OperationThread(int thread_id, TsavoriteKV<SpanByte, LongStoreFunctions, LongAllocator> store);
-=======
-        protected abstract void OperationThread(int thread_id, bool useTimingFuzzing, TsavoriteKV<long, long, LongStoreFunctions, LongAllocator> store);
->>>>>>> 8f92e695
+        protected abstract void OperationThread(int thread_id, bool useTimingFuzzing, TsavoriteKV<SpanByte, LongStoreFunctions, LongAllocator> store);
 
         public async ValueTask DoCheckpointVersionSwitchEquivalenceCheck(CheckpointType checkpointType, long indexSize, bool useTimingFuzzing)
         {
@@ -90,24 +86,13 @@
                 opsDone = true;
                 await Task.WhenAll(opTasks);
 
-<<<<<<< HEAD
-            // Verify the final state of the old store
-            using var s1 = store1.NewSession<long, long, Empty, SumFunctions>(new SumFunctions());
-            var bc1 = s1.BasicContext;
-            for (long key = 0; key < numKeys; key++)
-            {
-                long output = default;
-                var status = bc1.Read(SpanByteFrom(ref key), ref output);
-                if (status.IsPending)
-=======
                 // Verify the final state of the old store
                 using var s1 = store1.NewSession<long, long, Empty, SumFunctions>(new SumFunctions(0, false));
                 var bc1 = s1.BasicContext;
                 for (long key = 0; key < numKeys; key++)
->>>>>>> 8f92e695
                 {
                     long output = default;
-                    var status = bc1.Read(ref key, ref output);
+                    var status = bc1.Read(SpanByteFrom(ref key), ref output);
                     if (status.IsPending)
                     {
                         var completed = bc1.CompletePendingWithOutputs(out var completedOutputs, true);
@@ -126,7 +111,7 @@
                 }
 
                 // Recover new store from the checkpoint
-                using var store2 = new TsavoriteKV<long, long, LongStoreFunctions, LongAllocator>(new()
+                using var store2 = new TsavoriteKV<SpanByte, LongStoreFunctions, LongAllocator>(new()
                 {
                     IndexSize = indexSize,
                     LogDevice = log,
@@ -134,7 +119,7 @@
                     PageSize = 1L << 10,
                     MemorySize = 1L << 20,
                     CheckpointDir = MethodTestDir
-                }, StoreFunctions<long, long>.Create(LongKeyComparer.Instance)
+                }, StoreFunctions<SpanByte>.Create(LongKeyComparer.Instance)
                 , (allocatorSettings, storeFunctions) => new(allocatorSettings, storeFunctions));
 
                 _ = await store2.RecoverAsync(default, checkpointToken);
@@ -145,7 +130,7 @@
                 for (long key = 0; key < numKeys; key++)
                 {
                     long output = default;
-                    var status = bc2.Read(ref key, ref output);
+                    var status = bc2.Read(SpanByteFrom(ref key), ref output);
                     if (status.IsPending)
                     {
                         var completed = bc2.CompletePendingWithOutputs(out var completedOutputs, true);
@@ -171,48 +156,27 @@
             }
         }
 
-<<<<<<< HEAD
-            // Recover new store from the checkpoint
-            using var store2 = new TsavoriteKV<SpanByte, LongStoreFunctions, LongAllocator>(new()
-=======
         public async ValueTask DoGrowIndexVersionSwitchEquivalenceCheck(long indexSize, bool useTimingFuzzing)
         {
             // Create the original store
-            using var store1 = new TsavoriteKV<long, long, LongStoreFunctions, LongAllocator>(new()
->>>>>>> 8f92e695
+            using var store1 = new TsavoriteKV<SpanByte, LongStoreFunctions, LongAllocator>(new()
             {
                 IndexSize = indexSize,
                 LogDevice = log,
                 PageSize = 1L << 10,
                 MemorySize = 1L << 20,
                 CheckpointDir = MethodTestDir
-<<<<<<< HEAD
             }, StoreFunctions<SpanByte>.Create(LongKeyComparer.Instance)
-            , (allocatorSettings, storeFunctions) => new(allocatorSettings, storeFunctions));
-=======
-            }, StoreFunctions<long, long>.Create(LongKeyComparer.Instance)
                 , (allocatorSettings, storeFunctions) => new(allocatorSettings, storeFunctions)
             );
->>>>>>> 8f92e695
 
             for (currentIteration = 0; currentIteration < numIterations; currentIteration++)
             {
                 opsDone = false;
 
-<<<<<<< HEAD
-            // Verify the state of the new store
-            using var s2 = store2.NewSession<long, long, Empty, SumFunctions>(new SumFunctions());
-            var bc2 = s2.BasicContext;
-            for (long key = 0; key < numKeys; key++)
-            {
-                long output = default;
-                var status = bc2.Read(SpanByteFrom(ref key), ref output);
-                if (status.IsPending)
-=======
                 // Start operation threads
                 var opTasks = new Task[numOpThreads];
                 for (int i = 0; i < numOpThreads; i++)
->>>>>>> 8f92e695
                 {
                     var thread_id = i;
                     opTasks[i] = Task.Run(() => OperationThread(thread_id, useTimingFuzzing, store1));
@@ -238,7 +202,7 @@
                 for (long key = 0; key < numKeys; key++)
                 {
                     long output = default;
-                    var status = bc1.Read(ref key, ref output);
+                    var status = bc1.Read(SpanByteFrom(ref key), ref output);
                     if (status.IsPending)
                     {
                         var completed = bc1.CompletePendingWithOutputs(out var completedOutputs, true);
@@ -260,28 +224,25 @@
 
         public class SumFunctions : SimpleLongSimpleFunctions
         {
-<<<<<<< HEAD
-            public SumFunctions() : base((l, r) => l.AsRef<long>() + r.AsRef<long>()) { }
-=======
             readonly Random fuzzer;
 
-            public SumFunctions(int thread_id, bool useTimingFuzzing) : base((l, r) => l + r)
+            public SumFunctions(int thread_id, bool useTimingFuzzing) : base((l, r) => l.AsRef<long>() + r.AsRef<long>())
             {
                 if (useTimingFuzzing) fuzzer = new Random(thread_id);
             }
 
-            public override bool InPlaceUpdater(ref long key, ref long input, ref long value, ref long output, ref RMWInfo rmwInfo, ref RecordInfo recordInfo)
+            public override bool InPlaceUpdater(ref LogRecord<SpanByte> logRecord, ref RecordSizeInfo sizeInfo, ref long input, ref long output, ref RMWInfo rmwInfo)
             {
                 Fuzz();
-                var ret = base.InPlaceUpdater(ref key, ref input, ref value, ref output, ref rmwInfo, ref recordInfo);
+                var ret = base.InPlaceUpdater(ref logRecord, ref sizeInfo, ref input, ref output, ref rmwInfo);
                 Fuzz();
                 return ret;
             }
 
-            public override bool CopyUpdater(ref long key, ref long input, ref long oldValue, ref long newValue, ref long output, ref RMWInfo rmwInfo, ref RecordInfo recordInfo)
+            public override bool CopyUpdater<TSourceLogRecord>(ref TSourceLogRecord srcLogRecord, ref LogRecord<SpanByte> dstLogRecord, ref RecordSizeInfo sizeInfo, ref long input, ref long output, ref RMWInfo rmwInfo)
             {
                 Fuzz();
-                var ret = base.CopyUpdater(ref key, ref input, ref oldValue, ref newValue, ref output, ref rmwInfo, ref recordInfo);
+                var ret = base.CopyUpdater(ref srcLogRecord, ref dstLogRecord, ref sizeInfo, ref input, ref output, ref rmwInfo);
                 Fuzz();
                 return ret;
             }
@@ -290,7 +251,6 @@
             {
                 if (fuzzer != null) Thread.Sleep(fuzzer.Next(30));
             }
->>>>>>> 8f92e695
         }
     }
 
@@ -303,11 +263,7 @@
         [TearDown]
         public void TearDown() => BaseTearDown();
 
-<<<<<<< HEAD
-        protected override void OperationThread(int thread_id, TsavoriteKV<SpanByte, LongStoreFunctions, LongAllocator> store)
-=======
-        protected override void OperationThread(int thread_id, bool useTimingFuzzing, TsavoriteKV<long, long, LongStoreFunctions, LongAllocator> store)
->>>>>>> 8f92e695
+        protected override void OperationThread(int thread_id, bool useTimingFuzzing, TsavoriteKV<SpanByte, LongStoreFunctions, LongAllocator> store)
         {
             using var s = store.NewSession<long, long, Empty, SumFunctions>(new SumFunctions(thread_id, useTimingFuzzing));
             var bc = s.BasicContext;
@@ -362,11 +318,7 @@
         [TearDown]
         public void TearDown() => BaseTearDown();
 
-<<<<<<< HEAD
-        protected override void OperationThread(int thread_id, TsavoriteKV<SpanByte, LongStoreFunctions, LongAllocator> store)
-=======
-        protected override void OperationThread(int thread_id, bool useTimingFuzzing, TsavoriteKV<long, long, LongStoreFunctions, LongAllocator> store)
->>>>>>> 8f92e695
+        protected override void OperationThread(int thread_id, bool useTimingFuzzing, TsavoriteKV<SpanByte, LongStoreFunctions, LongAllocator> store)
         {
             using var s = store.NewSession<long, long, Empty, SumFunctions>(new SumFunctions(thread_id, useTimingFuzzing));
             var lc = s.TransactionalContext;
