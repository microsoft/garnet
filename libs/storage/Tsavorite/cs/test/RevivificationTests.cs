--- conflicted
+++ resolved
@@ -812,17 +812,10 @@
             {
                 input = stackalloc byte[InitialLength / 2];  // Shrink this from InitialLength to ShrinkLength
                 input.Fill(fillByte);
-<<<<<<< HEAD
 
                 functions.expectedInputLength = input.Length;
                 functions.expectedValueLengths.Enqueue(input.Length);
 
-=======
-
-                functions.expectedInputLength = input.Length;
-                functions.expectedValueLengths.Enqueue(input.Length);
-
->>>>>>> 04c8fcf9
                 _ = updateOp == UpdateOp.Upsert ? bContext.Upsert(key, ref pinnedInputSpan, input, ref output) : bContext.RMW(key, ref pinnedInputSpan);
                 ClassicAssert.IsEmpty(functions.expectedValueLengths);
             }
@@ -887,21 +880,12 @@
             Span<byte> key = stackalloc byte[KeyLength];
             byte fillByte = 42;
             key.Fill(fillByte);
-<<<<<<< HEAD
 
             functions.expectedValueLengths.Enqueue(InitialLength);
             Status status = PerformDeletion(deletionRoute, key, fillByte);
 
             //if (deletionRoute == DeletionRoutes.DELETE)
-                ClassicAssert.IsTrue(status.Found, status.ToString());
-=======
-
-            functions.expectedValueLengths.Enqueue(InitialLength);
-            Status status = PerformDeletion(deletionRoute, key, fillByte);
-
-            //if (deletionRoute == DeletionRoutes.DELETE)
             ClassicAssert.IsTrue(status.Found, status.ToString());
->>>>>>> 04c8fcf9
             //else
             //    ClassicAssert.IsTrue(status.NotFound && status.IsExpired, status.ToString());
 
@@ -1527,15 +1511,9 @@
                 {
                     key.Fill((byte)ii);
                     input.Fill((byte)ii);
-<<<<<<< HEAD
 
                     functions.expectedValueLengths.Enqueue(iter == 0 ? InitialLength : InitialLength);
 
-=======
-
-                    functions.expectedValueLengths.Enqueue(iter == 0 ? InitialLength : InitialLength);
-
->>>>>>> 04c8fcf9
                     var status = bContext.Delete(key);
                     ClassicAssert.IsTrue(status.Found, $"{status} for key {ii}, iter {iter}");
                 }
@@ -1548,13 +1526,8 @@
                     functions.expectedValueLengths.Enqueue(InitialLength);
 
                     SpanByteAndMemory output = new();
-<<<<<<< HEAD
-                    _ = updateOp == UpdateOp.Upsert 
-                        ? bContext.Upsert(key, ref pinnedInputSpan, input, ref output) 
-=======
                     _ = updateOp == UpdateOp.Upsert
                         ? bContext.Upsert(key, ref pinnedInputSpan, input, ref output)
->>>>>>> 04c8fcf9
                         : bContext.RMW(key, ref pinnedInputSpan);
                     output.Dispose();
                 }
