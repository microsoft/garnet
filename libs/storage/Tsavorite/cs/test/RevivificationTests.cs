﻿// Copyright (c) Microsoft Corporation.
// Licensed under the MIT license.

using System;
using System.Collections.Generic;
using System.Diagnostics;
using System.IO;
using System.Runtime.CompilerServices;
using System.Threading;
using System.Threading.Tasks;
using NUnit.Framework;
using NUnit.Framework.Legacy;
using Tsavorite.core;
using static Tsavorite.core.Utility;
using static Tsavorite.test.TestUtils;

namespace Tsavorite.test.Revivification
{
    // Must be in a separate block so the "using StructStoreFunctions" is the first line in its namespace declaration.
    internal readonly struct RevivificationSpanByteComparer : IKeyComparer
    {
        private readonly SpanByteComparer defaultComparer;
        private readonly int collisionRange;

        internal RevivificationSpanByteComparer(CollisionRange range)
        {
            defaultComparer = new SpanByteComparer();
            collisionRange = (int)range;
        }

        public bool Equals(ReadOnlySpan<byte> k1, ReadOnlySpan<byte> k2) => defaultComparer.Equals(k1, k2);

        // The hash code ends with 0 so mod Ten isn't so helpful, so shift
        public long GetHashCode64(ReadOnlySpan<byte> k) => (defaultComparer.GetHashCode64(k) >> 4) % collisionRange;
    }
}

namespace Tsavorite.test.Revivification
{
#if LOGRECORD_TODO
    using ClassAllocator = GenericAllocator<MyKey, MyValue, StoreFunctions<MyKey, MyValue, MyKey.Comparer, DefaultRecordDisposer<MyKey, MyValue>>>;
    using ClassStoreFunctions = StoreFunctions<MyKey, MyValue, MyKey.Comparer, DefaultRecordDisposer<MyKey, MyValue>>;
#endif // LOGRECORD_TODO

    using LongAllocator = SpanByteAllocator<StoreFunctions<LongKeyComparer, SpanByteRecordDisposer>>;
    using LongStoreFunctions = StoreFunctions<LongKeyComparer, SpanByteRecordDisposer>;

    using SpanByteStoreFunctions = StoreFunctions<RevivificationSpanByteComparer, SpanByteRecordDisposer>;

    public enum DeleteDest { FreeList, InChain }

    public enum CollisionRange { Ten = 10, None = int.MaxValue }

    public enum RevivificationEnabled { Reviv, NoReviv }

    public enum RevivifiableFraction { Half }

    public enum RecordElision { Elide, NoElide }

    struct RevivificationTestUtils
    {
        internal static RevivificationSettings FixedLengthBins = new()
        {
            FreeRecordBins =
            [
                new RevivificationBin()
                {
                    RecordSize = RoundUp(RecordInfo.GetLength() + 2 * (sizeof(int) + sizeof(long)), Constants.kRecordAlignment), // We have "fixed length" for these integer bins, with long Key and Value
                    BestFitScanLimit = RevivificationBin.UseFirstFit
                }
            ]
        };

        internal const double HalfOfMutableFraction = 0.5;   // Half of the mutable region

        internal static double GetRevivifiableFraction(RevivifiableFraction frac)
            => frac switch
            {
                RevivifiableFraction.Half => HalfOfMutableFraction,
                _ => throw new InvalidOperationException($"Invalid RevivifiableFraction enum value {frac}")
            };

        [MethodImpl(MethodImplOptions.AggressiveInlining)]
        internal static RMWInfo CopyToRMWInfo(ref UpsertInfo upsertInfo)
            => new()
            {
                Version = upsertInfo.Version,
                SessionID = upsertInfo.SessionID,
                Address = upsertInfo.Address,
                KeyHash = upsertInfo.KeyHash,
                Action = RMWAction.Default,
            };

        internal static FreeRecordPool<TStoreFunctions, TAllocator> CreateSingleBinFreeRecordPool<TStoreFunctions, TAllocator>(
                TsavoriteKV<TStoreFunctions, TAllocator> store, RevivificationBin binDef)
            where TStoreFunctions : IStoreFunctions
            where TAllocator : IAllocator<TStoreFunctions>
            => new(store, new RevivificationSettings() { FreeRecordBins = [binDef] });

        internal static bool HasRecords<TStoreFunctions, TAllocator>(TsavoriteKV<TStoreFunctions, TAllocator> store)
            where TStoreFunctions : IStoreFunctions
            where TAllocator : IAllocator<TStoreFunctions>
            => HasRecords(store.RevivificationManager.FreeRecordPool);

        internal static bool HasRecords<TStoreFunctions, TAllocator>(TsavoriteKV<TStoreFunctions, TAllocator> store, FreeRecordPool<TStoreFunctions, TAllocator> pool)
            where TStoreFunctions : IStoreFunctions
            where TAllocator : IAllocator<TStoreFunctions>
            => HasRecords(pool ?? store.RevivificationManager.FreeRecordPool);

        internal static bool HasRecords<TStoreFunctions, TAllocator>(FreeRecordPool<TStoreFunctions, TAllocator> pool)
            where TStoreFunctions : IStoreFunctions
            where TAllocator : IAllocator<TStoreFunctions>
        {
            if (pool is not null)
            {
                foreach (var bin in pool.bins)
                {
                    if (!bin.isEmpty)
                        return true;
                }
            }
            return false;
        }

        internal static FreeRecordPool<TStoreFunctions, TAllocator> SwapFreeRecordPool<TStoreFunctions, TAllocator>(
                TsavoriteKV<TStoreFunctions, TAllocator> store, FreeRecordPool<TStoreFunctions, TAllocator> inPool)
            where TStoreFunctions : IStoreFunctions
            where TAllocator : IAllocator<TStoreFunctions>
        {
            var pool = store.RevivificationManager.FreeRecordPool;
            store.RevivificationManager.FreeRecordPool = inPool;
            return pool;
        }

        internal const int DefaultRecordWaitTimeoutMs = 2000;

        internal static bool GetBinIndex<TStoreFunctions, TAllocator>(FreeRecordPool<TStoreFunctions, TAllocator> pool, int recordSize, out int binIndex)
            where TStoreFunctions : IStoreFunctions
            where TAllocator : IAllocator<TStoreFunctions>
            => pool.GetBinIndex(recordSize, out binIndex);

        internal static int GetBinCount<TStoreFunctions, TAllocator>(FreeRecordPool<TStoreFunctions, TAllocator> pool)
            where TStoreFunctions : IStoreFunctions
            where TAllocator : IAllocator<TStoreFunctions>
            => pool.bins.Length;

        internal static int GetRecordCount<TStoreFunctions, TAllocator>(FreeRecordPool<TStoreFunctions, TAllocator> pool, int binIndex)
            where TStoreFunctions : IStoreFunctions
            where TAllocator : IAllocator<TStoreFunctions>
            => pool.bins[binIndex].recordCount;

        internal static int GetMaxRecordSize<TStoreFunctions, TAllocator>(FreeRecordPool<TStoreFunctions, TAllocator> pool, int binIndex)
            where TStoreFunctions : IStoreFunctions
            where TAllocator : IAllocator<TStoreFunctions>
            => pool.bins[binIndex].maxRecordSize;

        internal static unsafe bool IsSet<TStoreFunctions, TAllocator>(FreeRecordPool<TStoreFunctions, TAllocator> pool, int binIndex, int recordIndex)
            where TStoreFunctions : IStoreFunctions
            where TAllocator : IAllocator<TStoreFunctions>
            => pool.bins[binIndex].records[recordIndex].IsSet;

        internal static bool TryTakeFromBin<TStoreFunctions, TAllocator>(FreeRecordPool<TStoreFunctions, TAllocator> pool, int binIndex, ref RecordSizeInfo sizeInfo, long minAddress,
                TsavoriteKV<TStoreFunctions, TAllocator> store, out long address, ref RevivificationStats revivStats)
            where TStoreFunctions : IStoreFunctions
            where TAllocator : IAllocator<TStoreFunctions>
            => pool.bins[binIndex].TryTake(ref sizeInfo, minAddress, store, out address, ref revivStats);

        internal static int GetSegmentStart<TStoreFunctions, TAllocator>(FreeRecordPool<TStoreFunctions, TAllocator> pool, int binIndex, int recordSize)
            where TStoreFunctions : IStoreFunctions
            where TAllocator : IAllocator<TStoreFunctions>
            => pool.bins[binIndex].GetSegmentStart(recordSize);

        internal static void WaitForRecords<TStoreFunctions, TAllocator>(TsavoriteKV<TStoreFunctions, TAllocator> store, bool want, FreeRecordPool<TStoreFunctions, TAllocator> pool = default)
            where TStoreFunctions : IStoreFunctions
            where TAllocator : IAllocator<TStoreFunctions>
        {
            pool ??= store.RevivificationManager.FreeRecordPool;

            // Wait until CheckEmptyWorker or TryAdd() has set the bin counters.
            var sw = new Stopwatch();
            sw.Start();
            if (pool is not null)
            {
                while (HasRecords(pool) != want)
                {
                    if (sw.ElapsedMilliseconds >= DefaultRecordWaitTimeoutMs)
                        ClassicAssert.Less(sw.ElapsedMilliseconds, DefaultRecordWaitTimeoutMs, $"Timeout while waiting for Pool.WaitForRecords to be {want}");
                    _ = Thread.Yield();
                }
                return;
            }
        }

        internal static unsafe int GetFreeRecordCount<TStoreFunctions, TAllocator>(TsavoriteKV<TStoreFunctions, TAllocator> store)
            where TStoreFunctions : IStoreFunctions
            where TAllocator : IAllocator<TStoreFunctions>
            => GetFreeRecordCount(store.RevivificationManager.FreeRecordPool);

        internal static unsafe int GetFreeRecordCount<TStoreFunctions, TAllocator>(FreeRecordPool<TStoreFunctions, TAllocator> pool)
            where TStoreFunctions : IStoreFunctions
            where TAllocator : IAllocator<TStoreFunctions>
        {
            // This returns the count of all records, not just the free ones.
            var count = 0;
            if (pool is not null)
            {
                foreach (var bin in pool.bins)
                {
                    for (var ii = 0; ii < bin.recordCount; ++ii)
                    {
                        if ((bin.records + ii)->IsSet)
                            ++count;
                    }
                }
            }
            return count;
        }

        internal static void AssertElidable<TStoreFunctions, TAllocator>(TsavoriteKV<TStoreFunctions, TAllocator> store, ReadOnlySpan<byte> key)
            where TStoreFunctions : IStoreFunctions
            where TAllocator : IAllocator<TStoreFunctions>
        {
            OperationStackContext<TStoreFunctions, TAllocator> stackCtx = new(store.storeFunctions.GetKeyHashCode64(key));
            ClassicAssert.IsTrue(store.FindTag(ref stackCtx.hei), $"AssertElidable: Cannot find key {key.ToShortString()}");
            var recordInfo = LogRecord.GetInfo(store.hlog.GetPhysicalAddress(stackCtx.hei.Address));
            ClassicAssert.Less(recordInfo.PreviousAddress, store.hlogBase.BeginAddress, "AssertElidable: expected elidable key");
        }

        internal static int GetRevivifiableRecordCount<TStoreFunctions, TAllocator>(TsavoriteKV<TStoreFunctions, TAllocator> store, int numRecords)
            where TStoreFunctions : IStoreFunctions
            where TAllocator : IAllocator<TStoreFunctions>
            => (int)(numRecords * store.RevivificationManager.revivifiableFraction);

        internal static int GetMinRevivifiableKey<TStoreFunctions, TAllocator>(TsavoriteKV<TStoreFunctions, TAllocator> store, int numRecords)
            where TStoreFunctions : IStoreFunctions
            where TAllocator : IAllocator<TStoreFunctions>
            => numRecords - GetRevivifiableRecordCount(store, numRecords);
    }

    [TestFixture]
    class RevivificationFixedLenTests
    {
        internal class RevivificationFixedLenFunctions : SimpleLongSimpleFunctions
        {
        }

        const int NumRecords = 1000;
        internal const int ValueMult = 1_000_000;

        RevivificationFixedLenFunctions functions;

        private TsavoriteKV<LongStoreFunctions, LongAllocator> store;
        private ClientSession<long, long, Empty, RevivificationFixedLenFunctions, LongStoreFunctions, LongAllocator> session;
        private BasicContext<long, long, Empty, RevivificationFixedLenFunctions, LongStoreFunctions, LongAllocator> bContext;
        private IDevice log;

        [SetUp]
        public void Setup()
        {
            DeleteDirectory(MethodTestDir, wait: true);
            log = Devices.CreateLogDevice(Path.Combine(MethodTestDir, "test.log"), deleteOnClose: true);

            double? revivifiableFraction = default;
            RecordElision? recordElision = default;
            foreach (var arg in TestContext.CurrentContext.Test.Arguments)
            {
                if (arg is RevivifiableFraction frac)
                {
                    revivifiableFraction = RevivificationTestUtils.GetRevivifiableFraction(frac);
                    continue;
                }
                if (arg is RecordElision re)
                {
                    recordElision = re;
                    continue;
                }
            }

            var revivificationSettings = RevivificationTestUtils.FixedLengthBins.Clone();
            if (revivifiableFraction.HasValue)
                revivificationSettings.RevivifiableFraction = revivifiableFraction.Value;
            if (recordElision.HasValue)
                revivificationSettings.RestoreDeletedRecordsIfBinIsFull = recordElision.Value == RecordElision.NoElide;
            store = new(new()
            {
                IndexSize = 1L << 24,
                LogDevice = log,
                PageSize = 1L << 12,
                MemorySize = 1L << 20,
                RevivificationSettings = revivificationSettings
            }, StoreFunctions.Create(LongKeyComparer.Instance, SpanByteRecordDisposer.Instance)
                , (allocatorSettings, storeFunctions) => new(allocatorSettings, storeFunctions));
            functions = new RevivificationFixedLenFunctions();
            session = store.NewSession<long, long, Empty, RevivificationFixedLenFunctions>(functions);
            bContext = session.BasicContext;
        }

        [TearDown]
        public void TearDown()
        {
            session?.Dispose();
            session = null;
            store?.Dispose();
            store = null;
            log?.Dispose();
            log = null;

            DeleteDirectory(MethodTestDir);
        }

        void Populate()
        {
            for (long keyNum = 0; keyNum < NumRecords; keyNum++)
            {
                long valueNum = keyNum * ValueMult;
                var status = bContext.Upsert(SpanByte.FromPinnedVariable(ref keyNum), SpanByte.FromPinnedVariable(ref valueNum));
                ClassicAssert.IsTrue(status.Record.Created, status.ToString());
            }
        }

        [Test]
        [Category(RevivificationCategory)]
        [Category(SmokeTestCategory)]
        public void SimpleFixedLenTest([Values] DeleteDest deleteDest, [Values(UpdateOp.Upsert, UpdateOp.RMW)] UpdateOp updateOp)
        {
            Populate();

            bool stayInChain = deleteDest == DeleteDest.InChain;
            if (stayInChain)
                _ = RevivificationTestUtils.SwapFreeRecordPool(store, default);

            long deleteKeyNum = RevivificationTestUtils.GetMinRevivifiableKey(store, NumRecords);
            var deleteKey = SpanByte.FromPinnedVariable(ref deleteKeyNum);
            if (!stayInChain)
                RevivificationTestUtils.AssertElidable(store, deleteKey);
            var tailAddress = store.Log.TailAddress;

            _ = bContext.Delete(deleteKey);
            ClassicAssert.AreEqual(tailAddress, store.Log.TailAddress);

            long updateKeyNum = deleteDest == DeleteDest.InChain ? deleteKeyNum : NumRecords + 1;
            var updateValueNum = updateKeyNum + ValueMult;
            Span<byte> updateKey = SpanByte.FromPinnedVariable(ref updateKeyNum), updateValue = SpanByte.FromPinnedVariable(ref updateValueNum);

            if (!stayInChain)
            {
                ClassicAssert.AreEqual(1, RevivificationTestUtils.GetFreeRecordCount(store));
                RevivificationTestUtils.WaitForRecords(store, want: true);
            }

            _ = updateOp == UpdateOp.Upsert ? bContext.Upsert(updateKey, updateValue) : bContext.RMW(updateKey, ref updateValueNum);

            if (!stayInChain)
                RevivificationTestUtils.WaitForRecords(store, want: false);
            ClassicAssert.AreEqual(tailAddress, store.Log.TailAddress, "Expected tail address not to grow (record was revivified)");
        }

        [Test]
        [Category(RevivificationCategory)]
        [Category(SmokeTestCategory)]
        public void UnelideTest([Values] RecordElision elision, [Values(UpdateOp.Upsert, UpdateOp.RMW)] UpdateOp updateOp)
        {
            Populate();

            var tailAddress = store.Log.TailAddress;

            // First delete all keys. This will overflow the bin.
            for (long keyNum = 0; keyNum < NumRecords; ++keyNum)
            {
                _ = bContext.Delete(SpanByte.FromPinnedVariable(ref keyNum));
                ClassicAssert.AreEqual(tailAddress, store.Log.TailAddress);
            }

            // The NumberOfRecords will be adjusted upward so the partition is cache-line aligned, so this may be higher than specified.
            ClassicAssert.LessOrEqual(RevivificationBin.DefaultRecordsPerBin, RevivificationTestUtils.GetFreeRecordCount(store));
            RevivificationTestUtils.WaitForRecords(store, want: true);

            // Now re-add the keys.
            for (long keyNum = 0; keyNum < NumRecords; ++keyNum)
            {
                long valueNum = keyNum + ValueMult;
                Span<byte> key = SpanByte.FromPinnedVariable(ref keyNum), value = SpanByte.FromPinnedVariable(ref valueNum);
                _ = updateOp == UpdateOp.Upsert ? bContext.Upsert(key, value) : bContext.RMW(key, ref valueNum);
            }

            // Now re-add the keys. For the elision case, we should see tailAddress grow sharply as only the records in the bin are available
            // for revivification. For In-Chain, we will revivify records that were unelided after the bin overflowed. But we have some records
            // ineligible for revivification due to revivifiableFraction.
            var recordSize = RoundUp(RecordInfo.GetLength() + (sizeof(int) + sizeof(long)) * 2, Constants.kRecordAlignment);
            var numIneligibleRecords = NumRecords - RevivificationTestUtils.GetRevivifiableRecordCount(store, NumRecords);
            var noElisionExpectedTailAddress = tailAddress + numIneligibleRecords * recordSize;

            if (elision == RecordElision.NoElide)
                ClassicAssert.AreEqual(noElisionExpectedTailAddress, store.Log.TailAddress, "Expected tail address not to grow (records were revivified)");
            else
                ClassicAssert.Less(noElisionExpectedTailAddress, store.Log.TailAddress, "Expected tail address to grow (records were not revivified)");
        }

        [Test]
        [Category(RevivificationCategory)]
        [Category(SmokeTestCategory)]
#pragma warning disable IDE0060 // Remove unused parameter (used by setup)
        public void SimpleMinAddressAddTest([Values] RevivifiableFraction revivifiableFraction)
#pragma warning restore IDE0060 // Remove unused parameter
        {
            Populate();

            // This should not go to FreeList because it's below the RevivifiableFraction
            long keyNum = 2;
            ClassicAssert.IsTrue(bContext.Delete(SpanByte.FromPinnedVariable(ref keyNum)).Found);
            ClassicAssert.AreEqual(0, RevivificationTestUtils.GetFreeRecordCount(store));

            // This should go to FreeList because it's above the RevivifiableFraction
            keyNum = NumRecords - 1;
            ClassicAssert.IsTrue(bContext.Delete(SpanByte.FromPinnedVariable(ref keyNum)).Found);
            ClassicAssert.AreEqual(1, RevivificationTestUtils.GetFreeRecordCount(store));
        }

        [Test]
        [Category(RevivificationCategory)]
        [Category(SmokeTestCategory)]
#pragma warning disable IDE0060 // Remove unused parameter (used by setup)
        public void SimpleMinAddressTakeTest([Values] RevivifiableFraction revivifiableFraction, [Values(UpdateOp.Upsert, UpdateOp.RMW)] UpdateOp updateOp)
#pragma warning restore IDE0060 // Remove unused parameter
        {
            Populate();

            // This should go to FreeList because it's above the RevivifiableFraction
            long keyNum = NumRecords - 1;
            ClassicAssert.IsTrue(bContext.Delete(SpanByte.FromPinnedVariable(ref keyNum)).Found);
            ClassicAssert.AreEqual(1, RevivificationTestUtils.GetFreeRecordCount(store));
            RevivificationTestUtils.WaitForRecords(store, want: true);

            // Detach the pool temporarily so the records aren't revivified by the next insertions.
            var pool = RevivificationTestUtils.SwapFreeRecordPool(store, default);

            // Now add a bunch of records to drop the FreeListed address below the RevivifiableFraction
            long maxRecord = NumRecords * 2, valueNum;
            for (keyNum = NumRecords; keyNum < maxRecord; keyNum++)
            {
                valueNum = keyNum * ValueMult;
                var status = bContext.Upsert(SpanByte.FromPinnedVariable(ref keyNum), SpanByte.FromPinnedVariable(ref valueNum));
                ClassicAssert.IsTrue(status.Record.Created, status.ToString());
            }

            // Restore the pool
            _ = RevivificationTestUtils.SwapFreeRecordPool(store, pool);

            var tailAddress = store.Log.TailAddress;
            valueNum = maxRecord * ValueMult;
            _ = updateOp == UpdateOp.Upsert ? bContext.Upsert(SpanByte.FromPinnedVariable(ref maxRecord), SpanByte.FromPinnedVariable(ref valueNum)) : bContext.RMW(SpanByte.FromPinnedVariable(ref maxRecord), ref valueNum);

            ClassicAssert.Less(tailAddress, store.Log.TailAddress, "Expected tail address to grow (record was not revivified)");
        }
    }

    [TestFixture]
    class RevivificationSpanByteTests
    {
        const int KeyLength = 10;
        const int InitialLength = 50;
        const int GrowLength = InitialLength + 75;      // Must be large enough to go to next bin
        const int ShrinkLength = InitialLength - 25;    // Must be small enough to go to previous bin

        const int OversizeLength = RevivificationBin.MaxInlineRecordSize + 42;

        internal class RevivificationSpanByteFunctions : SpanByteFunctions<Empty>
        {
            private readonly TsavoriteKV<SpanByteStoreFunctions, SpanByteAllocator<SpanByteStoreFunctions>> store;

            // Must be set after session is created
            internal ClientSession<PinnedSpanByte, SpanByteAndMemory, Empty, RevivificationSpanByteFunctions, SpanByteStoreFunctions, SpanByteAllocator<SpanByteStoreFunctions>> session;

            internal int expectedInputLength = InitialLength;

<<<<<<< HEAD
            // This is a queue rather than a single value because there may be calls to, for example, InPlaceWriter with one length
            // followed by InitialWriter with another.
            internal Queue<int> expectedValueLengths = new();
=======
            // used to configurably change RMW behavior to test tombstoning via RMW route.
            internal bool deleteInIpu = false;
            internal bool deleteInNCU = false;
            internal bool deleteInCU = false;
            internal bool forceSkipIpu = false;

            // This is a queue rather than a single value because there may be calls to, for example, ConcurrentWriter with one length
            // followed by SingleWriter with another.
            internal Queue<int> expectedUsedValueLengths = new();
>>>>>>> 335f758a

            internal bool readCcCalled, rmwCcCalled;

            internal RevivificationSpanByteFunctions(TsavoriteKV<SpanByteStoreFunctions, SpanByteAllocator<SpanByteStoreFunctions>> store)
            {
                this.store = store;
            }

            private void AssertInfoValid(ref UpsertInfo updateInfo)
            {
                ClassicAssert.AreEqual(session.ctx.version, updateInfo.Version);
            }
            private void AssertInfoValid(ref RMWInfo rmwInfo)
            {
                ClassicAssert.AreEqual(session.ctx.version, rmwInfo.Version);
            }
            private void AssertInfoValid(ref DeleteInfo deleteInfo)
            {
                ClassicAssert.AreEqual(session.ctx.version, deleteInfo.Version);
            }

            private static void VerifyKeyAndValue(ReadOnlySpan<byte> functionsKey, ReadOnlySpan<byte> functionsValue)
            {
                int valueOffset = 0, valueLengthRemaining = functionsValue.Length;
                ClassicAssert.Less(functionsKey.Length, valueLengthRemaining);
                while (valueLengthRemaining > 0)
                {
                    var compareLength = Math.Min(functionsKey.Length, valueLengthRemaining);
                    var valueSpan = functionsValue.Slice(valueOffset, compareLength);
                    var keySpan = functionsKey[..compareLength];
                    ClassicAssert.IsTrue(valueSpan.SequenceEqual(keySpan), $"functionsValue (offset {valueOffset}, len {compareLength}: {valueSpan.ToShortString()}) does not match functionsKey ({keySpan.ToShortString()})");
                    valueLengthRemaining -= compareLength;
                }
            }

            void CheckExpectedLengthsBefore(ref LogRecord logRecord, ref RecordSizeInfo sizeInfo, long recordAddress, bool isIPU = false)
            {
                var expectedValueLength = expectedValueLengths.Dequeue();

                // If an overflow logRecord is from new record creation it has not had its overflow set yet; it has just been initialized to inline length of ObjectIdMap.ObjectIdSize,
                // and we'll call LogField.ConvertToOverflow later in this ISessionFunctions call to do the actual overflow allocation.
                if (!logRecord.Info.ValueIsInline || (sizeInfo.IsSet && !sizeInfo.ValueIsInline))
                    ClassicAssert.AreEqual(ObjectIdMap.ObjectIdSize, LogField.GetTotalSizeOfInlineField(logRecord.ValueAddress));
                if (sizeInfo.ValueIsInline)
                    ClassicAssert.AreEqual(expectedValueLength, logRecord.ValueSpan.Length);
                else
                    ClassicAssert.AreEqual(logRecord.Info.ValueIsInline ? expectedValueLength : ObjectIdMap.ObjectIdSize, logRecord.ValueSpan.Length);

                ClassicAssert.GreaterOrEqual(recordAddress, store.hlogBase.ReadOnlyAddress);

                // !IsSet means it is from Delete which does not receive a RecordSizeInfo. isIPU is an in-place update and thus the new value may legitimately be larger than the record.
                if (sizeInfo.IsSet && !isIPU)
                {
                    var (actual, allocated) = logRecord.GetInlineRecordSizes();
                    ClassicAssert.AreEqual(sizeInfo.ActualInlineRecordSize, actual);
                    ClassicAssert.AreEqual(sizeInfo.AllocatedInlineRecordSize, allocated);
                }
            }

            public override bool InitialWriter(ref LogRecord logRecord, ref RecordSizeInfo sizeInfo, ref PinnedSpanByte input, ReadOnlySpan<byte> srcValue, ref SpanByteAndMemory output, ref UpsertInfo upsertInfo)
            {
                CheckExpectedLengthsBefore(ref logRecord, ref sizeInfo, upsertInfo.Address);
                return base.InitialWriter(ref logRecord, ref sizeInfo, ref input, srcValue, ref output, ref upsertInfo);
            }

            public override bool InPlaceWriter(ref LogRecord logRecord, ref RecordSizeInfo sizeInfo, ref PinnedSpanByte input, ReadOnlySpan<byte> srcValue, ref SpanByteAndMemory output, ref UpsertInfo upsertInfo)
            {
                CheckExpectedLengthsBefore(ref logRecord, ref sizeInfo, upsertInfo.Address, isIPU: true);
                return base.InPlaceWriter(ref logRecord, ref sizeInfo, ref input, srcValue, ref output, ref upsertInfo);
            }

            public override bool InitialUpdater(ref LogRecord logRecord, ref RecordSizeInfo sizeInfo, ref PinnedSpanByte input, ref SpanByteAndMemory output, ref RMWInfo rmwInfo)
            {
                AssertInfoValid(ref rmwInfo);
                ClassicAssert.AreEqual(expectedInputLength, input.Length);

                CheckExpectedLengthsBefore(ref logRecord, ref sizeInfo, rmwInfo.Address);
                return logRecord.TrySetValueSpan(input.ReadOnlySpan, ref sizeInfo);
            }

<<<<<<< HEAD
            public override bool CopyUpdater<TSourceLogRecord>(ref TSourceLogRecord srcLogRecord, ref LogRecord dstLogRecord, ref RecordSizeInfo sizeInfo, ref PinnedSpanByte input, ref SpanByteAndMemory output, ref RMWInfo rmwInfo)
=======
            public override bool NeedCopyUpdate(ref SpanByte key, ref SpanByte input, ref SpanByte oldValue, ref SpanByteAndMemory output, ref RMWInfo rmwInfo)
            {
                if (deleteInNCU)
                {
                    rmwInfo.Action = RMWAction.ExpireAndStop;
                    return false;
                }

                return base.NeedCopyUpdate(ref key, ref input, ref oldValue, ref output, ref rmwInfo);
            }

            public override bool CopyUpdater(ref SpanByte key, ref SpanByte input, ref SpanByte oldValue, ref SpanByte newValue, ref SpanByteAndMemory output, ref RMWInfo rmwInfo, ref RecordInfo recordInfo)
>>>>>>> 335f758a
            {
                if (deleteInCU)
                {
                    rmwInfo.Action = RMWAction.ExpireAndStop;
                    return false;
                }

                AssertInfoValid(ref rmwInfo);


                ClassicAssert.AreEqual(expectedInputLength, input.Length);

                CheckExpectedLengthsBefore(ref dstLogRecord, ref sizeInfo, rmwInfo.Address);
                return dstLogRecord.TrySetValueSpan(input.ReadOnlySpan, ref sizeInfo);
            }

            public override bool InPlaceUpdater(ref LogRecord logRecord, ref RecordSizeInfo sizeInfo, ref PinnedSpanByte input, ref SpanByteAndMemory output, ref RMWInfo rmwInfo)
            {
                AssertInfoValid(ref rmwInfo);

                if (forceSkipIpu)
                    return false;

                if (deleteInIpu)
                {
                    rmwInfo.Action = RMWAction.ExpireAndStop;
                    return false;
                }

                ClassicAssert.AreEqual(expectedInputLength, input.Length);

                CheckExpectedLengthsBefore(ref logRecord, ref sizeInfo, rmwInfo.Address, isIPU: true);
                VerifyKeyAndValue(logRecord.Key, logRecord.ValueSpan);

                return logRecord.TrySetValueSpan(input.ReadOnlySpan, ref sizeInfo);
            }

            public override bool InitialDeleter(ref LogRecord logRecord, ref DeleteInfo deleteInfo)
            {
                AssertInfoValid(ref deleteInfo);

                RecordSizeInfo sizeInfo = default;
                CheckExpectedLengthsBefore(ref logRecord, ref sizeInfo, deleteInfo.Address);

                return base.InitialDeleter(ref logRecord, ref deleteInfo);
            }

            public override bool InPlaceDeleter(ref LogRecord logRecord, ref DeleteInfo deleteInfo)
            {
                AssertInfoValid(ref deleteInfo);

                RecordSizeInfo sizeInfo = default;
                CheckExpectedLengthsBefore(ref logRecord, ref sizeInfo, deleteInfo.Address);

                return base.InPlaceDeleter(ref logRecord, ref deleteInfo);
            }

            public override bool PostCopyUpdater<TSourceLogRecord>(ref TSourceLogRecord srcLogRecord, ref LogRecord dstLogRecord, ref RecordSizeInfo sizeInfo, ref PinnedSpanByte input, ref SpanByteAndMemory output, ref RMWInfo rmwInfo)
            {
                AssertInfoValid(ref rmwInfo);
                return base.PostCopyUpdater(ref srcLogRecord, ref dstLogRecord, ref sizeInfo, ref input, ref output, ref rmwInfo);
            }

            public override void PostInitialUpdater(ref LogRecord logRecord, ref RecordSizeInfo sizeInfo, ref PinnedSpanByte input, ref SpanByteAndMemory output, ref RMWInfo rmwInfo)
            {
                AssertInfoValid(ref rmwInfo);
                base.PostInitialUpdater(ref logRecord, ref sizeInfo, ref input, ref output, ref rmwInfo);
            }

            public override void PostInitialWriter(ref LogRecord logRecord, ref RecordSizeInfo sizeInfo, ref PinnedSpanByte input, ReadOnlySpan<byte> srcValue, ref SpanByteAndMemory output, ref UpsertInfo upsertInfo)
            {
                AssertInfoValid(ref upsertInfo);
                base.PostInitialWriter(ref logRecord, ref sizeInfo, ref input, srcValue, ref output, ref upsertInfo);
            }

            public override void PostInitialDeleter(ref LogRecord logRecord, ref DeleteInfo deleteInfo)
            {
                AssertInfoValid(ref deleteInfo);
                base.PostInitialDeleter(ref logRecord, ref deleteInfo);
            }

            public override void ReadCompletionCallback(ref DiskLogRecord diskLogRecord, ref PinnedSpanByte input, ref SpanByteAndMemory output, Empty ctx, Status status, RecordMetadata recordMetadata)
            {
                readCcCalled = true;
                base.ReadCompletionCallback(ref diskLogRecord, ref input, ref output, ctx, status, recordMetadata);
            }

            public override void RMWCompletionCallback(ref DiskLogRecord diskLogRecord, ref PinnedSpanByte input, ref SpanByteAndMemory output, Empty ctx, Status status, RecordMetadata recordMetadata)
            {
                rmwCcCalled = true;
                base.RMWCompletionCallback(ref diskLogRecord, ref input, ref output, ctx, status, recordMetadata);
            }

            // Override the default SpanByteFunctions impelementation; for these tests, we always want the input length.
            /// <inheritdoc/>
            public override RecordFieldInfo GetRMWModifiedFieldInfo<TSourceLogRecord>(ref TSourceLogRecord srcLogRecord, ref PinnedSpanByte input)
                => new() { KeyDataSize = srcLogRecord.Key.Length, ValueDataSize = input.Length };
            /// <inheritdoc/>
            public override RecordFieldInfo GetRMWInitialFieldInfo(ReadOnlySpan<byte> key, ref PinnedSpanByte input)
                => new() { KeyDataSize = key.Length, ValueDataSize = input.Length };
            /// <inheritdoc/>
            public override RecordFieldInfo GetUpsertFieldInfo(ReadOnlySpan<byte> key, ReadOnlySpan<byte> value, ref PinnedSpanByte input)
                => new() { KeyDataSize = key.Length, ValueDataSize = input.Length };
        }

        const int NumRecords = 200;

        RevivificationSpanByteFunctions functions;
        RevivificationSpanByteComparer comparer;

        private TsavoriteKV<SpanByteStoreFunctions, SpanByteAllocator<SpanByteStoreFunctions>> store;
        private ClientSession<PinnedSpanByte, SpanByteAndMemory, Empty, RevivificationSpanByteFunctions, SpanByteStoreFunctions, SpanByteAllocator<SpanByteStoreFunctions>> session;
        private BasicContext<PinnedSpanByte, SpanByteAndMemory, Empty, RevivificationSpanByteFunctions, SpanByteStoreFunctions, SpanByteAllocator<SpanByteStoreFunctions>> bContext;
        private IDevice log;

        [SetUp]
        public void Setup()
        {
            DeleteDirectory(MethodTestDir, wait: true);
            log = Devices.CreateLogDevice(Path.Combine(MethodTestDir, "test.log"), deleteOnClose: true);

            CollisionRange collisionRange = CollisionRange.None;

            var kvSettings = new KVSettings()
            {
                IndexSize = 1L << 24,
                LogDevice = log,
                PageSize = 1L << 17,
                MemorySize = 1L << 20,
                MaxInlineValueSize = 1024,
                RevivificationSettings = RevivificationSettings.PowerOf2Bins
            };

            foreach (var arg in TestContext.CurrentContext.Test.Arguments)
            {
                if (arg is CollisionRange cr)
                {
                    collisionRange = cr;
                    continue;
                }
                if (arg is PendingOp)
                {
                    kvSettings.ReadCopyOptions = new(ReadCopyFrom.Device, ReadCopyTo.MainLog);
                    continue;
                }
                if (arg is RevivificationEnabled revivEnabled)
                {
                    if (revivEnabled == RevivificationEnabled.NoReviv)
                        kvSettings.RevivificationSettings = default;
                    continue;
                }
            }

            comparer = new RevivificationSpanByteComparer(collisionRange);
            store = new(kvSettings
                , StoreFunctions.Create(comparer, SpanByteRecordDisposer.Instance)
                , (allocatorSettings, storeFunctions) => new(allocatorSettings, storeFunctions)
            );

            functions = new RevivificationSpanByteFunctions(store);
            session = store.NewSession<PinnedSpanByte, SpanByteAndMemory, Empty, RevivificationSpanByteFunctions>(functions);
            bContext = session.BasicContext;
            functions.session = session;
        }

        [TearDown]
        public void TearDown()
        {
            session?.Dispose();
            session = null;
            store?.Dispose();
            store = null;
            log?.Dispose();
            log = null;

            DeleteDirectory(MethodTestDir);
        }

        void Populate() => Populate(0, NumRecords);

        void Populate(int from, int to)
        {
            Span<byte> key = stackalloc byte[KeyLength];
            Span<byte> input = stackalloc byte[InitialLength];
            var pinnedInputSpan = PinnedSpanByte.FromPinnedSpan(input);

            SpanByteAndMemory output = new();

            for (int ii = from; ii < to; ++ii)
            {
                key.Fill((byte)ii);
                input.Fill((byte)ii);
                functions.expectedValueLengths.Enqueue(pinnedInputSpan.Length);
                var status = bContext.Upsert(key, ref pinnedInputSpan, input, ref output);
                ClassicAssert.IsTrue(status.Record.Created, status.ToString());
                ClassicAssert.IsEmpty(functions.expectedValueLengths);
            }
        }

        public enum Growth { None, Grow, Shrink };

        [Test]
        [Category(RevivificationCategory)]
        [Category(SmokeTestCategory)]
        public void SpanByteNoRevivLengthTest([Values(UpdateOp.Upsert, UpdateOp.RMW)] UpdateOp updateOp, [Values] Growth growth)
        {
            Populate();

            Span<byte> key = stackalloc byte[KeyLength];
            byte fillByte = 42;
            key.Fill(fillByte);

            // Do NOT delete; this is a no-reviv test of lengths

            functions.expectedInputLength = growth switch
            {
                Growth.None => InitialLength,
                Growth.Grow => GrowLength,
                Growth.Shrink => ShrinkLength,
                _ => -1
            };

            Span<byte> input = stackalloc byte[functions.expectedInputLength];
            var pinnedInputSpan = PinnedSpanByte.FromPinnedSpan(input);
            input.Fill(fillByte);

            // For Grow, we won't be able to satisfy the request with a revivification, and the new value length will be GrowLength
            functions.expectedValueLengths.Enqueue(InitialLength);
            if (growth == Growth.Grow)
                functions.expectedValueLengths.Enqueue(GrowLength);

            SpanByteAndMemory output = new();
            _ = updateOp == UpdateOp.Upsert ? bContext.Upsert(key, ref pinnedInputSpan, input, ref output) : bContext.RMW(key, ref pinnedInputSpan);

            ClassicAssert.IsEmpty(functions.expectedValueLengths);

            if (growth == Growth.Shrink)
            {
                input = stackalloc byte[InitialLength / 2];  // Shrink this from InitialLength to ShrinkLength
                input.Fill(fillByte);

                functions.expectedInputLength = input.Length;
                functions.expectedValueLengths.Enqueue(input.Length);

                _ = updateOp == UpdateOp.Upsert ? bContext.Upsert(key, ref pinnedInputSpan, input, ref output) : bContext.RMW(key, ref pinnedInputSpan);
                ClassicAssert.IsEmpty(functions.expectedValueLengths);
            }
        }

        internal enum DeletionRoutes
        {
            DELETE,
            RMW_IPU,
            RMW_NCU,
            RMW_CU
        }

        private Status DeleteViaRMW(ref SpanByte key, Span<byte> mockInputVec, byte fillByte)
        {
            var mockInput = SpanByte.FromPinnedSpan(mockInputVec);
            mockInputVec.Fill(fillByte);
            return bContext.RMW(ref key, ref mockInput);
        }

        private Status PerformDeletion(DeletionRoutes deletionRoute, ref SpanByte key, byte fillByte)
        {
            Status status;
            switch (deletionRoute)
            {
                case DeletionRoutes.DELETE:
                    return bContext.Delete(ref key);
                case DeletionRoutes.RMW_IPU:
                    functions.deleteInIpu = true;
                    Span<byte> mockInputVec = stackalloc byte[InitialLength];
                    status = DeleteViaRMW(ref key, mockInputVec, fillByte);
                    functions.deleteInIpu = false;
                    break;
                case DeletionRoutes.RMW_NCU:
                    functions.deleteInNCU = true;
                    mockInputVec = stackalloc byte[InitialLength];
                    status = DeleteViaRMW(ref key, mockInputVec, fillByte);
                    functions.deleteInNCU = false;
                    break;
                case DeletionRoutes.RMW_CU:
                    functions.deleteInCU = true;
                    mockInputVec = stackalloc byte[InitialLength];
                    status = DeleteViaRMW(ref key, mockInputVec, fillByte);
                    functions.deleteInCU = false;
                    break;
                default:
                    throw new Exception("Unhandled deletion logic");
            }

            return status;
        }

        [Test]
        [Category(RevivificationCategory)]
        [Category(SmokeTestCategory)]
        public void SpanByteSimpleTest([Values(UpdateOp.Upsert, UpdateOp.RMW)] UpdateOp updateOp, [Values(DeletionRoutes.DELETE, DeletionRoutes.RMW_IPU)] DeletionRoutes deletionRoute)
        {
            Populate();

            var tailAddress = store.Log.TailAddress;

            Span<byte> key = stackalloc byte[KeyLength];
            byte fillByte = 42;
            key.Fill(fillByte);

<<<<<<< HEAD
            functions.expectedValueLengths.Enqueue(InitialLength);
            var status = bContext.Delete(key);
=======
            functions.expectedUsedValueLengths.Enqueue(SpanByteTotalSize(InitialLength));

            Status status = PerformDeletion(deletionRoute, ref key, fillByte);

>>>>>>> 335f758a
            ClassicAssert.IsTrue(status.Found, status.ToString());

            ClassicAssert.AreEqual(tailAddress, store.Log.TailAddress);

            Span<byte> input = stackalloc byte[InitialLength];
            var pinnedInputSpan = PinnedSpanByte.FromPinnedSpan(input);
            input.Fill(fillByte);

            SpanByteAndMemory output = new();

            functions.expectedInputLength = InitialLength;
            functions.expectedValueLengths.Enqueue(InitialLength);

            RevivificationTestUtils.WaitForRecords(store, want: true);

            _ = updateOp == UpdateOp.Upsert ? bContext.Upsert(key, ref pinnedInputSpan, input, ref output) : bContext.RMW(key, ref pinnedInputSpan);
            ClassicAssert.AreEqual(tailAddress, store.Log.TailAddress);
        }

        [Test]
        [Category(RevivificationCategory)]
        [Category(SmokeTestCategory)]
        public void SpanByteDeletionViaRMWRCURevivifiesOriginalRecordAfterTombstoning(
            [Values(UpdateOp.Upsert, UpdateOp.RMW)] UpdateOp updateOp, [Values(DeletionRoutes.RMW_NCU, DeletionRoutes.RMW_CU)] DeletionRoutes deletionRoute)
        {
            Populate();

            Span<byte> keyVec = stackalloc byte[KeyLength];
            byte fillByte = 42;
            keyVec.Fill(fillByte);
            var key = SpanByte.FromPinnedSpan(keyVec);

            functions.expectedUsedValueLengths.Enqueue(SpanByteTotalSize(InitialLength));

            functions.forceSkipIpu = true;
            var status = PerformDeletion(deletionRoute, ref key, fillByte);
            functions.forceSkipIpu = false;

            RevivificationTestUtils.WaitForRecords(store, want: true);

            ClassicAssert.AreEqual(1, RevivificationTestUtils.GetFreeRecordCount(store));

            ClassicAssert.IsTrue(status.Found, status.ToString());

            var tailAddress = store.Log.TailAddress;

            Span<byte> inputVec = stackalloc byte[InitialLength];
            var input = SpanByte.FromPinnedSpan(inputVec);
            inputVec.Fill(fillByte);

            SpanByteAndMemory output = new();

            functions.expectedInputLength = InitialLength;
            functions.expectedSingleDestLength = InitialLength;
            functions.expectedConcurrentDestLength = InitialLength;
            functions.expectedSingleFullValueLength = functions.expectedConcurrentFullValueLength = RoundUpSpanByteFullValueLength(input);
            functions.expectedUsedValueLengths.Enqueue(SpanByteTotalSize(InitialLength));

            // brand new value so we try to use a record out of free list
            keyVec = stackalloc byte[KeyLength];
            fillByte = 255;
            keyVec.Fill(fillByte);
            key = SpanByte.FromPinnedSpan(keyVec);

            _ = updateOp == UpdateOp.Upsert ? bContext.Upsert(ref key, ref input, ref input, ref output) : bContext.RMW(ref key, ref input);

            // since above would use revivification free list we should see no change of tail address.
            ClassicAssert.AreEqual(store.Log.TailAddress, tailAddress);
            ClassicAssert.AreEqual(tailAddress, store.Log.TailAddress);
            ClassicAssert.AreEqual(0, RevivificationTestUtils.GetFreeRecordCount(store));
            output.Memory?.Dispose();
        }

        [Test]
        [Category(RevivificationCategory)]
        [Category(SmokeTestCategory)]
        public void SpanByteIPUGrowAndRevivifyTest([Values(UpdateOp.Upsert, UpdateOp.RMW)] UpdateOp updateOp)
        {
            Populate();

            var tailAddress = store.Log.TailAddress;

            Span<byte> key = stackalloc byte[KeyLength];
            byte fillByte = 42;
            key.Fill(fillByte);

            Span<byte> input = stackalloc byte[GrowLength];
            var pinnedInputSpan = PinnedSpanByte.FromPinnedSpan(input);
            input.Fill(fillByte);

            SpanByteAndMemory output = new();

            functions.expectedInputLength = GrowLength;

            functions.expectedValueLengths.Enqueue(InitialLength);
            functions.expectedValueLengths.Enqueue(GrowLength);

            // Get a free record from a failed IPU.
            if (updateOp == UpdateOp.Upsert)
            {
                var status = bContext.Upsert(key, ref pinnedInputSpan, input, ref output);
                ClassicAssert.IsTrue(status.Record.Created, status.ToString());
            }
            else if (updateOp == UpdateOp.RMW)
            {
                var status = bContext.RMW(key, ref pinnedInputSpan);
                ClassicAssert.IsTrue(status.Record.CopyUpdated, status.ToString());
            }

            ClassicAssert.Less(tailAddress, store.Log.TailAddress);
            ClassicAssert.AreEqual(1, RevivificationTestUtils.GetFreeRecordCount(store));
            output.Memory?.Dispose();
            output.Memory = null;
            tailAddress = store.Log.TailAddress;

            RevivificationTestUtils.WaitForRecords(store, want: true);

            // Get a new key and shrink the requested length so we revivify the free record from the failed IPU.
            key.Fill(NumRecords + 1);
            input = input.Slice(0, InitialLength);
            pinnedInputSpan = PinnedSpanByte.FromPinnedSpan(input);

            functions.expectedInputLength = InitialLength;
            functions.expectedValueLengths.Enqueue(InitialLength);

            if (updateOp == UpdateOp.Upsert)
            {
                var status = bContext.Upsert(key, ref pinnedInputSpan, input, ref output);
                ClassicAssert.IsTrue(status.Record.Created, status.ToString());
            }
            else if (updateOp == UpdateOp.RMW)
            {
                var status = bContext.RMW(key, ref pinnedInputSpan);
                ClassicAssert.IsTrue(status.Record.Created, status.ToString());
            }

            ClassicAssert.AreEqual(tailAddress, store.Log.TailAddress);
            ClassicAssert.AreEqual(0, RevivificationTestUtils.GetFreeRecordCount(store));
            output.Memory?.Dispose();
        }

        [Test]
        [Category(RevivificationCategory)]
        [Category(SmokeTestCategory)]
        public void SpanByteReadOnlyMinAddressTest([Values(UpdateOp.Upsert, UpdateOp.RMW)] UpdateOp updateOp)
        {
            Populate();

            var tailAddress = store.Log.TailAddress;

            Span<byte> key = stackalloc byte[KeyLength];
            byte fillByte = 42;
            key.Fill(fillByte);

            functions.expectedValueLengths.Enqueue(InitialLength);
            var status = bContext.Delete(key);
            ClassicAssert.IsTrue(status.Found, status.ToString());

            ClassicAssert.AreEqual(tailAddress, store.Log.TailAddress);
            store.Log.ShiftReadOnlyAddress(store.Log.TailAddress, wait: true);

            Span<byte> input = stackalloc byte[InitialLength];
            var pinnedInputSpan = PinnedSpanByte.FromPinnedSpan(input);
            input.Fill(fillByte);

            SpanByteAndMemory output = new();

            functions.expectedInputLength = InitialLength;
            functions.expectedValueLengths.Enqueue(InitialLength);

            _ = updateOp == UpdateOp.Upsert ? bContext.Upsert(key, ref pinnedInputSpan, input, ref output) : bContext.RMW(key, ref pinnedInputSpan);
            ClassicAssert.Greater(store.Log.TailAddress, tailAddress);
        }

        public enum UpdateKey { Unfound, DeletedAboveRO, DeletedBelowRO, CopiedBelowRO };

        const byte Unfound = NumRecords + 2;
        const byte DelBelowRO = NumRecords / 2 - 4;
        const byte CopiedBelowRO = NumRecords / 2 - 5;

        private long PrepareDeletes(bool stayInChain, byte delAboveRO, FlushMode flushMode, CollisionRange collisionRange)
        {
            Populate(0, NumRecords / 2);

            var pool = stayInChain ? RevivificationTestUtils.SwapFreeRecordPool(store, null) : null;

            // Delete key below (what will be) the readonly line. This is for a target for the test; the record should not be revivified.
            Span<byte> delKeyBelowRO = stackalloc byte[KeyLength];
            delKeyBelowRO.Fill(DelBelowRO);

            functions.expectedValueLengths.Enqueue(InitialLength);
            var status = bContext.Delete(delKeyBelowRO);
            ClassicAssert.IsTrue(status.Found, status.ToString());

            if (flushMode == FlushMode.ReadOnly)
                store.Log.ShiftReadOnlyAddress(store.Log.TailAddress, wait: true);
            else if (flushMode == FlushMode.OnDisk)
                store.Log.FlushAndEvict(wait: true);

            Populate(NumRecords / 2 + 1, NumRecords);

            var tailAddress = store.Log.TailAddress;

            // Delete key above the readonly line. This is the record that will be revivified.
            // If not stayInChain, this also puts two elements in the free list; one should be skipped over on Take() as it is below readonly.
            Span<byte> delKeyAboveRO = stackalloc byte[KeyLength];
            delKeyAboveRO.Fill(delAboveRO);

            if (!stayInChain && collisionRange == CollisionRange.None)  // CollisionRange.Ten has a valid .PreviousAddress so won't be moved to FreeList
                RevivificationTestUtils.AssertElidable(store, delKeyAboveRO);

            functions.expectedValueLengths.Enqueue(InitialLength);
            status = bContext.Delete(delKeyAboveRO);
            ClassicAssert.IsTrue(status.Found, status.ToString());

            if (stayInChain)
            {
                ClassicAssert.IsFalse(RevivificationTestUtils.HasRecords(pool), "Expected empty pool");
                pool = RevivificationTestUtils.SwapFreeRecordPool(store, pool);
            }
            else if (collisionRange == CollisionRange.None)     // CollisionRange.Ten has a valid .PreviousAddress so won't be moved to FreeList
            {
                RevivificationTestUtils.WaitForRecords(store, want: true);
            }

            ClassicAssert.AreEqual(tailAddress, store.Log.TailAddress);
            return tailAddress;
        }

        [Test]
        [Category(RevivificationCategory)]
        [Category(SmokeTestCategory)]
        //[Repeat(300)]
        public void SpanByteUpdateRevivifyTest([Values] DeleteDest deleteDest, [Values] UpdateKey updateKey,
                                          [Values] CollisionRange collisionRange, [Values(UpdateOp.Upsert, UpdateOp.RMW)] UpdateOp updateOp)
        {
            if (TestContext.CurrentContext.CurrentRepeatCount > 0)
                Debug.WriteLine($"*** Current test iteration: {TestContext.CurrentContext.CurrentRepeatCount + 1} ***");

            bool stayInChain = deleteDest == DeleteDest.InChain || collisionRange != CollisionRange.None;   // Collisions make the key inelidable

            byte delAboveRO = (byte)(NumRecords - (stayInChain
                ? (int)CollisionRange.Ten + 3       // Will remain in chain
                : 2));                              // Will be sent to free list

            long tailAddress = PrepareDeletes(stayInChain, delAboveRO, FlushMode.ReadOnly, collisionRange);

            Span<byte> input = stackalloc byte[InitialLength];
            var pinnedInputSpan = PinnedSpanByte.FromPinnedSpan(input);

            SpanByteAndMemory output = new();

            Span<byte> keyToTest = stackalloc byte[KeyLength];

            bool expectReviv;
            if (updateKey is UpdateKey.Unfound or UpdateKey.CopiedBelowRO)
            {
                // Unfound key should be satisfied from the freelist if !stayInChain, else will allocate a new record as it does not match the key chain.
                // CopiedBelowRO should be satisfied from the freelist if !stayInChain, else will allocate a new record as it does not match the key chain
                //      (but exercises a different code path than Unfound).
                // CollisionRange.Ten has a valid PreviousAddress so it is not elided from the cache.
                byte fillByte = updateKey == UpdateKey.Unfound ? Unfound : CopiedBelowRO;
                keyToTest.Fill(fillByte);
                input.Fill(fillByte);
                expectReviv = !stayInChain && collisionRange != CollisionRange.Ten;
            }
            else if (updateKey == UpdateKey.DeletedBelowRO)
            {
                // DeletedBelowRO will not match the key for the in-chain above-RO slot, and we cannot reviv below RO or retrieve below-RO from the
                // freelist, so we will always allocate a new record unless we're using the freelist.
                byte fillByte = DelBelowRO;
                keyToTest.Fill(fillByte);
                input.Fill(fillByte);
                expectReviv = !stayInChain && collisionRange != CollisionRange.Ten;
            }
            else if (updateKey == UpdateKey.DeletedAboveRO)
            {
                // DeletedAboveRO means we will reuse an in-chain record, or will get it from the freelist if deleteDest is FreeList.
                byte fillByte = delAboveRO;
                keyToTest.Fill(fillByte);
                input.Fill(fillByte);
                expectReviv = true;
            }
            else
            {
                Assert.Fail($"Unexpected updateKey {updateKey}");
                expectReviv = false;    // make the compiler happy
            }

            functions.expectedInputLength = InitialLength;
            functions.expectedValueLengths.Enqueue(InitialLength);

            _ = updateOp == UpdateOp.Upsert ? bContext.Upsert(keyToTest, ref pinnedInputSpan, input, ref output) : bContext.RMW(keyToTest, ref pinnedInputSpan);

            if (expectReviv)
                ClassicAssert.AreEqual(tailAddress, store.Log.TailAddress);
            else
                ClassicAssert.Greater(store.Log.TailAddress, tailAddress);
        }

        [Test]
        [Category(RevivificationCategory)]
        [Category(SmokeTestCategory)]
        public void SimpleRevivifyTest([Values] DeleteDest deleteDest, [Values(UpdateOp.Upsert, UpdateOp.RMW)] UpdateOp updateOp)
        {
            Populate();

            bool stayInChain = deleteDest == DeleteDest.InChain;
            if (stayInChain)
                _ = RevivificationTestUtils.SwapFreeRecordPool(store, default);

            // This freed record stays in the hash chain.
            byte chainKey = NumRecords / 2 - 1;
            Span<byte> key = stackalloc byte[KeyLength];
            key.Fill(chainKey);
            if (!stayInChain)
                RevivificationTestUtils.AssertElidable(store, key);

            functions.expectedValueLengths.Enqueue(InitialLength);
            var status = bContext.Delete(key);
            ClassicAssert.IsTrue(status.Found, status.ToString());

            var tailAddress = store.Log.TailAddress;

            Span<byte> input = stackalloc byte[InitialLength];
            var pinnedInputSpan = PinnedSpanByte.FromPinnedSpan(input);
            input.Fill(chainKey);

            SpanByteAndMemory output = new();

            if (!stayInChain)
                RevivificationTestUtils.WaitForRecords(store, want: true);

            // Revivify in the chain. Because this stays in the chain, the expectedFullValueLength is roundup(InitialLength)
            functions.expectedValueLengths.Enqueue(InitialLength);
            _ = updateOp == UpdateOp.Upsert ? bContext.Upsert(key, ref pinnedInputSpan, input, ref output) : bContext.RMW(key, ref pinnedInputSpan);

            ClassicAssert.AreEqual(tailAddress, store.Log.TailAddress);
        }

        [Test]
        [Category(RevivificationCategory)]
        [Category(SmokeTestCategory)]
        public void DeleteEntireChainAndRevivifyTest([Values(CollisionRange.Ten)] CollisionRange collisionRange, [Values(UpdateOp.Upsert, UpdateOp.RMW)] UpdateOp updateOp)
        {
            Populate();

            // These freed records stay in the hash chain; we even skip the first one to ensure nothing goes into the free list.
            byte chainKey = 5;
            Span<byte> key = stackalloc byte[KeyLength];
            key.Fill(chainKey);
            var hash = comparer.GetHashCode64(key);

            List<byte> deletedSlots = [];
            for (int ii = chainKey + 1; ii < NumRecords; ++ii)
            {
                key.Fill((byte)ii);
                if (comparer.GetHashCode64(key) != hash)
                    continue;

                functions.expectedValueLengths.Enqueue(InitialLength);
                var status = bContext.Delete(key);
                ClassicAssert.IsTrue(status.Found, status.ToString());
                if (ii > RevivificationTestUtils.GetMinRevivifiableKey(store, NumRecords))
                    deletedSlots.Add((byte)ii);
            }

            // For this test we're still limiting to byte repetition
            ClassicAssert.Greater(255 - NumRecords, deletedSlots.Count);
            RevivificationTestUtils.WaitForRecords(store, want: false);
            ClassicAssert.IsFalse(RevivificationTestUtils.HasRecords(store), "Expected empty pool");
            ClassicAssert.Greater(deletedSlots.Count, 5);    // should be about Ten
            var tailAddress = store.Log.TailAddress;

            Span<byte> input = stackalloc byte[InitialLength];
            var pinnedInputSpan = PinnedSpanByte.FromPinnedSpan(input);
            input.Fill(chainKey);

            SpanByteAndMemory output = new();

            // Revivify in the chain. Because this stays in the chain, the expectedFullValueLength is roundup(InitialLength)
            for (int ii = 0; ii < deletedSlots.Count; ++ii)
            {
                key.Fill(deletedSlots[ii]);

                functions.expectedValueLengths.Enqueue(InitialLength);
                _ = updateOp == UpdateOp.Upsert ? bContext.Upsert(key, ref pinnedInputSpan, input, ref output) : bContext.RMW(key, ref pinnedInputSpan);
                ClassicAssert.AreEqual(tailAddress, store.Log.TailAddress);
            }
        }

        [Test]
        [Category(RevivificationCategory)]
        [Category(SmokeTestCategory)]
        public void DeleteAllRecordsAndRevivifyTest([Values(CollisionRange.None)] CollisionRange collisionRange, [Values(UpdateOp.Upsert, UpdateOp.RMW)] UpdateOp updateOp)
        {
            Populate();

            long tailAddress = store.Log.TailAddress;

            Span<byte> key = stackalloc byte[KeyLength];

            // "sizeof(int) +" because SpanByte has an int length prefix
            var recordSize = RecordInfo.GetLength() + RoundUp(sizeof(int) + key.Length, 8) + RoundUp(sizeof(int) + InitialLength, 8);

            // Delete
            for (var ii = 0; ii < NumRecords; ++ii)
            {
                key.Fill((byte)ii);

                functions.expectedValueLengths.Enqueue(InitialLength);
                var status = bContext.Delete(key);
                ClassicAssert.IsTrue(status.Found, status.ToString());
            }
            ClassicAssert.AreEqual(tailAddress, store.Log.TailAddress);
            ClassicAssert.AreEqual(RevivificationTestUtils.GetRevivifiableRecordCount(store, NumRecords), RevivificationTestUtils.GetFreeRecordCount(store), $"Expected numRecords ({NumRecords}) free records");

            Span<byte> input = stackalloc byte[InitialLength];
            var pinnedInputSpan = PinnedSpanByte.FromPinnedSpan(input);

            SpanByteAndMemory output = new();

            // These come from the existing initial allocation so keep the full length
            functions.expectedInputLength = InitialLength;

            // Revivify
            var revivifiableKeyCount = RevivificationTestUtils.GetRevivifiableRecordCount(store, NumRecords);
            for (var ii = 0; ii < NumRecords; ++ii)
            {
                key.Fill((byte)ii);
                input.Fill((byte)ii);

                functions.expectedValueLengths.Enqueue(InitialLength);
                _ = updateOp == UpdateOp.Upsert ? bContext.Upsert(key, ref pinnedInputSpan, input, ref output) : bContext.RMW(key, ref pinnedInputSpan);
                if (ii < revivifiableKeyCount)
                    ClassicAssert.AreEqual(tailAddress, store.Log.TailAddress, $"unexpected new record for key {ii}");
                else
                    ClassicAssert.Less(tailAddress, store.Log.TailAddress, $"unexpected revivified record for key {ii}");

                var status = bContext.Read(key, ref output);
                ClassicAssert.IsTrue(status.Found, $"Expected to find key {ii}; status == {status}");
            }

            ClassicAssert.AreEqual(0, RevivificationTestUtils.GetFreeRecordCount(store), "expected no free records remaining");
            RevivificationTestUtils.WaitForRecords(store, want: false);

            // Confirm
            for (var ii = 0; ii < NumRecords; ++ii)
            {
                key.Fill((byte)ii);
                var status = bContext.Read(key, ref output);
                ClassicAssert.IsTrue(status.Found, $"Expected to find key {ii}; status == {status}");
            }
        }

        [Test]
        [Category(RevivificationCategory)]
        [Category(SmokeTestCategory)]
        public void DeleteAllRecordsAndTakeSnapshotTest()
        {
            Populate();

            Span<byte> key = stackalloc byte[KeyLength];

            // Delete
            for (var ii = 0; ii < NumRecords; ++ii)
            {
                key.Fill((byte)ii);

                functions.expectedValueLengths.Enqueue(InitialLength);
                var status = bContext.Delete(key);
                ClassicAssert.IsTrue(status.Found, status.ToString());
            }
            ClassicAssert.AreEqual(RevivificationTestUtils.GetRevivifiableRecordCount(store, NumRecords), RevivificationTestUtils.GetFreeRecordCount(store), $"Expected numRecords ({NumRecords}) free records");

            _ = store.TakeHybridLogCheckpointAsync(CheckpointType.Snapshot).GetAwaiter().GetResult();
        }

        [Test]
        [Category(RevivificationCategory)]
        [Category(SmokeTestCategory)]
        public void DeleteAllRecordsAndIterateTest()
        {
            Populate();

            Span<byte> key = stackalloc byte[KeyLength];

            // Delete
            for (var ii = 0; ii < NumRecords; ++ii)
            {
                key.Fill((byte)ii);

                RevivificationTestUtils.AssertElidable(store, key);

                functions.expectedValueLengths.Enqueue(InitialLength);
                var status = bContext.Delete(key);
                ClassicAssert.IsTrue(status.Found, status.ToString());
            }
            ClassicAssert.AreEqual(RevivificationTestUtils.GetRevivifiableRecordCount(store, NumRecords), RevivificationTestUtils.GetFreeRecordCount(store), $"Expected numRecords ({NumRecords}) free records");

            using var iterator = session.Iterate();
            while (iterator.GetNext())
                ;
        }

        [Test]
        [Category(RevivificationCategory)]
        [Category(SmokeTestCategory)]
        public void BinSelectionTest()
        {
            var pool = store.RevivificationManager.FreeRecordPool;
            int expectedBin = 0, recordSize = RevivificationTestUtils.GetMaxRecordSize(pool, expectedBin);
            while (true)
            {
                ClassicAssert.IsTrue(pool.GetBinIndex(recordSize - 1, out int actualBin));
                ClassicAssert.AreEqual(expectedBin, actualBin);
                ClassicAssert.IsTrue(pool.GetBinIndex(recordSize, out actualBin));
                ClassicAssert.AreEqual(expectedBin, actualBin);

                if (++expectedBin == RevivificationTestUtils.GetBinCount(pool))
                {
                    ClassicAssert.IsFalse(pool.GetBinIndex(recordSize + 1, out actualBin));
                    ClassicAssert.AreEqual(-1, actualBin);
                    break;
                }
                ClassicAssert.IsTrue(pool.GetBinIndex(recordSize + 1, out actualBin));
                ClassicAssert.AreEqual(expectedBin, actualBin);
                recordSize = RevivificationTestUtils.GetMaxRecordSize(pool, expectedBin);
            }
        }

        [Test]
        [Category(RevivificationCategory)]
        [Category(SmokeTestCategory)]
        //[Repeat(3000)]
        public unsafe void LiveBinWrappingTest([Values(UpdateOp.Upsert, UpdateOp.RMW)] UpdateOp updateOp, [Values] WaitMode waitMode, [Values] DeleteDest deleteDest)
        {
            if (TestContext.CurrentContext.CurrentRepeatCount > 0)
                Debug.WriteLine($"*** Current test iteration: {TestContext.CurrentContext.CurrentRepeatCount + 1} ***");

            Populate();

            // Note: this test assumes no collisions (every delete goes to the FreeList)

            var pool = store.RevivificationManager.FreeRecordPool;

            Span<byte> key = stackalloc byte[KeyLength];
            Span<byte> input = stackalloc byte[InitialLength];
            var pinnedInputSpan = PinnedSpanByte.FromPinnedSpan(input);

            // "sizeof(int) +" because SpanByte has an int length prefix.
            var recordSize = RecordInfo.GetLength() + RoundUp(sizeof(int) + key.Length, 8) + RoundUp(sizeof(int) + InitialLength, 8);
            ClassicAssert.IsTrue(pool.GetBinIndex(recordSize, out int binIndex));
            ClassicAssert.AreEqual(3, binIndex);

            // We should have a recordSize > min size record in the bin, to test wrapping.
            ClassicAssert.AreNotEqual(0, RevivificationTestUtils.GetSegmentStart(pool, binIndex, recordSize), "SegmentStart should not be 0, to test wrapping");

            // Delete 
            functions.expectedInputLength = InitialLength;
            for (var ii = 0; ii < NumRecords; ++ii)
            {
                key.Fill((byte)ii);
                input.Fill((byte)ii);

                functions.expectedValueLengths.Enqueue(InitialLength);
                var status = bContext.Delete(key);
                ClassicAssert.IsTrue(status.Found, $"{status} for key {ii}");
                //ClassicAssert.AreEqual(ii + 1, RevivificationTestUtils.GetFreeRecordCount(store), $"mismatched free record count for key {ii}, pt 1");
            }

            if (deleteDest == DeleteDest.FreeList && waitMode == WaitMode.Wait)
            {
                var actualNumRecords = RevivificationTestUtils.GetFreeRecordCount(store);
                ClassicAssert.AreEqual(RevivificationTestUtils.GetRevivifiableRecordCount(store, NumRecords), actualNumRecords, $"mismatched free record count");
            }

            // Revivify
            functions.expectedInputLength = InitialLength;
            for (var ii = 0; ii < NumRecords; ++ii)
            {
                key.Fill((byte)ii);
                input.Fill((byte)ii);

                functions.expectedValueLengths.Enqueue(InitialLength);
                long tailAddress = store.Log.TailAddress;

                SpanByteAndMemory output = new();
                _ = updateOp == UpdateOp.Upsert ? bContext.Upsert(key, ref pinnedInputSpan, input, ref output) : bContext.RMW(key, ref pinnedInputSpan);
                output.Memory?.Dispose();

                if (deleteDest == DeleteDest.FreeList && waitMode == WaitMode.Wait && tailAddress != store.Log.TailAddress)
                {
                    var expectedReviv = ii < RevivificationTestUtils.GetRevivifiableRecordCount(store, NumRecords);
                    if (expectedReviv != (tailAddress == store.Log.TailAddress))
                    {
                        var freeRecs = RevivificationTestUtils.GetFreeRecordCount(store);
                        if (expectedReviv)
                            ClassicAssert.AreEqual(tailAddress, store.Log.TailAddress, $"failed to revivify record for key {ii}, freeRecs {freeRecs}");
                        else
                            ClassicAssert.Less(tailAddress, store.Log.TailAddress, $"Unexpectedly revivified record for key {ii}, freeRecs {freeRecs}");
                    }
                }
            }

            if (deleteDest == DeleteDest.FreeList && waitMode == WaitMode.Wait)
            {
                ClassicAssert.AreEqual(0, RevivificationTestUtils.GetFreeRecordCount(store), "expected no free records remaining");
                RevivificationTestUtils.WaitForRecords(store, want: false);
            }
        }

        [Test]
        [Category(RevivificationCategory)]
        [Category(SmokeTestCategory)]
        public void LiveBinWrappingNoRevivTest([Values(UpdateOp.Upsert, UpdateOp.RMW)] UpdateOp updateOp, [Values(RevivificationEnabled.NoReviv)] RevivificationEnabled revivEnabled)
        {
            // For a comparison to the reviv version above.
            Populate();

            Span<byte> key = stackalloc byte[KeyLength];
            Span<byte> input = stackalloc byte[InitialLength];
            var pinnedInputSpan = PinnedSpanByte.FromPinnedSpan(input);

            for (var iter = 0; iter < 100; ++iter)
            {
                // Delete 
                functions.expectedInputLength = InitialLength;
                for (var ii = 0; ii < NumRecords; ++ii)
                {
                    key.Fill((byte)ii);
                    input.Fill((byte)ii);

                    functions.expectedValueLengths.Enqueue(iter == 0 ? InitialLength : InitialLength);
                    var status = bContext.Delete(key);
                    ClassicAssert.IsTrue(status.Found, $"{status} for key {ii}, iter {iter}");
                }

                for (var ii = 0; ii < NumRecords; ++ii)
                {
                    key.Fill((byte)ii);
                    input.Fill((byte)ii);

                    functions.expectedValueLengths.Enqueue(InitialLength);

                    SpanByteAndMemory output = new();
                    _ = updateOp == UpdateOp.Upsert ? bContext.Upsert(key, ref pinnedInputSpan, input, ref output) : bContext.RMW(key, ref pinnedInputSpan);
                    output.Memory?.Dispose();
                }
            }
        }

        [Test]
        [Category(RevivificationCategory)]
        [Category(SmokeTestCategory)]
        public void SimpleOverflowRevivifyTest([Values] DeleteDest deleteDest, [Values(UpdateOp.Upsert, UpdateOp.RMW)] UpdateOp updateOp)
        {
            Assert.Ignore("Test ignored because SpanByteAllocatore currently does not support overflow.");
            Populate();

            bool stayInChain = deleteDest == DeleteDest.InChain;

            // Both in and out of chain revivification of oversize should have the same lengths.
            if (stayInChain)
                _ = RevivificationTestUtils.SwapFreeRecordPool(store, default);

            byte chainKey = NumRecords + 1;
            Span<byte> key = stackalloc byte[KeyLength];

            Span<byte> input = stackalloc byte[OversizeLength];
            var pinnedInputSpan = PinnedSpanByte.FromPinnedSpan(input);

            SpanByteAndMemory output = new();

            key.Fill(chainKey);
            input.Fill(chainKey);

            // Oversize records in this test do not go to "next higher" bin (there is no next-higher bin in the default PowersOf2 bins we use)
            // and they become an out-of-line pointer.
            functions.expectedInputLength = OversizeLength;
            functions.expectedValueLengths.Enqueue(ObjectIdMap.ObjectIdSize);

            // Initial insert of the oversize record
            _ = updateOp == UpdateOp.Upsert ? bContext.Upsert(key, ref pinnedInputSpan, input, ref output) : bContext.RMW(key, ref pinnedInputSpan);

            // Delete it
            functions.expectedValueLengths.Enqueue(OversizeLength);
            var status = bContext.Delete(key);
            ClassicAssert.IsTrue(status.Found, status.ToString());
            if (!stayInChain)
                RevivificationTestUtils.WaitForRecords(store, want: true);

            var tailAddress = store.Log.TailAddress;

            // Revivify in the chain. Because this is oversize, the expectedFullValueLength remains the same
            functions.expectedValueLengths.Enqueue(OversizeLength);
            _ = updateOp == UpdateOp.Upsert ? bContext.Upsert(key, ref pinnedInputSpan, input, ref output) : bContext.RMW(key, ref pinnedInputSpan);

            ClassicAssert.AreEqual(tailAddress, store.Log.TailAddress);
        }

        public enum PendingOp { Read, RMW };

        [Test]
        [Category(RevivificationCategory)]
        [Category(SmokeTestCategory)]
        public void SimplePendingOpsRevivifyTest([Values(CollisionRange.None)] CollisionRange collisionRange, [Values] PendingOp pendingOp)
        {
            byte delAboveRO = NumRecords - 2;   // Will be sent to free list
            byte targetRO = NumRecords / 2 - 15;

            long tailAddress = PrepareDeletes(stayInChain: false, delAboveRO, FlushMode.OnDisk, collisionRange);

            // We always want freelist for this test.
            var pool = store.RevivificationManager.FreeRecordPool;
            ClassicAssert.IsTrue(RevivificationTestUtils.HasRecords(pool));

            SpanByteAndMemory output = new();

            functions.expectedInputLength = InitialLength;

            // Use a different key below RO than we deleted; this will go pending to retrieve it
            Span<byte> key = stackalloc byte[KeyLength];

            if (pendingOp == PendingOp.Read)
            {
                Span<byte> input = stackalloc byte[InitialLength];

                key.Fill(targetRO);
                input.Fill(targetRO);

                functions.expectedInputLength = InitialLength;

                var pinnedInputSpan = PinnedSpanByte.FromPinnedSpan(input[..InitialLength]);

                functions.expectedValueLengths.Enqueue(InitialLength);
                var status = bContext.Read(key, ref pinnedInputSpan, ref output);
                ClassicAssert.IsTrue(status.IsPending, status.ToString());
                _ = bContext.CompletePending(wait: true);
                ClassicAssert.IsTrue(functions.readCcCalled);
            }
            else if (pendingOp == PendingOp.RMW)
            {
                Span<byte> input = stackalloc byte[InitialLength];
                var pinnedInputSpan = PinnedSpanByte.FromPinnedSpan(input);

                key.Fill(targetRO);
                input.Fill(targetRO);

                functions.expectedValueLengths.Enqueue(InitialLength);

                _ = bContext.RMW(key, ref pinnedInputSpan);
                _ = bContext.CompletePending(wait: true);
                ClassicAssert.IsTrue(functions.rmwCcCalled);
            }
            ClassicAssert.AreEqual(tailAddress, store.Log.TailAddress);
        }
    }

#if LOGRECORD_TODO
    [TestFixture]
    class RevivificationObjectTests
    {
        const int NumRecords = 1000;
        internal const int ValueMult = 1_000_000;

        private MyFunctions functions;
        private TsavoriteKV<MyKey, MyValue, ClassStoreFunctions, ClassAllocator> store;
        private ClientSession<MyKey, MyValue, MyInput, MyOutput, Empty, MyFunctions, ClassStoreFunctions, ClassAllocator> session;
        private BasicContext<MyKey, MyValue, MyInput, MyOutput, Empty, MyFunctions, ClassStoreFunctions, ClassAllocator> bContext;
        private IDevice log;
        private IDevice objlog;

        [SetUp]
        public void Setup()
        {
            DeleteDirectory(MethodTestDir, wait: true);
            log = Devices.CreateLogDevice(Path.Combine(MethodTestDir, "test.log"), deleteOnClose: true);
            objlog = Devices.CreateLogDevice(Path.Combine(MethodTestDir, "test.obj.log"), deleteOnClose: true);

            store = new(new()
            {
                IndexSize = 1L << 13,
                LogDevice = log,
                ObjectLogDevice = objlog,
                MutableFraction = 0.1,
                MemorySize = 1L << 22,
                PageSize = 1L << 12,
                RevivificationSettings = RevivificationSettings.DefaultFixedLength
            }, StoreFunctions<MyKey, MyValue>.Create(new MyKey.Comparer(), () => new MyKeySerializer(), () => new MyValueSerializer())
                , (allocatorSettings, storeFunctions) => new(allocatorSettings, storeFunctions)
            );

            functions = new MyFunctions();
            session = store.NewSession<MyInput, MyOutput, Empty, MyFunctions>(functions);
            bContext = session.BasicContext;
        }

        [TearDown]
        public void TearDown()
        {
            session?.Dispose();
            session = null;
            store?.Dispose();
            store = null;
            log?.Dispose();
            log = null;
            objlog?.Dispose();
            objlog = null;

            DeleteDirectory(MethodTestDir);
        }

        void Populate()
        {
            for (int key = 0; key < NumRecords; key++)
            {
                var keyObj = new MyKey { key = key };
                var valueObj = new MyValue { value = key + ValueMult };
                var status = bContext.Upsert(keyObj, valueObj);
                ClassicAssert.IsTrue(status.Record.Created, status.ToString());
            }
        }

        [Test]
        [Category(RevivificationCategory)]
        [Category(SmokeTestCategory)]
        public void SimpleObjectTest([Values] DeleteDest deleteDest, [Values(UpdateOp.Upsert, UpdateOp.RMW)] UpdateOp updateOp)
        {
            Populate();

            var deleteKey = RevivificationTestUtils.GetMinRevivifiableKey(store, NumRecords);
            var tailAddress = store.Log.TailAddress;
            _ = bContext.Delete(new MyKey { key = deleteKey });
            ClassicAssert.AreEqual(tailAddress, store.Log.TailAddress);

            var updateKey = deleteDest == DeleteDest.InChain ? deleteKey : NumRecords + 1;

            var key = new MyKey { key = updateKey };
            var value = new MyValue { value = key.key + ValueMult };
            var input = new MyInput { value = value.value };

            RevivificationTestUtils.WaitForRecords(store, want: true);
            ClassicAssert.IsTrue(RevivificationTestUtils.HasRecords(store.RevivificationManager.FreeRecordPool), "Expected a free record after delete and WaitForRecords");

            _ = updateOp == UpdateOp.Upsert ? bContext.Upsert(key, value) : bContext.RMW(key, input);

            RevivificationTestUtils.WaitForRecords(store, want: false);
            ClassicAssert.AreEqual(tailAddress, store.Log.TailAddress, "Expected tail address not to grow (record was revivified)");
        }
    }
#endif // LOGRECORD_TODO

    [TestFixture]
    class RevivificationSpanByteStressTests
    {
        const int KeyLength = 10;
        const int InitialLength = 50;

        internal class RevivificationStressFunctions : SpanByteFunctions<Empty>
        {
            internal IKeyComparer keyComparer;                          // non-null if we are doing key comparisons (and thus expectedKey is non-default)
            internal PinnedSpanByte expectedKey = default;              // Set for each operation by the calling thread
            internal bool isFirstLap = true;                            // For first 

            internal RevivificationStressFunctions(IKeyComparer keyComparer) => this.keyComparer = keyComparer;

            [MethodImpl(MethodImplOptions.AggressiveInlining)]
            private void VerifyKey(ReadOnlySpan<byte> functionsKey)
            {
                if (keyComparer is not null)
                    ClassicAssert.IsTrue(keyComparer.Equals(expectedKey.ReadOnlySpan, functionsKey));
            }

            private void VerifyKeyAndValue(ReadOnlySpan<byte> functionsKey, ReadOnlySpan<byte> functionsValue)
            {
                if (keyComparer is not null)
                    ClassicAssert.IsTrue(keyComparer.Equals(expectedKey.ReadOnlySpan, functionsKey), "functionsKey does not equal expectedKey");

                // Even in CompletePending(), we can verify internal consistency of key/value
                int valueOffset = 0, valueLengthRemaining = functionsValue.Length;
                ClassicAssert.Less(functionsKey.Length, valueLengthRemaining);
                while (valueLengthRemaining > 0)
                {
                    var compareLength = Math.Min(functionsKey.Length, valueLengthRemaining);
                    var valueSpan = functionsValue.Slice(valueOffset, compareLength);
                    var keySpan = functionsKey[..compareLength];
                    ClassicAssert.IsTrue(valueSpan.SequenceEqual(keySpan), $"functionsValue (offset {valueOffset}, len {compareLength}: {valueSpan.ToShortString()}) does not match functionsKey ({keySpan.ToShortString()})");
                    valueOffset += compareLength;
                    valueLengthRemaining -= compareLength;
                }
            }

            public override bool InitialWriter(ref LogRecord logRecord, ref RecordSizeInfo sizeInfo, ref PinnedSpanByte input, ReadOnlySpan<byte> srcValue, ref SpanByteAndMemory output, ref UpsertInfo upsertInfo)
            {
                VerifyKey(logRecord.Key);
                return base.InitialWriter(ref logRecord, ref sizeInfo, ref input, srcValue, ref output, ref upsertInfo);
            }

            public override bool InPlaceWriter(ref LogRecord logRecord, ref RecordSizeInfo sizeInfo, ref PinnedSpanByte input, ReadOnlySpan<byte> srcValue, ref SpanByteAndMemory output, ref UpsertInfo upsertInfo)
            {
                VerifyKeyAndValue(logRecord.Key, srcValue);
                return base.InPlaceWriter(ref logRecord, ref sizeInfo, ref input, srcValue, ref output, ref upsertInfo);
            }

            public override bool InitialUpdater(ref LogRecord logRecord, ref RecordSizeInfo sizeInfo, ref PinnedSpanByte input, ref SpanByteAndMemory output, ref RMWInfo rmwInfo)
            {
                VerifyKey(logRecord.Key);
                return logRecord.TrySetValueSpan(input.ReadOnlySpan, ref sizeInfo);
            }

            public override bool CopyUpdater<TSourceLogRecord>(ref TSourceLogRecord srcLogRecord, ref LogRecord dstLogRecord, ref RecordSizeInfo sizeInfo, ref PinnedSpanByte input, ref SpanByteAndMemory output, ref RMWInfo rmwInfo)
            {
                VerifyKeyAndValue(srcLogRecord.Key, srcLogRecord.ValueSpan);
                return dstLogRecord.TrySetValueSpan(srcLogRecord.ValueSpan, ref sizeInfo);
            }

            public override bool InPlaceUpdater(ref LogRecord logRecord, ref RecordSizeInfo sizeInfo, ref PinnedSpanByte input, ref SpanByteAndMemory output, ref RMWInfo rmwInfo)
            {
                VerifyKeyAndValue(logRecord.Key, logRecord.ValueSpan);
                return logRecord.TrySetValueSpan(input.ReadOnlySpan, ref sizeInfo);
            }

            public override bool InitialDeleter(ref LogRecord logRecord, ref DeleteInfo deleteInfo)
                => base.InitialDeleter(ref logRecord, ref deleteInfo);

            public override unsafe bool InPlaceDeleter(ref LogRecord logRecord, ref DeleteInfo deleteInfo)
                => base.InPlaceDeleter(ref logRecord, ref deleteInfo);
        }

        const int NumRecords = 200;
        const int DefaultMaxRecsPerBin = 1024;

        RevivificationStressFunctions functions;
        RevivificationSpanByteComparer comparer;

        private TsavoriteKV<SpanByteStoreFunctions, SpanByteAllocator<SpanByteStoreFunctions>> store;
        private ClientSession<PinnedSpanByte, SpanByteAndMemory, Empty, RevivificationStressFunctions, SpanByteStoreFunctions, SpanByteAllocator<SpanByteStoreFunctions>> session;
        private BasicContext<PinnedSpanByte, SpanByteAndMemory, Empty, RevivificationStressFunctions, SpanByteStoreFunctions, SpanByteAllocator<SpanByteStoreFunctions>> bContext;
        private IDevice log;

        [SetUp]
        public void Setup()
        {
            DeleteDirectory(MethodTestDir, wait: true);
            log = Devices.CreateLogDevice(Path.Combine(MethodTestDir, "test.log"), deleteOnClose: true);

            CollisionRange collisionRange = CollisionRange.None;
            foreach (var arg in TestContext.CurrentContext.Test.Arguments)
            {
                if (arg is CollisionRange cr)
                {
                    collisionRange = cr;
                    continue;
                }
            }

            comparer = new RevivificationSpanByteComparer(collisionRange);
            store = new(new()
            {
                IndexSize = 1L << 24,
                LogDevice = log,
                PageSize = 1L << 17,
                MemorySize = 1L << 20,
                RevivificationSettings = RevivificationSettings.PowerOf2Bins
            }, StoreFunctions.Create(comparer, SpanByteRecordDisposer.Instance)
                , (allocatorSettings, storeFunctions) => new(allocatorSettings, storeFunctions)
            );

            functions = new RevivificationStressFunctions(keyComparer: null);
            session = store.NewSession<PinnedSpanByte, SpanByteAndMemory, Empty, RevivificationStressFunctions>(functions);
            bContext = session.BasicContext;
        }

        [TearDown]
        public void TearDown()
        {
            session?.Dispose();
            session = null;
            store?.Dispose();
            store = null;
            log?.Dispose();
            log = null;

            DeleteDirectory(MethodTestDir);
        }

        unsafe void Populate()
        {
            Span<byte> key = stackalloc byte[KeyLength];
            Span<byte> input = stackalloc byte[InitialLength];
            var pinnedInputSpan = PinnedSpanByte.FromPinnedSpan(input);

            SpanByteAndMemory output = new();

            for (int ii = 0; ii < NumRecords; ++ii)
            {
                key.Fill((byte)ii);
                input.Fill((byte)ii);

                var status = bContext.Upsert(key, ref pinnedInputSpan, input, ref output);
                ClassicAssert.IsTrue(status.Record.Created, status.ToString());
            }
        }

        const int AddressIncrement = 1_000_000; // must be > ReadOnlyAddress

#if LOGRECORD_TODO  // Artificial bins - switch to SpanByte to ensure First/Best fit are tested
        [Test]
        [Category(RevivificationCategory)]
        [TestCase(20, 1, 1)]
        [TestCase(20, 5, 10)]
        [TestCase(20, 10, 5)]
        [TestCase(20, 10, 10)]
        //[Repeat(100)]
        public void ArtificialFreeBinThreadStressTest(int numIterations, int numAddThreads, int numTakeThreads)
        {
            if (TestContext.CurrentContext.CurrentRepeatCount > 0)
                Debug.WriteLine($"*** Current test iteration: {TestContext.CurrentContext.CurrentRepeatCount + 1} ***");
            const int numRecordsPerThread = 1000;
            const int recordSize = 48;    // size doesn't matter in this test, but must be a multiple of 8
            int maxRecords = numRecordsPerThread * numAddThreads;
            int numTotalThreads = numAddThreads + numTakeThreads;
            const long Unadded = 0;
            const long Added = 1;
            const long RemovedBase = 10000; // tid will be added to this to help diagnose any failures

            // For this test we are bypassing the FreeRecordPool in store.
            var binDef = new RevivificationBin()
            {
                RecordSize = recordSize,
                NumberOfRecords = maxRecords
            };
            var flags = new long[maxRecords];
            List<int> strayFlags = [], strayRecords = [];

            using var freeRecordPool = RevivificationTestUtils.CreateSingleBinFreeRecordPool(store, binDef);

            int iteration = 0;
            int totalTaken = 0;

            void beginIteration()
            {
                totalTaken = 0;
                for (var ii = 0; ii < flags.Length; ++ii)
                    flags[ii] = 0;
                strayFlags.Clear();
                strayRecords.Clear();
            }

            void enumerateStrayFlags()
            {
                for (var ii = 0; ii < flags.Length; ++ii)
                {
                    // We should have added and removed all addresses from 0 -> MaxRecords
                    if (flags[ii] < RemovedBase)
                        strayFlags.Add(ii);
                }
            }

            unsafe void enumerateStrayRecords()
            {
                var bin = freeRecordPool.bins[0];
                for (var ii = 0; ii < bin.recordCount; ++ii)
                {
                    if ((bin.records + ii)->IsSet)
                        strayRecords.Add(ii);
                }
            }

            void endIteration()
            {
                enumerateStrayFlags();
                enumerateStrayRecords();
                ClassicAssert.IsTrue(strayFlags.Count == 0 && strayRecords.Count == 0 && maxRecords == totalTaken,
                              $"maxRec/taken {maxRecords}/{totalTaken}, strayflags {strayFlags.Count}, strayRecords {strayRecords.Count}, iteration {iteration}");
            }

            void runAddThread(int tid)
            {
                RevivificationStats revivStats = new();
                for (var ii = 0; ii < numRecordsPerThread; ++ii)
                {
                    var addressBase = ii + tid * numRecordsPerThread;
                    var flag = flags[addressBase];
                    ClassicAssert.AreEqual(Unadded, flag, $"Invalid flag {flag} trying to add addressBase {addressBase}, tid {tid}, iteration {iteration}");
                    flags[addressBase] = 1;
                    ClassicAssert.IsTrue(freeRecordPool.TryAdd(addressBase + AddressIncrement, recordSize, ref revivStats), $"Failed to add addressBase {addressBase}, tid {tid}, iteration {iteration}");
                }
            }

            void runTakeThread(int tid)
            {
                RevivificationStats revivStats = new();
                while (totalTaken < maxRecords)
                {
                    if (freeRecordPool.bins[0].TryTake(recordSize, 0, store, out long address, ref revivStats))
                    {
                        var addressBase = address - AddressIncrement;
                        var prevFlag = Interlocked.CompareExchange(ref flags[addressBase], RemovedBase + tid, Added);
                        ClassicAssert.AreEqual(1, prevFlag, $"Take() found unexpected addressBase {addressBase} (flag {prevFlag}), tid {tid}, iteration {iteration}");
                        _ = Interlocked.Increment(ref totalTaken);
                    }
                }
            }

            // Task rather than Thread for propagation of exception.
            List<Task> tasks = [];

            // Make iteration 1-based to make the termination check easier in the threadprocs
            for (iteration = 1; iteration <= numIterations; ++iteration)
            {
                Debug.WriteLine($"Beginning iteration {iteration}");
                beginIteration();

                for (int t = 0; t < numAddThreads; t++)
                {
                    var tid = t;    // Use 0 for the first TID
                    tasks.Add(Task.Factory.StartNew(() => runAddThread(tid)));
                }
                for (int t = 0; t < numTakeThreads; t++)
                {
                    var tid = t + numAddThreads;
                    tasks.Add(Task.Factory.StartNew(() => runTakeThread(tid)));
                }

                try
                {
                    var timeoutSec = 5;     // 5s per iteration should be plenty
                    ClassicAssert.IsTrue(Task.WaitAll([.. tasks], TimeSpan.FromSeconds(timeoutSec)), $"Task timeout at {timeoutSec} sec, maxRec/taken {maxRecords}/{totalTaken}, iteration {iteration}");
                    endIteration();
                }
                finally
                {
                    // This tests runs multiple iterations so can create many tasks, so dispose them at the end of each iteration.
                    foreach (var task in tasks)
                    {
                        // A non-completed task throws an exception on Dispose(), which masks the initial exception.
                        // If it's not completed when we get here, the test has already failed.
                        if (task.IsCompleted)
                            task.Dispose();
                    }
                    tasks.Clear();
                }
            }
        }

        [Test]
        [Category(RevivificationCategory)]
        [Category(SmokeTestCategory)]
        public unsafe void ArtificialSimpleTest()
        {
            var binDef = new RevivificationBin()
            {
                RecordSize = TakeSize + 8,
                NumberOfRecords = 64,
                BestFitScanLimit = RevivificationBin.UseFirstFit
            };
            var freeRecordPool = RevivificationTestUtils.CreateSingleBinFreeRecordPool(store, binDef);

            RevivificationStats revivStats = new();
            ClassicAssert.IsTrue(freeRecordPool.TryAdd(AddressIncrement + 1, TakeSize, ref revivStats));
            ClassicAssert.IsTrue(freeRecordPool.TryTake(TakeSize, minAddress: AddressIncrement, out var address, ref revivStats));

            ClassicAssert.AreEqual(AddressIncrement + 1, address, "out address");
            ClassicAssert.AreEqual(1, revivStats.successfulAdds, "Successful Adds");
            ClassicAssert.AreEqual(1, revivStats.successfulTakes, "Successful Takes");
            _ = revivStats.Dump();
        }

        public enum WrapMode { Wrap, NoWrap };
        const int TakeSize = 40;

        private FreeRecordPool<SpanByte, SpanByte, SpanByteStoreFunctions, SpanByteAllocator<SpanByteStoreFunctions>> CreateBestFitTestPool(int scanLimit, WrapMode wrapMode, ref RevivificationStats revivStats)
        {
            var binDef = new RevivificationBin()
            {
                RecordSize = TakeSize + 8,
                NumberOfRecords = 64,
                BestFitScanLimit = scanLimit
            };
            var freeRecordPool = RevivificationTestUtils.CreateSingleBinFreeRecordPool(store, binDef);

            const int minAddress = AddressIncrement - 10;
            int expectedAdds = 0, expectedTakes = 0;
            if (wrapMode == WrapMode.Wrap)
            {
                // Add too-small records to wrap around the end of the bin records. Use lower addresses so we don't mix up the "real" results.
                const int smallSize = TakeSize - 4;
                for (var ii = 0; ii < freeRecordPool.bins[0].recordCount - 2; ++ii, ++expectedAdds)
                    ClassicAssert.IsTrue(freeRecordPool.TryAdd(minAddress + ii + 1, smallSize, ref revivStats));

                // Now take out the four at the beginning.
                for (var ii = 0; ii < 4; ++ii, ++expectedTakes)
                    ClassicAssert.IsTrue(freeRecordPool.TryTake(smallSize, minAddress, out _, ref revivStats));
            }

            long address = AddressIncrement;
            ClassicAssert.IsTrue(freeRecordPool.TryAdd(++address, TakeSize + 1, ref revivStats));
            ClassicAssert.IsTrue(freeRecordPool.TryAdd(++address, TakeSize + 2, ref revivStats));
            ClassicAssert.IsTrue(freeRecordPool.TryAdd(++address, TakeSize + 3, ref revivStats));
            ClassicAssert.IsTrue(freeRecordPool.TryAdd(++address, TakeSize, ref revivStats));    // 4
            ClassicAssert.IsTrue(freeRecordPool.TryAdd(++address, TakeSize, ref revivStats));    // 5 
            ClassicAssert.IsTrue(freeRecordPool.TryAdd(++address, TakeSize, ref revivStats));
            expectedAdds += 6;

            ClassicAssert.AreEqual(expectedAdds, revivStats.successfulAdds, "Successful Adds");
            ClassicAssert.AreEqual(expectedTakes, revivStats.successfulTakes, "Successful Takes");

            return freeRecordPool;
        }

        [Test]
        [Category(RevivificationCategory)]
        [Category(SmokeTestCategory)]
        public unsafe void ArtificialBestFitTest([Values] WrapMode wrapMode)
        {
            // We should first Take the first 20-length due to exact fit, then skip over the empty to take the next 20, then we have
            // no exact fit within the scan limit, so we grab the best fit before that (21).
            RevivificationStats revivStats = new();
            using var freeRecordPool = CreateBestFitTestPool(scanLimit: 4, wrapMode, ref revivStats);
            var expectedTakes = revivStats.successfulTakes;
            var minAddress = AddressIncrement;
            ClassicAssert.IsTrue(freeRecordPool.TryTake(TakeSize, minAddress, out var address, ref revivStats));
            ClassicAssert.AreEqual(4, address -= AddressIncrement);
            ClassicAssert.IsTrue(freeRecordPool.TryTake(TakeSize, minAddress, out address, ref revivStats));
            ClassicAssert.AreEqual(5, address -= AddressIncrement);
            ClassicAssert.IsTrue(freeRecordPool.TryTake(TakeSize, minAddress, out address, ref revivStats));
            ClassicAssert.AreEqual(1, address -= AddressIncrement);

            // Now that we've taken the first item, the new first-fit will be moved up one, which brings the last exact-fit into scanLimit range.
            ClassicAssert.IsTrue(freeRecordPool.TryTake(TakeSize, minAddress, out address, ref revivStats));
            ClassicAssert.AreEqual(6, address -= AddressIncrement);

            // Now Take will return them in order until we have no more
            ClassicAssert.IsTrue(freeRecordPool.TryTake(TakeSize, minAddress, out address, ref revivStats));
            ClassicAssert.AreEqual(2, address -= AddressIncrement);
            ClassicAssert.IsTrue(freeRecordPool.TryTake(TakeSize, minAddress, out address, ref revivStats));
            ClassicAssert.AreEqual(3, address -= AddressIncrement);
            ClassicAssert.IsFalse(freeRecordPool.TryTake(TakeSize, minAddress, out address, ref revivStats));
            expectedTakes += 6; // Plus one failure

            ClassicAssert.AreEqual(expectedTakes, revivStats.successfulTakes, "Successful Takes");
            ClassicAssert.AreEqual(1, revivStats.failedTakes, "Failed Takes");
            var statsString = revivStats.Dump();
        }

        [Test]
        [Category(RevivificationCategory)]
        [Category(SmokeTestCategory)]
        public unsafe void ArtificialFirstFitTest([Values] WrapMode wrapMode)
        {
            // We should Take the addresses in order.
            RevivificationStats revivStats = new();
            using var freeRecordPool = CreateBestFitTestPool(scanLimit: RevivificationBin.UseFirstFit, wrapMode, ref revivStats);
            var expectedSuccessfulTakes = revivStats.successfulTakes;
            var expectedFailedTakes = revivStats.failedTakes;
            var minAddress = AddressIncrement;

            long address = -1;
            for (var ii = 0; ii < 6; ++ii, ++expectedSuccessfulTakes)
            {
                if (!freeRecordPool.TryTake(TakeSize, minAddress, out address, ref revivStats))
                    Assert.Fail($"Take failed at ii {ii}: pool.HasRecords {RevivificationTestUtils.HasRecords(freeRecordPool)}");
                ClassicAssert.AreEqual(ii + 1, address -= AddressIncrement, $"address comparison failed at ii {ii}");
            }
            ClassicAssert.IsFalse(freeRecordPool.TryTake(TakeSize, minAddress, out address, ref revivStats));

            ClassicAssert.AreEqual(expectedSuccessfulTakes, revivStats.successfulTakes, "Successful Takes");
            ClassicAssert.AreEqual(1, revivStats.failedTakes, "Failed Takes");
            if (wrapMode == WrapMode.NoWrap)
                ClassicAssert.AreEqual(1, revivStats.takeEmptyBins, "Empty Bins");
            else
                ClassicAssert.AreEqual(1, revivStats.takeRecordSizeFailures, "Record Size");
            var statsString = revivStats.Dump();
        }

        [Test]
        [Category(RevivificationCategory)]
        [Category(SmokeTestCategory)]
        public unsafe void ArtificialThreadContentionOnOneRecordTest()
        {
            var binDef = new RevivificationBin()
            {
                RecordSize = 32,
                NumberOfRecords = 32
            };
            var freeRecordPool = RevivificationTestUtils.CreateSingleBinFreeRecordPool(store, binDef);
            const long TestAddress = AddressIncrement, minAddress = AddressIncrement - 10;
            long counter = 0, globalAddress = 0;
            const int size = 20;
            const int numIterations = 10000;

            unsafe void runThread(int tid)
            {
                RevivificationStats revivStats = new();
                for (var iteration = 0; iteration < numIterations; ++iteration)
                {
                    if (freeRecordPool.TryTake(size, minAddress, out long address, ref revivStats))
                    {
                        ++counter;
                    }
                    else if (globalAddress == TestAddress && Interlocked.CompareExchange(ref globalAddress, 0, TestAddress) == TestAddress)
                    {
                        ClassicAssert.IsTrue(freeRecordPool.TryAdd(TestAddress, size, ref revivStats), $"Failed TryAdd on iter {iteration}");
                        ++counter;
                    }
                }
            }

            List<Task> tasks = [];   // Task rather than Thread for propagation of exception.
            for (int t = 0; t < 8; t++)
            {
                var tid = t + 1;
                tasks.Add(Task.Factory.StartNew(() => runThread(tid)));
            }
            Task.WaitAll([.. tasks]);

            ClassicAssert.IsTrue(counter == 0);
        }
#endif // LOGRECORD_TODO  // Artificial bins - switch to SpanByte to ensure First/Best fit are tested

        [Test]
        [Category(RevivificationCategory)]
        //[Repeat(3000)]
        public void LiveThreadContentionOnOneRecordTest([Values(UpdateOp.Upsert, UpdateOp.RMW)] UpdateOp updateOp)
        {
            if (TestContext.CurrentContext.CurrentRepeatCount > 0)
                Debug.WriteLine($"*** Current test iteration: {TestContext.CurrentContext.CurrentRepeatCount + 1} ***");

            const int numIterations = 2000;
            const int numDeleteThreads = 5, numUpdateThreads = 5;
            const int keyRange = numDeleteThreads;

            unsafe void runDeleteThread(int tid)
            {
                Random rng = new(tid * 101);

                using var localSession = store.NewSession<PinnedSpanByte, SpanByteAndMemory, Empty, RevivificationStressFunctions>(new RevivificationStressFunctions(keyComparer: null));
                var localbContext = localSession.BasicContext;

                Span<byte> key = stackalloc byte[KeyLength];

                for (var iteration = 0; iteration < numIterations; ++iteration)
                {
                    for (var ii = tid; ii < NumRecords; ii += numDeleteThreads)
                    {
                        var kk = rng.Next(keyRange);
                        key.Fill((byte)kk);
                        _ = localbContext.Delete(key);
                    }
                }
            }

            unsafe void runUpdateThread(int tid)
            {
                Span<byte> key = stackalloc byte[KeyLength];

                Span<byte> input = stackalloc byte[InitialLength];
                var pinnedInputSpan = PinnedSpanByte.FromPinnedSpan(input);

                Random rng = new(tid * 101);

                RevivificationStressFunctions localFunctions = new(keyComparer: comparer);
                using var localSession = store.NewSession<PinnedSpanByte, SpanByteAndMemory, Empty, RevivificationStressFunctions>(localFunctions);
                var localbContext = localSession.BasicContext;

                for (var iteration = 0; iteration < numIterations; ++iteration)
                {
                    for (var ii = tid; ii < NumRecords; ii += numUpdateThreads)
                    {
                        var kk = rng.Next(keyRange);
                        key.Fill((byte)kk);
                        input.Fill((byte)kk);

                        localSession.functions.expectedKey = PinnedSpanByte.FromPinnedSpan(key);
                        _ = updateOp == UpdateOp.Upsert ? localbContext.Upsert(key, input) : localbContext.RMW(key, ref pinnedInputSpan);
                        localSession.functions.expectedKey = default;
                    }

                    // Clear keyComparer so it does not try to validate during CompletePending (when it doesn't have an expectedKey)
                    localFunctions.keyComparer = null;
                    _ = localbContext.CompletePending(wait: true);
                    localFunctions.keyComparer = comparer;
                }
            }

            List<Task> tasks = [];   // Task rather than Thread for propagation of exception.
            for (int t = 0; t < numDeleteThreads; t++)
            {
                var tid = t + 1;
                tasks.Add(Task.Factory.StartNew(() => runDeleteThread(tid)));
            }
            for (int t = 0; t < numUpdateThreads; t++)
            {
                var tid = t + 1;
                tasks.Add(Task.Factory.StartNew(() => runUpdateThread(tid)));
            }
            Task.WaitAll([.. tasks]);
        }

        public enum ThreadingPattern { SameKeys, RandomKeys };

        [Test]
        [Category(RevivificationCategory)]
        //[Repeat(3000)]
        public void LiveFreeListThreadStressTest([Values] CollisionRange collisionRange,
                                             [Values] ThreadingPattern threadingPattern, [Values(UpdateOp.Upsert, UpdateOp.RMW)] UpdateOp updateOp)
        {
            if (TestContext.CurrentContext.CurrentRepeatCount > 0)
                Debug.WriteLine($"*** Current test iteration: {TestContext.CurrentContext.CurrentRepeatCount + 1} ***");

            int numIterations = 100;
            const int numDeleteThreads = 5, numUpdateThreads = 5;

            unsafe void runDeleteThread(int tid)
            {
                Random rng = new(tid * 101);

                using var localSession = store.NewSession<PinnedSpanByte, SpanByteAndMemory, Empty, RevivificationStressFunctions>(new RevivificationStressFunctions(keyComparer: null));
                var localbContext = localSession.BasicContext;

                Span<byte> key = stackalloc byte[KeyLength];

                for (var iteration = 0; iteration < numIterations; ++iteration)
                {
                    for (var ii = tid; ii < NumRecords; ii += numDeleteThreads)
                    {
                        var kk = threadingPattern == ThreadingPattern.RandomKeys ? rng.Next(NumRecords) : ii;
                        key.Fill((byte)kk);
                        _ = localbContext.Delete(key);
                    }
                }
            }

            unsafe void runUpdateThread(int tid)
            {
                Span<byte> key = stackalloc byte[KeyLength];
                Span<byte> input = stackalloc byte[InitialLength];
                var pinnedInputSpan = PinnedSpanByte.FromPinnedSpan(input);

                Random rng = new(tid * 101);

                RevivificationStressFunctions localFunctions = new(keyComparer: comparer);
                using var localSession = store.NewSession<PinnedSpanByte, SpanByteAndMemory, Empty, RevivificationStressFunctions>(localFunctions);
                var localbContext = localSession.BasicContext;

                for (var iteration = 0; iteration < numIterations; ++iteration)
                {
                    for (var ii = tid; ii < NumRecords; ii += numUpdateThreads)
                    {
                        var kk = threadingPattern == ThreadingPattern.RandomKeys ? rng.Next(NumRecords) : ii;
                        key.Fill((byte)kk);
                        input.Fill((byte)kk);

                        localSession.functions.expectedKey = PinnedSpanByte.FromPinnedSpan(key);
                        _ = updateOp == UpdateOp.Upsert ? localbContext.Upsert(key, input) : localbContext.RMW(key, ref pinnedInputSpan);
                        localSession.functions.expectedKey = default;
                    }

                    // Clear keyComparer so it does not try to validate during CompletePending (when it doesn't have an expectedKey)
                    localFunctions.keyComparer = null;
                    _ = localbContext.CompletePending(wait: true);
                    localFunctions.keyComparer = comparer;
                }
            }

            List<Task> tasks = [];   // Task rather than Thread for propagation of exception.
            for (int t = 0; t < numDeleteThreads; t++)
            {
                var tid = t + 1;
                tasks.Add(Task.Factory.StartNew(() => runDeleteThread(tid)));
            }
            for (int t = 0; t < numUpdateThreads; t++)
            {
                var tid = t + 1;
                tasks.Add(Task.Factory.StartNew(() => runUpdateThread(tid)));
            }
            Task.WaitAll([.. tasks]);
        }

        [Test]
        [Category(RevivificationCategory)]
        //[Repeat(30)]
        public void LiveInChainThreadStressTest([Values(CollisionRange.Ten)] CollisionRange collisionRange, [Values(UpdateOp.Upsert, UpdateOp.RMW)] UpdateOp updateOp)
        {
            if (TestContext.CurrentContext.CurrentRepeatCount > 0)
                Debug.WriteLine($"*** Current test iteration: {TestContext.CurrentContext.CurrentRepeatCount + 1} ***");

            // Turn off freelist.
            _ = RevivificationTestUtils.SwapFreeRecordPool(store, default);

            const int numIterations = 500;
            const int numDeleteThreads = 5, numUpdateThreads = 5;

            unsafe void runDeleteThread(int tid)
            {
                using var localSession = store.NewSession<PinnedSpanByte, SpanByteAndMemory, Empty, RevivificationStressFunctions>(new RevivificationStressFunctions(keyComparer: null));
                var localbContext = localSession.BasicContext;

                Span<byte> key = stackalloc byte[KeyLength];

                for (var iteration = 0; iteration < numIterations; ++iteration)
                {
                    for (var ii = tid; ii < NumRecords; ii += numDeleteThreads)
                    {
                        key.Fill((byte)ii);
                        _ = localbContext.Delete(key);
                    }
                }
            }

            unsafe void runUpdateThread(int tid)
            {
                Span<byte> key = stackalloc byte[KeyLength];
                Span<byte> input = stackalloc byte[InitialLength];
                var pinnedInputSpan = PinnedSpanByte.FromPinnedSpan(input);

                RevivificationStressFunctions localFunctions = new RevivificationStressFunctions(keyComparer: null);
                using var localSession = store.NewSession<PinnedSpanByte, SpanByteAndMemory, Empty, RevivificationStressFunctions>(localFunctions);
                var localbContext = localSession.BasicContext;

                for (var iteration = 0; iteration < numIterations; ++iteration)
                {
                    for (var ii = tid; ii < NumRecords; ii += numUpdateThreads)
                    {
                        key.Fill((byte)ii);
                        input.Fill((byte)ii);

                        localSession.functions.expectedKey = PinnedSpanByte.FromPinnedSpan(key);
                        _ = updateOp == UpdateOp.Upsert ? localbContext.Upsert(key, input) : localbContext.RMW(key, ref pinnedInputSpan);
                        localSession.functions.expectedKey = default;
                    }

                    // Clear keyComparer so it does not try to validate during CompletePending (when it doesn't have an expectedKey)
                    localFunctions.keyComparer = null;
                    _ = localbContext.CompletePending(wait: true);
                    localFunctions.keyComparer = comparer;
                }
            }

            List<Task> tasks = [];   // Task rather than Thread for propagation of exception.
            for (int t = 0; t < numDeleteThreads; t++)
            {
                var tid = t + 1;
                tasks.Add(Task.Factory.StartNew(() => runDeleteThread(tid)));
            }
            for (int t = 0; t < numUpdateThreads; t++)
            {
                var tid = t + 1;
                tasks.Add(Task.Factory.StartNew(() => runUpdateThread(tid)));
            }
            Task.WaitAll([.. tasks]);
        }
    }
}<|MERGE_RESOLUTION|>--- conflicted
+++ resolved
@@ -473,21 +473,15 @@
 
             internal int expectedInputLength = InitialLength;
 
-<<<<<<< HEAD
-            // This is a queue rather than a single value because there may be calls to, for example, InPlaceWriter with one length
-            // followed by InitialWriter with another.
-            internal Queue<int> expectedValueLengths = new();
-=======
             // used to configurably change RMW behavior to test tombstoning via RMW route.
             internal bool deleteInIpu = false;
             internal bool deleteInNCU = false;
             internal bool deleteInCU = false;
             internal bool forceSkipIpu = false;
 
-            // This is a queue rather than a single value because there may be calls to, for example, ConcurrentWriter with one length
-            // followed by SingleWriter with another.
-            internal Queue<int> expectedUsedValueLengths = new();
->>>>>>> 335f758a
+            // This is a queue rather than a single value because there may be calls to, for example, InPlaceWriter with one length
+            // followed by InitialWriter with another.
+            internal Queue<int> expectedValueLengths = new();
 
             internal bool readCcCalled, rmwCcCalled;
 
@@ -559,31 +553,17 @@
                 return base.InPlaceWriter(ref logRecord, ref sizeInfo, ref input, srcValue, ref output, ref upsertInfo);
             }
 
-            public override bool InitialUpdater(ref LogRecord logRecord, ref RecordSizeInfo sizeInfo, ref PinnedSpanByte input, ref SpanByteAndMemory output, ref RMWInfo rmwInfo)
-            {
-                AssertInfoValid(ref rmwInfo);
-                ClassicAssert.AreEqual(expectedInputLength, input.Length);
-
-                CheckExpectedLengthsBefore(ref logRecord, ref sizeInfo, rmwInfo.Address);
-                return logRecord.TrySetValueSpan(input.ReadOnlySpan, ref sizeInfo);
-            }
-
-<<<<<<< HEAD
-            public override bool CopyUpdater<TSourceLogRecord>(ref TSourceLogRecord srcLogRecord, ref LogRecord dstLogRecord, ref RecordSizeInfo sizeInfo, ref PinnedSpanByte input, ref SpanByteAndMemory output, ref RMWInfo rmwInfo)
-=======
-            public override bool NeedCopyUpdate(ref SpanByte key, ref SpanByte input, ref SpanByte oldValue, ref SpanByteAndMemory output, ref RMWInfo rmwInfo)
+            public override bool NeedCopyUpdate<TSourceLogRecord>(ref TSourceLogRecord srcLogRecord, ref PinnedSpanByte input, ref SpanByteAndMemory output, ref RMWInfo rmwInfo)
             {
                 if (deleteInNCU)
                 {
                     rmwInfo.Action = RMWAction.ExpireAndStop;
                     return false;
                 }
-
-                return base.NeedCopyUpdate(ref key, ref input, ref oldValue, ref output, ref rmwInfo);
-            }
-
-            public override bool CopyUpdater(ref SpanByte key, ref SpanByte input, ref SpanByte oldValue, ref SpanByte newValue, ref SpanByteAndMemory output, ref RMWInfo rmwInfo, ref RecordInfo recordInfo)
->>>>>>> 335f758a
+                return base.NeedCopyUpdate(ref srcLogRecord, ref input, ref output, ref rmwInfo);
+            }
+
+            public override bool CopyUpdater<TSourceLogRecord>(ref TSourceLogRecord srcLogRecord, ref LogRecord dstLogRecord, ref RecordSizeInfo sizeInfo, ref PinnedSpanByte input, ref SpanByteAndMemory output, ref RMWInfo rmwInfo)
             {
                 if (deleteInCU)
                 {
@@ -592,8 +572,6 @@
                 }
 
                 AssertInfoValid(ref rmwInfo);
-
-
                 ClassicAssert.AreEqual(expectedInputLength, input.Length);
 
                 CheckExpectedLengthsBefore(ref dstLogRecord, ref sizeInfo, rmwInfo.Address);
@@ -841,36 +819,36 @@
             RMW_CU
         }
 
-        private Status DeleteViaRMW(ref SpanByte key, Span<byte> mockInputVec, byte fillByte)
-        {
-            var mockInput = SpanByte.FromPinnedSpan(mockInputVec);
+        private Status DeleteViaRMW(ReadOnlySpan<byte> key, Span<byte> mockInputVec, byte fillByte)
+        {
+            var mockInput = PinnedSpanByte.FromPinnedSpan(mockInputVec);
             mockInputVec.Fill(fillByte);
-            return bContext.RMW(ref key, ref mockInput);
-        }
-
-        private Status PerformDeletion(DeletionRoutes deletionRoute, ref SpanByte key, byte fillByte)
+            return bContext.RMW(key, ref mockInput);
+        }
+
+        private Status PerformDeletion(DeletionRoutes deletionRoute, ReadOnlySpan<byte> key, byte fillByte)
         {
             Status status;
             switch (deletionRoute)
             {
                 case DeletionRoutes.DELETE:
-                    return bContext.Delete(ref key);
+                    return bContext.Delete(key);
                 case DeletionRoutes.RMW_IPU:
                     functions.deleteInIpu = true;
                     Span<byte> mockInputVec = stackalloc byte[InitialLength];
-                    status = DeleteViaRMW(ref key, mockInputVec, fillByte);
+                    status = DeleteViaRMW(key, mockInputVec, fillByte);
                     functions.deleteInIpu = false;
                     break;
                 case DeletionRoutes.RMW_NCU:
                     functions.deleteInNCU = true;
                     mockInputVec = stackalloc byte[InitialLength];
-                    status = DeleteViaRMW(ref key, mockInputVec, fillByte);
+                    status = DeleteViaRMW(key, mockInputVec, fillByte);
                     functions.deleteInNCU = false;
                     break;
                 case DeletionRoutes.RMW_CU:
                     functions.deleteInCU = true;
                     mockInputVec = stackalloc byte[InitialLength];
-                    status = DeleteViaRMW(ref key, mockInputVec, fillByte);
+                    status = DeleteViaRMW(key, mockInputVec, fillByte);
                     functions.deleteInCU = false;
                     break;
                 default:
@@ -893,15 +871,9 @@
             byte fillByte = 42;
             key.Fill(fillByte);
 
-<<<<<<< HEAD
             functions.expectedValueLengths.Enqueue(InitialLength);
-            var status = bContext.Delete(key);
-=======
-            functions.expectedUsedValueLengths.Enqueue(SpanByteTotalSize(InitialLength));
-
-            Status status = PerformDeletion(deletionRoute, ref key, fillByte);
-
->>>>>>> 335f758a
+            Status status = PerformDeletion(deletionRoute, key, fillByte);
+
             ClassicAssert.IsTrue(status.Found, status.ToString());
 
             ClassicAssert.AreEqual(tailAddress, store.Log.TailAddress);
@@ -929,15 +901,14 @@
         {
             Populate();
 
-            Span<byte> keyVec = stackalloc byte[KeyLength];
+            Span<byte> key = stackalloc byte[KeyLength];
             byte fillByte = 42;
-            keyVec.Fill(fillByte);
-            var key = SpanByte.FromPinnedSpan(keyVec);
-
-            functions.expectedUsedValueLengths.Enqueue(SpanByteTotalSize(InitialLength));
+            key.Fill(fillByte);
+
+            functions.expectedValueLengths.Enqueue(InitialLength);
 
             functions.forceSkipIpu = true;
-            var status = PerformDeletion(deletionRoute, ref key, fillByte);
+            var status = PerformDeletion(deletionRoute, key, fillByte);
             functions.forceSkipIpu = false;
 
             RevivificationTestUtils.WaitForRecords(store, want: true);
@@ -949,24 +920,19 @@
             var tailAddress = store.Log.TailAddress;
 
             Span<byte> inputVec = stackalloc byte[InitialLength];
-            var input = SpanByte.FromPinnedSpan(inputVec);
+            var input = PinnedSpanByte.FromPinnedSpan(inputVec);
             inputVec.Fill(fillByte);
 
             SpanByteAndMemory output = new();
 
             functions.expectedInputLength = InitialLength;
-            functions.expectedSingleDestLength = InitialLength;
-            functions.expectedConcurrentDestLength = InitialLength;
-            functions.expectedSingleFullValueLength = functions.expectedConcurrentFullValueLength = RoundUpSpanByteFullValueLength(input);
-            functions.expectedUsedValueLengths.Enqueue(SpanByteTotalSize(InitialLength));
+            functions.expectedValueLengths.Enqueue(InitialLength);
 
             // brand new value so we try to use a record out of free list
-            keyVec = stackalloc byte[KeyLength];
             fillByte = 255;
-            keyVec.Fill(fillByte);
-            key = SpanByte.FromPinnedSpan(keyVec);
-
-            _ = updateOp == UpdateOp.Upsert ? bContext.Upsert(ref key, ref input, ref input, ref output) : bContext.RMW(ref key, ref input);
+            key.Fill(fillByte);
+
+            _ = updateOp == UpdateOp.Upsert ? bContext.Upsert(key, ref input, input.ReadOnlySpan, ref output) : bContext.RMW(key, ref input);
 
             // since above would use revivification free list we should see no change of tail address.
             ClassicAssert.AreEqual(store.Log.TailAddress, tailAddress);
