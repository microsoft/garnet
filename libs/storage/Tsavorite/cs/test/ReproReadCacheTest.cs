﻿// Copyright (c) Microsoft Corporation.
// Licensed under the MIT license.

using System;
using System.Buffers;
using System.Collections.Generic;
using System.Diagnostics;
using System.IO;
using System.Runtime.InteropServices;
using System.Threading.Tasks;
using NUnit.Framework;
using NUnit.Framework.Legacy;
using Tsavorite.core;
using static Tsavorite.test.TestUtils;

namespace Tsavorite.test.ReadCacheTests
{
    using SpanByteStoreFunctions = StoreFunctions<SpanByte, SpanByte, SpanByteComparer, SpanByteRecordDisposer>;

    [TestFixture]
    internal class RandomReadCacheTests
    {
        class Functions : SpanByteFunctions<Empty>
        {
            public override bool ConcurrentReader(ref SpanByte key, ref SpanByte input, ref SpanByte value, ref SpanByteAndMemory dst, ref ReadInfo readInfo, ref RecordInfo recordInfo)
                => SingleReader(ref key, ref input, ref value, ref dst, ref readInfo);

            public override bool SingleReader(ref SpanByte key, ref SpanByte input, ref SpanByte value, ref SpanByteAndMemory dst, ref ReadInfo readInfo)
            {
                var keyString = new string(MemoryMarshal.Cast<byte, char>(key.AsReadOnlySpan()));
                var inputString = new string(MemoryMarshal.Cast<byte, char>(input.AsReadOnlySpan()));
                var valueString = new string(MemoryMarshal.Cast<byte, char>(value.AsReadOnlySpan()));
                var actualValue = long.Parse(valueString);
                ClassicAssert.AreEqual(long.Parse(keyString) * 2, actualValue);
                ClassicAssert.AreEqual(long.Parse(inputString), actualValue);

                value.CopyTo(ref dst, MemoryPool<byte>.Shared);
                return true;
            }

            public override void ReadCompletionCallback(ref SpanByte key, ref SpanByte input, ref SpanByteAndMemory output, Empty context, Status status, RecordMetadata recordMetadata)
            {
                ClassicAssert.IsTrue(status.Found);
                var keyString = new string(MemoryMarshal.Cast<byte, char>(key.AsReadOnlySpan()));
                var inputString = new string(MemoryMarshal.Cast<byte, char>(input.AsReadOnlySpan()));
                var outputString = new string(MemoryMarshal.Cast<byte, char>(output.AsReadOnlySpan()));
                var actualValue = long.Parse(outputString);
                ClassicAssert.AreEqual(long.Parse(keyString) * 2, actualValue);
                ClassicAssert.AreEqual(long.Parse(inputString), actualValue);
                ClassicAssert.IsNotNull(output.Memory, $"key {keyString}, in ReadCC");
            }
        }

        IDevice log = default;
        TsavoriteKV<SpanByte, SpanByte, SpanByteStoreFunctions, SpanByteAllocator<SpanByteStoreFunctions>> store = default;

        [SetUp]
        public void Setup()
        {
            DeleteDirectory(MethodTestDir, wait: true);

            string filename = Path.Join(MethodTestDir, "BasicTests.log");

            var kvSettings = new KVSettings<SpanByte, SpanByte>()
            {
                IndexSize = 1L << 26,
                MemorySize = 1L << 15,
                PageSize = 1L << 12,
            };

            foreach (var arg in TestContext.CurrentContext.Test.Arguments)
            {
                if (arg is ReadCacheMode rcm)
                {
                    if (rcm == ReadCacheMode.UseReadCache)
                    {
                        kvSettings.ReadCacheMemorySize = 1L << 15;
                        kvSettings.ReadCachePageSize = 1L << 12;
                        kvSettings.ReadCacheSecondChanceFraction = 0.1;
                        kvSettings.ReadCacheEnabled = true;
                    }
<<<<<<< HEAD
                    ;
=======
>>>>>>> b37bcc0a
                    continue;
                }
                if (arg is DeviceType deviceType)
                {
                    log = CreateTestDevice(deviceType, filename, deleteOnClose: true);
                    continue;
                }
            }

            kvSettings.LogDevice = log ??= Devices.CreateLogDevice(filename, deleteOnClose: true);

            store = new(kvSettings
                , StoreFunctions<SpanByte, SpanByte>.Create()
                , (allocatorSettings, storeFunctions) => new(allocatorSettings, storeFunctions)
            );
        }

        [TearDown]
        public void TearDown()
        {
            store?.Dispose();
            store = default;
            log?.Dispose();
            log = default;
            DeleteDirectory(MethodTestDir);
        }

        [Test]
        [Category(TsavoriteKVTestCategory)]
        [Category(ReadCacheTestCategory)]
        [Category(StressTestCategory)]
        //[Repeat(300)]
        public unsafe void RandomReadCacheTest([Values(1, 2, 8)] int numThreads, [Values] KeyContentionMode keyContentionMode, [Values] ReadCacheMode readCacheMode)
        {
            if (numThreads == 1 && keyContentionMode == KeyContentionMode.Contention)
                Assert.Ignore("Skipped because 1 thread cannot have contention");
            if (numThreads > 2 && IsRunningAzureTests)
                Assert.Ignore("Skipped because > 2 threads when IsRunningAzureTests");
            if (TestContext.CurrentContext.CurrentRepeatCount > 0)
                Debug.WriteLine($"*** Current test iteration: {TestContext.CurrentContext.CurrentRepeatCount + 1} ***");

            const int PendingMod = 16;

            void LocalRead(BasicContext<SpanByte, SpanByte, SpanByte, SpanByteAndMemory, Empty, Functions, SpanByteStoreFunctions, SpanByteAllocator<SpanByteStoreFunctions>> sessionContext, int i, ref int numPending, bool isLast)
            {
                var keyString = $"{i}";
                var inputString = $"{i * 2}";
                var key = MemoryMarshal.Cast<char, byte>(keyString.AsSpan());
                var input = MemoryMarshal.Cast<char, byte>(inputString.AsSpan());

                fixed (byte* kptr = key, iptr = input)
                {
                    var sbKey = SpanByte.FromPinnedSpan(key);
                    var sbInput = SpanByte.FromPinnedSpan(input);
                    SpanByteAndMemory output = default;

                    var status = sessionContext.Read(ref sbKey, ref sbInput, ref output);

                    if (status.Found)
                    {
                        var outputString = new string(MemoryMarshal.Cast<byte, char>(output.AsReadOnlySpan()));
                        ClassicAssert.AreEqual(i * 2, long.Parse(outputString));
                        output.Memory.Dispose();
                    }
                    else
                    {
                        ClassicAssert.IsTrue(status.IsPending, $"was not Pending: {keyString}; status {status}");
                        ++numPending;
                    }
                }

                if (numPending > 0 && ((numPending % PendingMod) == 0 || isLast))
                {
                    _ = sessionContext.CompletePendingWithOutputs(out var completedOutputs, wait: true);
                    using (completedOutputs)
                    {
                        while (completedOutputs.Next())
                        {
                            var status = completedOutputs.Current.Status;
                            var output = completedOutputs.Current.Output;
                            // Note: do NOT overwrite 'key' here
                            long keyLong = long.Parse(new string(MemoryMarshal.Cast<byte, char>(completedOutputs.Current.Key.AsReadOnlySpan())));

                            ClassicAssert.IsTrue(status.Found, $"key {keyLong}, {status}, wasPending {true}, pt 1");
                            ClassicAssert.IsNotNull(output.Memory, $"key {keyLong}, wasPending {true}, pt 2");
                            var outputString = new string(MemoryMarshal.Cast<byte, char>(output.AsReadOnlySpan()));
                            ClassicAssert.AreEqual(keyLong * 2, long.Parse(outputString), $"key {keyLong}, wasPending {true}, pt 3");
                            output.Memory.Dispose();
                        }
                    }
                }
            }

            void LocalRun(int startKey, int endKey)
            {
                var session = store.NewSession<SpanByte, SpanByteAndMemory, Empty, Functions>(new Functions());
                var sessionContext = session.BasicContext;

                int numPending = 0;

                // read through the keys in order (works)
                for (int i = startKey; i < endKey; i++)
                    LocalRead(sessionContext, i, ref numPending, i == endKey - 1);

                // pick random keys to read
                var r = new Random(2115);
                for (int i = startKey; i < endKey; i++)
                    LocalRead(sessionContext, r.Next(startKey, endKey), ref numPending, i == endKey - 1);
            }

            const int MaxKeys = 8000;

            { // Write the values first (single-threaded, all keys)
                var session = store.NewSession<SpanByte, SpanByteAndMemory, Empty, Functions>(new Functions());
                var bContext = session.BasicContext;
                for (int i = 0; i < MaxKeys; i++)
                {
                    var keyString = $"{i}";
                    var valueString = $"{i * 2}";
                    var key = MemoryMarshal.Cast<char, byte>(keyString.AsSpan());
                    var value = MemoryMarshal.Cast<char, byte>(valueString.AsSpan());
                    fixed (byte* k = key, v = value)
                    {
                        var sbKey = SpanByte.FromPinnedSpan(key);
                        var sbValue = SpanByte.FromPinnedSpan(value);
                        var status = bContext.Upsert(sbKey, sbValue);
                        ClassicAssert.IsTrue(!status.Found && status.Record.Created, status.ToString());
                    }
                }
            }

            if (numThreads == 1)
            {
                LocalRun(0, MaxKeys);
                return;
            }

            var numKeysPerThread = MaxKeys / numThreads;

            List<Task> tasks = [];   // Task rather than Thread for propagation of exception.
            for (int t = 0; t < numThreads; t++)
            {
                var tid = t;
                if (keyContentionMode == KeyContentionMode.Contention)
                    tasks.Add(Task.Factory.StartNew(() => LocalRun(0, MaxKeys)));
                else
                    tasks.Add(Task.Factory.StartNew(() => LocalRun(numKeysPerThread * tid, numKeysPerThread * (tid + 1))));
            }
            Task.WaitAll([.. tasks]);
        }
    }
}<|MERGE_RESOLUTION|>--- conflicted
+++ resolved
@@ -79,10 +79,6 @@
                         kvSettings.ReadCacheSecondChanceFraction = 0.1;
                         kvSettings.ReadCacheEnabled = true;
                     }
-<<<<<<< HEAD
-                    ;
-=======
->>>>>>> b37bcc0a
                     continue;
                 }
                 if (arg is DeviceType deviceType)
