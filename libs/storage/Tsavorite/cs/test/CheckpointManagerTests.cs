--- conflicted
+++ resolved
@@ -1,7 +1,5 @@
 // Copyright (c) Microsoft Corporation.
 // Licensed under the MIT license.
-
-#if LOGRECORD_TODO
 
 using System;
 using System.Collections.Generic;
@@ -59,11 +57,7 @@
                     }, StoreFunctions.Create(LongKeyComparer.Instance, SpanByteRecordDisposer.Instance)
                     , (allocatorSettings, storeFunctions) => new(allocatorSettings, storeFunctions)
                 );
-<<<<<<< HEAD
-                using var s = store.NewSession<long, long, Empty, SimpleLongSimpleFunctions<long, long>>(new SimpleLongSimpleFunctions<long, long>());
-=======
                 using var s = store.NewSession<long, long, Empty, SimpleLongSimpleFunctions>(new SimpleLongSimpleFunctions());
->>>>>>> 04c8fcf9
                 var bContext = s.BasicContext;
 
                 var logCheckpoints = new Dictionary<Guid, int>();
@@ -156,5 +150,4 @@
             TestUtils.DeleteDirectory(TestUtils.MethodTestDir, wait: true);
         }
     }
-}
-#endif // LOGRECORD_TODO+}