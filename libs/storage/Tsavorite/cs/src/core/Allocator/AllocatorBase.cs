--- conflicted
+++ resolved
@@ -69,15 +69,6 @@
         /// <summary>HeadAddress offset from tail (currently page-aligned)</summary>
         internal long HeadAddressLagOffset;
 
-<<<<<<< HEAD
-        /// <summary>
-        /// Number of <see cref="TransactionalUnsafeContext{Key, Value, Input, Output, Context, Functions, StoreFunctions, Allocator}"/> or 
-        /// <see cref="TransactionalContext{Key, Value, Input, Output, Context, Functions, StoreFunctions, Allocator}"/> instances active.
-        /// </summary>
-        internal long NumActiveTransactionalSessions = 0;
-
-=======
->>>>>>> 9364067c
         /// <summary>Log mutable fraction</summary>
         protected readonly double LogMutableFraction;
 
