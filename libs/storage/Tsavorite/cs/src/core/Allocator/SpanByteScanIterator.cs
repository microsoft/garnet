--- conflicted
+++ resolved
@@ -82,19 +82,10 @@
                     return false;
                 beginAddress = nextAddress = SnapToLogicalAddressBoundary(ref cursor, headAddress, currentPage);
             }
-<<<<<<< HEAD
-            catch
+            finally
             {
                 epoch?.Suspend();
-                throw;
-            }
-
-=======
-            finally
-            {
-                epoch?.Suspend();
-            }
->>>>>>> 04c8fcf9
+            }
             return true;
         }
 
@@ -116,19 +107,11 @@
             epoch?.Resume();
             return true;
         }
-<<<<<<< HEAD
 
         private bool LoadPageIfNeeded(out long headAddress, out long currentPage, long stopAddress)
         {
             headAddress = hlogBase.HeadAddress;
 
-=======
-
-        private bool LoadPageIfNeeded(out long headAddress, out long currentPage, long stopAddress)
-        {
-            headAddress = hlogBase.HeadAddress;
-
->>>>>>> 04c8fcf9
             if (currentAddress < hlogBase.BeginAddress && !assumeInMemory)
                 currentAddress = hlogBase.BeginAddress;
 
@@ -330,11 +313,7 @@
         public byte RecordType => diskLogRecord.RecordType;
 
         /// <inheritdoc/>
-<<<<<<< HEAD
-        public byte Namespace => diskLogRecord.Namespace;
-=======
         public ReadOnlySpan<byte> Namespace => diskLogRecord.Namespace;
->>>>>>> 04c8fcf9
 
         /// <inheritdoc/>
         public ObjectIdMap ObjectIdMap => diskLogRecord.ObjectIdMap;
