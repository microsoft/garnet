--- conflicted
+++ resolved
@@ -278,15 +278,9 @@
         /// <summary>
         /// Iterator interface for pull-scanning Tsavorite log
         /// </summary>
-<<<<<<< HEAD
         public override ITsavoriteScanIterator Scan(TsavoriteKV<TStoreFunctions, SpanByteAllocator<TStoreFunctions>> store,
-                long beginAddress, long endAddress, DiskScanBufferingMode diskScanBufferingMode, bool includeSealedRecords)
-            => new RecordScanIterator<TStoreFunctions, SpanByteAllocator<TStoreFunctions>>(store, this, beginAddress, endAddress, epoch, diskScanBufferingMode, includeSealedRecords: includeSealedRecords, logger: logger);
-=======
-        public override ITsavoriteScanIterator<SpanByte, SpanByte> Scan(TsavoriteKV<SpanByte, SpanByte, TStoreFunctions, SpanByteAllocator<TStoreFunctions>> store,
-                long beginAddress, long endAddress, ScanBufferingMode scanBufferingMode, bool includeClosedRecords)
-            => new SpanByteScanIterator<TStoreFunctions>(store, this, beginAddress, endAddress, scanBufferingMode, includeClosedRecords, epoch, logger: logger);
->>>>>>> 4d3316a7
+                long beginAddress, long endAddress, DiskScanBufferingMode diskScanBufferingMode, bool includeClosedRecords)
+            => new RecordScanIterator<TStoreFunctions, SpanByteAllocator<TStoreFunctions>>(store, this, beginAddress, endAddress, epoch, diskScanBufferingMode, includeClosedRecords: includeClosedRecords, logger: logger);
 
         /// <summary>
         /// Implementation for push-scanning Tsavorite log, called from LogAccessor
@@ -301,19 +295,13 @@
         /// <summary>
         /// Implementation for push-scanning Tsavorite log with a cursor, called from LogAccessor
         /// </summary>
-<<<<<<< HEAD
         internal override bool ScanCursor<TScanFunctions>(TsavoriteKV<TStoreFunctions, SpanByteAllocator<TStoreFunctions>> store,
-                ScanCursorState scanCursorState, ref long cursor, long count, TScanFunctions scanFunctions, long endAddress, bool validateCursor, long maxAddress)
-        {
-            using RecordScanIterator<TStoreFunctions, SpanByteAllocator<TStoreFunctions>> iter = new(store, this, cursor, endAddress, epoch, DiskScanBufferingMode.SinglePageBuffering, logger: logger);
-            return ScanLookup<PinnedSpanByte, SpanByteAndMemory, TScanFunctions, RecordScanIterator<TStoreFunctions, SpanByteAllocator<TStoreFunctions>>>(store, scanCursorState, ref cursor, count, scanFunctions, iter, validateCursor, maxAddress);
-=======
-        internal override bool ScanCursor<TScanFunctions>(TsavoriteKV<SpanByte, SpanByte, TStoreFunctions, SpanByteAllocator<TStoreFunctions>> store,
-                ScanCursorState<SpanByte, SpanByte> scanCursorState, ref long cursor, long count, TScanFunctions scanFunctions, long endAddress, bool validateCursor, long maxAddress, bool resetCursor = true, bool includeTombstones = false)
-        {
-            using SpanByteScanIterator<TStoreFunctions> iter = new(store, this, cursor, endAddress, ScanBufferingMode.SinglePageBuffering, includeClosedRecords: maxAddress < long.MaxValue, epoch, logger: logger);
-            return ScanLookup<SpanByte, SpanByteAndMemory, TScanFunctions, SpanByteScanIterator<TStoreFunctions>>(store, scanCursorState, ref cursor, count, scanFunctions, iter, validateCursor, maxAddress, resetCursor: resetCursor, includeTombstones: includeTombstones);
->>>>>>> 4d3316a7
+                ScanCursorState scanCursorState, ref long cursor, long count, TScanFunctions scanFunctions, long endAddress, bool validateCursor, long maxAddress, bool resetCursor = true, bool includeTombstones = false)
+        {
+            using RecordScanIterator<TStoreFunctions, SpanByteAllocator<TStoreFunctions>> iter = new(store, this, cursor, endAddress, epoch, DiskScanBufferingMode.SinglePageBuffering,
+                includeClosedRecords: maxAddress < long.MaxValue, logger: logger);
+            return ScanLookup<PinnedSpanByte, SpanByteAndMemory, TScanFunctions, RecordScanIterator<TStoreFunctions, SpanByteAllocator<TStoreFunctions>>>(store, scanCursorState, 
+                ref cursor, count, scanFunctions, iter, validateCursor, maxAddress, resetCursor: resetCursor, includeTombstones: includeTombstones);
         }
 
         /// <summary>
@@ -330,7 +318,7 @@
         internal override void MemoryPageScan(long beginAddress, long endAddress, IObserver<ITsavoriteScanIterator> observer)
         {
             using var iter = new RecordScanIterator<TStoreFunctions, SpanByteAllocator<TStoreFunctions>>(store: null, this, beginAddress, endAddress, epoch, DiskScanBufferingMode.NoBuffering, InMemoryScanBufferingMode.NoBuffering,
-                    includeSealedRecords: false, assumeInMemory: true, logger: logger);
+                    includeClosedRecords: false, assumeInMemory: true, logger: logger);
             observer?.OnNext(iter);
         }
     }
