﻿// Copyright (c) Microsoft Corporation.
// Licensed under the MIT license.

using System;
using System.Diagnostics;
using System.Runtime.CompilerServices;
using System.Threading;

namespace Tsavorite.core
{
    public abstract partial class AllocatorBase<TValue, TStoreFunctions, TAllocator> : IDisposable
        where TStoreFunctions : IStoreFunctions<TValue>
        where TAllocator : IAllocator<TValue, TStoreFunctions>
    {
        /// <summary>
        /// Pull-based scan interface for HLOG; user calls GetNext() which advances through the address range.
        /// </summary>
        /// <returns>Pull Scan iterator instance</returns>
        public abstract ITsavoriteScanIterator<TValue> Scan(TsavoriteKV<TValue, TStoreFunctions, TAllocator> store, long beginAddress, long endAddress, DiskScanBufferingMode scanBufferingMode = DiskScanBufferingMode.DoublePageBuffering, bool includeSealedRecords = false);

        /// <summary>
        /// Push-based scan interface for HLOG, called from LogAccessor; scan the log given address range, calling <paramref name="scanFunctions"/> for each record.
        /// </summary>
        /// <returns>True if Scan completed; false if Scan ended early due to one of the TScanIterator reader functions returning false</returns>
        internal abstract bool Scan<TScanFunctions>(TsavoriteKV<TValue, TStoreFunctions, TAllocator> store, long beginAddress, long endAddress, ref TScanFunctions scanFunctions,
                DiskScanBufferingMode scanBufferingMode = DiskScanBufferingMode.DoublePageBuffering)
            where TScanFunctions : IScanIteratorFunctions<TValue>;

        /// <summary>
        /// Push-based iteration of key versions, calling <paramref name="scanFunctions"/> for each record.
        /// </summary>
        /// <returns>True if Scan completed; false if Scan ended early due to one of the TScanIterator reader functions returning false</returns>
        internal bool IterateKeyVersions<TScanFunctions>(TsavoriteKV<TValue, TStoreFunctions, TAllocator> store, SpanByte key, ref TScanFunctions scanFunctions)
            where TScanFunctions : IScanIteratorFunctions<TValue>
        {
            OperationStackContext<TValue, TStoreFunctions, TAllocator> stackCtx = new(storeFunctions.GetKeyHashCode64(key));
            if (!store.FindTag(ref stackCtx.hei))
                return false;
            stackCtx.SetRecordSourceToHashEntry(store.hlogBase);
            if (store.UseReadCache)
                store.SkipReadCache(ref stackCtx, out _);
            if (stackCtx.recSrc.LogicalAddress < store.hlogBase.BeginAddress)
                return false;
            return IterateKeyVersions(store, key, stackCtx.recSrc.LogicalAddress, ref scanFunctions);
        }

        /// <summary>
        /// Push-based iteration of key versions, calling <paramref name="scanFunctions"/> for each record.
        /// </summary>
        /// <returns>True if Scan completed; false if Scan ended early due to one of the TScanIterator reader functions returning false</returns>
        internal abstract bool IterateKeyVersions<TScanFunctions>(TsavoriteKV<TValue, TStoreFunctions, TAllocator> store, SpanByte key, long beginAddress, ref TScanFunctions scanFunctions)
            where TScanFunctions : IScanIteratorFunctions<TValue>;

        /// <summary>
        /// Implementation for push-scanning Tsavorite log
        /// </summary>
        internal bool PushScanImpl<TScanFunctions, TScanIterator>(long beginAddress, long endAddress, ref TScanFunctions scanFunctions, TScanIterator iter)
            where TScanFunctions : IScanIteratorFunctions<TValue>
            where TScanIterator : ITsavoriteScanIterator<TValue>, IPushScanIterator<TValue>
        {
            if (!scanFunctions.OnStart(beginAddress, endAddress))
                return false;
            var headAddress = HeadAddress;

            long numRecords = 1;
            var stop = false;
            for (; !stop && iter.GetNext(); ++numRecords)
            {
                try
                {
                    if (iter.Info.IsClosed)    // Iterator checks this but it may have changed since
                        continue;

                    // Pull Iter records are in temp storage so do not need locks, but we'll call ConcurrentReader because, for example, GenericAllocator
                    // may need to know the object is in that region.
                    stop = iter.CurrentAddress >= headAddress
                        ? !scanFunctions.ConcurrentReader(ref iter, new RecordMetadata(iter.CurrentAddress), numRecords, out _)
                        : !scanFunctions.SingleReader(ref iter, new RecordMetadata(iter.CurrentAddress), numRecords, out _);
                }
                catch (Exception ex)
                {
                    scanFunctions.OnException(ex, numRecords);
                    throw;
                }
            }

            scanFunctions.OnStop(!stop, numRecords);
            return !stop;
        }

        /// <summary>
        /// Implementation for push-iterating key versions
        /// </summary>
        internal bool IterateHashChain<TScanFunctions, TScanIterator>(TsavoriteKV<TValue, TStoreFunctions, TAllocator> store, SpanByte key, long beginAddress, ref TScanFunctions scanFunctions, TScanIterator iter)
            where TScanFunctions : IScanIteratorFunctions<TValue>
            where TScanIterator : ITsavoriteScanIterator<TValue>, IPushScanIterator<TValue>
        {
            if (!scanFunctions.OnStart(beginAddress, Constants.kInvalidAddress))
                return false;
            var readOnlyAddress = ReadOnlyAddress;

            long numRecords = 1;
            bool stop = false, continueOnDisk = false;
            for (; !stop && iter.BeginGetPrevInMemory(key, out var logRecord, out continueOnDisk); ++numRecords)
            {
                OperationStackContext<TValue, TStoreFunctions, TAllocator> stackCtx = default;
                try
                {
                    // Iter records above readOnlyAddress will be in mutable log memory so the chain must be locked.
                    // We hold the epoch so iter does not need to copy, so do not use iter's ISourceLogRecord implementation; create a local LogRecord around the address.
                    if (iter.CurrentAddress >= readOnlyAddress && !logRecord.Info.IsClosed)
                    {
                        store.LockForScan(ref stackCtx, key);
                        stop = !scanFunctions.ConcurrentReader(ref logRecord, new RecordMetadata(iter.CurrentAddress), numRecords, out _);
                    }
                    else
                        stop = !scanFunctions.SingleReader(ref logRecord, new RecordMetadata(iter.CurrentAddress), numRecords, out _);
                }
                catch (Exception ex)
                {
                    scanFunctions.OnException(ex, numRecords);
                    throw;
                }
                finally
                {
                    if (stackCtx.recSrc.HasLock)
                        store.UnlockForScan(ref stackCtx);
                    iter.EndGetPrevInMemory();
                }
            }

            if (continueOnDisk)
            {
                AsyncIOContextCompletionEvent<TValue> completionEvent = new();
                try
                {
                    var logicalAddress = iter.CurrentAddress;
                    while (!stop && GetFromDiskAndPushToReader(key, ref logicalAddress, ref scanFunctions, numRecords, completionEvent, out stop))
                        ++numRecords;
                }
                catch (Exception ex)
                {
                    scanFunctions.OnException(ex, numRecords);
                    throw;
                }
                finally
                {
                    completionEvent.Dispose();
                }
            }

            scanFunctions.OnStop(!stop, numRecords);
            return !stop;
        }

        internal unsafe bool GetFromDiskAndPushToReader<TScanFunctions>(SpanByte key, ref long logicalAddress, ref TScanFunctions scanFunctions, long numRecords,
                AsyncIOContextCompletionEvent<TValue> completionEvent, out bool stop)
            where TScanFunctions : IScanIteratorFunctions<TValue>
        {
            completionEvent.Prepare(_wrapper.GetKeyContainer(key), logicalAddress);

            AsyncGetFromDisk(logicalAddress, DiskLogRecord<TValue>.GetEstimatedIOSize(sectorSize, IsObjectAllocator), completionEvent.request);
            completionEvent.Wait();

            stop = false;
            if (completionEvent.exception is not null)
            {
                scanFunctions.OnException(completionEvent.exception, numRecords);
                return false;
            }
            if (completionEvent.request.logicalAddress < BeginAddress)
                return false;

            var logRecord = new DiskLogRecord<TValue>((long)completionEvent.request.record.GetValidPointer());
            logRecord.InfoRef.ClearBitsForDiskImages();
            stop = !scanFunctions.SingleReader(ref logRecord, new RecordMetadata(completionEvent.request.logicalAddress), numRecords, out _);
            logicalAddress = logRecord.Info.PreviousAddress;
            return !stop;
        }

        /// <summary>
        /// Push-based scan interface for HLOG with cursor, called from LogAccessor; scan the log from <paramref name="cursor"/> (which must be a valid address) and push up to <paramref name="count"/> records
        /// to the caller via <paramref name="scanFunctions"/> for each Key that is not found at a higher address.
        /// </summary>
        /// <returns>True if Scan completed and pushed <paramref name="count"/> records; false if Scan ended early due to finding less than <paramref name="count"/> records
        /// or one of the TScanIterator reader functions returning false</returns>
        /// <remarks>Currently we load an entire page, which while inefficient in performance, allows us to make the cursor safe (by ensuring we align to a valid record) if it is not
        /// the last one returned. We could optimize this to load only the subset of a page that is pointed to by the cursor and use DiskLogRecord.GetSerializedRecordLength as in
        /// AsyncGetFromDiskCallback. However, this would not validate the cursor and would therefore require maintaining a cursor history.</remarks>
<<<<<<< HEAD
        internal abstract bool ScanCursor<TScanFunctions>(TsavoriteKV<TValue, TStoreFunctions, TAllocator> store, ScanCursorState<TValue> scanCursorState, ref long cursor, long count, TScanFunctions scanFunctions, long endAddress, bool validateCursor)
            where TScanFunctions : IScanIteratorFunctions<TValue>;

        private protected bool ScanLookup<TInput, TOutput, TScanFunctions, TScanIterator>(TsavoriteKV<TValue, TStoreFunctions, TAllocator> store,
                ScanCursorState<TValue> scanCursorState, ref long cursor, long count, TScanFunctions scanFunctions, TScanIterator iter, bool validateCursor)
            where TScanFunctions : IScanIteratorFunctions<TValue>
            where TScanIterator : ITsavoriteScanIterator<TValue>, IPushScanIterator<TValue>
=======
        internal abstract bool ScanCursor<TScanFunctions>(TsavoriteKV<TKey, TValue, TStoreFunctions, TAllocator> store, ScanCursorState<TKey, TValue> scanCursorState, ref long cursor, long count, TScanFunctions scanFunctions, long endAddress, bool validateCursor, long maxAddress)
            where TScanFunctions : IScanIteratorFunctions<TKey, TValue>;

        private protected bool ScanLookup<TInput, TOutput, TScanFunctions, TScanIterator>(TsavoriteKV<TKey, TValue, TStoreFunctions, TAllocator> store,
                ScanCursorState<TKey, TValue> scanCursorState, ref long cursor, long count, TScanFunctions scanFunctions, TScanIterator iter, bool validateCursor, long maxAddress)
            where TScanFunctions : IScanIteratorFunctions<TKey, TValue>
            where TScanIterator : ITsavoriteScanIterator<TKey, TValue>, IPushScanIterator<TKey>
>>>>>>> ecc0ec65
        {
            using var session = store.NewSession<TInput, TOutput, Empty, LogScanCursorFunctions<TInput, TOutput>>(new LogScanCursorFunctions<TInput, TOutput>());
            var bContext = session.BasicContext;

            if (cursor < BeginAddress) // This includes 0, which means to start the Scan
                cursor = BeginAddress;
            else if (validateCursor && !iter.SnapCursorToLogicalAddress(ref cursor))
                goto IterationComplete;

            if (!scanFunctions.OnStart(cursor, iter.EndAddress))
                return false;

            if (cursor >= GetTailAddress())
                goto IterationComplete;

            scanCursorState.Initialize(scanFunctions);

            long numPending = 0;
            while (iter.GetNext())
            {
                if (!iter.Info.Tombstone)
                {
<<<<<<< HEAD
                    var status = bContext.ConditionalScanPush(scanCursorState, ref iter, iter.CurrentAddress, iter.NextAddress);
=======
                    ref var key = ref iter.GetKey();
                    ref var value = ref iter.GetValue();
                    var status = bContext.ConditionalScanPush(scanCursorState, recordInfo, ref key, ref value, iter.CurrentAddress, iter.NextAddress, maxAddress);
>>>>>>> ecc0ec65
                    if (status.IsPending)
                    {
                        ++numPending;
                        if (numPending == count - scanCursorState.acceptedCount || numPending > 256)
                        {
                            _ = bContext.CompletePending(wait: true);
                            numPending = 0;
                        }
                    }
                }

                // Update the cursor to point to the next record.
                if (scanCursorState.retryLastRecord)
                    cursor = iter.CurrentAddress;
                else
                    cursor = iter.NextAddress;

                // Now see if we completed the enumeration.
                if (scanCursorState.stop)
                    goto IterationComplete;
                if (scanCursorState.acceptedCount >= count || scanCursorState.endBatch)
                {
                    scanFunctions.OnStop(true, scanCursorState.acceptedCount);
                    return true;
                }
            }

            // Drain any pending pushes. We have ended the iteration; we know there are no more matching records, so drop through to end it and return false.
            if (numPending > 0)
                _ = bContext.CompletePending(wait: true);

            IterationComplete:
            cursor = 0;
            scanFunctions.OnStop(false, scanCursorState.acceptedCount);
            return false;
        }

        [MethodImpl(MethodImplOptions.AggressiveInlining)]
<<<<<<< HEAD
        internal Status ConditionalScanPush<TInput, TOutput, TContext, TSessionFunctionsWrapper, TSourceLogRecord>(TSessionFunctionsWrapper sessionFunctions,
                ScanCursorState<TValue> scanCursorState, ref TSourceLogRecord srcLogRecord, long currentAddress, long minAddress)
            where TSessionFunctionsWrapper : ISessionFunctionsWrapper<TValue, TInput, TOutput, TContext, TStoreFunctions, TAllocator>
            where TSourceLogRecord : ISourceLogRecord<TValue>
=======
        internal Status ConditionalScanPush<TInput, TOutput, TContext, TSessionFunctionsWrapper>(TSessionFunctionsWrapper sessionFunctions, ScanCursorState<TKey, TValue> scanCursorState, RecordInfo recordInfo,
                ref TKey key, ref TValue value, long currentAddress, long minAddress, long maxAddress)
            where TSessionFunctionsWrapper : ISessionFunctionsWrapper<TKey, TValue, TInput, TOutput, TContext, TStoreFunctions, TAllocator>
>>>>>>> ecc0ec65
        {
            Debug.Assert(epoch.ThisInstanceProtected(), "This is called only from ScanLookup so the epoch should be protected");
            TsavoriteKV<TValue, TStoreFunctions, TAllocator>.PendingContext<TInput, TOutput, TContext> pendingContext = new(storeFunctions.GetKeyHashCode64(srcLogRecord.Key));

            OperationStatus internalStatus;
            OperationStackContext<TValue, TStoreFunctions, TAllocator> stackCtx = new(pendingContext.keyHash);
            bool needIO;
            do
            {
                // If a more recent version of the record exists, do not push this one. Start by searching in-memory.
<<<<<<< HEAD
                if (sessionFunctions.Store.TryFindRecordInMainLogForConditionalOperation<TInput, TOutput, TContext, TSessionFunctionsWrapper>(sessionFunctions, srcLogRecord.Key, ref stackCtx,
                        currentAddress, minAddress, out internalStatus, out needIO))
=======
                if (sessionFunctions.Store.TryFindRecordInMainLogForConditionalOperation<TInput, TOutput, TContext, TSessionFunctionsWrapper>(sessionFunctions, ref key, ref stackCtx, currentAddress, minAddress, maxAddress, out internalStatus, out needIO))
>>>>>>> ecc0ec65
                    return Status.CreateFound();
            }
            while (sessionFunctions.Store.HandleImmediateNonPendingRetryStatus<TInput, TOutput, TContext, TSessionFunctionsWrapper>(internalStatus, sessionFunctions));

            TInput input = default;
            TOutput output = default;
            if (needIO)
            {
                // A more recent version of the key was not (yet) found and we need another IO to continue searching.
<<<<<<< HEAD
                internalStatus = PrepareIOForConditionalScan(sessionFunctions, ref pendingContext, ref srcLogRecord, ref input, ref output, default,
                                ref stackCtx, minAddress, scanCursorState);
=======
                internalStatus = PrepareIOForConditionalScan(sessionFunctions, ref pendingContext, ref key, ref input, ref value, ref output, default,
                                ref stackCtx, minAddress, maxAddress, scanCursorState);
>>>>>>> ecc0ec65
            }
            else
            {
                // A more recent version of the key was not found. recSrc.LogicalAddress is the correct address, because minAddress was examined
                // and this is the previous record in the tag chain. Push this record to the user.
                RecordMetadata recordMetadata = new(stackCtx.recSrc.LogicalAddress);
                var stop = (stackCtx.recSrc.LogicalAddress >= HeadAddress)
                    ? !scanCursorState.functions.ConcurrentReader(ref srcLogRecord, recordMetadata, scanCursorState.acceptedCount, out var cursorRecordResult)
                    : !scanCursorState.functions.SingleReader(ref srcLogRecord, recordMetadata, scanCursorState.acceptedCount, out cursorRecordResult);
                if (stop)
                    scanCursorState.stop = true;
                else
                {
                    if ((cursorRecordResult & CursorRecordResult.Accept) != 0)
                        _ = Interlocked.Increment(ref scanCursorState.acceptedCount);
                    if ((cursorRecordResult & CursorRecordResult.EndBatch) != 0)
                        scanCursorState.endBatch = true;
                    if ((cursorRecordResult & CursorRecordResult.RetryLastRecord) != 0)
                        scanCursorState.retryLastRecord = true;
                }
                internalStatus = OperationStatus.SUCCESS;
            }
            return sessionFunctions.Store.HandleOperationStatus(sessionFunctions.Ctx, ref pendingContext, internalStatus, out _);
        }

        [MethodImpl(MethodImplOptions.AggressiveInlining)]
<<<<<<< HEAD
        internal static OperationStatus PrepareIOForConditionalScan<TInput, TOutput, TContext, TSessionFunctionsWrapper, TSourceLogRecord>(TSessionFunctionsWrapper sessionFunctions,
                                        ref TsavoriteKV<TValue, TStoreFunctions, TAllocator>.PendingContext<TInput, TOutput, TContext> pendingContext,
                                        ref TSourceLogRecord srcLogRecord, ref TInput input, ref TOutput output, TContext userContext,
                                        ref OperationStackContext<TValue, TStoreFunctions, TAllocator> stackCtx, long minAddress, ScanCursorState<TValue> scanCursorState)
            where TSessionFunctionsWrapper : ISessionFunctionsWrapper<TValue, TInput, TOutput, TContext, TStoreFunctions, TAllocator>
            where TSourceLogRecord : ISourceLogRecord<TValue>
        {
            // WriteReason is not surfaced for this operation, so pick anything.
            var status = sessionFunctions.Store.PrepareIOForConditionalOperation(sessionFunctions, ref pendingContext, ref srcLogRecord, ref input, ref output,
                    userContext, ref stackCtx, minAddress, WriteReason.Compaction, OperationType.CONDITIONAL_SCAN_PUSH);
=======
        internal static OperationStatus PrepareIOForConditionalScan<TInput, TOutput, TContext, TSessionFunctionsWrapper>(TSessionFunctionsWrapper sessionFunctions,
                                        ref TsavoriteKV<TKey, TValue, TStoreFunctions, TAllocator>.PendingContext<TInput, TOutput, TContext> pendingContext,
                                        ref TKey key, ref TInput input, ref TValue value, ref TOutput output, TContext userContext,
                                        ref OperationStackContext<TKey, TValue, TStoreFunctions, TAllocator> stackCtx, long minAddress, long maxAddress, ScanCursorState<TKey, TValue> scanCursorState)
            where TSessionFunctionsWrapper : ISessionFunctionsWrapper<TKey, TValue, TInput, TOutput, TContext, TStoreFunctions, TAllocator>
        {
            // WriteReason is not surfaced for this operation, so pick anything.
            var status = sessionFunctions.Store.PrepareIOForConditionalOperation(sessionFunctions, ref pendingContext, ref key, ref input, ref value, ref output,
                    userContext, ref stackCtx, minAddress, maxAddress, WriteReason.Compaction, OperationType.CONDITIONAL_SCAN_PUSH);
>>>>>>> ecc0ec65
            pendingContext.scanCursorState = scanCursorState;
            return status;
        }

        internal struct LogScanCursorFunctions<TInput, TOutput> : ISessionFunctions<TValue, TInput, TOutput, Empty>
        {
            public readonly bool SingleReader<TSourceLogRecord>(ref TSourceLogRecord srcLogRecord, ref TInput input, ref TOutput output, ref ReadInfo readInfo)
                where TSourceLogRecord : ISourceLogRecord<TValue>
                => true;
            public readonly bool ConcurrentReader(ref LogRecord<TValue> logRecord, ref TInput input, ref TOutput output, ref ReadInfo readInfo) => true;
            public readonly void ReadCompletionCallback(ref DiskLogRecord<TValue> diskLogRecord, ref TInput input, ref TOutput output, Empty ctx, Status status, RecordMetadata recordMetadata) { }

            public readonly bool SingleDeleter(ref LogRecord<TValue> logRecord, ref DeleteInfo deleteInfo) => true;
            public readonly void PostSingleDeleter(ref LogRecord<TValue> logRecord, ref DeleteInfo deleteInfo) { }
            public readonly bool ConcurrentDeleter(ref LogRecord<TValue> logRecord, ref DeleteInfo deleteInfo) => true;

            public readonly bool SingleWriter(ref LogRecord<TValue> dstLogRecord, ref RecordSizeInfo sizeInfo, ref TInput input, TValue srcValue, ref TOutput output, ref UpsertInfo upsertInfo, WriteReason reason) => true;
            public readonly bool SingleCopyWriter<TSourceLogRecord>(ref TSourceLogRecord srcLogRecord, ref LogRecord<TValue> dstLogRecord, ref RecordSizeInfo sizeInfo, ref TInput input, ref TOutput output, ref UpsertInfo upsertInfo, WriteReason reason)
                where TSourceLogRecord : ISourceLogRecord<TValue>
                => true;
            public readonly void PostSingleWriter(ref LogRecord<TValue> dstLogRecord, ref RecordSizeInfo sizeInfo, ref TInput input, TValue srcValue, ref TOutput output, ref UpsertInfo upsertInfo, WriteReason reason) { }
            public readonly bool ConcurrentWriter(ref LogRecord<TValue> dstLogRecord, ref RecordSizeInfo sizeInfo, ref TInput input, TValue newValue, ref TOutput output, ref UpsertInfo upsertInfo) => true;

            public readonly bool InPlaceUpdater(ref LogRecord<TValue> dstLogRecord, ref RecordSizeInfo sizeInfo, ref TInput input, ref TOutput output, ref RMWInfo rmwInfo) => true;

            public readonly bool NeedCopyUpdate<TSourceLogRecord>(ref TSourceLogRecord srcLogRecord, ref TInput input, ref TOutput output, ref RMWInfo rmwInfo)
                where TSourceLogRecord : ISourceLogRecord<TValue>
                => true;
            public readonly bool CopyUpdater<TSourceLogRecord>(ref TSourceLogRecord srcLogRecord, ref LogRecord<TValue> dstLogRecord, ref RecordSizeInfo sizeInfo, ref TInput input, ref TOutput output, ref RMWInfo rmwInfo)
                where TSourceLogRecord : ISourceLogRecord<TValue>
                => true;
            public readonly bool PostCopyUpdater<TSourceLogRecord>(ref TSourceLogRecord srcLogRecord, ref LogRecord<TValue> dstLogRecord, ref RecordSizeInfo sizeInfo, ref TInput input, ref TOutput output, ref RMWInfo rmwInfo)
                where TSourceLogRecord : ISourceLogRecord<TValue>
                => true;

            public readonly bool NeedInitialUpdate(SpanByte key, ref TInput input, ref TOutput output, ref RMWInfo rmwInfo) => true;
            public readonly bool InitialUpdater(ref LogRecord<TValue> dstLogRecord, ref RecordSizeInfo sizeInfo, ref TInput input, ref TOutput output, ref RMWInfo rmwInfo) => true;
            public readonly void PostInitialUpdater(ref LogRecord<TValue> dstLogRecord, ref RecordSizeInfo sizeInfo, ref TInput input, ref TOutput output, ref RMWInfo rmwInfo) { }

            public readonly void RMWCompletionCallback(ref DiskLogRecord<TValue> diskLogRecord, ref TInput input, ref TOutput output, Empty ctx, Status status, RecordMetadata recordMetadata) { }

            public readonly RecordFieldInfo GetRMWModifiedFieldInfo<TSourceLogRecord>(ref TSourceLogRecord srcLogRecord, ref TInput input)
                where TSourceLogRecord : ISourceLogRecord<TValue>
                => default;
            public readonly RecordFieldInfo GetRMWInitialFieldInfo(SpanByte key, ref TInput input) => default;
            public readonly RecordFieldInfo GetUpsertFieldInfo(SpanByte key, TValue value, ref TInput input) => default;

            public readonly void ConvertOutputToHeap(ref TInput input, ref TOutput output) { }
        }

        /// <summary>
        /// Scan page guaranteed to be in memory
        /// </summary>
        /// <param name="beginAddress">Begin address</param>
        /// <param name="endAddress">End address</param>
        /// <param name="observer">Observer of scan</param>
        internal abstract void MemoryPageScan(long beginAddress, long endAddress, IObserver<ITsavoriteScanIterator<TValue>> observer);
    }
}<|MERGE_RESOLUTION|>--- conflicted
+++ resolved
@@ -187,23 +187,13 @@
         /// <remarks>Currently we load an entire page, which while inefficient in performance, allows us to make the cursor safe (by ensuring we align to a valid record) if it is not
         /// the last one returned. We could optimize this to load only the subset of a page that is pointed to by the cursor and use DiskLogRecord.GetSerializedRecordLength as in
         /// AsyncGetFromDiskCallback. However, this would not validate the cursor and would therefore require maintaining a cursor history.</remarks>
-<<<<<<< HEAD
-        internal abstract bool ScanCursor<TScanFunctions>(TsavoriteKV<TValue, TStoreFunctions, TAllocator> store, ScanCursorState<TValue> scanCursorState, ref long cursor, long count, TScanFunctions scanFunctions, long endAddress, bool validateCursor)
+        internal abstract bool ScanCursor<TScanFunctions>(TsavoriteKV<TValue, TStoreFunctions, TAllocator> store, ScanCursorState<TValue> scanCursorState, ref long cursor, long count, TScanFunctions scanFunctions, long endAddress, bool validateCursor, long maxAddress)
             where TScanFunctions : IScanIteratorFunctions<TValue>;
 
         private protected bool ScanLookup<TInput, TOutput, TScanFunctions, TScanIterator>(TsavoriteKV<TValue, TStoreFunctions, TAllocator> store,
-                ScanCursorState<TValue> scanCursorState, ref long cursor, long count, TScanFunctions scanFunctions, TScanIterator iter, bool validateCursor)
+                ScanCursorState<TValue> scanCursorState, ref long cursor, long count, TScanFunctions scanFunctions, TScanIterator iter, bool validateCursor, long maxAddress)
             where TScanFunctions : IScanIteratorFunctions<TValue>
             where TScanIterator : ITsavoriteScanIterator<TValue>, IPushScanIterator<TValue>
-=======
-        internal abstract bool ScanCursor<TScanFunctions>(TsavoriteKV<TKey, TValue, TStoreFunctions, TAllocator> store, ScanCursorState<TKey, TValue> scanCursorState, ref long cursor, long count, TScanFunctions scanFunctions, long endAddress, bool validateCursor, long maxAddress)
-            where TScanFunctions : IScanIteratorFunctions<TKey, TValue>;
-
-        private protected bool ScanLookup<TInput, TOutput, TScanFunctions, TScanIterator>(TsavoriteKV<TKey, TValue, TStoreFunctions, TAllocator> store,
-                ScanCursorState<TKey, TValue> scanCursorState, ref long cursor, long count, TScanFunctions scanFunctions, TScanIterator iter, bool validateCursor, long maxAddress)
-            where TScanFunctions : IScanIteratorFunctions<TKey, TValue>
-            where TScanIterator : ITsavoriteScanIterator<TKey, TValue>, IPushScanIterator<TKey>
->>>>>>> ecc0ec65
         {
             using var session = store.NewSession<TInput, TOutput, Empty, LogScanCursorFunctions<TInput, TOutput>>(new LogScanCursorFunctions<TInput, TOutput>());
             var bContext = session.BasicContext;
@@ -226,13 +216,7 @@
             {
                 if (!iter.Info.Tombstone)
                 {
-<<<<<<< HEAD
-                    var status = bContext.ConditionalScanPush(scanCursorState, ref iter, iter.CurrentAddress, iter.NextAddress);
-=======
-                    ref var key = ref iter.GetKey();
-                    ref var value = ref iter.GetValue();
-                    var status = bContext.ConditionalScanPush(scanCursorState, recordInfo, ref key, ref value, iter.CurrentAddress, iter.NextAddress, maxAddress);
->>>>>>> ecc0ec65
+                    var status = bContext.ConditionalScanPush(scanCursorState, ref iter, iter.CurrentAddress, iter.NextAddress, maxAddress);
                     if (status.IsPending)
                     {
                         ++numPending;
@@ -271,16 +255,10 @@
         }
 
         [MethodImpl(MethodImplOptions.AggressiveInlining)]
-<<<<<<< HEAD
         internal Status ConditionalScanPush<TInput, TOutput, TContext, TSessionFunctionsWrapper, TSourceLogRecord>(TSessionFunctionsWrapper sessionFunctions,
-                ScanCursorState<TValue> scanCursorState, ref TSourceLogRecord srcLogRecord, long currentAddress, long minAddress)
+                ScanCursorState<TValue> scanCursorState, ref TSourceLogRecord srcLogRecord, long currentAddress, long minAddress, long maxAddress)
             where TSessionFunctionsWrapper : ISessionFunctionsWrapper<TValue, TInput, TOutput, TContext, TStoreFunctions, TAllocator>
             where TSourceLogRecord : ISourceLogRecord<TValue>
-=======
-        internal Status ConditionalScanPush<TInput, TOutput, TContext, TSessionFunctionsWrapper>(TSessionFunctionsWrapper sessionFunctions, ScanCursorState<TKey, TValue> scanCursorState, RecordInfo recordInfo,
-                ref TKey key, ref TValue value, long currentAddress, long minAddress, long maxAddress)
-            where TSessionFunctionsWrapper : ISessionFunctionsWrapper<TKey, TValue, TInput, TOutput, TContext, TStoreFunctions, TAllocator>
->>>>>>> ecc0ec65
         {
             Debug.Assert(epoch.ThisInstanceProtected(), "This is called only from ScanLookup so the epoch should be protected");
             TsavoriteKV<TValue, TStoreFunctions, TAllocator>.PendingContext<TInput, TOutput, TContext> pendingContext = new(storeFunctions.GetKeyHashCode64(srcLogRecord.Key));
@@ -291,12 +269,8 @@
             do
             {
                 // If a more recent version of the record exists, do not push this one. Start by searching in-memory.
-<<<<<<< HEAD
                 if (sessionFunctions.Store.TryFindRecordInMainLogForConditionalOperation<TInput, TOutput, TContext, TSessionFunctionsWrapper>(sessionFunctions, srcLogRecord.Key, ref stackCtx,
-                        currentAddress, minAddress, out internalStatus, out needIO))
-=======
-                if (sessionFunctions.Store.TryFindRecordInMainLogForConditionalOperation<TInput, TOutput, TContext, TSessionFunctionsWrapper>(sessionFunctions, ref key, ref stackCtx, currentAddress, minAddress, maxAddress, out internalStatus, out needIO))
->>>>>>> ecc0ec65
+                        currentAddress, minAddress, maxAddress, out internalStatus, out needIO))
                     return Status.CreateFound();
             }
             while (sessionFunctions.Store.HandleImmediateNonPendingRetryStatus<TInput, TOutput, TContext, TSessionFunctionsWrapper>(internalStatus, sessionFunctions));
@@ -306,13 +280,8 @@
             if (needIO)
             {
                 // A more recent version of the key was not (yet) found and we need another IO to continue searching.
-<<<<<<< HEAD
                 internalStatus = PrepareIOForConditionalScan(sessionFunctions, ref pendingContext, ref srcLogRecord, ref input, ref output, default,
-                                ref stackCtx, minAddress, scanCursorState);
-=======
-                internalStatus = PrepareIOForConditionalScan(sessionFunctions, ref pendingContext, ref key, ref input, ref value, ref output, default,
                                 ref stackCtx, minAddress, maxAddress, scanCursorState);
->>>>>>> ecc0ec65
             }
             else
             {
@@ -339,28 +308,16 @@
         }
 
         [MethodImpl(MethodImplOptions.AggressiveInlining)]
-<<<<<<< HEAD
         internal static OperationStatus PrepareIOForConditionalScan<TInput, TOutput, TContext, TSessionFunctionsWrapper, TSourceLogRecord>(TSessionFunctionsWrapper sessionFunctions,
                                         ref TsavoriteKV<TValue, TStoreFunctions, TAllocator>.PendingContext<TInput, TOutput, TContext> pendingContext,
                                         ref TSourceLogRecord srcLogRecord, ref TInput input, ref TOutput output, TContext userContext,
-                                        ref OperationStackContext<TValue, TStoreFunctions, TAllocator> stackCtx, long minAddress, ScanCursorState<TValue> scanCursorState)
+                                        ref OperationStackContext<TValue, TStoreFunctions, TAllocator> stackCtx, long minAddress, long maxAddress, ScanCursorState<TValue> scanCursorState)
             where TSessionFunctionsWrapper : ISessionFunctionsWrapper<TValue, TInput, TOutput, TContext, TStoreFunctions, TAllocator>
             where TSourceLogRecord : ISourceLogRecord<TValue>
         {
             // WriteReason is not surfaced for this operation, so pick anything.
             var status = sessionFunctions.Store.PrepareIOForConditionalOperation(sessionFunctions, ref pendingContext, ref srcLogRecord, ref input, ref output,
-                    userContext, ref stackCtx, minAddress, WriteReason.Compaction, OperationType.CONDITIONAL_SCAN_PUSH);
-=======
-        internal static OperationStatus PrepareIOForConditionalScan<TInput, TOutput, TContext, TSessionFunctionsWrapper>(TSessionFunctionsWrapper sessionFunctions,
-                                        ref TsavoriteKV<TKey, TValue, TStoreFunctions, TAllocator>.PendingContext<TInput, TOutput, TContext> pendingContext,
-                                        ref TKey key, ref TInput input, ref TValue value, ref TOutput output, TContext userContext,
-                                        ref OperationStackContext<TKey, TValue, TStoreFunctions, TAllocator> stackCtx, long minAddress, long maxAddress, ScanCursorState<TKey, TValue> scanCursorState)
-            where TSessionFunctionsWrapper : ISessionFunctionsWrapper<TKey, TValue, TInput, TOutput, TContext, TStoreFunctions, TAllocator>
-        {
-            // WriteReason is not surfaced for this operation, so pick anything.
-            var status = sessionFunctions.Store.PrepareIOForConditionalOperation(sessionFunctions, ref pendingContext, ref key, ref input, ref value, ref output,
                     userContext, ref stackCtx, minAddress, maxAddress, WriteReason.Compaction, OperationType.CONDITIONAL_SCAN_PUSH);
->>>>>>> ecc0ec65
             pendingContext.scanCursorState = scanCursorState;
             return status;
         }
