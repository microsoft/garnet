﻿// Copyright (c) Microsoft Corporation.
// Licensed under the MIT license.

using System;
using System.Diagnostics;
using System.Runtime.CompilerServices;
using System.Threading;

namespace Tsavorite.core
{
    using static LogAddress;

    public abstract partial class AllocatorBase<TStoreFunctions, TAllocator> : IDisposable
        where TStoreFunctions : IStoreFunctions
        where TAllocator : IAllocator<TStoreFunctions>
    {
        /// <summary>
        /// Pull-based scan interface for HLOG; user calls GetNext() which advances through the address range.
        /// </summary>
        /// <returns>Pull Scan iterator instance</returns>
<<<<<<< HEAD
        public abstract ITsavoriteScanIterator Scan(TsavoriteKV<TStoreFunctions, TAllocator> store, long beginAddress, long endAddress, DiskScanBufferingMode scanBufferingMode = DiskScanBufferingMode.DoublePageBuffering, bool includeSealedRecords = false);
=======
        public abstract ITsavoriteScanIterator<TKey, TValue> Scan(TsavoriteKV<TKey, TValue, TStoreFunctions, TAllocator> store, long beginAddress, long endAddress, ScanBufferingMode scanBufferingMode = ScanBufferingMode.DoublePageBuffering, bool includeClosedRecords = false);
>>>>>>> 4d3316a7

        /// <summary>
        /// Push-based scan interface for HLOG, called from LogAccessor; scan the log given address range, calling <paramref name="scanFunctions"/> for each record.
        /// </summary>
        /// <returns>True if Scan completed; false if Scan ended early due to one of the TScanIterator reader functions returning false</returns>
        internal abstract bool Scan<TScanFunctions>(TsavoriteKV<TStoreFunctions, TAllocator> store, long beginAddress, long endAddress, ref TScanFunctions scanFunctions,
                DiskScanBufferingMode scanBufferingMode = DiskScanBufferingMode.DoublePageBuffering)
            where TScanFunctions : IScanIteratorFunctions;

        /// <summary>
        /// Push-based iteration of key versions, calling <paramref name="scanFunctions"/> for each record.
        /// </summary>
        /// <returns>True if Scan completed; false if Scan ended early due to one of the TScanIterator reader functions returning false</returns>
        internal bool IterateKeyVersions<TScanFunctions>(TsavoriteKV<TStoreFunctions, TAllocator> store, ReadOnlySpan<byte> key, ref TScanFunctions scanFunctions)
            where TScanFunctions : IScanIteratorFunctions
        {
            OperationStackContext<TStoreFunctions, TAllocator> stackCtx = new(storeFunctions.GetKeyHashCode64(key));
            if (!store.FindTag(ref stackCtx.hei))
                return false;
            stackCtx.SetRecordSourceToHashEntry(store.hlogBase);
            if (store.UseReadCache)
                store.SkipReadCache(ref stackCtx, out _);
            if (stackCtx.recSrc.LogicalAddress < store.hlogBase.BeginAddress)
                return false;
            return IterateKeyVersions(store, key, stackCtx.recSrc.LogicalAddress, ref scanFunctions);
        }

        /// <summary>
        /// Push-based iteration of key versions, calling <paramref name="scanFunctions"/> for each record.
        /// </summary>
        /// <returns>True if Scan completed; false if Scan ended early due to one of the TScanIterator reader functions returning false</returns>
        internal abstract bool IterateKeyVersions<TScanFunctions>(TsavoriteKV<TStoreFunctions, TAllocator> store, ReadOnlySpan<byte> key, long beginAddress, ref TScanFunctions scanFunctions)
            where TScanFunctions : IScanIteratorFunctions;

        /// <summary>
        /// Implementation for push-scanning Tsavorite log
        /// </summary>
        internal bool PushScanImpl<TScanFunctions, TScanIterator>(long beginAddress, long endAddress, ref TScanFunctions scanFunctions, TScanIterator iter)
            where TScanFunctions : IScanIteratorFunctions
            where TScanIterator : ITsavoriteScanIterator, IPushScanIterator
        {
            if (!scanFunctions.OnStart(beginAddress, endAddress))
                return false;
            var headAddress = HeadAddress;

            long numRecords = 1;
            var stop = false;
            for (; !stop && iter.GetNext(); numRecords++)
            {
                try
                {
                    if (iter.Info.IsClosed)    // Iterator checks this but it may have changed since
                        continue;

                    // Pull Iter records are in temp storage so do not need locks.
                    stop = !scanFunctions.Reader(in iter, new RecordMetadata(iter.CurrentAddress), numRecords, out _);
                }
                catch (Exception ex)
                {
                    scanFunctions.OnException(ex, numRecords);
                    throw;
                }
            }

            scanFunctions.OnStop(!stop, numRecords);
            return !stop;
        }

        /// <summary>
        /// Implementation for push-iterating key versions
        /// </summary>
        internal bool IterateHashChain<TScanFunctions, TScanIterator>(TsavoriteKV<TStoreFunctions, TAllocator> store, ReadOnlySpan<byte> key, long beginAddress, ref TScanFunctions scanFunctions, TScanIterator iter)
            where TScanFunctions : IScanIteratorFunctions
            where TScanIterator : ITsavoriteScanIterator, IPushScanIterator
        {
            if (!scanFunctions.OnStart(beginAddress, kInvalidAddress))
                return false;
            var readOnlyAddress = ReadOnlyAddress;

            long numRecords = 1;
            bool stop = false, continueOnDisk = false;
            for (; !stop && iter.BeginGetPrevInMemory(key, out var logRecord, out continueOnDisk); numRecords++)
            {
                OperationStackContext<TStoreFunctions, TAllocator> stackCtx = default;
                try
                {
                    // Iter records above readOnlyAddress will be in mutable log memory so the chain must be locked.
                    // We hold the epoch so iter does not need to copy, so do not use iter's ISourceLogRecord implementation; create a local LogRecord around the address.
                    if (iter.CurrentAddress >= readOnlyAddress && !logRecord.Info.IsClosed)
                        store.LockForScan(ref stackCtx, key);
                    stop = !scanFunctions.Reader(in logRecord, new RecordMetadata(iter.CurrentAddress), numRecords, out _);
                }
                catch (Exception ex)
                {
                    scanFunctions.OnException(ex, numRecords);
                    throw;
                }
                finally
                {
                    if (stackCtx.recSrc.HasLock)
                        store.UnlockForScan(ref stackCtx);
                    iter.EndGetPrevInMemory();
                }
            }

            if (continueOnDisk)
            {
                AsyncIOContextCompletionEvent completionEvent = new();
                try
                {
                    var logicalAddress = iter.CurrentAddress;
                    while (!stop && GetFromDiskAndPushToReader(key, ref logicalAddress, ref scanFunctions, numRecords, completionEvent, out stop))
                        ++numRecords;
                }
                catch (Exception ex)
                {
                    scanFunctions.OnException(ex, numRecords);
                    throw;
                }
                finally
                {
                    completionEvent.Dispose();
                }
            }

            scanFunctions.OnStop(!stop, numRecords);
            return !stop;
        }

        internal unsafe bool GetFromDiskAndPushToReader<TScanFunctions>(ReadOnlySpan<byte> key, ref long logicalAddress, ref TScanFunctions scanFunctions, long numRecords,
                AsyncIOContextCompletionEvent completionEvent, out bool stop)
            where TScanFunctions : IScanIteratorFunctions
        {
            completionEvent.Prepare(PinnedSpanByte.FromPinnedSpan(key), logicalAddress);

            AsyncGetFromDisk(logicalAddress, DiskLogRecord.InitialIOSize, completionEvent.request);
            completionEvent.Wait();

            stop = false;
            if (completionEvent.exception is not null)
            {
                scanFunctions.OnException(completionEvent.exception, numRecords);
                return false;
            }
            if (completionEvent.request.logicalAddress < BeginAddress)
                return false;

            var logRecord = new DiskLogRecord(ref completionEvent.request);
            logRecord.InfoRef.ClearBitsForDiskImages();
            stop = !scanFunctions.Reader(in logRecord, new RecordMetadata(completionEvent.request.logicalAddress), numRecords, out _);
            logicalAddress = logRecord.Info.PreviousAddress;
            return !stop;
        }

        /// <summary>
        /// Push-based scan interface for HLOG with cursor, called from LogAccessor; scan the log from <paramref name="cursor"/> (which must be a valid address) and push up to <paramref name="count"/> records
        /// to the caller via <paramref name="scanFunctions"/> for each Key that is not found at a higher address.
        /// </summary>
        /// <returns>True if Scan completed and pushed <paramref name="count"/> records; false if Scan ended early due to finding less than <paramref name="count"/> records
        /// or one of the TScanIterator reader functions returning false</returns>
        /// <remarks>Currently we load an entire page, which while inefficient in performance, allows us to make the cursor safe (by ensuring we align to a valid record) if it is not
        /// the last one returned. We could optimize this to load only the subset of a page that is pointed to by the cursor and use DiskLogRecord.GetSerializedRecordLength as in
        /// AsyncGetFromDiskCallback. However, this would not validate the cursor and would therefore require maintaining a cursor history.</remarks>
<<<<<<< HEAD
        internal abstract bool ScanCursor<TScanFunctions>(TsavoriteKV<TStoreFunctions, TAllocator> store, ScanCursorState scanCursorState, ref long cursor, long count, TScanFunctions scanFunctions, long endAddress, bool validateCursor, long maxAddress)
            where TScanFunctions : IScanIteratorFunctions;

        private protected bool ScanLookup<TInput, TOutput, TScanFunctions, TScanIterator>(TsavoriteKV<TStoreFunctions, TAllocator> store,
                ScanCursorState scanCursorState, ref long cursor, long count, TScanFunctions scanFunctions, TScanIterator iter, bool validateCursor, long maxAddress)
            where TScanFunctions : IScanIteratorFunctions
            where TScanIterator : ITsavoriteScanIterator, IPushScanIterator
=======
        internal abstract bool ScanCursor<TScanFunctions>(TsavoriteKV<TKey, TValue, TStoreFunctions, TAllocator> store, ScanCursorState<TKey, TValue> scanCursorState, ref long cursor, long count, TScanFunctions scanFunctions, long endAddress, bool validateCursor, long maxAddress, bool resetCursor = true, bool includeTombstones = false)
            where TScanFunctions : IScanIteratorFunctions<TKey, TValue>;

        private protected bool ScanLookup<TInput, TOutput, TScanFunctions, TScanIterator>(TsavoriteKV<TKey, TValue, TStoreFunctions, TAllocator> store,
                ScanCursorState<TKey, TValue> scanCursorState, ref long cursor, long count, TScanFunctions scanFunctions, TScanIterator iter, bool validateCursor, long maxAddress, bool resetCursor = true, bool includeTombstones = false)
            where TScanFunctions : IScanIteratorFunctions<TKey, TValue>
            where TScanIterator : ITsavoriteScanIterator<TKey, TValue>, IPushScanIterator<TKey>
>>>>>>> 4d3316a7
        {
            using var session = store.NewSession<TInput, TOutput, Empty, NoOpSessionFunctions<TInput, TOutput, Empty>>(new NoOpSessionFunctions<TInput, TOutput, Empty>());
            var bContext = session.BasicContext;

            if (cursor < BeginAddress) // This includes 0, which means to start the Scan
                cursor = BeginAddress;
            else if (validateCursor && !iter.SnapCursorToLogicalAddress(ref cursor))
                goto IterationComplete;

            if (!scanFunctions.OnStart(cursor, iter.EndAddress))
                return false;

            if (cursor >= GetTailAddress())
                goto IterationComplete;

            scanCursorState.Initialize(scanFunctions);

            long numPending = 0;
            while (iter.GetNext())
            {
<<<<<<< HEAD
                if (!iter.Info.Tombstone)
=======
                if (!recordInfo.Tombstone || includeTombstones)
>>>>>>> 4d3316a7
                {
                    var status = bContext.ConditionalScanPush(scanCursorState, in iter, iter.CurrentAddress, iter.NextAddress, maxAddress);
                    if (status.IsPending)
                    {
                        ++numPending;
                        if (numPending == count - scanCursorState.acceptedCount || numPending > 256)
                        {
                            _ = bContext.CompletePending(wait: true);
                            numPending = 0;
                        }
                    }
                }

                // Update the cursor to point to the next record.
                if (scanCursorState.retryLastRecord)
                    cursor = iter.CurrentAddress;
                else
                    cursor = iter.NextAddress;

                // Now see if we completed the enumeration.
                if (scanCursorState.stop)
                    goto IterationComplete;
                if (scanCursorState.acceptedCount >= count || scanCursorState.endBatch)
                {
                    scanFunctions.OnStop(true, scanCursorState.acceptedCount);
                    return true;
                }
            }

            // Drain any pending pushes. We have ended the iteration; we know there are no more matching records, so drop through to end it and return false.
            if (numPending > 0)
                _ = bContext.CompletePending(wait: true);

            IterationComplete:
            if (resetCursor) cursor = 0;
            scanFunctions.OnStop(false, scanCursorState.acceptedCount);
            return false;
        }

        [MethodImpl(MethodImplOptions.AggressiveInlining)]
        internal Status ConditionalScanPush<TInput, TOutput, TContext, TSessionFunctionsWrapper, TSourceLogRecord>(TSessionFunctionsWrapper sessionFunctions,
                ScanCursorState scanCursorState, in TSourceLogRecord srcLogRecord, long currentAddress, long minAddress, long maxAddress)
            where TSessionFunctionsWrapper : ISessionFunctionsWrapper<TInput, TOutput, TContext, TStoreFunctions, TAllocator>
            where TSourceLogRecord : ISourceLogRecord
        {
            Debug.Assert(epoch.ThisInstanceProtected(), "This is called only from ScanLookup so the epoch should be protected");
            TsavoriteKV<TStoreFunctions, TAllocator>.PendingContext<TInput, TOutput, TContext> pendingContext = new(storeFunctions.GetKeyHashCode64(srcLogRecord.Key));

            OperationStatus internalStatus;
            OperationStackContext<TStoreFunctions, TAllocator> stackCtx = new(pendingContext.keyHash);
            bool needIO;
            do
            {
                // If a more recent version of the record exists, do not push this one. Start by searching in-memory.
                if (sessionFunctions.Store.TryFindRecordInMainLogForConditionalOperation<TInput, TOutput, TContext, TSessionFunctionsWrapper>(sessionFunctions, srcLogRecord.Key, ref stackCtx,
                        currentAddress, minAddress, maxAddress, out internalStatus, out needIO))
                    return Status.CreateFound();
            }
            while (sessionFunctions.Store.HandleImmediateNonPendingRetryStatus<TInput, TOutput, TContext, TSessionFunctionsWrapper>(internalStatus, sessionFunctions));

            if (needIO)
            {
                // A more recent version of the key was not (yet) found and we need another IO to continue searching.
                internalStatus = PrepareIOForConditionalScan(sessionFunctions.Store, ref pendingContext, in srcLogRecord, ref stackCtx, minAddress, maxAddress, scanCursorState);
            }
            else
            {
                // A more recent version of the key was not found. recSrc.LogicalAddress is the correct address, because minAddress was examined
                // and this is the previous record in the tag chain. Push this record to the user.
<<<<<<< HEAD
                RecordMetadata recordMetadata = new(stackCtx.recSrc.LogicalAddress);
                var stop = !scanCursorState.functions.Reader(in srcLogRecord, recordMetadata, scanCursorState.acceptedCount, out var cursorRecordResult);
                if (stop)
                    scanCursorState.stop = true;
                else
                {
                    if ((cursorRecordResult & CursorRecordResult.Accept) != 0)
                        _ = Interlocked.Increment(ref scanCursorState.acceptedCount);
                    if ((cursorRecordResult & CursorRecordResult.EndBatch) != 0)
                        scanCursorState.endBatch = true;
                    if ((cursorRecordResult & CursorRecordResult.RetryLastRecord) != 0)
                        scanCursorState.retryLastRecord = true;
=======
                epoch.Suspend();
                try
                {
                    RecordMetadata recordMetadata = new(recordInfo, stackCtx.recSrc.LogicalAddress);
                    var stop = (stackCtx.recSrc.LogicalAddress >= HeadAddress)
                        ? !scanCursorState.functions.ConcurrentReader(ref key, ref value, recordMetadata, scanCursorState.acceptedCount, out var cursorRecordResult)
                        : !scanCursorState.functions.SingleReader(ref key, ref value, recordMetadata, scanCursorState.acceptedCount, out cursorRecordResult);
                    if (stop)
                        scanCursorState.stop = true;
                    else
                    {
                        if ((cursorRecordResult & CursorRecordResult.Accept) != 0)
                            Interlocked.Increment(ref scanCursorState.acceptedCount);
                        if ((cursorRecordResult & CursorRecordResult.EndBatch) != 0)
                            scanCursorState.endBatch = true;
                        if ((cursorRecordResult & CursorRecordResult.RetryLastRecord) != 0)
                            scanCursorState.retryLastRecord = true;
                    }
                }
                finally
                {
                    epoch.Resume();
>>>>>>> 4d3316a7
                }
                internalStatus = OperationStatus.SUCCESS;
            }
            return sessionFunctions.Store.HandleOperationStatus(sessionFunctions.Ctx, ref pendingContext, internalStatus, out _);
        }

        [MethodImpl(MethodImplOptions.AggressiveInlining)]
        internal static OperationStatus PrepareIOForConditionalScan<TInput, TOutput, TContext, TSourceLogRecord>(TsavoriteKV<TStoreFunctions, TAllocator> store,
                                        ref TsavoriteKV<TStoreFunctions, TAllocator>.PendingContext<TInput, TOutput, TContext> pendingContext, in TSourceLogRecord srcLogRecord,
                                        ref OperationStackContext<TStoreFunctions, TAllocator> stackCtx, long minAddress, long maxAddress, ScanCursorState scanCursorState)
            where TSourceLogRecord : ISourceLogRecord
        {
            var status = store.PrepareIOForConditionalOperation(ref pendingContext, in srcLogRecord, ref stackCtx, minAddress, maxAddress, OperationType.CONDITIONAL_SCAN_PUSH);
            pendingContext.scanCursorState = scanCursorState;
            return status;
        }

        /// <summary>
        /// Scan page guaranteed to be in memory
        /// </summary>
        /// <param name="beginAddress">Begin address</param>
        /// <param name="endAddress">End address</param>
        /// <param name="observer">Observer of scan</param>
        internal abstract void MemoryPageScan(long beginAddress, long endAddress, IObserver<ITsavoriteScanIterator> observer);
    }
}<|MERGE_RESOLUTION|>--- conflicted
+++ resolved
@@ -18,11 +18,7 @@
         /// Pull-based scan interface for HLOG; user calls GetNext() which advances through the address range.
         /// </summary>
         /// <returns>Pull Scan iterator instance</returns>
-<<<<<<< HEAD
-        public abstract ITsavoriteScanIterator Scan(TsavoriteKV<TStoreFunctions, TAllocator> store, long beginAddress, long endAddress, DiskScanBufferingMode scanBufferingMode = DiskScanBufferingMode.DoublePageBuffering, bool includeSealedRecords = false);
-=======
-        public abstract ITsavoriteScanIterator<TKey, TValue> Scan(TsavoriteKV<TKey, TValue, TStoreFunctions, TAllocator> store, long beginAddress, long endAddress, ScanBufferingMode scanBufferingMode = ScanBufferingMode.DoublePageBuffering, bool includeClosedRecords = false);
->>>>>>> 4d3316a7
+        public abstract ITsavoriteScanIterator Scan(TsavoriteKV<TStoreFunctions, TAllocator> store, long beginAddress, long endAddress, DiskScanBufferingMode scanBufferingMode = DiskScanBufferingMode.DoublePageBuffering, bool includeClosedRecords = false);
 
         /// <summary>
         /// Push-based scan interface for HLOG, called from LogAccessor; scan the log given address range, calling <paramref name="scanFunctions"/> for each record.
@@ -186,23 +182,15 @@
         /// <remarks>Currently we load an entire page, which while inefficient in performance, allows us to make the cursor safe (by ensuring we align to a valid record) if it is not
         /// the last one returned. We could optimize this to load only the subset of a page that is pointed to by the cursor and use DiskLogRecord.GetSerializedRecordLength as in
         /// AsyncGetFromDiskCallback. However, this would not validate the cursor and would therefore require maintaining a cursor history.</remarks>
-<<<<<<< HEAD
-        internal abstract bool ScanCursor<TScanFunctions>(TsavoriteKV<TStoreFunctions, TAllocator> store, ScanCursorState scanCursorState, ref long cursor, long count, TScanFunctions scanFunctions, long endAddress, bool validateCursor, long maxAddress)
+        internal abstract bool ScanCursor<TScanFunctions>(TsavoriteKV<TStoreFunctions, TAllocator> store, ScanCursorState scanCursorState, ref long cursor, long count, TScanFunctions scanFunctions,
+                long endAddress, bool validateCursor, long maxAddress, bool resetCursor = true, bool includeTombstones = false)
             where TScanFunctions : IScanIteratorFunctions;
 
         private protected bool ScanLookup<TInput, TOutput, TScanFunctions, TScanIterator>(TsavoriteKV<TStoreFunctions, TAllocator> store,
-                ScanCursorState scanCursorState, ref long cursor, long count, TScanFunctions scanFunctions, TScanIterator iter, bool validateCursor, long maxAddress)
+                ScanCursorState scanCursorState, ref long cursor, long count, TScanFunctions scanFunctions, TScanIterator iter, bool validateCursor, long maxAddress,
+                bool resetCursor = true, bool includeTombstones = false)
             where TScanFunctions : IScanIteratorFunctions
             where TScanIterator : ITsavoriteScanIterator, IPushScanIterator
-=======
-        internal abstract bool ScanCursor<TScanFunctions>(TsavoriteKV<TKey, TValue, TStoreFunctions, TAllocator> store, ScanCursorState<TKey, TValue> scanCursorState, ref long cursor, long count, TScanFunctions scanFunctions, long endAddress, bool validateCursor, long maxAddress, bool resetCursor = true, bool includeTombstones = false)
-            where TScanFunctions : IScanIteratorFunctions<TKey, TValue>;
-
-        private protected bool ScanLookup<TInput, TOutput, TScanFunctions, TScanIterator>(TsavoriteKV<TKey, TValue, TStoreFunctions, TAllocator> store,
-                ScanCursorState<TKey, TValue> scanCursorState, ref long cursor, long count, TScanFunctions scanFunctions, TScanIterator iter, bool validateCursor, long maxAddress, bool resetCursor = true, bool includeTombstones = false)
-            where TScanFunctions : IScanIteratorFunctions<TKey, TValue>
-            where TScanIterator : ITsavoriteScanIterator<TKey, TValue>, IPushScanIterator<TKey>
->>>>>>> 4d3316a7
         {
             using var session = store.NewSession<TInput, TOutput, Empty, NoOpSessionFunctions<TInput, TOutput, Empty>>(new NoOpSessionFunctions<TInput, TOutput, Empty>());
             var bContext = session.BasicContext;
@@ -223,11 +211,7 @@
             long numPending = 0;
             while (iter.GetNext())
             {
-<<<<<<< HEAD
-                if (!iter.Info.Tombstone)
-=======
-                if (!recordInfo.Tombstone || includeTombstones)
->>>>>>> 4d3316a7
+                if (!iter.Info.Tombstone || includeTombstones)
                 {
                     var status = bContext.ConditionalScanPush(scanCursorState, in iter, iter.CurrentAddress, iter.NextAddress, maxAddress);
                     if (status.IsPending)
@@ -297,33 +281,17 @@
             {
                 // A more recent version of the key was not found. recSrc.LogicalAddress is the correct address, because minAddress was examined
                 // and this is the previous record in the tag chain. Push this record to the user.
-<<<<<<< HEAD
-                RecordMetadata recordMetadata = new(stackCtx.recSrc.LogicalAddress);
-                var stop = !scanCursorState.functions.Reader(in srcLogRecord, recordMetadata, scanCursorState.acceptedCount, out var cursorRecordResult);
-                if (stop)
-                    scanCursorState.stop = true;
-                else
-                {
-                    if ((cursorRecordResult & CursorRecordResult.Accept) != 0)
-                        _ = Interlocked.Increment(ref scanCursorState.acceptedCount);
-                    if ((cursorRecordResult & CursorRecordResult.EndBatch) != 0)
-                        scanCursorState.endBatch = true;
-                    if ((cursorRecordResult & CursorRecordResult.RetryLastRecord) != 0)
-                        scanCursorState.retryLastRecord = true;
-=======
                 epoch.Suspend();
                 try
                 {
-                    RecordMetadata recordMetadata = new(recordInfo, stackCtx.recSrc.LogicalAddress);
-                    var stop = (stackCtx.recSrc.LogicalAddress >= HeadAddress)
-                        ? !scanCursorState.functions.ConcurrentReader(ref key, ref value, recordMetadata, scanCursorState.acceptedCount, out var cursorRecordResult)
-                        : !scanCursorState.functions.SingleReader(ref key, ref value, recordMetadata, scanCursorState.acceptedCount, out cursorRecordResult);
+                    RecordMetadata recordMetadata = new(stackCtx.recSrc.LogicalAddress);
+                    var stop = !scanCursorState.functions.Reader(in srcLogRecord, recordMetadata, scanCursorState.acceptedCount, out var cursorRecordResult);
                     if (stop)
                         scanCursorState.stop = true;
                     else
                     {
                         if ((cursorRecordResult & CursorRecordResult.Accept) != 0)
-                            Interlocked.Increment(ref scanCursorState.acceptedCount);
+                            _ = Interlocked.Increment(ref scanCursorState.acceptedCount);
                         if ((cursorRecordResult & CursorRecordResult.EndBatch) != 0)
                             scanCursorState.endBatch = true;
                         if ((cursorRecordResult & CursorRecordResult.RetryLastRecord) != 0)
@@ -333,7 +301,6 @@
                 finally
                 {
                     epoch.Resume();
->>>>>>> 4d3316a7
                 }
                 internalStatus = OperationStatus.SUCCESS;
             }
