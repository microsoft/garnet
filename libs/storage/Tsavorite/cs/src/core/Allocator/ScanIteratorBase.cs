﻿// Copyright (c) Microsoft Corporation.
// Licensed under the MIT license.

using System;
using System.Threading;
using Microsoft.Extensions.Logging;

namespace Tsavorite.core
{
    using static LogAddress;

    /// <summary>
    /// Scan iterator for hybrid log
    /// </summary>
    public abstract class ScanIteratorBase
    {
        /// <summary>
        /// Frame size
        /// </summary>
        protected readonly int frameSize;

        /// <summary>
        /// Begin address. Cannot be readonly due to SnapCursorToLogicalAddress
        /// </summary>
        protected long beginAddress;

        /// <summary>
        /// End address
        /// </summary>
        protected readonly long endAddress;

        /// <summary>
        /// Epoch
        /// </summary>
        protected readonly LightEpoch epoch;

        /// <summary>
        /// Current and next address for iteration
        /// </summary>
        protected long currentAddress, nextAddress;

        private CountdownEvent[] loaded;
        private CancellationTokenSource[] loadedCancel;
        private long[] loadedPage;
        private long[] nextLoadedPage;
        private readonly int logPageSizeBits;
        protected readonly bool includeClosedRecords;
        protected readonly bool returnTombstoned;

        /// <summary>
        /// Current address
        /// </summary>
        public long CurrentAddress => currentAddress;

        /// <summary>
        /// Next address
        /// </summary>
        public long NextAddress => nextAddress;

        /// <summary>
        /// The starting address of the scan
        /// </summary>
        public long BeginAddress => beginAddress;

        /// <summary>
        /// The ending address of the scan
        /// </summary>
        public long EndAddress => endAddress;

        /// <summary>
        /// Logger instance
        /// </summary>
        protected ILogger logger;

        protected InMemoryScanBufferingMode memScanBufferingMode;

        /// <summary>
        /// Constructor
        /// </summary>
        /// <param name="beginAddress"></param>
        /// <param name="endAddress"></param>
        /// <param name="scanBufferingMode"></param>
        /// <param name="includeClosedRecords"></param>
        /// <param name="epoch"></param>
        /// <param name="logPageSizeBits"></param>
        /// <param name="initForReads"></param>
        /// <param name="logger"></param>
<<<<<<< HEAD
        public unsafe ScanIteratorBase(long beginAddress, long endAddress, DiskScanBufferingMode scanBufferingMode, InMemoryScanBufferingMode memScanBufferingMode,
                bool includeSealedRecords, LightEpoch epoch, int logPageSizeBits, bool initForReads = true, ILogger logger = null)
=======
        public unsafe ScanIteratorBase(long beginAddress, long endAddress, ScanBufferingMode scanBufferingMode, bool includeClosedRecords, LightEpoch epoch, int logPageSizeBits, bool initForReads = true, ILogger logger = null)
>>>>>>> 4d3316a7
        {
            this.logger = logger;
            this.memScanBufferingMode = memScanBufferingMode;

            // If we are protected when creating the iterator, we do not need per-GetNext protection
            if (epoch != null && !epoch.ThisInstanceProtected())
                this.epoch = epoch;

            this.beginAddress = beginAddress;
            this.endAddress = endAddress;
            this.logPageSizeBits = logPageSizeBits;

            this.includeClosedRecords = includeClosedRecords;
            currentAddress = -1;
            nextAddress = beginAddress;

            if (scanBufferingMode == DiskScanBufferingMode.SinglePageBuffering)
                frameSize = 1;
            else if (scanBufferingMode == DiskScanBufferingMode.DoublePageBuffering)
                frameSize = 2;
            else if (scanBufferingMode == DiskScanBufferingMode.NoBuffering)
            {
                frameSize = 0;
                return;
            }
            if (initForReads) InitializeForReads();
        }

        /// <summary>
        /// Initialize for reads
        /// </summary>
        public virtual void InitializeForReads()
        {
            loaded = new CountdownEvent[frameSize];
            loadedCancel = new CancellationTokenSource[frameSize];
            loadedPage = new long[frameSize];
            nextLoadedPage = new long[frameSize];
            for (int i = 0; i < frameSize; i++)
            {
                loadedPage[i] = -1;
                nextLoadedPage[i] = -1;
                loadedCancel[i] = new CancellationTokenSource();
            }
            currentAddress = -1;
            nextAddress = beginAddress;
        }

        /// <summary>
        /// Buffer and load
        /// </summary>
        /// <param name="currentAddress"></param>
        /// <param name="currentPage"></param>
        /// <param name="currentFrame"></param>
        /// <param name="headAddress"></param>
        /// <param name="endAddress"></param>
        /// <returns></returns>
        protected unsafe bool BufferAndLoad(long currentAddress, long currentPage, long currentFrame, long headAddress, long endAddress)
        {
            for (int i = 0; i < frameSize; i++)
            {
                var nextPage = currentPage + i;

                // Convert to absolute addresses as we are going to disk. The LogAddress methods (GetPage, etc.) work with both absolute and AddressType-prefixed addresses.
                currentAddress = AbsoluteAddress(currentAddress);
                headAddress = AbsoluteAddress(headAddress);
                endAddress = AbsoluteAddress(endAddress);

                var pageStartAddress = GetStartAbsoluteLogicalAddressOfPage(nextPage, logPageSizeBits);
                // Cannot load page if it is entirely in memory or beyond the end address
                if (pageStartAddress >= headAddress || pageStartAddress >= endAddress)
                    continue;

                var pageEndAddress = GetStartAbsoluteLogicalAddressOfPage(nextPage + 1, logPageSizeBits);
                if (endAddress < pageEndAddress)
                    pageEndAddress = endAddress;
                if (headAddress < pageEndAddress)
                    pageEndAddress = headAddress;

                var nextFrame = (currentFrame + i) % frameSize;

                long val;
                while ((val = nextLoadedPage[nextFrame]) < pageEndAddress || loadedPage[nextFrame] < pageEndAddress)
                {
                    if (val < pageEndAddress && Interlocked.CompareExchange(ref nextLoadedPage[nextFrame], pageEndAddress, val) == val)
                    {
                        var tmp_page = i;
                        if (epoch != null)
                        {
                            epoch.BumpCurrentEpoch(() =>
                            {
                                AsyncReadPagesFromDeviceToFrame(tmp_page + GetPage(currentAddress, logPageSizeBits), 1, endAddress, Empty.Default, out loaded[nextFrame], 0, null, null, loadedCancel[nextFrame]);
                                loadedPage[nextFrame] = pageEndAddress;
                            });
                        }
                        else
                        {
                            AsyncReadPagesFromDeviceToFrame(tmp_page + GetPage(currentAddress, logPageSizeBits), 1, endAddress, Empty.Default, out loaded[nextFrame], 0, null, null, loadedCancel[nextFrame]);
                            loadedPage[nextFrame] = pageEndAddress;
                        }
                    }
                    else
                        epoch?.ProtectAndDrain();
                }
            }
            return WaitForFrameLoad(currentAddress, currentFrame);
        }

        /// <summary>
        /// Whether we need to buffer new page from disk
        /// </summary>
        protected unsafe bool NeedBufferAndLoad(long currentAddress, long currentPage, long currentFrame, long headAddress, long endAddress)
        {
            for (int i = 0; i < frameSize; i++)
            {
                var nextPage = currentPage + i;

                var pageStartAddress = GetStartAbsoluteLogicalAddressOfPage(nextPage, logPageSizeBits);

                // Cannot load page if it is entirely in memory or beyond the end address
                if (pageStartAddress >= headAddress || pageStartAddress >= endAddress)
                    continue;

                var pageEndAddress = GetStartAbsoluteLogicalAddressOfPage(nextPage + 1, logPageSizeBits);
                if (endAddress < pageEndAddress)
                    pageEndAddress = endAddress;
                if (headAddress < pageEndAddress)
                    pageEndAddress = headAddress;

                var nextFrame = (currentFrame + i) % frameSize;

                if (nextLoadedPage[nextFrame] < pageEndAddress || loadedPage[nextFrame] < pageEndAddress)
                    return true;
            }
            return false;
        }

        internal abstract void AsyncReadPagesFromDeviceToFrame<TContext>(long readPageStart, int numPages, long untilAddress, TContext context, out CountdownEvent completed,
                long devicePageOffset = 0, IDevice device = null, IDevice objectLogDevice = null, CancellationTokenSource cts = null);

        private bool WaitForFrameLoad(long currentAddress, long currentFrame)
        {
            if (loaded[currentFrame].IsSet)
                return false;

            try
            {
                epoch?.Suspend();
                loaded[currentFrame].Wait(loadedCancel[currentFrame].Token); // Ensure we have completed ongoing load
            }
            catch (Exception e)
            {
                loadedPage[currentFrame] = -1;
                loadedCancel[currentFrame] = new CancellationTokenSource();
                Utility.MonotonicUpdate(ref nextAddress, GetStartAbsoluteLogicalAddressOfPage(1 + GetPage(currentAddress, logPageSizeBits), logPageSizeBits), out _);
                throw new TsavoriteException("Page read from storage failed, skipping page. Inner exception: " + e.ToString());
            }
            finally
            {
                epoch?.Resume();
            }
            return true;
        }

        /// <summary>
        /// Dispose iterator
        /// </summary>
        public virtual void Dispose()
        {
            if (loaded != null)
            {
                // Wait for ongoing reads to complete/fail
                for (int i = 0; i < frameSize; i++)
                {
                    if (loadedPage[i] != -1)
                    {
                        try
                        {
                            loaded[i].Wait(loadedCancel[i].Token);
                        }
                        catch { }
                    }
                }
            }
        }

        /// <summary>
        /// Reset iterator
        /// </summary>
        public void Reset()
        {
            loaded = new CountdownEvent[frameSize];
            loadedCancel = new CancellationTokenSource[frameSize];
            loadedPage = new long[frameSize];
            nextLoadedPage = new long[frameSize];
            for (int i = 0; i < frameSize; i++)
            {
                loadedPage[i] = -1;
                nextLoadedPage[i] = -1;
                loadedCancel[i] = new CancellationTokenSource();
            }
            currentAddress = -1;
            nextAddress = beginAddress;
        }

        /// <inheritdoc/>
        public override string ToString() => $"BA {AddressString(BeginAddress)}, EA {AddressString(EndAddress)}, CA {AddressString(CurrentAddress)}, NA {AddressString(NextAddress)}";
    }
}<|MERGE_RESOLUTION|>--- conflicted
+++ resolved
@@ -85,12 +85,8 @@
         /// <param name="logPageSizeBits"></param>
         /// <param name="initForReads"></param>
         /// <param name="logger"></param>
-<<<<<<< HEAD
         public unsafe ScanIteratorBase(long beginAddress, long endAddress, DiskScanBufferingMode scanBufferingMode, InMemoryScanBufferingMode memScanBufferingMode,
-                bool includeSealedRecords, LightEpoch epoch, int logPageSizeBits, bool initForReads = true, ILogger logger = null)
-=======
-        public unsafe ScanIteratorBase(long beginAddress, long endAddress, ScanBufferingMode scanBufferingMode, bool includeClosedRecords, LightEpoch epoch, int logPageSizeBits, bool initForReads = true, ILogger logger = null)
->>>>>>> 4d3316a7
+                bool includeClosedRecords, LightEpoch epoch, int logPageSizeBits, bool initForReads = true, ILogger logger = null)
         {
             this.logger = logger;
             this.memScanBufferingMode = memScanBufferingMode;
