--- conflicted
+++ resolved
@@ -40,13 +40,7 @@
         internal ulong sharedLockCount;
         internal ulong exclusiveLockCount;
 
-<<<<<<< HEAD
-        bool isAcquiredTransactional;
-
         ScanCursorState<TValue> scanCursorState;
-=======
-        ScanCursorState<TKey, TValue> scanCursorState;
->>>>>>> 87f04718
 
         internal void AcquireTransactional<TSessionFunctions>(TSessionFunctions sessionFunctions)
             where TSessionFunctions : ISessionFunctionsWrapper<TValue, TInput, TOutput, TContext, TStoreFunctions, TAllocator>
@@ -74,7 +68,7 @@
         }
 
         internal void ReleaseTransactional<TSessionFunctions>(TSessionFunctions sessionFunctions)
-            where TSessionFunctions : ISessionFunctionsWrapper<TKey, TValue, TInput, TOutput, TContext, TStoreFunctions, TAllocator>
+            where TSessionFunctions : ISessionFunctionsWrapper<TValue, TInput, TOutput, TContext, TStoreFunctions, TAllocator>
         {
             CheckIsAcquiredTransactional(sessionFunctions);
             if (TotalLockCount > 0)
@@ -84,21 +78,21 @@
 
         [MethodImpl(MethodImplOptions.AggressiveInlining)]
         private void InternalReleaseTransactional<TSessionFunctions>(TSessionFunctions sessionFunctions)
-            where TSessionFunctions : ISessionFunctionsWrapper<TKey, TValue, TInput, TOutput, TContext, TStoreFunctions, TAllocator>
+            where TSessionFunctions : ISessionFunctionsWrapper<TValue, TInput, TOutput, TContext, TStoreFunctions, TAllocator>
         {
             sessionFunctions.Ctx.isAcquiredTransactional = false;
             store.DecrementNumLockingSessions();
         }
 
         internal void CheckIsAcquiredTransactional<TSessionFunctions>(TSessionFunctions sessionFunctions)
-            where TSessionFunctions : ISessionFunctionsWrapper<TKey, TValue, TInput, TOutput, TContext, TStoreFunctions, TAllocator>
+            where TSessionFunctions : ISessionFunctionsWrapper<TValue, TInput, TOutput, TContext, TStoreFunctions, TAllocator>
         {
             if (!sessionFunctions.Ctx.isAcquiredTransactional)
                 throw new TsavoriteException("Transactional method call when BeginTransactional has not been called");
         }
 
         void CheckIsNotAcquiredTransactional<TSessionFunctions>(TSessionFunctions sessionFunctions)
-            where TSessionFunctions : ISessionFunctionsWrapper<TKey, TValue, TInput, TOutput, TContext, TStoreFunctions, TAllocator>
+            where TSessionFunctions : ISessionFunctionsWrapper<TValue, TInput, TOutput, TContext, TStoreFunctions, TAllocator>
         {
             if (sessionFunctions.Ctx.isAcquiredTransactional)
                 throw new TsavoriteException("BeginTransactional cannot be called twice (call EndTransactional first)");
@@ -536,14 +530,6 @@
             store.epoch.Suspend();
         }
 
-<<<<<<< HEAD
-        void IClientSession.AtomicSwitch(long version)
-        {
-            _ = TsavoriteKV<TValue, TStoreFunctions, TAllocator>.AtomicSwitch(ctx, ctx.prevCtx, version);
-        }
-
-=======
->>>>>>> 87f04718
         /// <inheritdoc/>
         public void MergeRevivificationStatsTo(ref RevivificationStats to, bool reset) => ctx.MergeRevivificationStatsTo(ref to, reset);
 
