// Copyright (c) Microsoft Corporation.
// Licensed under the MIT license.

using System;
using System.Diagnostics;
using System.Runtime.CompilerServices;
using System.Threading;
using System.Threading.Tasks;
using Microsoft.Extensions.Logging;

namespace Tsavorite.core
{
    /// <summary>
    /// Thread-independent session interface to Tsavorite
    /// </summary>
    public sealed class ClientSession<TKey, TValue, TInput, TOutput, TContext, TFunctions, TStoreFunctions, TAllocator> : IClientSession, IDisposable
        where TFunctions : ISessionFunctions<TKey, TValue, TInput, TOutput, TContext>
        where TStoreFunctions : IStoreFunctions<TKey, TValue>
        where TAllocator : IAllocator<TKey, TValue, TStoreFunctions>
    {
        internal readonly TsavoriteKV<TKey, TValue, TStoreFunctions, TAllocator> store;

        internal readonly TsavoriteKV<TKey, TValue, TStoreFunctions, TAllocator>.TsavoriteExecutionContext<TInput, TOutput, TContext> ctx;

        internal readonly TFunctions functions;

        internal CompletedOutputIterator<TKey, TValue, TInput, TOutput, TContext> completedOutputs;

        readonly UnsafeContext<TKey, TValue, TInput, TOutput, TContext, TFunctions, TStoreFunctions, TAllocator> uContext;
        readonly TransactionalUnsafeContext<TKey, TValue, TInput, TOutput, TContext, TFunctions, TStoreFunctions, TAllocator> luContext;
        readonly TransactionalContext<TKey, TValue, TInput, TOutput, TContext, TFunctions, TStoreFunctions, TAllocator> lContext;
        readonly BasicContext<TKey, TValue, TInput, TOutput, TContext, TFunctions, TStoreFunctions, TAllocator> bContext;

        internal const string NotAsyncSessionErr = "Session does not support async operations";

        readonly ILoggerFactory loggerFactory;
        readonly ILogger logger;

        internal ulong TotalLockCount => sharedLockCount + exclusiveLockCount;
        internal ulong sharedLockCount;
        internal ulong exclusiveLockCount;

        ScanCursorState<TKey, TValue> scanCursorState;

        internal void AcquireTransactional<TSessionFunctions>(TSessionFunctions sessionFunctions)
            where TSessionFunctions : ISessionFunctionsWrapper<TKey, TValue, TInput, TOutput, TContext, TStoreFunctions, TAllocator>
        {
<<<<<<< HEAD
            CheckIsNotAcquiredTransactional(sessionFunctions);

            while (true)
            {
                // Checkpoints cannot complete while we have active locking sessions.
                while (IsInPreparePhase())
                {
                    if (store.epoch.ThisInstanceProtected())
                        store.InternalRefresh<TInput, TOutput, TContext, TSessionFunctions>(sessionFunctions);
                    Thread.Yield();
                }

                store.IncrementNumTransactionalSessions();
                sessionFunctions.Ctx.isAcquiredTransactional = true;

                if (!IsInPreparePhase())
                    break;
                InternalReleaseTransactional(sessionFunctions);
                _ = Thread.Yield();
            }
        }

        internal void ReleaseTransactional<TSessionFunctions>(TSessionFunctions sessionFunctions)
            where TSessionFunctions : ISessionFunctionsWrapper<TKey, TValue, TInput, TOutput, TContext, TStoreFunctions, TAllocator>
        {
            CheckIsAcquiredTransactional(sessionFunctions);
            if (TotalLockCount > 0)
                throw new TsavoriteException($"EndTransactional called with locks held: {sharedLockCount} shared locks, {exclusiveLockCount} exclusive locks");
            InternalReleaseTransactional(sessionFunctions);
        }

        [MethodImpl(MethodImplOptions.AggressiveInlining)]
        private void InternalReleaseTransactional<TSessionFunctions>(TSessionFunctions sessionFunctions)
            where TSessionFunctions : ISessionFunctionsWrapper<TKey, TValue, TInput, TOutput, TContext, TStoreFunctions, TAllocator>
        {
            sessionFunctions.Ctx.isAcquiredTransactional = false;
            store.DecrementNumLockingSessions();
=======
            CheckIsNotAcquiredLockable(sessionFunctions);
            sessionFunctions.Ctx.isAcquiredLockable = true;
        }

        internal void LocksAcquired<TSessionFunctions>(TSessionFunctions sessionFunctions, long txnVersion)
            where TSessionFunctions : ISessionFunctionsWrapper<TKey, TValue, TInput, TOutput, TContext, TStoreFunctions, TAllocator>
        {
            CheckIsAcquiredLockable(sessionFunctions);
            sessionFunctions.Ctx.txnVersion = txnVersion;
        }

        internal void ReleaseLockable<TSessionFunctions>(TSessionFunctions sessionFunctions)
            where TSessionFunctions : ISessionFunctionsWrapper<TKey, TValue, TInput, TOutput, TContext, TStoreFunctions, TAllocator>
        {
            CheckIsAcquiredLockable(sessionFunctions);
            if (TotalLockCount > 0)
                throw new TsavoriteException($"EndLockable called with locks held: {sharedLockCount} shared locks, {exclusiveLockCount} exclusive locks");
            sessionFunctions.Ctx.isAcquiredLockable = false;
            sessionFunctions.Ctx.txnVersion = 0;
>>>>>>> 9364067c
        }

        internal void CheckIsAcquiredTransactional<TSessionFunctions>(TSessionFunctions sessionFunctions)
            where TSessionFunctions : ISessionFunctionsWrapper<TKey, TValue, TInput, TOutput, TContext, TStoreFunctions, TAllocator>
        {
            if (!sessionFunctions.Ctx.isAcquiredTransactional)
                throw new TsavoriteException("Transactional method call when BeginTransactional has not been called");
        }

        void CheckIsNotAcquiredTransactional<TSessionFunctions>(TSessionFunctions sessionFunctions)
            where TSessionFunctions : ISessionFunctionsWrapper<TKey, TValue, TInput, TOutput, TContext, TStoreFunctions, TAllocator>
        {
            if (sessionFunctions.Ctx.isAcquiredTransactional)
                throw new TsavoriteException("BeginTransactional cannot be called twice (call EndTransactional first)");
        }

        internal ClientSession(
            TsavoriteKV<TKey, TValue, TStoreFunctions, TAllocator> store,
            TsavoriteKV<TKey, TValue, TStoreFunctions, TAllocator>.TsavoriteExecutionContext<TInput, TOutput, TContext> ctx,
            TFunctions functions,
            ILoggerFactory loggerFactory = null)
        {
            bContext = new(this);
            uContext = new(this);
            lContext = new(this);
            luContext = new(this);

            this.loggerFactory = loggerFactory;
            logger = loggerFactory?.CreateLogger($"ClientSession-{GetHashCode():X8}");
            this.store = store;
            this.ctx = ctx;
            this.functions = functions;
        }

        /// <summary>
        /// Get session ID
        /// </summary>
        public int ID { get { return ctx.sessionID; } }

        /// <summary>
        /// Current version number of the session
        /// </summary>
        public long Version => ctx.version;

        /// <summary>
        /// Dispose session
        /// </summary>
        public void Dispose()
        {
            completedOutputs?.Dispose();

            // By the time Dispose is called, we should have no outstanding locks, so can use the BasicContext's sessionFunctions.
            _ = CompletePending(bContext.sessionFunctions, true);

            if (store.RevivificationManager.IsEnabled)
                MergeRevivificationStatsTo(ref store.RevivificationManager.stats, reset: true);
        }

        /// <summary>
        /// Return a new interface to Tsavorite operations that supports manual epoch control.
        /// </summary>
        public UnsafeContext<TKey, TValue, TInput, TOutput, TContext, TFunctions, TStoreFunctions, TAllocator> UnsafeContext => uContext;

        /// <summary>
        /// Return a new interface to Tsavorite operations that supports Transactional locking and manual epoch control.
        /// </summary>
        public TransactionalUnsafeContext<TKey, TValue, TInput, TOutput, TContext, TFunctions, TStoreFunctions, TAllocator> TransactionalUnsafeContext => luContext;

        /// <summary>
        /// Return a session wrapper that supports Transactional locking.
        /// </summary>
        public TransactionalContext<TKey, TValue, TInput, TOutput, TContext, TFunctions, TStoreFunctions, TAllocator> TransactionalContext => lContext;

        /// <summary>
        /// Return a session wrapper struct that passes through to client session
        /// </summary>
        public BasicContext<TKey, TValue, TInput, TOutput, TContext, TFunctions, TStoreFunctions, TAllocator> BasicContext => bContext;

        #region ITsavoriteContext

        /// <inheritdoc/>
        public long GetKeyHash(TKey key) => store.GetKeyHash(ref key);

        /// <inheritdoc/>
        public long GetKeyHash(ref TKey key) => store.GetKeyHash(ref key);

        /// <inheritdoc/>
        internal void Refresh<TSessionFunctionsWrapper>(TSessionFunctionsWrapper sessionFunctions)
            where TSessionFunctionsWrapper : ISessionFunctionsWrapper<TKey, TValue, TInput, TOutput, TContext, TStoreFunctions, TAllocator>
        {
            UnsafeResumeThread(sessionFunctions);
            try
            {
                store.InternalRefresh<TInput, TOutput, TContext, TSessionFunctionsWrapper>(sessionFunctions);
            }
            finally
            {
                UnsafeSuspendThread();
            }
        }

        /// <inheritdoc/>
        internal void ResetModified<TSessionFunctionsWrapper>(TSessionFunctionsWrapper sessionFunctions, ref TKey key)
            where TSessionFunctionsWrapper : ISessionFunctionsWrapper<TKey, TValue, TInput, TOutput, TContext, TStoreFunctions, TAllocator>
        {
            UnsafeResumeThread(sessionFunctions);
            try
            {
                UnsafeResetModified(sessionFunctions, ref key);
            }
            finally
            {
                UnsafeSuspendThread();
            }
        }

        /// <inheritdoc/>
        public int CompareKeyHashes<TTransactionalKey>(TTransactionalKey key1, TTransactionalKey key2) where TTransactionalKey : ITransactionalKey => store.LockTable.CompareKeyHashes(key1, key2);

        /// <inheritdoc/>
        public int CompareKeyHashes<TTransactionalKey>(ref TTransactionalKey key1, ref TTransactionalKey key2) where TTransactionalKey : ITransactionalKey => store.LockTable.CompareKeyHashes(ref key1, ref key2);

        /// <inheritdoc/>
        public void SortKeyHashes<TTransactionalKey>(TTransactionalKey[] keys) where TTransactionalKey : ITransactionalKey => store.LockTable.SortKeyHashes(keys);

        /// <inheritdoc/>
        public void SortKeyHashes<TTransactionalKey>(TTransactionalKey[] keys, int start, int count) where TTransactionalKey : ITransactionalKey => store.LockTable.SortKeyHashes(keys, start, count);

        #endregion ITsavoriteContext

        #region Pending Operations

        /// <inheritdoc/>
        internal bool CompletePending<TSessionFunctionsWrapper>(TSessionFunctionsWrapper sessionFunctions, bool wait = false, bool spinWaitForCommit = false)
            where TSessionFunctionsWrapper : ISessionFunctionsWrapper<TKey, TValue, TInput, TOutput, TContext, TStoreFunctions, TAllocator>
            => CompletePending(sessionFunctions, getOutputs: false, wait, spinWaitForCommit);

        /// <inheritdoc/>
        internal bool CompletePendingWithOutputs<TSessionFunctionsWrapper>(TSessionFunctionsWrapper sessionFunctions, out CompletedOutputIterator<TKey, TValue, TInput, TOutput, TContext> completedOutputs, bool wait = false, bool spinWaitForCommit = false)
            where TSessionFunctionsWrapper : ISessionFunctionsWrapper<TKey, TValue, TInput, TOutput, TContext, TStoreFunctions, TAllocator>
        {
            InitializeCompletedOutputs();
            var result = CompletePending(sessionFunctions, getOutputs: true, wait, spinWaitForCommit);
            completedOutputs = this.completedOutputs;
            return result;
        }

        /// <summary>
        /// Synchronously complete outstanding pending synchronous operations, returning outputs for the completed operations.
        /// Assumes epoch protection is managed by user. Async operations must be completed individually.
        /// </summary>
        internal bool UnsafeCompletePendingWithOutputs<TSessionFunctionsWrapper>(TSessionFunctionsWrapper sessionFunctions, out CompletedOutputIterator<TKey, TValue, TInput, TOutput, TContext> completedOutputs, bool wait = false, bool spinWaitForCommit = false)
            where TSessionFunctionsWrapper : ISessionFunctionsWrapper<TKey, TValue, TInput, TOutput, TContext, TStoreFunctions, TAllocator>
        {
            InitializeCompletedOutputs();
            var result = UnsafeCompletePending(sessionFunctions, true, wait, spinWaitForCommit);
            completedOutputs = this.completedOutputs;
            return result;
        }

        private void InitializeCompletedOutputs()
        {
            if (completedOutputs is null)
                completedOutputs = new CompletedOutputIterator<TKey, TValue, TInput, TOutput, TContext>();
            else
                completedOutputs.Dispose();
        }

        internal bool CompletePending<TSessionFunctionsWrapper>(TSessionFunctionsWrapper sessionFunctions, bool getOutputs, bool wait, bool spinWaitForCommit)
            where TSessionFunctionsWrapper : ISessionFunctionsWrapper<TKey, TValue, TInput, TOutput, TContext, TStoreFunctions, TAllocator>
        {
            UnsafeResumeThread(sessionFunctions);
            try
            {
                return UnsafeCompletePending(sessionFunctions, getOutputs, wait, spinWaitForCommit);
            }
            finally
            {
                UnsafeSuspendThread();
            }
        }

        internal bool UnsafeCompletePending<TSessionFunctionsWrapper>(TSessionFunctionsWrapper sessionFunctions, bool getOutputs, bool wait, bool spinWaitForCommit)
            where TSessionFunctionsWrapper : ISessionFunctionsWrapper<TKey, TValue, TInput, TOutput, TContext, TStoreFunctions, TAllocator>
        {
            var requestedOutputs = getOutputs ? completedOutputs : default;
            var result = store.InternalCompletePending(sessionFunctions, wait, requestedOutputs);
            if (spinWaitForCommit)
            {
                if (!wait)
                    throw new TsavoriteException("Can spin-wait for commit (checkpoint completion) only if wait is true");
                do
                {
                    _ = store.InternalCompletePending(sessionFunctions, wait, requestedOutputs);
                    if (store.InRestPhase())
                    {
                        _ = store.InternalCompletePending(sessionFunctions, wait, requestedOutputs);
                        return true;
                    }
                } while (wait);
            }
            return result;
        }

        /// <inheritdoc/>
        internal ValueTask CompletePendingAsync<TSessionFunctionsWrapper>(TSessionFunctionsWrapper sessionFunctions, bool waitForCommit = false, CancellationToken token = default)
            where TSessionFunctionsWrapper : ISessionFunctionsWrapper<TKey, TValue, TInput, TOutput, TContext, TStoreFunctions, TAllocator>
            => CompletePendingAsync(sessionFunctions, getOutputs: false, waitForCommit, token);

        /// <inheritdoc/>
        internal async ValueTask<CompletedOutputIterator<TKey, TValue, TInput, TOutput, TContext>> CompletePendingWithOutputsAsync<TSessionFunctionsWrapper>(TSessionFunctionsWrapper sessionFunctions,
                bool waitForCommit = false, CancellationToken token = default)
            where TSessionFunctionsWrapper : ISessionFunctionsWrapper<TKey, TValue, TInput, TOutput, TContext, TStoreFunctions, TAllocator>
        {
            InitializeCompletedOutputs();
            await CompletePendingAsync(sessionFunctions, getOutputs: true, waitForCommit, token).ConfigureAwait(false);
            return completedOutputs;
        }

        private async ValueTask CompletePendingAsync<TSessionFunctionsWrapper>(TSessionFunctionsWrapper sessionFunctions, bool getOutputs, bool waitForCommit = false, CancellationToken token = default)
            where TSessionFunctionsWrapper : ISessionFunctionsWrapper<TKey, TValue, TInput, TOutput, TContext, TStoreFunctions, TAllocator>
        {
            token.ThrowIfCancellationRequested();

            if (store.epoch.ThisInstanceProtected())
                throw new NotSupportedException("Async operations not supported over protected epoch");

            // Complete all pending operations on session
            await store.CompletePendingAsync(sessionFunctions, token, getOutputs ? completedOutputs : null).ConfigureAwait(false);

            // Wait for commit if necessary
            if (waitForCommit)
                await WaitForCommitAsync(sessionFunctions, token).ConfigureAwait(false);
        }

        /// <summary>
        /// Check if at least one synchronous request is ready for CompletePending to be called on
        /// Returns completed immediately if there are no outstanding synchronous requests
        /// </summary>
        /// <param name="token"></param>
        /// <returns></returns>
        public async ValueTask ReadyToCompletePendingAsync(CancellationToken token = default)
        {
            token.ThrowIfCancellationRequested();

            if (store.epoch.ThisInstanceProtected())
                throw new NotSupportedException("Async operations not supported over protected epoch");

            await TsavoriteKV<TKey, TValue, TStoreFunctions, TAllocator>.ReadyToCompletePendingAsync(ctx, token).ConfigureAwait(false);
        }

        #endregion Pending Operations

        #region Other Operations

        internal void UnsafeResetModified<TSessionFunctionsWrapper>(TSessionFunctionsWrapper sessionFunctions, ref TKey key)
            where TSessionFunctionsWrapper : ISessionFunctionsWrapper<TKey, TValue, TInput, TOutput, TContext, TStoreFunctions, TAllocator>
        {
            OperationStatus status;
            do
                status = store.InternalModifiedBitOperation(ref key, out _);
            while (store.HandleImmediateNonPendingRetryStatus<TInput, TOutput, TContext, TSessionFunctionsWrapper>(status, sessionFunctions));
        }

        /// <inheritdoc/>
        internal unsafe void ResetModified<TSessionFunctionsWrapper>(TSessionFunctionsWrapper sessionFunctions, TKey key)
            where TSessionFunctionsWrapper : ISessionFunctionsWrapper<TKey, TValue, TInput, TOutput, TContext, TStoreFunctions, TAllocator>
            => ResetModified(sessionFunctions, ref key);

        /// <inheritdoc/>
        internal bool IsModified<TSessionFunctionsWrapper>(TSessionFunctionsWrapper sessionFunctions, ref TKey key)
            where TSessionFunctionsWrapper : ISessionFunctionsWrapper<TKey, TValue, TInput, TOutput, TContext, TStoreFunctions, TAllocator>
        {
            UnsafeResumeThread(sessionFunctions);
            try
            {
                return UnsafeIsModified(sessionFunctions, ref key);
            }
            finally
            {
                UnsafeSuspendThread();
            }
        }

        internal bool UnsafeIsModified<TSessionFunctionsWrapper>(TSessionFunctionsWrapper sessionFunctions, ref TKey key)
            where TSessionFunctionsWrapper : ISessionFunctionsWrapper<TKey, TValue, TInput, TOutput, TContext, TStoreFunctions, TAllocator>
        {
            RecordInfo modifiedInfo;
            OperationStatus status;
            do
                status = store.InternalModifiedBitOperation(ref key, out modifiedInfo, false);
            while (store.HandleImmediateNonPendingRetryStatus<TInput, TOutput, TContext, TSessionFunctionsWrapper>(status, sessionFunctions));
            return modifiedInfo.Modified;
        }

        /// <inheritdoc/>
        internal unsafe bool IsModified<TSessionFunctionsWrapper>(TSessionFunctionsWrapper sessionFunctions, TKey key)
            where TSessionFunctionsWrapper : ISessionFunctionsWrapper<TKey, TValue, TInput, TOutput, TContext, TStoreFunctions, TAllocator>
            => IsModified(sessionFunctions, ref key);

        /// <summary>
        /// Wait for commit of all operations completed until the current point in session.
        /// Does not itself issue checkpoint/commits.
        /// </summary>
        /// <returns></returns>
        private async ValueTask WaitForCommitAsync<TSessionFunctionsWrapper>(TSessionFunctionsWrapper sessionFunctions, CancellationToken token = default)
            where TSessionFunctionsWrapper : ISessionFunctionsWrapper<TKey, TValue, TInput, TOutput, TContext, TStoreFunctions, TAllocator>
        {
            token.ThrowIfCancellationRequested();

            if (!ctx.pendingReads.IsEmpty)
                throw new TsavoriteException("Make sure all async operations issued on this session are awaited and completed first");

            // Complete all pending sync operations on session
            await CompletePendingAsync(sessionFunctions, token: token).ConfigureAwait(false);

            var task = store.CheckpointTask;

            while (true)
            {
                _ = await task.WithCancellationAsync(token).ConfigureAwait(false);
                Refresh(sessionFunctions);
                task = store.CheckpointTask;
            }
        }

        /// <summary>
        /// Compact the log until specified address, moving active records to the tail of the log. BeginAddress is shifted, but the physical log
        /// is not deleted from disk. Caller is responsible for truncating the physical log on disk by taking a checkpoint or calling Log.Truncate
        /// </summary>
        /// <param name="compactUntilAddress">Compact log until this address</param>
        /// <param name="compactionType">Compaction type (whether we lookup records or scan log for liveness checking)</param>
        /// <returns>Address until which compaction was done</returns>
        public long Compact(long compactUntilAddress, CompactionType compactionType = CompactionType.Scan)
            => Compact(compactUntilAddress, compactionType, default(DefaultCompactionFunctions<TKey, TValue>));

        /// <summary>
        /// Compact the log until specified address, moving active records to the tail of the log. BeginAddress is shifted, but the physical log
        /// is not deleted from disk. Caller is responsible for truncating the physical log on disk by taking a checkpoint or calling Log.Truncate
        /// </summary>
        /// <param name="input">Input for SingleWriter</param>
        /// <param name="output">Output from SingleWriter; it will be called all records that are moved, before Compact() returns, so the user must supply buffering or process each output completely</param>
        /// <param name="compactUntilAddress">Compact log until this address</param>
        /// <param name="compactionType">Compaction type (whether we lookup records or scan log for liveness checking)</param>
        /// <returns>Address until which compaction was done</returns>
        public long Compact(ref TInput input, ref TOutput output, long compactUntilAddress, CompactionType compactionType = CompactionType.Scan)
            => Compact(ref input, ref output, compactUntilAddress, compactionType, default(DefaultCompactionFunctions<TKey, TValue>));

        /// <summary>
        /// Compact the log until specified address, moving active records to the tail of the log. BeginAddress is shifted, but the physical log
        /// is not deleted from disk. Caller is responsible for truncating the physical log on disk by taking a checkpoint or calling Log.Truncate
        /// </summary>
        /// <param name="untilAddress">Compact log until this address</param>
        /// <param name="compactionType">Compaction type (whether we lookup records or scan log for liveness checking)</param>
        /// <param name="compactionFunctions">User provided compaction functions (see <see cref="ICompactionFunctions{Key, Value}"/>).</param>
        /// <returns>Address until which compaction was done</returns>
        public long Compact<CompactionFunctions>(long untilAddress, CompactionType compactionType, CompactionFunctions compactionFunctions)
            where CompactionFunctions : ICompactionFunctions<TKey, TValue>
        {
            TInput input = default;
            TOutput output = default;
            return store.Compact<TInput, TOutput, TContext, TFunctions, CompactionFunctions>(functions, compactionFunctions, ref input, ref output, untilAddress, compactionType);
        }

        /// <summary>
        /// Compact the log until specified address, moving active records to the tail of the log. BeginAddress is shifted, but the physical log
        /// is not deleted from disk. Caller is responsible for truncating the physical log on disk by taking a checkpoint or calling Log.Truncate
        /// </summary>
        /// <param name="input">Input for SingleWriter</param>
        /// <param name="output">Output from SingleWriter; it will be called all records that are moved, before Compact() returns, so the user must supply buffering or process each output completely</param>
        /// <param name="untilAddress">Compact log until this address</param>
        /// <param name="compactionType">Compaction type (whether we lookup records or scan log for liveness checking)</param>
        /// <param name="compactionFunctions">User provided compaction functions (see <see cref="ICompactionFunctions{Key, Value}"/>).</param>
        /// <returns>Address until which compaction was done</returns>
        public long Compact<CompactionFunctions>(ref TInput input, ref TOutput output, long untilAddress, CompactionType compactionType, CompactionFunctions compactionFunctions)
            where CompactionFunctions : ICompactionFunctions<TKey, TValue>
        {
            return store.Compact<TInput, TOutput, TContext, TFunctions, CompactionFunctions>(functions, compactionFunctions, ref input, ref output, untilAddress, compactionType);
        }

        /// <summary>
        /// Pull iterator for all (distinct) live key-values stored in Tsavorite
        /// </summary>
        /// <param name="untilAddress">Report records until this address (tail by default)</param>
        /// <returns>Tsavorite iterator</returns>
        public ITsavoriteScanIterator<TKey, TValue> Iterate(long untilAddress = -1)
            => store.Iterate<TInput, TOutput, TContext, TFunctions>(functions, untilAddress);

        /// <summary>
        /// Push iteration of all (distinct) live key-values stored in Tsavorite, using a temporary TsavoriteKV to ensure uniqueness
        /// </summary>
        /// <param name="scanFunctions">Functions receiving pushed records</param>
        /// <param name="untilAddress">Report records until this address (tail by default)</param>
        /// <returns>True if Iteration completed; false if Iteration ended early due to one of the TScanIterator reader functions returning false</returns>
        public bool Iterate<TScanFunctions>(ref TScanFunctions scanFunctions, long untilAddress = -1)
            where TScanFunctions : IScanIteratorFunctions<TKey, TValue>
            => store.Iterate<TInput, TOutput, TContext, TFunctions, TScanFunctions>(functions, ref scanFunctions, untilAddress);

        /// <summary>
        /// Push iteration of all (distinct) live key-values stored in Tsavorite, using a lookup strategy to ensure uniqueness
        /// </summary>
        /// <param name="scanFunctions">Functions receiving pushed records</param>
        /// <param name="untilAddress">Report records until this address (tail by default)</param>
        /// <returns>True if Iteration completed; false if Iteration ended early due to one of the TScanIterator reader functions returning false</returns>
        public bool IterateLookup<TScanFunctions>(ref TScanFunctions scanFunctions, long untilAddress = -1)
            where TScanFunctions : IScanIteratorFunctions<TKey, TValue>
        {
            if (untilAddress == -1)
                untilAddress = store.Log.TailAddress;
            var cursor = 0L;
            return ScanCursor(ref cursor, count: long.MaxValue, scanFunctions, endAddress: untilAddress);
        }

        /// <summary>
        /// Push-scan the log from <paramref name="cursor"/> (which should be a valid address) and push up to <paramref name="count"/> records
        /// to the caller via <paramref name="scanFunctions"/> for each Key that is not found at a higher address.
        /// </summary>
        /// <param name="cursor">The cursor of the scan. If 0, start at BeginAddress, else this should be the value this was updated with on the previous call,
        ///     which is the next address to return. If this is some other value, then for variable length records it must be validated by iterating from the 
        ///     start of the page, and iteration will start from the first valid logical address &lt;= this value. This is expensive.</param>
        /// <param name="count">The number of records to push.</param>
        /// <param name="scanFunctions">Caller functions called to push records. For this variant of Scan, this is not a ref param, because it will likely be copied through
        ///     the pending IO process.</param>
        /// <param name="endAddress">A specific end address; otherwise we scan until we hit the current TailAddress, which may yield duplicates in the event of RCUs.
        ///     This may be set to the TailAddress at the start of the scan, which may lose records that are RCU'd during the scan (because they are moved above the starting
        ///     TailAddress). A snapshot can be taken by calling ShiftReadOnlyToTail() and then using that TailAddress as endAddress and maxAddress.</param>
        /// <param name="validateCursor">If true, validate that the cursor is on a valid address boundary, and snap it to the highest lower address if it is not.</param>
        /// <param name="maxAddress">Maximum address for determining liveness, records after this address are not considered when checking validity.</param>
        /// <returns>True if Scan completed and pushed <paramref name="count"/> records and there may be more records; false if Scan ended early due to finding less than <paramref name="count"/> records
        /// or one of the TScanIterator reader functions returning false, or if we determined that there are no records remaining. In other words, if this returns true,
        /// there may be more records satisfying the iteration criteria beyond <paramref name="count"/>.</returns>
        public bool ScanCursor<TScanFunctions>(ref long cursor, long count, TScanFunctions scanFunctions, long endAddress = long.MaxValue, bool validateCursor = false, long maxAddress = long.MaxValue)
            where TScanFunctions : IScanIteratorFunctions<TKey, TValue>
            => store.hlogBase.ScanCursor(store, scanCursorState ??= new(), ref cursor, count, scanFunctions, endAddress, validateCursor, maxAddress);

        /// <summary>
        /// Resume session on current thread. IMPORTANT: Call SuspendThread before any async op.
        /// </summary>
        [MethodImpl(MethodImplOptions.AggressiveInlining)]
        internal void UnsafeResumeThread<TSessionFunctionsWrapper>(TSessionFunctionsWrapper sessionFunctions)
            where TSessionFunctionsWrapper : ISessionFunctionsWrapper<TKey, TValue, TInput, TOutput, TContext, TStoreFunctions, TAllocator>
        {
            // We do not track any "acquired" state here; if someone mixes calls between safe and unsafe contexts, they will 
            // get the "trying to acquire already-acquired epoch" error.
            store.epoch.Resume();
            store.InternalRefresh<TInput, TOutput, TContext, TSessionFunctionsWrapper>(sessionFunctions);
        }

        /// <summary>
        /// Suspend session on current thread
        /// </summary>
        [MethodImpl(MethodImplOptions.AggressiveInlining)]
        internal void UnsafeSuspendThread()
        {
            Debug.Assert(store.epoch.ThisInstanceProtected());
            store.epoch.Suspend();
        }

        /// <inheritdoc/>
        public void MergeRevivificationStatsTo(ref RevivificationStats to, bool reset) => ctx.MergeRevivificationStatsTo(ref to, reset);

        /// <inheritdoc/>
        public void ResetRevivificationStats() => ctx.ResetRevivificationStats();
        #endregion Other Operations
    }
}<|MERGE_RESOLUTION|>--- conflicted
+++ resolved
@@ -45,27 +45,15 @@
         internal void AcquireTransactional<TSessionFunctions>(TSessionFunctions sessionFunctions)
             where TSessionFunctions : ISessionFunctionsWrapper<TKey, TValue, TInput, TOutput, TContext, TStoreFunctions, TAllocator>
         {
-<<<<<<< HEAD
             CheckIsNotAcquiredTransactional(sessionFunctions);
-
-            while (true)
-            {
-                // Checkpoints cannot complete while we have active locking sessions.
-                while (IsInPreparePhase())
-                {
-                    if (store.epoch.ThisInstanceProtected())
-                        store.InternalRefresh<TInput, TOutput, TContext, TSessionFunctions>(sessionFunctions);
-                    Thread.Yield();
-                }
-
-                store.IncrementNumTransactionalSessions();
-                sessionFunctions.Ctx.isAcquiredTransactional = true;
-
-                if (!IsInPreparePhase())
-                    break;
-                InternalReleaseTransactional(sessionFunctions);
-                _ = Thread.Yield();
-            }
+            sessionFunctions.Ctx.isAcquiredTransactional = true;
+        }
+
+        internal void LocksAcquired<TSessionFunctions>(TSessionFunctions sessionFunctions, long txnVersion)
+            where TSessionFunctions : ISessionFunctionsWrapper<TKey, TValue, TInput, TOutput, TContext, TStoreFunctions, TAllocator>
+        {
+            CheckIsAcquiredTransactional(sessionFunctions);
+            sessionFunctions.Ctx.txnVersion = txnVersion;
         }
 
         internal void ReleaseTransactional<TSessionFunctions>(TSessionFunctions sessionFunctions)
@@ -74,36 +62,8 @@
             CheckIsAcquiredTransactional(sessionFunctions);
             if (TotalLockCount > 0)
                 throw new TsavoriteException($"EndTransactional called with locks held: {sharedLockCount} shared locks, {exclusiveLockCount} exclusive locks");
-            InternalReleaseTransactional(sessionFunctions);
-        }
-
-        [MethodImpl(MethodImplOptions.AggressiveInlining)]
-        private void InternalReleaseTransactional<TSessionFunctions>(TSessionFunctions sessionFunctions)
-            where TSessionFunctions : ISessionFunctionsWrapper<TKey, TValue, TInput, TOutput, TContext, TStoreFunctions, TAllocator>
-        {
             sessionFunctions.Ctx.isAcquiredTransactional = false;
-            store.DecrementNumLockingSessions();
-=======
-            CheckIsNotAcquiredLockable(sessionFunctions);
-            sessionFunctions.Ctx.isAcquiredLockable = true;
-        }
-
-        internal void LocksAcquired<TSessionFunctions>(TSessionFunctions sessionFunctions, long txnVersion)
-            where TSessionFunctions : ISessionFunctionsWrapper<TKey, TValue, TInput, TOutput, TContext, TStoreFunctions, TAllocator>
-        {
-            CheckIsAcquiredLockable(sessionFunctions);
-            sessionFunctions.Ctx.txnVersion = txnVersion;
-        }
-
-        internal void ReleaseLockable<TSessionFunctions>(TSessionFunctions sessionFunctions)
-            where TSessionFunctions : ISessionFunctionsWrapper<TKey, TValue, TInput, TOutput, TContext, TStoreFunctions, TAllocator>
-        {
-            CheckIsAcquiredLockable(sessionFunctions);
-            if (TotalLockCount > 0)
-                throw new TsavoriteException($"EndLockable called with locks held: {sharedLockCount} shared locks, {exclusiveLockCount} exclusive locks");
-            sessionFunctions.Ctx.isAcquiredLockable = false;
             sessionFunctions.Ctx.txnVersion = 0;
->>>>>>> 9364067c
         }
 
         internal void CheckIsAcquiredTransactional<TSessionFunctions>(TSessionFunctions sessionFunctions)
