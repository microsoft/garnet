--- conflicted
+++ resolved
@@ -48,14 +48,10 @@
         public void BeginLockable() => clientSession.AcquireLockable(sessionFunctions);
 
         /// <inheritdoc/>
-<<<<<<< HEAD
         public bool TryBeginLockable() => clientSession.TryAcquireLockable(sessionFunctions);
 
         /// <inheritdoc/>
-        public void EndLockable() => clientSession.ReleaseLockable();
-=======
         public void EndLockable() => clientSession.ReleaseLockable(sessionFunctions);
->>>>>>> 3e3a377b
         #endregion Begin/EndLockable
 
         #region Key Locking
