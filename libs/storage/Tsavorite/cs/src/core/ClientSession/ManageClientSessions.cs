﻿// Copyright (c) Microsoft Corporation.
// Licensed under the MIT license.

using System;
using System.Collections.Generic;
using System.Threading;

namespace Tsavorite.core
{
    public unsafe partial class TsavoriteKV<TValue, TStoreFunctions, TAllocator> : TsavoriteBase
        where TStoreFunctions : IStoreFunctions<TValue>
        where TAllocator : IAllocator<TValue, TStoreFunctions>
    {
        internal Dictionary<int, SessionInfo> _activeSessions = new();

        /// <summary>
        /// Start a new client session with Tsavorite.
        /// </summary>
        /// <param name="functions">Callback functions</param>
        /// <param name="readCopyOptions"><see cref="ReadCopyOptions"/> for this session; override those specified at TsavoriteKV level, and may be overridden on individual Read operations</param>
        /// <returns>Session instance</returns>
<<<<<<< HEAD
        public ClientSession<TValue, TInput, TOutput, TContext, TFunctions, TStoreFunctions, TAllocator> NewSession<TInput, TOutput, TContext, TFunctions>(TFunctions functions, string sessionName = null,
                ReadCopyOptions readCopyOptions = default)
            where TFunctions : ISessionFunctions<TValue, TInput, TOutput, TContext>
=======
        public ClientSession<TKey, TValue, TInput, TOutput, TContext, TFunctions, TStoreFunctions, TAllocator> NewSession<TInput, TOutput, TContext, TFunctions>(TFunctions functions, ReadCopyOptions readCopyOptions = default)
            where TFunctions : ISessionFunctions<TKey, TValue, TInput, TOutput, TContext>
>>>>>>> 87f04718
        {
            if (functions == null)
                throw new ArgumentNullException(nameof(functions));

            int sessionID = Interlocked.Increment(ref maxSessionID);
            var ctx = new TsavoriteExecutionContext<TInput, TOutput, TContext>(sessionID);
            ctx.MergeReadCopyOptions(ReadCopyOptions, readCopyOptions);


<<<<<<< HEAD
            var session = new ClientSession<TValue, TInput, TOutput, TContext, TFunctions, TStoreFunctions, TAllocator>(this, ctx, functions);
            lock (_activeSessions)
                _activeSessions.Add(sessionID, new SessionInfo { sessionName = sessionName, session = session, isActive = true });
            return session;
        }

        /// <summary>
        /// Dispose session with Tsavorite
        /// </summary>
        /// <param name="sessionID"></param>
        /// <param name="sessionPhase"></param>
        /// <returns></returns>
        internal void DisposeClientSession(int sessionID, Phase sessionPhase)
        {
            // If a session is disposed during a checkpoint cycle, we mark the session
            // as inactive, but wait until the end of checkpoint before disposing it
            lock (_activeSessions)
=======
            var session = new ClientSession<TKey, TValue, TInput, TOutput, TContext, TFunctions, TStoreFunctions, TAllocator>(this, ctx, functions);
            if (RevivificationManager.IsEnabled)
>>>>>>> 87f04718
            {
                if (_activeSessions == null)
                    _ = Interlocked.CompareExchange(ref _activeSessions, [], null);

                lock (_activeSessions)
                    _activeSessions.Add(sessionID, new SessionInfo { session = session, isActive = true });
            }
            return session;
        }

        /// <summary>
        /// Dumps the revivification stats to a string.
        /// </summary>
        public string DumpRevivificationStats()
        {
            if (_activeSessions != null)
            {
                lock (_activeSessions)
                {
                    // Merge the session-level stats into the global stats, clear the session-level stats, and keep the cumulative stats.
                    foreach (var sessionInfo in _activeSessions.Values)
                        sessionInfo.session.MergeRevivificationStatsTo(ref RevivificationManager.stats, reset: true);

                }
            }
            return RevivificationManager.stats.Dump();
        }

        /// <summary>
        /// Resets the revivification stats.
        /// </summary>
        public void ResetRevivificationStats()
        {
            if (_activeSessions != null)
            {
                lock (_activeSessions)
                {
                    foreach (var sessionInfo in _activeSessions.Values)
                        sessionInfo.session.ResetRevivificationStats();
                }
            }
            RevivificationManager.stats.Reset();
        }
    }
}<|MERGE_RESOLUTION|>--- conflicted
+++ resolved
@@ -19,14 +19,9 @@
         /// <param name="functions">Callback functions</param>
         /// <param name="readCopyOptions"><see cref="ReadCopyOptions"/> for this session; override those specified at TsavoriteKV level, and may be overridden on individual Read operations</param>
         /// <returns>Session instance</returns>
-<<<<<<< HEAD
-        public ClientSession<TValue, TInput, TOutput, TContext, TFunctions, TStoreFunctions, TAllocator> NewSession<TInput, TOutput, TContext, TFunctions>(TFunctions functions, string sessionName = null,
+        public ClientSession<TValue, TInput, TOutput, TContext, TFunctions, TStoreFunctions, TAllocator> NewSession<TInput, TOutput, TContext, TFunctions>(TFunctions functions,
                 ReadCopyOptions readCopyOptions = default)
             where TFunctions : ISessionFunctions<TValue, TInput, TOutput, TContext>
-=======
-        public ClientSession<TKey, TValue, TInput, TOutput, TContext, TFunctions, TStoreFunctions, TAllocator> NewSession<TInput, TOutput, TContext, TFunctions>(TFunctions functions, ReadCopyOptions readCopyOptions = default)
-            where TFunctions : ISessionFunctions<TKey, TValue, TInput, TOutput, TContext>
->>>>>>> 87f04718
         {
             if (functions == null)
                 throw new ArgumentNullException(nameof(functions));
@@ -35,36 +30,14 @@
             var ctx = new TsavoriteExecutionContext<TInput, TOutput, TContext>(sessionID);
             ctx.MergeReadCopyOptions(ReadCopyOptions, readCopyOptions);
 
-
-<<<<<<< HEAD
-            var session = new ClientSession<TValue, TInput, TOutput, TContext, TFunctions, TStoreFunctions, TAllocator>(this, ctx, functions);
-            lock (_activeSessions)
-                _activeSessions.Add(sessionID, new SessionInfo { sessionName = sessionName, session = session, isActive = true });
-            return session;
-        }
-
-        /// <summary>
-        /// Dispose session with Tsavorite
-        /// </summary>
-        /// <param name="sessionID"></param>
-        /// <param name="sessionPhase"></param>
-        /// <returns></returns>
-        internal void DisposeClientSession(int sessionID, Phase sessionPhase)
-        {
-            // If a session is disposed during a checkpoint cycle, we mark the session
-            // as inactive, but wait until the end of checkpoint before disposing it
-            lock (_activeSessions)
-=======
-            var session = new ClientSession<TKey, TValue, TInput, TOutput, TContext, TFunctions, TStoreFunctions, TAllocator>(this, ctx, functions);
             if (RevivificationManager.IsEnabled)
->>>>>>> 87f04718
             {
                 if (_activeSessions == null)
                     _ = Interlocked.CompareExchange(ref _activeSessions, [], null);
-
-                lock (_activeSessions)
-                    _activeSessions.Add(sessionID, new SessionInfo { session = session, isActive = true });
             }
+            var session = new ClientSession<TValue, TInput, TOutput, TContext, TFunctions, TStoreFunctions, TAllocator>(this, ctx, functions);
+            lock (_activeSessions)
+                _activeSessions.Add(sessionID, new SessionInfo { session = session, isActive = true });
             return session;
         }
 
