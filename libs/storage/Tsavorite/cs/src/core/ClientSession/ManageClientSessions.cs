--- conflicted
+++ resolved
@@ -30,10 +30,6 @@
             var ctx = new TsavoriteExecutionContext<TInput, TOutput, TContext>(sessionID);
             ctx.MergeReadCopyOptions(ReadCopyOptions, readCopyOptions);
 
-<<<<<<< HEAD
-=======
-            var session = new ClientSession<TKey, TValue, TInput, TOutput, TContext, TFunctions, TStoreFunctions, TAllocator>(this, ctx, functions);
->>>>>>> 4d3316a7
             if (RevivificationManager.IsEnabled)
             {
                 if (_activeSessions == null)
@@ -78,7 +74,6 @@
                     // Merge the session-level stats into the global stats, clear the session-level stats, and keep the cumulative stats.
                     foreach (var sessionInfo in _activeSessions.Values)
                         sessionInfo.session.MergeRevivificationStatsTo(ref RevivificationManager.stats, reset: true);
-
                 }
             }
             return RevivificationManager.stats.Dump();
