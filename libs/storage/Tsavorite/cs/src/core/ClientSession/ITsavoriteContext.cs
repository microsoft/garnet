﻿// Copyright (c) Microsoft Corporation.
// Licensed under the MIT license.

using System;
using System.Threading;
using System.Threading.Tasks;

namespace Tsavorite.core
{

    /// <summary>
    /// Interface for Key-only Tsavorite operations
    /// </summary>
    public interface ITsavoriteContext
    {
        /// <summary>
        /// Obtain a code by which groups of keys will be sorted for Transactional locking, to avoid deadlocks.
        /// <param name="key">The key to obtain a code for</param>
        /// </summary>
        /// <returns>The hashcode of the key; created and returned by <see cref="IKeyComparer.GetHashCode64(ReadOnlySpan{byte})"/></returns>
        long GetKeyHash(ReadOnlySpan<byte> key);
    }

    /// <summary>
    /// Interface for Tsavorite operations
    /// </summary>
    public interface ITsavoriteContext<TInput, TOutput, TContext, TFunctions, TStoreFunctions, TAllocator> : ITsavoriteContext
        where TFunctions : ISessionFunctions<TInput, TOutput, TContext>
        where TStoreFunctions : IStoreFunctions
        where TAllocator : IAllocator<TStoreFunctions>
    {
        /// <summary>
        /// Indicates whether this context has been initialized.
        /// </summary>
        public bool IsNull { get; }

        /// <summary>
        /// Obtain the underlying <see cref="ClientSession{TInput, TOutput, TContext, TFunctions, TStoreFunctions, TAllocator}"/>
        /// </summary>
        ClientSession<TInput, TOutput, TContext, TFunctions, TStoreFunctions, TAllocator> Session { get; }

        /// <summary>
        /// Synchronously complete outstanding pending synchronous operations.
        /// Async operations must be completed individually.
        /// </summary>
        /// <param name="wait">Wait for all pending operations on session to complete</param>
        /// <param name="spinWaitForCommit">Spin-wait until ongoing commit/checkpoint, if any, completes</param>
        /// <returns>True if all pending operations have completed, false otherwise</returns>
        bool CompletePending(bool wait = false, bool spinWaitForCommit = false);

        /// <summary>
        /// Synchronously complete outstanding pending synchronous operations, returning outputs for the completed operations.
        /// Async operations must be completed individually.
        /// </summary>
        /// <param name="completedOutputs">Outputs completed by this operation</param>
        /// <param name="wait">Wait for all pending operations on session to complete</param>
        /// <param name="spinWaitForCommit">Spin-wait until ongoing commit/checkpoint, if any, completes</param>
        /// <returns>True if all pending operations have completed, false otherwise</returns>
        bool CompletePendingWithOutputs(out CompletedOutputIterator<TInput, TOutput, TContext> completedOutputs, bool wait = false, bool spinWaitForCommit = false);

        /// <summary>
        /// Complete all pending synchronous Tsavorite operations.
        /// Async operations must be completed individually.
        /// </summary>
        /// <returns></returns>
        ValueTask CompletePendingAsync(bool waitForCommit = false, CancellationToken token = default);

        /// <summary>
        /// Complete all pending synchronous Tsavorite operations, returning outputs for the completed operations.
        /// Async operations must be completed individually.
        /// </summary>
        /// <returns>Outputs completed by this operation</returns>
        ValueTask<CompletedOutputIterator<TInput, TOutput, TContext>> CompletePendingWithOutputsAsync(bool waitForCommit = false, CancellationToken token = default);

        /// <summary>
        /// Read operation
        /// </summary>
        /// <param name="key">The key to look up</param>
        /// <param name="input">Input to help extract the retrieved value into <paramref name="output"/></param>
        /// <param name="output">The location to place the retrieved value</param>
        /// <param name="userContext">User application context passed in case the read goes pending due to IO</param>
        /// <returns><paramref name="output"/> is populated by the <see cref="ISessionFunctions{TContext}"/> implementation</returns>
        Status Read(ReadOnlySpan<byte> key, ref TInput input, ref TOutput output, TContext userContext = default);

        /// <summary>
        /// Read operation
        /// </summary>
        /// <param name="key">The key to look up</param>
        /// <param name="input">Input to help extract the retrieved value into <paramref name="output"/></param>
        /// <param name="output">The location to place the retrieved value</param>
        /// <param name="readOptions">Contains options controlling the Read operation</param>
        /// <param name="userContext">User application context passed in case the read goes pending due to IO</param>
        /// <returns><paramref name="output"/> is populated by the <see cref="ISessionFunctions{TContext}"/> implementation</returns>
        Status Read(ReadOnlySpan<byte> key, ref TInput input, ref TOutput output, ref ReadOptions readOptions, TContext userContext = default);

        /// <summary>
        /// Read operation
        /// </summary>
        /// <param name="key">The key to look up</param>
        /// <param name="output">The location to place the retrieved value</param>
        /// <param name="userContext">User application context passed in case the read goes pending due to IO</param>
        /// <returns><paramref name="output"/> is populated by the <see cref="ISessionFunctions{TContext}"/> implementation</returns>
        Status Read(ReadOnlySpan<byte> key, ref TOutput output, TContext userContext = default);

        /// <summary>
        /// Read operation
        /// </summary>
        /// <param name="key">The key to look up</param>
        /// <param name="output">The location to place the retrieved value</param>
        /// <param name="readOptions">Contains options controlling the Read operation</param>
        /// <param name="userContext">User application context passed in case the read goes pending due to IO</param>
        /// <returns><paramref name="output"/> is populated by the <see cref="ISessionFunctions{TContext}"/> implementation</returns>
        Status Read(ReadOnlySpan<byte> key, ref TOutput output, ref ReadOptions readOptions, TContext userContext = default);

        /// <summary>
        /// Read operation
        /// </summary>
        /// <param name="key"></param>
        /// <param name="userContext"></param>
        /// <returns></returns>
        public (Status status, TOutput output) Read(ReadOnlySpan<byte> key, TContext userContext = default);

        /// <summary>
        /// Read operation
        /// </summary>
        /// <param name="key"></param>
        /// <param name="readOptions">Contains options controlling the Read operation</param>
        /// <param name="userContext"></param>
        /// <returns></returns>
        public (Status status, TOutput output) Read(ReadOnlySpan<byte> key, ref ReadOptions readOptions, TContext userContext = default);

        /// <summary>
        /// Read operation that accepts a <paramref name="recordMetadata"/> ref argument to start the lookup at instead of starting at the hash table entry for <paramref name="key"/>,
        ///     and is updated with the address and record header for the found record.
        /// </summary>
        /// <param name="key">The key to look up</param>
        /// <param name="input">Input to help extract the retrieved value into <paramref name="output"/></param>
        /// <param name="output">The location to place the retrieved value</param>
        /// <param name="readOptions">Contains options controlling the Read operation</param>
        /// <param name="recordMetadata">On output, receives:
        ///         <list type="bullet">
        ///             <item>The address of the found record. This may be different from the <paramref name="recordMetadata.RecordInfo.PreviousAddress"/> passed on the call, due to
        ///                 tracing back over hash collisions until we arrive at the key match</item>
        ///             <item>A copy of the record's header in <paramref name="recordMetadata.RecordInfo"/>; <paramref name="recordMetadata.RecordInfo.PreviousAddress"/> can be passed
        ///                 in a subsequent call, thereby enumerating all records in a key's hash chain.</item>
        ///         </list>
        /// </param>
        /// <param name="userContext">User application context passed in case the read goes pending due to IO</param>
        /// <returns><paramref name="output"/> is populated by the <see cref="ISessionFunctions{TContext}"/> implementation</returns>
        Status Read(ReadOnlySpan<byte> key, ref TInput input, ref TOutput output, ref ReadOptions readOptions, out RecordMetadata recordMetadata, TContext userContext = default);

        /// <summary>
        /// Read operation that accepts an address to lookup at, instead of a key.
        /// </summary>
        /// <param name="address">The logical address to read</param>
        /// <param name="input">Input to help extract the retrieved value into <paramref name="output"/></param>
        /// <param name="output">The location to place the retrieved value</param>
        /// <param name="readOptions">Contains options controlling the Read operation, including the address to read at in StartAddress</param>
        /// <param name="recordMetadata">On output, receives metadata about the record</param>
        /// <param name="userContext">User application context passed in case the read goes pending due to IO</param>
        /// <returns><paramref name="output"/> is populated by the <see cref="ISessionFunctions{TContext}"/> implementation; this should store the key if it needs it</returns>
        Status ReadAtAddress(long address, ref TInput input, ref TOutput output, ref ReadOptions readOptions, out RecordMetadata recordMetadata, TContext userContext = default);

        /// <summary>
        /// Read operation that accepts an address to lookup at, and a key to optimize locking.
        /// </summary>
        /// <param name="address">The logical address to read</param>
        /// <param name="key">The key of the record to read, to optimize locking</param>
        /// <param name="input">Input to help extract the retrieved value into <paramref name="output"/></param>
        /// <param name="output">The location to place the retrieved value</param>
        /// <param name="readOptions">Contains options controlling the Read operation, including the address to read at in StartAddress</param>
        /// <param name="recordMetadata">On output, receives metadata about the record</param>
        /// <param name="userContext">User application context passed in case the read goes pending due to IO</param>
        /// <returns><paramref name="output"/> is populated by the <see cref="ISessionFunctions{TContext}"/> implementation; this should store the key if it needs it</returns>
        Status ReadAtAddress(long address, ReadOnlySpan<byte> key, ref TInput input, ref TOutput output, ref ReadOptions readOptions, out RecordMetadata recordMetadata, TContext userContext = default);

        /// <summary>
        /// Read batch operation, which attempts to prefetch as an optimization.
        /// </summary>
<<<<<<< HEAD
        /// <param name="key"></param>
        /// <param name="desiredValue"></param>
        /// <param name="userContext"></param>
        /// <returns></returns>
        Status Upsert(ReadOnlySpan<byte> key, ReadOnlySpan<byte> desiredValue, TContext userContext = default);
=======
        void ReadWithPrefetch<TBatch>(ref TBatch batch, TContext userContext = default)
            where TBatch : IReadArgBatch<TInput, TOutput>
#if NET9_0_OR_GREATER
            , allows ref struct
#endif
            ;
>>>>>>> 04c8fcf9

        /// <summary>
        /// Upsert operation
        /// </summary>
        /// <param name="key"></param>
        /// <param name="desiredValue"></param>
        /// <param name="userContext"></param>
        /// <returns></returns>
<<<<<<< HEAD
        Status Upsert(ReadOnlySpan<byte> key, ReadOnlySpan<byte> desiredValue, ref UpsertOptions upsertOptions, TContext userContext = default);
=======
        Status Upsert(ReadOnlySpan<byte> key, ReadOnlySpan<byte> desiredValue, TContext userContext = default);
>>>>>>> 04c8fcf9

        /// <summary>
        /// Upsert operation
        /// </summary>
        /// <param name="key"></param>
        /// <param name="desiredValue"></param>
        /// <param name="upsertOptions"></param>
        /// <param name="userContext"></param>
        /// <returns></returns>
<<<<<<< HEAD
        Status Upsert(ReadOnlySpan<byte> key, ref TInput input, ReadOnlySpan<byte> desiredValue, ref TOutput output, TContext userContext = default);
=======
        Status Upsert(ReadOnlySpan<byte> key, ReadOnlySpan<byte> desiredValue, ref UpsertOptions upsertOptions, TContext userContext = default);
>>>>>>> 04c8fcf9

        /// <summary>
        /// Upsert operation
        /// </summary>
        /// <param name="key"></param>
        /// <param name="input"></param>
        /// <param name="desiredValue"></param>
        /// <param name="output"></param>
        /// <param name="userContext"></param>
        /// <returns></returns>
<<<<<<< HEAD
        Status Upsert(ReadOnlySpan<byte> key, ref TInput input, ReadOnlySpan<byte> desiredValue, ref TOutput output, ref UpsertOptions upsertOptions, TContext userContext = default);
=======
        Status Upsert(ReadOnlySpan<byte> key, ref TInput input, ReadOnlySpan<byte> desiredValue, ref TOutput output, TContext userContext = default);
>>>>>>> 04c8fcf9

        /// <summary>
        /// Upsert operation
        /// </summary>
        /// <param name="key"></param>
        /// <param name="input"></param>
        /// <param name="desiredValue"></param>
        /// <param name="output"></param>
        /// <param name="upsertOptions"></param>
<<<<<<< HEAD
        /// <param name="recordMetadata"></param>
        /// <param name="userContext"></param>
        /// <returns></returns>
        Status Upsert(ReadOnlySpan<byte> key, ref TInput input, ReadOnlySpan<byte> desiredValue, ref TOutput output, ref UpsertOptions upsertOptions, out RecordMetadata recordMetadata, TContext userContext = default);
=======
        /// <param name="userContext"></param>
        /// <returns></returns>
        Status Upsert(ReadOnlySpan<byte> key, ref TInput input, ReadOnlySpan<byte> desiredValue, ref TOutput output, ref UpsertOptions upsertOptions, TContext userContext = default);
>>>>>>> 04c8fcf9

        /// <summary>
        /// Upsert operation
        /// </summary>
        /// <param name="key"></param>
        /// <param name="desiredValue"></param>
        /// <param name="userContext"></param>
        /// <returns></returns>
<<<<<<< HEAD
        Status Upsert(ReadOnlySpan<byte> key, IHeapObject desiredValue, TContext userContext = default);
=======
        Status Upsert(ReadOnlySpan<byte> key, ref TInput input, ReadOnlySpan<byte> desiredValue, ref TOutput output, ref UpsertOptions upsertOptions, out RecordMetadata recordMetadata, TContext userContext = default);
>>>>>>> 04c8fcf9

        /// <summary>
        /// Upsert operation
        /// </summary>
        /// <param name="key"></param>
        /// <param name="desiredValue"></param>
        /// <param name="upsertOptions"></param>
        /// <param name="userContext"></param>
        /// <returns></returns>
<<<<<<< HEAD
        Status Upsert(ReadOnlySpan<byte> key, IHeapObject desiredValue, ref UpsertOptions upsertOptions, TContext userContext = default);
=======
        Status Upsert(ReadOnlySpan<byte> key, IHeapObject desiredValue, TContext userContext = default);
>>>>>>> 04c8fcf9

        /// <summary>
        /// Upsert operation
        /// </summary>
        /// <param name="key"></param>
        /// <param name="input"></param>
        /// <param name="desiredValue"></param>
        /// <param name="output"></param>
        /// <param name="userContext"></param>
        /// <returns></returns>
<<<<<<< HEAD
        Status Upsert(ReadOnlySpan<byte> key, ref TInput input, IHeapObject desiredValue, ref TOutput output, TContext userContext = default);
=======
        Status Upsert(ReadOnlySpan<byte> key, IHeapObject desiredValue, ref UpsertOptions upsertOptions, TContext userContext = default);
>>>>>>> 04c8fcf9

        /// <summary>
        /// Upsert operation
        /// </summary>
        /// <param name="key"></param>
        /// <param name="input"></param>
        /// <param name="desiredValue"></param>
        /// <param name="output"></param>
        /// <param name="upsertOptions"></param>
        /// <param name="userContext"></param>
        /// <returns></returns>
<<<<<<< HEAD
        Status Upsert(ReadOnlySpan<byte> key, ref TInput input, IHeapObject desiredValue, ref TOutput output, ref UpsertOptions upsertOptions, TContext userContext = default);
=======
        Status Upsert(ReadOnlySpan<byte> key, ref TInput input, IHeapObject desiredValue, ref TOutput output, TContext userContext = default);
>>>>>>> 04c8fcf9

        /// <summary>
        /// Upsert operation
        /// </summary>
        /// <param name="key"></param>
        /// <param name="input"></param>
        /// <param name="desiredValue"></param>
        /// <param name="output"></param>
        /// <param name="upsertOptions"></param>
        /// <param name="recordMetadata"></param>
        /// <param name="userContext"></param>
        /// <returns></returns>
<<<<<<< HEAD
        Status Upsert(ReadOnlySpan<byte> key, ref TInput input, IHeapObject desiredValue, ref TOutput output, ref UpsertOptions upsertOptions, out RecordMetadata recordMetadata, TContext userContext = default);

        /// <summary>
        /// Upsert operation with a disk log record
        /// </summary>
        /// <param name="diskLogRecord">Log record that was read from disk</param>
        /// <returns></returns>
        Status Upsert<TSourceLogRecord>(in TSourceLogRecord diskLogRecord)
            where TSourceLogRecord : ISourceLogRecord;
=======
        Status Upsert(ReadOnlySpan<byte> key, ref TInput input, IHeapObject desiredValue, ref TOutput output, ref UpsertOptions upsertOptions, TContext userContext = default);

        /// <summary>
        /// Upsert operation
        /// </summary>
        /// <param name="key"></param>
        /// <param name="input"></param>
        /// <param name="desiredValue"></param>
        /// <param name="output"></param>
        /// <param name="upsertOptions"></param>
        /// <param name="recordMetadata"></param>
        /// <param name="userContext"></param>
        /// <returns></returns>
        Status Upsert(ReadOnlySpan<byte> key, ref TInput input, IHeapObject desiredValue, ref TOutput output, ref UpsertOptions upsertOptions, out RecordMetadata recordMetadata, TContext userContext = default);
>>>>>>> 04c8fcf9

        /// <summary>
        /// Upsert operation with a disk log record
        /// </summary>
<<<<<<< HEAD
        /// <param name="key">Key, which may be from <paramref name="diskLogRecord"/> or may be a modified key (e.g. prepending a prefix)</param>
        /// <param name="diskLogRecord">Log record that was read from disk</param>
        /// <returns></returns>
        Status Upsert<TSourceLogRecord>(ReadOnlySpan<byte> key, in TSourceLogRecord diskLogRecord)
=======
        /// <param name="diskLogRecord">Log record that was read from disk</param>
        /// <returns></returns>
        Status Upsert<TSourceLogRecord>(in TSourceLogRecord diskLogRecord)
>>>>>>> 04c8fcf9
            where TSourceLogRecord : ISourceLogRecord;

        /// <summary>
        /// Upsert operation with a disk log record
        /// </summary>
        /// <param name="key">Key, which may be from <paramref name="diskLogRecord"/> or may be a modified key (e.g. prepending a prefix)</param>
<<<<<<< HEAD
        /// <param name="input"></param>
        /// <param name="diskLogRecord">Log record that was read from disk</param>
        /// <returns></returns>
        Status Upsert<TSourceLogRecord>(ReadOnlySpan<byte> key, ref TInput input, in TSourceLogRecord diskLogRecord)
            where TSourceLogRecord : ISourceLogRecord;

        /// <summary>
        /// Upsert operation with a disk log record and user-supplied key
        /// </summary>
        /// <param name="diskLogRecord">Log record that was read from disk</param>
        /// <returns></returns>
        Status Upsert<TSourceLogRecord>(ref TInput input, in TSourceLogRecord diskLogRecord, ref TOutput output, ref UpsertOptions upsertOptions, TContext userContext = default)
            where TSourceLogRecord : ISourceLogRecord;

        /// <summary>
        /// Upsert operation with a disk log record and user-supplied key
        /// </summary>
        /// <param name="diskLogRecord">Log record that was read from disk</param>
        /// <returns></returns>
        Status Upsert<TSourceLogRecord>(ReadOnlySpan<byte> key, ref TInput input, in TSourceLogRecord diskLogRecord, ref TOutput output, ref UpsertOptions upsertOptions, TContext userContext = default)
=======
        /// <param name="diskLogRecord">Log record that was read from disk</param>
        /// <returns></returns>
        Status Upsert<TSourceLogRecord>(ReadOnlySpan<byte> key, in TSourceLogRecord diskLogRecord)
            where TSourceLogRecord : ISourceLogRecord;

        /// <summary>
        /// Upsert operation with a disk log record
        /// </summary>
        /// <param name="key">Key, which may be from <paramref name="diskLogRecord"/> or may be a modified key (e.g. prepending a prefix)</param>
        /// <param name="input"></param>
        /// <param name="diskLogRecord">Log record that was read from disk</param>
        /// <returns></returns>
        Status Upsert<TSourceLogRecord>(ReadOnlySpan<byte> key, ref TInput input, in TSourceLogRecord diskLogRecord)
>>>>>>> 04c8fcf9
            where TSourceLogRecord : ISourceLogRecord;

        /// <summary>
        /// Upsert operation with a disk log record and user-supplied key
        /// </summary>
        /// <param name="input"></param>
        /// <param name="diskLogRecord">Log record that was read from disk</param>
        /// <param name="output"></param>
        /// <param name="upsertOptions"></param>
        /// <param name="userContext"></param>
        /// <returns></returns>
<<<<<<< HEAD
        Status RMW(ReadOnlySpan<byte> key, ref TInput input, ref TOutput output, TContext userContext = default);
=======
        Status Upsert<TSourceLogRecord>(ref TInput input, in TSourceLogRecord diskLogRecord, ref TOutput output, ref UpsertOptions upsertOptions, TContext userContext = default)
            where TSourceLogRecord : ISourceLogRecord;
>>>>>>> 04c8fcf9

        /// <summary>
        /// Upsert operation with a disk log record and user-supplied key
        /// </summary>
        /// <param name="diskLogRecord">Log record that was read from disk</param>
        /// <returns></returns>
<<<<<<< HEAD
        Status RMW(ReadOnlySpan<byte> key, ref TInput input, ref TOutput output, ref RMWOptions rmwOptions, TContext userContext = default);
=======
        Status Upsert<TSourceLogRecord>(ReadOnlySpan<byte> key, ref TInput input, in TSourceLogRecord diskLogRecord, ref TOutput output, ref UpsertOptions upsertOptions, TContext userContext = default)
            where TSourceLogRecord : ISourceLogRecord;
>>>>>>> 04c8fcf9

        /// <summary>
        /// RMW operation
        /// </summary>
        /// <param name="key"></param>
        /// <param name="input"></param>
        /// <param name="output"></param>
<<<<<<< HEAD
        /// <param name="recordMetadata"></param>
        /// <param name="userContext"></param>
        /// <returns></returns>
        Status RMW(ReadOnlySpan<byte> key, ref TInput input, ref TOutput output, out RecordMetadata recordMetadata, TContext userContext = default);
=======
        /// <param name="userContext"></param>
        /// <returns></returns>
        Status RMW(ReadOnlySpan<byte> key, ref TInput input, ref TOutput output, TContext userContext = default);
>>>>>>> 04c8fcf9

        /// <summary>
        /// RMW operation
        /// </summary>
        /// <param name="key"></param>
        /// <param name="input"></param>
        /// <param name="output"></param>
        /// <param name="rmwOptions"></param>
        /// <param name="recordMetadata"></param>
        /// <param name="userContext"></param>
        /// <returns></returns>
<<<<<<< HEAD
        Status RMW(ReadOnlySpan<byte> key, ref TInput input, ref TOutput output, ref RMWOptions rmwOptions, out RecordMetadata recordMetadata, TContext userContext = default);
=======
        Status RMW(ReadOnlySpan<byte> key, ref TInput input, ref TOutput output, ref RMWOptions rmwOptions, TContext userContext = default);
>>>>>>> 04c8fcf9

        /// <summary>
        /// RMW operation
        /// </summary>
        /// <param name="key"></param>
        /// <param name="input"></param>
        /// <param name="output"></param>
        /// <param name="recordMetadata"></param>
        /// <param name="userContext"></param>
        /// <returns></returns>
<<<<<<< HEAD
        Status RMW(ReadOnlySpan<byte> key, ref TInput input, TContext userContext = default);
=======
        Status RMW(ReadOnlySpan<byte> key, ref TInput input, ref TOutput output, out RecordMetadata recordMetadata, TContext userContext = default);
>>>>>>> 04c8fcf9

        /// <summary>
        /// RMW operation
        /// </summary>
        /// <param name="key"></param>
        /// <param name="input"></param>
        /// <param name="output"></param>
        /// <param name="rmwOptions"></param>
        /// <param name="recordMetadata"></param>
        /// <param name="userContext"></param>
        /// <returns></returns>
<<<<<<< HEAD
=======
        Status RMW(ReadOnlySpan<byte> key, ref TInput input, ref TOutput output, ref RMWOptions rmwOptions, out RecordMetadata recordMetadata, TContext userContext = default);

        /// <summary>
        /// RMW operation
        /// </summary>
        /// <param name="key"></param>
        /// <param name="input"></param>
        /// <param name="userContext"></param>
        /// <returns></returns>
        Status RMW(ReadOnlySpan<byte> key, ref TInput input, TContext userContext = default);

        /// <summary>
        /// RMW operation
        /// </summary>
        /// <param name="key"></param>
        /// <param name="input"></param>
        /// <param name="rmwOptions"></param>
        /// <param name="userContext"></param>
        /// <returns></returns>
>>>>>>> 04c8fcf9
        Status RMW(ReadOnlySpan<byte> key, ref TInput input, ref RMWOptions rmwOptions, TContext userContext = default);

        /// <summary>
        /// Delete operation
        /// </summary>
        /// <param name="key"></param>
        /// <param name="userContext"></param>
        /// <returns></returns>
        Status Delete(ReadOnlySpan<byte> key, TContext userContext = default);

        /// <summary>
        /// Delete operation
        /// </summary>
        /// <param name="key"></param>
        /// <param name="deleteOptions"></param>
        /// <param name="userContext"></param>
        /// <returns></returns>
        Status Delete(ReadOnlySpan<byte> key, ref DeleteOptions deleteOptions, TContext userContext = default);

        /// <summary>
        /// Reset the modified bit of a record (for in memory records)
        /// </summary>
        /// <param name="key"></param>
        void ResetModified(ReadOnlySpan<byte> key);

        /// <summary>
        /// Refresh session epoch and handle checkpointing phases. Used only
        /// in case of thread-affinitized sessions (async support is disabled).
        /// </summary>
        public void Refresh();
    }
}<|MERGE_RESOLUTION|>--- conflicted
+++ resolved
@@ -177,139 +177,109 @@
         /// <summary>
         /// Read batch operation, which attempts to prefetch as an optimization.
         /// </summary>
-<<<<<<< HEAD
-        /// <param name="key"></param>
-        /// <param name="desiredValue"></param>
-        /// <param name="userContext"></param>
-        /// <returns></returns>
-        Status Upsert(ReadOnlySpan<byte> key, ReadOnlySpan<byte> desiredValue, TContext userContext = default);
-=======
         void ReadWithPrefetch<TBatch>(ref TBatch batch, TContext userContext = default)
             where TBatch : IReadArgBatch<TInput, TOutput>
 #if NET9_0_OR_GREATER
             , allows ref struct
 #endif
             ;
->>>>>>> 04c8fcf9
-
-        /// <summary>
-        /// Upsert operation
-        /// </summary>
-        /// <param name="key"></param>
-        /// <param name="desiredValue"></param>
-        /// <param name="userContext"></param>
-        /// <returns></returns>
-<<<<<<< HEAD
+
+        /// <summary>
+        /// Upsert operation
+        /// </summary>
+        /// <param name="key"></param>
+        /// <param name="desiredValue"></param>
+        /// <param name="userContext"></param>
+        /// <returns></returns>
+        Status Upsert(ReadOnlySpan<byte> key, ReadOnlySpan<byte> desiredValue, TContext userContext = default);
+
+        /// <summary>
+        /// Upsert operation
+        /// </summary>
+        /// <param name="key"></param>
+        /// <param name="desiredValue"></param>
+        /// <param name="upsertOptions"></param>
+        /// <param name="userContext"></param>
+        /// <returns></returns>
         Status Upsert(ReadOnlySpan<byte> key, ReadOnlySpan<byte> desiredValue, ref UpsertOptions upsertOptions, TContext userContext = default);
-=======
-        Status Upsert(ReadOnlySpan<byte> key, ReadOnlySpan<byte> desiredValue, TContext userContext = default);
->>>>>>> 04c8fcf9
-
-        /// <summary>
-        /// Upsert operation
-        /// </summary>
-        /// <param name="key"></param>
-        /// <param name="desiredValue"></param>
-        /// <param name="upsertOptions"></param>
-        /// <param name="userContext"></param>
-        /// <returns></returns>
-<<<<<<< HEAD
+
+        /// <summary>
+        /// Upsert operation
+        /// </summary>
+        /// <param name="key"></param>
+        /// <param name="input"></param>
+        /// <param name="desiredValue"></param>
+        /// <param name="output"></param>
+        /// <param name="userContext"></param>
+        /// <returns></returns>
         Status Upsert(ReadOnlySpan<byte> key, ref TInput input, ReadOnlySpan<byte> desiredValue, ref TOutput output, TContext userContext = default);
-=======
-        Status Upsert(ReadOnlySpan<byte> key, ReadOnlySpan<byte> desiredValue, ref UpsertOptions upsertOptions, TContext userContext = default);
->>>>>>> 04c8fcf9
-
-        /// <summary>
-        /// Upsert operation
-        /// </summary>
-        /// <param name="key"></param>
-        /// <param name="input"></param>
-        /// <param name="desiredValue"></param>
-        /// <param name="output"></param>
-        /// <param name="userContext"></param>
-        /// <returns></returns>
-<<<<<<< HEAD
+
+        /// <summary>
+        /// Upsert operation
+        /// </summary>
+        /// <param name="key"></param>
+        /// <param name="input"></param>
+        /// <param name="desiredValue"></param>
+        /// <param name="output"></param>
+        /// <param name="upsertOptions"></param>
+        /// <param name="userContext"></param>
+        /// <returns></returns>
         Status Upsert(ReadOnlySpan<byte> key, ref TInput input, ReadOnlySpan<byte> desiredValue, ref TOutput output, ref UpsertOptions upsertOptions, TContext userContext = default);
-=======
-        Status Upsert(ReadOnlySpan<byte> key, ref TInput input, ReadOnlySpan<byte> desiredValue, ref TOutput output, TContext userContext = default);
->>>>>>> 04c8fcf9
-
-        /// <summary>
-        /// Upsert operation
-        /// </summary>
-        /// <param name="key"></param>
-        /// <param name="input"></param>
-        /// <param name="desiredValue"></param>
-        /// <param name="output"></param>
-        /// <param name="upsertOptions"></param>
-<<<<<<< HEAD
+
+        /// <summary>
+        /// Upsert operation
+        /// </summary>
+        /// <param name="key"></param>
+        /// <param name="input"></param>
+        /// <param name="desiredValue"></param>
+        /// <param name="output"></param>
+        /// <param name="upsertOptions"></param>
         /// <param name="recordMetadata"></param>
         /// <param name="userContext"></param>
         /// <returns></returns>
         Status Upsert(ReadOnlySpan<byte> key, ref TInput input, ReadOnlySpan<byte> desiredValue, ref TOutput output, ref UpsertOptions upsertOptions, out RecordMetadata recordMetadata, TContext userContext = default);
-=======
-        /// <param name="userContext"></param>
-        /// <returns></returns>
-        Status Upsert(ReadOnlySpan<byte> key, ref TInput input, ReadOnlySpan<byte> desiredValue, ref TOutput output, ref UpsertOptions upsertOptions, TContext userContext = default);
->>>>>>> 04c8fcf9
-
-        /// <summary>
-        /// Upsert operation
-        /// </summary>
-        /// <param name="key"></param>
-        /// <param name="desiredValue"></param>
-        /// <param name="userContext"></param>
-        /// <returns></returns>
-<<<<<<< HEAD
+
+        /// <summary>
+        /// Upsert operation
+        /// </summary>
+        /// <param name="key"></param>
+        /// <param name="desiredValue"></param>
+        /// <param name="userContext"></param>
+        /// <returns></returns>
         Status Upsert(ReadOnlySpan<byte> key, IHeapObject desiredValue, TContext userContext = default);
-=======
-        Status Upsert(ReadOnlySpan<byte> key, ref TInput input, ReadOnlySpan<byte> desiredValue, ref TOutput output, ref UpsertOptions upsertOptions, out RecordMetadata recordMetadata, TContext userContext = default);
->>>>>>> 04c8fcf9
-
-        /// <summary>
-        /// Upsert operation
-        /// </summary>
-        /// <param name="key"></param>
-        /// <param name="desiredValue"></param>
-        /// <param name="upsertOptions"></param>
-        /// <param name="userContext"></param>
-        /// <returns></returns>
-<<<<<<< HEAD
+
+        /// <summary>
+        /// Upsert operation
+        /// </summary>
+        /// <param name="key"></param>
+        /// <param name="desiredValue"></param>
+        /// <param name="upsertOptions"></param>
+        /// <param name="userContext"></param>
+        /// <returns></returns>
         Status Upsert(ReadOnlySpan<byte> key, IHeapObject desiredValue, ref UpsertOptions upsertOptions, TContext userContext = default);
-=======
-        Status Upsert(ReadOnlySpan<byte> key, IHeapObject desiredValue, TContext userContext = default);
->>>>>>> 04c8fcf9
-
-        /// <summary>
-        /// Upsert operation
-        /// </summary>
-        /// <param name="key"></param>
-        /// <param name="input"></param>
-        /// <param name="desiredValue"></param>
-        /// <param name="output"></param>
-        /// <param name="userContext"></param>
-        /// <returns></returns>
-<<<<<<< HEAD
+
+        /// <summary>
+        /// Upsert operation
+        /// </summary>
+        /// <param name="key"></param>
+        /// <param name="input"></param>
+        /// <param name="desiredValue"></param>
+        /// <param name="output"></param>
+        /// <param name="userContext"></param>
+        /// <returns></returns>
         Status Upsert(ReadOnlySpan<byte> key, ref TInput input, IHeapObject desiredValue, ref TOutput output, TContext userContext = default);
-=======
-        Status Upsert(ReadOnlySpan<byte> key, IHeapObject desiredValue, ref UpsertOptions upsertOptions, TContext userContext = default);
->>>>>>> 04c8fcf9
-
-        /// <summary>
-        /// Upsert operation
-        /// </summary>
-        /// <param name="key"></param>
-        /// <param name="input"></param>
-        /// <param name="desiredValue"></param>
-        /// <param name="output"></param>
-        /// <param name="upsertOptions"></param>
-        /// <param name="userContext"></param>
-        /// <returns></returns>
-<<<<<<< HEAD
+
+        /// <summary>
+        /// Upsert operation
+        /// </summary>
+        /// <param name="key"></param>
+        /// <param name="input"></param>
+        /// <param name="desiredValue"></param>
+        /// <param name="output"></param>
+        /// <param name="upsertOptions"></param>
+        /// <param name="userContext"></param>
+        /// <returns></returns>
         Status Upsert(ReadOnlySpan<byte> key, ref TInput input, IHeapObject desiredValue, ref TOutput output, ref UpsertOptions upsertOptions, TContext userContext = default);
-=======
-        Status Upsert(ReadOnlySpan<byte> key, ref TInput input, IHeapObject desiredValue, ref TOutput output, TContext userContext = default);
->>>>>>> 04c8fcf9
 
         /// <summary>
         /// Upsert operation
@@ -322,7 +292,6 @@
         /// <param name="recordMetadata"></param>
         /// <param name="userContext"></param>
         /// <returns></returns>
-<<<<<<< HEAD
         Status Upsert(ReadOnlySpan<byte> key, ref TInput input, IHeapObject desiredValue, ref TOutput output, ref UpsertOptions upsertOptions, out RecordMetadata recordMetadata, TContext userContext = default);
 
         /// <summary>
@@ -332,43 +301,20 @@
         /// <returns></returns>
         Status Upsert<TSourceLogRecord>(in TSourceLogRecord diskLogRecord)
             where TSourceLogRecord : ISourceLogRecord;
-=======
-        Status Upsert(ReadOnlySpan<byte> key, ref TInput input, IHeapObject desiredValue, ref TOutput output, ref UpsertOptions upsertOptions, TContext userContext = default);
-
-        /// <summary>
-        /// Upsert operation
-        /// </summary>
-        /// <param name="key"></param>
-        /// <param name="input"></param>
-        /// <param name="desiredValue"></param>
-        /// <param name="output"></param>
-        /// <param name="upsertOptions"></param>
-        /// <param name="recordMetadata"></param>
-        /// <param name="userContext"></param>
-        /// <returns></returns>
-        Status Upsert(ReadOnlySpan<byte> key, ref TInput input, IHeapObject desiredValue, ref TOutput output, ref UpsertOptions upsertOptions, out RecordMetadata recordMetadata, TContext userContext = default);
->>>>>>> 04c8fcf9
 
         /// <summary>
         /// Upsert operation with a disk log record
         /// </summary>
-<<<<<<< HEAD
         /// <param name="key">Key, which may be from <paramref name="diskLogRecord"/> or may be a modified key (e.g. prepending a prefix)</param>
         /// <param name="diskLogRecord">Log record that was read from disk</param>
         /// <returns></returns>
         Status Upsert<TSourceLogRecord>(ReadOnlySpan<byte> key, in TSourceLogRecord diskLogRecord)
-=======
-        /// <param name="diskLogRecord">Log record that was read from disk</param>
-        /// <returns></returns>
-        Status Upsert<TSourceLogRecord>(in TSourceLogRecord diskLogRecord)
->>>>>>> 04c8fcf9
             where TSourceLogRecord : ISourceLogRecord;
 
         /// <summary>
         /// Upsert operation with a disk log record
         /// </summary>
         /// <param name="key">Key, which may be from <paramref name="diskLogRecord"/> or may be a modified key (e.g. prepending a prefix)</param>
-<<<<<<< HEAD
         /// <param name="input"></param>
         /// <param name="diskLogRecord">Log record that was read from disk</param>
         /// <returns></returns>
@@ -378,7 +324,11 @@
         /// <summary>
         /// Upsert operation with a disk log record and user-supplied key
         /// </summary>
+        /// <param name="input"></param>
         /// <param name="diskLogRecord">Log record that was read from disk</param>
+        /// <param name="output"></param>
+        /// <param name="upsertOptions"></param>
+        /// <param name="userContext"></param>
         /// <returns></returns>
         Status Upsert<TSourceLogRecord>(ref TInput input, in TSourceLogRecord diskLogRecord, ref TOutput output, ref UpsertOptions upsertOptions, TContext userContext = default)
             where TSourceLogRecord : ISourceLogRecord;
@@ -389,67 +339,39 @@
         /// <param name="diskLogRecord">Log record that was read from disk</param>
         /// <returns></returns>
         Status Upsert<TSourceLogRecord>(ReadOnlySpan<byte> key, ref TInput input, in TSourceLogRecord diskLogRecord, ref TOutput output, ref UpsertOptions upsertOptions, TContext userContext = default)
-=======
-        /// <param name="diskLogRecord">Log record that was read from disk</param>
-        /// <returns></returns>
-        Status Upsert<TSourceLogRecord>(ReadOnlySpan<byte> key, in TSourceLogRecord diskLogRecord)
             where TSourceLogRecord : ISourceLogRecord;
 
         /// <summary>
-        /// Upsert operation with a disk log record
-        /// </summary>
-        /// <param name="key">Key, which may be from <paramref name="diskLogRecord"/> or may be a modified key (e.g. prepending a prefix)</param>
-        /// <param name="input"></param>
-        /// <param name="diskLogRecord">Log record that was read from disk</param>
-        /// <returns></returns>
-        Status Upsert<TSourceLogRecord>(ReadOnlySpan<byte> key, ref TInput input, in TSourceLogRecord diskLogRecord)
->>>>>>> 04c8fcf9
-            where TSourceLogRecord : ISourceLogRecord;
-
-        /// <summary>
-        /// Upsert operation with a disk log record and user-supplied key
-        /// </summary>
-        /// <param name="input"></param>
-        /// <param name="diskLogRecord">Log record that was read from disk</param>
-        /// <param name="output"></param>
-        /// <param name="upsertOptions"></param>
-        /// <param name="userContext"></param>
-        /// <returns></returns>
-<<<<<<< HEAD
+        /// RMW operation
+        /// </summary>
+        /// <param name="key"></param>
+        /// <param name="input"></param>
+        /// <param name="output"></param>
+        /// <param name="userContext"></param>
+        /// <returns></returns>
         Status RMW(ReadOnlySpan<byte> key, ref TInput input, ref TOutput output, TContext userContext = default);
-=======
-        Status Upsert<TSourceLogRecord>(ref TInput input, in TSourceLogRecord diskLogRecord, ref TOutput output, ref UpsertOptions upsertOptions, TContext userContext = default)
-            where TSourceLogRecord : ISourceLogRecord;
->>>>>>> 04c8fcf9
-
-        /// <summary>
-        /// Upsert operation with a disk log record and user-supplied key
-        /// </summary>
-        /// <param name="diskLogRecord">Log record that was read from disk</param>
-        /// <returns></returns>
-<<<<<<< HEAD
+
+        /// <summary>
+        /// RMW operation
+        /// </summary>
+        /// <param name="key"></param>
+        /// <param name="input"></param>
+        /// <param name="output"></param>
+        /// <param name="rmwOptions"></param>
+        /// <param name="userContext"></param>
+        /// <returns></returns>
         Status RMW(ReadOnlySpan<byte> key, ref TInput input, ref TOutput output, ref RMWOptions rmwOptions, TContext userContext = default);
-=======
-        Status Upsert<TSourceLogRecord>(ReadOnlySpan<byte> key, ref TInput input, in TSourceLogRecord diskLogRecord, ref TOutput output, ref UpsertOptions upsertOptions, TContext userContext = default)
-            where TSourceLogRecord : ISourceLogRecord;
->>>>>>> 04c8fcf9
-
-        /// <summary>
-        /// RMW operation
-        /// </summary>
-        /// <param name="key"></param>
-        /// <param name="input"></param>
-        /// <param name="output"></param>
-<<<<<<< HEAD
+
+        /// <summary>
+        /// RMW operation
+        /// </summary>
+        /// <param name="key"></param>
+        /// <param name="input"></param>
+        /// <param name="output"></param>
         /// <param name="recordMetadata"></param>
         /// <param name="userContext"></param>
         /// <returns></returns>
         Status RMW(ReadOnlySpan<byte> key, ref TInput input, ref TOutput output, out RecordMetadata recordMetadata, TContext userContext = default);
-=======
-        /// <param name="userContext"></param>
-        /// <returns></returns>
-        Status RMW(ReadOnlySpan<byte> key, ref TInput input, ref TOutput output, TContext userContext = default);
->>>>>>> 04c8fcf9
 
         /// <summary>
         /// RMW operation
@@ -461,59 +383,25 @@
         /// <param name="recordMetadata"></param>
         /// <param name="userContext"></param>
         /// <returns></returns>
-<<<<<<< HEAD
         Status RMW(ReadOnlySpan<byte> key, ref TInput input, ref TOutput output, ref RMWOptions rmwOptions, out RecordMetadata recordMetadata, TContext userContext = default);
-=======
-        Status RMW(ReadOnlySpan<byte> key, ref TInput input, ref TOutput output, ref RMWOptions rmwOptions, TContext userContext = default);
->>>>>>> 04c8fcf9
-
-        /// <summary>
-        /// RMW operation
-        /// </summary>
-        /// <param name="key"></param>
-        /// <param name="input"></param>
-        /// <param name="output"></param>
-        /// <param name="recordMetadata"></param>
-        /// <param name="userContext"></param>
-        /// <returns></returns>
-<<<<<<< HEAD
+
+        /// <summary>
+        /// RMW operation
+        /// </summary>
+        /// <param name="key"></param>
+        /// <param name="input"></param>
+        /// <param name="userContext"></param>
+        /// <returns></returns>
         Status RMW(ReadOnlySpan<byte> key, ref TInput input, TContext userContext = default);
-=======
-        Status RMW(ReadOnlySpan<byte> key, ref TInput input, ref TOutput output, out RecordMetadata recordMetadata, TContext userContext = default);
->>>>>>> 04c8fcf9
-
-        /// <summary>
-        /// RMW operation
-        /// </summary>
-        /// <param name="key"></param>
-        /// <param name="input"></param>
-        /// <param name="output"></param>
+
+        /// <summary>
+        /// RMW operation
+        /// </summary>
+        /// <param name="key"></param>
+        /// <param name="input"></param>
         /// <param name="rmwOptions"></param>
-        /// <param name="recordMetadata"></param>
-        /// <param name="userContext"></param>
-        /// <returns></returns>
-<<<<<<< HEAD
-=======
-        Status RMW(ReadOnlySpan<byte> key, ref TInput input, ref TOutput output, ref RMWOptions rmwOptions, out RecordMetadata recordMetadata, TContext userContext = default);
-
-        /// <summary>
-        /// RMW operation
-        /// </summary>
-        /// <param name="key"></param>
-        /// <param name="input"></param>
-        /// <param name="userContext"></param>
-        /// <returns></returns>
-        Status RMW(ReadOnlySpan<byte> key, ref TInput input, TContext userContext = default);
-
-        /// <summary>
-        /// RMW operation
-        /// </summary>
-        /// <param name="key"></param>
-        /// <param name="input"></param>
-        /// <param name="rmwOptions"></param>
-        /// <param name="userContext"></param>
-        /// <returns></returns>
->>>>>>> 04c8fcf9
+        /// <param name="userContext"></param>
+        /// <returns></returns>
         Status RMW(ReadOnlySpan<byte> key, ref TInput input, ref RMWOptions rmwOptions, TContext userContext = default);
 
         /// <summary>
