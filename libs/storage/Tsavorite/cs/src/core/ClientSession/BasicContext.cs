--- conflicted
+++ resolved
@@ -405,24 +405,16 @@
         /// <param name="srcLogRecord"></param>
         /// <param name="currentAddress">LogicalAddress of the record to be copied</param>
         /// <param name="untilAddress">Lower-bound address (addresses are searched from tail (high) to head (low); do not search for "future records" earlier than this)</param>
-        [MethodImpl(MethodImplOptions.AggressiveInlining)]
-<<<<<<< HEAD
-        internal Status ConditionalScanPush<TSourceLogRecord>(ScanCursorState<TValue> scanCursorState, ref TSourceLogRecord srcLogRecord, long currentAddress, long untilAddress)
+        /// <param name="maxAddress">Maximum address for determining liveness, records after this address are not considered when checking validity.</param>
+        [MethodImpl(MethodImplOptions.AggressiveInlining)]
+        internal Status ConditionalScanPush<TSourceLogRecord>(ScanCursorState<TValue> scanCursorState, ref TSourceLogRecord srcLogRecord, long currentAddress, long untilAddress, long maxAddress)
             where TSourceLogRecord : ISourceLogRecord<TValue>
-=======
-        internal Status ConditionalScanPush(ScanCursorState<TKey, TValue> scanCursorState, RecordInfo recordInfo, ref TKey key, ref TValue value, long currentAddress, long untilAddress, long maxAddress)
->>>>>>> ecc0ec65
-        {
-            UnsafeResumeThread();
-            try
-            {
-<<<<<<< HEAD
+        {
+            UnsafeResumeThread();
+            try
+            {
                 return store.hlogBase.ConditionalScanPush<TInput, TOutput, TContext, SessionFunctionsWrapper<TValue, TInput, TOutput, TContext, TFunctions, BasicSessionLocker<TValue, TStoreFunctions, TAllocator>, TStoreFunctions, TAllocator>, TSourceLogRecord>(
-                        sessionFunctions, scanCursorState, ref srcLogRecord, currentAddress, untilAddress);
-=======
-                return store.hlogBase.ConditionalScanPush<TInput, TOutput, TContext, SessionFunctionsWrapper<TKey, TValue, TInput, TOutput, TContext, TFunctions, BasicSessionLocker<TKey, TValue, TStoreFunctions, TAllocator>, TStoreFunctions, TAllocator>>(
-                        sessionFunctions, scanCursorState, recordInfo, ref key, ref value, currentAddress, untilAddress, maxAddress);
->>>>>>> ecc0ec65
+                        sessionFunctions, scanCursorState, ref srcLogRecord, currentAddress, untilAddress, maxAddress);
             }
             finally
             {
