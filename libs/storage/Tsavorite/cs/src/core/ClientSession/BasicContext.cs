--- conflicted
+++ resolved
@@ -426,13 +426,8 @@
             kernelSession.BeginUnsafe();
             try
             {
-<<<<<<< HEAD
                 return store.CompactionConditionalCopyToTail<TInput, TOutput, TContext, SessionFunctionsWrapper<TKey, TValue, TInput, TOutput, TContext, TSessionFunctions, TransientSessionLocker, TStoreFunctions, TAllocator>>(
-                        sessionFunctions, ref key, ref input, ref value, ref output, untilAddress);
-=======
-                return store.CompactionConditionalCopyToTail<TInput, TOutput, TContext, SessionFunctionsWrapper<TKey, TValue, TInput, TOutput, TContext, TFunctions, BasicSessionLocker<TKey, TValue, TStoreFunctions, TAllocator>, TStoreFunctions, TAllocator>>(
                         sessionFunctions, ref key, ref input, ref value, ref output, currentAddress, untilAddress);
->>>>>>> b70553b0
             }
             finally
             {
@@ -455,13 +450,8 @@
             kernelSession.BeginUnsafe();
             try
             {
-<<<<<<< HEAD
                 return store.hlogBase.ConditionalScanPush<TInput, TOutput, TContext, SessionFunctionsWrapper<TKey, TValue, TInput, TOutput, TContext, TSessionFunctions, TransientSessionLocker, TStoreFunctions, TAllocator>>(
-                        sessionFunctions, scanCursorState, recordInfo, ref key, ref value, untilAddress);
-=======
-                return store.hlogBase.ConditionalScanPush<TInput, TOutput, TContext, SessionFunctionsWrapper<TKey, TValue, TInput, TOutput, TContext, TFunctions, BasicSessionLocker<TKey, TValue, TStoreFunctions, TAllocator>, TStoreFunctions, TAllocator>>(
                         sessionFunctions, scanCursorState, recordInfo, ref key, ref value, currentAddress, untilAddress);
->>>>>>> b70553b0
             }
             finally
             {
