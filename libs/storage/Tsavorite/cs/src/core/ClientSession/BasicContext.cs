﻿// Copyright (c) Microsoft Corporation.
// Licensed under the MIT license.

using System;
using System.Runtime.CompilerServices;
using System.Threading;
using System.Threading.Tasks;

namespace Tsavorite.core
{
    /// <summary>
    /// Basic Tsavorite Context implementation.
    /// </summary>
    public readonly struct BasicContext<TInput, TOutput, TContext, TFunctions, TStoreFunctions, TAllocator>
        : ITsavoriteContext<TInput, TOutput, TContext, TFunctions, TStoreFunctions, TAllocator>
        where TFunctions : ISessionFunctions<TInput, TOutput, TContext>
        where TStoreFunctions : IStoreFunctions
        where TAllocator : IAllocator<TStoreFunctions>
    {
        readonly ClientSession<TInput, TOutput, TContext, TFunctions, TStoreFunctions, TAllocator> clientSession;
        internal readonly SessionFunctionsWrapper<TInput, TOutput, TContext, TFunctions, BasicSessionLocker<TStoreFunctions, TAllocator>, TStoreFunctions, TAllocator> sessionFunctions;

        /// <inheritdoc/>
        public bool IsNull => clientSession is null;

        private TsavoriteKV<TStoreFunctions, TAllocator> store => clientSession.store;

        internal BasicContext(ClientSession<TInput, TOutput, TContext, TFunctions, TStoreFunctions, TAllocator> clientSession)
        {
            this.clientSession = clientSession;
            sessionFunctions = new(clientSession);
        }

        /// <inheritdoc/>
        [MethodImpl(MethodImplOptions.AggressiveInlining)]
        public void UnsafeResumeThread()
            => clientSession.UnsafeResumeThread(sessionFunctions);

        /// <inheritdoc/>
        [MethodImpl(MethodImplOptions.AggressiveInlining)]
        public void UnsafeSuspendThread()
            => clientSession.UnsafeSuspendThread();

        #region ITsavoriteContext

        /// <inheritdoc/>
        public ClientSession<TInput, TOutput, TContext, TFunctions, TStoreFunctions, TAllocator> Session => clientSession;

        /// <inheritdoc/>
        public long GetKeyHash(ReadOnlySpan<byte> key) => clientSession.store.GetKeyHash(key);

        /// <inheritdoc/>
        public bool CompletePending(bool wait = false, bool spinWaitForCommit = false)
            => clientSession.CompletePending(sessionFunctions, wait, spinWaitForCommit);

        /// <inheritdoc/>
        public bool CompletePendingWithOutputs(out CompletedOutputIterator<TInput, TOutput, TContext> completedOutputs, bool wait = false, bool spinWaitForCommit = false)
            => clientSession.CompletePendingWithOutputs(sessionFunctions, out completedOutputs, wait, spinWaitForCommit);

        /// <inheritdoc/>
        public ValueTask CompletePendingAsync(bool waitForCommit = false, CancellationToken token = default)
            => clientSession.CompletePendingAsync(sessionFunctions, waitForCommit, token);

        /// <inheritdoc/>
        public ValueTask<CompletedOutputIterator<TInput, TOutput, TContext>> CompletePendingWithOutputsAsync(bool waitForCommit = false, CancellationToken token = default)
            => clientSession.CompletePendingWithOutputsAsync(sessionFunctions, waitForCommit, token);

        /// <inheritdoc/>
        [MethodImpl(MethodImplOptions.AggressiveInlining)]
        public Status Read(ReadOnlySpan<byte> key, ref TInput input, ref TOutput output, TContext userContext = default)
        {
            UnsafeResumeThread();
            try
            {
                return clientSession.store.ContextRead(key, ref input, ref output, userContext, sessionFunctions);
            }
            finally
            {
                UnsafeSuspendThread();
            }
        }

        /// <inheritdoc/>
        [MethodImpl(MethodImplOptions.AggressiveInlining)]
<<<<<<< HEAD
        public Status Read(ReadOnlySpan<byte> key, ref TInput input, ref TOutput output, ref ReadOptions readOptions, TContext userContext = default)
            => Read(key, ref input, ref output, ref readOptions, out _, userContext);
=======
        public void ReadWithPrefetch<TBatch>(ref TBatch batch, TContext userContext = default)
            where TBatch : IReadArgBatch<TKey, TInput, TOutput>
#if NET9_0_OR_GREATER
            , allows ref struct
#endif
        {
            UnsafeResumeThread();
            try
            {
                clientSession.store.ContextReadWithPrefetch<TBatch, TInput, TOutput, TContext, SessionFunctionsWrapper<TKey, TValue, TInput, TOutput, TContext, TFunctions, BasicSessionLocker<TKey, TValue, TStoreFunctions, TAllocator>, TStoreFunctions, TAllocator>>(ref batch, userContext, sessionFunctions);
            }
            finally
            {
                UnsafeSuspendThread();
            }
        }

        /// <inheritdoc/>
        [MethodImpl(MethodImplOptions.AggressiveInlining)]
        public Status Read(ref TKey key, ref TInput input, ref TOutput output, ref ReadOptions readOptions, TContext userContext = default)
            => Read(ref key, ref input, ref output, ref readOptions, out _, userContext);

        /// <inheritdoc/>
        [MethodImpl(MethodImplOptions.AggressiveInlining)]
        public Status Read(TKey key, TInput input, out TOutput output, TContext userContext = default)
        {
            output = default;
            return Read(ref key, ref input, ref output, userContext);
        }

        /// <inheritdoc/>
        [MethodImpl(MethodImplOptions.AggressiveInlining)]
        public Status Read(TKey key, TInput input, out TOutput output, ref ReadOptions readOptions, TContext userContext = default)
        {
            output = default;
            return Read(ref key, ref input, ref output, ref readOptions, userContext);
        }

        /// <inheritdoc/>
        [MethodImpl(MethodImplOptions.AggressiveInlining)]
        public Status Read(ref TKey key, ref TOutput output, TContext userContext = default)
        {
            TInput input = default;
            return Read(ref key, ref input, ref output, userContext);
        }

        /// <inheritdoc/>
        [MethodImpl(MethodImplOptions.AggressiveInlining)]
        public Status Read(ref TKey key, ref TOutput output, ref ReadOptions readOptions, TContext userContext = default)
        {
            TInput input = default;
            return Read(ref key, ref input, ref output, ref readOptions, userContext);
        }
>>>>>>> fd22a747

        /// <inheritdoc/>
        [MethodImpl(MethodImplOptions.AggressiveInlining)]
        public Status Read(ReadOnlySpan<byte> key, ref TOutput output, TContext userContext = default)
        {
            TInput input = default;
            return Read(key, ref input, ref output, userContext);
        }

        /// <inheritdoc/>
        [MethodImpl(MethodImplOptions.AggressiveInlining)]
        public Status Read(ReadOnlySpan<byte> key, ref TOutput output, ref ReadOptions readOptions, TContext userContext = default)
        {
            TInput input = default;
            return Read(key, ref input, ref output, ref readOptions, userContext);
        }

        /// <inheritdoc/>
        [MethodImpl(MethodImplOptions.AggressiveInlining)]
        public (Status status, TOutput output) Read(ReadOnlySpan<byte> key, TContext userContext = default)
        {
            TInput input = default;
            TOutput output = default;
            return (Read(key, ref input, ref output, userContext), output);
        }

        /// <inheritdoc/>
        [MethodImpl(MethodImplOptions.AggressiveInlining)]
        public (Status status, TOutput output) Read(ReadOnlySpan<byte> key, ref ReadOptions readOptions, TContext userContext = default)
        {
            TInput input = default;
            TOutput output = default;
            return (Read(key, ref input, ref output, ref readOptions, userContext), output);
        }

        /// <inheritdoc/>
        [MethodImpl(MethodImplOptions.AggressiveInlining)]
        public Status Read(ReadOnlySpan<byte> key, ref TInput input, ref TOutput output, ref ReadOptions readOptions, out RecordMetadata recordMetadata, TContext userContext = default)
        {
            UnsafeResumeThread();
            try
            {
                return store.ContextRead(key, ref input, ref output, ref readOptions, out recordMetadata, userContext, sessionFunctions);
            }
            finally
            {
                UnsafeSuspendThread();
            }
        }

        /// <inheritdoc/>
        [MethodImpl(MethodImplOptions.AggressiveInlining)]
        public Status ReadAtAddress(long address, ref TInput input, ref TOutput output, ref ReadOptions readOptions, out RecordMetadata recordMetadata, TContext userContext = default)
        {
            UnsafeResumeThread();
            try
            {
                return store.ContextReadAtAddress(address, ref input, ref output, ref readOptions, out recordMetadata, userContext, sessionFunctions);
            }
            finally
            {
                UnsafeSuspendThread();
            }
        }

        /// <inheritdoc/>
        [MethodImpl(MethodImplOptions.AggressiveInlining)]
        public Status ReadAtAddress(long address, ReadOnlySpan<byte> key, ref TInput input, ref TOutput output, ref ReadOptions readOptions, out RecordMetadata recordMetadata, TContext userContext = default)
        {
            UnsafeResumeThread();
            try
            {
                return store.ContextReadAtAddress(address, key, ref input, ref output, ref readOptions, out recordMetadata, userContext, sessionFunctions);
            }
            finally
            {
                UnsafeSuspendThread();
            }
        }

        /// <inheritdoc/>
        [MethodImpl(MethodImplOptions.AggressiveInlining)]
        public Status Upsert(ReadOnlySpan<byte> key, ReadOnlySpan<byte> desiredValue, TContext userContext = default)
        {
            TInput input = default;
            TOutput output = default;
            return Upsert(key, store.storeFunctions.GetKeyHashCode64(key), ref input, desiredValue, ref output, userContext);
        }

        /// <inheritdoc/>
        [MethodImpl(MethodImplOptions.AggressiveInlining)]
        public Status Upsert(ReadOnlySpan<byte> key, ReadOnlySpan<byte> desiredValue, ref UpsertOptions upsertOptions, TContext userContext = default)
        {
            TInput input = default;
            TOutput output = default;
            return Upsert(key, upsertOptions.KeyHash ?? store.storeFunctions.GetKeyHashCode64(key), ref input, desiredValue, ref output, userContext);
        }

        /// <inheritdoc/>
        [MethodImpl(MethodImplOptions.AggressiveInlining)]
        public Status Upsert(ReadOnlySpan<byte> key, ref TInput input, ReadOnlySpan<byte> desiredValue, ref TOutput output, TContext userContext = default)
            => Upsert(key, store.storeFunctions.GetKeyHashCode64(key), ref input, desiredValue, ref output, userContext);

        /// <inheritdoc/>
        [MethodImpl(MethodImplOptions.AggressiveInlining)]
        public Status Upsert(ReadOnlySpan<byte> key, ref TInput input, ReadOnlySpan<byte> desiredValue, ref TOutput output, ref UpsertOptions upsertOptions, TContext userContext = default)
            => Upsert(key, upsertOptions.KeyHash ?? store.storeFunctions.GetKeyHashCode64(key), ref input, desiredValue, ref output, userContext);

        /// <inheritdoc/>
        [MethodImpl(MethodImplOptions.AggressiveInlining)]
        private Status Upsert(ReadOnlySpan<byte> key, long keyHash, ref TInput input, ReadOnlySpan<byte> desiredValue, ref TOutput output, TContext userContext = default)
        {
            UnsafeResumeThread();
            try
            {
                return store.ContextUpsert(key, keyHash, ref input, srcStringValue: desiredValue, ref output, out _, userContext, sessionFunctions);
            }
            finally
            {
                UnsafeSuspendThread();
            }
        }

        /// <inheritdoc/>
        [MethodImpl(MethodImplOptions.AggressiveInlining)]
        public Status Upsert(ReadOnlySpan<byte> key, ref TInput input, ReadOnlySpan<byte> desiredValue, ref TOutput output, ref UpsertOptions upsertOptions, out RecordMetadata recordMetadata, TContext userContext = default)
        {
            var keyHash = upsertOptions.KeyHash ?? store.storeFunctions.GetKeyHashCode64(key);
            UnsafeResumeThread();
            try
            {
                return store.ContextUpsert(key, keyHash, ref input, srcStringValue: desiredValue, ref output, out recordMetadata, userContext, sessionFunctions);
            }
            finally
            {
                UnsafeSuspendThread();
            }
        }

        /// <inheritdoc/>
        [MethodImpl(MethodImplOptions.AggressiveInlining)]
        public Status Upsert(ReadOnlySpan<byte> key, IHeapObject desiredValue, TContext userContext = default)
        {
            TInput input = default;
            TOutput output = default;
            return Upsert(key, store.storeFunctions.GetKeyHashCode64(key), ref input, desiredValue, ref output, userContext);
        }

        /// <inheritdoc/>
        [MethodImpl(MethodImplOptions.AggressiveInlining)]
        public Status Upsert(ReadOnlySpan<byte> key, IHeapObject desiredValue, ref UpsertOptions upsertOptions, TContext userContext = default)
        {
            TInput input = default;
            TOutput output = default;
            return Upsert(key, upsertOptions.KeyHash ?? store.storeFunctions.GetKeyHashCode64(key), ref input, desiredValue, ref output, userContext);
        }

        /// <inheritdoc/>
        [MethodImpl(MethodImplOptions.AggressiveInlining)]
        public Status Upsert(ReadOnlySpan<byte> key, ref TInput input, IHeapObject desiredValue, ref TOutput output, TContext userContext = default)
            => Upsert(key, store.storeFunctions.GetKeyHashCode64(key), ref input, desiredValue, ref output, userContext);

        /// <inheritdoc/>
        [MethodImpl(MethodImplOptions.AggressiveInlining)]
        public Status Upsert(ReadOnlySpan<byte> key, ref TInput input, IHeapObject desiredValue, ref TOutput output, ref UpsertOptions upsertOptions, TContext userContext = default)
            => Upsert(key, upsertOptions.KeyHash ?? store.storeFunctions.GetKeyHashCode64(key), ref input, desiredValue, ref output, userContext);

        /// <inheritdoc/>
        [MethodImpl(MethodImplOptions.AggressiveInlining)]
        private Status Upsert(ReadOnlySpan<byte> key, long keyHash, ref TInput input, IHeapObject desiredValue, ref TOutput output, TContext userContext = default)
        {
            UnsafeResumeThread();
            try
            {
                return store.ContextUpsert(key, keyHash, ref input, srcObjectValue: desiredValue, ref output, out _, userContext, sessionFunctions);
            }
            finally
            {
                UnsafeSuspendThread();
            }
        }

        /// <inheritdoc/>
        [MethodImpl(MethodImplOptions.AggressiveInlining)]
        public Status Upsert(ReadOnlySpan<byte> key, ref TInput input, IHeapObject desiredValue, ref TOutput output, ref UpsertOptions upsertOptions, out RecordMetadata recordMetadata, TContext userContext = default)
        {
            var keyHash = upsertOptions.KeyHash ?? store.storeFunctions.GetKeyHashCode64(key);
            UnsafeResumeThread();
            try
            {
                return store.ContextUpsert(key, keyHash, ref input, srcObjectValue: desiredValue, ref output, out recordMetadata, userContext, sessionFunctions);
            }
            finally
            {
                UnsafeSuspendThread();
            }
        }

        /// <inheritdoc/>
        [MethodImpl(MethodImplOptions.AggressiveInlining)]
        public Status Upsert<TSourceLogRecord>(in TSourceLogRecord diskLogRecord)
            where TSourceLogRecord : ISourceLogRecord
            => Upsert(diskLogRecord.Key, in diskLogRecord);

        /// <inheritdoc/>
        [MethodImpl(MethodImplOptions.AggressiveInlining)]
        public Status Upsert<TSourceLogRecord>(ReadOnlySpan<byte> key, in TSourceLogRecord diskLogRecord)
            where TSourceLogRecord : ISourceLogRecord
        {
            TInput input = default;
            TOutput output = default;
            UpsertOptions upsertOptions = default;
            return Upsert(key, ref input, in diskLogRecord, ref output, ref upsertOptions);
        }

        /// <inheritdoc/>
        [MethodImpl(MethodImplOptions.AggressiveInlining)]
        public Status Upsert<TSourceLogRecord>(ReadOnlySpan<byte> key, ref TInput input, in TSourceLogRecord diskLogRecord)
            where TSourceLogRecord : ISourceLogRecord
        {
            TOutput output = default;
            UpsertOptions upsertOptions = default;
            return Upsert(key, ref input, in diskLogRecord, ref output, ref upsertOptions);
        }

        /// <inheritdoc/>
        [MethodImpl(MethodImplOptions.AggressiveInlining)]
        public Status Upsert<TSourceLogRecord>(ref TInput input, in TSourceLogRecord inputLogRecord, ref TOutput output, ref UpsertOptions upsertOptions, TContext userContext = default)
            where TSourceLogRecord : ISourceLogRecord
            => Upsert(inputLogRecord.Key, ref input, in inputLogRecord, ref output, ref upsertOptions, userContext);

        /// <inheritdoc/>
        [MethodImpl(MethodImplOptions.AggressiveInlining)]
        public Status Upsert<TSourceLogRecord>(ReadOnlySpan<byte> key, ref TInput input, in TSourceLogRecord inputLogRecord, ref TOutput output, ref UpsertOptions upsertOptions, TContext userContext = default)
            where TSourceLogRecord : ISourceLogRecord
        {
            var keyHash = upsertOptions.KeyHash ?? store.storeFunctions.GetKeyHashCode64(key);

            UnsafeResumeThread();
            try
            {
                return store.ContextUpsert(key, keyHash, ref input, inputLogRecord: in inputLogRecord, ref output, out _, userContext, sessionFunctions);
            }
            finally
            {
                UnsafeSuspendThread();
            }
        }

        /// <inheritdoc/>
        [MethodImpl(MethodImplOptions.AggressiveInlining)]
        public Status RMW(ReadOnlySpan<byte> key, ref TInput input, ref TOutput output, TContext userContext = default)
            => RMW(key, store.storeFunctions.GetKeyHashCode64(key), ref input, ref output, out _, userContext);

        /// <inheritdoc/>
        [MethodImpl(MethodImplOptions.AggressiveInlining)]
        public Status RMW(ReadOnlySpan<byte> key, ref TInput input, ref TOutput output, ref RMWOptions rmwOptions, TContext userContext = default)
            => RMW(key, rmwOptions.KeyHash ?? store.storeFunctions.GetKeyHashCode64(key), ref input, ref output, out _, userContext);

        /// <inheritdoc/>
        public Status RMW(ReadOnlySpan<byte> key, ref TInput input, ref TOutput output, out RecordMetadata recordMetadata, TContext userContext = default)
            => RMW(key, store.storeFunctions.GetKeyHashCode64(key), ref input, ref output, out recordMetadata, userContext);

        /// <inheritdoc/>
        public Status RMW(ReadOnlySpan<byte> key, ref TInput input, ref TOutput output, ref RMWOptions rmwOptions, out RecordMetadata recordMetadata, TContext userContext = default)
        {
            var keyHash = rmwOptions.KeyHash ?? store.storeFunctions.GetKeyHashCode64(key);
            return RMW(key, keyHash, ref input, ref output, out recordMetadata, userContext);
        }

        /// <inheritdoc/>
        [MethodImpl(MethodImplOptions.AggressiveInlining)]
        private Status RMW(ReadOnlySpan<byte> key, long keyHash, ref TInput input, ref TOutput output, out RecordMetadata recordMetadata, TContext userContext = default)
        {
            UnsafeResumeThread();
            try
            {
                return store.ContextRMW(key, keyHash, ref input, ref output, out recordMetadata, userContext, sessionFunctions);
            }
            finally
            {
                UnsafeSuspendThread();
            }
        }

        /// <inheritdoc/>
        [MethodImpl(MethodImplOptions.AggressiveInlining)]
        public Status RMW(ReadOnlySpan<byte> key, ref TInput input, TContext userContext = default)
        {
            TOutput output = default;
            return RMW(key, ref input, ref output, userContext);
        }

        /// <inheritdoc/>
        [MethodImpl(MethodImplOptions.AggressiveInlining)]
        public Status RMW(ReadOnlySpan<byte> key, ref TInput input, ref RMWOptions rmwOptions, TContext userContext = default)
        {
            TOutput output = default;
            return RMW(key, ref input, ref output, ref rmwOptions, userContext);
        }

        /// <inheritdoc/>
        [MethodImpl(MethodImplOptions.AggressiveInlining)]
        public Status Delete(ReadOnlySpan<byte> key, TContext userContext = default)
            => Delete(key, store.storeFunctions.GetKeyHashCode64(key), userContext);

        /// <inheritdoc/>
        [MethodImpl(MethodImplOptions.AggressiveInlining)]
        public Status Delete(ReadOnlySpan<byte> key, ref DeleteOptions deleteOptions, TContext userContext = default)
            => Delete(key, deleteOptions.KeyHash ?? store.storeFunctions.GetKeyHashCode64(key), userContext);

        /// <inheritdoc/>
        [MethodImpl(MethodImplOptions.AggressiveInlining)]
        private Status Delete(ReadOnlySpan<byte> key, long keyHash, TContext userContext = default)
        {
            UnsafeResumeThread();
            try
            {
                return store.ContextDelete<TInput, TOutput, TContext, SessionFunctionsWrapper<TInput, TOutput, TContext, TFunctions, BasicSessionLocker<TStoreFunctions, TAllocator>, TStoreFunctions, TAllocator>>(key, keyHash, userContext, sessionFunctions);
            }
            finally
            {
                UnsafeSuspendThread();
            }
        }

        /// <inheritdoc/>
        [MethodImpl(MethodImplOptions.AggressiveInlining)]
        public void ResetModified(ReadOnlySpan<byte> key) => clientSession.ResetModified(sessionFunctions, key);

        /// <inheritdoc/>
        [MethodImpl(MethodImplOptions.AggressiveInlining)]
        internal bool IsModified(ReadOnlySpan<byte> key) => clientSession.IsModified(sessionFunctions, key);

        /// <inheritdoc/>
        public void Refresh() => clientSession.Refresh(sessionFunctions);

        #endregion ITsavoriteContext

        /// <summary>
        /// Copy key and value to tail, succeed only if key is known to not exist in between expectedLogicalAddress and tail.
        /// </summary>
        /// <param name="srcLogRecord"></param>
        /// <param name="currentAddress">LogicalAddress of the record to be copied</param>
        /// <param name="untilAddress">Lower-bound address (addresses are searched from tail (high) to head (low); do not search for "future records" earlier than this)</param>
        [MethodImpl(MethodImplOptions.AggressiveInlining)]
        internal Status CompactionCopyToTail<TSourceLogRecord>(in TSourceLogRecord srcLogRecord, long currentAddress, long untilAddress)
            where TSourceLogRecord : ISourceLogRecord
        {
            UnsafeResumeThread();
            try
            {
                return store.CompactionConditionalCopyToTail<TInput, TOutput, TContext, SessionFunctionsWrapper<TInput, TOutput, TContext, TFunctions,
                        BasicSessionLocker<TStoreFunctions, TAllocator>, TStoreFunctions, TAllocator>, TSourceLogRecord>(
                    sessionFunctions, in srcLogRecord, currentAddress, untilAddress);
            }
            finally
            {
                UnsafeSuspendThread();
            }
        }

        /// <summary>
        /// Push a scan record to client if key is known to not exist in between expectedLogicalAddress and tail.
        /// </summary>
        /// <param name="scanCursorState">Scan cursor tracking state, from the session on which this scan was initiated</param>
        /// <param name="srcLogRecord"></param>
        /// <param name="currentAddress">LogicalAddress of the record to be copied</param>
        /// <param name="untilAddress">Lower-bound address (addresses are searched from tail (high) to head (low); do not search for "future records" earlier than this)</param>
        /// <param name="maxAddress">Maximum address for determining liveness, records after this address are not considered when checking validity.</param>
        [MethodImpl(MethodImplOptions.AggressiveInlining)]
        internal Status ConditionalScanPush<TSourceLogRecord>(ScanCursorState scanCursorState, in TSourceLogRecord srcLogRecord, long currentAddress, long untilAddress, long maxAddress)
            where TSourceLogRecord : ISourceLogRecord
        {
            UnsafeResumeThread();
            try
            {
                return store.hlogBase.ConditionalScanPush<TInput, TOutput, TContext, SessionFunctionsWrapper<TInput, TOutput, TContext, TFunctions, BasicSessionLocker<TStoreFunctions, TAllocator>, TStoreFunctions, TAllocator>, TSourceLogRecord>(
                        sessionFunctions, scanCursorState, in srcLogRecord, currentAddress, untilAddress, maxAddress);
            }
            finally
            {
                UnsafeSuspendThread();
            }
        }

        /// <summary>
        /// Checks whether specified record is present in memory (between max(fromAddress, HeadAddress) and tail), including tombstones.
        /// </summary>
        /// <param name="key">Key of the record.</param>
        /// <param name="logicalAddress">Logical address of record, if found</param>
        /// <param name="fromAddress">Look until this address; if less than HeadAddress, then HeadAddress is used</param>
        /// <returns>Status</returns>
        public Status ContainsKeyInMemory(ReadOnlySpan<byte> key, out long logicalAddress, long fromAddress = -1)   // TODO: remove when we remove tempkv/tempdb in iterators
        {
            UnsafeResumeThread();
            try
            {
                return store.InternalContainsKeyInMemory<TInput, TOutput, TContext, SessionFunctionsWrapper<TInput, TOutput, TContext, TFunctions, BasicSessionLocker<TStoreFunctions, TAllocator>, TStoreFunctions, TAllocator>>(
                        key, sessionFunctions, out logicalAddress, fromAddress);
            }
            finally
            {
                UnsafeSuspendThread();
            }
        }
    }
}<|MERGE_RESOLUTION|>--- conflicted
+++ resolved
@@ -82,12 +82,8 @@
 
         /// <inheritdoc/>
         [MethodImpl(MethodImplOptions.AggressiveInlining)]
-<<<<<<< HEAD
-        public Status Read(ReadOnlySpan<byte> key, ref TInput input, ref TOutput output, ref ReadOptions readOptions, TContext userContext = default)
-            => Read(key, ref input, ref output, ref readOptions, out _, userContext);
-=======
         public void ReadWithPrefetch<TBatch>(ref TBatch batch, TContext userContext = default)
-            where TBatch : IReadArgBatch<TKey, TInput, TOutput>
+            where TBatch : IReadArgBatch<TInput, TOutput>
 #if NET9_0_OR_GREATER
             , allows ref struct
 #endif
@@ -95,51 +91,18 @@
             UnsafeResumeThread();
             try
             {
-                clientSession.store.ContextReadWithPrefetch<TBatch, TInput, TOutput, TContext, SessionFunctionsWrapper<TKey, TValue, TInput, TOutput, TContext, TFunctions, BasicSessionLocker<TKey, TValue, TStoreFunctions, TAllocator>, TStoreFunctions, TAllocator>>(ref batch, userContext, sessionFunctions);
-            }
-            finally
-            {
-                UnsafeSuspendThread();
-            }
-        }
-
-        /// <inheritdoc/>
-        [MethodImpl(MethodImplOptions.AggressiveInlining)]
-        public Status Read(ref TKey key, ref TInput input, ref TOutput output, ref ReadOptions readOptions, TContext userContext = default)
-            => Read(ref key, ref input, ref output, ref readOptions, out _, userContext);
-
-        /// <inheritdoc/>
-        [MethodImpl(MethodImplOptions.AggressiveInlining)]
-        public Status Read(TKey key, TInput input, out TOutput output, TContext userContext = default)
-        {
-            output = default;
-            return Read(ref key, ref input, ref output, userContext);
-        }
-
-        /// <inheritdoc/>
-        [MethodImpl(MethodImplOptions.AggressiveInlining)]
-        public Status Read(TKey key, TInput input, out TOutput output, ref ReadOptions readOptions, TContext userContext = default)
-        {
-            output = default;
-            return Read(ref key, ref input, ref output, ref readOptions, userContext);
-        }
-
-        /// <inheritdoc/>
-        [MethodImpl(MethodImplOptions.AggressiveInlining)]
-        public Status Read(ref TKey key, ref TOutput output, TContext userContext = default)
-        {
-            TInput input = default;
-            return Read(ref key, ref input, ref output, userContext);
-        }
-
-        /// <inheritdoc/>
-        [MethodImpl(MethodImplOptions.AggressiveInlining)]
-        public Status Read(ref TKey key, ref TOutput output, ref ReadOptions readOptions, TContext userContext = default)
-        {
-            TInput input = default;
-            return Read(ref key, ref input, ref output, ref readOptions, userContext);
-        }
->>>>>>> fd22a747
+                clientSession.store.ContextReadWithPrefetch<TBatch, TInput, TOutput, TContext, SessionFunctionsWrapper<TInput, TOutput, TContext, TFunctions, BasicSessionLocker<TStoreFunctions, TAllocator>, TStoreFunctions, TAllocator>>(ref batch, userContext, sessionFunctions);
+            }
+            finally
+            {
+                UnsafeSuspendThread();
+            }
+        }
+
+        /// <inheritdoc/>
+        [MethodImpl(MethodImplOptions.AggressiveInlining)]
+        public Status Read(ReadOnlySpan<byte> key, ref TInput input, ref TOutput output, ref ReadOptions readOptions, TContext userContext = default)
+            => Read(key, ref input, ref output, ref readOptions, out _, userContext);
 
         /// <inheritdoc/>
         [MethodImpl(MethodImplOptions.AggressiveInlining)]
