﻿// Copyright (c) Microsoft Corporation.
// Licensed under the MIT license.

using System;
using System.Runtime.CompilerServices;
using System.Threading;
using System.Threading.Tasks;

namespace Tsavorite.core
{
    /// <summary>
    /// Basic Tsavorite Context implementation.
    /// </summary>
    public readonly struct BasicContext<TInput, TOutput, TContext, TFunctions, TStoreFunctions, TAllocator>
        : ITsavoriteContext<TInput, TOutput, TContext, TFunctions, TStoreFunctions, TAllocator>
        where TFunctions : ISessionFunctions<TInput, TOutput, TContext>
        where TStoreFunctions : IStoreFunctions
        where TAllocator : IAllocator<TStoreFunctions>
    {
<<<<<<< HEAD
        internal readonly ClientSession<TInput, TOutput, TContext, TFunctions, TStoreFunctions, TAllocator> clientSession;
=======
        readonly ClientSession<TInput, TOutput, TContext, TFunctions, TStoreFunctions, TAllocator> clientSession;
>>>>>>> 04c8fcf9
        internal readonly SessionFunctionsWrapper<TInput, TOutput, TContext, TFunctions, BasicSessionLocker<TStoreFunctions, TAllocator>, TStoreFunctions, TAllocator> sessionFunctions;

        /// <inheritdoc/>
        public bool IsNull => clientSession is null;

        private TsavoriteKV<TStoreFunctions, TAllocator> store => clientSession.store;

        internal BasicContext(ClientSession<TInput, TOutput, TContext, TFunctions, TStoreFunctions, TAllocator> clientSession)
        {
            this.clientSession = clientSession;
            sessionFunctions = new(clientSession);
        }

        /// <inheritdoc/>
        [MethodImpl(MethodImplOptions.AggressiveInlining)]
        public void UnsafeResumeThread()
            => clientSession.UnsafeResumeThread(sessionFunctions);

        /// <inheritdoc/>
        [MethodImpl(MethodImplOptions.AggressiveInlining)]
        public void UnsafeSuspendThread()
            => clientSession.UnsafeSuspendThread();

        #region ITsavoriteContext

        /// <inheritdoc/>
        public ClientSession<TInput, TOutput, TContext, TFunctions, TStoreFunctions, TAllocator> Session => clientSession;

        /// <inheritdoc/>
        public long GetKeyHash(ReadOnlySpan<byte> key) => clientSession.store.GetKeyHash(key);

        /// <inheritdoc/>
        public bool CompletePending(bool wait = false, bool spinWaitForCommit = false)
            => clientSession.CompletePending(sessionFunctions, wait, spinWaitForCommit);

        /// <inheritdoc/>
        public bool CompletePendingWithOutputs(out CompletedOutputIterator<TInput, TOutput, TContext> completedOutputs, bool wait = false, bool spinWaitForCommit = false)
            => clientSession.CompletePendingWithOutputs(sessionFunctions, out completedOutputs, wait, spinWaitForCommit);

        /// <inheritdoc/>
        public ValueTask CompletePendingAsync(bool waitForCommit = false, CancellationToken token = default)
            => clientSession.CompletePendingAsync(sessionFunctions, waitForCommit, token);

        /// <inheritdoc/>
        public ValueTask<CompletedOutputIterator<TInput, TOutput, TContext>> CompletePendingWithOutputsAsync(bool waitForCommit = false, CancellationToken token = default)
            => clientSession.CompletePendingWithOutputsAsync(sessionFunctions, waitForCommit, token);

        /// <inheritdoc/>
        [MethodImpl(MethodImplOptions.AggressiveInlining)]
        public Status Read(ReadOnlySpan<byte> key, ref TInput input, ref TOutput output, TContext userContext = default)
        {
            UnsafeResumeThread();
            try
            {
                return clientSession.store.ContextRead(key, ref input, ref output, userContext, sessionFunctions);
            }
            finally
            {
                UnsafeSuspendThread();
            }
        }

        /// <inheritdoc/>
        [MethodImpl(MethodImplOptions.AggressiveInlining)]
<<<<<<< HEAD
=======
        public void ReadWithPrefetch<TBatch>(ref TBatch batch, TContext userContext = default)
            where TBatch : IReadArgBatch<TInput, TOutput>
#if NET9_0_OR_GREATER
            , allows ref struct
#endif
        {
            UnsafeResumeThread();
            try
            {
                clientSession.store.ContextReadWithPrefetch<TBatch, TInput, TOutput, TContext, SessionFunctionsWrapper<TInput, TOutput, TContext, TFunctions, BasicSessionLocker<TStoreFunctions, TAllocator>, TStoreFunctions, TAllocator>>(ref batch, userContext, sessionFunctions);
            }
            finally
            {
                UnsafeSuspendThread();
            }
        }

        /// <inheritdoc/>
        [MethodImpl(MethodImplOptions.AggressiveInlining)]
>>>>>>> 04c8fcf9
        public Status Read(ReadOnlySpan<byte> key, ref TInput input, ref TOutput output, ref ReadOptions readOptions, TContext userContext = default)
            => Read(key, ref input, ref output, ref readOptions, out _, userContext);

        /// <inheritdoc/>
        [MethodImpl(MethodImplOptions.AggressiveInlining)]
        public Status Read(ReadOnlySpan<byte> key, ref TOutput output, TContext userContext = default)
        {
            TInput input = default;
            return Read(key, ref input, ref output, userContext);
        }

        /// <inheritdoc/>
        [MethodImpl(MethodImplOptions.AggressiveInlining)]
        public Status Read(ReadOnlySpan<byte> key, ref TOutput output, ref ReadOptions readOptions, TContext userContext = default)
        {
            TInput input = default;
            return Read(key, ref input, ref output, ref readOptions, userContext);
        }

        /// <inheritdoc/>
        [MethodImpl(MethodImplOptions.AggressiveInlining)]
        public (Status status, TOutput output) Read(ReadOnlySpan<byte> key, TContext userContext = default)
        {
            TInput input = default;
            TOutput output = default;
            return (Read(key, ref input, ref output, userContext), output);
        }

        /// <inheritdoc/>
        [MethodImpl(MethodImplOptions.AggressiveInlining)]
        public (Status status, TOutput output) Read(ReadOnlySpan<byte> key, ref ReadOptions readOptions, TContext userContext = default)
        {
            TInput input = default;
            TOutput output = default;
            return (Read(key, ref input, ref output, ref readOptions, userContext), output);
        }

        /// <inheritdoc/>
        [MethodImpl(MethodImplOptions.AggressiveInlining)]
        public Status Read(ReadOnlySpan<byte> key, ref TInput input, ref TOutput output, ref ReadOptions readOptions, out RecordMetadata recordMetadata, TContext userContext = default)
        {
            UnsafeResumeThread();
            try
            {
                return store.ContextRead(key, ref input, ref output, ref readOptions, out recordMetadata, userContext, sessionFunctions);
            }
            finally
            {
                UnsafeSuspendThread();
            }
        }

        /// <inheritdoc/>
        [MethodImpl(MethodImplOptions.AggressiveInlining)]
        public Status ReadAtAddress(long address, ref TInput input, ref TOutput output, ref ReadOptions readOptions, out RecordMetadata recordMetadata, TContext userContext = default)
        {
            UnsafeResumeThread();
            try
            {
                return store.ContextReadAtAddress(address, ref input, ref output, ref readOptions, out recordMetadata, userContext, sessionFunctions);
            }
            finally
            {
                UnsafeSuspendThread();
            }
        }

        /// <inheritdoc/>
        [MethodImpl(MethodImplOptions.AggressiveInlining)]
        public Status ReadAtAddress(long address, ReadOnlySpan<byte> key, ref TInput input, ref TOutput output, ref ReadOptions readOptions, out RecordMetadata recordMetadata, TContext userContext = default)
        {
            UnsafeResumeThread();
            try
            {
                return store.ContextReadAtAddress(address, key, ref input, ref output, ref readOptions, out recordMetadata, userContext, sessionFunctions);
            }
            finally
            {
                UnsafeSuspendThread();
            }
        }

        /// <inheritdoc/>
        [MethodImpl(MethodImplOptions.AggressiveInlining)]
        public Status Upsert(ReadOnlySpan<byte> key, ReadOnlySpan<byte> desiredValue, TContext userContext = default)
        {
            TInput input = default;
            TOutput output = default;
            return Upsert(key, store.storeFunctions.GetKeyHashCode64(key), ref input, desiredValue, ref output, userContext);
        }

        /// <inheritdoc/>
        [MethodImpl(MethodImplOptions.AggressiveInlining)]
        public Status Upsert(ReadOnlySpan<byte> key, ReadOnlySpan<byte> desiredValue, ref UpsertOptions upsertOptions, TContext userContext = default)
        {
            TInput input = default;
            TOutput output = default;
            return Upsert(key, upsertOptions.KeyHash ?? store.storeFunctions.GetKeyHashCode64(key), ref input, desiredValue, ref output, userContext);
        }

        /// <inheritdoc/>
        [MethodImpl(MethodImplOptions.AggressiveInlining)]
        public Status Upsert(ReadOnlySpan<byte> key, ref TInput input, ReadOnlySpan<byte> desiredValue, ref TOutput output, TContext userContext = default)
            => Upsert(key, store.storeFunctions.GetKeyHashCode64(key), ref input, desiredValue, ref output, userContext);

        /// <inheritdoc/>
        [MethodImpl(MethodImplOptions.AggressiveInlining)]
        public Status Upsert(ReadOnlySpan<byte> key, ref TInput input, ReadOnlySpan<byte> desiredValue, ref TOutput output, ref UpsertOptions upsertOptions, TContext userContext = default)
            => Upsert(key, upsertOptions.KeyHash ?? store.storeFunctions.GetKeyHashCode64(key), ref input, desiredValue, ref output, userContext);

        /// <inheritdoc/>
        [MethodImpl(MethodImplOptions.AggressiveInlining)]
        private Status Upsert(ReadOnlySpan<byte> key, long keyHash, ref TInput input, ReadOnlySpan<byte> desiredValue, ref TOutput output, TContext userContext = default)
        {
            UnsafeResumeThread();
            try
            {
                return store.ContextUpsert(key, keyHash, ref input, srcStringValue: desiredValue, ref output, out _, userContext, sessionFunctions);
            }
            finally
            {
                UnsafeSuspendThread();
            }
        }

        /// <inheritdoc/>
        [MethodImpl(MethodImplOptions.AggressiveInlining)]
        public Status Upsert(ReadOnlySpan<byte> key, ref TInput input, ReadOnlySpan<byte> desiredValue, ref TOutput output, ref UpsertOptions upsertOptions, out RecordMetadata recordMetadata, TContext userContext = default)
        {
            var keyHash = upsertOptions.KeyHash ?? store.storeFunctions.GetKeyHashCode64(key);
            UnsafeResumeThread();
            try
            {
                return store.ContextUpsert(key, keyHash, ref input, srcStringValue: desiredValue, ref output, out recordMetadata, userContext, sessionFunctions);
            }
            finally
            {
                UnsafeSuspendThread();
            }
        }

        /// <inheritdoc/>
        [MethodImpl(MethodImplOptions.AggressiveInlining)]
        public Status Upsert(ReadOnlySpan<byte> key, IHeapObject desiredValue, TContext userContext = default)
        {
            TInput input = default;
            TOutput output = default;
            return Upsert(key, store.storeFunctions.GetKeyHashCode64(key), ref input, desiredValue, ref output, userContext);
        }

        /// <inheritdoc/>
        [MethodImpl(MethodImplOptions.AggressiveInlining)]
        public Status Upsert(ReadOnlySpan<byte> key, IHeapObject desiredValue, ref UpsertOptions upsertOptions, TContext userContext = default)
        {
            TInput input = default;
            TOutput output = default;
            return Upsert(key, upsertOptions.KeyHash ?? store.storeFunctions.GetKeyHashCode64(key), ref input, desiredValue, ref output, userContext);
        }

        /// <inheritdoc/>
        [MethodImpl(MethodImplOptions.AggressiveInlining)]
        public Status Upsert(ReadOnlySpan<byte> key, ref TInput input, IHeapObject desiredValue, ref TOutput output, TContext userContext = default)
            => Upsert(key, store.storeFunctions.GetKeyHashCode64(key), ref input, desiredValue, ref output, userContext);

        /// <inheritdoc/>
        [MethodImpl(MethodImplOptions.AggressiveInlining)]
        public Status Upsert(ReadOnlySpan<byte> key, ref TInput input, IHeapObject desiredValue, ref TOutput output, ref UpsertOptions upsertOptions, TContext userContext = default)
            => Upsert(key, upsertOptions.KeyHash ?? store.storeFunctions.GetKeyHashCode64(key), ref input, desiredValue, ref output, userContext);

        /// <inheritdoc/>
        [MethodImpl(MethodImplOptions.AggressiveInlining)]
        private Status Upsert(ReadOnlySpan<byte> key, long keyHash, ref TInput input, IHeapObject desiredValue, ref TOutput output, TContext userContext = default)
        {
            UnsafeResumeThread();
            try
            {
                return store.ContextUpsert(key, keyHash, ref input, srcObjectValue: desiredValue, ref output, out _, userContext, sessionFunctions);
            }
            finally
            {
                UnsafeSuspendThread();
            }
        }

        /// <inheritdoc/>
        [MethodImpl(MethodImplOptions.AggressiveInlining)]
        public Status Upsert(ReadOnlySpan<byte> key, ref TInput input, IHeapObject desiredValue, ref TOutput output, ref UpsertOptions upsertOptions, out RecordMetadata recordMetadata, TContext userContext = default)
        {
            var keyHash = upsertOptions.KeyHash ?? store.storeFunctions.GetKeyHashCode64(key);
            UnsafeResumeThread();
            try
            {
                return store.ContextUpsert(key, keyHash, ref input, srcObjectValue: desiredValue, ref output, out recordMetadata, userContext, sessionFunctions);
            }
            finally
            {
                UnsafeSuspendThread();
            }
        }

        /// <inheritdoc/>
        [MethodImpl(MethodImplOptions.AggressiveInlining)]
        public Status Upsert<TSourceLogRecord>(in TSourceLogRecord diskLogRecord)
            where TSourceLogRecord : ISourceLogRecord
            => Upsert(diskLogRecord.Key, in diskLogRecord);

        /// <inheritdoc/>
        [MethodImpl(MethodImplOptions.AggressiveInlining)]
        public Status Upsert<TSourceLogRecord>(ReadOnlySpan<byte> key, in TSourceLogRecord diskLogRecord)
            where TSourceLogRecord : ISourceLogRecord
        {
            TInput input = default;
            TOutput output = default;
            UpsertOptions upsertOptions = default;
            return Upsert(key, ref input, in diskLogRecord, ref output, ref upsertOptions);
        }

        /// <inheritdoc/>
        [MethodImpl(MethodImplOptions.AggressiveInlining)]
        public Status Upsert<TSourceLogRecord>(ReadOnlySpan<byte> key, ref TInput input, in TSourceLogRecord diskLogRecord)
            where TSourceLogRecord : ISourceLogRecord
        {
            TOutput output = default;
            UpsertOptions upsertOptions = default;
            return Upsert(key, ref input, in diskLogRecord, ref output, ref upsertOptions);
        }

        /// <inheritdoc/>
        [MethodImpl(MethodImplOptions.AggressiveInlining)]
        public Status Upsert<TSourceLogRecord>(ref TInput input, in TSourceLogRecord inputLogRecord, ref TOutput output, ref UpsertOptions upsertOptions, TContext userContext = default)
            where TSourceLogRecord : ISourceLogRecord
            => Upsert(inputLogRecord.Key, ref input, in inputLogRecord, ref output, ref upsertOptions, userContext);

        /// <inheritdoc/>
        [MethodImpl(MethodImplOptions.AggressiveInlining)]
        public Status Upsert<TSourceLogRecord>(ReadOnlySpan<byte> key, ref TInput input, in TSourceLogRecord inputLogRecord, ref TOutput output, ref UpsertOptions upsertOptions, TContext userContext = default)
            where TSourceLogRecord : ISourceLogRecord
        {
            var keyHash = upsertOptions.KeyHash ?? store.storeFunctions.GetKeyHashCode64(key);

            UnsafeResumeThread();
            try
            {
                return store.ContextUpsert(key, keyHash, ref input, inputLogRecord: in inputLogRecord, ref output, out _, userContext, sessionFunctions);
            }
            finally
            {
                UnsafeSuspendThread();
            }
        }

        /// <inheritdoc/>
        [MethodImpl(MethodImplOptions.AggressiveInlining)]
        public Status RMW(ReadOnlySpan<byte> key, ref TInput input, ref TOutput output, TContext userContext = default)
            => RMW(key, store.storeFunctions.GetKeyHashCode64(key), ref input, ref output, out _, userContext);

        /// <inheritdoc/>
        [MethodImpl(MethodImplOptions.AggressiveInlining)]
        public Status RMW(ReadOnlySpan<byte> key, ref TInput input, ref TOutput output, ref RMWOptions rmwOptions, TContext userContext = default)
            => RMW(key, rmwOptions.KeyHash ?? store.storeFunctions.GetKeyHashCode64(key), ref input, ref output, out _, userContext);

        /// <inheritdoc/>
        public Status RMW(ReadOnlySpan<byte> key, ref TInput input, ref TOutput output, out RecordMetadata recordMetadata, TContext userContext = default)
            => RMW(key, store.storeFunctions.GetKeyHashCode64(key), ref input, ref output, out recordMetadata, userContext);

        /// <inheritdoc/>
        public Status RMW(ReadOnlySpan<byte> key, ref TInput input, ref TOutput output, ref RMWOptions rmwOptions, out RecordMetadata recordMetadata, TContext userContext = default)
        {
            var keyHash = rmwOptions.KeyHash ?? store.storeFunctions.GetKeyHashCode64(key);
            return RMW(key, keyHash, ref input, ref output, out recordMetadata, userContext);
        }

        /// <inheritdoc/>
        [MethodImpl(MethodImplOptions.AggressiveInlining)]
        private Status RMW(ReadOnlySpan<byte> key, long keyHash, ref TInput input, ref TOutput output, out RecordMetadata recordMetadata, TContext userContext = default)
        {
            UnsafeResumeThread();
            try
            {
                return store.ContextRMW(key, keyHash, ref input, ref output, out recordMetadata, userContext, sessionFunctions);
            }
            finally
            {
                UnsafeSuspendThread();
            }
        }

        /// <inheritdoc/>
        [MethodImpl(MethodImplOptions.AggressiveInlining)]
        public Status RMW(ReadOnlySpan<byte> key, ref TInput input, TContext userContext = default)
        {
            TOutput output = default;
            return RMW(key, ref input, ref output, userContext);
        }

        /// <inheritdoc/>
        [MethodImpl(MethodImplOptions.AggressiveInlining)]
        public Status RMW(ReadOnlySpan<byte> key, ref TInput input, ref RMWOptions rmwOptions, TContext userContext = default)
        {
            TOutput output = default;
            return RMW(key, ref input, ref output, ref rmwOptions, userContext);
        }

        /// <inheritdoc/>
        [MethodImpl(MethodImplOptions.AggressiveInlining)]
        public Status Delete(ReadOnlySpan<byte> key, TContext userContext = default)
            => Delete(key, store.storeFunctions.GetKeyHashCode64(key), userContext);

        /// <inheritdoc/>
        [MethodImpl(MethodImplOptions.AggressiveInlining)]
        public Status Delete(ReadOnlySpan<byte> key, ref DeleteOptions deleteOptions, TContext userContext = default)
            => Delete(key, deleteOptions.KeyHash ?? store.storeFunctions.GetKeyHashCode64(key), userContext);

        /// <inheritdoc/>
        [MethodImpl(MethodImplOptions.AggressiveInlining)]
        private Status Delete(ReadOnlySpan<byte> key, long keyHash, TContext userContext = default)
        {
            UnsafeResumeThread();
            try
            {
                return store.ContextDelete<TInput, TOutput, TContext, SessionFunctionsWrapper<TInput, TOutput, TContext, TFunctions, BasicSessionLocker<TStoreFunctions, TAllocator>, TStoreFunctions, TAllocator>>(key, keyHash, userContext, sessionFunctions);
            }
            finally
            {
                UnsafeSuspendThread();
            }
        }

        /// <inheritdoc/>
        [MethodImpl(MethodImplOptions.AggressiveInlining)]
        public void ResetModified(ReadOnlySpan<byte> key) => clientSession.ResetModified(sessionFunctions, key);

        /// <inheritdoc/>
        [MethodImpl(MethodImplOptions.AggressiveInlining)]
        internal bool IsModified(ReadOnlySpan<byte> key) => clientSession.IsModified(sessionFunctions, key);

        /// <inheritdoc/>
        public void Refresh() => clientSession.Refresh(sessionFunctions);

        #endregion ITsavoriteContext

        /// <summary>
        /// Copy key and value to tail, succeed only if key is known to not exist in between expectedLogicalAddress and tail.
        /// </summary>
        /// <param name="srcLogRecord"></param>
        /// <param name="currentAddress">LogicalAddress of the record to be copied</param>
        /// <param name="untilAddress">Lower-bound address (addresses are searched from tail (high) to head (low); do not search for "future records" earlier than this)</param>
        [MethodImpl(MethodImplOptions.AggressiveInlining)]
        internal Status CompactionCopyToTail<TSourceLogRecord>(in TSourceLogRecord srcLogRecord, long currentAddress, long untilAddress)
            where TSourceLogRecord : ISourceLogRecord
        {
            UnsafeResumeThread();
            try
            {
                return store.CompactionConditionalCopyToTail<TInput, TOutput, TContext, SessionFunctionsWrapper<TInput, TOutput, TContext, TFunctions,
                        BasicSessionLocker<TStoreFunctions, TAllocator>, TStoreFunctions, TAllocator>, TSourceLogRecord>(
                    sessionFunctions, in srcLogRecord, currentAddress, untilAddress);
            }
            finally
            {
                UnsafeSuspendThread();
            }
        }

        /// <summary>
        /// Push a scan record to client if key is known to not exist in between expectedLogicalAddress and tail.
        /// </summary>
        /// <param name="scanCursorState">Scan cursor tracking state, from the session on which this scan was initiated</param>
        /// <param name="srcLogRecord"></param>
        /// <param name="currentAddress">LogicalAddress of the record to be copied</param>
        /// <param name="untilAddress">Lower-bound address (addresses are searched from tail (high) to head (low); do not search for "future records" earlier than this)</param>
        /// <param name="maxAddress">Maximum address for determining liveness, records after this address are not considered when checking validity.</param>
        [MethodImpl(MethodImplOptions.AggressiveInlining)]
        internal Status ConditionalScanPush<TSourceLogRecord>(ScanCursorState scanCursorState, in TSourceLogRecord srcLogRecord, long currentAddress, long untilAddress, long maxAddress)
            where TSourceLogRecord : ISourceLogRecord
        {
            UnsafeResumeThread();
            try
            {
                return store.hlogBase.ConditionalScanPush<TInput, TOutput, TContext, SessionFunctionsWrapper<TInput, TOutput, TContext, TFunctions, BasicSessionLocker<TStoreFunctions, TAllocator>, TStoreFunctions, TAllocator>, TSourceLogRecord>(
                        sessionFunctions, scanCursorState, in srcLogRecord, currentAddress, untilAddress, maxAddress);
            }
            finally
            {
                UnsafeSuspendThread();
            }
        }

        /// <summary>
        /// Checks whether specified record is present in memory (between max(fromAddress, HeadAddress) and tail), including tombstones.
        /// </summary>
        /// <param name="key">Key of the record.</param>
        /// <param name="logicalAddress">Logical address of record, if found</param>
        /// <param name="fromAddress">Look until this address; if less than HeadAddress, then HeadAddress is used</param>
        /// <returns>Status</returns>
        public Status ContainsKeyInMemory(ReadOnlySpan<byte> key, out long logicalAddress, long fromAddress = -1)   // TODO: remove when we remove tempkv/tempdb in iterators
        {
            UnsafeResumeThread();
            try
            {
                return store.InternalContainsKeyInMemory<TInput, TOutput, TContext, SessionFunctionsWrapper<TInput, TOutput, TContext, TFunctions, BasicSessionLocker<TStoreFunctions, TAllocator>, TStoreFunctions, TAllocator>>(
                        key, sessionFunctions, out logicalAddress, fromAddress);
            }
            finally
            {
                UnsafeSuspendThread();
            }
        }
    }
}<|MERGE_RESOLUTION|>--- conflicted
+++ resolved
@@ -17,11 +17,7 @@
         where TStoreFunctions : IStoreFunctions
         where TAllocator : IAllocator<TStoreFunctions>
     {
-<<<<<<< HEAD
         internal readonly ClientSession<TInput, TOutput, TContext, TFunctions, TStoreFunctions, TAllocator> clientSession;
-=======
-        readonly ClientSession<TInput, TOutput, TContext, TFunctions, TStoreFunctions, TAllocator> clientSession;
->>>>>>> 04c8fcf9
         internal readonly SessionFunctionsWrapper<TInput, TOutput, TContext, TFunctions, BasicSessionLocker<TStoreFunctions, TAllocator>, TStoreFunctions, TAllocator> sessionFunctions;
 
         /// <inheritdoc/>
@@ -86,8 +82,6 @@
 
         /// <inheritdoc/>
         [MethodImpl(MethodImplOptions.AggressiveInlining)]
-<<<<<<< HEAD
-=======
         public void ReadWithPrefetch<TBatch>(ref TBatch batch, TContext userContext = default)
             where TBatch : IReadArgBatch<TInput, TOutput>
 #if NET9_0_OR_GREATER
@@ -107,7 +101,6 @@
 
         /// <inheritdoc/>
         [MethodImpl(MethodImplOptions.AggressiveInlining)]
->>>>>>> 04c8fcf9
         public Status Read(ReadOnlySpan<byte> key, ref TInput input, ref TOutput output, ref ReadOptions readOptions, TContext userContext = default)
             => Read(key, ref input, ref output, ref readOptions, out _, userContext);
 
