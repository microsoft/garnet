--- conflicted
+++ resolved
@@ -86,7 +86,6 @@
         {
             Debug.Assert(clientSession.store.epoch.ThisInstanceProtected());
             return clientSession.store.ContextRead(key, ref input, ref output, ref readOptions, out _, userContext, sessionFunctions);
-<<<<<<< HEAD
         }
 
         /// <inheritdoc/>
@@ -95,47 +94,23 @@
         {
             TInput input = default;
             return Read(key, ref input, ref output, userContext);
-=======
->>>>>>> 04c8fcf9
-        }
-
-        /// <inheritdoc/>
-        [MethodImpl(MethodImplOptions.AggressiveInlining)]
-<<<<<<< HEAD
+        }
+
+        /// <inheritdoc/>
+        [MethodImpl(MethodImplOptions.AggressiveInlining)]
         public Status Read(ReadOnlySpan<byte> key, ref TOutput output, ref ReadOptions readOptions, TContext userContext = default)
         {
             TInput input = default;
             return Read(key, ref input, ref output, ref readOptions, userContext);
-=======
-        public Status Read(ReadOnlySpan<byte> key, ref TOutput output, TContext userContext = default)
-        {
-            TInput input = default;
-            return Read(key, ref input, ref output, userContext);
->>>>>>> 04c8fcf9
-        }
-
-        /// <inheritdoc/>
-        [MethodImpl(MethodImplOptions.AggressiveInlining)]
-<<<<<<< HEAD
+        }
+
+        /// <inheritdoc/>
+        [MethodImpl(MethodImplOptions.AggressiveInlining)]
         public (Status status, TOutput output) Read(ReadOnlySpan<byte> key, TContext userContext = default)
         {
             TInput input = default;
             TOutput output = default;
             return (Read(key, ref input, ref output, userContext), output);
-=======
-        public Status Read(ReadOnlySpan<byte> key, ref TOutput output, ref ReadOptions readOptions, TContext userContext = default)
-        {
-            TInput input = default;
-            return Read(key, ref input, ref output, ref readOptions, userContext);
-        }
-
-        /// <inheritdoc/>
-        [MethodImpl(MethodImplOptions.AggressiveInlining)]
-        public (Status status, TOutput output) Read(ReadOnlySpan<byte> key, TContext userContext = default)
-        {
-            TInput input = default;
-            TOutput output = default;
-            return (Read(key, ref input, ref output, userContext), output);
         }
 
         /// <inheritdoc/>
@@ -145,33 +120,18 @@
             TInput input = default;
             TOutput output = default;
             return (Read(key, ref input, ref output, ref readOptions, userContext), output);
->>>>>>> 04c8fcf9
-        }
-
-        /// <inheritdoc/>
-        [MethodImpl(MethodImplOptions.AggressiveInlining)]
-<<<<<<< HEAD
-        public (Status status, TOutput output) Read(ReadOnlySpan<byte> key, ref ReadOptions readOptions, TContext userContext = default)
-        {
-            TInput input = default;
-            TOutput output = default;
-            return (Read(key, ref input, ref output, ref readOptions, userContext), output);
-=======
+        }
+
+        /// <inheritdoc/>
+        [MethodImpl(MethodImplOptions.AggressiveInlining)]
         public Status Read(ReadOnlySpan<byte> key, ref TInput input, ref TOutput output, ref ReadOptions readOptions, out RecordMetadata recordMetadata, TContext userContext = default)
         {
             Debug.Assert(clientSession.store.epoch.ThisInstanceProtected());
             return clientSession.store.ContextRead(key, ref input, ref output, ref readOptions, out recordMetadata, userContext, sessionFunctions);
->>>>>>> 04c8fcf9
-        }
-
-        /// <inheritdoc/>
-        [MethodImpl(MethodImplOptions.AggressiveInlining)]
-<<<<<<< HEAD
-        public Status Read(ReadOnlySpan<byte> key, ref TInput input, ref TOutput output, ref ReadOptions readOptions, out RecordMetadata recordMetadata, TContext userContext = default)
-        {
-            Debug.Assert(clientSession.store.epoch.ThisInstanceProtected());
-            return clientSession.store.ContextRead(key, ref input, ref output, ref readOptions, out recordMetadata, userContext, sessionFunctions);
-=======
+        }
+
+        /// <inheritdoc/>
+        [MethodImpl(MethodImplOptions.AggressiveInlining)]
         public void ReadWithPrefetch<TBatch>(ref TBatch batch, TContext userContext)
             where TBatch : IReadArgBatch<TInput, TOutput>
 #if NET9_0_OR_GREATER
@@ -180,7 +140,6 @@
         {
             Debug.Assert(clientSession.store.epoch.ThisInstanceProtected());
             clientSession.store.ContextReadWithPrefetch<TBatch, TInput, TOutput, TContext, SessionFunctionsWrapper<TInput, TOutput, TContext, TFunctions, BasicSessionLocker<TStoreFunctions, TAllocator>, TStoreFunctions, TAllocator>>(ref batch, userContext, sessionFunctions);
->>>>>>> 04c8fcf9
         }
 
         /// <inheritdoc/>
