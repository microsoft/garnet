--- conflicted
+++ resolved
@@ -105,11 +105,7 @@
         /// </summary>
         public static StoreFunctions<TKeyComparer, DefaultRecordDisposer> Create<TKeyComparer>(TKeyComparer keyComparer, Func<IObjectSerializer<IHeapObject>> valueSerializerCreator)
             where TKeyComparer : IKeyComparer
-<<<<<<< HEAD
-            => new(keyComparer, valueSerializerCreator, new DefaultRecordDisposer());
-=======
             => new(keyComparer, valueSerializerCreator, DefaultRecordDisposer.Instance);
->>>>>>> 04c8fcf9
 
         /// <summary>
         /// Construct a StoreFunctions instance with all types specified and contained instances passed, e.g. for custom objects.
