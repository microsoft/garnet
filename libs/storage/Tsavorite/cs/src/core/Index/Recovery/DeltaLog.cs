﻿// Copyright (c) Microsoft Corporation.
// Licensed under the MIT license.

using System;
using System.Runtime.CompilerServices;
using System.Runtime.InteropServices;
using System.Threading;
using System.Threading.Tasks;
using Microsoft.Extensions.Logging;

namespace Tsavorite.core
{
    /// <summary>
    /// The type of a record in the delta (incremental) log
    /// </summary>
    public enum DeltaLogEntryType : int
    {
        /// <summary>
        /// The entry is a delta record
        /// </summary>
        DELTA,

        /// <summary>
        /// The entry is checkpoint metadata
        /// </summary>
        CHECKPOINT_METADATA
    }

    [StructLayout(LayoutKind.Explicit, Size = DeltaLog.HeaderSize)]
    struct DeltalogHeader
    {
        [FieldOffset(0)]
        public ulong Checksum;
        [FieldOffset(8)]
        public int Length;
        [FieldOffset(12)]
        public DeltaLogEntryType Type;
    }

    /// <summary>
    /// Scan iterator for hybrid log
    /// </summary>
    public sealed class DeltaLog : ScanIteratorBase, IDisposable
    {
        /// <summary>
        /// Header size
        /// </summary>
        public const int HeaderSize = 16;

        readonly IDevice deltaLogDevice;
        readonly int LogPageSizeBits;
        readonly int PageSize;
        readonly int PageSizeMask;
        readonly int AlignedPageSizeBytes;
        readonly int sectorSize;
        BlittableFrame frame;
        bool disposed = false;

        // Fields to support writes
        SectorAlignedBufferPool memory;
        long tailAddress;
        long flushedUntilAddress;

        SemaphoreSlim completedSemaphore;
        int issuedFlush;
        SectorAlignedMemory buffer;

        /// <summary>
        /// Tail address
        /// </summary>
        public long TailAddress => tailAddress;

        /// <summary>
        /// Constructor
        /// </summary>
        public DeltaLog(IDevice deltaLogDevice, int logPageSizeBits, long tailAddress, ILogger logger = null)
            : base(0, tailAddress >= 0 ? tailAddress : deltaLogDevice.GetFileSize(0), DiskScanBufferingMode.SinglePageBuffering,
<<<<<<< HEAD
                  InMemoryScanBufferingMode.NoBuffering, includeClosedRecords: false, epoch: default, logPageSizeBits, initForReads:false, logger: logger)
=======
                  InMemoryScanBufferingMode.NoBuffering, includeClosedRecords: false, epoch: default, logPageSizeBits, initForReads: false, logger: logger)
>>>>>>> 04c8fcf9
        {
            LogPageSizeBits = logPageSizeBits;
            PageSize = 1 << LogPageSizeBits;
            PageSizeMask = PageSize - 1;
            this.deltaLogDevice = deltaLogDevice;
            this.tailAddress = flushedUntilAddress = endAddress;
            sectorSize = (int)deltaLogDevice.SectorSize;
            AlignedPageSizeBytes = (int)Align(PageSize);
            issuedFlush = 1;
            completedSemaphore = new SemaphoreSlim(0);
        }

        /// <inheritdoc />
        public override void InitializeForReads()
        {
            base.InitializeForReads();
            if (frameSize > 0 && (endAddress > 0 || tailAddress > 0))
                frame = new BlittableFrame(frameSize, 1 << LogPageSizeBits, sectorSize);
        }

        /// <summary>
        /// Dispose the iterator
        /// </summary>
        public override void Dispose()
        {
            if (!disposed)
            {
                base.Dispose();

                // Dispose/unpin the frame from memory
                frame?.Dispose();
                // Wait for ongoing page flushes
                if (Interlocked.Decrement(ref issuedFlush) == 0)
                    completedSemaphore.Release();
                completedSemaphore.Wait();
                // Dispose flush buffer
                buffer?.Dispose();
                disposed = true;
            }
        }

        internal override void AsyncReadPagesFromDeviceToFrame<TContext>(CircularDiskReadBuffer readBuffers, long readPageStart, int numPages, long untilAddress,
            TContext context, out CountdownEvent completed, long devicePageOffset = 0, IDevice device = null, IDevice objectLogDevice = null, CancellationTokenSource cts = null)
        {
            IDevice usedDevice = deltaLogDevice;
            completed = new CountdownEvent(numPages);
            for (long readPage = readPageStart; readPage < (readPageStart + numPages); readPage++)
            {
                int pageIndex = (int)(readPage % frame.frameSize);
                if (frame.frame[pageIndex] == null)
                    frame.Allocate(pageIndex);
                else
                    frame.Clear(pageIndex);

                var asyncResult = new PageAsyncReadResult<TContext>()
                {
                    page = readPage,
                    context = context,
                    handle = completed
                };

                ulong offsetInFile = (ulong)(AlignedPageSizeBytes * readPage);
                uint readLength = (uint)AlignedPageSizeBytes;
                long adjustedUntilAddress = (AlignedPageSizeBytes * (untilAddress >> LogPageSizeBits) + (untilAddress & PageSizeMask));

                if (adjustedUntilAddress > 0 && ((adjustedUntilAddress - (long)offsetInFile) < PageSize))
                {
                    readLength = (uint)(adjustedUntilAddress - (long)offsetInFile);
                    readLength = (uint)(Align(readLength));
                }

                if (device != null)
                    offsetInFile = (ulong)(AlignedPageSizeBytes * (readPage - devicePageOffset));

                usedDevice.ReadAsync(offsetInFile, (IntPtr)frame.pointers[pageIndex], readLength, AsyncReadPagesCallback, asyncResult);
            }
        }

        private static unsafe ref DeltalogHeader GetHeader(long physicalAddress) => ref Unsafe.AsRef<DeltalogHeader>((void*)physicalAddress);

        private unsafe void AsyncReadPagesCallback(uint errorCode, uint numBytes, object context)
        {
            try
            {
                var result = (PageAsyncReadResult<Empty>)context;

                if (errorCode != 0)
                {
                    logger?.LogError($"{nameof(AsyncReadPagesCallback)} error: {{errorCode}}", errorCode);
                    result.cts?.Cancel();
                }

                if (errorCode == 0)
                    _ = result.handle?.Signal();

                Interlocked.MemoryBarrier();
            }
            catch when (disposed) { }
        }

        [MethodImpl(MethodImplOptions.AggressiveInlining)]
        private long Align(long length)
        {
            return (length + sectorSize - 1) & ~(sectorSize - 1);
        }

        /// <summary>
        /// Get next entry
        /// </summary>
        /// <param name="physicalAddress"></param>
        /// <param name="entryLength"></param>
        /// <param name="type"></param>
        /// <returns></returns>
        public unsafe bool GetNext(out long physicalAddress, out int entryLength, out DeltaLogEntryType type)
        {
            while (true)
            {
                physicalAddress = 0;
                entryLength = 0;
                currentAddress = nextAddress;
                type = DeltaLogEntryType.DELTA;

                var _currentPage = currentAddress >> LogPageSizeBits;
                var _currentFrame = _currentPage % frameSize;
                var _currentOffset = currentAddress & PageSizeMask;
                var _headAddress = long.MaxValue;

                if (disposed)
                    return false;

                var _endAddress = endAddress;
                if (tailAddress > _endAddress) _endAddress = tailAddress;

                if (currentAddress >= _endAddress)
                    return false;


                if (BufferAndLoad(currentAddress, _currentPage, _currentFrame, _headAddress, _endAddress))
                    continue;
                physicalAddress = frame.GetPhysicalAddress(_currentFrame, _currentOffset);

                // Get and check entry length
                entryLength = GetHeader(physicalAddress).Length;
                type = GetHeader(physicalAddress).Type;

                if (entryLength == 0)
                {
                    if (_currentOffset == 0)
                    {
                        // We found a hole at beginning of page, this must imply end of delta log
                        return false;
                    }

                    // Hole at end of page, skip to next page
                    currentAddress = (1 + (currentAddress >> LogPageSizeBits)) << LogPageSizeBits;
                    if (!Utility.MonotonicUpdate(ref nextAddress, currentAddress, out _))
                        return false;
                    else
                        continue;
                }

                int recordSize = (int)(Align(_currentOffset + HeaderSize + entryLength) - _currentOffset);
                if (entryLength < 0 || (_currentOffset + recordSize > PageSize))
                {
                    currentAddress = (1 + (currentAddress >> LogPageSizeBits)) << LogPageSizeBits;
                    if (!Utility.MonotonicUpdate(ref nextAddress, currentAddress, out _))
                        return false;
                    else
                        continue;
                }

                // Verify checksum
                if (!VerifyBlockChecksum((byte*)physicalAddress, entryLength))
                {
                    currentAddress = (1 + (currentAddress >> LogPageSizeBits)) << LogPageSizeBits;
                    if (!Utility.MonotonicUpdate(ref nextAddress, currentAddress, out _))
                        return false;
                    else
                        continue;
                }
                physicalAddress += HeaderSize;

                if ((currentAddress & PageSizeMask) + recordSize == PageSize)
                    currentAddress = (1 + (currentAddress >> LogPageSizeBits)) << LogPageSizeBits;
                else
                    currentAddress += recordSize;

                if (Utility.MonotonicUpdate(ref nextAddress, currentAddress, out long oldCurrentAddress))
                {
                    currentAddress = oldCurrentAddress;
                    return true;
                }
            }
        }

        [MethodImpl(MethodImplOptions.AggressiveInlining)]
        private static unsafe bool VerifyBlockChecksum(byte* ptr, int length)
        {
            var cs = Utility.XorBytes(ptr + 8, length + HeaderSize - 8);
            if (cs != GetHeader((long)ptr).Checksum)
            {
                return false;
            }
            return true;
        }

        [MethodImpl(MethodImplOptions.AggressiveInlining)]
        private static unsafe void SetBlockHeader(int length, DeltaLogEntryType type, byte* dest)
        {
            ref var header = ref GetHeader((long)dest);
            header.Length = length;
            header.Type = type;
            header.Checksum = Utility.XorBytes(dest + 8, length + HeaderSize - 8);
        }

        /// <summary>
        /// Initialize for writes
        /// </summary>
        /// <param name="memory"></param>
        public void InitializeForWrites(SectorAlignedBufferPool memory)
        {
            this.memory = memory;
            buffer = memory.Get(PageSize);
        }

        /// <summary>
        /// Returns allocated region on delta log to write to
        /// </summary>
        /// <param name="maxEntryLength">Max usable size of allocated region</param>
        /// <param name="physicalAddress">Address for caller to write to</param>
        public unsafe void Allocate(out int maxEntryLength, out long physicalAddress)
        {
            long pageEndAddress = (1 + (tailAddress >> LogPageSizeBits)) << LogPageSizeBits;
            long dataStartAddress = tailAddress + HeaderSize;
            maxEntryLength = (int)(pageEndAddress - dataStartAddress);
            int offset = (int)(dataStartAddress & PageSizeMask);
            physicalAddress = (long)buffer.aligned_pointer + offset;
        }

        /// <summary>
        /// Seal allocated region for given size, write header, move tail address
        /// </summary>
        /// <param name="entryLength">Entry length</param>
        /// <param name="type">Optional record type</param>
        public unsafe void Seal(int entryLength, DeltaLogEntryType type = DeltaLogEntryType.DELTA)
        {
            if (entryLength > 0)
            {
                int offset = (int)(tailAddress & PageSizeMask);
                SetBlockHeader(entryLength, type, buffer.aligned_pointer + offset);

                long oldTailAddress = tailAddress;
                tailAddress += HeaderSize + entryLength;
                tailAddress = Align(tailAddress);

                long pageEndAddress = (1 + (tailAddress >> LogPageSizeBits)) << LogPageSizeBits;
                if (tailAddress + HeaderSize >= pageEndAddress)
                    tailAddress = (1 + (tailAddress >> LogPageSizeBits)) << LogPageSizeBits;

                if ((oldTailAddress >> LogPageSizeBits) < (tailAddress >> LogPageSizeBits))
                    FlushPage();
            }
            else
            {
                // Unable to use entry, skip to next page
                tailAddress = (1 + (tailAddress >> LogPageSizeBits)) << LogPageSizeBits;
                FlushPage();
            }
        }

        private unsafe void FlushPage()
        {
            long pageStartAddress = tailAddress & ~PageSizeMask;
            int offset = (int)(tailAddress & PageSizeMask);
            if (offset == 0)
                pageStartAddress = (tailAddress - 1) & ~PageSizeMask;
            if (flushedUntilAddress > pageStartAddress)
                pageStartAddress = flushedUntilAddress;
            int startOffset = (int)(pageStartAddress & PageSizeMask);

            var asyncResult = new PageAsyncFlushResult<Empty> { count = 1, freeBuffer1 = buffer };
            var alignedBlockSize = Align(tailAddress - pageStartAddress);
            Interlocked.Increment(ref issuedFlush);
            deltaLogDevice.WriteAsync((IntPtr)buffer.aligned_pointer + startOffset,
                        (ulong)pageStartAddress,
                        (uint)alignedBlockSize, AsyncFlushPageToDeviceCallback, asyncResult);
            flushedUntilAddress = tailAddress;
            buffer = memory.Get(PageSize);
        }

        /// <summary>
        /// Flush
        /// </summary>
        /// <returns></returns>
        public async Task FlushAsync()
        {
            // Flush last page if needed
            long pageStartAddress = tailAddress & ~PageSizeMask;
            if (tailAddress > pageStartAddress)
                FlushPage();
            if (Interlocked.Decrement(ref issuedFlush) == 0)
                completedSemaphore.Release();
            await completedSemaphore.WaitAsync().ConfigureAwait(false);
            Interlocked.Increment(ref issuedFlush);
            completedSemaphore = new SemaphoreSlim(0);
        }

        /// <summary>
        /// IOCompletion callback for page flush
        /// </summary>
        /// <param name="errorCode"></param>
        /// <param name="numBytes"></param>
        /// <param name="context"></param>
        private void AsyncFlushPageToDeviceCallback(uint errorCode, uint numBytes, object context)
        {
            try
            {
                if (errorCode != 0)
                {
                    logger?.LogError($"{nameof(AsyncFlushPageToDeviceCallback)} error: {{errorCode}}", errorCode);
                }

                PageAsyncFlushResult<Empty> result = (PageAsyncFlushResult<Empty>)context;
                if (Interlocked.Decrement(ref result.count) == 0)
                {
                    result.Free();
                }
                if (Interlocked.Decrement(ref issuedFlush) == 0)
                    completedSemaphore.Release();
            }
            catch when (disposed) { }
        }
    }
}<|MERGE_RESOLUTION|>--- conflicted
+++ resolved
@@ -75,11 +75,7 @@
         /// </summary>
         public DeltaLog(IDevice deltaLogDevice, int logPageSizeBits, long tailAddress, ILogger logger = null)
             : base(0, tailAddress >= 0 ? tailAddress : deltaLogDevice.GetFileSize(0), DiskScanBufferingMode.SinglePageBuffering,
-<<<<<<< HEAD
-                  InMemoryScanBufferingMode.NoBuffering, includeClosedRecords: false, epoch: default, logPageSizeBits, initForReads:false, logger: logger)
-=======
                   InMemoryScanBufferingMode.NoBuffering, includeClosedRecords: false, epoch: default, logPageSizeBits, initForReads: false, logger: logger)
->>>>>>> 04c8fcf9
         {
             LogPageSizeBits = logPageSizeBits;
             PageSize = 1 << LogPageSizeBits;
