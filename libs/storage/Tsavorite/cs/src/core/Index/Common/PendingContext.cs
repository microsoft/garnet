﻿// Copyright (c) Microsoft Corporation.
// Licensed under the MIT license.

using System.Runtime.CompilerServices;

namespace Tsavorite.core
{
    public partial class TsavoriteKV<TKey, TValue, TStoreFunctions, TAllocator> : TsavoriteBase
        where TStoreFunctions : IStoreFunctions<TKey, TValue>
        where TAllocator : IAllocator<TKey, TValue, TStoreFunctions>
    {
        internal struct PendingContext<TInput, TOutput, TContext>
        {
            // User provided information
            internal OperationType type;
            internal IHeapContainer<TKey> key;
            internal IHeapContainer<TValue> value;
<<<<<<< HEAD
            internal IHeapContainer<Input> input;
            internal Output output;
            internal Context userContext;
=======
            internal IHeapContainer<TInput> input;
            internal TOutput output;
            internal TContext userContext;
>>>>>>> 35dc23d6
            internal long keyHash;

            // Some additional information about the previous attempt
            internal long id;
            internal long logicalAddress;
            internal long InitialLatestLogicalAddress;

            // operationFlags values
            internal ushort operationFlags;
            internal const ushort kNoOpFlags = 0;
            internal const ushort kNoKey = 0x0001;
            internal const ushort kIsAsync = 0x0002;
            internal const ushort kIsReadAtAddress = 0x0004;

            internal ReadCopyOptions readCopyOptions;   // Two byte enums
            internal WriteReason writeReason;   // for ConditionalCopyToTail; one byte enum

            internal RecordInfo recordInfo;
            internal long minAddress;

            // For flushing head pages on tail allocation.
            internal CompletionEvent flushEvent;

            // For RMW if an allocation caused the source record for a copy to go from readonly to below HeadAddress, or for any operation with CAS failure.
            internal long retryNewLogicalAddress;

            internal ScanCursorState<TKey, TValue> scanCursorState;

            [MethodImpl(MethodImplOptions.AggressiveInlining)]
            internal PendingContext(long keyHash) => this.keyHash = keyHash;

            [MethodImpl(MethodImplOptions.AggressiveInlining)]
            internal PendingContext(ReadCopyOptions sessionReadCopyOptions, ref ReadOptions readOptions, bool isAsync = false, bool noKey = false)
            {
                // The async flag is often set when the PendingContext is created, so preserve that.
                operationFlags = (ushort)((noKey ? kNoKey : kNoOpFlags) | (isAsync ? kIsAsync : kNoOpFlags));
                readCopyOptions = ReadCopyOptions.Merge(sessionReadCopyOptions, readOptions.CopyOptions);
            }

            [MethodImpl(MethodImplOptions.AggressiveInlining)]
            internal PendingContext(ReadCopyOptions readCopyOptions, bool isAsync = false, bool noKey = false)
            {
                // The async flag is often set when the PendingContext is created, so preserve that.
                operationFlags = (ushort)((noKey ? kNoKey : kNoOpFlags) | (isAsync ? kIsAsync : kNoOpFlags));
                this.readCopyOptions = readCopyOptions;
            }

            internal bool NoKey
            {
                readonly get => (operationFlags & kNoKey) != 0;
                set => operationFlags = value ? (ushort)(operationFlags | kNoKey) : (ushort)(operationFlags & ~kNoKey);
            }

            internal readonly bool HasMinAddress => minAddress != Constants.kInvalidAddress;

            internal bool IsAsync
            {
                readonly get => (operationFlags & kIsAsync) != 0;
                set => operationFlags = value ? (ushort)(operationFlags | kIsAsync) : (ushort)(operationFlags & ~kIsAsync);
            }

            internal bool IsReadAtAddress
            {
                readonly get => (operationFlags & kIsReadAtAddress) != 0;
                set => operationFlags = value ? (ushort)(operationFlags | kIsReadAtAddress) : (ushort)(operationFlags & ~kIsReadAtAddress);
            }

            // RecordInfo is not used as such during the pending phase, so we reuse the space here.
            internal long InitialEntryAddress
            {
                readonly get => recordInfo.PreviousAddress;
                set => recordInfo.PreviousAddress = value;
            }

            public void Dispose()
            {
                key?.Dispose();
                key = default;
                value?.Dispose();
                value = default;
                input?.Dispose();
                input = default;
            }
        }
    }
}<|MERGE_RESOLUTION|>--- conflicted
+++ resolved
@@ -15,15 +15,9 @@
             internal OperationType type;
             internal IHeapContainer<TKey> key;
             internal IHeapContainer<TValue> value;
-<<<<<<< HEAD
-            internal IHeapContainer<Input> input;
-            internal Output output;
-            internal Context userContext;
-=======
             internal IHeapContainer<TInput> input;
             internal TOutput output;
             internal TContext userContext;
->>>>>>> 35dc23d6
             internal long keyHash;
 
             // Some additional information about the previous attempt
