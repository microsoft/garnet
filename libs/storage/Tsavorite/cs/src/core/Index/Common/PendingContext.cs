--- conflicted
+++ resolved
@@ -9,27 +9,17 @@
 {
 #pragma warning disable IDE0065 // Misplaced using directive
     using static LogAddress;
-<<<<<<< HEAD
-=======
     using static Utility;
->>>>>>> 04c8fcf9
 
     public partial class TsavoriteKV<TStoreFunctions, TAllocator> : TsavoriteBase
         where TStoreFunctions : IStoreFunctions
         where TAllocator : IAllocator<TStoreFunctions>
     {
-<<<<<<< HEAD
-        internal unsafe struct PendingContext<TInput, TOutput, TContext> : ISourceLogRecord
-        {
-            // User provided information
-            internal OperationType type;
-=======
         internal unsafe struct PendingContext<TInput, TOutput, TContext>// : ISourceLogRecord
         {
             // User provided information
             internal OperationType type;
             internal readonly bool IsConditionalOp => type is OperationType.CONDITIONAL_INSERT or OperationType.CONDITIONAL_SCAN_PUSH;
->>>>>>> 04c8fcf9
 
             /// <summary>
             /// DiskLogRecord carries a log record image. It is used for:
@@ -47,13 +37,8 @@
             internal DiskLogRecord diskLogRecord;
 
             /// <summary>The Key that was sent to this operation if it was RUMD.</summary>
-<<<<<<< HEAD
-            internal SpanByteHeapContainer request_key;
-            /// <summary>The hash of <see cref="request_key"/> if it is present.</summary>
-=======
             internal SpanByteHeapContainer requestKey;
             /// <summary>The hash of <see cref="requestKey"/> if it is present.</summary>
->>>>>>> 04c8fcf9
             internal long keyHash;
 
             /// <summary>The Input that was sent to this operation if it was RUMD.</summary>
@@ -69,11 +54,7 @@
             /// <summary>The logical address of the found record, if any; used to create <see cref="RecordMetadata"/>.</summary>
             internal long logicalAddress;
 
-<<<<<<< HEAD
-            /// <summary>The record's ETag, if any; used to create <see cref="RecordMetadata"/>.</summary>
-=======
             /// <summary>The record's ETag, if any; used to create <see cref="RecordMetadata"/> output in RUMD.</summary>
->>>>>>> 04c8fcf9
             internal long eTag;
 
             /// <summary>The initial highest logical address of the search; used to limit search ranges when the pending operation completes (e.g. to see if a duplicate was inserted).</summary>
@@ -102,8 +83,6 @@
             internal long initialEntryAddress;
 
             internal ScanCursorState scanCursorState;
-<<<<<<< HEAD
-=======
 
             /// <inheritdoc/>
             public override string ToString()
@@ -112,7 +91,6 @@
                 var keyHashStr = GetHashString(keyHash);
                 return $"Type={type}, id={id}, reqKey={keyStr}, keyHash={keyHashStr}, IsSet={diskLogRecord.IsSet}, LA={logicalAddress}, InitLLA={initialLatestLogicalAddress}, MinA={minAddress}, MaxA={maxAddress}, ETag={eTag}, ReadCopyOpt={readCopyOptions}";
             }
->>>>>>> 04c8fcf9
 
             [MethodImpl(MethodImplOptions.AggressiveInlining)]
             internal PendingContext(long keyHash) => this.keyHash = keyHash;
@@ -142,12 +120,12 @@
             internal void SetIsReadAtAddress() => operationFlags |= kIsReadAtAddress;
 
             public void Dispose()
-<<<<<<< HEAD
-            {
-                diskLogRecord.Dispose();
+            {
+                if (diskLogRecord.IsSet)
+                    diskLogRecord.Dispose();
                 diskLogRecord = default;
-                request_key?.Dispose();
-                request_key = default;
+                requestKey?.Dispose();
+                requestKey = default;
                 input?.Dispose();
                 input = default;
             }
@@ -167,8 +145,7 @@
                     TSessionFunctionsWrapper sessionFunctions, SectorAlignedBufferPool bufferPool)
                 where TSessionFunctionsWrapper : ISessionFunctionsWrapper<TInput, TOutput, TContext, TStoreFunctions, TAllocator>
             {
-                request_key?.Dispose();
-                request_key = new(key, bufferPool);
+                CopyKey(key, bufferPool);
 
                 if (this.input == default)
                 {
@@ -180,44 +157,6 @@
                 this.output = output;
                 sessionFunctions.ConvertOutputToHeap(ref input, ref this.output);
                 this.userContext = userContext;
-=======
-            {
-                if (diskLogRecord.IsSet)
-                    diskLogRecord.Dispose();
-                diskLogRecord = default;
-                requestKey?.Dispose();
-                requestKey = default;
-                input?.Dispose();
-                input = default;
-            }
-
-            #region Serialized Record Creation
-            /// <summary>
-            /// Serialize for Read and RMW operations; no Value is passed
-            /// </summary>
-            /// <param name="key">Record key</param>
-            /// <param name="input">Input to the operation</param>
-            /// <param name="output">Output from the operation</param>
-            /// <param name="userContext">User context for the operation</param>
-            /// <param name="sessionFunctions">Session functions wrapper for the operation</param>
-            /// <param name="bufferPool">Allocator for backing storage</param>
-            [MethodImpl(MethodImplOptions.AggressiveInlining)]
-            internal void CopyInputsForReadOrRMW<TSessionFunctionsWrapper>(ReadOnlySpan<byte> key, ref TInput input, ref TOutput output, TContext userContext,
-                    TSessionFunctionsWrapper sessionFunctions, SectorAlignedBufferPool bufferPool)
-                where TSessionFunctionsWrapper : ISessionFunctionsWrapper<TInput, TOutput, TContext, TStoreFunctions, TAllocator>
-            {
-                CopyKey(key, bufferPool);
-
-                if (this.input == default)
-                {
-                    if (typeof(TInput) == typeof(PinnedSpanByte))
-                        this.input = new SpanByteHeapContainer(Unsafe.As<TInput, PinnedSpanByte>(ref input), sessionFunctions.Store.hlogBase.bufferPool) as IHeapContainer<TInput>;
-                    else
-                        this.input = new StandardHeapContainer<TInput>(ref input);
-                }
-                this.output = output;
-                sessionFunctions.ConvertOutputToHeap(ref input, ref this.output);
-                this.userContext = userContext;
             }
 
             /// <summary>Copy the passed key into our <see cref="requestKey"/></summary>
@@ -225,7 +164,6 @@
             {
                 requestKey?.Dispose();
                 requestKey = new(key, bufferPool);
->>>>>>> 04c8fcf9
             }
 
             /// <summary>
@@ -238,19 +176,11 @@
             /// </list>
             /// </summary>
             /// <param name="srcLogRecord">The log record to be copied into the <see cref="PendingContext{TInput, TOutput, TContext}"/>. This may be either in-memory or from disk IO</param>
-<<<<<<< HEAD
-            /// <param name="bufferPool"></param>
-            /// <param name="transientObjectIdMap"></param>
-            /// <param name="objectDisposer"></param>
-            [MethodImpl(MethodImplOptions.AggressiveInlining)]
-            internal void TransferFrom<TSourceLogRecord>(in TSourceLogRecord srcLogRecord, SectorAlignedBufferPool bufferPool, ObjectIdMap transientObjectIdMap, Action<IHeapObject> objectDisposer)
-=======
             /// <param name="bufferPool">The memory pool used for allocating the space for inline data to be copied</param>
             /// <param name="transientObjectIdMap">The objectIdMap to reassign the objectIds to</param>
             /// <param name="objectDisposer">The object disposer function to call</param>
             [MethodImpl(MethodImplOptions.AggressiveInlining)]
             internal void CopyFrom<TSourceLogRecord>(in TSourceLogRecord srcLogRecord, SectorAlignedBufferPool bufferPool, ObjectIdMap transientObjectIdMap, Action<IHeapObject> objectDisposer)
->>>>>>> 04c8fcf9
                 where TSourceLogRecord : ISourceLogRecord
             {
                 Debug.Assert(!diskLogRecord.IsSet, "Should not try to reset PendingContext.diskLogRecord");
@@ -261,18 +191,6 @@
                     return;
                 }
 
-<<<<<<< HEAD
-                // If the inputDiskLogRecord owns its memory, transfer it to the local diskLogRecord; otherwise we need to deep copy.
-                Debug.Assert(srcLogRecord.IsDiskLogRecord, $"Unknown SrcLogRecord implementation: {srcLogRecord}");
-                ref var inputDiskLogRecord = ref srcLogRecord.AsDiskLogRecordRef();
-                diskLogRecord = DiskLogRecord.TransferFrom(ref inputDiskLogRecord);
-            }
-
-            internal void TransferFrom(ref DiskLogRecord inputDiskLogRecord)
-            {
-                Debug.Assert(!diskLogRecord.IsSet, "Should not try to reset PendingContext.diskLogRecord");
-                diskLogRecord = DiskLogRecord.TransferFrom(ref inputDiskLogRecord);
-=======
                 Debug.Assert(srcLogRecord.IsDiskLogRecord, $"Unknown SrcLogRecord implementation: {srcLogRecord}");
                 ref var inputDiskLogRecord = ref srcLogRecord.AsDiskLogRecordRef();
                 // If the inputDiskLogRecord owns its memory this will efficiently transfer it to the local diskLogRecord; otherwise it will deep copy.
@@ -283,104 +201,10 @@
             {
                 Debug.Assert(!diskLogRecord.IsSet, "Should not try to reset PendingContext.diskLogRecord");
                 diskLogRecord = DiskLogRecord.TransferFrom(ref inputDiskLogRecord, bufferPool);
->>>>>>> 04c8fcf9
             }
 
             #endregion // Serialized Record Creation
 
-<<<<<<< HEAD
-            #region ISourceLogRecord
-            /// <inheritdoc/>
-            public readonly ref RecordInfo InfoRef => ref diskLogRecord.InfoRef;
-            /// <inheritdoc/>
-            public readonly RecordInfo Info => diskLogRecord.Info;
-
-            /// <inheritdoc/>
-            public byte RecordType => diskLogRecord.RecordType;
-
-            /// <inheritdoc/>
-            public byte Namespace => diskLogRecord.Namespace;
-
-            /// <inheritdoc/>
-            public readonly ObjectIdMap ObjectIdMap => diskLogRecord.ObjectIdMap;
-
-            /// <inheritdoc/>
-            public readonly bool IsSet => diskLogRecord.IsSet;
-
-            /// <inheritdoc/>
-            public readonly ReadOnlySpan<byte> Key => diskLogRecord.Key;
-
-            /// <inheritdoc/>
-            public readonly bool IsPinnedKey => diskLogRecord.IsPinnedKey;
-
-            /// <inheritdoc/>
-            public readonly byte* PinnedKeyPointer => diskLogRecord.PinnedKeyPointer;
-
-            /// <inheritdoc/>
-            public OverflowByteArray KeyOverflow
-            {
-                readonly get => diskLogRecord.KeyOverflow;
-                set => diskLogRecord.KeyOverflow = value;
-            }
-
-            /// <inheritdoc/>
-            public readonly unsafe Span<byte> ValueSpan => diskLogRecord.ValueSpan;
-
-            /// <inheritdoc/>
-            public readonly IHeapObject ValueObject => diskLogRecord.ValueObject;
-
-            /// <inheritdoc/>
-            public readonly bool IsPinnedValue => diskLogRecord.IsPinnedValue;
-
-            /// <inheritdoc/>
-            public readonly byte* PinnedValuePointer => diskLogRecord.PinnedValuePointer;
-
-            /// <inheritdoc/>
-            public OverflowByteArray ValueOverflow
-            {
-                readonly get => diskLogRecord.ValueOverflow;
-                set => diskLogRecord.ValueOverflow = value;
-            }
-
-            /// <inheritdoc/>
-            public readonly long ETag => diskLogRecord.IsSet ? diskLogRecord.ETag : this.eTag;
-
-            /// <inheritdoc/>
-            public readonly long Expiration => diskLogRecord.Expiration;
-
-            /// <inheritdoc/>
-            public readonly void ClearValueIfHeap(Action<IHeapObject> disposer) { }  // Not relevant for PendingContext
-
-            /// <inheritdoc/>
-            public readonly bool IsMemoryLogRecord => diskLogRecord.IsMemoryLogRecord;
-
-            /// <inheritdoc/>
-            public readonly unsafe ref LogRecord AsMemoryLogRecordRef() => ref diskLogRecord.AsMemoryLogRecordRef();
-
-            /// <inheritdoc/>
-            public readonly bool IsDiskLogRecord => true;
-
-            /// <inheritdoc/>
-            public readonly unsafe ref DiskLogRecord AsDiskLogRecordRef() => ref Unsafe.AsRef(in diskLogRecord);
-
-            /// <inheritdoc/>
-            [MethodImpl(MethodImplOptions.AggressiveInlining)]
-            public readonly RecordFieldInfo GetRecordFieldInfo() => new()
-            {
-                KeySize = Key.Length,
-                ValueSize = Info.ValueIsObject ? ObjectIdMap.ObjectIdSize : ValueSpan.Length,
-                ValueIsObject = Info.ValueIsObject,
-                HasETag = Info.HasETag,
-                HasExpiration = Info.HasExpiration
-            };
-
-            /// <inheritdoc/>
-            public readonly int AllocatedSize => diskLogRecord.AllocatedSize;
-
-            /// <inheritdoc/>
-            public readonly int ActualSize => diskLogRecord.ActualSize;
-            #endregion // ISourceLogRecord
-=======
             #region Shortcuts to contained DiskLogRecord
             /// <inheritdoc/>
             public readonly RecordInfo Info
@@ -402,7 +226,6 @@
                 }
             }
             #endregion Shortcuts to contained DiskLogRecord
->>>>>>> 04c8fcf9
         }
     }
 }