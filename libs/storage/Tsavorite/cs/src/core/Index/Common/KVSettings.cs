﻿// Copyright (c) Microsoft Corporation.
// Licensed under the MIT license.

using System;
using System.IO;
using Microsoft.Extensions.Logging;

namespace Tsavorite.core
{
    /// <summary>
    /// Configuration settings for hybrid log. Use Utility.ParseSize to specify sizes in familiar string notation (e.g., "4k" and "4 MB").
    /// </summary>
    public sealed class KVSettings : IDisposable
    {
        readonly bool disposeDevices = false;
        readonly bool deleteDirOnDispose = false;
        readonly string baseDir;

        /// <summary>
        /// Size of main hash index, in bytes. Rounds down to power of 2.
        /// </summary>
        public long IndexSize = 1L << 26;

        /// <summary>
        /// Device used for main hybrid log
        /// </summary>
        public IDevice LogDevice;

        /// <summary>
        /// Device used for serialized heap objects in hybrid log
        /// </summary>
        public IDevice ObjectLogDevice;

        /// <summary>
        /// Size of a page, in bytes
        /// </summary>
        public long PageSize = 1 << 25;

        /// <summary>
        /// Size of a main log segment (group of pages), in bytes. Rounds down to power of 2.
        /// </summary>
        public long SegmentSize = 1L << 30;

        /// <summary>
<<<<<<< HEAD
        /// Size of a segment (group of pages), in bytes. Rounds down to power of 2.
        /// </summary>
        public long ObjectLogSegmentSize = 1L << 40;
=======
        /// Size of an object log segment (group of pages), in bytes. Rounds down to power of 2.
        /// </summary>
        public long ObjectLogSegmentSize = 1L << 30;
>>>>>>> 04c8fcf9

        /// <summary>
        /// Total size of in-memory part of log, in bytes. Rounds down to power of 2.
        /// </summary>
        public long MemorySize = 1L << 34;

        /// <summary>
        /// Controls how many pages should be empty to account for non-power-of-two-sized log
        /// </summary>
        public int MinEmptyPageCount = 0;

        /// <summary>
        /// Fraction of log marked as mutable (in-place updates). Rounds down to power of 2.
        /// </summary>
        public double MutableFraction = 0.9;

        /// <summary>
        /// Control Read operations. These flags may be overridden by flags specified on session.NewSession or on the individual Read() operations
        /// </summary>
        public ReadCopyOptions ReadCopyOptions;

        /// <summary>
        /// Whether to preallocate the entire log (pages) in memory
        /// </summary>
        public bool PreallocateLog = false;

        /// <summary>
        /// Whether read cache is enabled
        /// </summary>
        public bool ReadCacheEnabled = false;

        /// <summary>
        /// Size of a read cache page, in bytes. Rounds down to power of 2.
        /// </summary>
        public long ReadCachePageSize = 1 << 25;

        /// <summary>
        /// Total size of read cache, in bytes. Rounds down to power of 2.
        /// </summary>
        public long ReadCacheMemorySize = 1L << 34;

        /// <summary>
        /// Fraction of log head (in memory) used for second chance copy to tail. This is (1 - MutableFraction) for the underlying log.
        /// </summary>
        public double ReadCacheSecondChanceFraction = 0.1;

        /// <summary>
        /// Checkpoint manager
        /// </summary>
        public ICheckpointManager CheckpointManager = null;

        /// <summary>
        /// Use specified directory for storing and retrieving checkpoints
        /// using local storage device.
        /// </summary>
        public string CheckpointDir = null;

        /// <summary>
        /// Whether Tsavorite should remove outdated checkpoints automatically
        /// </summary>
        public bool RemoveOutdatedCheckpoints = false;

        /// <summary>
        /// Try to recover from latest checkpoint, if available
        /// </summary>
        public bool TryRecoverLatest = false;

        /// <summary>
        /// Whether we should throttle the disk IO for checkpoints (one write at a time, wait between each write) and issue IO from separate task (-1 = throttling disabled)
        /// </summary>
        public int ThrottleCheckpointFlushDelayMs = -1;

        /// <summary>
        /// Settings for recycling deleted records on the log.
        /// </summary>
        public RevivificationSettings RevivificationSettings;

        /// <summary>
        /// Epoch instance used by the store
        /// </summary>
        public LightEpoch Epoch = null;

        /// <summary>
        /// State machine driver for the store
        /// </summary>
        public StateMachineDriver StateMachineDriver = null;

        /// <summary>
        /// Maximum size of a key stored inline in the in-memory portion of the main log for both allocators.
        /// </summary>
        public int MaxInlineKeySize = 1 << LogSettings.kDefaultMaxInlineKeySizeBits;

        /// <summary>
        /// Maximum size of a value stored inline in the in-memory portion of the main log for <see cref="SpanByteAllocator{TStoreFunctions}"/>.
        /// </summary>
        public int MaxInlineValueSize = 1 << LogSettings.kDefaultMaxInlineValueSizeBits;

        /// <summary>
        /// Create default configuration settings for TsavoriteKV. You need to create and specify LogDevice 
        /// explicitly with this API.
        /// Use Utility.ParseSize to specify sizes in familiar string notation (e.g., "4k" and "4 MB").
        /// Default index size is 64MB.
        /// </summary>
        public KVSettings() { }

        public ILoggerFactory loggerFactory;
        public ILogger logger;

        /// <summary>
        /// Create default configuration backed by local storage at given base directory.
        /// Use Utility.ParseSize to specify sizes in familiar string notation (e.g., "4k" and "4 MB").
        /// Default index size is 64MB.
        /// </summary>
        /// <param name="baseDir">Base directory (without trailing path separator)</param>
        /// <param name="deleteDirOnDispose">Whether to delete base directory on dispose. This option prevents later recovery.</param>
        /// <param name="logger"></param>
        public KVSettings(string baseDir, bool deleteDirOnDispose = false, ILoggerFactory loggerFactory = null, ILogger logger = null)
        {
            this.loggerFactory = loggerFactory;
            this.logger = logger;
            disposeDevices = true;
            this.deleteDirOnDispose = deleteDirOnDispose;
            this.baseDir = baseDir;

            LogDevice = baseDir == null ? new NullDevice() : Devices.CreateLogDevice(baseDir + "/hlog.log", deleteOnClose: deleteDirOnDispose);
            CheckpointDir = baseDir == null ? null : baseDir + "/checkpoints";
        }

        /// <inheritdoc />
        public void Dispose()
        {
            if (disposeDevices)
            {
                LogDevice?.Dispose();
                ObjectLogDevice?.Dispose();
                if (deleteDirOnDispose && baseDir != null)
                {
                    try { new DirectoryInfo(baseDir).Delete(true); } catch { }
                }
            }
        }

        /// <inheritdoc />
        public override string ToString()
        {
            var retStr = $"index: {Utility.PrettySize(IndexSize)}; log memory: {Utility.PrettySize(MemorySize)}; log page: {Utility.PrettySize(PageSize)}; log segment: {Utility.PrettySize(SegmentSize)}";
            retStr += $"; log device: {(LogDevice == null ? "null" : LogDevice.GetType().Name)}";
            retStr += $"; obj log device: {(ObjectLogDevice == null ? "null" : ObjectLogDevice.GetType().Name)}";
            retStr += $"; mutable fraction: {MutableFraction};";
            retStr += $"; read cache (rc): {(ReadCacheEnabled ? "yes" : "no")}";
            retStr += $"; read copy options: {ReadCopyOptions}";
            if (ReadCacheEnabled)
                retStr += $"; rc memory: {Utility.PrettySize(ReadCacheMemorySize)}; rc page: {Utility.PrettySize(ReadCachePageSize)}";
            return retStr;
        }

        internal long GetIndexSizeCacheLines()
        {
            long adjustedSize = Utility.PreviousPowerOf2(IndexSize);
            if (adjustedSize < 64)
                throw new TsavoriteException($"{nameof(IndexSize)} should be at least of size 1 cache line (64 bytes)");
            if (IndexSize != adjustedSize)  // Don't use string interpolation when logging messages because it makes it impossible to group by the message template.
                logger?.LogInformation("Warning: using lower value {0} instead of specified {1} for {2}", adjustedSize, IndexSize, nameof(IndexSize));
            return adjustedSize / 64;
        }

        internal static long SetIndexSizeFromCacheLines(long cacheLines)
            => cacheLines * 64;

        internal LogSettings GetLogSettings()
        {
            return new LogSettings
            {
                ReadCopyOptions = ReadCopyOptions,
                LogDevice = LogDevice,
                ObjectLogDevice = ObjectLogDevice,
                MemorySizeBits = Utility.NumBitsPreviousPowerOf2(MemorySize),
                PageSizeBits = Utility.NumBitsPreviousPowerOf2(PageSize),
                SegmentSizeBits = Utility.NumBitsPreviousPowerOf2(SegmentSize),
                ObjectLogSegmentSizeBits = Utility.NumBitsPreviousPowerOf2(ObjectLogSegmentSize),
                MutableFraction = MutableFraction,
                MinEmptyPageCount = MinEmptyPageCount,
                PreallocateLog = PreallocateLog,
                ReadCacheSettings = GetReadCacheSettings(),
                MaxInlineKeySizeBits = Utility.NumBitsPreviousPowerOf2(MaxInlineKeySize),
                MaxInlineValueSizeBits = Utility.NumBitsPreviousPowerOf2(MaxInlineValueSize)
            };
        }

        private ReadCacheSettings GetReadCacheSettings()
        {
            return ReadCacheEnabled ?
                new ReadCacheSettings
                {
                    MemorySizeBits = Utility.NumBitsPreviousPowerOf2(ReadCacheMemorySize),
                    PageSizeBits = Utility.NumBitsPreviousPowerOf2(ReadCachePageSize),
                    SecondChanceFraction = ReadCacheSecondChanceFraction
                }
                : null;
        }

        internal CheckpointSettings GetCheckpointSettings()
        {
            return new CheckpointSettings
            {
                CheckpointDir = CheckpointDir,
                CheckpointManager = CheckpointManager,
                RemoveOutdated = RemoveOutdatedCheckpoints,
                ThrottleCheckpointFlushDelayMs = ThrottleCheckpointFlushDelayMs
            };
        }
    }
}<|MERGE_RESOLUTION|>--- conflicted
+++ resolved
@@ -42,15 +42,9 @@
         public long SegmentSize = 1L << 30;
 
         /// <summary>
-<<<<<<< HEAD
-        /// Size of a segment (group of pages), in bytes. Rounds down to power of 2.
-        /// </summary>
-        public long ObjectLogSegmentSize = 1L << 40;
-=======
         /// Size of an object log segment (group of pages), in bytes. Rounds down to power of 2.
         /// </summary>
         public long ObjectLogSegmentSize = 1L << 30;
->>>>>>> 04c8fcf9
 
         /// <summary>
         /// Total size of in-memory part of log, in bytes. Rounds down to power of 2.
