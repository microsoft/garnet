﻿// Copyright (c) Microsoft Corporation.
// Licensed under the MIT license.

using System;

namespace Tsavorite.core
{
    /// <summary>
    /// A list of <see cref="CompletedOutputIterator{TInput, TOutput, TContext}"/> for completed outputs from a pending operation.
    /// </summary>
    /// <remarks>The session holds this list and returns an enumeration to the caller of an appropriate CompletePending overload. The session will handle
    /// disposing and clearing this list, but it is best if the caller calls Dispose() after processing the results, so the key, input, and heap containers
    /// are released as soon as possible.</remarks>
    public sealed class CompletedOutputIterator<TInput, TOutput, TContext> : IDisposable
    {
        internal const int kInitialAlloc = 32;
        internal const int kReallocMultuple = 2;
        internal CompletedOutput<TInput, TOutput, TContext>[] vector = new CompletedOutput<TInput, TOutput, TContext>[kInitialAlloc];
        internal int maxIndex = -1;
        internal int currentIndex = -1;

        internal void TransferFrom<TStoreFunctions, TAllocator>(ref TsavoriteKV<TStoreFunctions, TAllocator>.PendingContext<TInput, TOutput, TContext> pendingContext,
                Status status, SectorAlignedBufferPool bufferPool)
            where TStoreFunctions : IStoreFunctions
            where TAllocator : IAllocator<TStoreFunctions>
        {
            // Note: vector is never null
            if (maxIndex >= vector.Length - 1)
                Array.Resize(ref vector, vector.Length * kReallocMultuple);
            ++maxIndex;
            vector[maxIndex].TransferFrom(ref pendingContext, status, bufferPool);
        }

        /// <summary>
        /// Advance the iterator to the next element.
        /// </summary>
        /// <returns>False if this advances past the last element of the array, else true</returns>
        public bool Next()
        {
            if (currentIndex < maxIndex)
            {
                ++currentIndex;
                return true;
            }
            currentIndex = vector.Length;
            return false;
        }

        /// <summary>
        /// Returns a reference to the current element of the enumeration.
        /// </summary>
        /// <returns>A reference to the current element of the enumeration</returns>
        /// <exception cref="IndexOutOfRangeException"> if there is no current element, either because Next() has not been called or it has advanced
        ///     past the last element of the array
        /// </exception>
        public ref CompletedOutput<TInput, TOutput, TContext> Current => ref vector[currentIndex];

        /// <inheritdoc/>
        public void Dispose()
        {
            for (; maxIndex >= 0; --maxIndex)
                vector[maxIndex].Dispose();
            currentIndex = -1;
        }
    }

    /// <summary>
    /// Structure to hold a key and its output for a pending operation.
    /// </summary>
    /// <remarks>The session holds a list of these that it returns to the caller of an appropriate CompletePending overload. The session will handle disposing
    /// and clearing, and will manage Dispose(), but it is best if the caller calls Dispose() after processing the results, so the key, input, and heap containers
    /// are released as soon as possible.</remarks>
    public struct CompletedOutput<TInput, TOutput, TContext>
    {
        private SpanByteHeapContainer keyContainer;
        private IHeapContainer<TInput> inputContainer;

        /// <summary>
        /// The key for this pending operation.
        /// </summary>
        public ReadOnlySpan<byte> Key => keyContainer.Get().ReadOnlySpan;

        /// <summary>
        /// The input for this pending operation.
        /// </summary>
        public ref TInput Input => ref inputContainer.Get();

        /// <summary>
        /// The output for this pending operation. It is the caller's responsibility to dispose this if necessary; <see cref="Dispose()"/> will not try to dispose this member.
        /// </summary>
        public TOutput Output;

        /// <summary>
        /// The context for this pending operation.
        /// </summary>
        public TContext Context;

        /// <summary>
        /// The record metadata for this operation
        /// </summary>
        public RecordMetadata RecordMetadata;

        /// <summary>
        /// The status of the operation
        /// </summary>
        public Status Status;

        internal void TransferFrom<TStoreFunctions, TAllocator>(ref TsavoriteKV<TStoreFunctions, TAllocator>.PendingContext<TInput, TOutput, TContext> pendingContext,
                Status status, SectorAlignedBufferPool bufferPool)
            where TStoreFunctions : IStoreFunctions
            where TAllocator : IAllocator<TStoreFunctions>
        {
            // Transfers the containers from the pendingContext, then null them; this is called before pendingContext.Dispose().
<<<<<<< HEAD
            keyContainer = pendingContext.request_key;
            pendingContext.request_key = null;
=======
            keyContainer = pendingContext.requestKey;
            pendingContext.requestKey = null;
>>>>>>> 04c8fcf9
            inputContainer = pendingContext.input;
            pendingContext.input = default;

            Output = pendingContext.output;
            Context = pendingContext.userContext;
<<<<<<< HEAD
            RecordMetadata = new(pendingContext.logicalAddress, pendingContext.ETag);
=======
            RecordMetadata = new(pendingContext.logicalAddress, pendingContext.eTag);
>>>>>>> 04c8fcf9
            Status = status;
        }

        internal void Dispose()
        {
            var tempKeyContainer = keyContainer;
            keyContainer = default;
            tempKeyContainer?.Dispose();

            var tempInputContainer = inputContainer;
            inputContainer = default;
            tempInputContainer?.Dispose();

            Output = default;
            Context = default;

            RecordMetadata = default;
            Status = default;
        }
    }
}<|MERGE_RESOLUTION|>--- conflicted
+++ resolved
@@ -111,23 +111,14 @@
             where TAllocator : IAllocator<TStoreFunctions>
         {
             // Transfers the containers from the pendingContext, then null them; this is called before pendingContext.Dispose().
-<<<<<<< HEAD
-            keyContainer = pendingContext.request_key;
-            pendingContext.request_key = null;
-=======
             keyContainer = pendingContext.requestKey;
             pendingContext.requestKey = null;
->>>>>>> 04c8fcf9
             inputContainer = pendingContext.input;
             pendingContext.input = default;
 
             Output = pendingContext.output;
             Context = pendingContext.userContext;
-<<<<<<< HEAD
-            RecordMetadata = new(pendingContext.logicalAddress, pendingContext.ETag);
-=======
             RecordMetadata = new(pendingContext.logicalAddress, pendingContext.eTag);
->>>>>>> 04c8fcf9
             Status = status;
         }
 
