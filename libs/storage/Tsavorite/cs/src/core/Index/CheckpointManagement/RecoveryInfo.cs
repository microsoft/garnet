--- conflicted
+++ resolved
@@ -62,16 +62,9 @@
         public long beginAddress;
 
         /// <summary>
-<<<<<<< HEAD
-        /// If true, there was at least one ITsavoriteContext implementation active that did Transactional locking at some point during the checkpoint;
-        /// these pages must be scanned for lock cleanup.
-        /// </summary>
-        public bool transactionsActive;
-=======
         /// Placeholder to avoid checkpoint format change
         /// </summary>
         public bool placeholder;
->>>>>>> 62fa84f7
 
         /// <summary>
         /// Object log segment offsets
@@ -160,11 +153,7 @@
             deltaTailAddress = long.Parse(value);
 
             value = reader.ReadLine();
-<<<<<<< HEAD
-            transactionsActive = bool.Parse(value);
-=======
             placeholder = bool.Parse(value);
->>>>>>> 62fa84f7
 
             value = reader.ReadLine();
             var numSessions = int.Parse(value);
@@ -272,11 +261,7 @@
                     writer.WriteLine(headAddress);
                     writer.WriteLine(beginAddress);
                     writer.WriteLine(deltaTailAddress);
-<<<<<<< HEAD
-                    writer.WriteLine(transactionsActive);
-=======
                     writer.WriteLine(placeholder);
->>>>>>> 62fa84f7
 
                     writer.WriteLine(checkpointTokenCount);
 
@@ -320,10 +305,6 @@
             logger?.LogInformation("Head Address: {headAddress}", headAddress);
             logger?.LogInformation("Begin Address: {beginAddress}", beginAddress);
             logger?.LogInformation("Delta Tail Address: {deltaTailAddress}", deltaTailAddress);
-<<<<<<< HEAD
-            logger?.LogInformation("Transactional Locking Active: {TransactionalLockingActive}", transactionsActive);
-=======
->>>>>>> 62fa84f7
         }
     }
 
