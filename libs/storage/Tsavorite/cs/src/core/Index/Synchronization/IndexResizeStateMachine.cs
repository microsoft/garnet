--- conflicted
+++ resolved
@@ -86,11 +86,7 @@
             SystemState current,
             SystemState prev,
             TsavoriteKV<TKey, TValue, TStoreFunctions, TAllocator> store,
-<<<<<<< HEAD
-            TsavoriteKV<TKey, TValue, TStoreFunctions, TAllocator>.TsavoriteExecutionContext<Input, Output, Context> ctx,
-=======
             TsavoriteKV<TKey, TValue, TStoreFunctions, TAllocator>.TsavoriteExecutionContext<TInput, TOutput, TContext> ctx,
->>>>>>> 35dc23d6
             TSessionFunctionsWrapper sessionFunctions,
             List<ValueTask> valueTasks,
             CancellationToken token = default)
