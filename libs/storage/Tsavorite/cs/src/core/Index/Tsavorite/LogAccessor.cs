﻿// Copyright (c) Microsoft Corporation.
// Licensed under the MIT license.

using System;
using System.Runtime.CompilerServices;
using System.Threading;

namespace Tsavorite.core
{
    /// <summary>
    /// Wrapper to process log-related commands
    /// </summary>
    public sealed class LogAccessor<TKey, TValue, TStoreFunctions, TAllocator> : IObservable<ITsavoriteScanIterator<TKey, TValue>>
        where TStoreFunctions : IStoreFunctions<TKey, TValue>
        where TAllocator : IAllocator<TKey, TValue, TStoreFunctions>
    {
        private readonly TsavoriteKV<TKey, TValue, TStoreFunctions, TAllocator> store;
        private readonly TAllocator allocator;
        private readonly AllocatorBase<TKey, TValue, TStoreFunctions, TAllocator> allocatorBase;

        /// <summary>
        /// Constructor
        /// </summary>
        /// <param name="store"></param>
        /// <param name="allocator"></param>
        internal LogAccessor(TsavoriteKV<TKey, TValue, TStoreFunctions, TAllocator> store, TAllocator allocator)
        {
            this.store = store;
            this.allocator = allocator;
            allocatorBase = allocator.GetBase<TAllocator>();
        }

        /// <summary>
        /// Tail address of log
        /// </summary>
        public long TailAddress => allocatorBase.GetTailAddress();

        /// <summary>
        /// Read-only address of log, i.e. boundary between read-only region and mutable region
        /// </summary>
        public long ReadOnlyAddress => allocatorBase.ReadOnlyAddress;

        /// <summary>
        /// Safe read-only address of log, i.e. boundary between read-only region and mutable region
        /// </summary>
        public long SafeReadOnlyAddress => allocatorBase.SafeReadOnlyAddress;

        /// <summary>
        /// Head address of log, i.e. beginning of in-memory regions
        /// </summary>
        public long HeadAddress => allocatorBase.HeadAddress;

        /// <summary>
        /// Beginning address of log
        /// </summary>
        public long BeginAddress => allocatorBase.BeginAddress;

        /// <summary>
        /// Get the bytes used on the primary log by every record. Does not include
        /// the size of variable-length inline data. Note that class objects occupy
        /// 8 bytes (reference) on the main log (i.e., the heap space occupied by
        /// class objects is not included in the result of this call).
        /// </summary>
        public int FixedRecordSize => allocator.GetFixedRecordSize();

        /// <summary>
        /// Number of pages left empty or unallocated in the in-memory buffer (between 0 and BufferSize-1)
        /// </summary>
        public int EmptyPageCount
        {
            get => allocatorBase.EmptyPageCount;
            set { allocatorBase.EmptyPageCount = value; }
        }

        /// <summary>
        /// Maximum possible number of empty pages in Allocator
        /// </summary>
        public int MaxEmptyPageCount => allocatorBase.MaxEmptyPageCount;

        /// <summary>
        /// Minimum possible number of empty pages in Allocator
        /// </summary>
        public int MinEmptyPageCount => allocatorBase.MinEmptyPageCount;

        /// <summary>
        /// Set empty page count in allocator
        /// </summary>
        /// <param name="pageCount">New empty page count</param>
        /// <param name="wait">Whether to wait for shift addresses to complete</param>
        public void SetEmptyPageCount(int pageCount, bool wait = false)
        {
            allocatorBase.EmptyPageCount = pageCount;
            if (wait)
            {
                long newHeadAddress = (allocatorBase.GetTailAddress() & ~allocatorBase.PageSizeMask) - allocatorBase.HeadOffsetLagAddress;
                ShiftHeadAddress(newHeadAddress, wait);
            }
        }

        /// <summary>
        /// Total in-memory circular buffer capacity (in number of pages)
        /// </summary>
        public int BufferSize => allocatorBase.BufferSize;

        /// <summary>
        /// Actual memory used by log (not including heap objects) and overflow pages
        /// </summary>
        public long MemorySizeBytes => ((long)(allocatorBase.AllocatedPageCount + allocator.OverflowPageCount)) << allocatorBase.LogPageSizeBits;

        /// <summary>
        /// Number of pages allocated
        /// </summary>
        public int AllocatedPageCount => allocatorBase.AllocatedPageCount;

        /// <summary>
        /// Shift begin address to the provided untilAddress. Make sure address corresponds to record boundary if snapToPageStart is set to 
        /// false. Destructive operation if truncateLog is set to true.
        /// </summary>
        /// <param name="untilAddress">Address to shift begin address until</param>
        /// <param name="snapToPageStart">Whether given address should be snapped to nearest earlier page start address</param>
        /// <param name="truncateLog">If true, we will also truncate the log on disk until the given BeginAddress. Truncate is a destructive operation 
        /// that can result in data loss. If false, log will be truncated after the next checkpoint.</param>
        public void ShiftBeginAddress(long untilAddress, bool snapToPageStart = false, bool truncateLog = false)
        {
            if (snapToPageStart)
                untilAddress &= ~allocatorBase.PageSizeMask;

            var epochTaken = store.kernel.epoch.AcquireIfNotProtected();
            try
            {
                allocatorBase.ShiftBeginAddress(untilAddress, truncateLog);
            }
            finally
            {
                if (epochTaken)
                    store.kernel.epoch.Suspend();
            }
        }

        /// <summary>
        /// Truncate physical log on disk until the current BeginAddress. Use ShiftBeginAddress to shift the begin address.
        /// Truncate is a destructive operation that can result in data loss. For data safety, take a checkpoint instead of 
        /// using this call, as a checkpoint truncates the log to the BeginAddress after persisting the data and metadata.
        /// </summary>
        public void Truncate() => ShiftBeginAddress(BeginAddress, truncateLog: true);

        /// <summary>
        /// Shift log head address to prune memory foorprint of hybrid log
        /// </summary>
        /// <param name="newHeadAddress">Address to shift head until</param>
        /// <param name="wait">Wait for operation to complete (may involve page flushing and closing)</param>
        public void ShiftHeadAddress(long newHeadAddress, bool wait)
        {
            // First shift read-only
            // Force wait so that we do not close unflushed page
            ShiftReadOnlyAddress(newHeadAddress, true);

            // Then shift head address
            if (!store.kernel.epoch.ThisInstanceProtected())
            {
                try
                {
                    store.kernel.epoch.Resume();
                    allocatorBase.ShiftHeadAddress(newHeadAddress);
                }
                finally
                {
                    store.kernel.epoch.Suspend();
                }

                while (wait && allocatorBase.SafeHeadAddress < newHeadAddress)
                    _ = Thread.Yield();
            }
            else
            {
                allocatorBase.ShiftHeadAddress(newHeadAddress);
                while (wait && allocatorBase.SafeHeadAddress < newHeadAddress)
                    store.kernel.epoch.ProtectAndDrain();
            }
        }

        public Func<bool> IsSizeBeyondLimit
        {
            get => allocatorBase.IsSizeBeyondLimit;
            set => allocatorBase.IsSizeBeyondLimit = value;
        }

        /// <summary>
        /// Subscribe to records (in batches) as they become read-only in the log
        /// Currently, we support only one subscriber to the log (easy to extend)
        /// Subscriber only receives new log updates from the time of subscription onwards
        /// To scan the historical part of the log, use the Scan(...) method
        /// </summary>
        /// <param name="readOnlyObserver">Observer to which scan iterator is pushed</param>
        public IDisposable Subscribe(IObserver<ITsavoriteScanIterator<TKey, TValue>> readOnlyObserver)
        {
            allocatorBase.OnReadOnlyObserver = readOnlyObserver;
            return new LogSubscribeDisposable(allocatorBase, isReadOnly: true);
        }

        /// <summary>
        /// Subscribe to records (in batches) as they get evicted from main memory.
        /// Currently, we support only one subscriber to the log (easy to extend)
        /// Subscriber only receives eviction updates from the time of subscription onwards
        /// To scan the historical part of the log, use the Scan(...) method
        /// </summary>
        /// <param name="evictionObserver">Observer to which scan iterator is pushed</param>
        public IDisposable SubscribeEvictions(IObserver<ITsavoriteScanIterator<TKey, TValue>> evictionObserver)
        {
            allocatorBase.OnEvictionObserver = evictionObserver;
            return new LogSubscribeDisposable(allocatorBase, isReadOnly: false);
        }

        public IDisposable SubscribeDeserializations(IObserver<ITsavoriteScanIterator<TKey, TValue>> deserializationObserver)
        {
            allocatorBase.OnDeserializationObserver = deserializationObserver;
            return new LogSubscribeDisposable(allocatorBase, isReadOnly: false);
        }

        /// <summary>
        /// Wrapper to help dispose the subscription
        /// </summary>
        class LogSubscribeDisposable : IDisposable
        {
            private readonly AllocatorBase<TKey, TValue, TStoreFunctions, TAllocator> allocator;
            private readonly bool readOnly;

            public LogSubscribeDisposable(AllocatorBase<TKey, TValue, TStoreFunctions, TAllocator> allocator, bool isReadOnly)
            {
                this.allocator = allocator;
                readOnly = isReadOnly;
            }

            public void Dispose()
            {
                if (readOnly)
                    allocator.OnReadOnlyObserver = null;
                else
                    allocator.OnEvictionObserver = null;
            }
        }

        /// <summary>
        /// Shift log read-only address
        /// </summary>
        /// <param name="newReadOnlyAddress">Address to shift read-only until</param>
        /// <param name="wait">Wait to ensure shift is complete (may involve page flushing)</param>
        public void ShiftReadOnlyAddress(long newReadOnlyAddress, bool wait)
        {
            if (!store.kernel.epoch.ThisInstanceProtected())
            {
                try
                {
                    store.kernel.epoch.Resume();
                    _ = allocatorBase.ShiftReadOnlyAddress(newReadOnlyAddress);
                }
                finally
                {
                    store.kernel.epoch.Suspend();
                }

                // Wait for flush to complete
                while (wait && allocatorBase.FlushedUntilAddress < newReadOnlyAddress)
                    _ = Thread.Yield();
            }
            else
            {
                _ = allocatorBase.ShiftReadOnlyAddress(newReadOnlyAddress);

                // Wait for flush to complete
                while (wait && allocatorBase.FlushedUntilAddress < newReadOnlyAddress)
                    store.kernel.epoch.ProtectAndDrain();
            }
        }

        /// <summary>
        /// Pull-scan the log given address range; returns all records with address less than endAddress
        /// </summary>
        /// <returns>Scan iterator instance</returns>
        [MethodImpl(MethodImplOptions.AggressiveInlining)]
        public ITsavoriteScanIterator<TKey, TValue> Scan(long beginAddress, long endAddress, ScanBufferingMode scanBufferingMode = ScanBufferingMode.DoublePageBuffering, bool includeSealedRecords = false)
            => allocatorBase.Scan(store: null, beginAddress, endAddress, scanBufferingMode, includeSealedRecords);

        /// <summary>
        /// Push-scan the log given address range; returns all records with address less than endAddress
        /// </summary>
        /// <returns>True if Scan completed; false if Scan ended early due to one of the TScanIterator reader functions returning false</returns>
        public bool Scan<TScanFunctions>(ref TScanFunctions scanFunctions, long beginAddress, long endAddress, ScanBufferingMode scanBufferingMode = ScanBufferingMode.DoublePageBuffering)
            where TScanFunctions : IScanIteratorFunctions<TKey, TValue>
            => allocatorBase.Scan(store, beginAddress, endAddress, ref scanFunctions, scanBufferingMode);

        /// <summary>
        /// Iterate versions of the specified key, starting with most recent
        /// </summary>
        /// <returns>True if Scan completed; false if Scan ended early due to one of the TScanIterator reader functions returning false</returns>
        public bool IterateKeyVersions<TScanFunctions>(ref TScanFunctions scanFunctions, ref TKey key)
            where TScanFunctions : IScanIteratorFunctions<TKey, TValue>
            => allocatorBase.IterateKeyVersions(store, ref key, ref scanFunctions);

        /// <summary>
        /// Flush log until current tail (records are still retained in memory)
        /// </summary>
        /// <param name="wait">Synchronous wait for operation to complete</param>
        public void Flush(bool wait)
        {
            ShiftReadOnlyAddress(allocatorBase.GetTailAddress(), wait);
        }

        /// <summary>
        /// Flush log and evict all records from memory
        /// </summary>
        /// <param name="wait">Wait for operation to complete</param>
        public void FlushAndEvict(bool wait)
        {
            ShiftHeadAddress(allocatorBase.GetTailAddress(), wait);
        }

        /// <summary>
        /// Delete log entirely from memory. Cannot allocate on the log
        /// after this point. This is a synchronous operation.
        /// </summary>
        public void DisposeFromMemory()
        {
            // Ensure we have flushed and evicted
            FlushAndEvict(true);

            // Delete from memory
            allocatorBase.DeleteFromMemory();
        }

        /// <summary>
        /// Compact the log until specified address, moving active records to the tail of the log. BeginAddress is shifted, but the physical log
        /// is not deleted from disk. Caller is responsible for truncating the physical log on disk by taking a checkpoint or calling Log.Truncate
        /// </summary>
        /// <param name="functions">Functions used to manage key-values during compaction</param>
        /// <param name="untilAddress">Compact log until this address</param>
        /// <param name="compactionType">Compaction type (whether we lookup records or scan log for liveness checking)</param>
        /// <returns>Address until which compaction was done</returns>
<<<<<<< HEAD
        public long Compact<TInput, TOutput, TContext, Functions>(Functions functions, long untilAddress, CompactionType compactionType)
            where Functions : ISessionFunctions<TKey, TValue, TInput, TOutput, TContext>
            => Compact<TInput, TOutput, TContext, Functions, DefaultCompactionFunctions<TKey, TValue>>(functions, default, untilAddress, compactionType);
=======
        public long Compact<TInput, TOutput, TContext, TFunctions>(TFunctions functions, long untilAddress, CompactionType compactionType)
            where TFunctions : ISessionFunctions<TKey, TValue, TInput, TOutput, TContext>
            => Compact<TInput, TOutput, TContext, TFunctions, DefaultCompactionFunctions<TKey, TValue>>(functions, default, untilAddress, compactionType);
>>>>>>> 35dc23d6

        /// <summary>
        /// Compact the log until specified address, moving active records to the tail of the log. BeginAddress is shifted, but the physical log
        /// is not deleted from disk. Caller is responsible for truncating the physical log on disk by taking a checkpoint or calling Log.Truncate
        /// </summary>
        /// <param name="functions">Functions used to manage key-values during compaction</param>
        /// <param name="input">Input for SingleWriter</param>
        /// <param name="output">Output from SingleWriter; it will be called all records that are moved, before Compact() returns, so the user must supply buffering or process each output completely</param>
        /// <param name="untilAddress">Compact log until this address</param>
        /// <param name="compactionType">Compaction type (whether we lookup records or scan log for liveness checking)</param>
        /// <returns>Address until which compaction was done</returns>
<<<<<<< HEAD
        public long Compact<TInput, TOutput, TContext, Functions>(Functions functions, ref TInput input, ref TOutput output, long untilAddress, CompactionType compactionType)
            where Functions : ISessionFunctions<TKey, TValue, TInput, TOutput, TContext>
            => Compact<TInput, TOutput, TContext, Functions, DefaultCompactionFunctions<TKey, TValue>>(functions, default, ref input, ref output, untilAddress, compactionType);
=======
        public long Compact<TInput, TOutput, TContext, TFunctions>(TFunctions functions, ref TInput input, ref TOutput output, long untilAddress, CompactionType compactionType)
            where TFunctions : ISessionFunctions<TKey, TValue, TInput, TOutput, TContext>
            => Compact<TInput, TOutput, TContext, TFunctions, DefaultCompactionFunctions<TKey, TValue>>(functions, default, ref input, ref output, untilAddress, compactionType);
>>>>>>> 35dc23d6

        /// <summary>
        /// Compact the log until specified address, moving active records to the tail of the log. BeginAddress is shifted, but the physical log
        /// is not deleted from disk. Caller is responsible for truncating the physical log on disk by taking a checkpoint or calling Log.Truncate
        /// </summary>
        /// <param name="functions">Functions used to manage key-values during compaction</param>
        /// <param name="cf">User provided compaction functions (see <see cref="ICompactionFunctions{Key, Value}"/>)</param>
        /// <param name="untilAddress">Compact log until this address</param>
        /// <param name="compactionType">Compaction type (whether we lookup records or scan log for liveness checking)</param>
        /// <returns>Address until which compaction was done</returns>
<<<<<<< HEAD
        public long Compact<TInput, TOutput, TContext, Functions, CompactionFunctions>(Functions functions, CompactionFunctions cf, long untilAddress, CompactionType compactionType)
            where Functions : ISessionFunctions<TKey, TValue, TInput, TOutput, TContext>
            where CompactionFunctions : ICompactionFunctions<TKey, TValue>
        {
            TInput input = default;
            TOutput output = default;
            return Compact<TInput, TOutput, TContext, Functions, CompactionFunctions>(functions, cf, ref input, ref output, untilAddress, compactionType);
=======
        public long Compact<TInput, TOutput, TContext, TFunctions, TCompactionFunctions>(TFunctions functions, TCompactionFunctions cf, long untilAddress, CompactionType compactionType)
            where TFunctions : ISessionFunctions<TKey, TValue, TInput, TOutput, TContext>
            where TCompactionFunctions : ICompactionFunctions<TKey, TValue>
        {
            TInput input = default;
            TOutput output = default;
            return Compact<TInput, TOutput, TContext, TFunctions, TCompactionFunctions>(functions, cf, ref input, ref output, untilAddress, compactionType);
>>>>>>> 35dc23d6
        }

        /// <summary>
        /// Compact the log until specified address, moving active records to the tail of the log. BeginAddress is shifted, but the physical log
        /// is not deleted from disk. Caller is responsible for truncating the physical log on disk by taking a checkpoint or calling Log.Truncate
        /// </summary>
        /// <param name="functions">Functions used to manage key-values during compaction</param>
        /// <param name="cf">User provided compaction functions (see <see cref="ICompactionFunctions{Key, Value}"/>)</param>
        /// <param name="input">Input for SingleWriter</param>
        /// <param name="output">Output from SingleWriter; it will be called all records that are moved, before Compact() returns, so the user must supply buffering or process each output completely</param>
        /// <param name="untilAddress">Compact log until this address</param>
        /// <param name="compactionType">Compaction type (whether we lookup records or scan log for liveness checking)</param>
        /// <returns>Address until which compaction was done</returns>
<<<<<<< HEAD
        public long Compact<TInput, TOutput, TContext, TSessionFunctions, CompactionFunctions>(TSessionFunctions functions, CompactionFunctions cf, ref TInput input, ref TOutput output, long untilAddress, CompactionType compactionType)
            where TSessionFunctions : ISessionFunctions<TKey, TValue, TInput, TOutput, TContext>
            where CompactionFunctions : ICompactionFunctions<TKey, TValue>
            => store.Compact<TInput, TOutput, TContext, TSessionFunctions, CompactionFunctions>(functions, cf, ref input, ref output, untilAddress, compactionType);
=======
        public long Compact<TInput, TOutput, TContext, TFunctions, TCompactionFunctions>(TFunctions functions, TCompactionFunctions cf, ref TInput input, ref TOutput output, long untilAddress, CompactionType compactionType)
            where TFunctions : ISessionFunctions<TKey, TValue, TInput, TOutput, TContext>
            where TCompactionFunctions : ICompactionFunctions<TKey, TValue>
            => store.Compact<TInput, TOutput, TContext, TFunctions, TCompactionFunctions>(functions, cf, ref input, ref output, untilAddress, compactionType);
>>>>>>> 35dc23d6
    }
}<|MERGE_RESOLUTION|>--- conflicted
+++ resolved
@@ -336,15 +336,9 @@
         /// <param name="untilAddress">Compact log until this address</param>
         /// <param name="compactionType">Compaction type (whether we lookup records or scan log for liveness checking)</param>
         /// <returns>Address until which compaction was done</returns>
-<<<<<<< HEAD
-        public long Compact<TInput, TOutput, TContext, Functions>(Functions functions, long untilAddress, CompactionType compactionType)
-            where Functions : ISessionFunctions<TKey, TValue, TInput, TOutput, TContext>
-            => Compact<TInput, TOutput, TContext, Functions, DefaultCompactionFunctions<TKey, TValue>>(functions, default, untilAddress, compactionType);
-=======
         public long Compact<TInput, TOutput, TContext, TFunctions>(TFunctions functions, long untilAddress, CompactionType compactionType)
             where TFunctions : ISessionFunctions<TKey, TValue, TInput, TOutput, TContext>
             => Compact<TInput, TOutput, TContext, TFunctions, DefaultCompactionFunctions<TKey, TValue>>(functions, default, untilAddress, compactionType);
->>>>>>> 35dc23d6
 
         /// <summary>
         /// Compact the log until specified address, moving active records to the tail of the log. BeginAddress is shifted, but the physical log
@@ -356,15 +350,9 @@
         /// <param name="untilAddress">Compact log until this address</param>
         /// <param name="compactionType">Compaction type (whether we lookup records or scan log for liveness checking)</param>
         /// <returns>Address until which compaction was done</returns>
-<<<<<<< HEAD
-        public long Compact<TInput, TOutput, TContext, Functions>(Functions functions, ref TInput input, ref TOutput output, long untilAddress, CompactionType compactionType)
-            where Functions : ISessionFunctions<TKey, TValue, TInput, TOutput, TContext>
-            => Compact<TInput, TOutput, TContext, Functions, DefaultCompactionFunctions<TKey, TValue>>(functions, default, ref input, ref output, untilAddress, compactionType);
-=======
         public long Compact<TInput, TOutput, TContext, TFunctions>(TFunctions functions, ref TInput input, ref TOutput output, long untilAddress, CompactionType compactionType)
             where TFunctions : ISessionFunctions<TKey, TValue, TInput, TOutput, TContext>
             => Compact<TInput, TOutput, TContext, TFunctions, DefaultCompactionFunctions<TKey, TValue>>(functions, default, ref input, ref output, untilAddress, compactionType);
->>>>>>> 35dc23d6
 
         /// <summary>
         /// Compact the log until specified address, moving active records to the tail of the log. BeginAddress is shifted, but the physical log
@@ -375,15 +363,6 @@
         /// <param name="untilAddress">Compact log until this address</param>
         /// <param name="compactionType">Compaction type (whether we lookup records or scan log for liveness checking)</param>
         /// <returns>Address until which compaction was done</returns>
-<<<<<<< HEAD
-        public long Compact<TInput, TOutput, TContext, Functions, CompactionFunctions>(Functions functions, CompactionFunctions cf, long untilAddress, CompactionType compactionType)
-            where Functions : ISessionFunctions<TKey, TValue, TInput, TOutput, TContext>
-            where CompactionFunctions : ICompactionFunctions<TKey, TValue>
-        {
-            TInput input = default;
-            TOutput output = default;
-            return Compact<TInput, TOutput, TContext, Functions, CompactionFunctions>(functions, cf, ref input, ref output, untilAddress, compactionType);
-=======
         public long Compact<TInput, TOutput, TContext, TFunctions, TCompactionFunctions>(TFunctions functions, TCompactionFunctions cf, long untilAddress, CompactionType compactionType)
             where TFunctions : ISessionFunctions<TKey, TValue, TInput, TOutput, TContext>
             where TCompactionFunctions : ICompactionFunctions<TKey, TValue>
@@ -391,7 +370,6 @@
             TInput input = default;
             TOutput output = default;
             return Compact<TInput, TOutput, TContext, TFunctions, TCompactionFunctions>(functions, cf, ref input, ref output, untilAddress, compactionType);
->>>>>>> 35dc23d6
         }
 
         /// <summary>
@@ -405,16 +383,9 @@
         /// <param name="untilAddress">Compact log until this address</param>
         /// <param name="compactionType">Compaction type (whether we lookup records or scan log for liveness checking)</param>
         /// <returns>Address until which compaction was done</returns>
-<<<<<<< HEAD
-        public long Compact<TInput, TOutput, TContext, TSessionFunctions, CompactionFunctions>(TSessionFunctions functions, CompactionFunctions cf, ref TInput input, ref TOutput output, long untilAddress, CompactionType compactionType)
-            where TSessionFunctions : ISessionFunctions<TKey, TValue, TInput, TOutput, TContext>
-            where CompactionFunctions : ICompactionFunctions<TKey, TValue>
-            => store.Compact<TInput, TOutput, TContext, TSessionFunctions, CompactionFunctions>(functions, cf, ref input, ref output, untilAddress, compactionType);
-=======
         public long Compact<TInput, TOutput, TContext, TFunctions, TCompactionFunctions>(TFunctions functions, TCompactionFunctions cf, ref TInput input, ref TOutput output, long untilAddress, CompactionType compactionType)
             where TFunctions : ISessionFunctions<TKey, TValue, TInput, TOutput, TContext>
             where TCompactionFunctions : ICompactionFunctions<TKey, TValue>
             => store.Compact<TInput, TOutput, TContext, TFunctions, TCompactionFunctions>(functions, cf, ref input, ref output, untilAddress, compactionType);
->>>>>>> 35dc23d6
     }
 }