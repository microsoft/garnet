--- conflicted
+++ resolved
@@ -281,13 +281,8 @@
         /// </summary>
         /// <returns>Scan iterator instance</returns>
         [MethodImpl(MethodImplOptions.AggressiveInlining)]
-<<<<<<< HEAD
-        public ITsavoriteScanIterator Scan(long beginAddress, long endAddress, DiskScanBufferingMode scanBufferingMode = DiskScanBufferingMode.DoublePageBuffering, bool includeSealedRecords = false)
-            => allocatorBase.Scan(store: null, beginAddress, endAddress, scanBufferingMode, includeSealedRecords);
-=======
-        public ITsavoriteScanIterator<TKey, TValue> Scan(long beginAddress, long endAddress, ScanBufferingMode scanBufferingMode = ScanBufferingMode.DoublePageBuffering, bool includeClosedRecords = false)
+        public ITsavoriteScanIterator Scan(long beginAddress, long endAddress, DiskScanBufferingMode scanBufferingMode = DiskScanBufferingMode.DoublePageBuffering, bool includeClosedRecords = false)
             => allocatorBase.Scan(store: null, beginAddress, endAddress, scanBufferingMode, includeClosedRecords);
->>>>>>> 4d3316a7
 
         /// <summary>
         /// Push-scan the log given address range; returns all records with address less than endAddress
