﻿// Copyright (c) Microsoft Corporation.
// Licensed under the MIT license.

using System;
using System.Diagnostics;
using System.Runtime.CompilerServices;

namespace Tsavorite.core
{
#pragma warning disable IDE0065 // Misplaced using directive
    using static LogAddress;

    // Partial file for readcache functions
    public unsafe partial class TsavoriteKV<TStoreFunctions, TAllocator> : TsavoriteBase
        where TStoreFunctions : IStoreFunctions
        where TAllocator : IAllocator<TStoreFunctions>
    {
        [MethodImpl(MethodImplOptions.AggressiveInlining)]
        internal bool FindInReadCache(ReadOnlySpan<byte> key, ref OperationStackContext<TStoreFunctions, TAllocator> stackCtx, long minAddress = kInvalidAddress, bool alwaysFindLatestLA = true)
        {
            Debug.Assert(UseReadCache, "Should not call FindInReadCache if !UseReadCache");

            // minAddress, if present, comes from the pre-pendingIO entry.Address; there may have been no readcache entries then.
            minAddress = IsReadCache(minAddress) ? AbsoluteAddress(minAddress) : readcacheBase.HeadAddress;

        RestartChain:

            // 'recSrc' has already been initialized to the address in 'hei'.
            if (!stackCtx.hei.IsReadCache)
                return false;

            // This is also part of the initialization process for stackCtx.recSrc for each API/InternalXxx call.
            stackCtx.recSrc.LogicalAddress = kInvalidAddress;
            stackCtx.recSrc.PhysicalAddress = 0;

            while (true)
            {
                if (ReadCacheNeedToWaitForEviction(ref stackCtx))
                    goto RestartChain;

                // LatestLogicalAddress is the "leading" pointer and will end up as the highest logical address in the main log for this tag chain.
                // Increment the trailing "lowest read cache" address (for the splice point). We'll look ahead from this to examine the next record.
                stackCtx.recSrc.LowestReadCacheLogicalAddress = stackCtx.recSrc.LatestLogicalAddress;
                stackCtx.recSrc.LowestReadCachePhysicalAddress = readcacheBase.GetPhysicalAddress(stackCtx.recSrc.LowestReadCacheLogicalAddress);

                // Use a non-ref local, because we don't need to update.
                var recordInfo = LogRecord.GetInfo(stackCtx.recSrc.LowestReadCachePhysicalAddress);

                // When traversing the readcache, we skip Invalid (Closed) records. We don't have Sealed records in the readcache because they cause
                // the operation to be retried, so we'd never get past them. Return true if we find a Valid read cache entry matching the key.
                if (!recordInfo.Invalid && stackCtx.recSrc.LatestLogicalAddress >= minAddress && !stackCtx.recSrc.HasReadCacheSrc)
<<<<<<< HEAD
                {
                    ReadOnlySpan<byte> keySpan = recordInfo.KeyIsInline
                        ? LogRecord.GetInlineKey(stackCtx.recSrc.LowestReadCachePhysicalAddress)    // Most keys are inline and this is faster
                        : readcache.CreateLogRecord(stackCtx.recSrc.LowestReadCacheLogicalAddress).Key;
                    if (storeFunctions.KeysEqual(key, keySpan))
                    {
                        // Keep these at the current readcache location; they'll be the caller's source record.
                        stackCtx.recSrc.LogicalAddress = stackCtx.recSrc.LowestReadCacheLogicalAddress;
                        stackCtx.recSrc.PhysicalAddress = stackCtx.recSrc.LowestReadCachePhysicalAddress;
                        stackCtx.recSrc.SetAllocator(readcacheBase);
                        stackCtx.recSrc.SetHasReadCacheSrc();

                        // Read() does not need to continue past the found record; updaters need to continue to find latestLogicalAddress and lowestReadCache*Address.
                        if (!alwaysFindLatestLA)
                            return true;
                    }
=======
                {
                    ReadOnlySpan<byte> keySpan = recordInfo.KeyIsInline
                        ? LogRecord.GetInlineKey(stackCtx.recSrc.LowestReadCachePhysicalAddress)    // Most keys are inline and this is faster
                        : readcache.CreateLogRecord(stackCtx.recSrc.LowestReadCacheLogicalAddress).Key;
                    if (storeFunctions.KeysEqual(key, keySpan))
                    {
                        // Keep these at the current readcache location; they'll be the caller's source record.
                        stackCtx.recSrc.LogicalAddress = stackCtx.recSrc.LowestReadCacheLogicalAddress;
                        stackCtx.recSrc.PhysicalAddress = stackCtx.recSrc.LowestReadCachePhysicalAddress;
                        stackCtx.recSrc.SetAllocator(readcacheBase);
                        stackCtx.recSrc.SetHasReadCacheSrc();

                        // Read() does not need to continue past the found record; updaters need to continue to find latestLogicalAddress and lowestReadCache*Address.
                        if (!alwaysFindLatestLA)
                            return true;
                    }
                }

                // If a readcache record was evicted while we were processing it here, its .PreviousAddress will be kTempInvalidAddress.
                // This should not be the case otherwise; we should always find a valid main-log address after the readcache prefix chain.
                if (recordInfo.PreviousAddress <= kTempInvalidAddress)
                {
                    _ = ReadCacheNeedToWaitForEviction(ref stackCtx);
                    goto RestartChain;
>>>>>>> 04c8fcf9
                }

                // Update the leading LatestLogicalAddress to recordInfo.PreviousAddress, and if that is a main log record, break out.
                stackCtx.recSrc.LatestLogicalAddress = recordInfo.PreviousAddress;
<<<<<<< HEAD
                if (!IsReadCache(recordInfo.PreviousAddress))
=======
                if (!IsReadCache(stackCtx.recSrc.LatestLogicalAddress))
>>>>>>> 04c8fcf9
                    goto InMainLog;
            }

        InMainLog:
            if (stackCtx.recSrc.HasReadCacheSrc)
                return true;

            // We did not find the record in the readcache, so set these to the start of the main log entries, and the caller will call TracebackForKeyMatch
            Debug.Assert(ReferenceEquals(stackCtx.recSrc.AllocatorBase, hlogBase), "Expected recSrc.AllocatorBase == hlogBase");
            Debug.Assert(stackCtx.recSrc.LatestLogicalAddress > kTempInvalidAddress, "Must have a main-log address after readcache");
            stackCtx.recSrc.LogicalAddress = stackCtx.recSrc.LatestLogicalAddress;
            stackCtx.recSrc.PhysicalAddress = 0; // do *not* call hlog.GetPhysicalAddress(); LogicalAddress may be below hlog.HeadAddress. Let the caller decide when to do this.
            return false;
        }

        [MethodImpl(MethodImplOptions.AggressiveInlining)]
        bool ReadCacheNeedToWaitForEviction(ref OperationStackContext<TStoreFunctions, TAllocator> stackCtx)
        {
<<<<<<< HEAD
            if (stackCtx.recSrc.LatestLogicalAddress < readcacheBase.HeadAddress)
            {
                SpinWaitUntilRecordIsClosed(stackCtx.recSrc.LatestLogicalAddress, readcacheBase);
=======
            Debug.Assert(stackCtx.hei.IsReadCache, "Can only call ReadCacheNeedToWaitForEviction when hei.IsReadCache is true");
            Debug.Assert(IsReadCache(stackCtx.recSrc.LatestLogicalAddress), "Can only call ReadCacheNeedToWaitForEviction when stackCtx.recSrc.LatestLogicalAddress is readcache");
            var logicalAddress = AbsoluteAddress(stackCtx.recSrc.LatestLogicalAddress);
            if (logicalAddress < readcacheBase.HeadAddress)
            {
                SpinWaitUntilRecordIsClosed(logicalAddress, readcacheBase);
>>>>>>> 04c8fcf9

                // Restore to hlog; we may have set readcache into Log and continued the loop, had to restart, and the matching readcache record was evicted.
                stackCtx.UpdateRecordSourceToCurrentHashEntry(hlogBase);
                return true;
            }
            return false;
        }

        [MethodImpl(MethodImplOptions.AggressiveInlining)]
        private bool SpliceIntoHashChainAtReadCacheBoundary(ReadOnlySpan<byte> key, ref OperationStackContext<TStoreFunctions, TAllocator> stackCtx, long newLogicalAddress)
        {
            // Splice into the gap of the last readcache/first main log entries.
            Debug.Assert(stackCtx.recSrc.LowestReadCacheLogicalAddress >= readcacheBase.ClosedUntilAddress,
                        $"{nameof(VerifyInMemoryAddresses)} should have ensured LowestReadCacheLogicalAddress ({stackCtx.recSrc.LowestReadCacheLogicalAddress}) >= readcache.ClosedUntilAddress ({readcacheBase.ClosedUntilAddress})");

            // If the LockTable is enabled, then we either have an exclusive lock and thus cannot have a competing insert to the readcache, or we are doing a
            // Read() so we allow a momentary overlap of records because they're the same value (no update is being done).
            ref var rcri = ref LogRecord.GetInfoRef(stackCtx.recSrc.LowestReadCachePhysicalAddress);
            return rcri.TryUpdateAddress(stackCtx.recSrc.LatestLogicalAddress, newLogicalAddress);
        }

        // Skip over all readcache records in this key's chain, advancing stackCtx.recSrc to the first non-readcache record we encounter.
        [MethodImpl(MethodImplOptions.AggressiveInlining)]
        internal void SkipReadCache(ref OperationStackContext<TStoreFunctions, TAllocator> stackCtx, out bool didRefresh)
        {
            Debug.Assert(UseReadCache, "Should not call SkipReadCache if !UseReadCache");
            didRefresh = false;

        RestartChain:
            // 'recSrc' has already been initialized to the address in 'hei'.
            if (!stackCtx.hei.IsReadCache)
                return;

            // This is FindInReadCache without the key comparison or untilAddress.
            stackCtx.recSrc.LogicalAddress = kInvalidAddress;
            stackCtx.recSrc.PhysicalAddress = 0;

            while (true)
            {
                if (ReadCacheNeedToWaitForEviction(ref stackCtx))
                {
                    didRefresh = true;
                    goto RestartChain;
                }

                // Increment the trailing "lowest read cache" address (for the splice point). We'll look ahead from this to examine the next record.
                stackCtx.recSrc.LowestReadCacheLogicalAddress = AbsoluteAddress(stackCtx.recSrc.LatestLogicalAddress);
                stackCtx.recSrc.LowestReadCachePhysicalAddress = readcacheBase.GetPhysicalAddress(stackCtx.recSrc.LowestReadCacheLogicalAddress);

                var recordInfo = LogRecord.GetInfo(stackCtx.recSrc.LowestReadCachePhysicalAddress);
                if (!IsReadCache(recordInfo.PreviousAddress))
                {
                    stackCtx.recSrc.LatestLogicalAddress = recordInfo.PreviousAddress;
                    stackCtx.recSrc.LogicalAddress = stackCtx.recSrc.LatestLogicalAddress;
                    stackCtx.recSrc.PhysicalAddress = 0;
                    return;
                }
                stackCtx.recSrc.LatestLogicalAddress = recordInfo.PreviousAddress;
            }
        }

        // Skip over all readcache records in all key chains in this bucket, updating the bucket to point to the first main log record.
        // Called during checkpointing; we create a copy of the hash table page, eliminate read cache pointers from this copy, then write this copy to disk.
        private void SkipReadCacheBucket(HashBucket* bucket)
        {
            for (var index = 0; index < Constants.kOverflowBucketIndex; index++)
            {
                var entry = (HashBucketEntry*)&bucket->bucket_entries[index];
                if (0 == entry->word)
                    continue;

                if (!entry->IsReadCache) continue;
                var logicalAddress = entry->Address;
                var physicalAddress = readcacheBase.GetPhysicalAddress(logicalAddress);

                while (true)
                {
                    logicalAddress = LogRecord.GetInfo(physicalAddress).PreviousAddress;
                    entry->Address = logicalAddress;
                    if (!entry->IsReadCache)
                        break;
                    physicalAddress = readcacheBase.GetPhysicalAddress(logicalAddress);
                }
            }
        }

        // Called after a readcache insert, to make sure there was no race with another session that added a main-log record at the same time.
        [MethodImpl(MethodImplOptions.AggressiveInlining)]
        private bool EnsureNoNewMainLogRecordWasSpliced(ReadOnlySpan<byte> key, ref OperationStackContext<TStoreFunctions, TAllocator> stackCtx, long highestSearchedAddress, ref OperationStatus failStatus)
        {
            Debug.Assert(!IsReadCache(highestSearchedAddress), "highestSearchedAddress should be a main-log address");
            var success = true;
            Debug.Assert(AbsoluteAddress(stackCtx.recSrc.LowestReadCacheLogicalAddress) >= readcacheBase.ClosedUntilAddress, "recSrc.LowestReadCachePhysicalAddress should be above ClosedUntilAddress");
            var lowest_rcri = LogRecord.GetInfo(stackCtx.recSrc.LowestReadCachePhysicalAddress);
            Debug.Assert(!IsReadCache(lowest_rcri.PreviousAddress), "lowest-rcri.PreviousAddress should be a main-log address");
            if (lowest_rcri.PreviousAddress > highestSearchedAddress)
            {
                // Someone added a new record in the splice region. It won't be readcache; that would've been added at tail. See if it's our key.
                var minAddress = highestSearchedAddress > hlogBase.HeadAddress ? highestSearchedAddress : hlogBase.HeadAddress;
                if (TraceBackForKeyMatch(key, lowest_rcri.PreviousAddress, minAddress + 1, out var prevAddress, out _))
                    success = false;
                else if (prevAddress > highestSearchedAddress && prevAddress < hlogBase.HeadAddress)
                {
                    // One or more records were inserted and escaped to disk during the time of this Read/PENDING operation, untilLogicalAddress
                    // is below hlog.HeadAddress, and there are one or more inserted records between them:
                    //     hlog.HeadAddress -> [prevAddress is somewhere in here] -> untilLogicalAddress
                    // (If prevAddress is == untilLogicalAddress, we know there is nothing more recent, so the new readcache record should stay.)
                    // recSrc.HasLockTableLock may or may not be true. The new readcache record must be invalidated; then we return ON_DISK;
                    // this abandons the attempt to CopyToTail, and the caller proceeds with the possibly-stale value that was read.
                    success = false;
                    failStatus = OperationStatus.RECORD_ON_DISK;
                }
            }
            return success;
        }

        // Called to check if another session added a readcache entry from a pending read while we were inserting a record at the tail of the log.
        // If so, the new readcache record must be invalidated.
        // Note: The caller will do no epoch-refreshing operations after re-verifying the readcache chain following record allocation, so it is not
        // possible for the chain to be disrupted and the new insertion lost, even if readcache.HeadAddress is raised above hei.Address.
        [MethodImpl(MethodImplOptions.AggressiveInlining)]
        private void ReadCacheCheckTailAfterSplice(ReadOnlySpan<byte> key, ref HashEntryInfo hei, long highestReadCacheAddressChecked)
        {
            Debug.Assert(UseReadCache, "Should not call ReadCacheCheckTailAfterSplice if !UseReadCache");

            // We already searched from hei.Address down; so now we search from hei.CurrentAddress down to just above hei.Address.
            HashBucketEntry entry = new() { word = hei.CurrentAddress };
            HashBucketEntry untilEntry = new() { word = highestReadCacheAddressChecked };

            // Traverse for the key above untilAddress (which may not be in the readcache if there were no readcache records when it was retrieved).
            while (entry.IsReadCache && (!!untilEntry.IsReadCache || entry.Address > untilEntry.Address))
            {
                var logRecord = readcache.CreateLogRecord(entry.Address);
                ref var recordInfo = ref logRecord.InfoRef;
                if (!recordInfo.Invalid && storeFunctions.KeysEqual(key, logRecord.Key))
                {
                    recordInfo.SetInvalidAtomic();
                    return;
                }
                entry.word = recordInfo.PreviousAddress;
            }

            // If we're here, no (valid) record for 'key' was found.
            return;
        }

        [MethodImpl(MethodImplOptions.AggressiveInlining)]
        void ReadCacheAbandonRecord(long physicalAddress)
        {
            // TODO: We currently don't save readcache allocations for retry, but we could
            ref var ri = ref LogRecord.GetInfoRef(physicalAddress);
            ri.SetInvalid();
            ri.PreviousAddress = kTempInvalidAddress;     // Necessary for ReadCacheEvict, but cannot be kInvalidAddress or we have recordInfo.IsNull
        }

        internal void ReadCacheEvict(long rcLogicalAddress, long rcToLogicalAddress)
        {
            // Iterate readcache entries in the range rcFrom/ToLogicalAddress, and remove them from the hash chain.
            // First make sure we're not trying to process a logical address that's in a page header.
            var offsetOnPage = readcacheBase.GetOffsetOnPage(rcLogicalAddress);
            if (offsetOnPage < PageHeader.Size)
                rcLogicalAddress += PageHeader.Size - offsetOnPage;

            while (rcLogicalAddress < rcToLogicalAddress)
            {
                var logRecord = new LogRecord(readcacheBase.GetPhysicalAddress(rcLogicalAddress));
                var rcAllocatedSize = logRecord.AllocatedSize;
                var rcRecordInfo = logRecord.Info;

                // Check PreviousAddress for null to handle the info.IsNull() "partial record at end of page" case as well as readcache CAS failures
                // (such failed records are not in the hash chain, so we must not process them here). We do process other Invalid records here.
                if (rcRecordInfo.PreviousAddress <= kTempInvalidAddress)
                    goto NextRecord;

                // If there are any readcache entries for this key, the hash chain will always be of the form:
                //                   |----- readcache records -----|    |------ main log records ------|
                //      hashtable -> rcN -> ... -> rc3 -> rc2 -> rc1 -> mN -> ... -> m3 -> m2 -> m1 -> 0

                // This diagram shows that this readcache record's PreviousAddress (in 'entry') is always a lower-readcache or non-readcache logicalAddress,
                // and therefore this record and the entire sub-chain "to the right" should be evicted. The sequence of events is:
                //  1. Get the key from the readcache for this to-be-evicted record.
                //  2. Call FindTag on that key in the main store to get the start of the hash chain.
                //  3. Walk the hash chain's readcache entries, removing records in the "to be removed" range.
                //     Do not remove Invalid records outside this range; that leads to race conditions.
                Debug.Assert(!IsReadCache(rcRecordInfo.PreviousAddress) || AbsoluteAddress(rcRecordInfo.PreviousAddress) < rcLogicalAddress, "Invalid record ordering in readcache");

                // Find the hash index entry for the key in the store's hash table.
                HashEntryInfo hei = new(storeFunctions.GetKeyHashCode64(logRecord.Key));
                if (!FindTag(ref hei))
                    goto NextRecord;

                ReadCacheEvictChain(rcToLogicalAddress, ref hei);

            NextRecord:
                if (readcacheBase.GetOffsetOnPage(rcLogicalAddress) + rcAllocatedSize >= readcacheBase.PageSize - RecordInfo.Size)
                {
                    rcLogicalAddress = readcacheBase.GetFirstValidLogicalAddressOnPage(1 + readcacheBase.GetPage(rcLogicalAddress));
                    continue;
                }
                rcLogicalAddress += rcAllocatedSize;
            }
        }

        private void ReadCacheEvictChain(long rcToLogicalAddress, ref HashEntryInfo hei)
        {
            // Traverse the chain of readcache entries for this key, looking "ahead" to .PreviousAddress to see if it is less than readcache.HeadAddress.
            // nextPhysicalAddress remains Constants.kInvalidAddress if hei.Address is < HeadAddress; othrwise, it is the lowest-address readcache record
            // remaining following this eviction, and its .PreviousAddress is updated to each lower record in turn until we hit a non-readcache record.
            var nextPhysicalAddress = kInvalidAddress;
            HashBucketEntry entry = new() { word = hei.entry.word };
            while (entry.IsReadCache)
            {
                var logRecord = new LogRecord(readcacheBase.GetPhysicalAddress(entry.Address));
                ref var recordInfo = ref logRecord.InfoRef;

#if DEBUG
                // Due to collisions, we can compare the hash code *mask* (i.e. the hash bucket index), not the key
                var mask = state[resizeInfo.version].size_mask;
                var rc_mask = hei.hash & mask;
                var pa_mask = storeFunctions.GetKeyHashCode64(logRecord.Key) & mask;
                Debug.Assert(rc_mask == pa_mask, "The keyHash mask of the hash-chain ReadCache entry does not match the one obtained from the initial readcache address");
#endif

                // If the record's address is above the eviction range, leave it there and track nextPhysicalAddress.
                if (AbsoluteAddress(entry.Address) >= rcToLogicalAddress)
                {
                    Debug.Assert(!IsReadCache(recordInfo.PreviousAddress) || entry.Address > recordInfo.PreviousAddress, "Invalid ordering in readcache chain");

                    nextPhysicalAddress = logRecord.physicalAddress;
                    entry.word = recordInfo.PreviousAddress;
                    continue;
                }

                // The record is being evicted. If we have a higher readcache record that is not being evicted, unlink 'entry.Address' by setting
                // (nextPhysicalAddress).PreviousAddress to (entry.Address).PreviousAddress.
                if (nextPhysicalAddress != kInvalidAddress)
                {
                    ref var nextri = ref LogRecord.GetInfoRef(nextPhysicalAddress);
                    if (nextri.TryUpdateAddress(entry.Address, recordInfo.PreviousAddress))
                    {
                        recordInfo.PreviousAddress = kTempInvalidAddress;     // The record is no longer in the chain
                        entry.word = nextri.PreviousAddress;
                    }
                    else
                        Debug.Assert(entry.word == nextri.PreviousAddress, "We should be about to retry nextri.PreviousAddress");
                    continue;
                }

                // We are evicting the record whose address is in the hash bucket; unlink 'la' by setting the hash bucket to point to (la).PreviousAddress.
                if (hei.TryCAS(recordInfo.PreviousAddress))
                    recordInfo.PreviousAddress = kTempInvalidAddress;     // The record is no longer in the chain
                else
                    hei.SetToCurrent();
                entry.word = hei.entry.word;
            }
        }
    }
}<|MERGE_RESOLUTION|>--- conflicted
+++ resolved
@@ -49,7 +49,6 @@
                 // When traversing the readcache, we skip Invalid (Closed) records. We don't have Sealed records in the readcache because they cause
                 // the operation to be retried, so we'd never get past them. Return true if we find a Valid read cache entry matching the key.
                 if (!recordInfo.Invalid && stackCtx.recSrc.LatestLogicalAddress >= minAddress && !stackCtx.recSrc.HasReadCacheSrc)
-<<<<<<< HEAD
                 {
                     ReadOnlySpan<byte> keySpan = recordInfo.KeyIsInline
                         ? LogRecord.GetInlineKey(stackCtx.recSrc.LowestReadCachePhysicalAddress)    // Most keys are inline and this is faster
@@ -66,23 +65,6 @@
                         if (!alwaysFindLatestLA)
                             return true;
                     }
-=======
-                {
-                    ReadOnlySpan<byte> keySpan = recordInfo.KeyIsInline
-                        ? LogRecord.GetInlineKey(stackCtx.recSrc.LowestReadCachePhysicalAddress)    // Most keys are inline and this is faster
-                        : readcache.CreateLogRecord(stackCtx.recSrc.LowestReadCacheLogicalAddress).Key;
-                    if (storeFunctions.KeysEqual(key, keySpan))
-                    {
-                        // Keep these at the current readcache location; they'll be the caller's source record.
-                        stackCtx.recSrc.LogicalAddress = stackCtx.recSrc.LowestReadCacheLogicalAddress;
-                        stackCtx.recSrc.PhysicalAddress = stackCtx.recSrc.LowestReadCachePhysicalAddress;
-                        stackCtx.recSrc.SetAllocator(readcacheBase);
-                        stackCtx.recSrc.SetHasReadCacheSrc();
-
-                        // Read() does not need to continue past the found record; updaters need to continue to find latestLogicalAddress and lowestReadCache*Address.
-                        if (!alwaysFindLatestLA)
-                            return true;
-                    }
                 }
 
                 // If a readcache record was evicted while we were processing it here, its .PreviousAddress will be kTempInvalidAddress.
@@ -91,16 +73,11 @@
                 {
                     _ = ReadCacheNeedToWaitForEviction(ref stackCtx);
                     goto RestartChain;
->>>>>>> 04c8fcf9
                 }
 
                 // Update the leading LatestLogicalAddress to recordInfo.PreviousAddress, and if that is a main log record, break out.
                 stackCtx.recSrc.LatestLogicalAddress = recordInfo.PreviousAddress;
-<<<<<<< HEAD
-                if (!IsReadCache(recordInfo.PreviousAddress))
-=======
                 if (!IsReadCache(stackCtx.recSrc.LatestLogicalAddress))
->>>>>>> 04c8fcf9
                     goto InMainLog;
             }
 
@@ -119,18 +96,12 @@
         [MethodImpl(MethodImplOptions.AggressiveInlining)]
         bool ReadCacheNeedToWaitForEviction(ref OperationStackContext<TStoreFunctions, TAllocator> stackCtx)
         {
-<<<<<<< HEAD
-            if (stackCtx.recSrc.LatestLogicalAddress < readcacheBase.HeadAddress)
-            {
-                SpinWaitUntilRecordIsClosed(stackCtx.recSrc.LatestLogicalAddress, readcacheBase);
-=======
             Debug.Assert(stackCtx.hei.IsReadCache, "Can only call ReadCacheNeedToWaitForEviction when hei.IsReadCache is true");
             Debug.Assert(IsReadCache(stackCtx.recSrc.LatestLogicalAddress), "Can only call ReadCacheNeedToWaitForEviction when stackCtx.recSrc.LatestLogicalAddress is readcache");
             var logicalAddress = AbsoluteAddress(stackCtx.recSrc.LatestLogicalAddress);
             if (logicalAddress < readcacheBase.HeadAddress)
             {
                 SpinWaitUntilRecordIsClosed(logicalAddress, readcacheBase);
->>>>>>> 04c8fcf9
 
                 // Restore to hlog; we may have set readcache into Log and continued the loop, had to restart, and the matching readcache record was evicted.
                 stackCtx.UpdateRecordSourceToCurrentHashEntry(hlogBase);
