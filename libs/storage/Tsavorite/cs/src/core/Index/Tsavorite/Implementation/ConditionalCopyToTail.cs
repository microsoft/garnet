--- conflicted
+++ resolved
@@ -23,21 +23,14 @@
         /// <param name="writeReason">The reason the CopyToTail is being done</param>
         /// <param name="wantIO">Whether to do IO if the search must go below HeadAddress. ReadFromImmutable, for example,
         ///     is just an optimization to avoid future IOs, so if we need an IO here we just defer them to the next Read().</param>
+        /// <param name="maxAddress">Maximum address for determining liveness, records after this address are not considered when checking validity.</param>
         /// <returns></returns>
         [MethodImpl(MethodImplOptions.AggressiveInlining)]
-<<<<<<< HEAD
         private OperationStatus ConditionalCopyToTail<TInput, TOutput, TContext, TSessionFunctionsWrapper, TSourceLogRecord>(TSessionFunctionsWrapper sessionFunctions,
                 ref PendingContext<TInput, TOutput, TContext> pendingContext, ref TSourceLogRecord srcLogRecord, ref TInput input, ref TOutput output, TContext userContext,
-                ref OperationStackContext<TValue, TStoreFunctions, TAllocator> stackCtx, WriteReason writeReason, bool wantIO = true)
+                ref OperationStackContext<TValue, TStoreFunctions, TAllocator> stackCtx, WriteReason writeReason, bool wantIO = true, long maxAddress = long.MaxValue)
             where TSessionFunctionsWrapper : ISessionFunctionsWrapper<TValue, TInput, TOutput, TContext, TStoreFunctions, TAllocator>
             where TSourceLogRecord : ISourceLogRecord<TValue>
-=======
-        private OperationStatus ConditionalCopyToTail<TInput, TOutput, TContext, TSessionFunctionsWrapper>(TSessionFunctionsWrapper sessionFunctions,
-                ref PendingContext<TInput, TOutput, TContext> pendingContext,
-                ref TKey key, ref TInput input, ref TValue value, ref TOutput output, TContext userContext,
-                ref OperationStackContext<TKey, TValue, TStoreFunctions, TAllocator> stackCtx, WriteReason writeReason, bool wantIO = true, long maxAddress = long.MaxValue)
-            where TSessionFunctionsWrapper : ISessionFunctionsWrapper<TKey, TValue, TInput, TOutput, TContext, TStoreFunctions, TAllocator>
->>>>>>> ecc0ec65
         {
             var callerHasEphemeralLock = stackCtx.recSrc.HasEphemeralSLock;
 
@@ -77,12 +70,8 @@
                 bool needIO;
                 do
                 {
-<<<<<<< HEAD
                     if (TryFindRecordInMainLogForConditionalOperation<TInput, TOutput, TContext, TSessionFunctionsWrapper>(
-                            sessionFunctions, srcLogRecord.Key, ref stackCtx2, stackCtx.recSrc.LogicalAddress, minAddress, out status, out needIO))
-=======
-                    if (TryFindRecordInMainLogForConditionalOperation<TInput, TOutput, TContext, TSessionFunctionsWrapper>(sessionFunctions, ref key, ref stackCtx2, stackCtx.recSrc.LogicalAddress, minAddress, maxAddress, out status, out needIO))
->>>>>>> ecc0ec65
+                            sessionFunctions, srcLogRecord.Key, ref stackCtx2, stackCtx.recSrc.LogicalAddress, minAddress, maxAddress, out status, out needIO))
                         return OperationStatus.SUCCESS;
                 }
                 while (HandleImmediateNonPendingRetryStatus<TInput, TOutput, TContext, TSessionFunctionsWrapper>(status, sessionFunctions));
@@ -95,28 +84,17 @@
                         return OperationStatus.SUCCESS;
                 }
                 else if (needIO)
-<<<<<<< HEAD
                     return PrepareIOForConditionalOperation(sessionFunctions, ref pendingContext, ref srcLogRecord, ref input, ref output, userContext,
-                                                      ref stackCtx2, minAddress, WriteReason.Compaction);
-=======
-                    return PrepareIOForConditionalOperation(sessionFunctions, ref pendingContext, ref key, ref input, ref value, ref output, userContext,
                                                       ref stackCtx2, minAddress, maxAddress, WriteReason.Compaction);
->>>>>>> ecc0ec65
             }
         }
 
         [MethodImpl(MethodImplOptions.AggressiveInlining)]
-<<<<<<< HEAD
         internal Status CompactionConditionalCopyToTail<TInput, TOutput, TContext, TSessionFunctionsWrapper, TSourceLogRecord>(
                 TSessionFunctionsWrapper sessionFunctions, ref TSourceLogRecord srcLogRecord, ref TInput input,
-                ref TOutput output, long currentAddress, long minAddress)
+                ref TOutput output, long currentAddress, long minAddress, long maxAddress = long.MaxValue)
             where TSessionFunctionsWrapper : ISessionFunctionsWrapper<TValue, TInput, TOutput, TContext, TStoreFunctions, TAllocator>
             where TSourceLogRecord : ISourceLogRecord<TValue>
-=======
-        internal Status CompactionConditionalCopyToTail<TInput, TOutput, TContext, TSessionFunctionsWrapper>(TSessionFunctionsWrapper sessionFunctions, ref TKey key, ref TInput input, ref TValue value,
-                ref TOutput output, long currentAddress, long minAddress, long maxAddress = long.MaxValue)
-            where TSessionFunctionsWrapper : ISessionFunctionsWrapper<TKey, TValue, TInput, TOutput, TContext, TStoreFunctions, TAllocator>
->>>>>>> ecc0ec65
         {
             Debug.Assert(epoch.ThisInstanceProtected(), "This is called only from Compaction so the epoch should be protected");
             PendingContext<TInput, TOutput, TContext> pendingContext = new();
@@ -126,41 +104,23 @@
             bool needIO;
             do
             {
-<<<<<<< HEAD
-                if (TryFindRecordInMainLogForConditionalOperation<TInput, TOutput, TContext, TSessionFunctionsWrapper>(sessionFunctions, srcLogRecord.Key, ref stackCtx, currentAddress, minAddress, out status, out needIO))
-=======
-                if (TryFindRecordInMainLogForConditionalOperation<TInput, TOutput, TContext, TSessionFunctionsWrapper>(sessionFunctions, ref key, ref stackCtx, currentAddress, minAddress, maxAddress, out status, out needIO))
->>>>>>> ecc0ec65
+                if (TryFindRecordInMainLogForConditionalOperation<TInput, TOutput, TContext, TSessionFunctionsWrapper>(sessionFunctions, srcLogRecord.Key, ref stackCtx, currentAddress, minAddress, maxAddress, out status, out needIO))
                     return Status.CreateFound();
             }
             while (sessionFunctions.Store.HandleImmediateNonPendingRetryStatus<TInput, TOutput, TContext, TSessionFunctionsWrapper>(status, sessionFunctions));
 
             if (needIO)
-<<<<<<< HEAD
-                status = PrepareIOForConditionalOperation(sessionFunctions, ref pendingContext, ref srcLogRecord, ref input, ref output, default, ref stackCtx, minAddress, WriteReason.Compaction);
+                status = PrepareIOForConditionalOperation(sessionFunctions, ref pendingContext, ref srcLogRecord, ref input, ref output, default, ref stackCtx, minAddress, maxAddress, WriteReason.Compaction);
             else
-                status = ConditionalCopyToTail(sessionFunctions, ref pendingContext, ref srcLogRecord, ref input, ref output, default, ref stackCtx, WriteReason.Compaction);
-=======
-                status = PrepareIOForConditionalOperation(sessionFunctions, ref pendingContext, ref key, ref input, ref value, ref output, default,
-                                                    ref stackCtx, minAddress, maxAddress, WriteReason.Compaction);
-            else
-                status = ConditionalCopyToTail(sessionFunctions, ref pendingContext, ref key, ref input, ref value, ref output, default, ref stackCtx, WriteReason.Compaction, true, maxAddress);
->>>>>>> ecc0ec65
+                status = ConditionalCopyToTail(sessionFunctions, ref pendingContext, ref srcLogRecord, ref input, ref output, default, ref stackCtx, WriteReason.Compaction, maxAddress: maxAddress);
             return HandleOperationStatus(sessionFunctions.Ctx, ref pendingContext, status, out _);
         }
 
         [MethodImpl(MethodImplOptions.AggressiveInlining)]
-<<<<<<< HEAD
         internal OperationStatus PrepareIOForConditionalOperation<TInput, TOutput, TContext, TSessionFunctionsWrapper, TSourceLogRecord>(
                                         TSessionFunctionsWrapper sessionFunctions, ref PendingContext<TInput, TOutput, TContext> pendingContext,
                                         ref TSourceLogRecord srcLogRecord, ref TInput input, ref TOutput output, TContext userContext,
-                                        ref OperationStackContext<TValue, TStoreFunctions, TAllocator> stackCtx, long minAddress, WriteReason writeReason,
-=======
-        internal OperationStatus PrepareIOForConditionalOperation<TInput, TOutput, TContext, TSessionFunctionsWrapper>(TSessionFunctionsWrapper sessionFunctions,
-                                        ref PendingContext<TInput, TOutput, TContext> pendingContext,
-                                        ref TKey key, ref TInput input, ref TValue value, ref TOutput output, TContext userContext,
-                                        ref OperationStackContext<TKey, TValue, TStoreFunctions, TAllocator> stackCtx, long minAddress, long maxAddress, WriteReason writeReason,
->>>>>>> ecc0ec65
+                                        ref OperationStackContext<TValue, TStoreFunctions, TAllocator> stackCtx, long minAddress, long maxAddress, WriteReason writeReason,
                                         OperationType opType = OperationType.CONDITIONAL_INSERT)
             where TSessionFunctionsWrapper : ISessionFunctionsWrapper<TValue, TInput, TOutput, TContext, TStoreFunctions, TAllocator>
             where TSourceLogRecord : ISourceLogRecord<TValue>
