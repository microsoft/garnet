--- conflicted
+++ resolved
@@ -15,28 +15,19 @@
 
         internal RevivificationStats stats = new();
 
-<<<<<<< HEAD
-        internal readonly bool IsEnabled = false;
-=======
         internal bool IsEnabled => revivSuspendCount == 0;
-        internal static int FixedValueLength => Unsafe.SizeOf<TValue>();
->>>>>>> 4d3316a7
         internal bool restoreDeletedRecordsIfBinIsFull;
         internal bool useFreeRecordPoolForCTT;
 
         internal double revivifiableFraction;
 
-<<<<<<< HEAD
-        public RevivificationManager(TsavoriteKV<TStoreFunctions, TAllocator> store, RevivificationSettings revivSettings, LogSettings logSettings)
-=======
         internal int revivSuspendCount = -1;
 
         public void PauseRevivification() => Interlocked.Decrement(ref revivSuspendCount);
 
         public void ResumeRevivification() => Interlocked.Increment(ref revivSuspendCount);
 
-        public RevivificationManager(TsavoriteKV<TKey, TValue, TStoreFunctions, TAllocator> store, bool isFixedLen, RevivificationSettings revivSettings, LogSettings logSettings)
->>>>>>> 4d3316a7
+        public RevivificationManager(TsavoriteKV<TStoreFunctions, TAllocator> store, RevivificationSettings revivSettings, LogSettings logSettings)
         {
             revivifiableFraction = revivSettings is null || revivSettings.RevivifiableFraction == RevivificationSettings.DefaultRevivifiableFraction
                 ? logSettings.MutableFraction
