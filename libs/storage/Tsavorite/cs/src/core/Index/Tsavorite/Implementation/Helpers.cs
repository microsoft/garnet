﻿// Copyright (c) Microsoft Corporation.
// Licensed under the MIT license.

using System;
using System.Diagnostics;
using System.Runtime.CompilerServices;

namespace Tsavorite.core
{
    using static LogAddress;

    public unsafe partial class TsavoriteKV<TStoreFunctions, TAllocator> : TsavoriteBase
        where TStoreFunctions : IStoreFunctions
        where TAllocator : IAllocator<TStoreFunctions>
    {
        private enum LatchDestination
        {
            CreateNewRecord,
            NormalProcessing,
            Retry
        }

        [MethodImpl(MethodImplOptions.AggressiveInlining)]
        static LogRecord WriteNewRecordInfo(ReadOnlySpan<byte> key, AllocatorBase<TStoreFunctions, TAllocator> log, long logicalAddress, long physicalAddress, bool inNewVersion, long previousAddress)
        {
            ref var recordInfo = ref LogRecord.GetInfoRef(physicalAddress);
            recordInfo.WriteInfo(inNewVersion, previousAddress);
            var logRecord = log._wrapper.CreateLogRecord(logicalAddress, physicalAddress);
            log._wrapper.SerializeKey(key, logicalAddress, ref logRecord);
            return logRecord;
        }

        [MethodImpl(MethodImplOptions.AggressiveInlining)]
        void DisposeRecord(ref LogRecord logRecord, DisposeReason disposeReason) => hlog.DisposeRecord(ref logRecord, disposeReason);

        [MethodImpl(MethodImplOptions.AggressiveInlining)]
        internal void DisposeRecord(ref DiskLogRecord logRecord, DisposeReason disposeReason) => hlog.DisposeRecord(ref logRecord, disposeReason);

        [MethodImpl(MethodImplOptions.AggressiveInlining)]
        internal void MarkPage<TInput, TOutput, TContext>(long logicalAddress, TsavoriteExecutionContext<TInput, TOutput, TContext> sessionCtx)
        {
            if (sessionCtx.phase == Phase.REST)
                hlog.MarkPage(logicalAddress, sessionCtx.version);
            else
                hlog.MarkPageAtomic(logicalAddress, sessionCtx.version);
        }

        /// <summary>
        /// This is a wrapper for checking the record's version instead of just peeking at the latest record at the tail of the bucket.
        /// By calling with the address of the traced record, we can prevent a different key sharing the same bucket from deceiving 
        /// the operation to think that the version of the key has reached v+1 and thus to incorrectly update in place.
        /// </summary>
        /// <param name="logicalAddress">The logical address of the traced record for the key</param>
        /// <returns></returns>
        [MethodImpl(MethodImplOptions.AggressiveInlining)]
        private bool IsRecordVersionNew(long logicalAddress)
        {
            HashBucketEntry entry = new() { word = logicalAddress };
            return IsEntryVersionNew(ref entry);
        }

        /// <summary>
        /// Check the version of the passed-in entry. 
        /// The semantics of this function are to check the tail of a bucket (indicated by entry), so we name it this way.
        /// </summary>
        /// <param name="entry">the last entry of a bucket</param>
        /// <returns></returns>
        [MethodImpl(MethodImplOptions.NoInlining)]  // Called only if in PREPARE, so don't inline for the usual case
        private bool IsEntryVersionNew(ref HashBucketEntry entry)
        {
            // A version shift can only happen in an address after the checkpoint starts, as v_new threads RCU entries to the tail.
            if (entry.Address < _hybridLogCheckpoint.info.startLogicalAddress)
                return false;

            // Read cache entries are not in new version
            if (UseReadCache && entry.IsReadCache)
                return false;

            // If the record is in memory, check if it has the new version bit set
            if (entry.Address < hlogBase.HeadAddress)
                return false;
            return LogRecord.GetInfo(hlog.GetPhysicalAddress(entry.Address)).IsInNewVersion;
        }

        // Can only elide the record if it is the tail of the tag chain (i.e. is the record in the hash bucket entry) and its
        // PreviousAddress does not point to a valid record. Otherwise an earlier record for this key could be reachable again.
        // Also, it cannot be elided if it is frozen due to checkpointing.
        [MethodImpl(MethodImplOptions.AggressiveInlining)]
        private bool CanElide<TInput, TOutput, TContext, TSessionFunctionsWrapper>(TSessionFunctionsWrapper sessionFunctions,
                ref OperationStackContext<TStoreFunctions, TAllocator> stackCtx, RecordInfo srcRecordInfo)
            where TSessionFunctionsWrapper : ISessionFunctionsWrapper<TInput, TOutput, TContext, TStoreFunctions, TAllocator>
        {
            Debug.Assert(!stackCtx.recSrc.HasReadCacheSrc, "Should not call CanElide() for readcache records");
            return stackCtx.hei.Address == stackCtx.recSrc.LogicalAddress && srcRecordInfo.PreviousAddress < hlogBase.BeginAddress
                        && !IsFrozen<TInput, TOutput, TContext, TSessionFunctionsWrapper>(sessionFunctions, ref stackCtx, srcRecordInfo);
        }

        // If the record is in a checkpoint range, it must not be modified. If it is in the fuzzy region, it can only be modified
        // if it is a new record.
        [MethodImpl(MethodImplOptions.AggressiveInlining)]
        private bool IsFrozen<TInput, TOutput, TContext, TSessionFunctionsWrapper>(TSessionFunctionsWrapper sessionFunctions,
                ref OperationStackContext<TStoreFunctions, TAllocator> stackCtx, RecordInfo srcRecordInfo)
            where TSessionFunctionsWrapper : ISessionFunctionsWrapper<TInput, TOutput, TContext, TStoreFunctions, TAllocator>
        {
            Debug.Assert(!stackCtx.recSrc.HasReadCacheSrc, "Should not call IsFrozen() for readcache records");
            return sessionFunctions.Ctx.IsInV1
                        && (stackCtx.recSrc.LogicalAddress <= _hybridLogCheckpoint.info.startLogicalAddress     // In checkpoint range
                            || !srcRecordInfo.IsInNewVersion);                                                  // In fuzzy region and an old version
        }

        [MethodImpl(MethodImplOptions.AggressiveInlining)]
        internal long GetMinRevivifiableAddress()
            => RevivificationManager.GetMinRevivifiableAddress(hlogBase.GetTailAddress(), hlogBase.ReadOnlyAddress);

        [MethodImpl(MethodImplOptions.NoInlining)]
        private (bool elided, bool added) TryElideAndTransferToFreeList<TInput, TOutput, TContext, TSessionFunctionsWrapper>(TSessionFunctionsWrapper sessionFunctions,
                ref OperationStackContext<TStoreFunctions, TAllocator> stackCtx, ref LogRecord logRecord)
            where TSessionFunctionsWrapper : ISessionFunctionsWrapper<TInput, TOutput, TContext, TStoreFunctions, TAllocator>
        {
            // Try to CAS out of the hashtable and if successful, add it to the free list.
            Debug.Assert(logRecord.Info.IsSealed, "Expected a Sealed record in TryElideAndTransferToFreeList");

            if (!stackCtx.hei.TryElide())
                return (false, false);

            return (true, TryTransferToFreeList<TInput, TOutput, TContext, TSessionFunctionsWrapper>(sessionFunctions, ref stackCtx, ref logRecord));
        }

        [MethodImpl(MethodImplOptions.AggressiveInlining)]
        private bool TryTransferToFreeList<TInput, TOutput, TContext, TSessionFunctionsWrapper>(TSessionFunctionsWrapper sessionFunctions,
                ref OperationStackContext<TStoreFunctions, TAllocator> stackCtx, ref LogRecord logRecord)
            where TSessionFunctionsWrapper : ISessionFunctionsWrapper<TInput, TOutput, TContext, TStoreFunctions, TAllocator>
        {
            // The record has been CAS'd out of the hashtable or elided from the chain, so add it to the free list.
            Debug.Assert(logRecord.Info.IsSealed, "Expected a Sealed record in TryTransferToFreeList");

            // Dispose any existing key and value. We do this as soon as we have elided so objects are released for GC as early as possible.
            DisposeRecord(ref logRecord, DisposeReason.RevivificationFreeList);

            // Now that we've Disposed the record, see if its address is revivifiable. If not, just leave it orphaned and invalid.
            if (stackCtx.recSrc.LogicalAddress < GetMinRevivifiableAddress())
                return false;

            return RevivificationManager.TryAdd(stackCtx.recSrc.LogicalAddress, ref logRecord, ref sessionFunctions.Ctx.RevivificationStats);
        }

        [MethodImpl(MethodImplOptions.NoInlining)]      // Do not try to inline this, to keep TryAllocateRecord lean
        bool TryTakeFreeRecord<TInput, TOutput, TContext, TSessionFunctionsWrapper>(TSessionFunctionsWrapper sessionFunctions, in RecordSizeInfo sizeInfo, long minRevivAddress,
                    out long logicalAddress, out long physicalAddress, out int allocatedSize)
            where TSessionFunctionsWrapper : ISessionFunctionsWrapper<TInput, TOutput, TContext, TStoreFunctions, TAllocator>
        {
            // Caller checks for UseFreeRecordPool
            if (RevivificationManager.TryTake(in sizeInfo, minRevivAddress, out logicalAddress, ref sessionFunctions.Ctx.RevivificationStats))
            {
                var logRecord = hlog.CreateLogRecord(logicalAddress);
                Debug.Assert(logRecord.Info.IsSealed, "TryTakeFreeRecord: recordInfo should still have the revivification Seal");

                // Preserve the Sealed bit due to checkpoint/recovery; see RecordInfo.WriteInfo.
                physicalAddress = logRecord.physicalAddress;
                allocatedSize = logRecord.GetInlineRecordSizes().allocatedSize;
                return true;
            }

            // No free record available.
            logicalAddress = physicalAddress = default;
            allocatedSize = default;
            return false;
        }

        internal enum LatchOperation : byte
        {
            None,
            Shared,
            Exclusive
        }

        internal void SetRecordInvalid(long logicalAddress)
        {
            // This is called on exception recovery for a newly-inserted record.
            var localLog = IsReadCache(logicalAddress) ? readcache : hlog;
            LogRecord.GetInfoRef(localLog.GetPhysicalAddress(logicalAddress)).SetInvalid();
        }

        [MethodImpl(MethodImplOptions.AggressiveInlining)]
        private bool CASRecordIntoChain(long newLogicalAddress, ref LogRecord newLogRecord, ref OperationStackContext<TStoreFunctions, TAllocator> stackCtx)
        {
            var result = stackCtx.recSrc.LowestReadCachePhysicalAddress == kInvalidAddress
                ? stackCtx.hei.TryCAS(newLogicalAddress)
                : SpliceIntoHashChainAtReadCacheBoundary(newLogRecord.Key, ref stackCtx, newLogicalAddress);
            if (result)
                newLogRecord.InfoRef.UnsealAndValidate();
            return result;
        }

        [MethodImpl(MethodImplOptions.AggressiveInlining)]
        private void PostCopyToTail<TSourceLogRecord>(in TSourceLogRecord srcLogRecord, ref OperationStackContext<TStoreFunctions, TAllocator> stackCtx)
            where TSourceLogRecord : ISourceLogRecord
            => PostCopyToTail(in srcLogRecord, ref stackCtx, stackCtx.hei.Address);

        [MethodImpl(MethodImplOptions.AggressiveInlining)]
        private void PostCopyToTail<TSourceLogRecord>(in TSourceLogRecord srcLogRecord, ref OperationStackContext<TStoreFunctions, TAllocator> stackCtx, long highestReadCacheAddressChecked)
            where TSourceLogRecord : ISourceLogRecord
        {
            // Nothing required here if not using ReadCache
            if (!UseReadCache)
                return;

            // We're using the read cache, so any insertion must check that a readcache insertion wasn't done
            if (stackCtx.recSrc.HasReadCacheSrc)
            {
                // If we already have a readcache source, there will not be another inserted, so we can just invalidate the source directly.
                srcLogRecord.InfoRef.SetInvalidAtomic();
            }
            else if (stackCtx.recSrc.HasMainLogSrc)
            {
                // We did not have a readcache source, so while we spliced a new record into the readcache/mainlog gap a competing readcache record may have been inserted at the tail.
                // If so, invalidate it. highestReadCacheAddressChecked is hei.Address unless we are from ConditionalCopyToTail, which may have skipped the readcache before this.
                // See "Consistency Notes" in TryCopyToReadCache for a discussion of why there ie no "momentary inconsistency" possible here.
                ReadCacheCheckTailAfterSplice(srcLogRecord.Key, ref stackCtx.hei, highestReadCacheAddressChecked);
            }
        }

        // Called after BlockAllocate or anything else that could shift HeadAddress, to adjust addresses or return false for RETRY as needed.
        // This refreshes the HashEntryInfo, so the caller needs to recheck to confirm the BlockAllocated address is still > hei.Address.
        [MethodImpl(MethodImplOptions.AggressiveInlining)]
        private bool VerifyInMemoryAddresses(ref OperationStackContext<TStoreFunctions, TAllocator> stackCtx)
        {
            // If we have an in-memory source that fell below HeadAddress, return false and the caller will RETRY_LATER.
            if (stackCtx.recSrc.HasInMemorySrc && stackCtx.recSrc.LogicalAddress < stackCtx.recSrc.AllocatorBase.HeadAddress)
                return false;

            // If we're not using readcache or we don't have a splice point or it is still above readcache.HeadAddress, we're good.
            if (!UseReadCache || stackCtx.recSrc.LowestReadCacheLogicalAddress == kInvalidAddress || stackCtx.recSrc.LowestReadCacheLogicalAddress >= readCacheBase.HeadAddress)
                return true;

            // If the splice point went below readcache.HeadAddress, we would have to wait for the chain to be fixed up by eviction,
            // so just return RETRY_LATER and restart the operation.
            return false;
        }

        [MethodImpl(MethodImplOptions.AggressiveInlining)]
        private bool FindOrCreateTagAndTryEphemeralXLock<TInput, TOutput, TContext, TSessionFunctionsWrapper>(TSessionFunctionsWrapper sessionFunctions,
                ref OperationStackContext<TStoreFunctions, TAllocator> stackCtx, out OperationStatus internalStatus)
            where TSessionFunctionsWrapper : ISessionFunctionsWrapper<TInput, TOutput, TContext, TStoreFunctions, TAllocator>
        {
            // Ephemeral must lock the bucket before traceback, to prevent revivification from yanking the record out from underneath us.
            // Manual locking already automatically locks the bucket. hei already has the key's hashcode.
            FindOrCreateTag(ref stackCtx.hei, hlogBase.BeginAddress);
            if (!TryEphemeralXLock<TInput, TOutput, TContext, TSessionFunctionsWrapper>(sessionFunctions, ref stackCtx, out internalStatus))
                return false;

            // Between the time we found the tag and the time we locked the bucket the record in hei.entry may have been elided, so make sure we don't have a stale address in hei.entry.
            stackCtx.hei.SetToCurrent();
            stackCtx.SetRecordSourceToHashEntry(hlogBase);
            return true;
        }

        [MethodImpl(MethodImplOptions.AggressiveInlining)]
        private bool FindTagAndTryEphemeralXLock<TInput, TOutput, TContext, TSessionFunctionsWrapper>(TSessionFunctionsWrapper sessionFunctions,
                ref OperationStackContext<TStoreFunctions, TAllocator> stackCtx, out OperationStatus internalStatus)
            where TSessionFunctionsWrapper : ISessionFunctionsWrapper<TInput, TOutput, TContext, TStoreFunctions, TAllocator>
        {
            // Ephemeral must lock the bucket before traceback, to prevent revivification from yanking the record out from underneath us.
            // Manual locking already automatically locks the bucket. hei already has the key's hashcode.
            internalStatus = OperationStatus.NOTFOUND;
            if (!FindTag(ref stackCtx.hei) || !TryEphemeralXLock<TInput, TOutput, TContext, TSessionFunctionsWrapper>(sessionFunctions, ref stackCtx, out internalStatus))
                return false;

            // Between the time we found the tag and the time we locked the bucket the record in hei.entry may have been elided, so make sure we don't have a stale address in hei.entry.
            stackCtx.hei.SetToCurrent();
            stackCtx.SetRecordSourceToHashEntry(hlogBase);
            return true;
        }

        [MethodImpl(MethodImplOptions.AggressiveInlining)]
        private bool FindTagAndTryEphemeralSLock<TInput, TOutput, TContext, TSessionFunctionsWrapper>(TSessionFunctionsWrapper sessionFunctions,
                ref OperationStackContext<TStoreFunctions, TAllocator> stackCtx, out OperationStatus internalStatus)
            where TSessionFunctionsWrapper : ISessionFunctionsWrapper<TInput, TOutput, TContext, TStoreFunctions, TAllocator>
        {
            // Ephemeral must lock the bucket before traceback, to prevent revivification from yanking the record out from underneath us.
            // Manual locking already automatically locks the bucket. hei already has the key's hashcode.
            internalStatus = OperationStatus.NOTFOUND;
            if (!FindTag(ref stackCtx.hei) || !TryEphemeralSLock<TInput, TOutput, TContext, TSessionFunctionsWrapper>(sessionFunctions, ref stackCtx, out internalStatus))
                return false;

            // Between the time we found the tag and the time we locked the bucket the record in hei.entry may have been elided, so make sure we don't have a stale address in hei.entry.
            stackCtx.hei.SetToCurrent();
            stackCtx.SetRecordSourceToHashEntry(hlogBase);
            return true;
        }


        // Note: We do not currently consider this reuse for mid-chain records (records past the HashBucket), because TracebackForKeyMatch would need
        //  to return the next-higher record whose .PreviousAddress points to this one, *and* we'd need to make sure that record was not revivified out.
        //  Also, we do not consider this in-chain reuse for records with different keys, because we don't get here if the keys don't match.
        [MethodImpl(MethodImplOptions.NoInlining)]  // Do not inline, to keep caller lean
        private void HandleRecordElision<TInput, TOutput, TContext, TSessionFunctionsWrapper>(
            TSessionFunctionsWrapper sessionFunctions, ref OperationStackContext<TStoreFunctions, TAllocator> stackCtx, ref LogRecord srcLogRecord)
            where TSessionFunctionsWrapper : ISessionFunctionsWrapper<TInput, TOutput, TContext, TStoreFunctions, TAllocator>
        {
            if (!RevivificationManager.IsEnabled)
            {
                // We are not doing revivification, so we just want to remove the record from the tag chain so we don't potentially do an IO later for key 
                // traceback. If we succeed, we need to SealAndInvalidate. It's fine if we don't succeed here; this is just tidying up the HashBucket. 
                if (stackCtx.hei.TryElide())
                {
                    srcLogRecord.InfoRef.SealAndInvalidate();
                    DisposeRecord(ref srcLogRecord, DisposeReason.Elided);
                }
                return;
            }

            if (RevivificationManager.UseFreeRecordPool)
            {
                // For non-FreeRecordPool revivification, we leave the record in as a normal tombstone so we can revivify it in the chain for the same key.
                // For FreeRecord Pool we must first Seal here, even if we're using the LockTable, because the Sealed state must survive this Delete() call.
                // We invalidate it also for checkpoint/recovery consistency (this removes Sealed bit so Scan would enumerate records that are not in any
                // tag chain--they would be in the freelist if the freelist survived Recovery), but we restore the Valid bit if it is returned to the chain,
                // which due to epoch protection is guaranteed to be done before the record can be written to disk and violate the "No Invalid records in
                // tag chain" invariant.
                srcLogRecord.InfoRef.SealAndInvalidate();

<<<<<<< HEAD
                Debug.Assert(stackCtx.recSrc.LogicalAddress < hlogBase.ReadOnlyAddress || srcLogRecord.Info.Tombstone, $"Unexpected loss of Tombstone; Record should have been XLocked or SealInvalidated. RecordInfo: {srcLogRecord.Info.ToString()}");
                var (isElided, isAdded) = TryElideAndTransferToFreeList<TInput, TOutput, TContext, TSessionFunctionsWrapper>(sessionFunctions, ref stackCtx, ref srcLogRecord);
=======
                // TODO: Reviv stats are added to SessionFunction's stats and not revivification manager - check why
                (isElided, isAdded) = TryElideAndTransferToFreeList<TInput, TOutput, TContext, TSessionFunctionsWrapper>(sessionFunctions, ref stackCtx, ref srcRecordInfo,
                                        (usedValueLength, fullValueLength, fullRecordLength));
>>>>>>> 4d3316a7

                if (!isElided)
                {
                    // Leave this in the chain as a normal Tombstone; we aren't going to add a new record so we can't leave this one sealed.
                    srcLogRecord.InfoRef.UnsealAndValidate();
                    DisposeRecord(ref srcLogRecord, DisposeReason.Deleted);
                }
                else if (!isAdded && RevivificationManager.restoreDeletedRecordsIfBinIsFull)
                {
                    // The record was not added to the freelist, but was elided. See if we can put it back in as a normal Tombstone. Since we just
                    // elided it and the elision criteria is that it is the only above-BeginAddress record in the chain, and elision sets the
                    // HashBucketEntry.word to 0, it means we do not expect any records for this key's tag to exist after the elision. Therefore,
                    // we can re-insert the record iff the HashBucketEntry's address is <= kTempInvalidAddress.
                    // TODO: If the key was Overflow, it was cleared if isElided
                    stackCtx.hei = new(stackCtx.hei.hash);
                    FindOrCreateTag(ref stackCtx.hei, hlogBase.BeginAddress);

                    if (stackCtx.hei.entry.Address <= kTempInvalidAddress && stackCtx.hei.TryCAS(stackCtx.recSrc.LogicalAddress))
                        srcLogRecord.InfoRef.UnsealAndValidate();
                    DisposeRecord(ref srcLogRecord, DisposeReason.Deleted);
                }
                // Do not DisposeRecord if we fell through to here; that means TryElideAndTransferToFreeList elided and called DisposeRecord with DisposeReason.RevivificationFreeList.
            }
        }
    }
}<|MERGE_RESOLUTION|>--- conflicted
+++ resolved
@@ -320,14 +320,9 @@
                 // tag chain" invariant.
                 srcLogRecord.InfoRef.SealAndInvalidate();
 
-<<<<<<< HEAD
+                // TODO: Reviv stats are added to SessionFunction's stats and not revivification manager - check why
                 Debug.Assert(stackCtx.recSrc.LogicalAddress < hlogBase.ReadOnlyAddress || srcLogRecord.Info.Tombstone, $"Unexpected loss of Tombstone; Record should have been XLocked or SealInvalidated. RecordInfo: {srcLogRecord.Info.ToString()}");
                 var (isElided, isAdded) = TryElideAndTransferToFreeList<TInput, TOutput, TContext, TSessionFunctionsWrapper>(sessionFunctions, ref stackCtx, ref srcLogRecord);
-=======
-                // TODO: Reviv stats are added to SessionFunction's stats and not revivification manager - check why
-                (isElided, isAdded) = TryElideAndTransferToFreeList<TInput, TOutput, TContext, TSessionFunctionsWrapper>(sessionFunctions, ref stackCtx, ref srcRecordInfo,
-                                        (usedValueLength, fullValueLength, fullRecordLength));
->>>>>>> 4d3316a7
 
                 if (!isElided)
                 {
