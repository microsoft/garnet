--- conflicted
+++ resolved
@@ -100,40 +100,19 @@
         }
 
         /// <inheritdoc/>
-<<<<<<< HEAD
-        internal int CompareKeyHashes<TTransactionalKey>(TTransactionalKey key1, TTransactionalKey key2)
+        internal readonly int CompareKeyHashes<TTransactionalKey>(TTransactionalKey key1, TTransactionalKey key2)
             where TTransactionalKey : ITransactionalKey
             => KeyHashComparer(key1, key2, store.state[store.resizeInfo.version].size_mask);
 
         /// <inheritdoc/>
-        internal int CompareKeyHashes<TTransactionalKey>(ref TTransactionalKey key1, ref TTransactionalKey key2)
+        internal readonly int CompareKeyHashes<TTransactionalKey>(ref TTransactionalKey key1, ref TTransactionalKey key2)
             where TTransactionalKey : ITransactionalKey
             => KeyHashComparer(ref key1, ref key2, store.state[store.resizeInfo.version].size_mask);
 
         /// <inheritdoc/>
-        internal void SortKeyHashes<TTransactionalKey>(TTransactionalKey[] keys)
+        internal readonly void SortKeyHashes<TTransactionalKey>(Span<TTransactionalKey> keys)
             where TTransactionalKey : ITransactionalKey
-            => Array.Sort(keys, new KeyComparer<TTransactionalKey>(store.state[store.resizeInfo.version].size_mask));
-
-        /// <inheritdoc/>
-        internal void SortKeyHashes<TTransactionalKey>(TTransactionalKey[] keys, int start, int count)
-            where TTransactionalKey : ITransactionalKey
-            => Array.Sort(keys, start, count, new KeyComparer<TTransactionalKey>(store.state[store.resizeInfo.version].size_mask));
-=======
-        internal readonly int CompareKeyHashes<TLockableKey>(TLockableKey key1, TLockableKey key2)
-            where TLockableKey : ILockableKey
-            => KeyHashComparer(key1, key2, store.state[store.resizeInfo.version].size_mask);
-
-        /// <inheritdoc/>
-        internal readonly int CompareKeyHashes<TLockableKey>(ref TLockableKey key1, ref TLockableKey key2)
-            where TLockableKey : ILockableKey
-            => KeyHashComparer(ref key1, ref key2, store.state[store.resizeInfo.version].size_mask);
-
-        /// <inheritdoc/>
-        internal readonly void SortKeyHashes<TLockableKey>(Span<TLockableKey> keys)
-            where TLockableKey : ILockableKey
-            => keys.Sort(new KeyComparer<TLockableKey>(store.state[store.resizeInfo.version].size_mask));
->>>>>>> dc54e417
+            => keys.Sort(new KeyComparer<TTransactionalKey>(store.state[store.resizeInfo.version].size_mask));
 
         /// <summary>
         /// Need this struct because the Comparison{T} form of Array.Sort is not available with start and length arguments.
