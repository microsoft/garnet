﻿// Copyright (c) Microsoft Corporation.
// Licensed under the MIT license.

using System.Diagnostics;

namespace Tsavorite.core
{
    public unsafe partial class TsavoriteKV<TStoreFunctions, TAllocator> : TsavoriteBase
        where TStoreFunctions : IStoreFunctions
        where TAllocator : IAllocator<TStoreFunctions>
    {
        /// <summary>
        /// Continue a pending read operation. Computes 'output' from 'input' and value corresponding to 'key'
        /// obtained from disk. Optionally, it copies the value to tail to serve future read/write requests quickly.
        /// </summary>
        /// <param name="request">Async response from disk.</param>
        /// <param name="pendingContext">Pending context corresponding to operation.</param>
        /// <param name="sessionFunctions">Callback functions.</param>
        /// <returns>
        /// <list type = "table" >
        ///     <listheader>
        ///     <term>Value</term>
        ///     <term>Description</term>
        ///     </listheader>
        ///     <item>
        ///     <term>SUCCESS</term>
        ///     <term>The output has been computed and stored in 'output'.</term>
        ///     </item>
        /// </list>
        /// </returns>
        internal OperationStatus ContinuePendingRead<TInput, TOutput, TContext, TSessionFunctionsWrapper>(AsyncIOContext request,
                                                        ref PendingContext<TInput, TOutput, TContext> pendingContext, TSessionFunctionsWrapper sessionFunctions)
            where TSessionFunctionsWrapper : ISessionFunctionsWrapper<TInput, TOutput, TContext, TStoreFunctions, TAllocator>
        {
            if (request.logicalAddress < hlogBase.BeginAddress || request.logicalAddress < pendingContext.minAddress)
                goto NotFound;

<<<<<<< HEAD
            if (pendingContext.IsReadAtAddress && !pendingContext.IsNoKey && !storeFunctions.KeysEqual(pendingContext.Key, pendingContext.request_key.Get()))
=======
            if (pendingContext.IsReadAtAddress && !pendingContext.IsNoKey && !storeFunctions.KeysEqual(pendingContext.Key, pendingContext.requestKey.Get()))
>>>>>>> 04c8fcf9
                goto NotFound;

            SpinWaitUntilClosed(request.logicalAddress);
            OperationStackContext<TStoreFunctions, TAllocator> stackCtx = new(storeFunctions.GetKeyHashCode64(pendingContext.Key));

            while (true)
            {
                if (!FindTagAndTryEphemeralSLock<TInput, TOutput, TContext, TSessionFunctionsWrapper>(sessionFunctions, ref stackCtx, out var status))
                {
                    Debug.Assert(status != OperationStatus.NOTFOUND, "Expected to FindTag in InternalContinuePendingRead");
                    if (HandleImmediateRetryStatus(status, sessionFunctions, ref pendingContext))
                        continue;
                    return status;
                }

                stackCtx.SetRecordSourceToHashEntry(hlogBase);
                pendingContext.eTag = pendingContext.diskLogRecord.ETag;

                try
                {
                    // During the pending operation, a record for the key may have been added to the log or readcache. Don't look for this if we are reading at address (rather than key).
                    LogRecord memoryRecord = default;
                    if (!pendingContext.IsReadAtAddress)
                    {
                        if (TryFindRecordInMemory(pendingContext.Key, ref stackCtx, ref pendingContext))
                        {
                            memoryRecord = stackCtx.recSrc.CreateLogRecord();
                            if (memoryRecord.Info.Tombstone)
                                goto NotFound;

                            // V threads cannot access V+1 records. Use the latest logical address rather than the traced address (logicalAddress) per comments in AcquireCPRLatchRMW.
                            if (sessionFunctions.Ctx.phase == Phase.PREPARE && IsEntryVersionNew(ref stackCtx.hei.entry))
                                return OperationStatus.CPR_SHIFT_DETECTED; // Pivot thread; retry
                        }
                        else
                        {
                            // We didn't find a record for the key in memory, but if recSrc.LogicalAddress (which is the .PreviousAddress of the lowest record
                            // above InitialLatestLogicalAddress we could reach) is > InitialLatestLogicalAddress, then it means InitialLatestLogicalAddress is
                            // now below HeadAddress and there is at least one record below HeadAddress but above InitialLatestLogicalAddress. Reissue the Read(),
                            // using the LogicalAddress we just found as minAddress. We will either find an in-memory version of the key that was added after the
                            // TryFindRecordInMemory we just did, or do IO and find the record we just found or one above it. Read() updates InitialLatestLogicalAddress,
                            // so if we do IO, the next time we come to CompletePendingRead we will only search for a newer version of the key in any records added
                            // after our just-completed TryFindRecordInMemory.
                            if (stackCtx.recSrc.LogicalAddress > pendingContext.initialLatestLogicalAddress
                                && (!pendingContext.HasMinAddress || stackCtx.recSrc.LogicalAddress >= pendingContext.minAddress))
                            {
                                OperationStatus internalStatus;
                                do
                                {
                                    internalStatus = InternalRead(pendingContext.Key, pendingContext.keyHash, ref pendingContext.input.Get(), ref pendingContext.output,
                                        pendingContext.userContext, ref pendingContext, sessionFunctions);
                                }
                                while (HandleImmediateRetryStatus(internalStatus, sessionFunctions, ref pendingContext));
                                return internalStatus;
                            }
                        }
                    }

                    if (!memoryRecord.IsSet && pendingContext.diskLogRecord.Info.Tombstone)
                        goto NotFound;
<<<<<<< HEAD

                    ReadInfo readInfo = new()
                    {
                        Version = sessionFunctions.Ctx.version,
                        Address = request.logicalAddress,
                        IsFromPending = pendingContext.type != OperationType.NONE,
                    };

=======

                    ReadInfo readInfo = new()
                    {
                        Version = sessionFunctions.Ctx.version,
                        Address = request.logicalAddress,
                        IsFromPending = pendingContext.type != OperationType.NONE,
                    };
                    pendingContext.logicalAddress = request.logicalAddress;

>>>>>>> 04c8fcf9
                    var success = false;
                    if (stackCtx.recSrc.HasMainLogSrc && stackCtx.recSrc.LogicalAddress >= hlogBase.ReadOnlyAddress)
                    {
                        // If this succeeds, we don't need to copy to tail or readcache, so return success.
                        if (sessionFunctions.Reader(in memoryRecord, ref pendingContext.input.Get(), ref pendingContext.output, ref readInfo))
<<<<<<< HEAD
                            return OperationStatus.SUCCESS;
=======
                        {
                            pendingContext.logicalAddress = stackCtx.recSrc.LogicalAddress;
                            return OperationStatus.SUCCESS;
                        }
>>>>>>> 04c8fcf9
                    }
                    else if (memoryRecord.IsSet)
                    {
                        // This may be in the immutable region, which means it may be an updated version of the record.
                        success = sessionFunctions.Reader(in memoryRecord, ref pendingContext.input.Get(), ref pendingContext.output, ref readInfo);
                    }
                    else
                        success = sessionFunctions.Reader(in pendingContext.diskLogRecord, ref pendingContext.input.Get(), ref pendingContext.output, ref readInfo);

                    if (!success)
                    {
                        if (readInfo.Action == ReadAction.CancelOperation)
                            return OperationStatus.CANCELED;
                        if (readInfo.Action == ReadAction.Expire)
                            return OperationStatusUtils.AdvancedOpCode(OperationStatus.NOTFOUND, StatusCode.Expired);
                        if (readInfo.Action == ReadAction.WrongType)
                            return OperationStatusUtils.AdvancedOpCode(OperationStatus.NOTFOUND, StatusCode.WrongType);
                        goto NotFound;
                    }

                    // See if we are copying to read cache or tail of log. If we already found the record in memory, we're done.
                    if (pendingContext.readCopyOptions.CopyFrom != ReadCopyFrom.None && !memoryRecord.IsSet)
                    {
                        if (pendingContext.readCopyOptions.CopyTo == ReadCopyTo.MainLog)
                            status = ConditionalCopyToTail(sessionFunctions, ref pendingContext, in pendingContext.diskLogRecord, ref stackCtx);
                        else if (pendingContext.readCopyOptions.CopyTo == ReadCopyTo.ReadCache && !stackCtx.recSrc.HasReadCacheSrc
                                && TryCopyToReadCache(in pendingContext.diskLogRecord, sessionFunctions, ref pendingContext, ref stackCtx))
                            status |= OperationStatus.COPIED_RECORD_TO_READ_CACHE;
                    }
                    else
                    {
                        return OperationStatus.SUCCESS;
                    }
                }
                finally
                {
                    stackCtx.HandleNewRecordOnException(this);
                    EphemeralSUnlock<TInput, TOutput, TContext, TSessionFunctionsWrapper>(sessionFunctions, ref stackCtx);
                }

                // Must do this *after* Unlocking. Status was set by InternalTryCopyToTail.
                if (!HandleImmediateRetryStatus(status, sessionFunctions, ref pendingContext))
                    return status;
            } // end while (true)

        NotFound:
            return OperationStatus.NOTFOUND;
        }

        /// <summary>
        /// Continue a pending RMW operation with the record retrieved from disk.
        /// </summary>
        /// <param name="request">record read from the disk.</param>
        /// <param name="pendingContext">internal context for the pending RMW operation</param>
        /// <param name="sessionFunctions">Callback functions.</param>
        /// <returns>
        /// <list type="table">
        ///     <listheader>
        ///     <term>Value</term>
        ///     <term>Description</term>
        ///     </listheader>
        ///     <item>
        ///     <term>SUCCESS</term>
        ///     <term>The value has been successfully updated(or inserted).</term>
        ///     </item>
        ///     <item>
        ///     <term>RECORD_ON_DISK</term>
        ///     <term>We need to issue an IO to continue.</term>
        ///     </item>
        /// </list>
        /// </returns>
        internal OperationStatus ContinuePendingRMW<TInput, TOutput, TContext, TSessionFunctionsWrapper>(AsyncIOContext request,
                                                ref PendingContext<TInput, TOutput, TContext> pendingContext, TSessionFunctionsWrapper sessionFunctions)
            where TSessionFunctionsWrapper : ISessionFunctionsWrapper<TInput, TOutput, TContext, TStoreFunctions, TAllocator>
        {
            var keyFound = request.logicalAddress >= hlogBase.BeginAddress && request.logicalAddress >= pendingContext.minAddress;
            if (keyFound)
                SpinWaitUntilClosed(request.logicalAddress);

            OperationStatus status;

            while (true)
            {
                OperationStackContext<TStoreFunctions, TAllocator> stackCtx = new(pendingContext.keyHash);
                if (!FindOrCreateTagAndTryEphemeralXLock<TInput, TOutput, TContext, TSessionFunctionsWrapper>(sessionFunctions, ref stackCtx, out status))
                    goto CheckRetry;

                try
                {
                    // During the pending operation a record for the key may have been added to the log. If so, break and go through the full InternalRMW sequence;
                    // the record in 'request' is stale. We only lock for tag-chain stability during search.
<<<<<<< HEAD
                    if (TryFindRecordForPendingOperation(pendingContext.request_key.Get(), ref stackCtx, out status, ref pendingContext))
=======
                    if (TryFindRecordForPendingOperation(pendingContext.requestKey.Get(), ref stackCtx, out status, ref pendingContext))
>>>>>>> 04c8fcf9
                    {
                        if (status != OperationStatus.SUCCESS)
                            goto CheckRetry;
                        break;
                    }

                    // We didn't find a record for the key in memory, but if recSrc.LogicalAddress (which is the .PreviousAddress of the lowest record
                    // above InitialLatestLogicalAddress we could reach) is > InitialLatestLogicalAddress, then it means InitialLatestLogicalAddress is
                    // now below HeadAddress and there is at least one record below HeadAddress but above InitialLatestLogicalAddress. We must do InternalRMW.
                    if (stackCtx.recSrc.LogicalAddress > pendingContext.initialLatestLogicalAddress)
                    {
                        Debug.Assert(pendingContext.initialLatestLogicalAddress < hlogBase.HeadAddress, "Failed to search all in-memory records");
                        break;
                    }

                    // Here, the input data for 'doingCU' is the from the request, so populate the RecordSource copy from that, preserving LowestReadCache*.
                    stackCtx.recSrc.LogicalAddress = request.logicalAddress;
<<<<<<< HEAD
                    status = CreateNewRecordRMW(pendingContext.request_key.Get(), in pendingContext.diskLogRecord, ref pendingContext.input.Get(), ref pendingContext.output,
=======
                    status = CreateNewRecordRMW(pendingContext.requestKey.Get(), in pendingContext.diskLogRecord, ref pendingContext.input.Get(), ref pendingContext.output,
>>>>>>> 04c8fcf9
                                                ref pendingContext, sessionFunctions, ref stackCtx, doingCU: keyFound && !pendingContext.diskLogRecord.Info.Tombstone);
                }
                finally
                {
                    stackCtx.HandleNewRecordOnException(this);
                    EphemeralXUnlock<TInput, TOutput, TContext, TSessionFunctionsWrapper>(sessionFunctions, ref stackCtx);
                }

            // Must do this *after* Unlocking.
            CheckRetry:
                if (!HandleImmediateRetryStatus(status, sessionFunctions, ref pendingContext))
                    return status;
            } // end while (true)

            // Unfortunately, InternalRMW will go through the lookup process again. But we're only here in the case another record was added or we went below
            // HeadAddress, and this should be rare.
            do
<<<<<<< HEAD
                status = InternalRMW(pendingContext.Key, pendingContext.keyHash, ref pendingContext.input.Get(), ref pendingContext.output, ref pendingContext.userContext, ref pendingContext, sessionFunctions);
=======
                status = InternalRMW(pendingContext.requestKey.Get(), pendingContext.keyHash, ref pendingContext.input.Get(), ref pendingContext.output, ref pendingContext.userContext, ref pendingContext, sessionFunctions);
>>>>>>> 04c8fcf9
            while (HandleImmediateRetryStatus(status, sessionFunctions, ref pendingContext));
            return status;
        }

        /// <summary>
        /// Continue a pending CONDITIONAL_INSERT operation with the record retrieved from disk, checking whether a record for this key was
        /// added since we went pending; in that case this operation must be adjusted to use current data.
        /// </summary>
        /// <param name="request">record read from the disk.</param>
        /// <param name="pendingContext">internal context for the pending RMW operation</param>
        /// <param name="sessionFunctions">Callback functions.</param>
        /// <returns>
        /// <list type="table">
        ///     <listheader>
        ///     <term>Value</term>
        ///     <term>Description</term>
        ///     </listheader>
        ///     <item>
        ///     <term>SUCCESS</term>
        ///     <term>The value has been successfully inserted, or was found above the specified address.</term>
        ///     </item>
        ///     <item>
        ///     <term>RECORD_ON_DISK</term>
        ///     <term>We need to issue an IO to continue.</term>
        ///     </item>
        /// </list>
        /// </returns>
        internal OperationStatus ContinuePendingConditionalCopyToTail<TInput, TOutput, TContext, TSessionFunctionsWrapper>(AsyncIOContext request,
                                                ref PendingContext<TInput, TOutput, TContext> pendingContext, TSessionFunctionsWrapper sessionFunctions)
            where TSessionFunctionsWrapper : ISessionFunctionsWrapper<TInput, TOutput, TContext, TStoreFunctions, TAllocator>
        {
            // If the key was found at or above minAddress, do nothing.
            // If we're here we know the key matches because AllocatorBase.AsyncGetFromDiskCallback skips colliding keys by following the .PreviousAddress chain.
            if (request.logicalAddress >= pendingContext.minAddress)
                return OperationStatus.SUCCESS;

            // Prepare to copy to tail. Use data from pendingContext, not request; we're only made it to this line if the key was not found, and thus the request was not populated.
            OperationStackContext<TStoreFunctions, TAllocator> stackCtx = new(pendingContext.keyHash);

            // See if the record was added above the highest address we checked before issuing the IO.
            var minAddress = pendingContext.initialLatestLogicalAddress + 1;
            OperationStatus internalStatus;
            do
            {
<<<<<<< HEAD
                if (TryFindRecordInMainLogForConditionalOperation<TInput, TOutput, TContext, TSessionFunctionsWrapper>(sessionFunctions, pendingContext.request_key.Get(), ref stackCtx,
=======
                if (TryFindRecordInMainLogForConditionalOperation<TInput, TOutput, TContext, TSessionFunctionsWrapper>(sessionFunctions, pendingContext.requestKey.Get(), ref stackCtx,
>>>>>>> 04c8fcf9
                        currentAddress: request.logicalAddress, minAddress, pendingContext.maxAddress, out internalStatus, out var needIO))
                    return OperationStatus.SUCCESS;
                if (!OperationStatusUtils.IsRetry(internalStatus))
                {
                    // HeadAddress may have risen above minAddress; if so, we need IO.
                    internalStatus = needIO
                        ? PrepareIOForConditionalOperation(ref pendingContext, in pendingContext.diskLogRecord, ref stackCtx, minAddress, pendingContext.maxAddress)
                        : ConditionalCopyToTail(sessionFunctions, ref pendingContext, in pendingContext.diskLogRecord, ref stackCtx);
                }
            }
            while (sessionFunctions.Store.HandleImmediateNonPendingRetryStatus<TInput, TOutput, TContext, TSessionFunctionsWrapper>(internalStatus, sessionFunctions));
            return internalStatus;
        }

        /// <summary>
        /// Continue a pending CONDITIONAL_SCAN_PUSH operation with the record retrieved from disk, checking whether a record for this key was
        /// added since we went pending; in that case this operation "fails" as it finds the record.
        /// </summary>
        /// <param name="request">record read from the disk.</param>
        /// <param name="pendingContext">internal context for the pending RMW operation</param>
        /// <param name="sessionFunctions">Callback functions.</param>
        /// <returns>
        /// <list type="table">
        ///     <listheader>
        ///     <term>Value</term>
        ///     <term>Description</term>
        ///     </listheader>
        ///     <item>
        ///     <term>SUCCESS</term>
        ///     <term>The value has been successfully inserted, or was found above the specified address.</term>
        ///     </item>
        ///     <item>
        ///     <term>RECORD_ON_DISK</term>
        ///     <term>We need to issue an IO to continue.</term>
        ///     </item>
        /// </list>
        /// </returns>
        internal OperationStatus ContinuePendingConditionalScanPush<TInput, TOutput, TContext, TSessionFunctionsWrapper>(AsyncIOContext request,
                                                ref PendingContext<TInput, TOutput, TContext> pendingContext, TSessionFunctionsWrapper sessionFunctions)
            where TSessionFunctionsWrapper : ISessionFunctionsWrapper<TInput, TOutput, TContext, TStoreFunctions, TAllocator>
        {
            // If the key was found at or above minAddress, do nothing; we'll push it when we get to it. If we flagged the iteration to stop, do nothing.
            // If we're here we know the key matches because AllocatorBase.AsyncGetFromDiskCallback skips colliding keys by following the .PreviousAddress chain.
            if (request.logicalAddress >= pendingContext.minAddress || pendingContext.scanCursorState.stop)
                return OperationStatus.SUCCESS;

            // Prepare to push to caller's iterator functions. Use data from pendingContext, not request; we're only made it to this line if the key was not found,
            // and thus the request was not populated. The new minAddress should be the highest logicalAddress we previously saw, because we need to make sure the
            // record was not added to the log after we initialized the pending IO.
<<<<<<< HEAD
            _ = hlogBase.ConditionalScanPush<TInput, TOutput, TContext, TSessionFunctionsWrapper, PendingContext<TInput, TOutput, TContext>>(sessionFunctions,
                pendingContext.scanCursorState, in pendingContext, currentAddress: request.logicalAddress, minAddress: pendingContext.initialLatestLogicalAddress + 1, maxAddress: pendingContext.maxAddress);
=======
            _ = hlogBase.ConditionalScanPush<TInput, TOutput, TContext, TSessionFunctionsWrapper, DiskLogRecord>(sessionFunctions,
                pendingContext.scanCursorState, in pendingContext.diskLogRecord, currentAddress: request.logicalAddress, minAddress: pendingContext.initialLatestLogicalAddress + 1, maxAddress: pendingContext.maxAddress);
>>>>>>> 04c8fcf9

            // ConditionalScanPush has already called HandleOperationStatus, so return SUCCESS here.
            return OperationStatus.SUCCESS;
        }
    }
}<|MERGE_RESOLUTION|>--- conflicted
+++ resolved
@@ -35,11 +35,7 @@
             if (request.logicalAddress < hlogBase.BeginAddress || request.logicalAddress < pendingContext.minAddress)
                 goto NotFound;
 
-<<<<<<< HEAD
-            if (pendingContext.IsReadAtAddress && !pendingContext.IsNoKey && !storeFunctions.KeysEqual(pendingContext.Key, pendingContext.request_key.Get()))
-=======
             if (pendingContext.IsReadAtAddress && !pendingContext.IsNoKey && !storeFunctions.KeysEqual(pendingContext.Key, pendingContext.requestKey.Get()))
->>>>>>> 04c8fcf9
                 goto NotFound;
 
             SpinWaitUntilClosed(request.logicalAddress);
@@ -100,16 +96,6 @@
 
                     if (!memoryRecord.IsSet && pendingContext.diskLogRecord.Info.Tombstone)
                         goto NotFound;
-<<<<<<< HEAD
-
-                    ReadInfo readInfo = new()
-                    {
-                        Version = sessionFunctions.Ctx.version,
-                        Address = request.logicalAddress,
-                        IsFromPending = pendingContext.type != OperationType.NONE,
-                    };
-
-=======
 
                     ReadInfo readInfo = new()
                     {
@@ -119,20 +105,15 @@
                     };
                     pendingContext.logicalAddress = request.logicalAddress;
 
->>>>>>> 04c8fcf9
                     var success = false;
                     if (stackCtx.recSrc.HasMainLogSrc && stackCtx.recSrc.LogicalAddress >= hlogBase.ReadOnlyAddress)
                     {
                         // If this succeeds, we don't need to copy to tail or readcache, so return success.
                         if (sessionFunctions.Reader(in memoryRecord, ref pendingContext.input.Get(), ref pendingContext.output, ref readInfo))
-<<<<<<< HEAD
-                            return OperationStatus.SUCCESS;
-=======
                         {
                             pendingContext.logicalAddress = stackCtx.recSrc.LogicalAddress;
                             return OperationStatus.SUCCESS;
                         }
->>>>>>> 04c8fcf9
                     }
                     else if (memoryRecord.IsSet)
                     {
@@ -224,11 +205,7 @@
                 {
                     // During the pending operation a record for the key may have been added to the log. If so, break and go through the full InternalRMW sequence;
                     // the record in 'request' is stale. We only lock for tag-chain stability during search.
-<<<<<<< HEAD
-                    if (TryFindRecordForPendingOperation(pendingContext.request_key.Get(), ref stackCtx, out status, ref pendingContext))
-=======
                     if (TryFindRecordForPendingOperation(pendingContext.requestKey.Get(), ref stackCtx, out status, ref pendingContext))
->>>>>>> 04c8fcf9
                     {
                         if (status != OperationStatus.SUCCESS)
                             goto CheckRetry;
@@ -246,11 +223,7 @@
 
                     // Here, the input data for 'doingCU' is the from the request, so populate the RecordSource copy from that, preserving LowestReadCache*.
                     stackCtx.recSrc.LogicalAddress = request.logicalAddress;
-<<<<<<< HEAD
-                    status = CreateNewRecordRMW(pendingContext.request_key.Get(), in pendingContext.diskLogRecord, ref pendingContext.input.Get(), ref pendingContext.output,
-=======
                     status = CreateNewRecordRMW(pendingContext.requestKey.Get(), in pendingContext.diskLogRecord, ref pendingContext.input.Get(), ref pendingContext.output,
->>>>>>> 04c8fcf9
                                                 ref pendingContext, sessionFunctions, ref stackCtx, doingCU: keyFound && !pendingContext.diskLogRecord.Info.Tombstone);
                 }
                 finally
@@ -268,11 +241,7 @@
             // Unfortunately, InternalRMW will go through the lookup process again. But we're only here in the case another record was added or we went below
             // HeadAddress, and this should be rare.
             do
-<<<<<<< HEAD
-                status = InternalRMW(pendingContext.Key, pendingContext.keyHash, ref pendingContext.input.Get(), ref pendingContext.output, ref pendingContext.userContext, ref pendingContext, sessionFunctions);
-=======
                 status = InternalRMW(pendingContext.requestKey.Get(), pendingContext.keyHash, ref pendingContext.input.Get(), ref pendingContext.output, ref pendingContext.userContext, ref pendingContext, sessionFunctions);
->>>>>>> 04c8fcf9
             while (HandleImmediateRetryStatus(status, sessionFunctions, ref pendingContext));
             return status;
         }
@@ -317,11 +286,7 @@
             OperationStatus internalStatus;
             do
             {
-<<<<<<< HEAD
-                if (TryFindRecordInMainLogForConditionalOperation<TInput, TOutput, TContext, TSessionFunctionsWrapper>(sessionFunctions, pendingContext.request_key.Get(), ref stackCtx,
-=======
                 if (TryFindRecordInMainLogForConditionalOperation<TInput, TOutput, TContext, TSessionFunctionsWrapper>(sessionFunctions, pendingContext.requestKey.Get(), ref stackCtx,
->>>>>>> 04c8fcf9
                         currentAddress: request.logicalAddress, minAddress, pendingContext.maxAddress, out internalStatus, out var needIO))
                     return OperationStatus.SUCCESS;
                 if (!OperationStatusUtils.IsRetry(internalStatus))
@@ -371,13 +336,8 @@
             // Prepare to push to caller's iterator functions. Use data from pendingContext, not request; we're only made it to this line if the key was not found,
             // and thus the request was not populated. The new minAddress should be the highest logicalAddress we previously saw, because we need to make sure the
             // record was not added to the log after we initialized the pending IO.
-<<<<<<< HEAD
-            _ = hlogBase.ConditionalScanPush<TInput, TOutput, TContext, TSessionFunctionsWrapper, PendingContext<TInput, TOutput, TContext>>(sessionFunctions,
-                pendingContext.scanCursorState, in pendingContext, currentAddress: request.logicalAddress, minAddress: pendingContext.initialLatestLogicalAddress + 1, maxAddress: pendingContext.maxAddress);
-=======
             _ = hlogBase.ConditionalScanPush<TInput, TOutput, TContext, TSessionFunctionsWrapper, DiskLogRecord>(sessionFunctions,
                 pendingContext.scanCursorState, in pendingContext.diskLogRecord, currentAddress: request.logicalAddress, minAddress: pendingContext.initialLatestLogicalAddress + 1, maxAddress: pendingContext.maxAddress);
->>>>>>> 04c8fcf9
 
             // ConditionalScanPush has already called HandleOperationStatus, so return SUCCESS here.
             return OperationStatus.SUCCESS;
