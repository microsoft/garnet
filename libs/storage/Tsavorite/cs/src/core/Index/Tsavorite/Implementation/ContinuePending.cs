﻿// Copyright (c) Microsoft Corporation.
// Licensed under the MIT license.

using System.Diagnostics;

namespace Tsavorite.core
{
    public unsafe partial class TsavoriteKV<TValue, TStoreFunctions, TAllocator> : TsavoriteBase
        where TStoreFunctions : IStoreFunctions<TValue>
        where TAllocator : IAllocator<TValue, TStoreFunctions>
    {
        /// <summary>
        /// Continue a pending read operation. Computes 'output' from 'input' and value corresponding to 'key'
        /// obtained from disk. Optionally, it copies the value to tail to serve future read/write requests quickly.
        /// </summary>
        /// <param name="request">Async response from disk.</param>
        /// <param name="pendingContext">Pending context corresponding to operation.</param>
        /// <param name="sessionFunctions">Callback functions.</param>
        /// <returns>
        /// <list type = "table" >
        ///     <listheader>
        ///     <term>Value</term>
        ///     <term>Description</term>
        ///     </listheader>
        ///     <item>
        ///     <term>SUCCESS</term>
        ///     <term>The output has been computed and stored in 'output'.</term>
        ///     </item>
        /// </list>
        /// </returns>
        internal OperationStatus ContinuePendingRead<TInput, TOutput, TContext, TSessionFunctionsWrapper>(AsyncIOContext<TValue> request,
                                                        ref PendingContext<TInput, TOutput, TContext> pendingContext, TSessionFunctionsWrapper sessionFunctions)
            where TSessionFunctionsWrapper : ISessionFunctionsWrapper<TValue, TInput, TOutput, TContext, TStoreFunctions, TAllocator>
        {
            var diskRecord = new DiskLogRecord<TValue>((long)request.record.GetValidPointer());

            if (pendingContext.IsReadAtAddress && !pendingContext.IsNoKey && !storeFunctions.KeysEqual(pendingContext.key.Get(), diskRecord.Key))
                goto NotFound;

            if (request.logicalAddress >= hlogBase.BeginAddress && request.logicalAddress >= pendingContext.minAddress)
            {
                SpinWaitUntilClosed(request.logicalAddress);

                // TODO If !IsNoKey, verify the keys are the same.
                OperationStackContext<TValue, TStoreFunctions, TAllocator> stackCtx = new(storeFunctions.GetKeyHashCode64(diskRecord.Key));

                while (true)
                {
                    if (!FindTagAndTryEphemeralSLock<TInput, TOutput, TContext, TSessionFunctionsWrapper>(sessionFunctions, ref stackCtx, out var status))
                    {
                        Debug.Assert(status != OperationStatus.NOTFOUND, "Expected to FindTag in InternalContinuePendingRead");
                        if (HandleImmediateRetryStatus(status, sessionFunctions, ref pendingContext))
                            continue;
                        return status;
                    }

                    stackCtx.SetRecordSourceToHashEntry(hlogBase);

                    try
                    {
                        // During the pending operation, a record for the key may have been added to the log or readcache. Don't look for this if we are reading at address (rather than key).
                        LogRecord<TValue> memoryRecord = default;
                        if (!pendingContext.IsReadAtAddress)
                        {
                            if (TryFindRecordInMemory(diskRecord.Key, ref stackCtx, ref pendingContext))
                            {
<<<<<<< HEAD
                                // V threads cannot access V+1 records. Use the latest logical address rather than the traced address (logicalAddress) per comments in AcquireCPRLatchRMW.
                                if (sessionFunctions.Ctx.phase == Phase.PREPARE && IsEntryVersionNew(ref stackCtx.hei.entry))
                                    return OperationStatus.CPR_SHIFT_DETECTED; // Pivot thread; retry
                                memoryRecord = stackCtx.recSrc.CreateLogRecord();
                                if (memoryRecord.Info.Tombstone)
                                    goto NotFound;
=======
                                srcRecordInfo = ref stackCtx.recSrc.GetInfo();
                                value = ref stackCtx.recSrc.GetValue();
>>>>>>> 87f04718
                            }
                            else
                            {
                                // We didn't find a record for the key in memory, but if recSrc.LogicalAddress (which is the .PreviousAddress of the lowest record
                                // above InitialLatestLogicalAddress we could reach) is > InitialLatestLogicalAddress, then it means InitialLatestLogicalAddress is
                                // now below HeadAddress and there is at least one record below HeadAddress but above InitialLatestLogicalAddress. Reissue the Read(),
                                // using the LogicalAddress we just found as minAddress. We will either find an in-memory version of the key that was added after the
                                // TryFindRecordInMemory we just did, or do IO and find the record we just found or one above it. Read() updates InitialLatestLogicalAddress,
                                // so if we do IO, the next time we come to CompletePendingRead we will only search for a newer version of the key in any records added
                                // after our just-completed TryFindRecordInMemory.
                                if (stackCtx.recSrc.LogicalAddress > pendingContext.InitialLatestLogicalAddress
                                    && (!pendingContext.HasMinAddress || stackCtx.recSrc.LogicalAddress >= pendingContext.minAddress))
                                {
                                    OperationStatus internalStatus;
                                    do
                                    {
                                        internalStatus = InternalRead(diskRecord.Key, pendingContext.keyHash, ref pendingContext.input.Get(), ref pendingContext.output,
                                            pendingContext.userContext, ref pendingContext, sessionFunctions);
                                    }
                                    while (HandleImmediateRetryStatus(internalStatus, sessionFunctions, ref pendingContext));
                                    return internalStatus;
                                }
                            }
                        }

                        if (!memoryRecord.IsSet && diskRecord.Info.Tombstone)
                            goto NotFound;

                        ReadInfo readInfo = new()
                        {
                            Version = sessionFunctions.Ctx.version,
                            Address = request.logicalAddress,
                            IsFromPending = pendingContext.type != OperationType.NONE,
                        };

                        var success = false;
                        if (stackCtx.recSrc.HasMainLogSrc && stackCtx.recSrc.LogicalAddress >= hlogBase.ReadOnlyAddress)
                        {
                            // If this succeeds, we don't need to copy to tail or readcache, so return success.
                            if (sessionFunctions.ConcurrentReader(ref memoryRecord, ref pendingContext.input.Get(), ref pendingContext.output, ref readInfo))
                                return OperationStatus.SUCCESS;
                        }
                        else if (memoryRecord.IsSet)
                        {
                            // This may be in the immutable region, which means it may be an updated version of the record.
                            success = sessionFunctions.SingleReader(ref memoryRecord, ref pendingContext.input.Get(), ref pendingContext.output, ref readInfo);
                        }
                        else
                            success = sessionFunctions.SingleReader(ref diskRecord, ref pendingContext.input.Get(), ref pendingContext.output, ref readInfo);

                        if (!success)
                        {
                            if (readInfo.Action == ReadAction.CancelOperation)
                                return OperationStatus.CANCELED;
                            if (readInfo.Action == ReadAction.Expire)
                                return OperationStatusUtils.AdvancedOpCode(OperationStatus.NOTFOUND, StatusCode.Expired);
                            goto NotFound;
                        }

                        // See if we are copying to read cache or tail of log. If we already found the record in memory, we're done.
                        if (pendingContext.readCopyOptions.CopyFrom != ReadCopyFrom.None && !memoryRecord.IsSet)
                        {
                            if (pendingContext.readCopyOptions.CopyTo == ReadCopyTo.MainLog)
                                status = ConditionalCopyToTail(sessionFunctions, ref pendingContext, ref diskRecord, ref pendingContext.input.Get(), ref pendingContext.output,
                                                               pendingContext.userContext, ref stackCtx, WriteReason.CopyToTail);
                            else if (pendingContext.readCopyOptions.CopyTo == ReadCopyTo.ReadCache && !stackCtx.recSrc.HasReadCacheSrc
                                    && TryCopyToReadCache(sessionFunctions, ref pendingContext, ref diskRecord, ref pendingContext.input.Get(), ref stackCtx))
                                status |= OperationStatus.COPIED_RECORD_TO_READ_CACHE;
                        }
                        else
                        {
                            return OperationStatus.SUCCESS;
                        }
                    }
                    finally
                    {
                        stackCtx.HandleNewRecordOnException(this);
                        EphemeralSUnlock<TInput, TOutput, TContext, TSessionFunctionsWrapper>(sessionFunctions, ref stackCtx);
                    }

                    // Must do this *after* Unlocking. Status was set by InternalTryCopyToTail.
                    if (!HandleImmediateRetryStatus(status, sessionFunctions, ref pendingContext))
                        return status;
                } // end while (true)
            }

        NotFound:
            return OperationStatus.NOTFOUND;
        }

        /// <summary>
        /// Continue a pending RMW operation with the record retrieved from disk.
        /// </summary>
        /// <param name="request">record read from the disk.</param>
        /// <param name="pendingContext">internal context for the pending RMW operation</param>
        /// <param name="sessionFunctions">Callback functions.</param>
        /// <returns>
        /// <list type="table">
        ///     <listheader>
        ///     <term>Value</term>
        ///     <term>Description</term>
        ///     </listheader>
        ///     <item>
        ///     <term>SUCCESS</term>
        ///     <term>The value has been successfully updated(or inserted).</term>
        ///     </item>
        ///     <item>
        ///     <term>RECORD_ON_DISK</term>
        ///     <term>We need to issue an IO to continue.</term>
        ///     </item>
        /// </list>
        /// </returns>
        internal OperationStatus ContinuePendingRMW<TInput, TOutput, TContext, TSessionFunctionsWrapper>(AsyncIOContext<TValue> request,
                                                ref PendingContext<TInput, TOutput, TContext> pendingContext, TSessionFunctionsWrapper sessionFunctions)
            where TSessionFunctionsWrapper : ISessionFunctionsWrapper<TValue, TInput, TOutput, TContext, TStoreFunctions, TAllocator>
        {
            var diskRecord = new DiskLogRecord<TValue>((long)request.record.GetValidPointer());

            SpinWaitUntilClosed(request.logicalAddress);

            OperationStatus status;

            while (true)
            {
                OperationStackContext<TValue, TStoreFunctions, TAllocator> stackCtx = new(pendingContext.keyHash);
                if (!FindOrCreateTagAndTryEphemeralXLock<TInput, TOutput, TContext, TSessionFunctionsWrapper>(sessionFunctions, ref stackCtx, out status))
                    goto CheckRetry;

                try
                {
                    // During the pending operation a record for the key may have been added to the log. If so, break and go through the full InternalRMW sequence;
                    // the record in 'request' is stale. We only lock for tag-chain stability during search.
                    if (TryFindRecordForPendingOperation(diskRecord.Key, ref stackCtx, hlogBase.HeadAddress, out status, ref pendingContext))
                    {
                        if (status != OperationStatus.SUCCESS)
                            goto CheckRetry;
                        break;
                    }

                    // We didn't find a record for the key in memory, but if recSrc.LogicalAddress (which is the .PreviousAddress of the lowest record
                    // above InitialLatestLogicalAddress we could reach) is > InitialLatestLogicalAddress, then it means InitialLatestLogicalAddress is
                    // now below HeadAddress and there is at least one record below HeadAddress but above InitialLatestLogicalAddress. We must do InternalRMW.
                    if (stackCtx.recSrc.LogicalAddress > pendingContext.InitialLatestLogicalAddress)
                    {
                        Debug.Assert(pendingContext.InitialLatestLogicalAddress < hlogBase.HeadAddress, "Failed to search all in-memory records");
                        break;
                    }

                    // Here, the input data for 'doingCU' is the from the request, so populate the RecordSource copy from that, preserving LowestReadCache*.
                    stackCtx.recSrc.LogicalAddress = request.logicalAddress;

                    status = CreateNewRecordRMW(diskRecord.Key, ref diskRecord, ref pendingContext.input.Get(), ref pendingContext.output,
                                                ref pendingContext, sessionFunctions, ref stackCtx,
                                                doingCU: request.logicalAddress >= hlogBase.BeginAddress && !diskRecord.Info.Tombstone);
                }
                finally
                {
                    stackCtx.HandleNewRecordOnException(this);
                    EphemeralXUnlock<TInput, TOutput, TContext, TSessionFunctionsWrapper>(sessionFunctions, ref stackCtx);
                }

            // Must do this *after* Unlocking.
            CheckRetry:
                if (!HandleImmediateRetryStatus(status, sessionFunctions, ref pendingContext))
                    return status;
            } // end while (true)

            // Unfortunately, InternalRMW will go through the lookup process again. But we're only here in the case another record was added or we went below
            // HeadAddress, and this should be rare.
            do
                status = InternalRMW(diskRecord.Key, pendingContext.keyHash, ref pendingContext.input.Get(), ref pendingContext.output, ref pendingContext.userContext, ref pendingContext, sessionFunctions);
            while (HandleImmediateRetryStatus(status, sessionFunctions, ref pendingContext));
            return status;
        }

        /// <summary>
        /// Continue a pending CONDITIONAL_INSERT operation with the record retrieved from disk, checking whether a record for this key was
        /// added since we went pending; in that case this operation must be adjusted to use current data.
        /// </summary>
        /// <param name="request">record read from the disk.</param>
        /// <param name="pendingContext">internal context for the pending RMW operation</param>
        /// <param name="sessionFunctions">Callback functions.</param>
        /// <returns>
        /// <list type="table">
        ///     <listheader>
        ///     <term>Value</term>
        ///     <term>Description</term>
        ///     </listheader>
        ///     <item>
        ///     <term>SUCCESS</term>
        ///     <term>The value has been successfully inserted, or was found above the specified address.</term>
        ///     </item>
        ///     <item>
        ///     <term>RECORD_ON_DISK</term>
        ///     <term>We need to issue an IO to continue.</term>
        ///     </item>
        /// </list>
        /// </returns>
        internal OperationStatus ContinuePendingConditionalCopyToTail<TInput, TOutput, TContext, TSessionFunctionsWrapper>(AsyncIOContext<TValue> request,
                                                ref PendingContext<TInput, TOutput, TContext> pendingContext, TSessionFunctionsWrapper sessionFunctions)
            where TSessionFunctionsWrapper : ISessionFunctionsWrapper<TValue, TInput, TOutput, TContext, TStoreFunctions, TAllocator>
        {
            // If the key was found at or above minAddress, do nothing.
            // If we're here we know the key matches because AllocatorBase.AsyncGetFromDiskCallback skips colliding keys by following the .PreviousAddress chain.
            if (request.logicalAddress >= pendingContext.minAddress)
                return OperationStatus.SUCCESS;

            // Prepare to copy to tail. Use data from pendingContext, not request; we're only made it to this line if the key was not found, and thus the request was not populated.
            var diskRecord = new DiskLogRecord<TValue>((long)request.record.GetValidPointer());
            OperationStackContext<TValue, TStoreFunctions, TAllocator> stackCtx = new(pendingContext.keyHash);

            // See if the record was added above the highest address we checked before issuing the IO.
            var minAddress = pendingContext.InitialLatestLogicalAddress + 1;
            OperationStatus internalStatus;
            do
            {
                if (TryFindRecordInMainLogForConditionalOperation<TInput, TOutput, TContext, TSessionFunctionsWrapper>(sessionFunctions, diskRecord.Key, ref stackCtx, 
                        currentAddress: request.logicalAddress, minAddress, pendingContext.maxAddress, out internalStatus, out var needIO))
                    return OperationStatus.SUCCESS;
                if (!OperationStatusUtils.IsRetry(internalStatus))
                {
                    // HeadAddress may have risen above minAddress; if so, we need IO.
                    internalStatus = needIO
                        ? PrepareIOForConditionalOperation(sessionFunctions, ref pendingContext, ref diskRecord, ref pendingContext.input.Get(),
                                                            ref pendingContext.output, pendingContext.userContext, ref stackCtx, minAddress, pendingContext.maxAddress, WriteReason.Compaction)
                        : ConditionalCopyToTail(sessionFunctions, ref pendingContext, ref diskRecord, ref pendingContext.input.Get(),
                                                            ref pendingContext.output, pendingContext.userContext, ref stackCtx, pendingContext.writeReason);
                }
            }
            while (sessionFunctions.Store.HandleImmediateNonPendingRetryStatus<TInput, TOutput, TContext, TSessionFunctionsWrapper>(internalStatus, sessionFunctions));
            return internalStatus;
        }

        /// <summary>
        /// Continue a pending CONDITIONAL_SCAN_PUSH operation with the record retrieved from disk, checking whether a record for this key was
        /// added since we went pending; in that case this operation "fails" as it finds the record.
        /// </summary>
        /// <param name="request">record read from the disk.</param>
        /// <param name="pendingContext">internal context for the pending RMW operation</param>
        /// <param name="sessionFunctions">Callback functions.</param>
        /// <returns>
        /// <list type="table">
        ///     <listheader>
        ///     <term>Value</term>
        ///     <term>Description</term>
        ///     </listheader>
        ///     <item>
        ///     <term>SUCCESS</term>
        ///     <term>The value has been successfully inserted, or was found above the specified address.</term>
        ///     </item>
        ///     <item>
        ///     <term>RECORD_ON_DISK</term>
        ///     <term>We need to issue an IO to continue.</term>
        ///     </item>
        /// </list>
        /// </returns>
        internal OperationStatus ContinuePendingConditionalScanPush<TInput, TOutput, TContext, TSessionFunctionsWrapper>(AsyncIOContext<TValue> request,
                                                ref PendingContext<TInput, TOutput, TContext> pendingContext, TSessionFunctionsWrapper sessionFunctions)
            where TSessionFunctionsWrapper : ISessionFunctionsWrapper<TValue, TInput, TOutput, TContext, TStoreFunctions, TAllocator>
        {
            // If the key was found at or above minAddress, do nothing; we'll push it when we get to it. If we flagged the iteration to stop, do nothing.
            // If we're here we know the key matches because AllocatorBase.AsyncGetFromDiskCallback skips colliding keys by following the .PreviousAddress chain.
            if (request.logicalAddress >= pendingContext.minAddress || pendingContext.scanCursorState.stop)
                return OperationStatus.SUCCESS;

            // Prepare to push to caller's iterator functions. Use data from pendingContext, not request; we're only made it to this line if the key was not found,
            // and thus the request was not populated. The new minAddress should be the highest logicalAddress we previously saw, because we need to make sure the
            // record was not added to the log after we initialized the pending IO.
            _ = hlogBase.ConditionalScanPush<TInput, TOutput, TContext, TSessionFunctionsWrapper, PendingContext<TInput, TOutput, TContext>>(sessionFunctions,
                pendingContext.scanCursorState, ref pendingContext, currentAddress: request.logicalAddress, minAddress: pendingContext.InitialLatestLogicalAddress + 1, maxAddress: pendingContext.maxAddress);

            // ConditionalScanPush has already called HandleOperationStatus, so return SUCCESS here.
            return OperationStatus.SUCCESS;
        }
    }
}<|MERGE_RESOLUTION|>--- conflicted
+++ resolved
@@ -64,17 +64,9 @@
                         {
                             if (TryFindRecordInMemory(diskRecord.Key, ref stackCtx, ref pendingContext))
                             {
-<<<<<<< HEAD
-                                // V threads cannot access V+1 records. Use the latest logical address rather than the traced address (logicalAddress) per comments in AcquireCPRLatchRMW.
-                                if (sessionFunctions.Ctx.phase == Phase.PREPARE && IsEntryVersionNew(ref stackCtx.hei.entry))
-                                    return OperationStatus.CPR_SHIFT_DETECTED; // Pivot thread; retry
                                 memoryRecord = stackCtx.recSrc.CreateLogRecord();
                                 if (memoryRecord.Info.Tombstone)
                                     goto NotFound;
-=======
-                                srcRecordInfo = ref stackCtx.recSrc.GetInfo();
-                                value = ref stackCtx.recSrc.GetValue();
->>>>>>> 87f04718
                             }
                             else
                             {
