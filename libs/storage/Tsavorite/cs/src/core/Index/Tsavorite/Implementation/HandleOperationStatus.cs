﻿// Copyright (c) Microsoft Corporation.
// Licensed under the MIT license.

using System.Diagnostics;
using System.Runtime.CompilerServices;
using System.Runtime.InteropServices;
using System.Threading;

namespace Tsavorite.core
{
    public unsafe partial class TsavoriteKV<TStoreFunctions, TAllocator> : TsavoriteBase
        where TStoreFunctions : IStoreFunctions
        where TAllocator : IAllocator<TStoreFunctions>
    {
        [MethodImpl(MethodImplOptions.AggressiveInlining)]
        private bool HandleImmediateRetryStatus<TInput, TOutput, TContext, TSessionFunctionsWrapper>(
            OperationStatus internalStatus,
            TSessionFunctionsWrapper sessionFunctions,
            ref PendingContext<TInput, TOutput, TContext> pendingContext)
            where TSessionFunctionsWrapper : ISessionFunctionsWrapper<TInput, TOutput, TContext, TStoreFunctions, TAllocator>
            => (internalStatus & OperationStatus.BASIC_MASK) > OperationStatus.MAX_MAP_TO_COMPLETED_STATUSCODE
                && HandleRetryStatus(internalStatus, sessionFunctions, ref pendingContext);

        /// <summary>
        /// Handle retry for operations that will not go pending (e.g., InternalLock)
        /// </summary>
        [MethodImpl(MethodImplOptions.AggressiveInlining)]
        internal bool HandleImmediateNonPendingRetryStatus<TInput, TOutput, TContext, TSessionFunctionsWrapper>(OperationStatus internalStatus, TSessionFunctionsWrapper sessionFunctions)
            where TSessionFunctionsWrapper : ISessionFunctionsWrapper<TInput, TOutput, TContext, TStoreFunctions, TAllocator>
        {
            Debug.Assert(epoch.ThisInstanceProtected());
            switch (internalStatus)
            {
                case OperationStatus.RETRY_NOW:
                    _ = Thread.Yield();
                    return true;
                case OperationStatus.RETRY_LATER:
                    InternalRefresh<TInput, TOutput, TContext, TSessionFunctionsWrapper>(sessionFunctions);
                    _ = Thread.Yield();
                    return true;
                default:
                    return false;
            }
        }

        private bool HandleRetryStatus<TInput, TOutput, TContext, TSessionFunctionsWrapper>(
            OperationStatus internalStatus,
            TSessionFunctionsWrapper sessionFunctions,
            ref PendingContext<TInput, TOutput, TContext> pendingContext)
            where TSessionFunctionsWrapper : ISessionFunctionsWrapper<TInput, TOutput, TContext, TStoreFunctions, TAllocator>
        {
            Debug.Assert(epoch.ThisInstanceProtected());
            switch (internalStatus)
            {
                case OperationStatus.RETRY_NOW:
                    _ = Thread.Yield();
                    return true;
                case OperationStatus.RETRY_LATER:
                    InternalRefresh<TInput, TOutput, TContext, TSessionFunctionsWrapper>(sessionFunctions);
                    _ = Thread.Yield();
                    return true;
                case OperationStatus.CPR_SHIFT_DETECTED:
                    // Retry as (v+1) Operation
                    SynchronizeEpoch(sessionFunctions.Ctx, ref pendingContext, sessionFunctions);
                    return true;
                case OperationStatus.ALLOCATE_FAILED:
                    // Async handles this in its own way, as part of the *AsyncResult.Complete*() sequence.
                    Debug.Assert(!pendingContext.flushEvent.IsDefault(), "flushEvent is required for ALLOCATE_FAILED");
                    try
                    {
                        epoch.Suspend();
                        pendingContext.flushEvent.Wait();
                    }
                    finally
                    {
                        pendingContext.flushEvent = default;
                        epoch.Resume();
                    }
                    return true;
                default:
                    return false;
            }
        }

        /// <summary>
        /// Performs appropriate handling based on the internal failure status of the trial.
        /// </summary>
        /// <param name="sessionCtx">Thread (or session) context under which operation was tried to execute.</param>
        /// <param name="pendingContext">Internal context of the operation.</param>
        /// <param name="operationStatus">Internal status of the trial.</param>
        /// <returns>Operation status</returns>
        [MethodImpl(MethodImplOptions.AggressiveInlining)]
        internal Status HandleOperationStatus<TInput, TOutput, TContext>(
            TsavoriteExecutionContext<TInput, TOutput, TContext> sessionCtx,
            ref PendingContext<TInput, TOutput, TContext> pendingContext,
            OperationStatus operationStatus)
        {
            if (OperationStatusUtils.TryConvertToCompletedStatusCode(operationStatus, out Status status))
                return status;
            return HandleOperationStatus(sessionCtx, ref pendingContext, operationStatus, out _);
        }

        /// <summary>
        /// Performs appropriate handling based on the internal failure status of the trial.
        /// </summary>
        /// <param name="sessionCtx">Thread (or session) context under which operation was tried to execute.</param>
        /// <param name="pendingContext">Internal context of the operation.</param>
        /// <param name="operationStatus">Internal status of the trial.</param>
        /// <param name="request">IO request, if operation went pending</param>
        /// <returns>Operation status</returns>
        [MethodImpl(MethodImplOptions.AggressiveInlining)]
        internal Status HandleOperationStatus<TInput, TOutput, TContext>(
            TsavoriteExecutionContext<TInput, TOutput, TContext> sessionCtx,
            ref PendingContext<TInput, TOutput, TContext> pendingContext,
            OperationStatus operationStatus,
            out AsyncIOContext request)
        {
            Debug.Assert(operationStatus != OperationStatus.RETRY_NOW, "OperationStatus.RETRY_NOW should have been handled before HandleOperationStatus");
            Debug.Assert(operationStatus != OperationStatus.RETRY_LATER, "OperationStatus.RETRY_LATER should have been handled before HandleOperationStatus");
            Debug.Assert(operationStatus != OperationStatus.CPR_SHIFT_DETECTED, "OperationStatus.CPR_SHIFT_DETECTED should have been handled before HandleOperationStatus");

            request = default;

            if (OperationStatusUtils.TryConvertToCompletedStatusCode(operationStatus, out Status status))
                return status;

            if (operationStatus == OperationStatus.ALLOCATE_FAILED)
            {
                Debug.Assert(!pendingContext.flushEvent.IsDefault(), "Expected flushEvent for ALLOCATE_FAILED");
                Debug.Fail("Should have handled ALLOCATE_FAILED before HandleOperationStatus");
                return new(StatusCode.Pending);
            }
            else if (operationStatus == OperationStatus.RECORD_ON_DISK)
            {
                Debug.Assert(pendingContext.flushEvent.IsDefault(), "Cannot have flushEvent with RECORD_ON_DISK");
                // Add context to dictionary
                pendingContext.id = sessionCtx.totalPending++;
                sessionCtx.ioPendingRequests.Add(pendingContext.id, pendingContext);

<<<<<<< HEAD
                // We may have come from an already-pending operation, in which case we don't want to copy the diskLogRecord into the queue.
                // But we do want to keep the diskLogRecord in the incoming "ref pendingContext" for disposal, so clear it in the dictionary.
                // (We know this will not be a nullref because we just added it).
                CollectionsMarshal.GetValueRefOrNullRef(sessionCtx.ioPendingRequests, pendingContext.id).diskLogRecord = default;

                // Issue asynchronous I/O request
                request.id = pendingContext.id;
                request.request_key = pendingContext.request_key is null ? default : pendingContext.request_key.Get();
=======
                if (!pendingContext.IsConditionalOp)
                {
                    // We may have come from an already-pending operation, in which case we don't want to copy the diskLogRecord into the queue.
                    // But we do want to keep the diskLogRecord in the incoming "ref pendingContext" for disposal, so clear it in the dictionary.
                    // (We know this will not be a nullref because we just added it). Don't do this for CONDITIONAL_*; the diskLogRecord is what
                    // we'll insert or push if an overriding record is not found.
                    CollectionsMarshal.GetValueRefOrNullRef(sessionCtx.ioPendingRequests, pendingContext.id).diskLogRecord = default;
                }

                // Issue asynchronous I/O request
                request.id = pendingContext.id;

                // Copying the key is stable; the pendingContext.requestKey will remain valid until it is freed (after the callback is invoked).
                request.requestKey = pendingContext.requestKey is null ? default : pendingContext.requestKey.Get();
>>>>>>> 04c8fcf9
                request.logicalAddress = pendingContext.logicalAddress;
                request.minAddress = pendingContext.minAddress;
                request.record = default;
                request.callbackQueue = sessionCtx.readyResponses;

                hlogBase.AsyncGetFromDisk(pendingContext.logicalAddress, IStreamBuffer.InitialIOSize, request);
                return new(StatusCode.Pending);
            }
            else
            {
                Debug.Fail($"Unexpected OperationStatus {operationStatus}");
                return new(StatusCode.Error);
            }
        }
    }
}<|MERGE_RESOLUTION|>--- conflicted
+++ resolved
@@ -137,16 +137,6 @@
                 pendingContext.id = sessionCtx.totalPending++;
                 sessionCtx.ioPendingRequests.Add(pendingContext.id, pendingContext);
 
-<<<<<<< HEAD
-                // We may have come from an already-pending operation, in which case we don't want to copy the diskLogRecord into the queue.
-                // But we do want to keep the diskLogRecord in the incoming "ref pendingContext" for disposal, so clear it in the dictionary.
-                // (We know this will not be a nullref because we just added it).
-                CollectionsMarshal.GetValueRefOrNullRef(sessionCtx.ioPendingRequests, pendingContext.id).diskLogRecord = default;
-
-                // Issue asynchronous I/O request
-                request.id = pendingContext.id;
-                request.request_key = pendingContext.request_key is null ? default : pendingContext.request_key.Get();
-=======
                 if (!pendingContext.IsConditionalOp)
                 {
                     // We may have come from an already-pending operation, in which case we don't want to copy the diskLogRecord into the queue.
@@ -161,7 +151,6 @@
 
                 // Copying the key is stable; the pendingContext.requestKey will remain valid until it is freed (after the callback is invoked).
                 request.requestKey = pendingContext.requestKey is null ? default : pendingContext.requestKey.Get();
->>>>>>> 04c8fcf9
                 request.logicalAddress = pendingContext.logicalAddress;
                 request.minAddress = pendingContext.minAddress;
                 request.record = default;
