--- conflicted
+++ resolved
@@ -27,22 +27,7 @@
                 // Acquire a session-local copy of the system state
                 sessionFunctions.Ctx.SessionState = stateMachineDriver.SystemState;
 
-<<<<<<< HEAD
-                //   If a session is in PREPARE/PREPARE_GROW phase AND is not currently in a transaction
-                //      Then the session will SPIN during Refresh until it is in (IN_PROGRESS, v+1).
-                //
-                //   That way no session can work in the PREPARE/PREPARE_GROW phase while any session works in IN_PROGRESS phase.
-                //   This is safe, because the state machine is guaranteed to progress to (IN_PROGRESS, v+1) only if all sessions
-                //   have reached PREPARE/PREPARE_GROW and all transactions have concluded (i.e., NumActiveLockingSessions == 0).
-                //   See HybridLogCheckpointSMTask and IndexResizeSMTask for state machine progress condition.
-                //
-                //   Also, ClientSession.AcquireTransactional() ensures that no new transactions are started in
-                //   the PREPARE/PREPARE_GROW phase.
-                if ((sessionFunctions.Ctx.phase == Phase.PREPARE || sessionFunctions.Ctx.phase == Phase.PREPARE_GROW)
-                    && !sessionFunctions.Ctx.isAcquiredTransactional)
-=======
                 switch (sessionFunctions.Ctx.SessionState.Phase)
->>>>>>> 9364067c
                 {
                     case Phase.IN_PROGRESS:
                         // Adjust session's effective state if there is an ongoing active transaction.
@@ -55,7 +40,7 @@
                         // Session needs to wait in PREPARE_GROW phase unless it is in an active transaction.
                         // We cannot avoid spinning on hash table growth: operations (and transactions) in (v) have to drain
                         // out before we grow the hash table because the lock table is co-located with the hash table.
-                        if (!sessionFunctions.Ctx.isAcquiredLockable)
+                        if (!sessionFunctions.Ctx.isAcquiredTransactional)
                         {
                             epoch.ProtectAndDrain();
                             _ = Thread.Yield();
