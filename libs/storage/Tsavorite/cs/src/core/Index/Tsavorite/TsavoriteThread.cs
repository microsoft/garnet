--- conflicted
+++ resolved
@@ -47,37 +47,6 @@
             }
         }
 
-<<<<<<< HEAD
-        internal static void InitContext<TInput, TOutput, TContext>(TsavoriteExecutionContext<TInput, TOutput, TContext> ctx, int sessionID, string sessionName)
-        {
-            ctx.phase = Phase.REST;
-            // The system version starts at 1. Because we do not know what the current state machine state is,
-            // we need to play it safe and initialize context behind the system state. Otherwise the session may
-            // never "catch up" with the rest of the system when stepping through the state machine as it is ahead.
-            ctx.version = 1;
-            ctx.markers = new bool[8];
-            ctx.sessionID = sessionID;
-            ctx.sessionName = sessionName;
-
-            if (ctx.readyResponses is null)
-            {
-                ctx.readyResponses = new AsyncQueue<AsyncIOContext<TValue>>();
-                ctx.ioPendingRequests = new Dictionary<long, PendingContext<TInput, TOutput, TContext>>();
-                ctx.pendingReads = new AsyncCountDown();
-            }
-        }
-
-        internal static void CopyContext<TInput, TOutput, TContext>(TsavoriteExecutionContext<TInput, TOutput, TContext> src, TsavoriteExecutionContext<TInput, TOutput, TContext> dst)
-        {
-            dst.phase = src.phase;
-            dst.version = src.version;
-            dst.threadStateMachine = src.threadStateMachine;
-            dst.markers = src.markers;
-            dst.sessionName = src.sessionName;
-        }
-
-=======
->>>>>>> 87f04718
         internal bool InternalCompletePending<TInput, TOutput, TContext, TSessionFunctionsWrapper>(TSessionFunctionsWrapper sessionFunctions, bool wait = false,
                                                                                      CompletedOutputIterator<TValue, TInput, TOutput, TContext> completedOutputs = null)
             where TSessionFunctionsWrapper : ISessionFunctionsWrapper<TValue, TInput, TOutput, TContext, TStoreFunctions, TAllocator>
