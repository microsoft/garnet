--- conflicted
+++ resolved
@@ -104,11 +104,7 @@
                 }
                 if (!status.IsPending)
                 {
-<<<<<<< HEAD
-                    DisposeRecord(ref pendingContext.diskLogRecord, DisposeReason.DeserializedFromDisk);
-=======
                     DisposeRecord(ref pendingContext.diskLogRecord, DisposeReason.DeserializedFromDisk);    // TODO: This may have been the source of a conditional insert or push, so the reason may be different.
->>>>>>> 04c8fcf9
                     pendingContext.Dispose();
                 }
             }
@@ -124,15 +120,10 @@
             Debug.Assert(epoch.ThisInstanceProtected(), "InternalCompletePendingRequestFromContext requires epoch acquisition");
             newRequest = default;
 
-<<<<<<< HEAD
-            if (request.diskLogRecord.IsSet)
-                pendingContext.TransferFrom(ref request.diskLogRecord);
-=======
             // If this was an operation that was trying to retrieve a target record, copy it into the pendingContext.
             // CONDITIONAL_* operations do not care about the retrieved data; they only care whether a record was found.
             if (request.diskLogRecord.IsSet && !pendingContext.IsConditionalOp)
                 pendingContext.TransferFrom(ref request.diskLogRecord, hlogBase.bufferPool);
->>>>>>> 04c8fcf9
 
             var internalStatus = pendingContext.type switch
             {
@@ -155,11 +146,7 @@
                                                      ref pendingContext.output,
                                                      pendingContext.userContext,
                                                      status,
-<<<<<<< HEAD
-                                                     new RecordMetadata(pendingContext.logicalAddress, pendingContext.ETag));
-=======
                                                      new RecordMetadata(pendingContext.logicalAddress, pendingContext.eTag));
->>>>>>> 04c8fcf9
                 }
                 else if (pendingContext.type == OperationType.RMW)
                 {
@@ -168,11 +155,7 @@
                                                      ref pendingContext.output,
                                                      pendingContext.userContext,
                                                      status,
-<<<<<<< HEAD
-                                                     new RecordMetadata(pendingContext.logicalAddress, pendingContext.ETag));
-=======
                                                      new RecordMetadata(pendingContext.logicalAddress, pendingContext.eTag));
->>>>>>> 04c8fcf9
                 }
             }
 
