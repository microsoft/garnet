--- conflicted
+++ resolved
@@ -86,11 +86,7 @@
                     {
                         case LatchDestination.CreateNewRecord:
                             if (stackCtx.recSrc.HasMainLogSrc)
-<<<<<<< HEAD
                                 srcLogRecord = stackCtx.recSrc.CreateLogRecord();
-=======
-                                srcRecordInfo = ref stackCtx.recSrc.GetInfo();
->>>>>>> 87f04718
                             goto CreateNewRecord;
 
                         default:
