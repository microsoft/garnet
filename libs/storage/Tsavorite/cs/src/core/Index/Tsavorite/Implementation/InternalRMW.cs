--- conflicted
+++ resolved
@@ -413,13 +413,8 @@
                     out long newLogicalAddress, out long newPhysicalAddress, out OperationStatus status))
                 return status;
 
-<<<<<<< HEAD
             ref RecordInfo newRecordInfo = ref WriteNewRecordInfo(ref key, hlogBase, newPhysicalAddress, inNewVersion: sessionFunctions.ExecutionCtx.InNewVersion, stackCtx.recSrc.LatestLogicalAddress);
-            if (allocOptions.IgnoreHeiAddress)
-=======
-            ref RecordInfo newRecordInfo = ref WriteNewRecordInfo(ref key, hlogBase, newPhysicalAddress, inNewVersion: sessionFunctions.Ctx.InNewVersion, stackCtx.recSrc.LatestLogicalAddress);
             if (allocOptions.ElideSourceRecord)
->>>>>>> b70553b0
                 newRecordInfo.PreviousAddress = srcRecordInfo.PreviousAddress;
             stackCtx.SetNewRecord(newLogicalAddress);
 
