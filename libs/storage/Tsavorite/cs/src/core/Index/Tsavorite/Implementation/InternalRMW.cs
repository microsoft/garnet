--- conflicted
+++ resolved
@@ -252,53 +252,27 @@
             try
             {
                 var sizeInfo = hlog.GetRMWInitialRecordSize(logRecord.Key, ref input, sessionFunctions);
+                ref RevivificationStats stats = ref sessionFunctions.Ctx.RevivificationStats;
                 if (logRecord.TrySetValueLength(in sizeInfo))
                 {
-<<<<<<< HEAD
                     logRecord.InfoRef.ClearTombstone();
                     logRecord.ClearOptionals();
+
                     if (sessionFunctions.InitialUpdater(ref logRecord, in sizeInfo, ref input, ref output, ref rmwInfo))
-=======
-                    srcRecordInfo.ClearTombstone();
-
-                    if (RevivificationManager.IsFixedLength)
-                        rmwInfo.UsedValueLength = rmwInfo.FullValueLength = RevivificationManager<TKey, TValue, TStoreFunctions, TAllocator>.FixedValueLength;
-                    else
-                    {
-                        var recordLengths = GetRecordLengths(stackCtx.recSrc.PhysicalAddress, ref recordValue, ref srcRecordInfo);
-                        rmwInfo.FullValueLength = recordLengths.fullValueLength;
-
-                        // RMW uses GetInitialRecordSize because it has only the initial Input, not a Value
-                        var (requiredSize, _, _) = hlog.GetRMWInitialRecordSize(ref key, ref input, sessionFunctions);
-                        (ok, rmwInfo.UsedValueLength) = TryReinitializeTombstonedValue<TInput, TOutput, TContext, TSessionFunctionsWrapper>(sessionFunctions,
-                                ref srcRecordInfo, ref key, ref recordValue, requiredSize, recordLengths, stackCtx.recSrc.PhysicalAddress);
-                    }
-
-                    ref RevivificationStats stats = ref sessionFunctions.Ctx.RevivificationStats;
-                    if (ok && sessionFunctions.InitialUpdater(ref key, ref input, ref recordValue, ref output, ref rmwInfo, ref srcRecordInfo))
->>>>>>> 4d3316a7
                     {
                         // Success
                         MarkPage(stackCtx.recSrc.LogicalAddress, sessionFunctions.Ctx);
                         pendingContext.logicalAddress = stackCtx.recSrc.LogicalAddress;
-<<<<<<< HEAD
-                        status = OperationStatusUtils.AdvancedOpCode(OperationStatus.SUCCESS, StatusCode.InPlaceUpdatedRecord);
+                        // We "IPU'd" because we reused a tombstone, but since the record we have reused did not logically exist, we must also bubble up that the original key was not found (logically).
+                        // OperationStatus.NOTFOUND bubbles up success but also indicates that the record was not found in the database.
+                        status = OperationStatusUtils.AdvancedOpCode(OperationStatus.NOTFOUND, StatusCode.InPlaceUpdatedRecord);
+                        stats.inChainSuccesses++;
                         ok = true;
                         return true;
                     }
-=======
-                        // We "IPU'd" because we reused a tombstone, but since the record we have reused did not logically exist, we must also bubble up that the original key was not found (logically). OperationStatus.NOTFOUND bubbles up success but also indicates that the record was not found in the database.
-                        status = OperationStatusUtils.AdvancedOpCode(OperationStatus.NOTFOUND, StatusCode.InPlaceUpdatedRecord);
-                        stats.inChainSuccesses++;
-                        return true;
-                    }
-
-                    // Did not revivify; restore the tombstone and leave the deleted record there.
-                    srcRecordInfo.SetTombstone();
-                    stats.inChainFailures++;
->>>>>>> 4d3316a7
                 }
                 // Did not revivify; restore the tombstone in 'finally' and leave the deleted record there.
+                stats.inChainFailures++;
             }
             finally
             {
@@ -524,7 +498,7 @@
                             stackCtx.SetNewRecordInvalid(ref newLogRecord.InfoRef);
                         goto RetryNow;
                     }
-                    addTombstone = newRecordInfo.Tombstone;
+                    addTombstone = newLogRecord.Info.Tombstone;
                     goto DoCAS;
                 }
                 else
@@ -552,12 +526,8 @@
                 {
                     // If IU, status will be NOTFOUND. ReinitializeExpiredRecord has many paths but is straightforward so no need to assert here.
                     Debug.Assert(forExpiration || OperationStatus.NOTFOUND == OperationStatusUtils.BasicOpCode(status), $"Expected NOTFOUND but was {status}");
-<<<<<<< HEAD
-                    sessionFunctions.PostInitialUpdater(ref newLogRecord, in sizeInfo, ref input, ref output, ref rmwInfo);
-=======
                     if (!addTombstone)
-                        sessionFunctions.PostInitialUpdater(ref key, ref input, ref hlog.GetValue(newPhysicalAddress), ref output, ref rmwInfo, ref newRecordInfo);
->>>>>>> 4d3316a7
+                        sessionFunctions.PostInitialUpdater(ref newLogRecord, in sizeInfo, ref input, ref output, ref rmwInfo);
                 }
                 else
                 {
