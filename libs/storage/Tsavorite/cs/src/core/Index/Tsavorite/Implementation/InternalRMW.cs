--- conflicted
+++ resolved
@@ -133,43 +133,32 @@
                         goto CreateNewRecord;
                     }
 
-<<<<<<< HEAD
                     var sizeInfo = hlog.GetRMWCopyRecordSize(ref srcLogRecord, ref input, sessionFunctions);
-                    if (sessionFunctions.InPlaceUpdater(ref srcLogRecord, ref sizeInfo, ref input, ref output, ref rmwInfo, out status)
-                        || (rmwInfo.Action == RMWAction.ExpireAndStop))
-=======
-                    // rmwInfo's lengths are filled in and GetValueLengths and SetLength are called inside InPlaceUpdater.
-                    if (sessionFunctions.InPlaceUpdater(stackCtx.recSrc.PhysicalAddress, ref key, ref input, ref recordValue, ref output, ref rmwInfo, out status, ref srcRecordInfo))
->>>>>>> 335f758a
+                    if (sessionFunctions.InPlaceUpdater(ref srcLogRecord, ref sizeInfo, ref input, ref output, ref rmwInfo, out status))
                     {
                         MarkPage(stackCtx.recSrc.LogicalAddress, sessionFunctions.Ctx);
 
-                        pendingContext.recordInfo = srcRecordInfo;
+                        // status has been set by InPlaceUpdater
                         pendingContext.logicalAddress = stackCtx.recSrc.LogicalAddress;
-                        // status has been set by InPlaceUpdater
                         goto LatchRelease;
                     }
 
                     if (rmwInfo.Action == RMWAction.ExpireAndStop)
                     {
                         MarkPage(stackCtx.recSrc.LogicalAddress, sessionFunctions.Ctx);
-                        srcRecordInfo.SetDirtyAndModified();
+                        // Tombstone has been set by SessionFunctionsWrapper.InPlaceUpdater
+                        srcLogRecord.InfoRef.SetDirtyAndModified();
 
                         // ExpireAndStop means to override default Delete handling (which is to go to InitialUpdater) by leaving the tombstoned record as current.
                         // Our SessionFunctionsWrapper.InPlaceUpdater implementation has already reinitialized-in-place or set Tombstone as appropriate and marked the record.
-<<<<<<< HEAD
-=======
 
                         // Try to transfer the record from the tag chain to the free record pool iff previous address points to invalid address.
                         // Otherwise an earlier record for this key could be reachable again.
-                        if (CanElide<TInput, TOutput, TContext, TSessionFunctionsWrapper>(sessionFunctions, ref stackCtx, ref srcRecordInfo))
-                        {
-                            HandleRecordElision<TInput, TOutput, TContext, TSessionFunctionsWrapper>(
-                                sessionFunctions, ref stackCtx, ref srcRecordInfo, rmwInfo.UsedValueLength, rmwInfo.FullValueLength, rmwInfo.FullRecordLength);
-                        }
-
-                        pendingContext.recordInfo = srcRecordInfo;
->>>>>>> 335f758a
+                        if (CanElide<TInput, TOutput, TContext, TSessionFunctionsWrapper>(sessionFunctions, ref stackCtx, srcLogRecord.Info))
+                            HandleRecordElision<TInput, TOutput, TContext, TSessionFunctionsWrapper>(sessionFunctions, ref stackCtx, ref srcLogRecord);
+                        else
+                            DisposeRecord(ref srcLogRecord, DisposeReason.Deleted);
+
                         pendingContext.logicalAddress = stackCtx.recSrc.LogicalAddress;
                         goto LatchRelease;
                     }
@@ -204,12 +193,8 @@
                 }
 
                 // No record exists - drop through to create new record.
-<<<<<<< HEAD
                 Debug.Assert(!sessionFunctions.IsTransactionalLocking || LockTable.IsLockedExclusive(ref stackCtx.hei), "A Transactional-session RMW() of an on-disk or non-existent key requires a LockTable lock");
 
-=======
-                Debug.Assert(!sessionFunctions.IsManualLocking || LockTable.IsLockedExclusive(ref stackCtx.hei), "A Lockable-session RMW() of an on-disk or non-existent key requires a LockTable lock");
->>>>>>> 335f758a
             CreateNewRecord:
                 {
                     // Here, the input* data for 'doingCU' is the same as recSrc.
@@ -351,12 +336,8 @@
             where TSessionFunctionsWrapper : ISessionFunctionsWrapper<TInput, TOutput, TContext, TStoreFunctions, TAllocator>
             where TSourceLogRecord : ISourceLogRecord
         {
-<<<<<<< HEAD
             var forExpiration = false;
-=======
-            bool forExpiration = false;
-            bool addTombstone = false;
->>>>>>> 335f758a
+            var addTombstone = false;
 
         RetryNow:
 
@@ -370,8 +351,8 @@
 
             AllocateOptions allocOptions = new()
             {
-                Recycle = true,
-                ElideSourceRecord = stackCtx.recSrc.HasMainLogSrc && CanElide<TInput, TOutput, TContext, TSessionFunctionsWrapper>(sessionFunctions, ref stackCtx, ref srcRecordInfo)
+                recycle = true,
+                elideSourceRecord = stackCtx.recSrc.HasMainLogSrc && CanElide<TInput, TOutput, TContext, TSessionFunctionsWrapper>(sessionFunctions, ref stackCtx, srcLogRecord.Info)
             };
 
             // Perform Need*
@@ -381,14 +362,6 @@
                 {
                     if (rmwInfo.Action == RMWAction.CancelOperation)
                         return OperationStatus.CANCELED;
-<<<<<<< HEAD
-                    if (rmwInfo.Action != RMWAction.ExpireAndResume)
-                        return rmwInfo.Action == RMWAction.ExpireAndStop ? OperationStatus.NOTFOUND : OperationStatus.SUCCESS;
-                    
-                    // Drop through to RCU with ExpireAndResume
-                    doingCU = false;
-                    forExpiration = true;
-=======
                     else if (rmwInfo.Action == RMWAction.ExpireAndResume)
                     {
                         doingCU = false;
@@ -396,14 +369,14 @@
                     }
                     else if (rmwInfo.Action == RMWAction.ExpireAndStop)
                     {
-                        if (allocOptions.ElideSourceRecord)
+                        if (allocOptions.elideSourceRecord)
                         {
-                            srcRecordInfo.SetTombstone();
-                            srcRecordInfo.SetDirtyAndModified();
-                            var oldRecordLengths = GetRecordLengths(stackCtx.recSrc.PhysicalAddress, ref hlog.GetValue(stackCtx.recSrc.PhysicalAddress), ref srcRecordInfo);
+                            srcLogRecord.InfoRef.SetTombstone();
+                            srcLogRecord.InfoRef.SetDirtyAndModified();
+
                             // Elide from hei, and try to either do in-chain tombstoning or free list transfer.
-                            HandleRecordElision<TInput, TOutput, TContext, TSessionFunctionsWrapper>(
-                                sessionFunctions, ref stackCtx, ref srcRecordInfo, oldRecordLengths.usedValueLength, oldRecordLengths.fullValueLength, oldRecordLengths.fullRecordLength);
+                            _ = srcLogRecord.AsLogRecord(out var inMemoryLogRecord);
+                            HandleRecordElision<TInput, TOutput, TContext, TSessionFunctionsWrapper>(sessionFunctions, ref stackCtx, ref inMemoryLogRecord);
                             // no new record created and hash entry is empty now
                             return OperationStatusUtils.AdvancedOpCode(OperationStatus.SUCCESS, StatusCode.Found | StatusCode.Expired);
                         }
@@ -412,7 +385,6 @@
                     }
                     else
                         return OperationStatus.SUCCESS;
->>>>>>> 335f758a
                 }
             }
 
@@ -422,33 +394,20 @@
                     return rmwInfo.Action == RMWAction.CancelOperation ? OperationStatus.CANCELED : OperationStatus.NOTFOUND;
             }
 
-<<<<<<< HEAD
-            // Allocate and initialize the new record.
-            var sizeInfo = doingCU
-                ? hlog.GetRMWCopyRecordSize(ref srcLogRecord, ref input, sessionFunctions)
-                : hlog.GetRMWInitialRecordSize(key, ref input, sessionFunctions);
-
-            AllocateOptions allocOptions = new()
-            {
-                recycle = true,
-                elideSourceRecord = stackCtx.recSrc.HasMainLogSrc && CanElide<TInput, TOutput, TContext, TSessionFunctionsWrapper>(sessionFunctions, ref stackCtx, srcLogRecord.Info)
-            };
-=======
             // Allocate and initialize the new record
-            int actualSize; int allocatedSize; int keySize;
+            RecordSizeInfo sizeInfo;
             if (!addTombstone)
             {
-                (actualSize, allocatedSize, keySize) = doingCU ?
-                    stackCtx.recSrc.AllocatorBase._wrapper.GetRMWCopyDestinationRecordSize(ref key, ref input, ref value, ref srcRecordInfo, sessionFunctions) :
-                    hlog.GetRMWInitialRecordSize(ref key, ref input, sessionFunctions);
+                sizeInfo = doingCU
+                    ? hlog.GetRMWCopyRecordSize(ref srcLogRecord, ref input, sessionFunctions)
+                    : hlog.GetRMWInitialRecordSize(key, ref input, sessionFunctions);
             }
             else
             {
-                Debug.Assert(!allocOptions.ElideSourceRecord, "Elidable records going down the deletion via RMW path from NCU should have already been handled." +
+                Debug.Assert(!allocOptions.elideSourceRecord, "Elidable records going down the deletion via RMW path from NCU should have already been handled." +
                     "This block only handles NCU requested deletion for unelidable src records.");
-                (actualSize, allocatedSize, keySize) = stackCtx.recSrc.AllocatorBase._wrapper.GetTombstoneRecordSize(ref key);
-            }
->>>>>>> 335f758a
+                sizeInfo = hlog.GetDeleteRecordSize(key);
+            }
 
             if (!TryAllocateRecord(sessionFunctions, ref pendingContext, ref stackCtx, ref sizeInfo, allocOptions, out var newLogicalAddress, out var newPhysicalAddress, out var allocatedSize, out var status))
                 return status;
@@ -506,15 +465,11 @@
                 }
                 if (rmwInfo.Action == RMWAction.ExpireAndStop)
                 {
-<<<<<<< HEAD
-                    newLogRecord.InfoRef.SetTombstone();
-=======
                     Debug.Assert(!addTombstone, "Should not have gone down RCU if NCU had already requested tombstoning." +
                         "This block should only handle expiration/tombstoning via RCU.");
                     addTombstone = true;
-                    newRecordInfo.SetDirtyAndModified();
-                    newRecordInfo.SetTombstone();
->>>>>>> 335f758a
+                    newLogRecord.InfoRef.SetTombstone();
+                    newLogRecord.InfoRef.SetDirtyAndModified();
                     status = OperationStatusUtils.AdvancedOpCode(OperationStatus.SUCCESS, StatusCode.CreatedRecord | StatusCode.Expired);
                     goto DoCAS;
                 }
@@ -544,8 +499,8 @@
             else
             {
                 Debug.Assert(!addTombstone, "This block should only be handling tombstoning requests by NCU where the previous record was not elidable.");
-                newRecordInfo.SetDirtyAndModified();
-                newRecordInfo.SetTombstone();
+                newLogRecord.InfoRef.SetDirtyAndModified();
+                newLogRecord.InfoRef.SetTombstone();
                 status = OperationStatusUtils.AdvancedOpCode(OperationStatus.SUCCESS, StatusCode.CreatedRecord | StatusCode.Expired);
             }
 
@@ -567,13 +522,8 @@
                 }
                 else
                 {
-<<<<<<< HEAD
-                    // Else it was a CopyUpdater so call PCU
-                    if (!sessionFunctions.PostCopyUpdater(ref srcLogRecord, ref newLogRecord, ref sizeInfo, ref input, ref output, ref rmwInfo))
-=======
                     // Else it was a CopyUpdater so call PCU if tombstoning has not been requested by NCU or CU
-                    if (!addTombstone && !sessionFunctions.PostCopyUpdater(ref key, ref input, ref value, ref hlog.GetValue(newPhysicalAddress), ref output, ref rmwInfo, ref newRecordInfo))
->>>>>>> 335f758a
+                    if (!addTombstone && !sessionFunctions.PostCopyUpdater(ref srcLogRecord, ref newLogRecord, ref sizeInfo, ref input, ref output, ref rmwInfo))
                     {
                         if (rmwInfo.Action == RMWAction.ExpireAndStop)
                         {
