--- conflicted
+++ resolved
@@ -70,12 +70,7 @@
 
         internal void IncrementNumTransactionalSessions()
         {
-<<<<<<< HEAD
-            _hybridLogCheckpoint.info.transactionsActive = true;
             Interlocked.Increment(ref hlogBase.NumActiveTransactionalSessions);
-=======
-            Interlocked.Increment(ref hlogBase.NumActiveLockingSessions);
->>>>>>> 62fa84f7
         }
         internal void DecrementNumLockingSessions() => Interlocked.Decrement(ref hlogBase.NumActiveTransactionalSessions);
 
