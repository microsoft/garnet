﻿// Copyright (c) Microsoft Corporation.
// Licensed under the MIT license.

using System;
using System.Collections.Generic;
using System.IO;
using System.Linq;
using System.Runtime.CompilerServices;
using System.Runtime.Intrinsics.X86;
using System.Threading;
using System.Threading.Tasks;
using Microsoft.Extensions.Logging;
using static Tsavorite.core.LogAddress;

namespace Tsavorite.core
{
    /// <summary>
    /// The Tsavorite Key/Value store class
    /// </summary>
    public partial class TsavoriteKV<TStoreFunctions, TAllocator> : TsavoriteBase, IDisposable
        where TStoreFunctions : IStoreFunctions
        where TAllocator : IAllocator<TStoreFunctions>
    {
        internal readonly TAllocator hlog;
        internal readonly AllocatorBase<TStoreFunctions, TAllocator> hlogBase;
        internal readonly TAllocator readcache;
        internal readonly AllocatorBase<TStoreFunctions, TAllocator> readcacheBase;

        internal readonly TStoreFunctions storeFunctions;

        internal readonly bool UseReadCache;
        private readonly ReadCopyOptions ReadCopyOptions;
        internal readonly int sectorSize;
        internal readonly StateMachineDriver stateMachineDriver;

        /// <summary>
        /// ObjectIdMap to be used by operations that map it transiently, such as RENAME
        /// </summary>
        public ObjectIdMap TransientObjectIdMap => hlogBase.transientObjectIdMap;

        /// <summary>
        /// Number of active entries in hash index (does not correspond to total records, due to hash collisions)
        /// </summary>
        public long EntryCount => GetEntryCount();

        /// <summary>
        /// Maximum number of memory pages ever allocated
        /// </summary>
        public long MaxAllocatedPageCount => hlogBase.MaxAllocatedPageCount;

        /// <summary>
        /// Size of index in #cache lines (64 bytes each)
        /// </summary>
        public long IndexSize => state[resizeInfo.version].size;

        /// <summary>
        /// Number of overflow buckets in use (64 bytes each)
        /// </summary>
        public long OverflowBucketCount => overflowBucketsAllocator.GetMaxValidAddress();

        /// <summary>Number of allocations performed</summary>
        public long OverflowBucketAllocations => overflowBucketsAllocator.NumAllocations;

        /// <summary>
        /// Hybrid log used by this Tsavorite instance
        /// </summary>
        public LogAccessor<TStoreFunctions, TAllocator> Log { get; }

        /// <summary>
        /// Readonly accessor for StoreFunctions
        /// </summary>
        public TStoreFunctions StoreFunctions => storeFunctions;

        /// <summary>
        /// Read cache used by this Tsavorite instance
        /// </summary>
        public LogAccessor<TStoreFunctions, TAllocator> ReadCache { get; }

        int maxSessionID;

        internal readonly OverflowBucketLockTable<TStoreFunctions, TAllocator> LockTable;

        internal readonly int ThrottleCheckpointFlushDelayMs = -1;

        internal RevivificationManager<TStoreFunctions, TAllocator> RevivificationManager;

        internal Func<AllocatorSettings, TStoreFunctions, TAllocator> allocatorFactory;

        /// <summary>
        /// Pause Revivification
        /// </summary>
        public void PauseRevivification()
            => RevivificationManager.PauseRevivification();

        /// <summary>
        /// Resume Revivification
        /// </summary>
        public void ResumeRevivification()
            => RevivificationManager.ResumeRevivification();

        /// <summary>
        /// Create TsavoriteKV instance
        /// </summary>
        /// <param name="kvSettings">Config settings</param>
        /// <param name="storeFunctions">Store-level user function implementations</param>
        /// <param name="allocatorFactory">Func to call to create the allocator(s, if doing readcache)</param>
        public TsavoriteKV(KVSettings kvSettings, TStoreFunctions storeFunctions, Func<AllocatorSettings, TStoreFunctions, TAllocator> allocatorFactory)
            : base(kvSettings.Epoch, kvSettings.logger ?? kvSettings.loggerFactory?.CreateLogger("TsavoriteKV Index Overflow buckets"))
        {
            this.allocatorFactory = allocatorFactory;
            loggerFactory = kvSettings.loggerFactory;
            logger = kvSettings.logger ?? kvSettings.loggerFactory?.CreateLogger("TsavoriteKV");

            this.storeFunctions = storeFunctions;

            var checkpointSettings = kvSettings.GetCheckpointSettings() ?? new CheckpointSettings();

            ThrottleCheckpointFlushDelayMs = checkpointSettings.ThrottleCheckpointFlushDelayMs;

            if (checkpointSettings.CheckpointDir != null && checkpointSettings.CheckpointManager != null)
                logger?.LogInformation("CheckpointManager and CheckpointDir specified, ignoring CheckpointDir");

            checkpointManager = checkpointSettings.CheckpointManager ??
                new DeviceLogCommitCheckpointManager
                (new LocalStorageNamedDeviceFactoryCreator(),
                    new DefaultCheckpointNamingScheme(
                        new DirectoryInfo(checkpointSettings.CheckpointDir ?? ".").FullName), removeOutdated: checkpointSettings.RemoveOutdated);

            if (checkpointSettings.CheckpointManager is null)
                disposeCheckpointManager = true;

            var logSettings = kvSettings.GetLogSettings();

            UseReadCache = kvSettings.ReadCacheEnabled;

            ReadCopyOptions = logSettings.ReadCopyOptions;
            if (ReadCopyOptions.CopyTo == ReadCopyTo.Inherit)
                ReadCopyOptions.CopyTo = UseReadCache ? ReadCopyTo.ReadCache : ReadCopyTo.None;
            else if (ReadCopyOptions.CopyTo == ReadCopyTo.ReadCache && !UseReadCache)
                ReadCopyOptions.CopyTo = ReadCopyTo.None;

            if (ReadCopyOptions.CopyFrom == ReadCopyFrom.Inherit)
                ReadCopyOptions.CopyFrom = ReadCopyFrom.Device;

            // Create the allocator
            var allocatorSettings = new AllocatorSettings(logSettings, epoch, kvSettings.logger ?? kvSettings.loggerFactory?.CreateLogger(typeof(TAllocator).Name));
            hlog = allocatorFactory(allocatorSettings, storeFunctions);
            hlogBase = hlog.GetBase<TAllocator>();
            hlogBase.Initialize();
            Log = new(this, hlog);

            if (UseReadCache)
            {
                allocatorSettings.LogSettings = new()
                {
                    LogDevice = new NullDevice(),
                    ObjectLogDevice = hlog.HasObjectLog ? new NullDevice() : null,
                    PageSizeBits = logSettings.ReadCacheSettings.PageSizeBits,
                    MemorySizeBits = logSettings.ReadCacheSettings.MemorySizeBits,
                    SegmentSizeBits = logSettings.ReadCacheSettings.MemorySizeBits,
                    MutableFraction = 1 - logSettings.ReadCacheSettings.SecondChanceFraction
                };
                allocatorSettings.logger = kvSettings.logger ?? kvSettings.loggerFactory?.CreateLogger($"{typeof(TAllocator).Name} ReadCache");
                allocatorSettings.evictCallback = ReadCacheEvict;
                readcache = allocatorFactory(allocatorSettings, storeFunctions);
                readcacheBase = readcache.GetBase<TAllocator>();
                readcacheBase.Initialize();
                ReadCache = new(this, readcache);
            }

            sectorSize = (int)logSettings.LogDevice.SectorSize;
            Initialize(kvSettings.GetIndexSizeCacheLines(), sectorSize);

            LockTable = new OverflowBucketLockTable<TStoreFunctions, TAllocator>(this);
            RevivificationManager = new(this, kvSettings.RevivificationSettings, logSettings);

            stateMachineDriver = kvSettings.StateMachineDriver ?? new(epoch, kvSettings.logger ?? kvSettings.loggerFactory?.CreateLogger($"StateMachineDriver"));

            if (kvSettings.TryRecoverLatest)
            {
                try
                {
                    Recover();
                }
                catch { }
            }
        }

        /// <summary>Get the hashcode for a key.</summary>
        public long GetKeyHash(ReadOnlySpan<byte> key) => storeFunctions.GetKeyHashCode64(key);

        /// <summary>
        /// Initiate full checkpoint
        /// </summary>
        /// <param name="token">Checkpoint token</param>
        /// <param name="checkpointType">Checkpoint type</param>
        /// <param name="streamingSnapshotIteratorFunctions">Iterator for streaming snapshot records</param>
        /// <param name="cancellationToken">Caller's cancellation token</param>
        /// <returns>
        /// Whether we successfully initiated the checkpoint (initiation may
        /// fail if we are already taking a checkpoint or performing some other
        /// operation such as growing the index). Use CompleteCheckpointAsync to wait completion.
        /// </returns>
        public bool TryInitiateFullCheckpoint(out Guid token, CheckpointType checkpointType, IStreamingSnapshotIteratorFunctions streamingSnapshotIteratorFunctions = null, CancellationToken cancellationToken = default)
        {
            IStateMachine stateMachine;

            if (checkpointType == CheckpointType.StreamingSnapshot)
            {
                if (streamingSnapshotIteratorFunctions is null)
                    throw new TsavoriteException("StreamingSnapshot checkpoint requires a streaming snapshot iterator");
                this.streamingSnapshotIteratorFunctions = streamingSnapshotIteratorFunctions;
                stateMachine = Checkpoint.Streaming(this, out token);
            }
            else
            {
                stateMachine = Checkpoint.Full(this, checkpointType, out token);
            }
            return stateMachineDriver.Register(stateMachine, cancellationToken);
        }

        /// <summary>
        /// Take full (index + log) checkpoint
        /// </summary>
        /// <param name="checkpointType">Checkpoint type</param>
        /// <param name="cancellationToken">Cancellation token</param>
        /// <param name="streamingSnapshotIteratorFunctions">Iterator for streaming snapshot records</param>
        /// <returns>
        /// (bool success, Guid token)
        /// success: Whether we successfully initiated the checkpoint (initiation may
        /// fail if we are already taking a checkpoint or performing some other
        /// operation such as growing the index).
        /// token: Token for taken checkpoint
        /// Await task to complete checkpoint, if initiated successfully
        /// </returns>
        public async ValueTask<(bool success, Guid token)> TakeFullCheckpointAsync(CheckpointType checkpointType,
            CancellationToken cancellationToken = default, IStreamingSnapshotIteratorFunctions streamingSnapshotIteratorFunctions = null)
        {
            var success = TryInitiateFullCheckpoint(out Guid token, checkpointType, streamingSnapshotIteratorFunctions, cancellationToken);

            if (success)
                await CompleteCheckpointAsync(cancellationToken).ConfigureAwait(false);

            return (success, token);
        }

        /// <summary>
        /// Initiate index-only checkpoint
        /// </summary>
        /// <param name="token">Checkpoint token</param>
        /// <param name="cancellationToken">Caller's cancellation token</param>
        /// <returns>Whether we could initiate the checkpoint. Use CompleteCheckpointAsync to wait completion.</returns>
        public bool TryInitiateIndexCheckpoint(out Guid token, CancellationToken cancellationToken = default)
        {
            var stateMachine = Checkpoint.IndexOnly(this, out token);
            return stateMachineDriver.Register(stateMachine, cancellationToken);
        }

        /// <summary>
        /// Take index-only checkpoint
        /// </summary>
        /// <param name="cancellationToken">Cancellation token</param>
        /// <returns>
        /// (bool success, Guid token)
        /// success: Whether we successfully initiated the checkpoint (initiation may
        /// fail if we are already taking a checkpoint or performing some other
        /// operation such as growing the index).
        /// token: Token for taken checkpoint
        /// Await task to complete checkpoint, if initiated successfully
        /// </returns>
        public async ValueTask<(bool success, Guid token)> TakeIndexCheckpointAsync(CancellationToken cancellationToken = default)
        {
            var success = TryInitiateIndexCheckpoint(out Guid token, cancellationToken);

            if (success)
                await CompleteCheckpointAsync(cancellationToken).ConfigureAwait(false);

            return (success, token);
        }

        /// <summary>
        /// Initiate log-only checkpoint
        /// </summary>
        /// <param name="token">Checkpoint token</param>
        /// <param name="checkpointType">Checkpoint type</param>
        /// <param name="tryIncremental">For snapshot, try to store as incremental delta over last snapshot</param>
        /// <param name="streamingSnapshotIteratorFunctions">Iterator functions</param>
        /// <param name="cancellationToken">Caller's cancellation token</param>
        /// <returns>Whether we could initiate the checkpoint. Use CompleteCheckpointAsync to wait completion.</returns>
        public bool TryInitiateHybridLogCheckpoint(out Guid token, CheckpointType checkpointType, bool tryIncremental = false,
            IStreamingSnapshotIteratorFunctions streamingSnapshotIteratorFunctions = null, CancellationToken cancellationToken = default)
        {
            IStateMachine stateMachine;

            if (checkpointType == CheckpointType.StreamingSnapshot)
            {
                if (streamingSnapshotIteratorFunctions is null)
                    throw new TsavoriteException("StreamingSnapshot checkpoint requires a streaming snapshot iterator");
                this.streamingSnapshotIteratorFunctions = streamingSnapshotIteratorFunctions;
                stateMachine = Checkpoint.Streaming(this, out token);
            }
            else
            {
                token = _lastSnapshotCheckpoint.info.guid;
                stateMachine = tryIncremental && InternalCanTakeIncrementalCheckpoint(checkpointType, ref token)
                    ? Checkpoint.IncrementalHybridLogOnly(this, token)
                    : stateMachine = Checkpoint.HybridLogOnly(this, checkpointType, out token);
            }
            return stateMachineDriver.Register(stateMachine, cancellationToken);
        }

        /// <summary>
        /// Whether we can take an incremental snapshot checkpoint given current state of the store
        /// </summary>
        public bool CanTakeIncrementalCheckpoint(CheckpointType checkpointType, out Guid token)
        {
            token = _lastSnapshotCheckpoint.info.guid;
            return InternalCanTakeIncrementalCheckpoint(checkpointType, ref token);
        }

        /// <summary>
        /// Whether we can take an incremental snapshot checkpoint given current state of the store
        /// </summary>
        private bool InternalCanTakeIncrementalCheckpoint(CheckpointType checkpointType, ref Guid token)
        {
            return checkpointType == CheckpointType.Snapshot
                    && token != default
                    && _lastSnapshotCheckpoint.info.finalLogicalAddress > hlogBase.FlushedUntilAddress
                    && !hlog.HasObjectLog;
        }

        /// <summary>
        /// Take log-only checkpoint
        /// </summary>
        /// <param name="checkpointType">Checkpoint type</param>
        /// <param name="tryIncremental">For snapshot, try to store as incremental delta over last snapshot</param>
        /// <param name="cancellationToken">Cancellation token</param>
        /// <returns>
        /// (bool success, Guid token)
        /// success: Whether we successfully initiated the checkpoint (initiation may
        /// fail if we are already taking a checkpoint or performing some other
        /// operation such as growing the index).
        /// token: Token for taken checkpoint
        /// Await task to complete checkpoint, if initiated successfully
        /// </returns>
        public async ValueTask<(bool success, Guid token)> TakeHybridLogCheckpointAsync(CheckpointType checkpointType,
            bool tryIncremental = false, CancellationToken cancellationToken = default)
        {
            var success = TryInitiateHybridLogCheckpoint(out Guid token, checkpointType, tryIncremental, cancellationToken: cancellationToken);

            if (success)
                await CompleteCheckpointAsync(cancellationToken).ConfigureAwait(false);

            return (success, token);
        }

        /// <summary>
        /// Recover from the latest valid checkpoint (blocking operation)
        /// </summary>
        /// <param name="numPagesToPreload">Number of pages to preload into memory (beyond what needs to be read for recovery)</param>
        /// <param name="undoNextVersion">Whether records with versions beyond checkpoint version need to be undone (and invalidated on log)</param>
        /// <param name="recoverTo"> specific version requested or -1 for latest version. Tsavorite will recover to the largest version number checkpointed that's smaller than the required version. </param>
        /// <returns>Version we actually recovered to</returns>
        public long Recover(int numPagesToPreload = -1, bool undoNextVersion = true, long recoverTo = -1)
        {
            // Do not recover
            if (recoverTo == 0)
                return 0;
            FindRecoveryInfo(recoverTo, out var recoveredHlcInfo, out var recoveredIcInfo);
            return InternalRecover(recoveredIcInfo, recoveredHlcInfo, numPagesToPreload, undoNextVersion, recoverTo);
        }

        /// <summary>
        /// Get the version we would recover to if we were to request recovery the specified version
        /// </summary>
        /// <param name="recoverTo">Specified version</param>
        /// <returns></returns>
        public long GetRecoverVersion(long recoverTo = -1)
        {
            try
            {
                FindRecoveryInfo(recoverTo, out var recoveredHlcInfo, out var recoveredIcInfo);
                return recoveredHlcInfo.info.version;
            }
            catch
            {
                // Do not recover
                return 0;
            }
        }

        /// <summary>
        /// Asynchronously recover from the latest valid checkpoint (blocking operation)
        /// </summary>
        /// <param name="numPagesToPreload">Number of pages to preload into memory (beyond what needs to be read for recovery)</param>
        /// <param name="undoNextVersion">Whether records with versions beyond checkpoint version need to be undone (and invalidated on log)</param>
        /// <param name="recoverTo"> specific version requested or -1 for latest version. Tsavorite will recover to the largest version number checkpointed that's smaller than the required version.</param>
        /// <param name="cancellationToken">Cancellation token</param>
        /// <returns>Version we actually recovered to</returns>
        public ValueTask<long> RecoverAsync(int numPagesToPreload = -1, bool undoNextVersion = true, long recoverTo = -1,
            CancellationToken cancellationToken = default)
        {
            // Do not recover
            if (recoverTo == 0)
                return ValueTask.FromResult(0L);
            FindRecoveryInfo(recoverTo, out var recoveredHlcInfo, out var recoveredIcInfo);
            return InternalRecoverAsync(recoveredIcInfo, recoveredHlcInfo, numPagesToPreload, undoNextVersion, recoverTo, cancellationToken);
        }

        /// <summary>
        /// Recover from specific token (blocking operation)
        /// </summary>
        /// <param name="fullCheckpointToken">Token</param>
        /// <param name="numPagesToPreload">Number of pages to preload into memory after recovery</param>
        /// <param name="undoNextVersion">Whether records with versions beyond checkpoint version need to be undone (and invalidated on log)</param>
        /// <returns>Version we actually recovered to</returns>
        public long Recover(Guid fullCheckpointToken, int numPagesToPreload = -1, bool undoNextVersion = true)
            => InternalRecover(fullCheckpointToken, fullCheckpointToken, numPagesToPreload, undoNextVersion, -1);

        /// <summary>
        /// Asynchronously recover from specific token (blocking operation)
        /// </summary>
        /// <param name="fullCheckpointToken">Token</param>
        /// <param name="numPagesToPreload">Number of pages to preload into memory after recovery</param>
        /// <param name="undoNextVersion">Whether records with versions beyond checkpoint version need to be undone (and invalidated on log)</param>
        /// <param name="cancellationToken">Cancellation token</param>
        /// <returns>Version we actually recovered to</returns>
        public ValueTask<long> RecoverAsync(Guid fullCheckpointToken, int numPagesToPreload = -1, bool undoNextVersion = true, CancellationToken cancellationToken = default)
            => InternalRecoverAsync(fullCheckpointToken, fullCheckpointToken, numPagesToPreload, undoNextVersion, -1, cancellationToken);

        /// <summary>
        /// Recover from specific index and log token (blocking operation)
        /// </summary>
        /// <param name="indexCheckpointToken"></param>
        /// <param name="hybridLogCheckpointToken"></param>
        /// <param name="numPagesToPreload">Number of pages to preload into memory after recovery</param>
        /// <param name="undoNextVersion">Whether records with versions beyond checkpoint version need to be undone (and invalidated on log)</param>
        /// <returns>Version we actually recovered to</returns>
        public long Recover(Guid indexCheckpointToken, Guid hybridLogCheckpointToken, int numPagesToPreload = -1, bool undoNextVersion = true)
            => InternalRecover(indexCheckpointToken, hybridLogCheckpointToken, numPagesToPreload, undoNextVersion, -1);

        /// <summary>
        /// Asynchronously recover from specific index and log token (blocking operation)
        /// </summary>
        /// <param name="indexCheckpointToken"></param>
        /// <param name="hybridLogCheckpointToken"></param>
        /// <param name="numPagesToPreload">Number of pages to preload into memory after recovery</param>
        /// <param name="undoNextVersion">Whether records with versions beyond checkpoint version need to be undone (and invalidated on log)</param>
        /// <param name="cancellationToken">Cancellation token</param>
        /// <returns>Version we actually recovered to</returns>
        public ValueTask<long> RecoverAsync(Guid indexCheckpointToken, Guid hybridLogCheckpointToken, int numPagesToPreload = -1, bool undoNextVersion = true, CancellationToken cancellationToken = default)
            => InternalRecoverAsync(indexCheckpointToken, hybridLogCheckpointToken, numPagesToPreload, undoNextVersion, -1, cancellationToken);

        /// <summary>
        /// Wait for ongoing checkpoint to complete
        /// </summary>
        /// <returns></returns>
        public async ValueTask CompleteCheckpointAsync(CancellationToken token = default)
        {
            if (epoch.ThisInstanceProtected())
                throw new TsavoriteException("Cannot use CompleteCheckpointAsync when using non-async sessions");

            token.ThrowIfCancellationRequested();
            try
            {
                await stateMachineDriver.CompleteAsync(token);
            }
            catch
            {
                _indexCheckpoint.Reset();
                _hybridLogCheckpoint.Dispose();
                throw;
            }
            return;
        }

        [MethodImpl(MethodImplOptions.AggressiveInlining)]
        internal Status ContextRead<TInput, TOutput, TContext, TSessionFunctionsWrapper>(ReadOnlySpan<byte> key, ref TInput input, ref TOutput output, TContext context, TSessionFunctionsWrapper sessionFunctions)
            where TSessionFunctionsWrapper : ISessionFunctionsWrapper<TInput, TOutput, TContext, TStoreFunctions, TAllocator>
        {
            var pcontext = new PendingContext<TInput, TOutput, TContext>(sessionFunctions.Ctx.ReadCopyOptions);
            OperationStatus internalStatus;
            var keyHash = storeFunctions.GetKeyHashCode64(key);

            do
                internalStatus = InternalRead(key, keyHash, ref input, ref output, context, ref pcontext, sessionFunctions);
            while (HandleImmediateRetryStatus(internalStatus, sessionFunctions, ref pcontext));

            return HandleOperationStatus(sessionFunctions.Ctx, ref pcontext, internalStatus);
        }

        [MethodImpl(MethodImplOptions.AggressiveInlining)]
<<<<<<< HEAD
        internal Status ContextRead<TInput, TOutput, TContext, TSessionFunctionsWrapper>(ReadOnlySpan<byte> key, ref TInput input, ref TOutput output, ref ReadOptions readOptions, out RecordMetadata recordMetadata, TContext context,
=======
        [SkipLocalsInit] // Span<long> in here can be sizeable, so 0-init'ing isn't free
        internal unsafe void ContextReadWithPrefetch<TBatch, TInput, TOutput, TContext, TSessionFunctionsWrapper>(ref TBatch batch, TContext context, TSessionFunctionsWrapper sessionFunctions)
            where TSessionFunctionsWrapper : ISessionFunctionsWrapper<TKey, TValue, TInput, TOutput, TContext, TStoreFunctions, TAllocator>
            where TBatch : IReadArgBatch<TKey, TInput, TOutput>
#if NET9_0_OR_GREATER
            , allows ref struct
#endif
        {
            if (batch.Count == 1)
            {
                // Not actually a batch, no point prefetching

                batch.GetKey(0, out var key);
                batch.GetInput(0, out var input);
                batch.GetOutput(0, out var output);

                var hash = storeFunctions.GetKeyHashCode64(ref key);

                var pcontext = new PendingContext<TInput, TOutput, TContext>(sessionFunctions.Ctx.ReadCopyOptions);
                OperationStatus internalStatus;

                do
                    internalStatus = InternalRead(ref key, hash, ref input, ref output, context, ref pcontext, sessionFunctions);
                while (HandleImmediateRetryStatus(internalStatus, sessionFunctions, ref pcontext));

                batch.SetStatus(0, HandleOperationStatus(sessionFunctions.Ctx, ref pcontext, internalStatus));
                batch.SetOutput(0, output);
            }
            else
            {
                // Prefetch if we can

                if (Sse.IsSupported)
                {
                    const int PrefetchSize = 12;

                    var hashes = stackalloc long[PrefetchSize];

                    // Prefetch the hash table entries for all keys
                    var tableAligned = state[resizeInfo.version].tableAligned;
                    var sizeMask = state[resizeInfo.version].size_mask;

                    var batchCount = batch.Count;

                    var nextBatchIx = 0;
                    while (nextBatchIx < batchCount)
                    {
                        // First level prefetch
                        var hashIx = 0;
                        for (; hashIx < PrefetchSize && nextBatchIx < batchCount; hashIx++)
                        {
                            batch.GetKey(nextBatchIx, out var key);
                            var hash = hashes[hashIx] = storeFunctions.GetKeyHashCode64(ref key);

                            Sse.Prefetch0(tableAligned + (hash & sizeMask));

                            nextBatchIx++;
                        }

                        // Second level prefetch
                        for (var i = 0; i < hashIx; i++)
                        {
                            var keyHash = hashes[i];
                            var hei = new HashEntryInfo(keyHash);

                            // If the hash entry exists in the table, points to main memory in the main log (not read cache), also prefetch the record header address
                            if (FindTag(ref hei) && !hei.IsReadCache && hei.Address >= hlogBase.HeadAddress)
                            {
                                Sse.Prefetch0((void*)hlog.GetPhysicalAddress(hei.Address));
                            }
                        }

                        nextBatchIx -= hashIx;

                        // Perform the reads
                        for (var i = 0; i < hashIx; i++)
                        {
                            batch.GetKey(nextBatchIx, out var key);
                            batch.GetInput(nextBatchIx, out var input);
                            batch.GetOutput(nextBatchIx, out var output);

                            var hash = hashes[i];

                            var pcontext = new PendingContext<TInput, TOutput, TContext>(sessionFunctions.Ctx.ReadCopyOptions);
                            OperationStatus internalStatus;

                            do
                                internalStatus = InternalRead(ref key, hash, ref input, ref output, context, ref pcontext, sessionFunctions);
                            while (HandleImmediateRetryStatus(internalStatus, sessionFunctions, ref pcontext));

                            batch.SetStatus(nextBatchIx, HandleOperationStatus(sessionFunctions.Ctx, ref pcontext, internalStatus));
                            batch.SetOutput(nextBatchIx, output);

                            nextBatchIx++;
                        }
                    }
                }
                else
                {
                    // Perform the reads
                    for (var i = 0; i < batch.Count; i++)
                    {
                        batch.GetKey(i, out var key);
                        batch.GetInput(i, out var input);
                        batch.GetOutput(i, out var output);

                        var hash = storeFunctions.GetKeyHashCode64(ref key);

                        var pcontext = new PendingContext<TInput, TOutput, TContext>(sessionFunctions.Ctx.ReadCopyOptions);
                        OperationStatus internalStatus;

                        do
                            internalStatus = InternalRead(ref key, hash, ref input, ref output, context, ref pcontext, sessionFunctions);
                        while (HandleImmediateRetryStatus(internalStatus, sessionFunctions, ref pcontext));

                        batch.SetStatus(i, HandleOperationStatus(sessionFunctions.Ctx, ref pcontext, internalStatus));
                        batch.SetOutput(i, output);
                    }
                }
            }
        }

        [MethodImpl(MethodImplOptions.AggressiveInlining)]
        internal Status ContextRead<TInput, TOutput, TContext, TSessionFunctionsWrapper>(ref TKey key, ref TInput input, ref TOutput output, ref ReadOptions readOptions, out RecordMetadata recordMetadata, TContext context,
>>>>>>> fd22a747
                TSessionFunctionsWrapper sessionFunctions)
            where TSessionFunctionsWrapper : ISessionFunctionsWrapper<TInput, TOutput, TContext, TStoreFunctions, TAllocator>
        {
            var pcontext = new PendingContext<TInput, TOutput, TContext>(sessionFunctions.Ctx.ReadCopyOptions, ref readOptions);
            OperationStatus internalStatus;
            var keyHash = readOptions.KeyHash ?? storeFunctions.GetKeyHashCode64(key);

            do
                internalStatus = InternalRead(key, keyHash, ref input, ref output, context, ref pcontext, sessionFunctions);
            while (HandleImmediateRetryStatus(internalStatus, sessionFunctions, ref pcontext));

            recordMetadata = new(pcontext.logicalAddress, pcontext.ETag);
            return HandleOperationStatus(sessionFunctions.Ctx, ref pcontext, internalStatus);
        }

        [MethodImpl(MethodImplOptions.AggressiveInlining)]
        internal Status ContextReadAtAddress<TInput, TOutput, TContext, TSessionFunctionsWrapper>(long address, ref TInput input, ref TOutput output, ref ReadOptions readOptions, out RecordMetadata recordMetadata, TContext context, TSessionFunctionsWrapper sessionFunctions)
            where TSessionFunctionsWrapper : ISessionFunctionsWrapper<TInput, TOutput, TContext, TStoreFunctions, TAllocator>
        {
            var pcontext = new PendingContext<TInput, TOutput, TContext>(sessionFunctions.Ctx.ReadCopyOptions, ref readOptions);
            pcontext.SetIsNoKey();
            return ContextReadAtAddress(address, key: default, ref input, ref output, ref readOptions, out recordMetadata, context, ref pcontext, sessionFunctions);
        }

        [MethodImpl(MethodImplOptions.AggressiveInlining)]
        internal Status ContextReadAtAddress<TInput, TOutput, TContext, TSessionFunctionsWrapper>(long address, ReadOnlySpan<byte> key, ref TInput input, ref TOutput output, ref ReadOptions readOptions, out RecordMetadata recordMetadata, TContext context, TSessionFunctionsWrapper sessionFunctions)
            where TSessionFunctionsWrapper : ISessionFunctionsWrapper<TInput, TOutput, TContext, TStoreFunctions, TAllocator>
        {
            var pcontext = new PendingContext<TInput, TOutput, TContext>(sessionFunctions.Ctx.ReadCopyOptions, ref readOptions);
            return ContextReadAtAddress(address, key, ref input, ref output, ref readOptions, out recordMetadata, context, ref pcontext, sessionFunctions);
        }

        [MethodImpl(MethodImplOptions.AggressiveInlining)]
        private Status ContextReadAtAddress<TInput, TOutput, TContext, TSessionFunctionsWrapper>(long address, ReadOnlySpan<byte> key, ref TInput input, ref TOutput output, ref ReadOptions readOptions, out RecordMetadata recordMetadata,
                TContext context, ref PendingContext<TInput, TOutput, TContext> pcontext, TSessionFunctionsWrapper sessionFunctions)
            where TSessionFunctionsWrapper : ISessionFunctionsWrapper<TInput, TOutput, TContext, TStoreFunctions, TAllocator>
        {
            OperationStatus internalStatus;
            do
                internalStatus = InternalReadAtAddress(address, key, ref input, ref output, ref readOptions, context, ref pcontext, sessionFunctions);
            while (HandleImmediateRetryStatus(internalStatus, sessionFunctions, ref pcontext));

            recordMetadata = new(pcontext.logicalAddress, pcontext.ETag);
            return HandleOperationStatus(sessionFunctions.Ctx, ref pcontext, internalStatus);
        }

        [MethodImpl(MethodImplOptions.AggressiveInlining)]
        internal Status ContextUpsert<TInput, TOutput, TContext, TSessionFunctionsWrapper>(ReadOnlySpan<byte> key, long keyHash, ref TInput input,
                ReadOnlySpan<byte> srcStringValue, ref TOutput output, out RecordMetadata recordMetadata, TContext context, TSessionFunctionsWrapper sessionFunctions)
            where TSessionFunctionsWrapper : ISessionFunctionsWrapper<TInput, TOutput, TContext, TStoreFunctions, TAllocator>
        {
            var pcontext = default(PendingContext<TInput, TOutput, TContext>);
            OperationStatus internalStatus;
            DiskLogRecord emptyLogRecord = default;

            do
                internalStatus = InternalUpsert<SpanUpsertValueSelector, TInput, TOutput, TContext, TSessionFunctionsWrapper, DiskLogRecord>(
                        key, keyHash, ref input, srcStringValue, srcObjectValue: null, in emptyLogRecord, ref output, ref context, ref pcontext, sessionFunctions);
            while (HandleImmediateRetryStatus(internalStatus, sessionFunctions, ref pcontext));

            recordMetadata = new(pcontext.logicalAddress, pcontext.ETag);
            return HandleOperationStatus(sessionFunctions.Ctx, ref pcontext, internalStatus);
        }

        [MethodImpl(MethodImplOptions.AggressiveInlining)]
        internal Status ContextUpsert<TInput, TOutput, TContext, TSessionFunctionsWrapper>(ReadOnlySpan<byte> key, long keyHash, ref TInput input,
                IHeapObject srcObjectValue, ref TOutput output, out RecordMetadata recordMetadata, TContext context, TSessionFunctionsWrapper sessionFunctions)
            where TSessionFunctionsWrapper : ISessionFunctionsWrapper<TInput, TOutput, TContext, TStoreFunctions, TAllocator>
        {
            var pcontext = default(PendingContext<TInput, TOutput, TContext>);
            OperationStatus internalStatus;
            DiskLogRecord emptyLogRecord = default;

            do
                internalStatus = InternalUpsert<ObjectUpsertValueSelector, TInput, TOutput, TContext, TSessionFunctionsWrapper, DiskLogRecord>(
                        key, keyHash, ref input, srcStringValue: default, srcObjectValue, in emptyLogRecord, ref output, ref context, ref pcontext, sessionFunctions);
            while (HandleImmediateRetryStatus(internalStatus, sessionFunctions, ref pcontext));

            recordMetadata = new(pcontext.logicalAddress, pcontext.ETag);
            return HandleOperationStatus(sessionFunctions.Ctx, ref pcontext, internalStatus);
        }

        [MethodImpl(MethodImplOptions.AggressiveInlining)]
        internal Status ContextUpsert<TInput, TOutput, TContext, TSessionFunctionsWrapper, TSourceLogRecord>(ReadOnlySpan<byte> key, long keyHash, ref TInput input,
                in TSourceLogRecord inputLogRecord, ref TOutput output, out RecordMetadata recordMetadata, TContext context, TSessionFunctionsWrapper sessionFunctions)
            where TSessionFunctionsWrapper : ISessionFunctionsWrapper<TInput, TOutput, TContext, TStoreFunctions, TAllocator>
            where TSourceLogRecord : ISourceLogRecord
        {
            var pcontext = default(PendingContext<TInput, TOutput, TContext>);
            OperationStatus internalStatus;

            do
                internalStatus = InternalUpsert<LogRecordUpsertValueSelector, TInput, TOutput, TContext, TSessionFunctionsWrapper, TSourceLogRecord>(
                        key, keyHash, ref input, srcStringValue: default, srcObjectValue: default, in inputLogRecord, ref output, ref context, ref pcontext, sessionFunctions);
            while (HandleImmediateRetryStatus(internalStatus, sessionFunctions, ref pcontext));

            recordMetadata = new(pcontext.logicalAddress, pcontext.ETag);
            return HandleOperationStatus(sessionFunctions.Ctx, ref pcontext, internalStatus);
        }

        [MethodImpl(MethodImplOptions.AggressiveInlining)]
        internal Status ContextRMW<TInput, TOutput, TContext, TSessionFunctionsWrapper>(ReadOnlySpan<byte> key, long keyHash, ref TInput input, ref TOutput output, out RecordMetadata recordMetadata,
                                                                          TContext context, TSessionFunctionsWrapper sessionFunctions)
            where TSessionFunctionsWrapper : ISessionFunctionsWrapper<TInput, TOutput, TContext, TStoreFunctions, TAllocator>
        {
            var pcontext = default(PendingContext<TInput, TOutput, TContext>);
            OperationStatus internalStatus;

            do
                internalStatus = InternalRMW(key, keyHash, ref input, ref output, ref context, ref pcontext, sessionFunctions);
            while (HandleImmediateRetryStatus(internalStatus, sessionFunctions, ref pcontext));

            recordMetadata = new(pcontext.logicalAddress, pcontext.ETag);
            return HandleOperationStatus(sessionFunctions.Ctx, ref pcontext, internalStatus);
        }

        [MethodImpl(MethodImplOptions.AggressiveInlining)]
        internal Status ContextDelete<TInput, TOutput, TContext, TSessionFunctionsWrapper>(ReadOnlySpan<byte> key, long keyHash, TContext context, TSessionFunctionsWrapper sessionFunctions)
            where TSessionFunctionsWrapper : ISessionFunctionsWrapper<TInput, TOutput, TContext, TStoreFunctions, TAllocator>
        {
            var pcontext = default(PendingContext<TInput, TOutput, TContext>);
            OperationStatus internalStatus;

            do
                internalStatus = InternalDelete(key, keyHash, ref context, ref pcontext, sessionFunctions);
            while (HandleImmediateRetryStatus(internalStatus, sessionFunctions, ref pcontext));

            return HandleOperationStatus(sessionFunctions.Ctx, ref pcontext, internalStatus);
        }

        /// <summary>
        /// Grow the hash index by a factor of two. Caller should take a full checkpoint after growth, for persistence.
        /// </summary>
        /// <returns>Whether the grow completed successfully</returns>
        public async Task<bool> GrowIndexAsync()
        {
            if (epoch.ThisInstanceProtected())
                throw new TsavoriteException("Cannot use GrowIndex when using non-async sessions");

            var indexResizeTask = new IndexResizeSMTask<TStoreFunctions, TAllocator>(this);
            var indexResizeSM = new IndexResizeSM(indexResizeTask);
            return await stateMachineDriver.RunAsync(indexResizeSM);
        }

        /// <summary>
        /// Dispose Tsavorite instance
        /// </summary>
        public void Dispose()
        {
            Free();
            hlogBase.Dispose();
            readcacheBase?.Dispose();
            LockTable.Dispose();
            _lastSnapshotCheckpoint.Dispose();
            if (disposeCheckpointManager)
                checkpointManager?.Dispose();
            RevivificationManager.Dispose();
        }

        /// <summary>
        /// Total number of valid entries in hash table
        /// </summary>
        /// <returns></returns>
        private unsafe long GetEntryCount()
        {
            var version = resizeInfo.version;
            var table_size_ = state[version].size;
            var ptable_ = state[version].tableAligned;
            long total_entry_count = 0;
            long beginAddress = hlogBase.BeginAddress;

            for (long bucket = 0; bucket < table_size_; bucket++)
            {
                HashBucket b = *(ptable_ + bucket);
                while (true)
                {
                    for (int bucket_entry = 0; bucket_entry < Constants.kOverflowBucketIndex; bucket_entry++)
                        if (b.bucket_entries[bucket_entry] >= beginAddress)
                            ++total_entry_count;
                    if ((b.bucket_entries[Constants.kOverflowBucketIndex] & kAddressBitMask) == 0) break;
                    b = *(HashBucket*)overflowBucketsAllocator.GetPhysicalAddress(b.bucket_entries[Constants.kOverflowBucketIndex] & kAddressBitMask);
                }
            }
            return total_entry_count;
        }

        private unsafe string DumpDistributionInternal(int version)
        {
            var table_size_ = state[version].size;
            var ptable_ = state[version].tableAligned;
            long total_record_count = 0;
            long beginAddress = hlogBase.BeginAddress;
            Dictionary<int, long> histogram = new();

            Dictionary<int, long> ofb_chaining_histogram = new();
            long total_entries_in_ofb = 0;
            long total_zeroed_out_slots = 0;
            long total_entries_below_begin_address = 0;
            long total_entries_in_ofb_below_begin_address = 0;
            long total_entries_with_tentative_bit_set = 0;
            Dictionary<int, long> slots_unused_by_nonofb_buckets_histogram = new();
            Dictionary<int, long> slots_unused_by_ofb_buckets_histogram = new();

            for (long bucket = 0; bucket < table_size_; bucket++)
            {
                bool is_bucket_in_ofb_table = false;
                List<int> tags = new();
                int total_valid_records_in_this_bucket_cnt = 0;
                int total_valid_entries_in_ofb_in_this_bucket_cnt = 0;
                HashBucket b = *(ptable_ + bucket);
                while (true)
                {
                    // per bucket calculate the number of zero'd out slots
                    int zeroed_out_slots = 0;
                    for (int bucket_entry = 0; bucket_entry < Constants.kOverflowBucketIndex; bucket_entry++)
                    {
                        var x = default(HashBucketEntry);
                        x.word = b.bucket_entries[bucket_entry];

                        if (x.Tentative)
                            ++total_entries_with_tentative_bit_set;

                        if (((!x.IsReadCache) && (x.Address >= beginAddress)) || (x.IsReadCache && (x.Address >= readcacheBase.HeadAddress)))
                        {
                            if (tags.Contains(x.Tag) && !x.Tentative)
                                throw new TsavoriteException("Duplicate tag found in index");
                            tags.Add(x.Tag);
                            ++total_valid_records_in_this_bucket_cnt;
                            ++total_record_count;
                        }
                        else if (x.word != default)
                        {
                            if (is_bucket_in_ofb_table)
                                ++total_entries_in_ofb_below_begin_address;

                            ++total_entries_below_begin_address;
                        }
                        else
                        {
                            ++zeroed_out_slots;
                        }

                        if (is_bucket_in_ofb_table)
                            total_valid_entries_in_ofb_in_this_bucket_cnt++;
                    }

                    total_zeroed_out_slots += zeroed_out_slots;

                    if (is_bucket_in_ofb_table)
                    {
                        if (!slots_unused_by_ofb_buckets_histogram.ContainsKey(zeroed_out_slots))
                            slots_unused_by_ofb_buckets_histogram[zeroed_out_slots] = 0;
                        slots_unused_by_ofb_buckets_histogram[zeroed_out_slots]++;
                    }
                    else
                    {
                        if (!slots_unused_by_nonofb_buckets_histogram.ContainsKey(zeroed_out_slots))
                            slots_unused_by_nonofb_buckets_histogram[zeroed_out_slots] = 0;
                        slots_unused_by_nonofb_buckets_histogram[zeroed_out_slots]++;
                    }

                    if ((b.bucket_entries[Constants.kOverflowBucketIndex] & kAddressBitMask) == 0)
                        break;

                    b = *(HashBucket*)overflowBucketsAllocator.GetPhysicalAddress(b.bucket_entries[Constants.kOverflowBucketIndex] & kAddressBitMask);
                    is_bucket_in_ofb_table = true;
                }

                if (!histogram.ContainsKey(total_valid_records_in_this_bucket_cnt))
                    histogram[total_valid_records_in_this_bucket_cnt] = 1;
                else
                    histogram[total_valid_records_in_this_bucket_cnt]++;

                total_valid_entries_in_ofb_in_this_bucket_cnt /= (int)Constants.kOverflowBucketIndex;
                if (!ofb_chaining_histogram.ContainsKey(total_valid_entries_in_ofb_in_this_bucket_cnt)) ofb_chaining_histogram[total_valid_entries_in_ofb_in_this_bucket_cnt] = 0;
                ofb_chaining_histogram[total_valid_entries_in_ofb_in_this_bucket_cnt]++;

                total_entries_in_ofb += total_valid_entries_in_ofb_in_this_bucket_cnt;
            }

            var distribution =
                $"Number of hash buckets: {table_size_}\n" +
                $"Number of overflow buckets: {OverflowBucketCount}\n" +
                $"Size of each bucket: {Constants.kEntriesPerBucket * sizeof(HashBucketEntry)} bytes\n" +
                $"Total distinct hash-table entry count: {{{total_record_count}}}\n" +
                $"Average #entries per hash bucket: {{{total_record_count / (double)table_size_:0.00}}}\n" +
                $"Total zeroed out slots: {total_zeroed_out_slots} \n" +
                $"Total entries below begin addr: {total_entries_below_begin_address} \n" +
                $"Total entries in overflow buckets: {total_entries_in_ofb} \n" +
                $"Total entries in overflow buckets below begin addr: {total_entries_in_ofb_below_begin_address} \n" +
                $"Total entries with tentative bit set: {total_entries_with_tentative_bit_set} \n" +
                $"Histogram of #entries per bucket:\n";

            foreach (var kvp in histogram.OrderBy(e => e.Key))
            {
                distribution += $"  {kvp.Key} : {kvp.Value}\n";
            }

            distribution += $"Histogram of #buckets per OFB chain and their frequencies: \n";
            foreach (var kvp in ofb_chaining_histogram.OrderBy(e => e.Key))
            {
                distribution += $"  {kvp.Key} : {kvp.Value}\n";
            }

            // Histogram of slots unused per bucket in OFB and non-OFB
            distribution += $"Histogram of #unused slots per bucket in main hash index:\n";
            foreach (var kvp in slots_unused_by_nonofb_buckets_histogram.OrderBy(e => e.Key))
            {
                distribution += $"  {kvp.Key} : {kvp.Value}\n";
            }

            distribution += $"Histogram of #unused slots per bucket in overflow buckets:\n";
            foreach (var kvp in slots_unused_by_ofb_buckets_histogram.OrderBy(e => e.Key))
            {
                distribution += $"  {kvp.Key} : {kvp.Value}\n";
            }

            return distribution;
        }

        /// <summary>
        /// Dumps the distribution of each non-empty bucket in the hash table.
        /// </summary>
        public string DumpDistribution()
        {
            return DumpDistributionInternal(resizeInfo.version);
        }
    }
}<|MERGE_RESOLUTION|>--- conflicted
+++ resolved
@@ -490,13 +490,10 @@
         }
 
         [MethodImpl(MethodImplOptions.AggressiveInlining)]
-<<<<<<< HEAD
-        internal Status ContextRead<TInput, TOutput, TContext, TSessionFunctionsWrapper>(ReadOnlySpan<byte> key, ref TInput input, ref TOutput output, ref ReadOptions readOptions, out RecordMetadata recordMetadata, TContext context,
-=======
         [SkipLocalsInit] // Span<long> in here can be sizeable, so 0-init'ing isn't free
         internal unsafe void ContextReadWithPrefetch<TBatch, TInput, TOutput, TContext, TSessionFunctionsWrapper>(ref TBatch batch, TContext context, TSessionFunctionsWrapper sessionFunctions)
-            where TSessionFunctionsWrapper : ISessionFunctionsWrapper<TKey, TValue, TInput, TOutput, TContext, TStoreFunctions, TAllocator>
-            where TBatch : IReadArgBatch<TKey, TInput, TOutput>
+            where TSessionFunctionsWrapper : ISessionFunctionsWrapper<TInput, TOutput, TContext, TStoreFunctions, TAllocator>
+            where TBatch : IReadArgBatch<TInput, TOutput>
 #if NET9_0_OR_GREATER
             , allows ref struct
 #endif
@@ -509,13 +506,13 @@
                 batch.GetInput(0, out var input);
                 batch.GetOutput(0, out var output);
 
-                var hash = storeFunctions.GetKeyHashCode64(ref key);
+                var hash = storeFunctions.GetKeyHashCode64(key);
 
                 var pcontext = new PendingContext<TInput, TOutput, TContext>(sessionFunctions.Ctx.ReadCopyOptions);
                 OperationStatus internalStatus;
 
                 do
-                    internalStatus = InternalRead(ref key, hash, ref input, ref output, context, ref pcontext, sessionFunctions);
+                    internalStatus = InternalRead(key, hash, ref input, ref output, context, ref pcontext, sessionFunctions);
                 while (HandleImmediateRetryStatus(internalStatus, sessionFunctions, ref pcontext));
 
                 batch.SetStatus(0, HandleOperationStatus(sessionFunctions.Ctx, ref pcontext, internalStatus));
@@ -545,7 +542,7 @@
                         for (; hashIx < PrefetchSize && nextBatchIx < batchCount; hashIx++)
                         {
                             batch.GetKey(nextBatchIx, out var key);
-                            var hash = hashes[hashIx] = storeFunctions.GetKeyHashCode64(ref key);
+                            var hash = hashes[hashIx] = storeFunctions.GetKeyHashCode64(key);
 
                             Sse.Prefetch0(tableAligned + (hash & sizeMask));
 
@@ -561,7 +558,7 @@
                             // If the hash entry exists in the table, points to main memory in the main log (not read cache), also prefetch the record header address
                             if (FindTag(ref hei) && !hei.IsReadCache && hei.Address >= hlogBase.HeadAddress)
                             {
-                                Sse.Prefetch0((void*)hlog.GetPhysicalAddress(hei.Address));
+                                Sse.Prefetch0((void*)hlogBase.GetPhysicalAddress(hei.Address));
                             }
                         }
 
@@ -580,7 +577,7 @@
                             OperationStatus internalStatus;
 
                             do
-                                internalStatus = InternalRead(ref key, hash, ref input, ref output, context, ref pcontext, sessionFunctions);
+                                internalStatus = InternalRead(key, hash, ref input, ref output, context, ref pcontext, sessionFunctions);
                             while (HandleImmediateRetryStatus(internalStatus, sessionFunctions, ref pcontext));
 
                             batch.SetStatus(nextBatchIx, HandleOperationStatus(sessionFunctions.Ctx, ref pcontext, internalStatus));
@@ -599,13 +596,13 @@
                         batch.GetInput(i, out var input);
                         batch.GetOutput(i, out var output);
 
-                        var hash = storeFunctions.GetKeyHashCode64(ref key);
+                        var hash = storeFunctions.GetKeyHashCode64(key);
 
                         var pcontext = new PendingContext<TInput, TOutput, TContext>(sessionFunctions.Ctx.ReadCopyOptions);
                         OperationStatus internalStatus;
 
                         do
-                            internalStatus = InternalRead(ref key, hash, ref input, ref output, context, ref pcontext, sessionFunctions);
+                            internalStatus = InternalRead(key, hash, ref input, ref output, context, ref pcontext, sessionFunctions);
                         while (HandleImmediateRetryStatus(internalStatus, sessionFunctions, ref pcontext));
 
                         batch.SetStatus(i, HandleOperationStatus(sessionFunctions.Ctx, ref pcontext, internalStatus));
@@ -616,8 +613,7 @@
         }
 
         [MethodImpl(MethodImplOptions.AggressiveInlining)]
-        internal Status ContextRead<TInput, TOutput, TContext, TSessionFunctionsWrapper>(ref TKey key, ref TInput input, ref TOutput output, ref ReadOptions readOptions, out RecordMetadata recordMetadata, TContext context,
->>>>>>> fd22a747
+        internal Status ContextRead<TInput, TOutput, TContext, TSessionFunctionsWrapper>(ReadOnlySpan<byte> key, ref TInput input, ref TOutput output, ref ReadOptions readOptions, out RecordMetadata recordMetadata, TContext context,
                 TSessionFunctionsWrapper sessionFunctions)
             where TSessionFunctionsWrapper : ISessionFunctionsWrapper<TInput, TOutput, TContext, TStoreFunctions, TAllocator>
         {
