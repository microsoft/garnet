--- conflicted
+++ resolved
@@ -313,7 +313,6 @@
         /// Whether we can take an incremental snapshot checkpoint given current state of the store
         /// </summary>
         public bool CanTakeIncrementalCheckpoint(CheckpointType checkpointType, out Guid token)
-<<<<<<< HEAD
         {
             token = _lastSnapshotCheckpoint.info.guid;
             return InternalCanTakeIncrementalCheckpoint(checkpointType, ref token);
@@ -324,18 +323,6 @@
         /// </summary>
         private bool InternalCanTakeIncrementalCheckpoint(CheckpointType checkpointType, ref Guid token)
         {
-=======
-        {
-            token = _lastSnapshotCheckpoint.info.guid;
-            return InternalCanTakeIncrementalCheckpoint(checkpointType, ref token);
-        }
-
-        /// <summary>
-        /// Whether we can take an incremental snapshot checkpoint given current state of the store
-        /// </summary>
-        private bool InternalCanTakeIncrementalCheckpoint(CheckpointType checkpointType, ref Guid token)
-        {
->>>>>>> 04c8fcf9
             return checkpointType == CheckpointType.Snapshot
                     && token != default
                     && _lastSnapshotCheckpoint.info.finalLogicalAddress > hlogBase.FlushedUntilAddress
@@ -500,8 +487,6 @@
             while (HandleImmediateRetryStatus(internalStatus, sessionFunctions, ref pcontext));
 
             return HandleOperationStatus(sessionFunctions.Ctx, ref pcontext, internalStatus);
-<<<<<<< HEAD
-=======
         }
 
         [MethodImpl(MethodImplOptions.AggressiveInlining)]
@@ -625,7 +610,6 @@
                     }
                 }
             }
->>>>>>> 04c8fcf9
         }
 
         [MethodImpl(MethodImplOptions.AggressiveInlining)]
@@ -641,11 +625,7 @@
                 internalStatus = InternalRead(key, keyHash, ref input, ref output, context, ref pcontext, sessionFunctions);
             while (HandleImmediateRetryStatus(internalStatus, sessionFunctions, ref pcontext));
 
-<<<<<<< HEAD
-            recordMetadata = new(pcontext.logicalAddress, pcontext.ETag);
-=======
             recordMetadata = new(pcontext.logicalAddress, pcontext.eTag);
->>>>>>> 04c8fcf9
             return HandleOperationStatus(sessionFunctions.Ctx, ref pcontext, internalStatus);
         }
 
@@ -676,11 +656,7 @@
                 internalStatus = InternalReadAtAddress(address, key, ref input, ref output, ref readOptions, context, ref pcontext, sessionFunctions);
             while (HandleImmediateRetryStatus(internalStatus, sessionFunctions, ref pcontext));
 
-<<<<<<< HEAD
-            recordMetadata = new(pcontext.logicalAddress, pcontext.ETag);
-=======
             recordMetadata = new(pcontext.logicalAddress, pcontext.eTag);
->>>>>>> 04c8fcf9
             return HandleOperationStatus(sessionFunctions.Ctx, ref pcontext, internalStatus);
         }
 
@@ -698,11 +674,7 @@
                         key, keyHash, ref input, srcStringValue, srcObjectValue: null, in emptyLogRecord, ref output, ref context, ref pcontext, sessionFunctions);
             while (HandleImmediateRetryStatus(internalStatus, sessionFunctions, ref pcontext));
 
-<<<<<<< HEAD
-            recordMetadata = new(pcontext.logicalAddress, pcontext.ETag);
-=======
             recordMetadata = new(pcontext.logicalAddress, pcontext.eTag);
->>>>>>> 04c8fcf9
             return HandleOperationStatus(sessionFunctions.Ctx, ref pcontext, internalStatus);
         }
 
@@ -720,11 +692,7 @@
                         key, keyHash, ref input, srcStringValue: default, srcObjectValue, in emptyLogRecord, ref output, ref context, ref pcontext, sessionFunctions);
             while (HandleImmediateRetryStatus(internalStatus, sessionFunctions, ref pcontext));
 
-<<<<<<< HEAD
-            recordMetadata = new(pcontext.logicalAddress, pcontext.ETag);
-=======
             recordMetadata = new(pcontext.logicalAddress, pcontext.eTag);
->>>>>>> 04c8fcf9
             return HandleOperationStatus(sessionFunctions.Ctx, ref pcontext, internalStatus);
         }
 
@@ -742,11 +710,7 @@
                         key, keyHash, ref input, srcStringValue: default, srcObjectValue: default, in inputLogRecord, ref output, ref context, ref pcontext, sessionFunctions);
             while (HandleImmediateRetryStatus(internalStatus, sessionFunctions, ref pcontext));
 
-<<<<<<< HEAD
-            recordMetadata = new(pcontext.logicalAddress, pcontext.ETag);
-=======
             recordMetadata = new(pcontext.logicalAddress, pcontext.eTag);
->>>>>>> 04c8fcf9
             return HandleOperationStatus(sessionFunctions.Ctx, ref pcontext, internalStatus);
         }
 
@@ -762,11 +726,7 @@
                 internalStatus = InternalRMW(key, keyHash, ref input, ref output, ref context, ref pcontext, sessionFunctions);
             while (HandleImmediateRetryStatus(internalStatus, sessionFunctions, ref pcontext));
 
-<<<<<<< HEAD
-            recordMetadata = new(pcontext.logicalAddress, pcontext.ETag);
-=======
             recordMetadata = new(pcontext.logicalAddress, pcontext.eTag);
->>>>>>> 04c8fcf9
             return HandleOperationStatus(sessionFunctions.Ctx, ref pcontext, internalStatus);
         }
 
