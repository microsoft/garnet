--- conflicted
+++ resolved
@@ -68,15 +68,6 @@
 
         internal readonly OverflowBucketLockTable<TKey, TValue, TStoreFunctions, TAllocator> LockTable;
 
-<<<<<<< HEAD
-        internal void IncrementNumTransactionalSessions()
-        {
-            Interlocked.Increment(ref hlogBase.NumActiveTransactionalSessions);
-        }
-        internal void DecrementNumLockingSessions() => Interlocked.Decrement(ref hlogBase.NumActiveTransactionalSessions);
-
-=======
->>>>>>> 9364067c
         internal readonly int ThrottleCheckpointFlushDelayMs = -1;
 
         internal RevivificationManager<TKey, TValue, TStoreFunctions, TAllocator> RevivificationManager;
