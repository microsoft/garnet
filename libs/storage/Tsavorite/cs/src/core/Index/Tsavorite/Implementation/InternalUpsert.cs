﻿// Copyright (c) Microsoft Corporation.
// Licensed under the MIT license.

using System;
using System.Diagnostics;

namespace Tsavorite.core
{
    public unsafe partial class TsavoriteKV<TStoreFunctions, TAllocator> : TsavoriteBase
        where TStoreFunctions : IStoreFunctions
        where TAllocator : IAllocator<TStoreFunctions>
    {
        /// <summary>
        /// Upsert operation. Replaces the value corresponding to 'key' with provided 'value', if one exists, else inserts a new record with 'key' and 'value'.
        /// </summary>
        /// <param name="key">key of the record.</param>
        /// <param name="keyHash"></param>
        /// <param name="input">input used to update the value.</param>
        /// <param name="srcStringValue">String value to be updated to (or inserted if key does not exist); exclusive with <paramref name="srcObjectValue"/>.</param>
        /// <param name="srcObjectValue">String value to be updated to (or inserted if key does not exist); exclusive with <paramref name="srcStringValue"/>.</param>
        /// <param name="output">output where the result of the update can be placed</param>
        /// <param name="userContext">User context for the operation, in case it goes pending.</param>
        /// <param name="pendingContext">Pending context used internally to store the context of the operation.</param>
        /// <param name="sessionFunctions">Callback functions.</param>
        /// <returns>
        /// <list type="table">
        ///     <listheader>
        ///     <term>Value</term>
        ///     <term>Description</term>
        ///     </listheader>
        ///     <item>
        ///     <term>SUCCESS</term>
        ///     <term>The value has been successfully replaced(or inserted)</term>
        ///     </item>
        ///     <item>
        ///     <term>RETRY_LATER</term>
        ///     <term>Cannot  be processed immediately due to system state. Add to pending list and retry later</term>
        ///     </item>
        ///     <item>
        ///     <term>CPR_SHIFT_DETECTED</term>
        ///     <term>A shift in version has been detected. Synchronize immediately to avoid violating CPR consistency.</term>
        ///     </item>
        /// </list>
        /// </returns>
        internal OperationStatus InternalUpsert<TValueSelector, TInput, TOutput, TContext, TSessionFunctionsWrapper, TSourceLogRecord>(ReadOnlySpan<byte> key, long keyHash, ref TInput input,
                            ReadOnlySpan<byte> srcStringValue, IHeapObject srcObjectValue, in TSourceLogRecord inputLogRecord, ref TOutput output,
                            ref TContext userContext, ref PendingContext<TInput, TOutput, TContext> pendingContext, TSessionFunctionsWrapper sessionFunctions)
            where TValueSelector : IUpsertValueSelector
            where TSessionFunctionsWrapper : ISessionFunctionsWrapper<TInput, TOutput, TContext, TStoreFunctions, TAllocator>
            where TSourceLogRecord : ISourceLogRecord
        {
            var latchOperation = LatchOperation.None;

            OperationStackContext<TStoreFunctions, TAllocator> stackCtx = new(keyHash);
            pendingContext.keyHash = keyHash;

            if (sessionFunctions.Ctx.phase == Phase.IN_PROGRESS_GROW)
                SplitBuckets(stackCtx.hei.hash);

            if (!FindOrCreateTagAndTryEphemeralXLock<TInput, TOutput, TContext, TSessionFunctionsWrapper>(sessionFunctions, ref stackCtx, out OperationStatus status))
                return status;

            LogRecord srcLogRecord = default;

            // We must use try/finally to ensure unlocking even in the presence of exceptions.
            try
            {
                // We blindly insert if the key isn't in the mutable region, so only check down to ReadOnlyAddress (minRevivifiableAddress is always >= ReadOnlyAddress).
                if (!TryFindRecordForUpdate(key, ref stackCtx, hlogBase.ReadOnlyAddress, out status))
                    return status;

                // Note: Upsert does not track pendingContext.InitialAddress because we don't have an InternalContinuePendingUpsert

                // If there is a readcache record, use it as the CopyUpdater source.
                if (stackCtx.recSrc.HasReadCacheSrc)
                {
                    srcLogRecord = stackCtx.recSrc.CreateLogRecord();
                    goto CreateNewRecord;
                }

                // Check for CPR consistency after checking if source is readcache.
                if (sessionFunctions.Ctx.phase != Phase.REST)
                {
                    var latchDestination = CheckCPRConsistencyUpsert(sessionFunctions.Ctx.phase, ref stackCtx, ref status, ref latchOperation);
                    switch (latchDestination)
                    {
                        case LatchDestination.Retry:
                            goto LatchRelease;
                        case LatchDestination.CreateNewRecord:
                            if (stackCtx.recSrc.HasMainLogSrc)
                                srcLogRecord = stackCtx.recSrc.CreateLogRecord();
                            goto CreateNewRecord;

                        default:
                            Debug.Assert(latchDestination == LatchDestination.NormalProcessing, "Unknown latchDestination value; expected NormalProcessing");
                            break;
                    }
                }

                if (stackCtx.recSrc.LogicalAddress >= hlogBase.ReadOnlyAddress)
                {
                    srcLogRecord = stackCtx.recSrc.CreateLogRecord();

                    // Mutable Region: Update the record in-place. We perform mutable updates only if we are in normal processing phase of checkpointing
                    UpsertInfo upsertInfo = new()
                    {
                        Version = sessionFunctions.Ctx.version,
                        SessionID = sessionFunctions.Ctx.sessionID,
                        Address = stackCtx.recSrc.LogicalAddress,
                        KeyHash = stackCtx.hei.hash
                    };

                    if (srcLogRecord.Info.Tombstone)
                    {
                        // If we're doing revivification and this is in the revivifiable range, try to revivify--otherwise we'll create a new record.
                        if (RevivificationManager.IsEnabled && stackCtx.recSrc.LogicalAddress >= GetMinRevivifiableAddress())
                        {
                            if (TryRevivifyInChain<TValueSelector, TInput, TOutput, TContext, TSessionFunctionsWrapper, TSourceLogRecord>(
                                        ref srcLogRecord, ref input, srcStringValue, srcObjectValue, in inputLogRecord, ref output, ref pendingContext, sessionFunctions, ref stackCtx, ref upsertInfo, out status)
                                    || status != OperationStatus.SUCCESS)
                                goto LatchRelease;
                        }
                        goto CreateNewRecord;
                    }

                    var sizeInfo = TValueSelector.GetUpsertRecordSize(hlog, srcLogRecord.Key, srcStringValue, srcObjectValue, in inputLogRecord, ref input, sessionFunctions);

                    // Type arg specification is needed because we don't pass TContext
                    var ok = TValueSelector.InPlaceWriter<TSourceLogRecord, TInput, TOutput, TContext, TSessionFunctionsWrapper>(
                            ref srcLogRecord, in sizeInfo, ref input, srcStringValue, srcObjectValue, in inputLogRecord, ref output, ref upsertInfo, sessionFunctions);
                    if (ok)
                    {
                        MarkPage(stackCtx.recSrc.LogicalAddress, sessionFunctions.Ctx);
                        pendingContext.logicalAddress = stackCtx.recSrc.LogicalAddress;
                        status = OperationStatusUtils.AdvancedOpCode(OperationStatus.SUCCESS, StatusCode.InPlaceUpdatedRecord);
                        goto LatchRelease;
                    }
                    if (upsertInfo.Action == UpsertAction.CancelOperation)
                    {
                        status = OperationStatus.CANCELED;
                        goto LatchRelease;
                    }

                    // InPlaceWriter failed (e.g. insufficient space, another thread set Tombstone, etc). Write a new record, but track that we have to seal and unlock this one.
                    goto CreateNewRecord;
                }
                if (stackCtx.recSrc.HasMainLogSrc)
                {
                    // Safe Read-Only Region: Create a record in the mutable region, but set srcRecordInfo in case we are eliding.
                    srcLogRecord = stackCtx.recSrc.CreateLogRecord();
                    goto CreateNewRecord;
                }

                // No record exists, or readonly or below. Drop through to create new record.
                Debug.Assert(!sessionFunctions.IsTransactionalLocking || LockTable.IsLockedExclusive(ref stackCtx.hei), "A Transactional-session Upsert() of an on-disk or non-existent key requires a LockTable lock");

            CreateNewRecord:
                status = CreateNewRecordUpsert<TValueSelector, TInput, TOutput, TContext, TSessionFunctionsWrapper, TSourceLogRecord>(
                        key, ref srcLogRecord, ref input, srcStringValue, srcObjectValue, in inputLogRecord, ref output, ref pendingContext, sessionFunctions, ref stackCtx);
                // We should never return "SUCCESS" for a new record operation: it returns NOTFOUND on success.
                Debug.Assert(OperationStatusUtils.IsAppend(status) || OperationStatusUtils.BasicOpCode(status) != OperationStatus.SUCCESS);
                goto LatchRelease;
            }
            finally
            {
                stackCtx.HandleNewRecordOnException(this);
                EphemeralXUnlock<TInput, TOutput, TContext, TSessionFunctionsWrapper>(sessionFunctions, ref stackCtx);
            }

        LatchRelease:
            if (latchOperation != LatchOperation.None)
            {
                switch (latchOperation)
                {
                    case LatchOperation.Shared:
                        HashBucket.ReleaseSharedLatch(ref stackCtx.hei);
                        break;
                    case LatchOperation.Exclusive:
                        HashBucket.ReleaseExclusiveLatch(ref stackCtx.hei);
                        break;
                    default:
                        break;
                }
            }
            return status;
        }

        private bool TryRevivifyInChain<TValueSelector, TInput, TOutput, TContext, TSessionFunctionsWrapper, TSourceLogRecord>(ref LogRecord logRecord, ref TInput input,
                ReadOnlySpan<byte> srcStringValue, IHeapObject srcObjectValue, in TSourceLogRecord inputLogRecord, ref TOutput output, ref PendingContext<TInput, TOutput, TContext> pendingContext,
                TSessionFunctionsWrapper sessionFunctions, ref OperationStackContext<TStoreFunctions, TAllocator> stackCtx, ref UpsertInfo upsertInfo, out OperationStatus status)
            where TValueSelector : IUpsertValueSelector
            where TSessionFunctionsWrapper : ISessionFunctionsWrapper<TInput, TOutput, TContext, TStoreFunctions, TAllocator>
            where TSourceLogRecord : ISourceLogRecord
        {
            if (IsFrozen<TInput, TOutput, TContext, TSessionFunctionsWrapper>(sessionFunctions, ref stackCtx, logRecord.Info))
                goto NeedNewRecord;

            // This record is safe to revivify even if its PreviousAddress points to a valid record, because it is revivified for the same key.
            var ok = false;
            try
            {
                logRecord.ClearOptionals();
                logRecord.InfoRef.ClearTombstone();

                var sizeInfo = TValueSelector.GetUpsertRecordSize(hlog, logRecord.Key, srcStringValue, srcObjectValue, in inputLogRecord, ref input, sessionFunctions);

<<<<<<< HEAD
                // Type arg specification is needed because we don't pass TContext
                ok = TValueSelector.InitialWriter<TSourceLogRecord, TInput, TOutput, TContext, TSessionFunctionsWrapper>(
                        ref logRecord, in sizeInfo, ref input, srcStringValue, srcObjectValue, in inputLogRecord, ref output, ref upsertInfo, sessionFunctions);
                if (ok)
                {
                    // Success
                    MarkPage(stackCtx.recSrc.LogicalAddress, sessionFunctions.Ctx);
                    pendingContext.logicalAddress = stackCtx.recSrc.LogicalAddress;
                    status = OperationStatusUtils.AdvancedOpCode(OperationStatus.SUCCESS, StatusCode.InPlaceUpdatedRecord);
                    return true;
=======
                        // Input is not included in record-length calculations for Upsert
                        var (requiredSize, _, _) = hlog.GetRecordSize(ref key, ref value);
                        (ok, upsertInfo.UsedValueLength) = TryReinitializeTombstonedValue<TInput, TOutput, TContext, TSessionFunctionsWrapper>(sessionFunctions,
                                ref srcRecordInfo, ref key, ref recordValue, requiredSize, recordLengths, stackCtx.recSrc.PhysicalAddress);
                    }

                    ref RevivificationStats stats = ref sessionFunctions.Ctx.RevivificationStats;

                    if (ok && sessionFunctions.SingleWriter(ref key, ref input, ref value, ref recordValue, ref output, ref upsertInfo, WriteReason.Upsert, ref srcRecordInfo))
                    {
                        // Success
                        MarkPage(stackCtx.recSrc.LogicalAddress, sessionFunctions.Ctx);
                        pendingContext.recordInfo = srcRecordInfo;
                        pendingContext.logicalAddress = stackCtx.recSrc.LogicalAddress;
                        // Return NOTFOUND OperationStatus to indicate that the operation was successful but a previous record was not found.
                        status = OperationStatusUtils.AdvancedOpCode(OperationStatus.NOTFOUND, StatusCode.InPlaceUpdatedRecord);
                        stats.inChainSuccesses++;
                        return true;
                    }

                    // Did not revivify; restore the tombstone and leave the deleted record there.
                    srcRecordInfo.SetTombstone();
                    stats.inChainFailures++;
>>>>>>> 4d3316a7
                }
                // Did not revivify; restore the tombstone and leave the deleted record there.
            }
            finally
            {
                if (!ok)
                    logRecord.InfoRef.SetTombstone();
            }

        NeedNewRecord:
            // Successful non-revivification; move to CreateNewRecord
            status = OperationStatus.SUCCESS;
            return false;
        }

        private LatchDestination CheckCPRConsistencyUpsert(Phase phase, ref OperationStackContext<TStoreFunctions, TAllocator> stackCtx, ref OperationStatus status, ref LatchOperation latchOperation)
        {
            // See explanatory comments in CheckCPRConsistencyRMW.

            switch (phase)
            {
                case Phase.PREPARE: // Thread is in V
                    if (!IsEntryVersionNew(ref stackCtx.hei.entry))
                        break; // Normal Processing; thread is in V, record is in V

                    status = OperationStatus.CPR_SHIFT_DETECTED;
                    return LatchDestination.Retry;  // Pivot Thread for retry (do not operate on V+1 record when thread is in V)

                case Phase.IN_PROGRESS: // Thread is in V+1
                case Phase.WAIT_INDEX_CHECKPOINT:
                case Phase.WAIT_FLUSH:
                    if (IsRecordVersionNew(stackCtx.recSrc.LogicalAddress))
                        break;      // Normal Processing; V+1 thread encountered a record in V+1
                    return LatchDestination.CreateNewRecord;    // Upsert never goes pending; always force creation of a (V+1) record

                default: // Thread is in V
                    break;
            }
            return LatchDestination.NormalProcessing;
        }

        /// <summary>
        /// Create a new record for Upsert from a source Key, Value, and Input
        /// </summary>
        /// <param name="key">The record Key</param>
        /// <param name="srcLogRecord">The source record, if <paramref name="stackCtx"/>.<see cref="RecordSource{TStoreFunctions, TAllocator}.HasInMemorySrc"/> and
        /// it is either too small or is in readonly region, or is in readcache</param>
        /// <param name="input">Input to the operation</param>
        /// <param name="srcStringValue">String value to be set to; exclusive with <paramref name="srcObjectValue"/> and <paramref name="inputLogRecord"/>.</param>
        /// <param name="srcObjectValue">String value to be set to; exclusive with <paramref name="srcStringValue"/> and <paramref name="inputLogRecord"/>.</param>
        /// <param name="inputLogRecord">Log record to be copied from; exclusive with <paramref name="srcObjectValue"/> and <paramref name="srcStringValue"/>.</param>
        /// <param name="output">The result of ISessionFunctions operation</param>
        /// <param name="pendingContext">Information about the operation context</param>
        /// <param name="sessionFunctions">The current session</param>
        /// <param name="stackCtx">Contains the <see cref="HashEntryInfo"/> and <see cref="RecordSource{TStoreFunctions, TAllocator}"/> structures for this operation,
        ///     and allows passing back the newLogicalAddress for invalidation in the case of exceptions.</param>
        private OperationStatus CreateNewRecordUpsert<TValueSelector, TInput, TOutput, TContext, TSessionFunctionsWrapper, TSourceLogRecord>(ReadOnlySpan<byte> key, ref LogRecord srcLogRecord, ref TInput input,
                ReadOnlySpan<byte> srcStringValue, IHeapObject srcObjectValue, in TSourceLogRecord inputLogRecord, ref TOutput output, ref PendingContext<TInput, TOutput, TContext> pendingContext,
                TSessionFunctionsWrapper sessionFunctions, ref OperationStackContext<TStoreFunctions, TAllocator> stackCtx)
            where TValueSelector : IUpsertValueSelector
            where TSessionFunctionsWrapper : ISessionFunctionsWrapper<TInput, TOutput, TContext, TStoreFunctions, TAllocator>
            where TSourceLogRecord : ISourceLogRecord
        {
            var sizeInfo = TValueSelector.GetUpsertRecordSize(hlog, key, srcStringValue, srcObjectValue, in inputLogRecord, ref input, sessionFunctions);
            AllocateOptions allocOptions = new()
            {
                recycle = true,
                elideSourceRecord = stackCtx.recSrc.HasMainLogSrc && CanElide<TInput, TOutput, TContext, TSessionFunctionsWrapper>(sessionFunctions, ref stackCtx, srcLogRecord.Info)
            };

            if (!TryAllocateRecord(sessionFunctions, ref pendingContext, ref stackCtx, in sizeInfo, allocOptions, out var newLogicalAddress, out var newPhysicalAddress, out var allocatedSize, out var status))
                return status;

            var newLogRecord = WriteNewRecordInfo(key, hlogBase, newLogicalAddress, newPhysicalAddress, sessionFunctions.Ctx.InNewVersion, previousAddress: stackCtx.recSrc.LatestLogicalAddress);
            if (allocOptions.elideSourceRecord)
                newLogRecord.InfoRef.PreviousAddress = srcLogRecord.Info.PreviousAddress;
            stackCtx.SetNewRecord(newLogicalAddress);

            UpsertInfo upsertInfo = new()
            {
                Version = sessionFunctions.Ctx.version,
                SessionID = sessionFunctions.Ctx.sessionID,
                Address = newLogicalAddress,
                KeyHash = stackCtx.hei.hash,
            };

            hlog.InitializeValue(newPhysicalAddress, in sizeInfo);
            newLogRecord.SetFillerLength(allocatedSize);

            // Type arg specification is needed because we don't pass TContext
            var success = TValueSelector.InitialWriter<TSourceLogRecord, TInput, TOutput, TContext, TSessionFunctionsWrapper>(
                    ref newLogRecord, in sizeInfo, ref input, srcStringValue, srcObjectValue, in inputLogRecord, ref output, ref upsertInfo, sessionFunctions);
            if (!success)
            {
                // Save allocation for revivification (not retry, because these aren't retry status codes), or abandon it if that fails.
                if (RevivificationManager.UseFreeRecordPool && RevivificationManager.TryAdd(newLogicalAddress, ref newLogRecord, ref sessionFunctions.Ctx.RevivificationStats))
                    stackCtx.ClearNewRecord();
                else
                    stackCtx.SetNewRecordInvalid(ref newLogRecord.InfoRef);

                if (upsertInfo.Action == UpsertAction.CancelOperation)
                    return OperationStatus.CANCELED;
                return OperationStatus.NOTFOUND;    // But not CreatedRecord
            }

            // Insert the new record by CAS'ing either directly into the hash entry or splicing into the readcache/mainlog boundary.
            // If the current record can be elided then we can freelist it; detach it by swapping its .PreviousAddress into newRecordInfo.
            success = CASRecordIntoChain(newLogicalAddress, ref newLogRecord, ref stackCtx);
            if (success)
            {
                PostCopyToTail(in srcLogRecord, ref stackCtx);

                // Type arg specification is needed because we don't pass TContext
                TValueSelector.PostInitialWriter<TSourceLogRecord, TInput, TOutput, TContext, TSessionFunctionsWrapper>(
                        ref newLogRecord, in sizeInfo, ref input, srcStringValue, srcObjectValue, in inputLogRecord, ref output, ref upsertInfo, sessionFunctions);

                // ElideSourceRecord means we have verified that the old source record is elidable and now that CAS has replaced it in the HashBucketEntry with
                // the new source record that does not point to the old source record, we have elided it, so try to transfer to freelist.
                if (allocOptions.elideSourceRecord)
                {
                    // Success should always Seal the old record. This may be readcache, readonly, or the temporary recordInfo, which is OK and saves the cost of an "if".
                    srcLogRecord.InfoRef.SealAndInvalidate();    // The record was elided, so Invalidate

                    if (stackCtx.recSrc.LogicalAddress >= GetMinRevivifiableAddress())
                        _ = TryTransferToFreeList<TInput, TOutput, TContext, TSessionFunctionsWrapper>(sessionFunctions, ref stackCtx, ref srcLogRecord);
                    else
                        DisposeRecord(ref srcLogRecord, DisposeReason.Elided);
                }
                else if (stackCtx.recSrc.HasMainLogSrc)
                    srcLogRecord.InfoRef.Seal();              // The record was not elided, so do not Invalidate

                stackCtx.ClearNewRecord();
                pendingContext.logicalAddress = newLogicalAddress;
                return OperationStatusUtils.AdvancedOpCode(OperationStatus.NOTFOUND, StatusCode.CreatedRecord);
            }

            // CAS failed
            stackCtx.SetNewRecordInvalid(ref newLogRecord.InfoRef);
            DisposeRecord(ref newLogRecord, DisposeReason.InitialWriterCASFailed);

            SaveAllocationForRetry(ref pendingContext, newLogicalAddress, newPhysicalAddress);
            return OperationStatus.RETRY_NOW;   // CAS failure does not require epoch refresh
        }
    }
}<|MERGE_RESOLUTION|>--- conflicted
+++ resolved
@@ -204,7 +204,8 @@
 
                 var sizeInfo = TValueSelector.GetUpsertRecordSize(hlog, logRecord.Key, srcStringValue, srcObjectValue, in inputLogRecord, ref input, sessionFunctions);
 
-<<<<<<< HEAD
+                ref RevivificationStats stats = ref sessionFunctions.Ctx.RevivificationStats;
+
                 // Type arg specification is needed because we don't pass TContext
                 ok = TValueSelector.InitialWriter<TSourceLogRecord, TInput, TOutput, TContext, TSessionFunctionsWrapper>(
                         ref logRecord, in sizeInfo, ref input, srcStringValue, srcObjectValue, in inputLogRecord, ref output, ref upsertInfo, sessionFunctions);
@@ -213,35 +214,13 @@
                     // Success
                     MarkPage(stackCtx.recSrc.LogicalAddress, sessionFunctions.Ctx);
                     pendingContext.logicalAddress = stackCtx.recSrc.LogicalAddress;
-                    status = OperationStatusUtils.AdvancedOpCode(OperationStatus.SUCCESS, StatusCode.InPlaceUpdatedRecord);
+                    // Return NOTFOUND OperationStatus to indicate that the operation was successful but a previous record was not found.
+                    status = OperationStatusUtils.AdvancedOpCode(OperationStatus.NOTFOUND, StatusCode.InPlaceUpdatedRecord);
+                    stats.inChainSuccesses++;
                     return true;
-=======
-                        // Input is not included in record-length calculations for Upsert
-                        var (requiredSize, _, _) = hlog.GetRecordSize(ref key, ref value);
-                        (ok, upsertInfo.UsedValueLength) = TryReinitializeTombstonedValue<TInput, TOutput, TContext, TSessionFunctionsWrapper>(sessionFunctions,
-                                ref srcRecordInfo, ref key, ref recordValue, requiredSize, recordLengths, stackCtx.recSrc.PhysicalAddress);
-                    }
-
-                    ref RevivificationStats stats = ref sessionFunctions.Ctx.RevivificationStats;
-
-                    if (ok && sessionFunctions.SingleWriter(ref key, ref input, ref value, ref recordValue, ref output, ref upsertInfo, WriteReason.Upsert, ref srcRecordInfo))
-                    {
-                        // Success
-                        MarkPage(stackCtx.recSrc.LogicalAddress, sessionFunctions.Ctx);
-                        pendingContext.recordInfo = srcRecordInfo;
-                        pendingContext.logicalAddress = stackCtx.recSrc.LogicalAddress;
-                        // Return NOTFOUND OperationStatus to indicate that the operation was successful but a previous record was not found.
-                        status = OperationStatusUtils.AdvancedOpCode(OperationStatus.NOTFOUND, StatusCode.InPlaceUpdatedRecord);
-                        stats.inChainSuccesses++;
-                        return true;
-                    }
-
-                    // Did not revivify; restore the tombstone and leave the deleted record there.
-                    srcRecordInfo.SetTombstone();
-                    stats.inChainFailures++;
->>>>>>> 4d3316a7
                 }
                 // Did not revivify; restore the tombstone and leave the deleted record there.
+                stats.inChainFailures++;
             }
             finally
             {
