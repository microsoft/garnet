--- conflicted
+++ resolved
@@ -80,11 +80,7 @@
                     {
                         case LatchDestination.CreateNewRecord:
                             if (stackCtx.recSrc.HasMainLogSrc)
-<<<<<<< HEAD
                                 srcLogRecord = stackCtx.recSrc.CreateLogRecord();
-=======
-                                srcRecordInfo = ref stackCtx.recSrc.GetInfo();
->>>>>>> 87f04718
                             goto CreateNewRecord;
 
                         default:
@@ -138,11 +134,7 @@
                 if (stackCtx.recSrc.HasMainLogSrc)
                 {
                     // Safe Read-Only Region: Create a record in the mutable region, but set srcRecordInfo in case we are eliding.
-<<<<<<< HEAD
                     srcLogRecord = stackCtx.recSrc.CreateLogRecord();
-=======
-                    srcRecordInfo = ref stackCtx.recSrc.GetInfo();
->>>>>>> 87f04718
                     goto CreateNewRecord;
                 }
 
