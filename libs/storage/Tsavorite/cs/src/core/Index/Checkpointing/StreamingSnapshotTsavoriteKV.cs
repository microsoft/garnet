﻿// Copyright (c) Microsoft Corporation.
// Licensed under the MIT license.

using System;
using Microsoft.Extensions.Logging;

namespace Tsavorite.core
{
    public partial class TsavoriteKV<TValue, TStoreFunctions, TAllocator> : TsavoriteBase
        where TStoreFunctions : IStoreFunctions<TValue>
        where TAllocator : IAllocator<TValue, TStoreFunctions>
    {
        IStreamingSnapshotIteratorFunctions<TValue> streamingSnapshotIteratorFunctions;
        long scannedUntilAddressCursor;
        long numberOfRecords;

        class StreamingSnapshotSessionFunctions : SessionFunctionsBase<TValue, Empty, Empty, Empty>
        {

        }

        class ScanPhase1Functions : IScanIteratorFunctions<TValue>
        {
            readonly IStreamingSnapshotIteratorFunctions<TValue> streamingSnapshotIteratorFunctions;
            readonly Guid checkpointToken;
            readonly long currentVersion;
            readonly long nextVersion;
            public long numberOfRecords;

<<<<<<< HEAD
            public ScanPhase1Functions(IStreamingSnapshotIteratorFunctions<TValue> streamingSnapshotIteratorFunctions, Guid checkpointToken, long currentVersion, long targetVersion)
=======
            public ScanPhase1Functions(IStreamingSnapshotIteratorFunctions<TKey, TValue> streamingSnapshotIteratorFunctions, Guid checkpointToken, long currentVersion, long nextVersion)
>>>>>>> 8f92e695
            {
                this.streamingSnapshotIteratorFunctions = streamingSnapshotIteratorFunctions;
                this.checkpointToken = checkpointToken;
                this.currentVersion = currentVersion;
                this.nextVersion = nextVersion;
            }

            /// <inheritdoc />
            public bool SingleReader<TSourceLogRecord>(ref TSourceLogRecord srcLogRecord, RecordMetadata recordMetadata, long numberOfRecords, out CursorRecordResult cursorRecordResult)
                where TSourceLogRecord : ISourceLogRecord<TValue>
            {
                cursorRecordResult = CursorRecordResult.Accept;
                return streamingSnapshotIteratorFunctions.Reader(ref srcLogRecord, recordMetadata, numberOfRecords);
            }

            /// <inheritdoc />
            public bool ConcurrentReader<TSourceLogRecord>(ref TSourceLogRecord srcLogRecord, RecordMetadata recordMetadata, long numberOfRecords, out CursorRecordResult cursorRecordResult)
                where TSourceLogRecord : ISourceLogRecord<TValue>
                => SingleReader(ref srcLogRecord, recordMetadata, numberOfRecords, out cursorRecordResult);

            /// <inheritdoc />
            public void OnException(Exception exception, long numberOfRecords)
                => streamingSnapshotIteratorFunctions.OnException(exception, numberOfRecords);

            /// <inheritdoc />
            public bool OnStart(long beginAddress, long endAddress)
                => streamingSnapshotIteratorFunctions.OnStart(checkpointToken, currentVersion, nextVersion);

            /// <inheritdoc />
            public void OnStop(bool completed, long numberOfRecords)
            {
                this.numberOfRecords = numberOfRecords;
            }
        }

        internal void StreamingSnapshotScanPhase1()
        {
            try
            {
                // Iterate all the read-only records in the store
                scannedUntilAddressCursor = Log.SafeReadOnlyAddress;
                var scanFunctions = new ScanPhase1Functions(streamingSnapshotIteratorFunctions, _hybridLogCheckpointToken, _hybridLogCheckpoint.info.version, _hybridLogCheckpoint.info.nextVersion);
                using var s = NewSession<Empty, Empty, Empty, StreamingSnapshotSessionFunctions>(new());
                long cursor = 0;
                _ = s.ScanCursor(ref cursor, long.MaxValue, scanFunctions, scannedUntilAddressCursor);
                this.numberOfRecords = scanFunctions.numberOfRecords;
            }
            catch (Exception e)
            {
                logger?.LogError(e, "Exception in StreamingSnapshotScanPhase1");
                throw;
            }
        }

        class ScanPhase2Functions : IScanIteratorFunctions<TValue>
        {
            readonly IStreamingSnapshotIteratorFunctions<TValue> streamingSnapshotIteratorFunctions;
            readonly long phase1NumberOfRecords;

            public ScanPhase2Functions(IStreamingSnapshotIteratorFunctions<TValue> streamingSnapshotIteratorFunctions, long acceptedRecordCount)
            {
                this.streamingSnapshotIteratorFunctions = streamingSnapshotIteratorFunctions;
                this.phase1NumberOfRecords = acceptedRecordCount;
            }

            /// <inheritdoc />
            public bool SingleReader<TSourceLogRecord>(ref TSourceLogRecord srcLogRecord, RecordMetadata recordMetadata, long numberOfRecords, out CursorRecordResult cursorRecordResult)
                where TSourceLogRecord : ISourceLogRecord<TValue>
            {
                cursorRecordResult = CursorRecordResult.Accept;
                return streamingSnapshotIteratorFunctions.Reader(ref srcLogRecord, recordMetadata, numberOfRecords);
            }

            /// <inheritdoc />
            public bool ConcurrentReader<TSourceLogRecord>(ref TSourceLogRecord srcLogRecord, RecordMetadata recordMetadata, long numberOfRecords, out CursorRecordResult cursorRecordResult)
                where TSourceLogRecord : ISourceLogRecord<TValue>
                => SingleReader(ref srcLogRecord, recordMetadata, numberOfRecords, out cursorRecordResult);

            /// <inheritdoc />
            public void OnException(Exception exception, long numberOfRecords)
                => streamingSnapshotIteratorFunctions.OnException(exception, numberOfRecords);

            /// <inheritdoc />
            public bool OnStart(long beginAddress, long endAddress) => true;

            /// <inheritdoc />
            public void OnStop(bool completed, long numberOfRecords)
                => streamingSnapshotIteratorFunctions.OnStop(completed, phase1NumberOfRecords + numberOfRecords);
        }

        internal void StreamingSnapshotScanPhase2(long untilAddress)
        {
            try
            {
                // Iterate all the (v) records in the store
                var scanFunctions = new ScanPhase2Functions(streamingSnapshotIteratorFunctions, this.numberOfRecords);
                using var s = NewSession<Empty, Empty, Empty, StreamingSnapshotSessionFunctions>(new());

                _ = s.ScanCursor(ref scannedUntilAddressCursor, long.MaxValue, scanFunctions, endAddress: untilAddress, maxAddress: untilAddress);

                // Reset the cursor to 0
                scannedUntilAddressCursor = 0;
                numberOfRecords = 0;

                // Reset the callback functions
                streamingSnapshotIteratorFunctions = null;
            }
            catch (Exception e)
            {
                logger?.LogError(e, "Exception in StreamingSnapshotScanPhase2");
                throw;
            }
        }
    }
}<|MERGE_RESOLUTION|>--- conflicted
+++ resolved
@@ -27,11 +27,7 @@
             readonly long nextVersion;
             public long numberOfRecords;
 
-<<<<<<< HEAD
-            public ScanPhase1Functions(IStreamingSnapshotIteratorFunctions<TValue> streamingSnapshotIteratorFunctions, Guid checkpointToken, long currentVersion, long targetVersion)
-=======
-            public ScanPhase1Functions(IStreamingSnapshotIteratorFunctions<TKey, TValue> streamingSnapshotIteratorFunctions, Guid checkpointToken, long currentVersion, long nextVersion)
->>>>>>> 8f92e695
+            public ScanPhase1Functions(IStreamingSnapshotIteratorFunctions<TValue> streamingSnapshotIteratorFunctions, Guid checkpointToken, long currentVersion, long nextVersion)
             {
                 this.streamingSnapshotIteratorFunctions = streamingSnapshotIteratorFunctions;
                 this.checkpointToken = checkpointToken;
