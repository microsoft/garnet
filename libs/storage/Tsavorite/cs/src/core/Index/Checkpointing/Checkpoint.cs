﻿// Copyright (c) Microsoft Corporation.
// Licensed under the MIT license.

using System;

namespace Tsavorite.core
{
    public static class Checkpoint
    {
<<<<<<< HEAD
        public static IStateMachine Full<TValue, TStoreFunctions, TAllocator>(TsavoriteKV<TValue, TStoreFunctions, TAllocator> store, CheckpointType checkpointType, long targetVersion, out Guid guid)
            where TStoreFunctions : IStoreFunctions<TValue>
            where TAllocator : IAllocator<TValue, TStoreFunctions>
=======
        #region Single-store APIs
        public static IStateMachine Full<TKey, TValue, TStoreFunctions, TAllocator>(TsavoriteKV<TKey, TValue, TStoreFunctions, TAllocator> store, CheckpointType checkpointType, out Guid guid)
            where TStoreFunctions : IStoreFunctions<TKey, TValue>
            where TAllocator : IAllocator<TKey, TValue, TStoreFunctions>
>>>>>>> 8f92e695
        {
            guid = Guid.NewGuid();
            var indexCheckpointTask = new IndexCheckpointSMTask<TValue, TStoreFunctions, TAllocator>(store, guid);

            if (checkpointType == CheckpointType.FoldOver)
            {
<<<<<<< HEAD
                var backend = new FoldOverSMTask<TValue, TStoreFunctions, TAllocator>(store, guid);
                return new FullCheckpointSM(targetVersion, indexCheckpointTask, backend);
            }
            else if (checkpointType == CheckpointType.Snapshot)
            {
                var backend = new SnapshotCheckpointSMTask<TValue, TStoreFunctions, TAllocator>(store, guid);
                return new FullCheckpointSM(targetVersion, indexCheckpointTask, backend);
=======
                var backend = new FoldOverSMTask<TKey, TValue, TStoreFunctions, TAllocator>(store, guid);
                return new FullCheckpointSM(indexCheckpointTask, backend);
            }
            else if (checkpointType == CheckpointType.Snapshot)
            {
                var backend = new SnapshotCheckpointSMTask<TKey, TValue, TStoreFunctions, TAllocator>(store, guid);
                return new FullCheckpointSM(indexCheckpointTask, backend);
>>>>>>> 8f92e695
            }
            else
            {
                throw new TsavoriteException("Invalid checkpoint type");
            }
        }

<<<<<<< HEAD
        public static IStateMachine Streaming<TValue, TStoreFunctions, TAllocator>(TsavoriteKV<TValue, TStoreFunctions, TAllocator> store, long targetVersion, out Guid guid)
            where TStoreFunctions : IStoreFunctions<TValue>
            where TAllocator : IAllocator<TValue, TStoreFunctions>
        {
            guid = Guid.NewGuid();
            var backend = new StreamingSnapshotCheckpointSMTask<TValue, TStoreFunctions, TAllocator>(targetVersion, store, guid);
            return new StreamingSnapshotCheckpointSM(targetVersion, backend);
        }

        public static IStateMachine IndexOnly<TValue, TStoreFunctions, TAllocator>(TsavoriteKV<TValue, TStoreFunctions, TAllocator> store, long targetVersion, out Guid guid)
            where TStoreFunctions : IStoreFunctions<TValue>
            where TAllocator : IAllocator<TValue, TStoreFunctions>
        {
            guid = Guid.NewGuid();
            var indexCheckpointTask = new IndexCheckpointSMTask<TValue, TStoreFunctions, TAllocator>(store, guid);
            return new IndexCheckpointSM(targetVersion, indexCheckpointTask);
        }

        public static IStateMachine HybridLogOnly<TValue, TStoreFunctions, TAllocator>(TsavoriteKV<TValue, TStoreFunctions, TAllocator> store, CheckpointType checkpointType, long targetVersion, out Guid guid)
            where TStoreFunctions : IStoreFunctions<TValue>
            where TAllocator : IAllocator<TValue, TStoreFunctions>
=======
        public static IStateMachine Streaming<TKey, TValue, TStoreFunctions, TAllocator>(TsavoriteKV<TKey, TValue, TStoreFunctions, TAllocator> store, out Guid guid)
            where TStoreFunctions : IStoreFunctions<TKey, TValue>
            where TAllocator : IAllocator<TKey, TValue, TStoreFunctions>
        {
            guid = Guid.NewGuid();
            var backend = new StreamingSnapshotCheckpointSMTask<TKey, TValue, TStoreFunctions, TAllocator>(store, guid);
            return new StreamingSnapshotCheckpointSM(backend);
        }

        public static IStateMachine IndexOnly<TKey, TValue, TStoreFunctions, TAllocator>(TsavoriteKV<TKey, TValue, TStoreFunctions, TAllocator> store, out Guid guid)
            where TStoreFunctions : IStoreFunctions<TKey, TValue>
            where TAllocator : IAllocator<TKey, TValue, TStoreFunctions>
        {
            guid = Guid.NewGuid();
            var indexCheckpointTask = new IndexCheckpointSMTask<TKey, TValue, TStoreFunctions, TAllocator>(store, guid);
            return new IndexCheckpointSM(indexCheckpointTask);
        }

        public static IStateMachine HybridLogOnly<TKey, TValue, TStoreFunctions, TAllocator>(TsavoriteKV<TKey, TValue, TStoreFunctions, TAllocator> store, CheckpointType checkpointType, out Guid guid)
            where TStoreFunctions : IStoreFunctions<TKey, TValue>
            where TAllocator : IAllocator<TKey, TValue, TStoreFunctions>
>>>>>>> 8f92e695
        {
            guid = Guid.NewGuid();

            if (checkpointType == CheckpointType.FoldOver)
            {
<<<<<<< HEAD
                var backend = new FoldOverSMTask<TValue, TStoreFunctions, TAllocator>(store, guid);
                return new HybridLogCheckpointSM(targetVersion, backend);
            }
            else if (checkpointType == CheckpointType.Snapshot)
            {
                var backend = new SnapshotCheckpointSMTask<TValue, TStoreFunctions, TAllocator>(store, guid);
                return new HybridLogCheckpointSM(targetVersion, backend);
=======
                var backend = new FoldOverSMTask<TKey, TValue, TStoreFunctions, TAllocator>(store, guid);
                return new HybridLogCheckpointSM(backend);
            }
            else if (checkpointType == CheckpointType.Snapshot)
            {
                var backend = new SnapshotCheckpointSMTask<TKey, TValue, TStoreFunctions, TAllocator>(store, guid);
                return new HybridLogCheckpointSM(backend);
>>>>>>> 8f92e695
            }
            else
            {
                throw new TsavoriteException("Invalid checkpoint type");
            }
        }

<<<<<<< HEAD
        public static IStateMachine IncrementalHybridLogOnly<TValue, TStoreFunctions, TAllocator>(TsavoriteKV<TValue, TStoreFunctions, TAllocator> store, long targetVersion, Guid guid)
            where TStoreFunctions : IStoreFunctions<TValue>
            where TAllocator : IAllocator<TValue, TStoreFunctions>
        {
            var backend = new IncrementalSnapshotCheckpointSMTask<TValue, TStoreFunctions, TAllocator>(store, guid);
            return new HybridLogCheckpointSM(targetVersion, backend);
=======
        public static IStateMachine IncrementalHybridLogOnly<TKey, TValue, TStoreFunctions, TAllocator>(TsavoriteKV<TKey, TValue, TStoreFunctions, TAllocator> store, Guid guid)
            where TStoreFunctions : IStoreFunctions<TKey, TValue>
            where TAllocator : IAllocator<TKey, TValue, TStoreFunctions>
        {
            var backend = new IncrementalSnapshotCheckpointSMTask<TKey, TValue, TStoreFunctions, TAllocator>(store, guid);
            return new HybridLogCheckpointSM(backend);
>>>>>>> 8f92e695
        }
        #endregion

        #region Two-store APIs
        public static IStateMachine Full<TKey1, TValue1, TStoreFunctions1, TAllocator1, TKey2, TValue2, TStoreFunctions2, TAllocator2>(
            TsavoriteKV<TKey1, TValue1, TStoreFunctions1, TAllocator1> store1,
            TsavoriteKV<TKey2, TValue2, TStoreFunctions2, TAllocator2> store2,
            CheckpointType checkpointType, out Guid guid)
            where TStoreFunctions1 : IStoreFunctions<TKey1, TValue1>
            where TAllocator1 : IAllocator<TKey1, TValue1, TStoreFunctions1>
            where TStoreFunctions2 : IStoreFunctions<TKey2, TValue2>
            where TAllocator2 : IAllocator<TKey2, TValue2, TStoreFunctions2>
        {
            guid = Guid.NewGuid();
            var indexCheckpointTask1 = new IndexCheckpointSMTask<TKey1, TValue1, TStoreFunctions1, TAllocator1>(store1, guid);
            var indexCheckpointTask2 = new IndexCheckpointSMTask<TKey2, TValue2, TStoreFunctions2, TAllocator2>(store2, guid);

            if (checkpointType == CheckpointType.FoldOver)
            {
                var backend1 = new FoldOverSMTask<TKey1, TValue1, TStoreFunctions1, TAllocator1>(store1, guid);
                var backend2 = new FoldOverSMTask<TKey2, TValue2, TStoreFunctions2, TAllocator2>(store2, guid);
                return new FullCheckpointSM(indexCheckpointTask1, indexCheckpointTask2, backend1, backend2);
            }
            else if (checkpointType == CheckpointType.Snapshot)
            {
                var backend1 = new SnapshotCheckpointSMTask<TKey1, TValue1, TStoreFunctions1, TAllocator1>(store1, guid);
                var backend2 = new SnapshotCheckpointSMTask<TKey2, TValue2, TStoreFunctions2, TAllocator2>(store2, guid);
                return new FullCheckpointSM(indexCheckpointTask1, indexCheckpointTask2, backend1, backend2);
            }
            else
            {
                throw new TsavoriteException("Invalid checkpoint type");
            }
        }

        public static IStateMachine Streaming<TKey1, TValue1, TStoreFunctions1, TAllocator1, TKey2, TValue2, TStoreFunctions2, TAllocator2>(
            TsavoriteKV<TKey1, TValue1, TStoreFunctions1, TAllocator1> store1,
            TsavoriteKV<TKey2, TValue2, TStoreFunctions2, TAllocator2> store2,
            out Guid guid)
            where TStoreFunctions1 : IStoreFunctions<TKey1, TValue1>
            where TAllocator1 : IAllocator<TKey1, TValue1, TStoreFunctions1>
            where TStoreFunctions2 : IStoreFunctions<TKey2, TValue2>
            where TAllocator2 : IAllocator<TKey2, TValue2, TStoreFunctions2>
        {
            guid = Guid.NewGuid();
            var backend1 = new StreamingSnapshotCheckpointSMTask<TKey1, TValue1, TStoreFunctions1, TAllocator1>(store1, guid);
            var backend2 = new StreamingSnapshotCheckpointSMTask<TKey2, TValue2, TStoreFunctions2, TAllocator2>(store2, guid);
            return new StreamingSnapshotCheckpointSM(backend1, backend2);
        }

        public static IStateMachine IndexOnly<TKey1, TValue1, TStoreFunctions1, TAllocator1, TKey2, TValue2, TStoreFunctions2, TAllocator2>(
            TsavoriteKV<TKey1, TValue1, TStoreFunctions1, TAllocator1> store1,
            TsavoriteKV<TKey2, TValue2, TStoreFunctions2, TAllocator2> store2,
            out Guid guid)
            where TStoreFunctions1 : IStoreFunctions<TKey1, TValue1>
            where TAllocator1 : IAllocator<TKey1, TValue1, TStoreFunctions1>
            where TStoreFunctions2 : IStoreFunctions<TKey2, TValue2>
            where TAllocator2 : IAllocator<TKey2, TValue2, TStoreFunctions2>
        {
            guid = Guid.NewGuid();
            var indexCheckpointTask1 = new IndexCheckpointSMTask<TKey1, TValue1, TStoreFunctions1, TAllocator1>(store1, guid);
            var indexCheckpointTask2 = new IndexCheckpointSMTask<TKey2, TValue2, TStoreFunctions2, TAllocator2>(store2, guid);
            return new IndexCheckpointSM(indexCheckpointTask1, indexCheckpointTask2);
        }

        public static IStateMachine HybridLogOnly<TKey1, TValue1, TStoreFunctions1, TAllocator1, TKey2, TValue2, TStoreFunctions2, TAllocator2>(
            TsavoriteKV<TKey1, TValue1, TStoreFunctions1, TAllocator1> store1,
            TsavoriteKV<TKey2, TValue2, TStoreFunctions2, TAllocator2> store2,
            CheckpointType checkpointType, out Guid guid)
            where TStoreFunctions1 : IStoreFunctions<TKey1, TValue1>
            where TAllocator1 : IAllocator<TKey1, TValue1, TStoreFunctions1>
            where TStoreFunctions2 : IStoreFunctions<TKey2, TValue2>
            where TAllocator2 : IAllocator<TKey2, TValue2, TStoreFunctions2>
        {
            guid = Guid.NewGuid();

            if (checkpointType == CheckpointType.FoldOver)
            {
                var backend1 = new FoldOverSMTask<TKey1, TValue1, TStoreFunctions1, TAllocator1>(store1, guid);
                var backend2 = new FoldOverSMTask<TKey2, TValue2, TStoreFunctions2, TAllocator2>(store2, guid);
                return new HybridLogCheckpointSM(backend1, backend2);
            }
            else if (checkpointType == CheckpointType.Snapshot)
            {
                var backend1 = new SnapshotCheckpointSMTask<TKey1, TValue1, TStoreFunctions1, TAllocator1>(store1, guid);
                var backend2 = new SnapshotCheckpointSMTask<TKey2, TValue2, TStoreFunctions2, TAllocator2>(store2, guid);
                return new HybridLogCheckpointSM(backend1, backend2);
            }
            else
            {
                throw new TsavoriteException("Invalid checkpoint type");
            }
        }

        public static IStateMachine IncrementalHybridLogOnly<TKey1, TValue1, TStoreFunctions1, TAllocator1, TKey2, TValue2, TStoreFunctions2, TAllocator2>(
            TsavoriteKV<TKey1, TValue1, TStoreFunctions1, TAllocator1> store1,
            TsavoriteKV<TKey2, TValue2, TStoreFunctions2, TAllocator2> store2,
            Guid guid)
            where TStoreFunctions1 : IStoreFunctions<TKey1, TValue1>
            where TAllocator1 : IAllocator<TKey1, TValue1, TStoreFunctions1>
            where TStoreFunctions2 : IStoreFunctions<TKey2, TValue2>
            where TAllocator2 : IAllocator<TKey2, TValue2, TStoreFunctions2>
        {
            var backend1 = new IncrementalSnapshotCheckpointSMTask<TKey1, TValue1, TStoreFunctions1, TAllocator1>(store1, guid);
            var backend2 = new IncrementalSnapshotCheckpointSMTask<TKey2, TValue2, TStoreFunctions2, TAllocator2>(store2, guid);
            return new HybridLogCheckpointSM(backend1, backend2);
        }
        #endregion
    }
}<|MERGE_RESOLUTION|>--- conflicted
+++ resolved
@@ -7,39 +7,23 @@
 {
     public static class Checkpoint
     {
-<<<<<<< HEAD
-        public static IStateMachine Full<TValue, TStoreFunctions, TAllocator>(TsavoriteKV<TValue, TStoreFunctions, TAllocator> store, CheckpointType checkpointType, long targetVersion, out Guid guid)
+        #region Single-store APIs
+        public static IStateMachine Full<TValue, TStoreFunctions, TAllocator>(TsavoriteKV<TValue, TStoreFunctions, TAllocator> store, CheckpointType checkpointType, out Guid guid)
             where TStoreFunctions : IStoreFunctions<TValue>
             where TAllocator : IAllocator<TValue, TStoreFunctions>
-=======
-        #region Single-store APIs
-        public static IStateMachine Full<TKey, TValue, TStoreFunctions, TAllocator>(TsavoriteKV<TKey, TValue, TStoreFunctions, TAllocator> store, CheckpointType checkpointType, out Guid guid)
-            where TStoreFunctions : IStoreFunctions<TKey, TValue>
-            where TAllocator : IAllocator<TKey, TValue, TStoreFunctions>
->>>>>>> 8f92e695
         {
             guid = Guid.NewGuid();
             var indexCheckpointTask = new IndexCheckpointSMTask<TValue, TStoreFunctions, TAllocator>(store, guid);
 
             if (checkpointType == CheckpointType.FoldOver)
             {
-<<<<<<< HEAD
                 var backend = new FoldOverSMTask<TValue, TStoreFunctions, TAllocator>(store, guid);
-                return new FullCheckpointSM(targetVersion, indexCheckpointTask, backend);
+                return new FullCheckpointSM(indexCheckpointTask, backend);
             }
             else if (checkpointType == CheckpointType.Snapshot)
             {
                 var backend = new SnapshotCheckpointSMTask<TValue, TStoreFunctions, TAllocator>(store, guid);
-                return new FullCheckpointSM(targetVersion, indexCheckpointTask, backend);
-=======
-                var backend = new FoldOverSMTask<TKey, TValue, TStoreFunctions, TAllocator>(store, guid);
                 return new FullCheckpointSM(indexCheckpointTask, backend);
-            }
-            else if (checkpointType == CheckpointType.Snapshot)
-            {
-                var backend = new SnapshotCheckpointSMTask<TKey, TValue, TStoreFunctions, TAllocator>(store, guid);
-                return new FullCheckpointSM(indexCheckpointTask, backend);
->>>>>>> 8f92e695
             }
             else
             {
@@ -47,73 +31,39 @@
             }
         }
 
-<<<<<<< HEAD
-        public static IStateMachine Streaming<TValue, TStoreFunctions, TAllocator>(TsavoriteKV<TValue, TStoreFunctions, TAllocator> store, long targetVersion, out Guid guid)
+        public static IStateMachine Streaming<TValue, TStoreFunctions, TAllocator>(TsavoriteKV<TValue, TStoreFunctions, TAllocator> store, out Guid guid)
             where TStoreFunctions : IStoreFunctions<TValue>
             where TAllocator : IAllocator<TValue, TStoreFunctions>
         {
             guid = Guid.NewGuid();
-            var backend = new StreamingSnapshotCheckpointSMTask<TValue, TStoreFunctions, TAllocator>(targetVersion, store, guid);
-            return new StreamingSnapshotCheckpointSM(targetVersion, backend);
+            var backend = new StreamingSnapshotCheckpointSMTask<TValue, TStoreFunctions, TAllocator>(store, guid);
+            return new StreamingSnapshotCheckpointSM(backend);
         }
 
-        public static IStateMachine IndexOnly<TValue, TStoreFunctions, TAllocator>(TsavoriteKV<TValue, TStoreFunctions, TAllocator> store, long targetVersion, out Guid guid)
+        public static IStateMachine IndexOnly<TValue, TStoreFunctions, TAllocator>(TsavoriteKV<TValue, TStoreFunctions, TAllocator> store, out Guid guid)
             where TStoreFunctions : IStoreFunctions<TValue>
             where TAllocator : IAllocator<TValue, TStoreFunctions>
         {
             guid = Guid.NewGuid();
             var indexCheckpointTask = new IndexCheckpointSMTask<TValue, TStoreFunctions, TAllocator>(store, guid);
-            return new IndexCheckpointSM(targetVersion, indexCheckpointTask);
-        }
-
-        public static IStateMachine HybridLogOnly<TValue, TStoreFunctions, TAllocator>(TsavoriteKV<TValue, TStoreFunctions, TAllocator> store, CheckpointType checkpointType, long targetVersion, out Guid guid)
-            where TStoreFunctions : IStoreFunctions<TValue>
-            where TAllocator : IAllocator<TValue, TStoreFunctions>
-=======
-        public static IStateMachine Streaming<TKey, TValue, TStoreFunctions, TAllocator>(TsavoriteKV<TKey, TValue, TStoreFunctions, TAllocator> store, out Guid guid)
-            where TStoreFunctions : IStoreFunctions<TKey, TValue>
-            where TAllocator : IAllocator<TKey, TValue, TStoreFunctions>
-        {
-            guid = Guid.NewGuid();
-            var backend = new StreamingSnapshotCheckpointSMTask<TKey, TValue, TStoreFunctions, TAllocator>(store, guid);
-            return new StreamingSnapshotCheckpointSM(backend);
-        }
-
-        public static IStateMachine IndexOnly<TKey, TValue, TStoreFunctions, TAllocator>(TsavoriteKV<TKey, TValue, TStoreFunctions, TAllocator> store, out Guid guid)
-            where TStoreFunctions : IStoreFunctions<TKey, TValue>
-            where TAllocator : IAllocator<TKey, TValue, TStoreFunctions>
-        {
-            guid = Guid.NewGuid();
-            var indexCheckpointTask = new IndexCheckpointSMTask<TKey, TValue, TStoreFunctions, TAllocator>(store, guid);
             return new IndexCheckpointSM(indexCheckpointTask);
         }
 
-        public static IStateMachine HybridLogOnly<TKey, TValue, TStoreFunctions, TAllocator>(TsavoriteKV<TKey, TValue, TStoreFunctions, TAllocator> store, CheckpointType checkpointType, out Guid guid)
-            where TStoreFunctions : IStoreFunctions<TKey, TValue>
-            where TAllocator : IAllocator<TKey, TValue, TStoreFunctions>
->>>>>>> 8f92e695
+        public static IStateMachine HybridLogOnly<TValue, TStoreFunctions, TAllocator>(TsavoriteKV<TValue, TStoreFunctions, TAllocator> store, CheckpointType checkpointType, out Guid guid)
+            where TStoreFunctions : IStoreFunctions<TValue>
+            where TAllocator : IAllocator<TValue, TStoreFunctions>
         {
             guid = Guid.NewGuid();
 
             if (checkpointType == CheckpointType.FoldOver)
             {
-<<<<<<< HEAD
                 var backend = new FoldOverSMTask<TValue, TStoreFunctions, TAllocator>(store, guid);
-                return new HybridLogCheckpointSM(targetVersion, backend);
+                return new HybridLogCheckpointSM(backend);
             }
             else if (checkpointType == CheckpointType.Snapshot)
             {
                 var backend = new SnapshotCheckpointSMTask<TValue, TStoreFunctions, TAllocator>(store, guid);
-                return new HybridLogCheckpointSM(targetVersion, backend);
-=======
-                var backend = new FoldOverSMTask<TKey, TValue, TStoreFunctions, TAllocator>(store, guid);
                 return new HybridLogCheckpointSM(backend);
-            }
-            else if (checkpointType == CheckpointType.Snapshot)
-            {
-                var backend = new SnapshotCheckpointSMTask<TKey, TValue, TStoreFunctions, TAllocator>(store, guid);
-                return new HybridLogCheckpointSM(backend);
->>>>>>> 8f92e695
             }
             else
             {
@@ -121,48 +71,39 @@
             }
         }
 
-<<<<<<< HEAD
-        public static IStateMachine IncrementalHybridLogOnly<TValue, TStoreFunctions, TAllocator>(TsavoriteKV<TValue, TStoreFunctions, TAllocator> store, long targetVersion, Guid guid)
+        public static IStateMachine IncrementalHybridLogOnly<TValue, TStoreFunctions, TAllocator>(TsavoriteKV<TValue, TStoreFunctions, TAllocator> store, Guid guid)
             where TStoreFunctions : IStoreFunctions<TValue>
             where TAllocator : IAllocator<TValue, TStoreFunctions>
         {
             var backend = new IncrementalSnapshotCheckpointSMTask<TValue, TStoreFunctions, TAllocator>(store, guid);
-            return new HybridLogCheckpointSM(targetVersion, backend);
-=======
-        public static IStateMachine IncrementalHybridLogOnly<TKey, TValue, TStoreFunctions, TAllocator>(TsavoriteKV<TKey, TValue, TStoreFunctions, TAllocator> store, Guid guid)
-            where TStoreFunctions : IStoreFunctions<TKey, TValue>
-            where TAllocator : IAllocator<TKey, TValue, TStoreFunctions>
-        {
-            var backend = new IncrementalSnapshotCheckpointSMTask<TKey, TValue, TStoreFunctions, TAllocator>(store, guid);
             return new HybridLogCheckpointSM(backend);
->>>>>>> 8f92e695
         }
         #endregion
 
         #region Two-store APIs
-        public static IStateMachine Full<TKey1, TValue1, TStoreFunctions1, TAllocator1, TKey2, TValue2, TStoreFunctions2, TAllocator2>(
-            TsavoriteKV<TKey1, TValue1, TStoreFunctions1, TAllocator1> store1,
-            TsavoriteKV<TKey2, TValue2, TStoreFunctions2, TAllocator2> store2,
+        public static IStateMachine Full<TValue1, TStoreFunctions1, TAllocator1, TValue2, TStoreFunctions2, TAllocator2>(
+            TsavoriteKV<TValue1, TStoreFunctions1, TAllocator1> store1,
+            TsavoriteKV<TValue2, TStoreFunctions2, TAllocator2> store2,
             CheckpointType checkpointType, out Guid guid)
-            where TStoreFunctions1 : IStoreFunctions<TKey1, TValue1>
-            where TAllocator1 : IAllocator<TKey1, TValue1, TStoreFunctions1>
-            where TStoreFunctions2 : IStoreFunctions<TKey2, TValue2>
-            where TAllocator2 : IAllocator<TKey2, TValue2, TStoreFunctions2>
+            where TStoreFunctions1 : IStoreFunctions<TValue1>
+            where TAllocator1 : IAllocator<TValue1, TStoreFunctions1>
+            where TStoreFunctions2 : IStoreFunctions<TValue2>
+            where TAllocator2 : IAllocator<TValue2, TStoreFunctions2>
         {
             guid = Guid.NewGuid();
-            var indexCheckpointTask1 = new IndexCheckpointSMTask<TKey1, TValue1, TStoreFunctions1, TAllocator1>(store1, guid);
-            var indexCheckpointTask2 = new IndexCheckpointSMTask<TKey2, TValue2, TStoreFunctions2, TAllocator2>(store2, guid);
+            var indexCheckpointTask1 = new IndexCheckpointSMTask<TValue1, TStoreFunctions1, TAllocator1>(store1, guid);
+            var indexCheckpointTask2 = new IndexCheckpointSMTask<TValue2, TStoreFunctions2, TAllocator2>(store2, guid);
 
             if (checkpointType == CheckpointType.FoldOver)
             {
-                var backend1 = new FoldOverSMTask<TKey1, TValue1, TStoreFunctions1, TAllocator1>(store1, guid);
-                var backend2 = new FoldOverSMTask<TKey2, TValue2, TStoreFunctions2, TAllocator2>(store2, guid);
+                var backend1 = new FoldOverSMTask<TValue1, TStoreFunctions1, TAllocator1>(store1, guid);
+                var backend2 = new FoldOverSMTask<TValue2, TStoreFunctions2, TAllocator2>(store2, guid);
                 return new FullCheckpointSM(indexCheckpointTask1, indexCheckpointTask2, backend1, backend2);
             }
             else if (checkpointType == CheckpointType.Snapshot)
             {
-                var backend1 = new SnapshotCheckpointSMTask<TKey1, TValue1, TStoreFunctions1, TAllocator1>(store1, guid);
-                var backend2 = new SnapshotCheckpointSMTask<TKey2, TValue2, TStoreFunctions2, TAllocator2>(store2, guid);
+                var backend1 = new SnapshotCheckpointSMTask<TValue1, TStoreFunctions1, TAllocator1>(store1, guid);
+                var backend2 = new SnapshotCheckpointSMTask<TValue2, TStoreFunctions2, TAllocator2>(store2, guid);
                 return new FullCheckpointSM(indexCheckpointTask1, indexCheckpointTask2, backend1, backend2);
             }
             else
@@ -171,57 +112,57 @@
             }
         }
 
-        public static IStateMachine Streaming<TKey1, TValue1, TStoreFunctions1, TAllocator1, TKey2, TValue2, TStoreFunctions2, TAllocator2>(
-            TsavoriteKV<TKey1, TValue1, TStoreFunctions1, TAllocator1> store1,
-            TsavoriteKV<TKey2, TValue2, TStoreFunctions2, TAllocator2> store2,
+        public static IStateMachine Streaming<TValue1, TStoreFunctions1, TAllocator1, TValue2, TStoreFunctions2, TAllocator2>(
+            TsavoriteKV<TValue1, TStoreFunctions1, TAllocator1> store1,
+            TsavoriteKV<TValue2, TStoreFunctions2, TAllocator2> store2,
             out Guid guid)
-            where TStoreFunctions1 : IStoreFunctions<TKey1, TValue1>
-            where TAllocator1 : IAllocator<TKey1, TValue1, TStoreFunctions1>
-            where TStoreFunctions2 : IStoreFunctions<TKey2, TValue2>
-            where TAllocator2 : IAllocator<TKey2, TValue2, TStoreFunctions2>
+            where TStoreFunctions1 : IStoreFunctions<TValue1>
+            where TAllocator1 : IAllocator<TValue1, TStoreFunctions1>
+            where TStoreFunctions2 : IStoreFunctions<TValue2>
+            where TAllocator2 : IAllocator<TValue2, TStoreFunctions2>
         {
             guid = Guid.NewGuid();
-            var backend1 = new StreamingSnapshotCheckpointSMTask<TKey1, TValue1, TStoreFunctions1, TAllocator1>(store1, guid);
-            var backend2 = new StreamingSnapshotCheckpointSMTask<TKey2, TValue2, TStoreFunctions2, TAllocator2>(store2, guid);
+            var backend1 = new StreamingSnapshotCheckpointSMTask<TValue1, TStoreFunctions1, TAllocator1>(store1, guid);
+            var backend2 = new StreamingSnapshotCheckpointSMTask<TValue2, TStoreFunctions2, TAllocator2>(store2, guid);
             return new StreamingSnapshotCheckpointSM(backend1, backend2);
         }
 
-        public static IStateMachine IndexOnly<TKey1, TValue1, TStoreFunctions1, TAllocator1, TKey2, TValue2, TStoreFunctions2, TAllocator2>(
-            TsavoriteKV<TKey1, TValue1, TStoreFunctions1, TAllocator1> store1,
-            TsavoriteKV<TKey2, TValue2, TStoreFunctions2, TAllocator2> store2,
+        public static IStateMachine IndexOnly<TValue1, TStoreFunctions1, TAllocator1, TValue2, TStoreFunctions2, TAllocator2>(
+            TsavoriteKV<TValue1, TStoreFunctions1, TAllocator1> store1,
+            TsavoriteKV<TValue2, TStoreFunctions2, TAllocator2> store2,
             out Guid guid)
-            where TStoreFunctions1 : IStoreFunctions<TKey1, TValue1>
-            where TAllocator1 : IAllocator<TKey1, TValue1, TStoreFunctions1>
-            where TStoreFunctions2 : IStoreFunctions<TKey2, TValue2>
-            where TAllocator2 : IAllocator<TKey2, TValue2, TStoreFunctions2>
+            where TStoreFunctions1 : IStoreFunctions<TValue1>
+            where TAllocator1 : IAllocator<TValue1, TStoreFunctions1>
+            where TStoreFunctions2 : IStoreFunctions<TValue2>
+            where TAllocator2 : IAllocator<TValue2, TStoreFunctions2>
         {
             guid = Guid.NewGuid();
-            var indexCheckpointTask1 = new IndexCheckpointSMTask<TKey1, TValue1, TStoreFunctions1, TAllocator1>(store1, guid);
-            var indexCheckpointTask2 = new IndexCheckpointSMTask<TKey2, TValue2, TStoreFunctions2, TAllocator2>(store2, guid);
+            var indexCheckpointTask1 = new IndexCheckpointSMTask<TValue1, TStoreFunctions1, TAllocator1>(store1, guid);
+            var indexCheckpointTask2 = new IndexCheckpointSMTask<TValue2, TStoreFunctions2, TAllocator2>(store2, guid);
             return new IndexCheckpointSM(indexCheckpointTask1, indexCheckpointTask2);
         }
 
-        public static IStateMachine HybridLogOnly<TKey1, TValue1, TStoreFunctions1, TAllocator1, TKey2, TValue2, TStoreFunctions2, TAllocator2>(
-            TsavoriteKV<TKey1, TValue1, TStoreFunctions1, TAllocator1> store1,
-            TsavoriteKV<TKey2, TValue2, TStoreFunctions2, TAllocator2> store2,
+        public static IStateMachine HybridLogOnly<TValue1, TStoreFunctions1, TAllocator1, TValue2, TStoreFunctions2, TAllocator2>(
+            TsavoriteKV<TValue1, TStoreFunctions1, TAllocator1> store1,
+            TsavoriteKV<TValue2, TStoreFunctions2, TAllocator2> store2,
             CheckpointType checkpointType, out Guid guid)
-            where TStoreFunctions1 : IStoreFunctions<TKey1, TValue1>
-            where TAllocator1 : IAllocator<TKey1, TValue1, TStoreFunctions1>
-            where TStoreFunctions2 : IStoreFunctions<TKey2, TValue2>
-            where TAllocator2 : IAllocator<TKey2, TValue2, TStoreFunctions2>
+            where TStoreFunctions1 : IStoreFunctions<TValue1>
+            where TAllocator1 : IAllocator<TValue1, TStoreFunctions1>
+            where TStoreFunctions2 : IStoreFunctions<TValue2>
+            where TAllocator2 : IAllocator<TValue2, TStoreFunctions2>
         {
             guid = Guid.NewGuid();
 
             if (checkpointType == CheckpointType.FoldOver)
             {
-                var backend1 = new FoldOverSMTask<TKey1, TValue1, TStoreFunctions1, TAllocator1>(store1, guid);
-                var backend2 = new FoldOverSMTask<TKey2, TValue2, TStoreFunctions2, TAllocator2>(store2, guid);
+                var backend1 = new FoldOverSMTask<TValue1, TStoreFunctions1, TAllocator1>(store1, guid);
+                var backend2 = new FoldOverSMTask<TValue2, TStoreFunctions2, TAllocator2>(store2, guid);
                 return new HybridLogCheckpointSM(backend1, backend2);
             }
             else if (checkpointType == CheckpointType.Snapshot)
             {
-                var backend1 = new SnapshotCheckpointSMTask<TKey1, TValue1, TStoreFunctions1, TAllocator1>(store1, guid);
-                var backend2 = new SnapshotCheckpointSMTask<TKey2, TValue2, TStoreFunctions2, TAllocator2>(store2, guid);
+                var backend1 = new SnapshotCheckpointSMTask<TValue1, TStoreFunctions1, TAllocator1>(store1, guid);
+                var backend2 = new SnapshotCheckpointSMTask<TValue2, TStoreFunctions2, TAllocator2>(store2, guid);
                 return new HybridLogCheckpointSM(backend1, backend2);
             }
             else
@@ -230,17 +171,17 @@
             }
         }
 
-        public static IStateMachine IncrementalHybridLogOnly<TKey1, TValue1, TStoreFunctions1, TAllocator1, TKey2, TValue2, TStoreFunctions2, TAllocator2>(
-            TsavoriteKV<TKey1, TValue1, TStoreFunctions1, TAllocator1> store1,
-            TsavoriteKV<TKey2, TValue2, TStoreFunctions2, TAllocator2> store2,
+        public static IStateMachine IncrementalHybridLogOnly<TValue1, TStoreFunctions1, TAllocator1, TValue2, TStoreFunctions2, TAllocator2>(
+            TsavoriteKV<TValue1, TStoreFunctions1, TAllocator1> store1,
+            TsavoriteKV<TValue2, TStoreFunctions2, TAllocator2> store2,
             Guid guid)
-            where TStoreFunctions1 : IStoreFunctions<TKey1, TValue1>
-            where TAllocator1 : IAllocator<TKey1, TValue1, TStoreFunctions1>
-            where TStoreFunctions2 : IStoreFunctions<TKey2, TValue2>
-            where TAllocator2 : IAllocator<TKey2, TValue2, TStoreFunctions2>
+            where TStoreFunctions1 : IStoreFunctions<TValue1>
+            where TAllocator1 : IAllocator<TValue1, TStoreFunctions1>
+            where TStoreFunctions2 : IStoreFunctions<TValue2>
+            where TAllocator2 : IAllocator<TValue2, TStoreFunctions2>
         {
-            var backend1 = new IncrementalSnapshotCheckpointSMTask<TKey1, TValue1, TStoreFunctions1, TAllocator1>(store1, guid);
-            var backend2 = new IncrementalSnapshotCheckpointSMTask<TKey2, TValue2, TStoreFunctions2, TAllocator2>(store2, guid);
+            var backend1 = new IncrementalSnapshotCheckpointSMTask<TValue1, TStoreFunctions1, TAllocator1>(store1, guid);
+            var backend2 = new IncrementalSnapshotCheckpointSMTask<TValue2, TStoreFunctions2, TAllocator2>(store2, guid);
             return new HybridLogCheckpointSM(backend1, backend2);
         }
         #endregion
