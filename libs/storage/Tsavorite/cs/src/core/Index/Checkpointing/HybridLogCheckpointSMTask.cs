--- conflicted
+++ resolved
@@ -40,16 +40,7 @@
                     break;
 
                 case Phase.IN_PROGRESS:
-<<<<<<< HEAD
-                    // Wait for PREPARE threads to finish active transactions and enter barrier
-                    while (store.hlogBase.NumActiveTransactionalSessions > 0)
-                    {
-                        _ = Thread.Yield();
-                    }
-                    store.CheckpointVersionShift(lastVersion, next.Version);
-=======
                     store.CheckpointVersionShiftStart(lastVersion, next.Version, isStreaming);
->>>>>>> 9364067c
                     break;
 
                 case Phase.WAIT_FLUSH:
