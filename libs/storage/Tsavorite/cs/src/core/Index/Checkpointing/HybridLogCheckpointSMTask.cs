﻿// Copyright (c) Microsoft Corporation.
// Licensed under the MIT license.

using System;
using System.Diagnostics;
using System.Threading.Tasks;

namespace Tsavorite.core
{
    /// <summary>
    /// This task is the base class for a checkpoint "backend", which decides how a captured version is
    /// persisted on disk.
    /// </summary>
    internal abstract class HybridLogCheckpointSMTask<TStoreFunctions, TAllocator> : IStateMachineTask
        where TStoreFunctions : IStoreFunctions
        where TAllocator : IAllocator<TStoreFunctions>
    {
        protected readonly TsavoriteKV<TStoreFunctions, TAllocator> store;
        protected long lastVersion;
        protected readonly Guid guid;
        protected bool isStreaming;

        public HybridLogCheckpointSMTask(TsavoriteKV<TStoreFunctions, TAllocator> store, Guid guid)
        {
            this.store = store;
            this.guid = guid;
            this.isStreaming = false;
        }

        /// <inheritdoc />
        public virtual void GlobalBeforeEnteringState(SystemState next, StateMachineDriver stateMachineDriver)
        {
            switch (next.Phase)
            {
                case Phase.PREPARE:
                    // Capture state before checkpoint starts
                    CollectMetadata(next, store, isPrepare: true);
                    lastVersion = store._hybridLogCheckpoint.info.version = next.Version;
                    store._hybridLogCheckpoint.info.startLogicalAddress = store.hlogBase.GetTailAddress();
                    store._hybridLogCheckpoint.info.beginAddress = store.hlogBase.BeginAddress;
                    break;

                case Phase.IN_PROGRESS:
                    store.CheckpointVersionShiftStart(lastVersion, next.Version, isStreaming);
                    break;

                case Phase.WAIT_FLUSH:
                    store.CheckpointVersionShiftEnd(lastVersion, next.Version, isStreaming);

                    Debug.Assert(stateMachineDriver.GetNumActiveTransactions(lastVersion) == 0, $"Active transactions in last version: {stateMachineDriver.GetNumActiveTransactions(lastVersion)}");
                    stateMachineDriver.lastVersionTransactionsDone = null;
                    stateMachineDriver.lastVersion = 0;
                    // Grab final logical address (end of fuzzy region)
                    store._hybridLogCheckpoint.info.finalLogicalAddress = store.hlogBase.GetTailAddress();

                    // Grab other metadata for the checkpoint
                    store._hybridLogCheckpoint.info.headAddress = store.hlogBase.HeadAddress;
                    store._hybridLogCheckpoint.info.nextVersion = next.Version;
                    break;

                case Phase.PERSISTENCE_CALLBACK:
<<<<<<< HEAD
                    CollectMetadata(next, store, isPrepare: false);
=======
>>>>>>> 04c8fcf9
                    store.WriteHybridLogMetaInfo();
                    store.lastVersion = lastVersion;
                    break;

                case Phase.REST:
                    store.CleanupLogCheckpoint();
                    store._hybridLogCheckpoint.Dispose();
                    var nextTcs = new TaskCompletionSource<LinkedCheckpointInfo>(TaskCreationOptions.RunContinuationsAsynchronously);
                    store.checkpointTcs.SetResult(new LinkedCheckpointInfo { NextTask = nextTcs.Task });
                    store.checkpointTcs = nextTcs;
                    break;
            }
        }

<<<<<<< HEAD
        protected static void CollectMetadata(SystemState next, TsavoriteKV<TStoreFunctions, TAllocator> store, bool isPrepare)
        {
            // Collect object log tail at start and after flushes are completed; having both is necessary to provide a segment count for replication.
            if (isPrepare)
                store._hybridLogCheckpoint.info.startObjectLogTail = store.hlogBase.GetObjectLogTail();
            else
                store._hybridLogCheckpoint.info.finalObjectLogTail = store.hlogBase.GetObjectLogTail();
=======
        protected void ObjectLog_OnPrepare()
        {
            // This will be zero unless Truncate() has removed enough main-log segments to allow freeing one or more object-log segments.
            store._hybridLogCheckpoint.info.beginAddressObjectLogSegment = store.hlogBase.LowestObjectLogSegmentInUse;
        }

        protected CircularDiskWriteBuffer ObjectLog_OnWaitFlush()
        {
            if (store._hybridLogCheckpoint.info.useSnapshotFile != 0)
            {
                // GetObjectTail().HasData may be false if we have not flushed the main log (ReadOnlyAddress has not advanced).
                store._hybridLogCheckpoint.info.snapshotStartObjectLogTail = store.hlogBase.GetObjectLogTail();

                // Flush buffers are only used for Snapshot checkpoints.
                store._hybridLogCheckpoint.objectLogFlushBuffers = store.hlogBase.CreateCircularFlushBuffers(store._hybridLogCheckpoint.snapshotFileObjectLogDevice, store.hlogBase.logger);
                store._hybridLogCheckpoint.objectLogFlushBuffers?.InitializeOwnObjectLogFilePosition(store._hybridLogCheckpoint.snapshotFileObjectLogDevice.SegmentSize);
            }
            return store._hybridLogCheckpoint.objectLogFlushBuffers;
        }

        protected void ObjectLog_OnPersistenceCallback()
        {
            // GetObjectTail().HasData may be false if we have not flushed the main log (ReadOnlyAddress has not advanced).
            store._hybridLogCheckpoint.info.hlogEndObjectLogTail = store.hlogBase.GetObjectLogTail();

            if (store._hybridLogCheckpoint.info.useSnapshotFile != 0)
                store._hybridLogCheckpoint.info.snapshotEndObjectLogTail = store._hybridLogCheckpoint.objectLogFlushBuffers?.filePosition ?? new();
>>>>>>> 04c8fcf9
        }

        /// <inheritdoc />
        public virtual void GlobalAfterEnteringState(SystemState next, StateMachineDriver stateMachineDriver)
        {
            switch (next.Phase)
            {
                case Phase.IN_PROGRESS:
                    // State machine should wait for active transactions in the last version to complete (drain out).
                    // Note that we allow new transactions to process in parallel.
                    if (stateMachineDriver.GetNumActiveTransactions(lastVersion) > 0)
                    {
                        stateMachineDriver.lastVersion = lastVersion;
                        stateMachineDriver.lastVersionTransactionsDone = new(0);
                    }
                    if (stateMachineDriver.GetNumActiveTransactions(lastVersion) > 0)
                        stateMachineDriver.AddToWaitingList(stateMachineDriver.lastVersionTransactionsDone);
                    break;
            }
        }
    }
}<|MERGE_RESOLUTION|>--- conflicted
+++ resolved
@@ -34,7 +34,6 @@
             {
                 case Phase.PREPARE:
                     // Capture state before checkpoint starts
-                    CollectMetadata(next, store, isPrepare: true);
                     lastVersion = store._hybridLogCheckpoint.info.version = next.Version;
                     store._hybridLogCheckpoint.info.startLogicalAddress = store.hlogBase.GetTailAddress();
                     store._hybridLogCheckpoint.info.beginAddress = store.hlogBase.BeginAddress;
@@ -59,10 +58,6 @@
                     break;
 
                 case Phase.PERSISTENCE_CALLBACK:
-<<<<<<< HEAD
-                    CollectMetadata(next, store, isPrepare: false);
-=======
->>>>>>> 04c8fcf9
                     store.WriteHybridLogMetaInfo();
                     store.lastVersion = lastVersion;
                     break;
@@ -77,15 +72,6 @@
             }
         }
 
-<<<<<<< HEAD
-        protected static void CollectMetadata(SystemState next, TsavoriteKV<TStoreFunctions, TAllocator> store, bool isPrepare)
-        {
-            // Collect object log tail at start and after flushes are completed; having both is necessary to provide a segment count for replication.
-            if (isPrepare)
-                store._hybridLogCheckpoint.info.startObjectLogTail = store.hlogBase.GetObjectLogTail();
-            else
-                store._hybridLogCheckpoint.info.finalObjectLogTail = store.hlogBase.GetObjectLogTail();
-=======
         protected void ObjectLog_OnPrepare()
         {
             // This will be zero unless Truncate() has removed enough main-log segments to allow freeing one or more object-log segments.
@@ -113,7 +99,6 @@
 
             if (store._hybridLogCheckpoint.info.useSnapshotFile != 0)
                 store._hybridLogCheckpoint.info.snapshotEndObjectLogTail = store._hybridLogCheckpoint.objectLogFlushBuffers?.filePosition ?? new();
->>>>>>> 04c8fcf9
         }
 
         /// <inheritdoc />
