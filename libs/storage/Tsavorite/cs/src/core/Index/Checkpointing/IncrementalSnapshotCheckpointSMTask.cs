﻿// Copyright (c) Microsoft Corporation.
// Licensed under the MIT license.

using System;

namespace Tsavorite.core
{
    /// <summary>
    /// A Incremental Snapshot makes a copy of only changes that have happened since the last full Snapshot. It is
    /// slower and more complex than a foldover, but more space-efficient on the log, and retains in-place
    /// update performance as it does not advance the readonly marker unnecessarily.
    /// </summary>
    internal sealed class IncrementalSnapshotCheckpointSMTask<TStoreFunctions, TAllocator> : HybridLogCheckpointSMTask<TStoreFunctions, TAllocator>
        where TStoreFunctions : IStoreFunctions
        where TAllocator : IAllocator<TStoreFunctions>
    {
        public IncrementalSnapshotCheckpointSMTask(TsavoriteKV<TStoreFunctions, TAllocator> store, Guid guid)
            : base(store, guid)
        {
        }

        /// <inheritdoc />
        public override void GlobalBeforeEnteringState(SystemState next, StateMachineDriver stateMachineDriver)
        {
            switch (next.Phase)
            {
                case Phase.PREPARE:
                    // Capture state before checkpoint starts
<<<<<<< HEAD
                    CollectMetadata(next, store, isPrepare: true);
=======
>>>>>>> 04c8fcf9
                    store._hybridLogCheckpoint = store._lastSnapshotCheckpoint;
                    ObjectLog_OnPrepare();
                    base.GlobalBeforeEnteringState(next, stateMachineDriver);
                    store._hybridLogCheckpoint.prevVersion = next.Version;
                    break;

                case Phase.IN_PROGRESS:
                    base.GlobalBeforeEnteringState(next, stateMachineDriver);
                    break;

                case Phase.WAIT_FLUSH:
                    base.GlobalBeforeEnteringState(next, stateMachineDriver);
                    if (store._hybridLogCheckpoint.deltaLog == null)
                    {
                        store._hybridLogCheckpoint.deltaFileDevice = store.checkpointManager.GetDeltaLogDevice(store._hybridLogCheckpointToken);
                        store._hybridLogCheckpoint.deltaFileDevice.Initialize(-1);
                        store._hybridLogCheckpoint.deltaLog = new DeltaLog(store._hybridLogCheckpoint.deltaFileDevice, store.hlogBase.LogPageSizeBits, -1);
                        store._hybridLogCheckpoint.deltaLog.InitializeForWrites(store.hlogBase.bufferPool);
                    }

                    // We are writing delta records outside epoch protection, so callee should be able to
                    // handle corrupted or unexpected concurrent page changes during the flush, e.g., by
                    // resuming epoch protection if necessary. Correctness is not affected as we will
                    // only read safe pages during recovery.
                    store.hlogBase.AsyncFlushDeltaToDevice(ObjectLog_OnWaitFlush(),
                        store.hlogBase.FlushedUntilAddress,
                        store._hybridLogCheckpoint.info.finalLogicalAddress,
                        store._lastSnapshotCheckpoint.info.finalLogicalAddress,
                        store._hybridLogCheckpoint.prevVersion,
                        store._hybridLogCheckpoint.deltaLog,
                        out store._hybridLogCheckpoint.flushedSemaphore,
                        store.ThrottleCheckpointFlushDelayMs);
                    if (store._hybridLogCheckpoint.flushedSemaphore != null)
                        stateMachineDriver.AddToWaitingList(store._hybridLogCheckpoint.flushedSemaphore);
                    break;

                case Phase.PERSISTENCE_CALLBACK:
<<<<<<< HEAD
                    CollectMetadata(next, store, isPrepare: false);
=======
                    ObjectLog_OnPersistenceCallback();
>>>>>>> 04c8fcf9
                    store._hybridLogCheckpoint.info.deltaTailAddress = store._hybridLogCheckpoint.deltaLog.TailAddress;
                    store.WriteHybridLogIncrementalMetaInfo(store._hybridLogCheckpoint.deltaLog);
                    store._hybridLogCheckpoint.info.deltaTailAddress = store._hybridLogCheckpoint.deltaLog.TailAddress;
                    store._lastSnapshotCheckpoint = store._hybridLogCheckpoint.Transfer();
                    break;

                case Phase.REST:
                    store.CleanupLogIncrementalCheckpoint();
                    store._hybridLogCheckpoint.Dispose();
                    break;
            }
        }
    }
}<|MERGE_RESOLUTION|>--- conflicted
+++ resolved
@@ -26,10 +26,6 @@
             {
                 case Phase.PREPARE:
                     // Capture state before checkpoint starts
-<<<<<<< HEAD
-                    CollectMetadata(next, store, isPrepare: true);
-=======
->>>>>>> 04c8fcf9
                     store._hybridLogCheckpoint = store._lastSnapshotCheckpoint;
                     ObjectLog_OnPrepare();
                     base.GlobalBeforeEnteringState(next, stateMachineDriver);
@@ -67,11 +63,7 @@
                     break;
 
                 case Phase.PERSISTENCE_CALLBACK:
-<<<<<<< HEAD
-                    CollectMetadata(next, store, isPrepare: false);
-=======
                     ObjectLog_OnPersistenceCallback();
->>>>>>> 04c8fcf9
                     store._hybridLogCheckpoint.info.deltaTailAddress = store._hybridLogCheckpoint.deltaLog.TailAddress;
                     store.WriteHybridLogIncrementalMetaInfo(store._hybridLogCheckpoint.deltaLog);
                     store._hybridLogCheckpoint.info.deltaTailAddress = store._hybridLogCheckpoint.deltaLog.TailAddress;
