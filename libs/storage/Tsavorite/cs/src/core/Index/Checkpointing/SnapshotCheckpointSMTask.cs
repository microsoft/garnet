﻿// Copyright (c) Microsoft Corporation.
// Licensed under the MIT license.

using System;

namespace Tsavorite.core
{
    /// <summary>
    /// A Snapshot persists a version by making a copy for every entry of that version separate from the log. It is
    /// slower and more complex than a foldover, but more space-efficient on the log, and retains in-place
    /// update performance as it does not advance the readonly marker unnecessarily.
    /// </summary>
    internal sealed class SnapshotCheckpointSMTask<TStoreFunctions, TAllocator> : HybridLogCheckpointSMTask<TStoreFunctions, TAllocator>
        where TStoreFunctions : IStoreFunctions
        where TAllocator : IAllocator<TStoreFunctions>
    {
        public SnapshotCheckpointSMTask(TsavoriteKV<TStoreFunctions, TAllocator> store, Guid guid)
            : base(store, guid)
        {
        }

        /// <inheritdoc />
        public override void GlobalBeforeEnteringState(SystemState next, StateMachineDriver stateMachineDriver)
        {
            switch (next.Phase)
            {
                case Phase.PREPARE:
                    store._lastSnapshotCheckpoint.Dispose();
                    store._hybridLogCheckpointToken = guid;
                    store.InitializeHybridLogCheckpoint(store._hybridLogCheckpointToken, next.Version);
                    store._hybridLogCheckpoint.info.useSnapshotFile = 1;
                    ObjectLog_OnPrepare();
                    base.GlobalBeforeEnteringState(next, stateMachineDriver);
                    break;

                case Phase.WAIT_FLUSH:
                    base.GlobalBeforeEnteringState(next, stateMachineDriver);

                    store._hybridLogCheckpoint.info.snapshotFinalLogicalAddress = store._hybridLogCheckpoint.info.finalLogicalAddress;
<<<<<<< HEAD
                    store._hybridLogCheckpoint.snapshotFileDevice =
                        store.checkpointManager.GetSnapshotLogDevice(store._hybridLogCheckpointToken);
                    store._hybridLogCheckpoint.snapshotFileObjectLogDevice =
                        store.checkpointManager.GetSnapshotObjectLogDevice(store._hybridLogCheckpointToken);
=======
                    store._hybridLogCheckpoint.snapshotFileDevice = store.checkpointManager.GetSnapshotLogDevice(store._hybridLogCheckpointToken);
                    store._hybridLogCheckpoint.snapshotFileObjectLogDevice = store.checkpointManager.GetSnapshotObjectLogDevice(store._hybridLogCheckpointToken);
>>>>>>> 04c8fcf9
                    store._hybridLogCheckpoint.snapshotFileDevice.Initialize(store.hlogBase.GetMainLogSegmentSize());
                    store._hybridLogCheckpoint.snapshotFileObjectLogDevice.Initialize(store.hlogBase.GetObjectLogSegmentSize());

                    // If we are using a NullDevice then storage tier is not enabled and FlushedUntilAddress may be ReadOnlyAddress; get all records in memory.
                    store._hybridLogCheckpoint.info.snapshotStartFlushedLogicalAddress = store.hlogBase.IsNullDevice ? store.hlogBase.HeadAddress : store.hlogBase.FlushedUntilAddress;

                    if (store._hybridLogCheckpoint.info.finalLogicalAddress <= store._hybridLogCheckpoint.info.snapshotStartFlushedLogicalAddress)
                    {
                        // Nothing to flush because the flushed region already contains everything up to finalLogicalAddress.
                        break;
                    }

<<<<<<< HEAD
                    long startPage = store.hlogBase.GetPage(store._hybridLogCheckpoint.info.snapshotStartFlushedLogicalAddress);
                    long endPage = store.hlogBase.GetPage(store._hybridLogCheckpoint.info.finalLogicalAddress);
                    if (store._hybridLogCheckpoint.info.finalLogicalAddress >
                        store.hlogBase.GetLogicalAddressOfStartOfPage(endPage))
                    {
=======
                    var startPage = store.hlogBase.GetPage(store._hybridLogCheckpoint.info.snapshotStartFlushedLogicalAddress);
                    var endPage = store.hlogBase.GetPage(store._hybridLogCheckpoint.info.finalLogicalAddress);
                    if (store._hybridLogCheckpoint.info.finalLogicalAddress > store.hlogBase.GetLogicalAddressOfStartOfPage(endPage))
>>>>>>> 04c8fcf9
                        endPage++;

                    // We are writing pages outside epoch protection, so callee should be able to
                    // handle corrupted or unexpected concurrent page changes during the flush, e.g., by
                    // resuming epoch protection if necessary. Correctness is not affected as we will
                    // only read safe pages during recovery.
<<<<<<< HEAD
                    store.hlogBase.AsyncFlushPagesForSnapshot(
                        startPage,
                        endPage,
=======
                    store.hlogBase.AsyncFlushPagesForSnapshot(ObjectLog_OnWaitFlush(),
                        startPage, endPage,
>>>>>>> 04c8fcf9
                        store._hybridLogCheckpoint.info.finalLogicalAddress,
                        store._hybridLogCheckpoint.info.startLogicalAddress,
                        store._hybridLogCheckpoint.snapshotFileDevice,
                        store._hybridLogCheckpoint.snapshotFileObjectLogDevice,
                        out store._hybridLogCheckpoint.flushedSemaphore,
                        store.ThrottleCheckpointFlushDelayMs);
                    if (store._hybridLogCheckpoint.flushedSemaphore != null)
                        stateMachineDriver.AddToWaitingList(store._hybridLogCheckpoint.flushedSemaphore);
                    break;

                case Phase.PERSISTENCE_CALLBACK:
                    // Set actual FlushedUntil to the latest possible data in main log that is on disk
                    // If we are using a NullDevice then storage tier is not enabled and FlushedUntilAddress may be ReadOnlyAddress; get all records in memory.
                    ObjectLog_OnPersistenceCallback();
                    store._hybridLogCheckpoint.info.flushedLogicalAddress = store.hlogBase.IsNullDevice ? store.hlogBase.HeadAddress : store.hlogBase.FlushedUntilAddress;
                    base.GlobalBeforeEnteringState(next, stateMachineDriver);
                    store._lastSnapshotCheckpoint = store._hybridLogCheckpoint.Transfer();
                    break;

                default:
                    base.GlobalBeforeEnteringState(next, stateMachineDriver);
                    break;
            }
        }
    }
}<|MERGE_RESOLUTION|>--- conflicted
+++ resolved
@@ -37,15 +37,8 @@
                     base.GlobalBeforeEnteringState(next, stateMachineDriver);
 
                     store._hybridLogCheckpoint.info.snapshotFinalLogicalAddress = store._hybridLogCheckpoint.info.finalLogicalAddress;
-<<<<<<< HEAD
-                    store._hybridLogCheckpoint.snapshotFileDevice =
-                        store.checkpointManager.GetSnapshotLogDevice(store._hybridLogCheckpointToken);
-                    store._hybridLogCheckpoint.snapshotFileObjectLogDevice =
-                        store.checkpointManager.GetSnapshotObjectLogDevice(store._hybridLogCheckpointToken);
-=======
                     store._hybridLogCheckpoint.snapshotFileDevice = store.checkpointManager.GetSnapshotLogDevice(store._hybridLogCheckpointToken);
                     store._hybridLogCheckpoint.snapshotFileObjectLogDevice = store.checkpointManager.GetSnapshotObjectLogDevice(store._hybridLogCheckpointToken);
->>>>>>> 04c8fcf9
                     store._hybridLogCheckpoint.snapshotFileDevice.Initialize(store.hlogBase.GetMainLogSegmentSize());
                     store._hybridLogCheckpoint.snapshotFileObjectLogDevice.Initialize(store.hlogBase.GetObjectLogSegmentSize());
 
@@ -58,31 +51,17 @@
                         break;
                     }
 
-<<<<<<< HEAD
-                    long startPage = store.hlogBase.GetPage(store._hybridLogCheckpoint.info.snapshotStartFlushedLogicalAddress);
-                    long endPage = store.hlogBase.GetPage(store._hybridLogCheckpoint.info.finalLogicalAddress);
-                    if (store._hybridLogCheckpoint.info.finalLogicalAddress >
-                        store.hlogBase.GetLogicalAddressOfStartOfPage(endPage))
-                    {
-=======
                     var startPage = store.hlogBase.GetPage(store._hybridLogCheckpoint.info.snapshotStartFlushedLogicalAddress);
                     var endPage = store.hlogBase.GetPage(store._hybridLogCheckpoint.info.finalLogicalAddress);
                     if (store._hybridLogCheckpoint.info.finalLogicalAddress > store.hlogBase.GetLogicalAddressOfStartOfPage(endPage))
->>>>>>> 04c8fcf9
                         endPage++;
 
                     // We are writing pages outside epoch protection, so callee should be able to
                     // handle corrupted or unexpected concurrent page changes during the flush, e.g., by
                     // resuming epoch protection if necessary. Correctness is not affected as we will
                     // only read safe pages during recovery.
-<<<<<<< HEAD
-                    store.hlogBase.AsyncFlushPagesForSnapshot(
-                        startPage,
-                        endPage,
-=======
                     store.hlogBase.AsyncFlushPagesForSnapshot(ObjectLog_OnWaitFlush(),
                         startPage, endPage,
->>>>>>> 04c8fcf9
                         store._hybridLogCheckpoint.info.finalLogicalAddress,
                         store._hybridLogCheckpoint.info.startLogicalAddress,
                         store._hybridLogCheckpoint.snapshotFileDevice,
