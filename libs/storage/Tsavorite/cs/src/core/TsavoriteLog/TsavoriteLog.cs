﻿// Copyright (c) Microsoft Corporation.
// Licensed under the MIT license.

using System;
using System.Buffers;
using System.Collections.Generic;
using System.Diagnostics;
using System.IO;
using System.Runtime.CompilerServices;
using System.Threading;
using System.Threading.Tasks;
using Microsoft.Extensions.Logging;

namespace Tsavorite.core
{
    using static LogAddress;

    /// <summary>
    /// Tsavorite Log
    /// </summary>
    public sealed class TsavoriteLog : IDisposable
    {
        private Exception cannedException = null;

        readonly TsavoriteLogAllocatorImpl allocator;
        readonly LightEpoch epoch;
        readonly ILogCommitManager logCommitManager;
        readonly bool disposeLogCommitManager;
        readonly GetMemory getMemory;
        readonly int headerSize;
        readonly LogChecksumType logChecksum;
        readonly WorkQueueLIFO<CommitInfo> commitQueue;

        internal readonly bool readOnlyMode;
        internal readonly bool fastCommitMode;
        internal readonly bool tolerateDeviceFailure;

        public bool Initializing { get; private set; }

        TaskCompletionSource<LinkedCommitInfo> commitTcs = new(TaskCreationOptions.RunContinuationsAsynchronously);
        internal TaskCompletionSource<Empty> refreshUncommittedTcs;

        // Offsets for all currently unprocessed commit records
        readonly Queue<(long, TsavoriteLogRecoveryInfo)> ongoingCommitRequests;
        readonly List<TsavoriteLogRecoveryInfo> coveredCommits = [];
        long commitNum, commitCoveredAddress;

        readonly LogCommitPolicy commitPolicy;

        /// <summary>
        /// Beginning address of log
        /// </summary>
        public long BeginAddress => beginAddress;

        /// <summary>
        /// BeginAddress as per allocator, used in tests
        /// </summary>
        internal long AllocatorBeginAddress => allocator.BeginAddress;

        // Here's a soft begin address that is observed by all access at the TsavoriteLog level but not actually on the
        // allocator. This is to make sure that any potential physical deletes only happen after commit.
        long beginAddress;

        /// <summary>
        /// Tail address of log
        /// </summary>
        public long TailAddress => allocator.GetTailAddress();

        /// <summary>
        /// Log flushed until address
        /// </summary>
        public long FlushedUntilAddress => allocator.FlushedUntilAddress;

        /// <summary>
        /// Log safe read-only address
        /// </summary>
        public long SafeTailAddress;

        /// <summary>
        /// Log committed until address
        /// </summary>
        public long CommittedUntilAddress;

        /// <summary>
        /// Log committed begin address
        /// </summary>
        public long CommittedBeginAddress;

        /// <summary>
        /// Recovered Commit Cookie
        /// </summary>
        public byte[] RecoveredCookie;

        /// <summary>
        /// Header size used by TsavoriteLog, for entryLength and possibly checkSum
        /// </summary>
        public int HeaderSize => headerSize;

        /// <summary>
        /// Task notifying commit completions
        /// </summary>
        internal Task<LinkedCommitInfo> CommitTask => commitTcs.Task;

        /// <summary>
        /// Task notifying log flush completions
        /// </summary>
        internal CompletionEvent FlushEvent => allocator.FlushEvent;

        /// <summary>
        /// Committed view of commitMetadataVersion
        /// </summary>
        private long persistedCommitNum;

        /// <summary>
        /// Number of references to log, including itself
        /// Used to determine disposability of log
        /// </summary>
        internal int logRefCount = 1;

        readonly ILogger logger;

        /// <summary>
        /// SafeTailAddress refresh frequency in milliseconds. -1 => disabled; 0 => immediate refresh after every enqueue, >1 => refresh period in milliseconds.
        /// </summary>
        readonly int safeTailRefreshFrequencyMs;

        /// <summary>
        /// CTS to allow cancellation of the safe tail refresh background task, called during Dispose
        /// </summary>
        readonly CancellationTokenSource safeTailRefreshTaskCts;

        /// <summary>
        /// Last captured safe tail address before epoch bump
        /// </summary>
        long safeTailRefreshLastTailAddress = 0;

        /// <summary>
        /// Events to control callback execution
        /// </summary>
        readonly SingleWaiterAutoResetEvent safeTailRefreshCallbackCompleted, safeTailRefreshEntryEnqueued;

        /// <summary>
        /// Task corresponding to safe tail refresh
        /// </summary>
        readonly Task safeTailRefreshTask;

        /// <summary>
        /// Action for bump epoch to refresh safe tail
        /// </summary>
        readonly Action periodicRefreshSafeTailAddressBumpCallbackAction;

        /// <summary>
        /// Callback when safe tail shifts
        /// </summary>
        public Action<long, long> SafeTailShiftCallback;

        /// <summary>
        /// Whether we automatically commit as records are inserted
        /// </summary>
        readonly bool autoCommit;

        /// <summary>
        /// Maximum memory size in bytes
        /// </summary>
        public long MaxMemorySizeBytes => allocator.MaxMemorySizeBytes;

        /// <summary>
        /// Actual memory used by log
        /// </summary>
        public long MemorySizeBytes => allocator.GetLogicalAddressOfStartOfPage(allocator.AllocatedPageCount + allocator.OverflowPageCount);

        /// <summary>
        /// Create new log instance
        /// </summary>
        /// <param name="logSettings">Log settings</param>
        /// <param name="logger">Log settings</param>
        public TsavoriteLog(TsavoriteLogSettings logSettings, ILogger logger = null)
            : this(logSettings, logSettings.TryRecoverLatest, logger)
        { }

        /// <summary>
        /// Create new log instance
        /// </summary>
        /// <param name="logSettings">Log settings</param>
        /// <param name="syncRecover">Recover synchronously</param>
        /// <param name="logger">Log settings</param>
        private TsavoriteLog(TsavoriteLogSettings logSettings, bool syncRecover, ILogger logger = null)
        {
            this.logger = logger;
            autoCommit = logSettings.AutoCommit;
            logCommitManager = logSettings.LogCommitManager ??
                new DeviceLogCommitCheckpointManager
                    (new LocalStorageNamedDeviceFactoryCreator(),
<<<<<<< HEAD
                    new DefaultCheckpointNamingScheme( logSettings.LogCommitDir ?? new FileInfo(logSettings.LogDevice.FileName).Directory.FullName),
=======
                    new DefaultCheckpointNamingScheme(logSettings.LogCommitDir ?? new FileInfo(logSettings.LogDevice.FileName).Directory.FullName),
>>>>>>> 04c8fcf9
                    !logSettings.ReadOnlyMode && logSettings.RemoveOutdatedCommits);

            if (logSettings.LogCommitManager == null)
                disposeLogCommitManager = true;

            // Reserve 8 byte checksum in header if requested, in addition to the entry length
            logChecksum = logSettings.LogChecksum;
            headerSize = logChecksum == LogChecksumType.PerEntry ? 12 : 4;
            getMemory = logSettings.GetMemory;
            epoch = new LightEpoch();
            CommittedUntilAddress = FirstValidAddress;
            CommittedBeginAddress = FirstValidAddress;
            SafeTailAddress = FirstValidAddress;
            commitQueue = new WorkQueueLIFO<CommitInfo>(SerialCommitCallbackWorker);
            allocator = new(new AllocatorSettings(logSettings.GetLogSettings(), epoch, logger) { flushCallback = CommitCallback });
            allocator.Initialize();
            beginAddress = allocator.BeginAddress;

            // TsavoriteLog is used as a read-only iterator
            if (logSettings.ReadOnlyMode)
            {
                readOnlyMode = true;
                allocator.HeadAddress = long.MaxValue;
            }

            fastCommitMode = logSettings.FastCommitMode;

            ongoingCommitRequests = new Queue<(long, TsavoriteLogRecoveryInfo)>();
            commitPolicy = logSettings.LogCommitPolicy ?? LogCommitPolicy.Default();
            commitPolicy.OnAttached(this);

            tolerateDeviceFailure = logSettings.TolerateDeviceFailure;

            if (syncRecover)
            {
                try
                {
                    Recover(-1);
                }
                catch { }
            }

            // Set up safe tail refresh
            safeTailRefreshFrequencyMs = logSettings.SafeTailRefreshFrequencyMs;
            if (safeTailRefreshFrequencyMs >= 0)
            {
                safeTailRefreshCallbackCompleted = new()
                {
                    RunContinuationsAsynchronously = true
                };
                if (safeTailRefreshFrequencyMs == 0)
                {
                    safeTailRefreshEntryEnqueued = new()
                    {
                        RunContinuationsAsynchronously = true
                    };
                }
                safeTailRefreshTaskCts = new();
                periodicRefreshSafeTailAddressBumpCallbackAction = PeriodicRefreshSafeTailAddressBumpCallback;
                safeTailRefreshTask = Task.Run(SafeTailRefreshWorker);
            }
        }

        async Task SafeTailRefreshWorker()
        {
            try
            {
                var token = safeTailRefreshTaskCts.Token;

                // Outer loop makes the worker wake up every so often (either delay or enqueue-signal)
                // and try to move SafeTailAddress towards TailAddress
                while (!token.IsCancellationRequested)
                {
                    // Inner loop keeps moving SafeTailAddress towards TailAddress until we have
                    // caught up and there is no more movement necessary.
                    while (!token.IsCancellationRequested)
                    {
                        try
                        {
                            // Resume epoch protection
                            epoch.Resume();

                            // Capture the tail address before epoch refresh, so that the bump action
                            // knows what the new SafeTailAddress should be set to.
                            safeTailRefreshLastTailAddress = TailAddress;

                            // Break out of inner loop if there is no more work to do
                            if (safeTailRefreshLastTailAddress <= SafeTailAddress)
                                break;

                            // Bump epoch with an action to update SafeTailAddress to the captured safeTailRefreshLastTailAddress
                            epoch.BumpCurrentEpoch(periodicRefreshSafeTailAddressBumpCallbackAction);
                        }
                        finally
                        {
                            // Suspend epoch protection
                            epoch.Suspend();
                        }
                        // Wait for the bump epoch action to finish executing, so we can re-check
                        await safeTailRefreshCallbackCompleted.WaitAsync().ConfigureAwait(false);
                    }
                    // Work is done, wait for the next iteration of the worker loop
                    if (safeTailRefreshFrequencyMs > 0)
                    {
                        await Task.Delay(safeTailRefreshFrequencyMs, token).ConfigureAwait(false);
                    }
                    else
                    {
                        await safeTailRefreshEntryEnqueued.WaitAsync().ConfigureAwait(false);
                    }
                }
            }
            catch (Exception e)
            {
                logger?.LogError(e, "Exception encountered during PeriodicSafeTailRefreshRunner");
            }
        }

        void PeriodicRefreshSafeTailAddressBumpCallback()
        {
            try
            {
                if (Utility.MonotonicUpdate(ref SafeTailAddress, safeTailRefreshLastTailAddress, out var oldSafeTailAddress))
                {
                    var tcs = refreshUncommittedTcs;
                    if (tcs != null && Interlocked.CompareExchange(ref refreshUncommittedTcs, null, tcs) == tcs)
                        tcs.SetResult(Empty.Default);
                    var _callback = SafeTailShiftCallback;
                    if (_callback != null || activeSingleIterators != null)
                    {
                        // We invoke callback outside epoch protection
                        var isProtected = epoch.ThisInstanceProtected();
                        if (isProtected) epoch.Suspend();
                        try
                        {
                            // Notify waiting single iterators, if any
                            var _asi = activeSingleIterators;
                            if (_asi != null)
                            {
                                foreach (var iter in _asi)
                                {
                                    iter.Signal();
                                }
                            }
                            // Invoke callback, if any
                            _callback?.Invoke(oldSafeTailAddress, safeTailRefreshLastTailAddress);
                        }
                        finally
                        {
                            if (isProtected) epoch.Resume();
                        }
                    }
                }
            }
            finally
            {
                safeTailRefreshCallbackCompleted.Signal();
            }
        }

        /// <summary>
        /// Reset TsavoriteLog to empty state
        /// WARNING: Run after database is quiesced
        /// </summary>
        public void Reset()
        {
            var beginAddress = allocator.GetFirstValidLogicalAddressOnPage(0);
            allocator.Reset();
            CommittedUntilAddress = beginAddress;
            CommittedBeginAddress = beginAddress;
            SafeTailAddress = beginAddress;

            commitNum = 0;
            this.beginAddress = beginAddress;
        }

        /// <summary>
        /// Initialize new log instance safely by notifying readers that initialization is in progress.
        /// </summary>
        /// <param name="beginAddress"></param>
        /// <param name="committedUntilAddress"></param>
        /// <param name="lastCommitNum"></param>
        public void SafeInitialize(long beginAddress, long committedUntilAddress, long lastCommitNum = 0)
        {
            try
            {
                epoch.Resume();
                // Signal initialization in progress
                Initializing = true;
                epoch.BumpCurrentEpoch(() => Initialize(beginAddress, committedUntilAddress, lastCommitNum));
            }
            finally
            {
                epoch.Suspend();
            }

            // Wait for initialization to complete
            while (Initializing)
                _ = Thread.Yield();
        }

        /// <summary>
        /// Initialize new log instance with specific begin address and (optional) last commit number
        /// </summary>
        /// <param name="beginAddress"></param>
        /// <param name="committedUntilAddress"></param>
        /// <param name="lastCommitNum"></param>
        public void Initialize(long beginAddress, long committedUntilAddress, long lastCommitNum = 0)
        {
            Debug.Assert(!readOnlyMode);

            try
            {
                if (beginAddress == 0)
                    beginAddress = allocator.GetFirstValidLogicalAddressOnPage(0);

                if (committedUntilAddress == 0)
                    committedUntilAddress = beginAddress;

                try
                {
                    allocator.Reset();
                    allocator.RestoreHybridLog(beginAddress, committedUntilAddress, committedUntilAddress, committedUntilAddress);
                }
                catch
                {
                    if (!tolerateDeviceFailure) throw;
                }

                CommittedUntilAddress = committedUntilAddress;
                CommittedBeginAddress = beginAddress;
                SafeTailAddress = committedUntilAddress;

                commitNum = lastCommitNum;
                this.beginAddress = beginAddress;

                if (lastCommitNum > 0)
                    logCommitManager.OnRecovery(lastCommitNum);
            }
            finally
            {
                Initializing = false;
            }
        }

        /// <summary>
        /// Recover TsavoriteLog to the specific commit number, or latest if -1
        /// </summary>
        /// <param name="requestedCommitNum">Requested commit number</param>
        public void Recover(long requestedCommitNum = -1)
        {
            if (CommittedUntilAddress > BeginAddress)
                throw new TsavoriteException($"Already recovered until address {CommittedUntilAddress}");

            if (requestedCommitNum == -1)
                RestoreLatest(out RecoveredCookie);
            else
                RestoreSpecificCommit(requestedCommitNum, out RecoveredCookie);
        }

        /// <summary>
        /// Create new log instance asynchronously
        /// </summary>
        /// <param name="logSettings"></param>
        /// <param name="cancellationToken"></param>
        public static async ValueTask<TsavoriteLog> CreateAsync(TsavoriteLogSettings logSettings, CancellationToken cancellationToken = default)
        {
            var log = new TsavoriteLog(logSettings, false);
            if (logSettings.TryRecoverLatest)
            {
                var cookie = await log.RestoreLatestAsync(cancellationToken).ConfigureAwait(false);
                log.RecoveredCookie = cookie;
            }
            return log;
        }

        /// <summary>
        /// Dispose
        /// </summary>
        public void Dispose()
        {
            if (Interlocked.Decrement(ref logRefCount) == 0)
                TrueDispose();
        }

        /// <summary>
        /// Mark the log as complete. A completed log log will no longer allow enqueues, and all currently enqueued items will
        /// be immediately committed.
        /// </summary>
        /// <param name="spinWait"> whether to spin until log completion becomes committed </param>
        public void CompleteLog(bool spinWait = false)
        {
            // Ensure progress even if there is no thread in epoch table. Also, BumpCurrentEpoch must be done on a protected thread.
            var isProtected = epoch.ThisInstanceProtected();
            if (!isProtected)
                epoch.Resume();
            try
            {
                // Ensure all currently started entries will enqueue before we declare log closed
                epoch.BumpCurrentEpoch(() =>
                {
                    _ = CommitInternal(out _, out _, false, [], long.MaxValue, null);
                });
            }
            finally
            {
                if (!isProtected)
                    epoch.Suspend();
            }

            if (spinWait)
                WaitForCommit(TailAddress, long.MaxValue);
        }

        /// <summary>
        /// Check if the log is complete. A completed log log will no longer allow enqueues, and all currently enqueued items will
        /// be immediately committed.
        /// </summary>
        public bool LogCompleted => commitNum == long.MaxValue;

        internal void TrueDispose()
        {
            safeTailRefreshTaskCts?.Cancel();
            safeTailRefreshCallbackCompleted?.Signal();
            safeTailRefreshEntryEnqueued?.Signal();
            commitQueue.Dispose();
<<<<<<< HEAD
            commitTcs.TrySetException(new ObjectDisposedException("TsavoriteLog has been disposed"));
=======
            _ = commitTcs.TrySetException(new ObjectDisposedException("TsavoriteLog has been disposed"));
>>>>>>> 04c8fcf9
            allocator.Dispose();
            epoch.Dispose();
            if (disposeLogCommitManager)
                logCommitManager.Dispose();
        }

        #region Enqueue
        /// <summary>
        /// Enqueue entry to log (in memory) - no guarantee of flush/commit
        /// </summary>
        /// <param name="entry">Entry to be enqueued to log</param>
        /// <returns>Logical address of added entry</returns>
        public long Enqueue(byte[] entry)
        {
            long logicalAddress;
            while (!TryEnqueue(entry, out logicalAddress))
                _ = Thread.Yield();
            return logicalAddress;
        }

        /// <summary>
        /// Enqueue entry to log (in memory) - no guarantee of flush/commit
        /// </summary>
        /// <param name="entry">Entry to be enqueued to log</param>
        /// <returns>Logical address of added entry</returns>
        public long Enqueue(ReadOnlySpan<byte> entry)
        {
            long logicalAddress;
            while (!TryEnqueue(entry, out logicalAddress))
                _ = Thread.Yield();
            return logicalAddress;
        }

        /// <summary>
        /// Enqueue raw pre-formatted bytes with headers to the log (in memory).
        /// </summary>
        /// <param name="entryBytes">Raw bytes to be enqueued to log</param>
        /// <param name="noCommit">Do not auto-commit</param>
        /// <returns>First logical address of added entries</returns>
        public long UnsafeEnqueueRaw(ReadOnlySpan<byte> entryBytes, bool noCommit = false)
        {
            long logicalAddress;
            while (!UnsafeTryEnqueueRaw(entryBytes, noCommit, out logicalAddress))
                _ = Thread.Yield();
            return logicalAddress;

        }

        /// <summary>
        /// Commit metadata only (no records added to main log)
        /// </summary>
        /// <param name="info"></param>
        /// <param name="isProtected"></param>
        public void UnsafeCommitMetadataOnly(TsavoriteLogRecoveryInfo info, bool isProtected)
        {
            lock (ongoingCommitRequests)
            {
                ongoingCommitRequests.Enqueue((info.UntilAddress, info));
            }
            try
            {
                if (!isProtected) epoch.Resume();
                if (!allocator.ShiftReadOnlyToTail(out _, out _))
                    CommitMetadataOnly(ref info);
            }
            finally
            {
                if (!isProtected) epoch.Suspend();
            }
        }

        /// <summary>
        /// Get page size in bits
        /// </summary>
        /// <returns></returns>
        public int UnsafeGetLogPageSizeBits() => allocator.LogPageSizeBits;

        /// <summary>
        /// Get read only lag address
        /// </summary>
        public long UnsafeGetReadOnlyAddressLagOffset() => allocator.GetReadOnlyAddressLagOffset();

        /// <summary>
        /// Enqueue batch of entries to log (in memory) - no guarantee of flush/commit
        /// </summary>
        /// <param name="readOnlySpanBatch">Batch of entries to be enqueued to log</param>
        /// <returns>Logical address of added entry</returns>
        public long Enqueue(IReadOnlySpanBatch readOnlySpanBatch)
        {
            long logicalAddress;
            while (!TryEnqueue(readOnlySpanBatch, out logicalAddress))
                _ = Thread.Yield();
            return logicalAddress;
        }

        /// <summary>
        /// Enqueue batch of entries to log (in memory) - no guarantee of flush/commit
        /// </summary>
        /// <param name="entry">Entry to be enqueued to log</param>
        /// <typeparam name="T">type of entry</typeparam>
        /// <returns>Logical address of added entry</returns>
        public long Enqueue<T>(T entry) where T : ILogEnqueueEntry
        {
            long logicalAddress;
            while (!TryEnqueue(entry, out logicalAddress))
                _ = Thread.Yield();
            return logicalAddress;
        }

        /// <summary>
        /// Enqueue batch of entries to log (in memory) - no guarantee of flush/commit
        /// </summary>
        /// <param name="entries">Batch of entries to be enqueued to log</param>
        /// <typeparam name="T">type of entry</typeparam>
        /// <returns>Logical address of added entry</returns>
        public long Enqueue<T>(IEnumerable<T> entries) where T : ILogEnqueueEntry
        {
            long logicalAddress;
            while (!TryEnqueue(entries, out logicalAddress))
                _ = Thread.Yield();
            return logicalAddress;
        }
        #endregion

        #region TryEnqueue
        /// <summary>
        /// Try to enqueue entry to log (in memory). If it returns true, we are
        /// done. If it returns false, we need to retry.
        /// </summary>
        /// <param name="entry">Entry to be enqueued to log</param>
        /// <param name="logicalAddress">Logical address of added entry</param>
        /// <typeparam name="T">type of entry</typeparam>
        /// <returns>Whether the append succeeded</returns>
        public unsafe bool TryEnqueue<T>(T entry, out long logicalAddress) where T : ILogEnqueueEntry
        {
            logicalAddress = 0;
            var length = entry.SerializedLength;
            var allocatedLength = headerSize + Align(length);
            ValidateAllocatedLength(allocatedLength);

            epoch.Resume();

            if (commitNum == long.MaxValue) throw new TsavoriteException("Attempting to enqueue into a completed log");

            if (!allocator.TryAllocateRetryNow(allocatedLength, out logicalAddress))
            {
                epoch.Suspend();
                if (cannedException != null)
                    throw cannedException;
                return false;
            }

            var physicalAddress = allocator.GetPhysicalAddress(logicalAddress);
            entry.SerializeTo(new Span<byte>((void*)(headerSize + physicalAddress), length));
            SetHeader(length, (byte*)physicalAddress);
            safeTailRefreshEntryEnqueued?.Signal();
            epoch.Suspend();
            if (autoCommit) Commit();
            return true;
        }

        /// <summary>
        /// Try to enqueue batch of entries as a single atomic unit (to memory). Entire 
        /// batch needs to fit on one log page.
        /// </summary>
        /// <param name="entries">Batch to be appended to log</param>
        /// <param name="logicalAddress">Logical address of first added entry</param>
        /// <typeparam name="T">type of entry</typeparam>
        /// <returns>Whether the append succeeded</returns>
        public unsafe bool TryEnqueue<T>(IEnumerable<T> entries, out long logicalAddress) where T : ILogEnqueueEntry
        {
            logicalAddress = 0;

            var allocatedLength = 0;
            foreach (var entry in entries)
            {
                allocatedLength += Align(entry.SerializedLength) + headerSize;
            }

            ValidateAllocatedLength(allocatedLength);

            epoch.Resume();
            if (commitNum == long.MaxValue) throw new TsavoriteException("Attempting to enqueue into a completed log");

            if (!allocator.TryAllocateRetryNow(allocatedLength, out logicalAddress))
            {
                epoch.Suspend();
                if (cannedException != null)
                    throw cannedException;
                return false;
            }

            var physicalAddress = allocator.GetPhysicalAddress(logicalAddress);
            foreach (var entry in entries)
            {
                var length = entry.SerializedLength;
                entry.SerializeTo(new Span<byte>((void*)(headerSize + physicalAddress), length));
                SetHeader(length, (byte*)physicalAddress);
                physicalAddress += Align(length) + headerSize;
            }
            safeTailRefreshEntryEnqueued?.Signal();
            epoch.Suspend();
            if (autoCommit) Commit();
            return true;
        }

        /// <summary>
        /// Try to enqueue entry to log (in memory). If it returns true, we are
        /// done. If it returns false, we need to retry.
        /// </summary>
        /// <param name="entry">Entry to be enqueued to log</param>
        /// <param name="logicalAddress">Logical address of added entry</param>
        /// <returns>Whether the append succeeded</returns>
        public unsafe bool TryEnqueue(byte[] entry, out long logicalAddress)
        {
            logicalAddress = 0;
            var length = entry.Length;
            var allocatedLength = headerSize + Align(length);
            ValidateAllocatedLength(allocatedLength);

            epoch.Resume();

            if (commitNum == long.MaxValue)
                throw new TsavoriteException("Attempting to enqueue into a completed log");

            if (!allocator.TryAllocateRetryNow(allocatedLength, out logicalAddress))
            {
                epoch.Suspend();
                if (cannedException != null)
                    throw cannedException;
                return false;
            }

            var physicalAddress = allocator.GetPhysicalAddress(logicalAddress);
            fixed (byte* bp = entry)
                Buffer.MemoryCopy(bp, (void*)(headerSize + physicalAddress), length, length);
            SetHeader(length, (byte*)physicalAddress);
            safeTailRefreshEntryEnqueued?.Signal();
            epoch.Suspend();
            if (autoCommit) Commit();
            return true;
        }

        /// <summary>
        /// Try to enqueue raw pre-formatted bytes with headers to the log (in memory). If it returns true, we are
        /// done. If it returns false, we need to retry.
        /// </summary>
        /// <param name="entryBytes">Entry bytes to be enqueued to log</param>
        /// <param name="noCommit">Do not auto-commit</param>
        /// <param name="logicalAddress">Logical address of added entry</param>
        /// <returns>Whether the append succeeded</returns>
        public unsafe bool UnsafeTryEnqueueRaw(ReadOnlySpan<byte> entryBytes, bool noCommit, out long logicalAddress)
        {
            var length = entryBytes.Length;

            // Length should be pre-aligned
            Debug.Assert(length == Align(length));
            logicalAddress = 0;
            var allocatedLength = length;
            ValidateAllocatedLength(allocatedLength);

            epoch.Resume();

            if (commitNum == long.MaxValue) throw new TsavoriteException("Attempting to enqueue into a completed log");

            if (!allocator.TryAllocateRetryNow(allocatedLength, out logicalAddress))
            {
                epoch.Suspend();
                if (cannedException != null)
                    throw cannedException;
                return false;
            }

            var physicalAddress = allocator.GetPhysicalAddress(logicalAddress);
            entryBytes.CopyTo(new Span<byte>((byte*)physicalAddress, length));
            safeTailRefreshEntryEnqueued?.Signal();
            epoch.Suspend();
            if (autoCommit && !noCommit) Commit();
            return true;
        }

        /// <summary>
        /// Try to append entry to log. If it returns true, we are
        /// done. If it returns false, we need to retry.
        /// </summary>
        /// <param name="entry">Entry to be appended to log</param>
        /// <param name="logicalAddress">Logical address of added entry</param>
        /// <returns>Whether the append succeeded</returns>
        public unsafe bool TryEnqueue(ReadOnlySpan<byte> entry, out long logicalAddress)
        {
            logicalAddress = 0;
            var length = entry.Length;
            var allocatedLength = headerSize + Align(length);
            ValidateAllocatedLength(allocatedLength);

            epoch.Resume();

            if (commitNum == long.MaxValue) throw new TsavoriteException("Attempting to enqueue into a completed log");

            if (!allocator.TryAllocateRetryNow(allocatedLength, out logicalAddress))
            {
                epoch.Suspend();
                if (cannedException != null)
                    throw cannedException;
                return false;
            }

            var physicalAddress = allocator.GetPhysicalAddress(logicalAddress);
            fixed (byte* bp = &entry.GetPinnableReference())
                Buffer.MemoryCopy(bp, (void*)(headerSize + physicalAddress), length, length);
            SetHeader(length, (byte*)physicalAddress);
            safeTailRefreshEntryEnqueued?.Signal();
            epoch.Suspend();
            if (autoCommit) Commit();
            return true;
        }

        /// <summary>
        /// Append a user-defined blittable struct header atomically to the log.
        /// </summary>
        /// <param name="userHeader"></param>
        /// <param name="logicalAddress">Logical address of added entry</param>
        public unsafe void Enqueue<THeader>(THeader userHeader, out long logicalAddress)
            where THeader : unmanaged
        {
            logicalAddress = 0;
            var length = sizeof(THeader);
            var allocatedLength = headerSize + Align(length);
            ValidateAllocatedLength(allocatedLength);

            epoch.Resume();

            logicalAddress = AllocateBlock(allocatedLength);

            var physicalAddress = (byte*)allocator.GetPhysicalAddress(logicalAddress);
            *(THeader*)(physicalAddress + headerSize) = userHeader;
            SetHeader(length, physicalAddress);
            safeTailRefreshEntryEnqueued?.Signal();
            epoch.Suspend();
            if (autoCommit) Commit();
        }

        /// <summary>
        /// Append a user-defined blittable struct header and one <see cref="ReadOnlySpan{_byte_}"/> entry atomically to the log.
        /// </summary>
        /// <param name="userHeader"></param>
        /// <param name="item"></param>
        /// <param name="logicalAddress">Logical address of added entry</param>
        public unsafe void Enqueue<THeader>(THeader userHeader, ReadOnlySpan<byte> item, out long logicalAddress)
            where THeader : unmanaged
        {
            logicalAddress = 0;
            var length = sizeof(THeader) + item.TotalSize();
<<<<<<< HEAD
            int allocatedLength = headerSize + Align(length);
=======
            var allocatedLength = headerSize + Align(length);
>>>>>>> 04c8fcf9
            ValidateAllocatedLength(allocatedLength);

            epoch.Resume();

            logicalAddress = AllocateBlock(allocatedLength);

            var physicalAddress = (byte*)allocator.GetPhysicalAddress(logicalAddress);
            *(THeader*)(physicalAddress + headerSize) = userHeader;
            var offset = headerSize + sizeof(THeader);
            item.SerializeTo(new Span<byte>(physicalAddress + offset, allocatedLength - offset));
            SetHeader(length, physicalAddress);
            safeTailRefreshEntryEnqueued?.Signal();
            epoch.Suspend();
            if (autoCommit) Commit();
        }

        /// <summary>
        /// Append a user-defined blittable struct header and two <see cref="ReadOnlySpan{_byte_}"/> entries entries atomically to the log.
        /// </summary>
        /// <param name="userHeader"></param>
        /// <param name="item1"></param>
        /// <param name="item2"></param>
        /// <param name="logicalAddress">Logical address of added entry</param>
        public unsafe void Enqueue<THeader>(THeader userHeader, ReadOnlySpan<byte> item1, ReadOnlySpan<byte> item2, out long logicalAddress)
            where THeader : unmanaged
        {
            logicalAddress = 0;
            var length = sizeof(THeader) + item1.TotalSize() + item2.TotalSize();
<<<<<<< HEAD
            int allocatedLength = headerSize + Align(length);
=======
            var allocatedLength = headerSize + Align(length);
>>>>>>> 04c8fcf9
            ValidateAllocatedLength(allocatedLength);

            epoch.Resume();

            logicalAddress = AllocateBlock(allocatedLength);

            var physicalAddress = (byte*)allocator.GetPhysicalAddress(logicalAddress);
            *(THeader*)(physicalAddress + headerSize) = userHeader;
            var offset = headerSize + sizeof(THeader);
            item1.SerializeTo(new Span<byte>(physicalAddress + offset, allocatedLength - offset));
            offset += item1.TotalSize();
            item2.SerializeTo(new Span<byte>(physicalAddress + offset, allocatedLength - offset));
            SetHeader(length, physicalAddress);
            safeTailRefreshEntryEnqueued?.Signal();
            epoch.Suspend();
            if (autoCommit) Commit();
        }

        /// <summary>
        /// Append two <see cref="ReadOnlySpan{_byte_}"/> entries entries atomically to the log.
        /// </summary>
        /// <param name="item1"></param>
        /// <param name="item2"></param>
        /// <param name="logicalAddress">Logical address of added entry</param>
        public unsafe void Enqueue(ReadOnlySpan<byte> item1, ReadOnlySpan<byte> item2, out long logicalAddress)
        {
<<<<<<< HEAD
            logicalAddress = 0;
            var length = item1.TotalSize() + item2.TotalSize();
            int allocatedLength = headerSize + Align(length);
=======
            var length = item1.TotalSize() + item2.TotalSize();
            var allocatedLength = headerSize + Align(length);
>>>>>>> 04c8fcf9
            ValidateAllocatedLength(allocatedLength);

            epoch.Resume();

            logicalAddress = AllocateBlock(allocatedLength);

            var physicalAddress = (byte*)allocator.GetPhysicalAddress(logicalAddress);
            var offset = headerSize;
            item1.SerializeTo(new Span<byte>(physicalAddress + offset, allocatedLength - offset));
            offset += item1.TotalSize();
            item2.SerializeTo(new Span<byte>(physicalAddress + offset, allocatedLength - offset));
            SetHeader(length, physicalAddress);
            safeTailRefreshEntryEnqueued?.Signal();
            epoch.Suspend();
            if (autoCommit) Commit();
        }

        /// <summary>
        /// Append a user-defined blittable struct header and three <see cref="ReadOnlySpan{_byte_}"/> entries entries atomically to the log.
        /// </summary>
        /// <param name="userHeader"></param>
        /// <param name="item1"></param>
        /// <param name="item2"></param>
        /// <param name="item3"></param>
        /// <param name="logicalAddress">Logical address of added entry</param>
        public unsafe void Enqueue<THeader>(THeader userHeader, ReadOnlySpan<byte> item1, ReadOnlySpan<byte> item2, ReadOnlySpan<byte> item3, out long logicalAddress)
            where THeader : unmanaged
        {
            logicalAddress = 0;
            var length = sizeof(THeader) + item1.TotalSize() + item2.TotalSize() + item3.TotalSize();
<<<<<<< HEAD
            int allocatedLength = headerSize + Align(length);
=======
            var allocatedLength = headerSize + Align(length);
>>>>>>> 04c8fcf9
            ValidateAllocatedLength(allocatedLength);

            epoch.Resume();

            logicalAddress = AllocateBlock(allocatedLength);

            var physicalAddress = (byte*)allocator.GetPhysicalAddress(logicalAddress);
            *(THeader*)(physicalAddress + headerSize) = userHeader;
            var offset = headerSize + sizeof(THeader);
            item1.SerializeTo(new Span<byte>(physicalAddress + offset, allocatedLength - offset));
            offset += item1.TotalSize();
            item2.SerializeTo(new Span<byte>(physicalAddress + offset, allocatedLength - offset));
            offset += item2.TotalSize();
            item3.SerializeTo(new Span<byte>(physicalAddress + offset, allocatedLength - offset));
            SetHeader(length, physicalAddress);
            safeTailRefreshEntryEnqueued?.Signal();
            epoch.Suspend();
            if (autoCommit) Commit();
        }

        /// <summary>
        /// Append a user-defined blittable struct header and three <see cref="ReadOnlySpan{_byte_}"/> entries entries atomically to the log.
        /// </summary>
        /// <param name="userHeader"></param>
        /// <param name="input"></param>
        /// <param name="logicalAddress">Logical address of added entry</param>
        public unsafe void Enqueue<THeader, TInput>(THeader userHeader, ref TInput input, out long logicalAddress)
            where THeader : unmanaged where TInput : IStoreInput
        {
            logicalAddress = 0;
            var length = sizeof(THeader) + input.SerializedLength;
            var allocatedLength = headerSize + Align(length);
            ValidateAllocatedLength(allocatedLength);

            epoch.Resume();

            logicalAddress = AllocateBlock(allocatedLength);
            var physicalAddress = (byte*)allocator.GetPhysicalAddress(logicalAddress);
            *(THeader*)(physicalAddress + headerSize) = userHeader;
            _ = input.CopyTo(physicalAddress + headerSize + sizeof(THeader), input.SerializedLength);
            SetHeader(length, physicalAddress);
            safeTailRefreshEntryEnqueued?.Signal();
            epoch.Suspend();
            if (autoCommit) Commit();
        }

        /// <summary>
        /// Append a user-defined blittable struct header and three <see cref="ReadOnlySpan{_byte_}"/> entries entries atomically to the log.
        /// </summary>
        /// <param name="userHeader"></param>
        /// <param name="item1"></param>
        /// <param name="input"></param>
        /// <param name="logicalAddress">Logical address of added entry</param>
        public unsafe void Enqueue<THeader, TInput>(THeader userHeader, ReadOnlySpan<byte> item1, ref TInput input, out long logicalAddress)
            where THeader : unmanaged where TInput : IStoreInput
        {
            logicalAddress = 0;
            var length = sizeof(THeader) + item1.TotalSize() + input.SerializedLength;
            var allocatedLength = headerSize + Align(length);
            ValidateAllocatedLength(allocatedLength);

            epoch.Resume();

            logicalAddress = AllocateBlock(allocatedLength);
            var physicalAddress = (byte*)allocator.GetPhysicalAddress(logicalAddress);
            *(THeader*)(physicalAddress + headerSize) = userHeader;
            var offset = headerSize + sizeof(THeader);
            item1.SerializeTo(new Span<byte>(physicalAddress + offset, allocatedLength - offset));
            offset += item1.TotalSize();
<<<<<<< HEAD
            input.CopyTo(physicalAddress + offset, input.SerializedLength);
=======
            _ = input.CopyTo(physicalAddress + offset, input.SerializedLength);
>>>>>>> 04c8fcf9
            SetHeader(length, physicalAddress);
            safeTailRefreshEntryEnqueued?.Signal();
            epoch.Suspend();
            if (autoCommit) Commit();
        }

        /// <summary>
        /// Append a user-defined blittable struct header and three <see cref="ReadOnlySpan{_byte_}"/> entries entries atomically to the log.
        /// </summary>
        /// <param name="userHeader"></param>
        /// <param name="item1"></param>
        /// <param name="item2"></param>
        /// <param name="input"></param>
        /// <param name="logicalAddress">Logical address of added entry</param>
        public unsafe void Enqueue<THeader, TInput>(THeader userHeader, ReadOnlySpan<byte> item1, ReadOnlySpan<byte> item2, ref TInput input, out long logicalAddress)
            where THeader : unmanaged where TInput : IStoreInput
        {
            logicalAddress = 0;
            var length = sizeof(THeader) + item1.TotalSize() + item2.TotalSize() + input.SerializedLength;
            var allocatedLength = headerSize + Align(length);
            ValidateAllocatedLength(allocatedLength);

            epoch.Resume();

            logicalAddress = AllocateBlock(allocatedLength);
            var physicalAddress = (byte*)allocator.GetPhysicalAddress(logicalAddress);
            *(THeader*)(physicalAddress + headerSize) = userHeader;
            var offset = headerSize + sizeof(THeader);
            item1.SerializeTo(new Span<byte>(physicalAddress + offset, allocatedLength - offset));
            offset += item1.TotalSize();
            item2.SerializeTo(new Span<byte>(physicalAddress + offset, allocatedLength - offset));
            offset += item2.TotalSize();
<<<<<<< HEAD
            input.CopyTo(physicalAddress + offset, input.SerializedLength);
=======
            _ = input.CopyTo(physicalAddress + offset, input.SerializedLength);
>>>>>>> 04c8fcf9
            SetHeader(length, physicalAddress);
            safeTailRefreshEntryEnqueued?.Signal();
            epoch.Suspend();
            if (autoCommit) Commit();
        }

        /// <summary>
        /// Append a user-defined header byte and a <see cref="ReadOnlySpan{_byte_}"/> entry atomically to the log.
        /// </summary>
        /// <param name="userHeader"></param>
        /// <param name="item"></param>
        /// <param name="logicalAddress">Logical address of added entry</param>
        public unsafe void Enqueue(byte userHeader, ReadOnlySpan<byte> item, out long logicalAddress)
        {
            logicalAddress = 0;
            var length = sizeof(byte) + item.TotalSize();
<<<<<<< HEAD
            int allocatedLength = headerSize + Align(length);
=======
            var allocatedLength = headerSize + Align(length);
>>>>>>> 04c8fcf9
            ValidateAllocatedLength(allocatedLength);

            epoch.Resume();

            logicalAddress = AllocateBlock(allocatedLength);

            var physicalAddress = (byte*)allocator.GetPhysicalAddress(logicalAddress);
            *physicalAddress = userHeader;
            var offset = sizeof(byte);
            item.SerializeTo(new Span<byte>(physicalAddress + offset, allocatedLength - offset));
            SetHeader(length, physicalAddress);
            safeTailRefreshEntryEnqueued?.Signal();
            epoch.Suspend();
            if (autoCommit) Commit();
        }

        [MethodImpl(MethodImplOptions.AggressiveInlining)]
        private long AllocateBlock(int recordSize)
        {
            while (true)
            {
                var flushEvent = allocator.FlushEvent;
                if (allocator.TryAllocateRetryNow(recordSize, out var logicalAddress))
                    return logicalAddress;

                // logicalAddress less than 0 (RETRY_NOW) should already have been handled. We expect flushEvent to be signaled.
                Debug.Assert(logicalAddress == 0);

                epoch.Suspend();
                if (cannedException != null)
                    throw cannedException;
                try
                {
                    flushEvent.Wait();
                }
                finally
                {
                    epoch.Resume();
                }
            }
        }

        /// <summary>
        /// Try to append a user-defined blittable struct header and two <see cref="ReadOnlySpan{_byte_}"/> entries entries atomically to the log.
        /// If it returns true, we are done. If it returns false, we need to retry.
        /// </summary>
        /// <param name="userHeader"></param>
        /// <param name="item1"></param>
        /// <param name="item2"></param>
        /// <param name="logicalAddress">Logical address of added entry</param>
        /// <returns>Whether the append succeeded</returns>
        public unsafe bool TryEnqueue<THeader>(THeader userHeader, ReadOnlySpan<byte> item1, ReadOnlySpan<byte> item2, out long logicalAddress)
            where THeader : unmanaged
        {
            logicalAddress = 0;
            var length = sizeof(THeader) + item1.TotalSize() + item2.TotalSize();
<<<<<<< HEAD
            int allocatedLength = headerSize + Align(length);
=======
            var allocatedLength = headerSize + Align(length);
>>>>>>> 04c8fcf9
            ValidateAllocatedLength(allocatedLength);

            epoch.Resume();

            if (!allocator.TryAllocateRetryNow(allocatedLength, out logicalAddress))
            {
                epoch.Suspend();
                if (cannedException != null)
                    throw cannedException;
                return false;
            }

            var physicalAddress = (byte*)allocator.GetPhysicalAddress(logicalAddress);
            *(THeader*)(physicalAddress + headerSize) = userHeader;
            var offset = headerSize + sizeof(THeader);
            item1.SerializeTo(new Span<byte>(physicalAddress + offset, allocatedLength - offset));
            offset += item1.TotalSize();
            item2.SerializeTo(new Span<byte>(physicalAddress + offset, allocatedLength - offset));
            SetHeader(length, physicalAddress);
            safeTailRefreshEntryEnqueued?.Signal();
            epoch.Suspend();
            if (autoCommit) Commit();
            return true;
        }

        /// <summary>
        /// Try to append a user-defined blittable struct header and three <see cref="ReadOnlySpan{_byte_}"/> entries entries atomically to the log.
        /// If it returns true, we are done. If it returns false, we need to retry.
        /// </summary>
        /// <param name="userHeader"></param>
        /// <param name="item1"></param>
        /// <param name="item2"></param>
        /// <param name="item3"></param>
        /// <param name="logicalAddress">Logical address of added entry</param>
        /// <returns>Whether the append succeeded</returns>
        public unsafe bool TryEnqueue<THeader>(THeader userHeader, ReadOnlySpan<byte> item1, ReadOnlySpan<byte> item2, ReadOnlySpan<byte> item3, out long logicalAddress)
            where THeader : unmanaged
        {
            logicalAddress = 0;
            var length = sizeof(THeader) + item1.TotalSize() + item2.TotalSize() + item3.TotalSize();
<<<<<<< HEAD
            int allocatedLength = headerSize + Align(length);
=======
            var allocatedLength = headerSize + Align(length);
>>>>>>> 04c8fcf9
            ValidateAllocatedLength(allocatedLength);

            epoch.Resume();

            if (!allocator.TryAllocateRetryNow(allocatedLength, out logicalAddress))
            {
                epoch.Suspend();
                if (cannedException != null)
                    throw cannedException;
                return false;
            }

            var physicalAddress = (byte*)allocator.GetPhysicalAddress(logicalAddress);
            *(THeader*)(physicalAddress + headerSize) = userHeader;
            var offset = headerSize + sizeof(THeader);
            item1.SerializeTo(new Span<byte>(physicalAddress + offset, allocatedLength - offset));
            offset += item1.TotalSize();
            item2.SerializeTo(new Span<byte>(physicalAddress + offset, allocatedLength - offset));
            offset += item2.TotalSize();
            item3.SerializeTo(new Span<byte>(physicalAddress + offset, allocatedLength - offset));
            SetHeader(length, physicalAddress);
            safeTailRefreshEntryEnqueued?.Signal();
            epoch.Suspend();
            if (autoCommit) Commit();
            return true;
        }

        /// <summary>
        /// Try to append a user-defined header byte and a <see cref="ReadOnlySpan{_byte_}"/> entry atomically to the log. If it returns true, we are
        /// done. If it returns false, we need to retry.
        /// </summary>
        /// <param name="userHeader"></param>
        /// <param name="item"></param>
        /// <param name="logicalAddress">Logical address of added entry</param>
        /// <returns>Whether the append succeeded</returns>
        public unsafe bool TryEnqueue(byte userHeader, ReadOnlySpan<byte> item, out long logicalAddress)
        {
            logicalAddress = 0;
            var length = sizeof(byte) + item.TotalSize();
<<<<<<< HEAD
            int allocatedLength = headerSize + Align(length);
=======
            var allocatedLength = headerSize + Align(length);
>>>>>>> 04c8fcf9
            ValidateAllocatedLength(allocatedLength);

            epoch.Resume();

            if (!allocator.TryAllocateRetryNow(allocatedLength, out logicalAddress))
            {
                epoch.Suspend();
                if (cannedException != null)
                    throw cannedException;
                return false;
            }

            var physicalAddress = (byte*)allocator.GetPhysicalAddress(logicalAddress);
            *physicalAddress = userHeader;
            var offset = sizeof(byte);
            item.SerializeTo(new Span<byte>(physicalAddress + offset, allocatedLength - offset));
            SetHeader(length, physicalAddress);
            safeTailRefreshEntryEnqueued?.Signal();
            epoch.Suspend();
            if (autoCommit) Commit();
            return true;
        }

        /// <summary>
        /// Try to enqueue batch of entries as a single atomic unit (to memory). Entire 
        /// batch needs to fit on one log page.
        /// </summary>
        /// <param name="readOnlySpanBatch">Batch to be appended to log</param>
        /// <param name="logicalAddress">Logical address of first added entry</param>
        /// <returns>Whether the append succeeded</returns>
        public bool TryEnqueue(IReadOnlySpanBatch readOnlySpanBatch, out long logicalAddress)
        {
            return TryAppend(readOnlySpanBatch, out logicalAddress, out _);
        }
        #endregion

        #region EnqueueAsync
        /// <summary>
        /// Enqueue entry to log in memory (async) - completes after entry is 
        /// appended to memory, NOT committed to storage.
        /// </summary>
        /// <param name="entry">Entry to enqueue</param>
        /// <param name="token">Cancellation token</param>
        /// <returns></returns>
        public ValueTask<long> EnqueueAsync(byte[] entry, CancellationToken token = default)
        {
            token.ThrowIfCancellationRequested();
            if (TryEnqueue(entry, out var logicalAddress))
                return new ValueTask<long>(logicalAddress);

            return SlowEnqueueAsync(this, entry, token);
        }

        private static async ValueTask<long> SlowEnqueueAsync(TsavoriteLog @this, byte[] entry, CancellationToken token)
        {
            long logicalAddress;
            while (true)
            {
                var flushEvent = @this.FlushEvent;
                if (@this.TryEnqueue(entry, out logicalAddress))
                    break;
                // Wait for *some* flush - failure can be ignored except if the token was signaled (which the caller should handle correctly)
                try
                {
                    await flushEvent.WaitAsync(token).ConfigureAwait(false);
                }
                catch when (!token.IsCancellationRequested) { }
            }

            return logicalAddress;
        }

        /// <summary>
        /// Enqueue entry to log in memory (async) - completes after entry is 
        /// appended to memory, NOT committed to storage.
        /// </summary>
        /// <param name="entry">Entry to enqueue</param>
        /// <param name="token">Cancellation token</param>
        /// <returns></returns>
        public ValueTask<long> EnqueueAsync(ReadOnlyMemory<byte> entry, CancellationToken token = default)
        {
            token.ThrowIfCancellationRequested();
            if (TryEnqueue(entry.Span, out var logicalAddress))
                return new ValueTask<long>(logicalAddress);

            return SlowEnqueueAsync(this, entry, token);
        }

        private static async ValueTask<long> SlowEnqueueAsync(TsavoriteLog @this, ReadOnlyMemory<byte> entry, CancellationToken token)
        {
            long logicalAddress;
            while (true)
            {
                var flushEvent = @this.FlushEvent;
                if (@this.TryEnqueue(entry.Span, out logicalAddress))
                    break;
                // Wait for *some* flush - failure can be ignored except if the token was signaled (which the caller should handle correctly)
                try
                {
                    await flushEvent.WaitAsync(token).ConfigureAwait(false);
                }
                catch when (!token.IsCancellationRequested) { }
            }

            return logicalAddress;
        }

        /// <summary>
        /// Enqueue batch of entries to log in memory (async) - completes after entry is 
        /// appended to memory, NOT committed to storage.
        /// </summary>
        /// <param name="readOnlySpanBatch">Batch to enqueue</param>
        /// <param name="token">Cancellation token</param>
        /// <returns></returns>
        public ValueTask<long> EnqueueAsync(IReadOnlySpanBatch readOnlySpanBatch, CancellationToken token = default)
        {
            token.ThrowIfCancellationRequested();
            if (TryEnqueue(readOnlySpanBatch, out var address))
                return new ValueTask<long>(address);

            return SlowEnqueueAsync(this, readOnlySpanBatch, token);
        }

        private static async ValueTask<long> SlowEnqueueAsync(TsavoriteLog @this, IReadOnlySpanBatch readOnlySpanBatch, CancellationToken token)
        {
            long logicalAddress;
            while (true)
            {
                var flushEvent = @this.FlushEvent;
                if (@this.TryEnqueue(readOnlySpanBatch, out logicalAddress))
                    break;
                // Wait for *some* flush - failure can be ignored except if the token was signaled (which the caller should handle correctly)
                try
                {
                    await flushEvent.WaitAsync(token).ConfigureAwait(false);
                }
                catch when (!token.IsCancellationRequested) { }
            }

            return logicalAddress;
        }

        /// <summary>
        /// Enqueue entry to log in memory (async) - completes after entry is 
        /// appended to memory, NOT committed to storage.
        /// </summary>
        /// <param name="entry">Entry to enqueue</param>
        /// <param name="token">Cancellation token</param>
        /// <typeparam name="T">type of entry</typeparam>
        /// <returns>Logical address of added entry</returns>
        public ValueTask<long> EnqueueAsync<T>(T entry, CancellationToken token = default) where T : ILogEnqueueEntry
        {
            token.ThrowIfCancellationRequested();
            if (TryEnqueue(entry, out var logicalAddress))
                return new ValueTask<long>(logicalAddress);

            return SlowEnqueueAsync(this, entry, token);
        }

        private static async ValueTask<long> SlowEnqueueAsync<T>(TsavoriteLog @this, T entry, CancellationToken token)
            where T : ILogEnqueueEntry
        {
            long logicalAddress;
            while (true)
            {
                var flushEvent = @this.FlushEvent;
                if (@this.TryEnqueue(entry, out logicalAddress))
                    break;
                // Wait for *some* flush - failure can be ignored except if the token was signaled (which the caller should handle correctly)
                try
                {
                    await flushEvent.WaitAsync(token).ConfigureAwait(false);
                }
                catch when (!token.IsCancellationRequested) { }
            }

            return logicalAddress;
        }

        /// <summary>
        /// Enqueue batch of entries to log in memory (async) - completes after entry is 
        /// appended to memory, NOT committed to storage.
        /// </summary>
        /// <param name="entries">Entry to enqueue</param>
        /// <param name="token">Cancellation token</param>
        /// <typeparam name="T">type of entry</typeparam>
        /// <returns>Logical address of first added entry</returns>
        public ValueTask<long> EnqueueAsync<T>(IEnumerable<T> entries, CancellationToken token = default) where T : ILogEnqueueEntry
        {
            token.ThrowIfCancellationRequested();
            if (TryEnqueue(entries, out var logicalAddress))
                return new ValueTask<long>(logicalAddress);

            return SlowEnqueueAsync(this, entries, token);
        }

        private static async ValueTask<long> SlowEnqueueAsync<T>(TsavoriteLog @this, IEnumerable<T> entry, CancellationToken token)
            where T : ILogEnqueueEntry
        {
            long logicalAddress;
            while (true)
            {
                var flushEvent = @this.FlushEvent;
                if (@this.TryEnqueue(entry, out logicalAddress))
                    break;
                // Wait for *some* flush - failure can be ignored except if the token was signaled (which the caller should handle correctly)
                try
                {
                    await flushEvent.WaitAsync(token).ConfigureAwait(false);
                }
                catch when (!token.IsCancellationRequested) { }
            }

            return logicalAddress;
        }
        #endregion

        #region WaitForCommit and WaitForCommitAsync

        /// <summary>
        /// Spin-wait until specified address (or tail) and commit num (or latest), to commit to 
        /// storage. Does NOT itself issue a commit, just waits for commit. So you should 
        /// ensure that someone else causes the commit to happen.
        /// </summary>
        /// <param name="untilAddress">Address until which we should wait for commit, default 0 for tail of log</param>
        /// <param name ="commitNum">CommitNum until which we should wait for commit, default -1 for latest as of now</param>
        /// <returns></returns>
        public void WaitForCommit(long untilAddress = 0, long commitNum = -1)
        {
            if (untilAddress == 0) untilAddress = TailAddress;
            if (commitNum == -1) commitNum = this.commitNum;

            while (commitNum > persistedCommitNum || untilAddress > CommittedUntilAddress)
            {
                if (cannedException != null) throw cannedException;
                _ = Thread.Yield();
            }
        }

        /// <summary>
        /// Wait until specified address (or tail) and commit num (or latest), to commit to 
        /// storage. Does NOT itself issue a commit, just waits for commit. So you should 
        /// ensure that someone else causes the commit to happen.
        /// </summary>
        /// <param name="untilAddress">Address until which we should wait for commit, default 0 for tail of log</param>
        /// <param name ="commitNum">CommitNum until which we should wait for commit, default -1 for latest as of now</param>
        /// <param name="token">Cancellation token</param>
        /// <returns></returns>
        public async ValueTask WaitForCommitAsync(long untilAddress = 0, long commitNum = -1, CancellationToken token = default)
        {
            token.ThrowIfCancellationRequested();
            var task = CommitTask;
            var tailAddress = untilAddress;
            if (tailAddress == 0) tailAddress = allocator.GetTailAddress();

            if (commitNum == -1) commitNum = this.commitNum;
            while (CommittedUntilAddress < tailAddress || persistedCommitNum < commitNum)
            {
                var linkedCommitInfo = await task.WithCancellationAsync(token).ConfigureAwait(false);
                task = linkedCommitInfo.NextTask;
            }
        }

        /// <summary>
        /// Wait for more data to get added to the uncommitted tail of the log
        /// </summary>
        /// <returns>true if there's more data available to be read; false if there will never be more data (log has been shutdown)</returns>
        public async ValueTask<bool> WaitUncommittedAsync(long nextAddress, CancellationToken token = default)
        {
            Debug.Assert(safeTailRefreshFrequencyMs >= 0);
            if (nextAddress < SafeTailAddress)
                return true;

            while (true)
            {
                token.ThrowIfCancellationRequested();

                if (LogCompleted && nextAddress == TailAddress) return false;

                var tcs = refreshUncommittedTcs;
                if (tcs == null)
                {
                    var newTcs = new TaskCompletionSource<Empty>(TaskCreationOptions.RunContinuationsAsynchronously);
                    tcs = Interlocked.CompareExchange(ref refreshUncommittedTcs, newTcs, null);
                    tcs ??= newTcs; // successful CAS so update the local var
                }

                if (nextAddress < SafeTailAddress)
                    return true;

                // Ignore refresh-uncommitted exceptions, except when the token is signaled
                try
                {
                    _ = await tcs.Task.WithCancellationAsync(token).ConfigureAwait(false);
                }
                catch (ObjectDisposedException) { return false; }
                catch when (!token.IsCancellationRequested) { }
            }
        }
        #endregion

        #region Commit and CommitAsync

        /// <summary>
        /// Issue commit request for log (until tail)
        /// </summary>
        /// <param name="spinWait">If true, spin-wait until commit completes. Otherwise, issue commit and return immediately.</param>
        /// <param name="cookie"></param>
        /// <returns> whether there is anything to commit. </returns>

        public void Commit(bool spinWait = false, byte[] cookie = null)
        {
            // Take a lower-bound of the content of this commit in case our request is filtered but we need to spin
            var tail = TailAddress;
            var lastCommit = commitNum;

            var success = CommitInternal(out var actualTail, out var actualCommitNum, cookie == null, cookie, -1, null);
            if (!spinWait) return;
            if (success)
                WaitForCommit(actualTail, actualCommitNum);
            else
                // Still need to imitate semantics to spin until all previous enqueues are committed when commit has been filtered  
                WaitForCommit(tail, lastCommit);
        }

        /// <summary>
        /// Issue a strong commit request for log (until tail) with the given commitNum. Strong commits bypass commit policies
        /// and will never be compressed with other concurrent commit requests.
        /// </summary>
        /// <param name="commitTail">The tail committed by this call</param>
        /// <param name="actualCommitNum">
        /// A unique, monotonically increasing identifier for the commit that can be used to recover to exactly this commit
        /// </param>
        /// <param name="spinWait">If true, spin-wait until commit completes. Otherwise, issue commit and return immediately</param>
        /// <param name="cookie">
        /// A custom piece of metadata to be associated with this commit. If commit is successful, any recovery from
        /// this commit will recover the cookie in RecoveredCookie field. Note that cookies are not stored by TsavoriteLog
        /// itself, so the user is responsible for tracking cookie content and supplying it to every commit call if needed
        /// </param>
        /// <param name="proposedCommitNum">
        /// Proposal for the identifier to use for this commit, or -1 if the system should pick one. If supplied with
        /// a non -1 value, commit is guaranteed to have the supplied identifier if commit call is successful
        /// </param>
        /// <param name="callback"> callback function that will be invoked when strong commit is persistent </param>
        /// <returns>Whether commit is successful </returns>
        public bool CommitStrongly(out long commitTail, out long actualCommitNum, bool spinWait = false, byte[] cookie = null, long proposedCommitNum = -1, Action callback = null)
        {
            if (!CommitInternal(out commitTail, out actualCommitNum, false, cookie, proposedCommitNum, callback))
                return false;
            if (spinWait)
                WaitForCommit(commitTail, actualCommitNum);
            return true;
        }

        /// <summary>
        /// Async commit log (until tail), completes only when we 
        /// complete the commit. Throws exception if this or any 
        /// ongoing commit fails.
        /// </summary>
        /// <returns></returns>
        public async ValueTask CommitAsync(byte[] cookie = null, CancellationToken token = default)
        {
            token.ThrowIfCancellationRequested();

            // Take a lower-bound of the content of this commit in case our request is filtered but we need to wait
            var tail = TailAddress;
            var lastCommit = commitNum;

            var task = CommitTask;
            var success = CommitInternal(out var actualTail, out var actualCommitNum, cookie == null, cookie, -1, null);

            if (success)
            {
                while (CommittedUntilAddress < actualTail || persistedCommitNum < actualCommitNum)
                {
                    var linkedCommitInfo = await task.WithCancellationAsync(token).ConfigureAwait(false);
                    task = linkedCommitInfo.NextTask;
                }
            }
            else
            {
                while (CommittedUntilAddress < tail || persistedCommitNum < lastCommit)
                {
                    var linkedCommitInfo = await task.WithCancellationAsync(token).ConfigureAwait(false);
                    task = linkedCommitInfo.NextTask;
                }
            }
        }

        /// <summary>
        /// Async commit log (until tail), completes only when we 
        /// complete the commit. Throws exception if any commit
        /// from prevCommitTask to current fails.
        /// </summary>
        /// <returns></returns>
        public async ValueTask<Task<LinkedCommitInfo>> CommitAsync(Task<LinkedCommitInfo> prevCommitTask, byte[] cookie = null, CancellationToken token = default)
        {
            token.ThrowIfCancellationRequested();

            // Take a lower-bound of the content of this commit in case our request is filtered but we need to spin
            var tail = TailAddress;
            var lastCommit = commitNum;
            prevCommitTask ??= CommitTask;

            var success = CommitInternal(out var actualTail, out var actualCommitNum, cookie == null, null, -1, null);
            if (success)
            {
                while (CommittedUntilAddress < actualTail || persistedCommitNum < actualCommitNum)
                {
                    var linkedCommitInfo = await prevCommitTask.WithCancellationAsync(token).ConfigureAwait(false);
                    if (linkedCommitInfo.CommitInfo.UntilAddress < actualTail || persistedCommitNum < actualCommitNum)
                        prevCommitTask = linkedCommitInfo.NextTask;
                    else
                        return linkedCommitInfo.NextTask;
                }
            }
            else
            {
                while (CommittedUntilAddress < tail || persistedCommitNum < lastCommit)
                {
                    var linkedCommitInfo = await prevCommitTask.WithCancellationAsync(token).ConfigureAwait(false);
                    if (linkedCommitInfo.CommitInfo.UntilAddress < actualTail || persistedCommitNum < actualCommitNum)
                        prevCommitTask = linkedCommitInfo.NextTask;
                    else
                        return linkedCommitInfo.NextTask;
                }
            }

            return prevCommitTask;
        }

        /// <summary>
        /// Issue commit request for log (until tail) with the given commitNum
        /// </summary>
        /// <param name="cookie">
        /// A custom piece of metadata to be associated with this commit. If commit is successful, any recovery from
        /// this commit will recover the cookie in RecoveredCookie field. Note that cookies are not stored by TsavoriteLog
        /// itself, so the user is responsible for tracking cookie content and supplying it to every commit call if needed
        /// </param>
        /// <param name="proposedCommitNum">
        /// Proposal for the identifier to use for this commit, or -1 if the system should pick one. If supplied with
        /// a non -1 value, commit is guaranteed to have the supplied identifier if commit call is successful
        /// </param>
        /// <param name="token">Cancellation token</param>
        /// <returns>Whether commit is successful, commit tail, and actual commit number</returns>
        public async ValueTask<(bool success, long commitTail, long actualCommitNum)> CommitStronglyAsync(byte[] cookie = null, long proposedCommitNum = -1, CancellationToken token = default)
        {
            token.ThrowIfCancellationRequested();
            var task = CommitTask;
            if (!CommitInternal(out var commitTail, out var actualCommitNum, false, cookie, proposedCommitNum, null))
                return (false, commitTail, actualCommitNum);

            while (CommittedUntilAddress < commitTail || persistedCommitNum < actualCommitNum)
            {
                var linkedCommitInfo = await task.WithCancellationAsync(token).ConfigureAwait(false);
                task = linkedCommitInfo.NextTask;
            }

            return (true, commitTail, actualCommitNum);
        }
        #endregion

        #region EnqueueAndWaitForCommit

        /// <summary>
        /// Append entry to log - spin-waits until entry is committed to storage.
        /// Does NOT itself issue flush!
        /// </summary>
        /// <param name="entry"></param>
        /// <returns></returns>
        public long EnqueueAndWaitForCommit(byte[] entry)
        {
            long logicalAddress;
            while (!TryEnqueue(entry, out logicalAddress))
                _ = Thread.Yield();
            WaitForCommit(logicalAddress + 1);
            return logicalAddress;
        }

        /// <summary>
        /// Append entry to log - spin-waits until entry is committed to storage.
        /// Does NOT itself issue flush!
        /// </summary>
        /// <param name="entry"></param>
        /// <returns></returns>
        public long EnqueueAndWaitForCommit(ReadOnlySpan<byte> entry)
        {
            long logicalAddress;
            while (!TryEnqueue(entry, out logicalAddress))
                _ = Thread.Yield();
            WaitForCommit(logicalAddress + 1);
            return logicalAddress;
        }

        /// <summary>
        /// Append batch of entries to log - spin-waits until entry is committed to storage.
        /// Does NOT itself issue flush!
        /// </summary>
        /// <param name="readOnlySpanBatch"></param>
        /// <returns></returns>
        public long EnqueueAndWaitForCommit(IReadOnlySpanBatch readOnlySpanBatch)
        {
            long logicalAddress;
            while (!TryEnqueue(readOnlySpanBatch, out logicalAddress))
                _ = Thread.Yield();
            WaitForCommit(logicalAddress + 1);
            return logicalAddress;
        }

        /// <summary>
        /// Append entry to log - spin-waits until entry is committed to storage.
        /// Does NOT itself issue flush!
        /// </summary>
        /// <param name="entry">Entry to be enqueued to log</param>
        /// <typeparam name="T">type of entry</typeparam>
        /// <returns>Logical address of added entry</returns>
        public long EnqueueAndWaitForCommit<T>(T entry) where T : ILogEnqueueEntry
        {
            long logicalAddress;
            while (!TryEnqueue(entry, out logicalAddress))
                _ = Thread.Yield();
            WaitForCommit(logicalAddress + 1);
            return logicalAddress;
        }

        /// <summary>
        /// Append entry to log - spin-waits until entry is committed to storage.
        /// Does NOT itself issue flush!
        /// </summary>
        /// <param name="entries">Entries to be enqueued to log</param>
        /// <typeparam name="T">type of entry</typeparam>
        /// <returns>Logical address of first added entry</returns>
        public long EnqueueAndWaitForCommit<T>(IEnumerable<T> entries) where T : ILogEnqueueEntry
        {
            long logicalAddress;
            while (!TryEnqueue(entries, out logicalAddress))
                _ = Thread.Yield();
            WaitForCommit(logicalAddress + 1);
            return logicalAddress;
        }

        #endregion

        #region EnqueueAndWaitForCommitAsync

        /// <summary>
        /// Append entry to log (async) - completes after entry is committed to storage.
        /// Does NOT itself issue flush!
        /// </summary>
        /// <param name="entry">Entry to enqueue</param>
        /// <param name="token">Cancellation token</param>
        /// <returns></returns>
        public async ValueTask<long> EnqueueAndWaitForCommitAsync(byte[] entry, CancellationToken token = default)
        {
            token.ThrowIfCancellationRequested();
            long logicalAddress;
            CompletionEvent flushEvent;
            Task<LinkedCommitInfo> commitTask;

            // Phase 1: wait for commit to memory
            while (true)
            {
                flushEvent = FlushEvent;
                commitTask = CommitTask;
                if (TryEnqueue(entry, out logicalAddress))
                    break;
                try
                {
                    await flushEvent.WaitAsync(token).ConfigureAwait(false);
                }
                catch when (!token.IsCancellationRequested) { }
            }

            // Phase 2: wait for commit/flush to storage
            // Since the task object was read before enqueueing, there is no need for the CommittedUntilAddress >= logicalAddress check like in WaitForCommit
            while (true)
            {
                LinkedCommitInfo linkedCommitInfo;
                try
                {
                    linkedCommitInfo = await commitTask.WithCancellationAsync(token).ConfigureAwait(false);
                }
                catch (CommitFailureException e)
                {
                    linkedCommitInfo = e.LinkedCommitInfo;
                    if (logicalAddress >= linkedCommitInfo.CommitInfo.FromAddress && logicalAddress < linkedCommitInfo.CommitInfo.UntilAddress)
                        throw;
                }
                if (linkedCommitInfo.CommitInfo.UntilAddress < logicalAddress + 1)
                    commitTask = linkedCommitInfo.NextTask;
                else
                    break;
            }

            return logicalAddress;
        }

        /// <summary>
        /// Append entry to log (async) - completes after entry is committed to storage.
        /// Does NOT itself issue flush!
        /// </summary>
        /// <param name="entry">Entry to enqueue</param>
        /// <param name="token">Cancellation token</param>
        /// <returns></returns>
        public async ValueTask<long> EnqueueAndWaitForCommitAsync(ReadOnlyMemory<byte> entry, CancellationToken token = default)
        {
            token.ThrowIfCancellationRequested();
            long logicalAddress;
            CompletionEvent flushEvent;
            Task<LinkedCommitInfo> commitTask;

            // Phase 1: wait for commit to memory
            while (true)
            {
                flushEvent = FlushEvent;
                commitTask = CommitTask;
                if (TryEnqueue(entry.Span, out logicalAddress))
                    break;
                try
                {
                    await flushEvent.WaitAsync(token).ConfigureAwait(false);
                }
                catch when (!token.IsCancellationRequested) { }
            }

            // Phase 2: wait for commit/flush to storage
            // Since the task object was read before enqueueing, there is no need for the CommittedUntilAddress >= logicalAddress check like in WaitForCommit
            while (true)
            {
                LinkedCommitInfo linkedCommitInfo;
                try
                {
                    linkedCommitInfo = await commitTask.WithCancellationAsync(token).ConfigureAwait(false);
                }
                catch (CommitFailureException e)
                {
                    linkedCommitInfo = e.LinkedCommitInfo;
                    if (logicalAddress >= linkedCommitInfo.CommitInfo.FromAddress && logicalAddress < linkedCommitInfo.CommitInfo.UntilAddress)
                        throw;
                }
                if (linkedCommitInfo.CommitInfo.UntilAddress < logicalAddress + 1)
                    commitTask = linkedCommitInfo.NextTask;
                else
                    break;
            }

            return logicalAddress;
        }

        /// <summary>
        /// Append batch of entries to log (async) - completes after batch is committed to storage.
        /// Does NOT itself issue flush!
        /// </summary>
        /// <param name="readOnlySpanBatch"></param>
        /// <param name="token">Cancellation token</param>
        /// <returns></returns>
        public async ValueTask<long> EnqueueAndWaitForCommitAsync(IReadOnlySpanBatch readOnlySpanBatch, CancellationToken token = default)
        {
            token.ThrowIfCancellationRequested();
            long logicalAddress;
            CompletionEvent flushEvent;
            Task<LinkedCommitInfo> commitTask;

            // Phase 1: wait for commit to memory
            while (true)
            {
                flushEvent = FlushEvent;
                commitTask = CommitTask;
                if (TryEnqueue(readOnlySpanBatch, out logicalAddress))
                    break;
                try
                {
                    await flushEvent.WaitAsync(token).ConfigureAwait(false);
                }
                catch when (!token.IsCancellationRequested) { }
            }

            // Phase 2: wait for commit/flush to storage
            // Since the task object was read before enqueueing, there is no need for the CommittedUntilAddress >= logicalAddress check like in WaitForCommit
            while (true)
            {
                LinkedCommitInfo linkedCommitInfo;
                try
                {
                    linkedCommitInfo = await commitTask.WithCancellationAsync(token).ConfigureAwait(false);
                }
                catch (CommitFailureException e)
                {
                    linkedCommitInfo = e.LinkedCommitInfo;
                    if (logicalAddress >= linkedCommitInfo.CommitInfo.FromAddress && logicalAddress < linkedCommitInfo.CommitInfo.UntilAddress)
                        throw;
                }
                if (linkedCommitInfo.CommitInfo.UntilAddress < logicalAddress + 1)
                    commitTask = linkedCommitInfo.NextTask;
                else
                    break;
            }

            return logicalAddress;
        }

        /// <summary>
        /// Append entry to log (async) - completes after entry is committed to storage.
        /// Does NOT itself issue flush!
        /// </summary>
        /// <param name="entry">Entry to enqueue</param>
        /// <param name="token">Cancellation token</param>
        /// <typeparam name="T">type of entry</typeparam>
        /// <returns>Logical address of added entry</returns>
        public async ValueTask<long> EnqueueAndWaitForCommitAsync<T>(T entry, CancellationToken token = default) where T : ILogEnqueueEntry
        {
            token.ThrowIfCancellationRequested();
            long logicalAddress;
            CompletionEvent flushEvent;
            Task<LinkedCommitInfo> commitTask;

            // Phase 1: wait for commit to memory
            while (true)
            {
                flushEvent = FlushEvent;
                commitTask = CommitTask;
                if (TryEnqueue(entry, out logicalAddress))
                    break;
                try
                {
                    await flushEvent.WaitAsync(token).ConfigureAwait(false);
                }
                catch when (!token.IsCancellationRequested) { }
            }

            // Phase 2: wait for commit/flush to storage
            // Since the task object was read before enqueueing, there is no need for the CommittedUntilAddress >= logicalAddress check like in WaitForCommit
            while (true)
            {
                LinkedCommitInfo linkedCommitInfo;
                try
                {
                    linkedCommitInfo = await commitTask.WithCancellationAsync(token).ConfigureAwait(false);
                }
                catch (CommitFailureException e)
                {
                    linkedCommitInfo = e.LinkedCommitInfo;
                    if (logicalAddress >= linkedCommitInfo.CommitInfo.FromAddress && logicalAddress < linkedCommitInfo.CommitInfo.UntilAddress)
                        throw;
                }
                if (linkedCommitInfo.CommitInfo.UntilAddress < logicalAddress + 1)
                    commitTask = linkedCommitInfo.NextTask;
                else
                    break;
            }

            return logicalAddress;
        }

        /// <summary>
        /// Append batch of entries to log (async) - completes after batch is committed to storage.
        /// Does NOT itself issue flush!
        /// </summary>
        /// <param name="entries"> entries to enqueue</param>
        /// <param name="token">Cancellation token</param>
        /// <typeparam name="T">type of entry</typeparam>
        /// <returns>Logical address of added entry</returns>
        public async ValueTask<long> EnqueueAndWaitForCommitAsync<T>(IEnumerable<T> entries,
            CancellationToken token = default) where T : ILogEnqueueEntry
        {
            token.ThrowIfCancellationRequested();
            long logicalAddress;
            CompletionEvent flushEvent;
            Task<LinkedCommitInfo> commitTask;

            // Phase 1: wait for commit to memory
            while (true)
            {
                flushEvent = FlushEvent;
                commitTask = CommitTask;
                if (TryEnqueue(entries, out logicalAddress))
                    break;
                try
                {
                    await flushEvent.WaitAsync(token).ConfigureAwait(false);
                }
                catch when (!token.IsCancellationRequested) { }
            }

            // Phase 2: wait for commit/flush to storage
            // Since the task object was read before enqueueing, there is no need for the CommittedUntilAddress >= logicalAddress check like in WaitForCommit
            while (true)
            {
                LinkedCommitInfo linkedCommitInfo;
                try
                {
                    linkedCommitInfo = await commitTask.WithCancellationAsync(token).ConfigureAwait(false);
                }
                catch (CommitFailureException e)
                {
                    linkedCommitInfo = e.LinkedCommitInfo;
                    if (logicalAddress >= linkedCommitInfo.CommitInfo.FromAddress && logicalAddress < linkedCommitInfo.CommitInfo.UntilAddress)
                        throw;
                }
                if (linkedCommitInfo.CommitInfo.UntilAddress < logicalAddress + 1)
                    commitTask = linkedCommitInfo.NextTask;
                else
                    break;
            }

            return logicalAddress;
        }
        #endregion

        /// <summary>
        /// Truncate the log until, but not including, untilAddress. **User should ensure
        /// that the provided address is a valid starting address for some record.** The
        /// truncation is not persisted until the next commit.
        /// </summary>
        /// <param name="untilAddress">Until address</param>
        public void TruncateUntil(long untilAddress)
        {
            _ = Utility.MonotonicUpdate(ref beginAddress, untilAddress, out _);
        }

        /// <summary>
        /// Unsafely shift the begin address of the log and optionally truncate files on disk, without committing.
        /// Do not use unless you know what you are doing.
        /// </summary>
        /// <param name="untilAddress"></param>
        /// <param name="snapToPageStart"></param>
        /// <param name="truncateLog"></param>
        public void UnsafeShiftBeginAddress(long untilAddress, bool snapToPageStart = false, bool truncateLog = false)
        {
            if (Utility.MonotonicUpdate(ref beginAddress, untilAddress, out _))
            {
                if (snapToPageStart)
                    untilAddress = allocator.GetAddressOfStartOfPageOfAddress(untilAddress);

                var epochProtected = epoch.ThisInstanceProtected();
                try
                {
                    if (!epochProtected)
                        epoch.Resume();
                    allocator.ShiftBeginAddress(untilAddress, truncateLog, noFlush: true);
                }
                finally
                {
                    if (!epochProtected)
                        epoch.Suspend();
                }
            }
        }

        /// <summary>
        /// Truncate the log until the start of the page corresponding to untilAddress. This is 
        /// safer than TruncateUntil, as page starts are always a valid truncation point. The
        /// truncation is not persisted until the next commit.
        /// </summary>
        /// <param name="untilAddress">Until address</param>
        public void TruncateUntilPageStart(long untilAddress)
        {
<<<<<<< HEAD
            Utility.MonotonicUpdate(ref beginAddress, allocator.GetAddressOfStartOfPageOfAddress(untilAddress), out _);
=======
            _ = Utility.MonotonicUpdate(ref beginAddress, allocator.GetAddressOfStartOfPageOfAddress(untilAddress), out _);
>>>>>>> 04c8fcf9
        }

        /// <summary>
        /// Pull-based iterator interface for scanning Tsavorite log
        /// </summary>
        /// <param name="beginAddress">Begin address for scan.</param>
        /// <param name="endAddress">End address for scan (or long.MaxValue for tailing).</param>
        /// <param name="recover">Whether to recover named iterator from latest commit (if exists). If false, iterator starts from beginAddress.</param>
        /// <param name="scanBufferingMode">Use single or double buffering</param>
        /// <param name="scanUncommitted">Whether we scan uncommitted data</param>
        /// <param name="logger"></param>
        /// <returns></returns>
<<<<<<< HEAD
        public TsavoriteLogIterator Scan(long beginAddress, long endAddress, bool recover = true, DiskScanBufferingMode scanBufferingMode = DiskScanBufferingMode.DoublePageBuffering, bool scanUncommitted = false, ILogger logger = null)
=======
        public TsavoriteLogScanIterator Scan(long beginAddress, long endAddress, bool recover = true, DiskScanBufferingMode scanBufferingMode = DiskScanBufferingMode.DoublePageBuffering, bool scanUncommitted = false, ILogger logger = null)
>>>>>>> 04c8fcf9
        {
            if (readOnlyMode)
            {
                scanBufferingMode = DiskScanBufferingMode.SinglePageBuffering;
<<<<<<< HEAD

=======
>>>>>>> 04c8fcf9
                if (scanUncommitted)
                    throw new TsavoriteException("Cannot use scanUncommitted with read-only TsavoriteLog");
            }

            if (scanUncommitted && safeTailRefreshFrequencyMs < 0)
                throw new TsavoriteException("Cannot use scanUncommitted without setting SafeTailRefreshFrequencyMs to a non-negative value in TsavoriteLog settings");

            var iter = new TsavoriteLogIterator(this, allocator, beginAddress, endAddress, getMemory, scanBufferingMode, epoch, headerSize, scanUncommitted, logger: logger);

            if (Interlocked.Increment(ref logRefCount) == 1)
                throw new TsavoriteException("Cannot scan disposed log instance");
            return iter;
        }

        List<TsavoriteLogScanSingleIterator> activeSingleIterators;

        public void RemoveIterator(TsavoriteLogScanSingleIterator iterator)
        {
            lock (this)
            {
                if (activeSingleIterators != null)
                {
                    List<TsavoriteLogScanSingleIterator> newList = null;
                    foreach (var it in activeSingleIterators)
                    {
                        if (it != iterator)
                        {
                            newList ??= [];
                            newList.Add(it);
                        }
                    }
                    activeSingleIterators = newList;
                }
            }
        }

        public TsavoriteLogScanSingleIterator ScanSingle(long beginAddress, long endAddress, bool recover = true, DiskScanBufferingMode scanBufferingMode = DiskScanBufferingMode.DoublePageBuffering, bool scanUncommitted = false, ILogger logger = null)
        {
            if (readOnlyMode)
            {
                scanBufferingMode = DiskScanBufferingMode.SinglePageBuffering;

                if (scanUncommitted)
                    throw new TsavoriteException("Cannot use scanUncommitted with read-only TsavoriteLog");
            }

            if (scanUncommitted && safeTailRefreshFrequencyMs < 0)
                throw new TsavoriteException("Cannot use scanUncommitted without setting SafeTailRefreshFrequencyMs to a non-negative value in TsavoriteLog settings");

            var iter = new TsavoriteLogScanSingleIterator(this, allocator, beginAddress, endAddress, getMemory, scanBufferingMode, epoch, headerSize, scanUncommitted, logger: logger);

            lock (this)
            {
                List<TsavoriteLogScanSingleIterator> newList = activeSingleIterators == null ? new() { iter } : new(activeSingleIterators) { iter };
                activeSingleIterators = newList;
            }

            if (Interlocked.Increment(ref logRefCount) == 1)
                throw new TsavoriteException("Cannot scan disposed log instance");
            return iter;
        }

        /// <summary>
        /// Random read record from log, at given address
        /// </summary>
        /// <param name="address">Logical address to read from</param>
        /// <param name="estimatedLength">Estimated length of entry, if known</param>
        /// <param name="token">Cancellation token</param>
        /// <returns></returns>
        public async ValueTask<(byte[], int)> ReadAsync(long address, int estimatedLength = 0, CancellationToken token = default)
        {
            token.ThrowIfCancellationRequested();
            epoch.Resume();
            if (address >= CommittedUntilAddress || address < BeginAddress)
            {
                epoch.Suspend();
                return default;
            }
            var ctx = new SimpleReadContext
            {
                logicalAddress = address,
                completedRead = new SemaphoreSlim(0)
            };
            unsafe
            {
                allocator.AsyncReadBlittableRecordToMemory(address, headerSize + estimatedLength, AsyncGetFromDiskCallback, ref ctx);
            }
            epoch.Suspend();
            await ctx.completedRead.WaitAsync(token).ConfigureAwait(false);
            return GetRecordAndFree(ctx.record);
        }

        /// <summary>
        /// Random read record from log as IMemoryOwner&lt;byte&gt;, at given address
        /// </summary>
        /// <param name="address">Logical address to read from</param>
        /// <param name="memoryPool">MemoryPool to rent the destination buffer from</param>
        /// <param name="estimatedLength">Estimated length of entry, if known</param>
        /// <param name="token">Cancellation token</param>
        /// <returns></returns>
        public async ValueTask<(IMemoryOwner<byte>, int)> ReadAsync(long address, MemoryPool<byte> memoryPool, int estimatedLength = 0, CancellationToken token = default)
        {
            token.ThrowIfCancellationRequested();
            epoch.Resume();
            if (address >= CommittedUntilAddress || address < BeginAddress)
            {
                epoch.Suspend();
                return default;
            }
            var ctx = new SimpleReadContext
            {
                logicalAddress = address,
                completedRead = new SemaphoreSlim(0)
            };
            unsafe
            {
                allocator.AsyncReadBlittableRecordToMemory(address, headerSize + estimatedLength, AsyncGetFromDiskCallback, ref ctx);
            }
            epoch.Suspend();
            await ctx.completedRead.WaitAsync(token).ConfigureAwait(false);
            return GetRecordAsMemoryOwnerAndFree(ctx.record, memoryPool);
        }

        /// <summary>
        /// Random read record from log, at given address
        /// </summary>
        /// <param name="address">Logical address to read from</param>
        /// <param name="token">Cancellation token</param>
        /// <returns></returns>
        public async ValueTask<int> ReadRecordLengthAsync(long address, CancellationToken token = default)
        {
            token.ThrowIfCancellationRequested();
            epoch.Resume();
            if (address >= CommittedUntilAddress || address < BeginAddress)
            {
                epoch.Suspend();
                return default;
            }
            var ctx = new SimpleReadContext
            {
                logicalAddress = address,
                completedRead = new SemaphoreSlim(0)
            };
            unsafe
            {
                allocator.AsyncReadBlittableRecordToMemory(address, headerSize, AsyncGetHeaderOnlyFromDiskCallback, ref ctx);
            }
            epoch.Suspend();
            await ctx.completedRead.WaitAsync(token).ConfigureAwait(false);
            return GetRecordLengthAndFree(ctx.record);
        }

        /// <summary>
        /// Trigger refresh of safe tail address
        /// </summary>
        private void DoAutoRefreshSafeTailAddress()
        {
            safeTailRefreshEntryEnqueued?.Signal();
        }

        [MethodImpl(MethodImplOptions.AggressiveInlining)]
        private static int Align(int length)
        {
            return (length + 3) & ~3;
        }

        /// <summary>
        /// Commit log
        /// </summary>
        private void CommitCallback(CommitInfo commitInfo)
        {
            // Using count is safe as a fast filtering mechanism to reduce number of invocations despite concurrency
            if (ongoingCommitRequests.Count == 0 && commitInfo.ErrorCode == 0) return;
            commitQueue.AddWorkItem(commitInfo);
        }

        private unsafe bool TryEnqueueCommitRecord(ref TsavoriteLogRecoveryInfo info)
        {
            var entryBodySize = info.SerializedSize();

            var allocatedLength = headerSize + Align(entryBodySize);
            ValidateAllocatedLength(allocatedLength);

            epoch.Resume();

            if (!allocator.TryAllocateRetryNow(allocatedLength, out var logicalAddress))
            {
                epoch.Suspend();
                return false;
            }

            // Finish filling in all fields
            info.BeginAddress = BeginAddress;
            info.UntilAddress = logicalAddress + allocatedLength;

            var physicalAddress = allocator.GetPhysicalAddress(logicalAddress);

            var entryBody = info.ToByteArray();
            fixed (byte* bp = entryBody)
                Buffer.MemoryCopy(bp, (void*)(headerSize + physicalAddress), entryBody.Length, entryBody.Length);
            SetCommitRecordHeader(entryBody.Length, (byte*)physicalAddress);
            safeTailRefreshEntryEnqueued?.Signal();
            epoch.Suspend();
            // Return the commit tail
            return true;
        }

        private bool ShouldCommmitMetadata(ref TsavoriteLogRecoveryInfo info)
        {
            return beginAddress > CommittedBeginAddress || info.Cookie != null;
        }

        private void CommitMetadataOnly(ref TsavoriteLogRecoveryInfo info)
        {
            var fromAddress = CommittedUntilAddress > info.BeginAddress ? CommittedUntilAddress : info.BeginAddress;
            var untilAddress = FlushedUntilAddress > info.BeginAddress ? FlushedUntilAddress : info.BeginAddress;

            CommitCallback(new CommitInfo
            {
                FromAddress = fromAddress,
                UntilAddress = untilAddress,
                ErrorCode = 0,
            });
        }

        private void UpdateCommittedState(TsavoriteLogRecoveryInfo recoveryInfo)
        {
            CommittedBeginAddress = recoveryInfo.BeginAddress;
            CommittedUntilAddress = recoveryInfo.UntilAddress;
            _ = Utility.MonotonicUpdate(ref persistedCommitNum, recoveryInfo.CommitNum, out _);
        }

        private void WriteCommitMetadata(TsavoriteLogRecoveryInfo recoveryInfo)
        {
            // TODO: can change to write this in separate thread for fast commit

            // If we are in fast-commit, we may not write every metadata to disk. However, when we are deleting files
            // on disk, we have to write metadata for the new start location on disk so we know where to scan forward from.
            var forceWriteMetadata = fastCommitMode && (allocator.BeginAddress < recoveryInfo.BeginAddress);
            logCommitManager.Commit(recoveryInfo.BeginAddress, recoveryInfo.UntilAddress,
                recoveryInfo.ToByteArray(), recoveryInfo.CommitNum, forceWriteMetadata);

            // If not fast committing, set committed state as we commit metadata explicitly only after metadata commit
            if (!fastCommitMode)
                UpdateCommittedState(recoveryInfo);
            // Issue any potential physical deletes due to shifts in begin address
            if (allocator.BeginAddress < recoveryInfo.BeginAddress)
            {
                try
                {
                    epoch.Resume();
                    allocator.ShiftBeginAddress(recoveryInfo.BeginAddress, true);
                }
                finally
                {
                    epoch.Suspend();
                }
            }
        }

        private void SerialCommitCallbackWorker(CommitInfo commitInfo)
        {
            if (commitInfo.ErrorCode != 0)
            {
                var exception = new CommitFailureException(new LinkedCommitInfo { CommitInfo = commitInfo },
                    $"Commit of address range [{commitInfo.FromAddress}-{commitInfo.UntilAddress}] failed with error code {commitInfo.ErrorCode}");
                if (tolerateDeviceFailure)
                {
                    var oldCommitTcs = commitTcs;
                    commitTcs = new TaskCompletionSource<LinkedCommitInfo>(TaskCreationOptions.RunContinuationsAsynchronously);
                    _ = oldCommitTcs.TrySetException(exception);
                    // Silently set flushed until past this range
                    _ = Utility.MonotonicUpdate(ref allocator.FlushedUntilAddress, commitInfo.UntilAddress, out _);
                    allocator.UnsafeSkipError(commitInfo);
                }
                else
                {
                    cannedException = exception;
                    // Make sure future waiters do not get a fresh tcs
                    _ = commitTcs.TrySetException(cannedException);
                }
                return;
            }
            // Check for the commit records included in this flush
            coveredCommits.Clear();
            lock (ongoingCommitRequests)
            {
                while (ongoingCommitRequests.Count != 0)
                {
                    var (addr, recoveryInfo) = ongoingCommitRequests.Peek();
                    if (addr > commitInfo.UntilAddress) break;
                    coveredCommits.Add(recoveryInfo);
                    _ = ongoingCommitRequests.Dequeue();
                }
            }

            // Nothing was committed --- this was probably an auto-flush. Return now without touching any
            // commit task tracking.
            if (coveredCommits.Count == 0) return;

            var latestCommit = coveredCommits[coveredCommits.Count - 1];
            if (fastCommitMode)
            {
                // In fast commit mode, can safely set committed state to the latest flushed and invoke callbacks early
                UpdateCommittedState(latestCommit);
                foreach (var recoveryInfo in coveredCommits)
                {
                    recoveryInfo.Callback?.Invoke();
                    commitPolicy.OnCommitFinished(recoveryInfo);
                }
            }

            foreach (var recoveryInfo in coveredCommits)
            {
                // Only write out commit metadata if user cares about this as a distinct recoverable point
                if (!recoveryInfo.FastForwardAllowed) WriteCommitMetadata(recoveryInfo);
                if (!fastCommitMode)
                {
                    recoveryInfo.Callback?.Invoke();
                    commitPolicy.OnCommitFinished(recoveryInfo);
                }
            }

            // We fast-forwarded commits earlier, so write it out if not covered by another commit
            if (latestCommit.FastForwardAllowed) WriteCommitMetadata(latestCommit);

            // TODO: Can invoke earlier in the case of fast commit
            var _commitTcs = commitTcs;
            commitTcs = new TaskCompletionSource<LinkedCommitInfo>(TaskCreationOptions.RunContinuationsAsynchronously);
            var lci = new LinkedCommitInfo
            {
                CommitInfo = commitInfo,
                NextTask = commitTcs.Task
            };
            _ = (_commitTcs?.TrySetResult(lci));
        }

        /// <summary>
        /// Synchronously recover instance to TsavoriteLog's latest valid commit, when being used as a readonly log iterator
        /// </summary>
        public void RecoverReadOnly()
        {
            if (!readOnlyMode)
                throw new TsavoriteException("This method can only be used with a read-only TsavoriteLog instance used for iteration. Set TsavoriteLogSettings.ReadOnlyMode to true during creation to indicate this.");

            RestoreLatest(out _);
            SignalWaitingROIterators();
        }

        /// <summary>
        /// Asynchronously recover instance to TsavoriteLog's latest commit, when being used as a readonly log iterator
        /// </summary>
        public async ValueTask RecoverReadOnlyAsync(CancellationToken cancellationToken = default)
        {
            if (!readOnlyMode)
                throw new TsavoriteException("This method can only be used with a read-only TsavoriteLog instance used for iteration. Set TsavoriteLogSettings.ReadOnlyMode to true during creation to indicate this.");

            _ = await RestoreLatestAsync(cancellationToken).ConfigureAwait(false);
            SignalWaitingROIterators();
        }

        private void SignalWaitingROIterators()
        {
            // One RecoverReadOnly use case is to allow a TsavoriteLogIterator to continuously read a mirror TsavoriteLog (over the same log storage) of a primary TsavoriteLog.
            // In this scenario, when the iterator arrives at the tail after a previous call to RestoreReadOnly, it will wait asynchronously until more data
            // is committed and read by a subsequent call to RecoverReadOnly. Here, we signal iterators that we have completed recovery.
            var _commitTcs = commitTcs;
            if (commitTcs.Task.Status != TaskStatus.Faulted || commitTcs.Task.Exception.InnerException is CommitFailureException)
                commitTcs = new TaskCompletionSource<LinkedCommitInfo>(TaskCreationOptions.RunContinuationsAsynchronously);

            // Update commit to release pending iterators.
            var lci = new LinkedCommitInfo
            {
                CommitInfo = new CommitInfo { FromAddress = BeginAddress, UntilAddress = FlushedUntilAddress },
                NextTask = commitTcs.Task
            };
            _ = (_commitTcs?.TrySetResult(lci));
        }

        private bool LoadCommitMetadata(long commitNum, out TsavoriteLogRecoveryInfo info)
        {
            var commitInfo = logCommitManager.GetCommitMetadata(commitNum);
            if (commitInfo is null)
            {
                info = default;
                return false;
            }

            info = new TsavoriteLogRecoveryInfo();
            info.Initialize(commitInfo);

            if (info.CommitNum == -1)
                info.CommitNum = commitNum;

            return true;
        }

        private void RestoreLatest(out byte[] cookie)
        {
            cookie = null;
            TsavoriteLogRecoveryInfo info = new();

            long scanStart = 0;
            foreach (var metadataCommit in logCommitManager.ListCommits())
            {
                try
                {
                    if (LoadCommitMetadata(metadataCommit, out info))
                    {
                        scanStart = metadataCommit;
                        break;
                    }
                }
                catch { }
            }

            // Only in fast commit mode will we potentially need to recover from an entry in the log
            if (fastCommitMode)
            {
                // Disable safe guards temporarily
                CommittedUntilAddress = long.MaxValue;
                beginAddress = info.BeginAddress;
                allocator.HeadAddress = long.MaxValue;
                try
                {
                    using var scanIterator = Scan(info.UntilAddress, long.MaxValue, recover: false);
                    _ = scanIterator.ScanForwardForCommit(ref info);
                }
                catch { }
            }

            // If until address is 0, that means info is still its default value and we haven't been able to recover
            // from any any commit. Set the log to its start position and return
            if (info.UntilAddress == 0)
            {
                logger?.LogInformation("Unable to recover using any available commit");

                // Reset variables to normal
                allocator.Initialize();
                CommittedUntilAddress = FirstValidAddress;
                beginAddress = allocator.BeginAddress;
                if (readOnlyMode)
                    allocator.HeadAddress = long.MaxValue;
                return;
            }

            if (!readOnlyMode)
            {
                var headAddress = info.UntilAddress - allocator.GetOffsetOnPage(info.UntilAddress);
                if (info.BeginAddress > headAddress)
                    headAddress = info.BeginAddress;

                if (headAddress == 0)
                    headAddress = FirstValidAddress;

                try
                {
                    allocator.RestoreHybridLog(info.BeginAddress, headAddress, info.UntilAddress, info.UntilAddress);
                }
                catch
                {
                    if (!tolerateDeviceFailure) throw;
                }
            }

            CompleteRestoreFromCommit(info);
            cookie = info.Cookie;
            commitNum = info.CommitNum;
            // After recovery, persisted commitnum remains 0 so we need to set it to latest commit number
            persistedCommitNum = info.CommitNum;
            beginAddress = allocator.BeginAddress;
            if (readOnlyMode)
                allocator.HeadAddress = long.MaxValue;

            if (scanStart > 0)
                logCommitManager.OnRecovery(scanStart);
        }

        private void RestoreSpecificCommit(long requestedCommitNum, out byte[] cookie)
        {
            cookie = null;
            TsavoriteLogRecoveryInfo info = new();

            // Find the closest commit metadata with commit num smaller than requested
            long scanStart = 0;
            foreach (var metadataCommit in logCommitManager.ListCommits())
            {
                if (metadataCommit > requestedCommitNum) continue;
                try
                {
                    if (LoadCommitMetadata(metadataCommit, out info))
                    {
                        scanStart = metadataCommit;
                        break;
                    }
                }
                catch { }
            }

            // Need to potentially scan log for the entry 
            if (scanStart < requestedCommitNum)
            {
                // If not in fast commit mode, do not scan log
                if (!fastCommitMode)
                    // In the case where precisely requested commit num is not available, can just throw exception
                    throw new TsavoriteException("requested commit num is not available");

                // If no exact metadata is found, scan forward to see if we able to find a commit entry
                // Shut up safe guards, I know what I am doing
                CommittedUntilAddress = long.MaxValue;
                beginAddress = info.BeginAddress;
                allocator.HeadAddress = long.MaxValue;
                try
                {
                    using var scanIterator = Scan(info.UntilAddress, long.MaxValue, recover: false);
                    if (!scanIterator.ScanForwardForCommit(ref info, requestedCommitNum))
                        throw new TsavoriteException("requested commit num is not available");
                }
                catch { }
            }

            // At this point, we should have found the exact commit num requested
            Debug.Assert(info.CommitNum == requestedCommitNum);
            if (!readOnlyMode)
            {
                var headAddress = info.UntilAddress - allocator.GetOffsetOnPage(info.UntilAddress);
                if (info.BeginAddress > headAddress)
                    headAddress = info.BeginAddress;

                if (headAddress == 0)
                    headAddress = FirstValidAddress;
                try
                {
                    allocator.RestoreHybridLog(info.BeginAddress, headAddress, info.UntilAddress, info.UntilAddress);
                }
                catch
                {
                    if (!tolerateDeviceFailure) throw;
                }
            }

            CompleteRestoreFromCommit(info);
            cookie = info.Cookie;
            commitNum = persistedCommitNum = info.CommitNum;
            beginAddress = allocator.BeginAddress;
            if (readOnlyMode)
                allocator.HeadAddress = long.MaxValue;

            if (scanStart > 0)
                logCommitManager.OnRecovery(scanStart);
        }

        /// <summary>
        /// Restore log asynchronously
        /// </summary>
        private async ValueTask<byte[]> RestoreLatestAsync(CancellationToken cancellationToken)
        {
            TsavoriteLogRecoveryInfo info = new();

            long scanStart = 0;
            foreach (var metadataCommit in logCommitManager.ListCommits())
            {
                try
                {
                    if (LoadCommitMetadata(metadataCommit, out info))
                    {
                        scanStart = metadataCommit;
                        break;
                    }
                }
                catch { }
            }

            // Only in fast commit mode will we potentially need to recover from an entry in the log
            if (fastCommitMode)
            {
                // Shut up safe guards, I know what I am doing
                CommittedUntilAddress = long.MaxValue;
                beginAddress = info.BeginAddress;
                allocator.HeadAddress = long.MaxValue;
                try
                {
                    using var scanIterator = Scan(info.UntilAddress, long.MaxValue, recover: false);
                    _ = scanIterator.ScanForwardForCommit(ref info);
                }
                catch { }
            }

            // if until address is 0, that means info is still its default value and we haven't been able to recover
            // from any any commit. Set the log to its start position and return
            if (info.UntilAddress == 0)
            {
                logger?.LogDebug("Unable to recover using any available commit");
                // Reset things to be something normal lol
                allocator.Initialize();
                CommittedUntilAddress = FirstValidAddress;
                beginAddress = allocator.BeginAddress;
                if (readOnlyMode)
                    allocator.HeadAddress = long.MaxValue;
                return null;
            }

            if (!readOnlyMode)
            {
                var headAddress = info.UntilAddress - allocator.GetOffsetOnPage(info.UntilAddress);
                if (info.BeginAddress > headAddress)
                    headAddress = info.BeginAddress;

                if (headAddress == 0)
                    headAddress = FirstValidAddress;
                await allocator.RestoreHybridLogAsync(info.BeginAddress, headAddress, info.UntilAddress, info.UntilAddress, cancellationToken: cancellationToken).ConfigureAwait(false);
            }

            CompleteRestoreFromCommit(info);
            var cookie = info.Cookie;
            commitNum = info.CommitNum;
            beginAddress = allocator.BeginAddress;
            if (readOnlyMode)
                allocator.HeadAddress = long.MaxValue;

            if (scanStart > 0)
                logCommitManager.OnRecovery(scanStart);

            return cookie;
        }

        private void CompleteRestoreFromCommit(TsavoriteLogRecoveryInfo info)
        {
            CommittedUntilAddress = info.UntilAddress;
            CommittedBeginAddress = info.BeginAddress;
            SafeTailAddress = info.UntilAddress;
        }

        /// <summary>
        /// Try to append batch of entries as a single atomic unit. Entire batch
        /// needs to fit on one page.
        /// </summary>
        /// <param name="readOnlySpanBatch">Batch to be appended to log</param>
        /// <param name="logicalAddress">Logical address of first added entry</param>
        /// <param name="allocatedLength">Actual allocated length</param>
        /// <returns>Whether the append succeeded</returns>
        private unsafe bool TryAppend(IReadOnlySpanBatch readOnlySpanBatch, out long logicalAddress, out int allocatedLength)
        {
            logicalAddress = 0;

            var totalEntries = readOnlySpanBatch.TotalEntries();
            allocatedLength = 0;
<<<<<<< HEAD
            for (int i = 0; i < totalEntries; i++)
=======
            for (var i = 0; i < totalEntries; i++)
>>>>>>> 04c8fcf9
                allocatedLength += Align(readOnlySpanBatch.Get(i).Length) + headerSize;

            ValidateAllocatedLength(allocatedLength);

            epoch.Resume();
            if (commitNum == long.MaxValue) throw new TsavoriteException("Attempting to enqueue into a completed log");

            if (!allocator.TryAllocateRetryNow(allocatedLength, out logicalAddress))
            {
                epoch.Suspend();
                if (cannedException != null)
                    throw cannedException;
                return false;
            }

            var physicalAddress = allocator.GetPhysicalAddress(logicalAddress);
            for (var i = 0; i < totalEntries; i++)
            {
                var span = readOnlySpanBatch.Get(i);
                var entryLength = span.Length;
                fixed (byte* bp = &span.GetPinnableReference())
                    Buffer.MemoryCopy(bp, (void*)(headerSize + physicalAddress), entryLength, entryLength);
                SetHeader(entryLength, (byte*)physicalAddress);
                physicalAddress += Align(entryLength) + headerSize;
            }
            safeTailRefreshEntryEnqueued?.Signal();
            epoch.Suspend();
            if (autoCommit) Commit();
            return true;
        }

        private unsafe void AsyncGetFromDiskCallback(uint errorCode, uint numBytes, object context)
        {
            var ctx = (SimpleReadContext)context;

            if (errorCode != 0)
            {
                logger?.LogError($"{nameof(AsyncGetFromDiskCallback)} error: {{errorCode}}", errorCode);
                ctx.record.Return();
                ctx.record = null;
                _ = ctx.completedRead.Release();
            }
            else
            {
                var record = ctx.record.GetValidPointer();
                var length = GetLength(record);

                if (length < 0 || length > allocator.PageSize)
                {
                    logger?.LogDebug("Invalid record length found: {length}", length);
                    ctx.record.Return();
                    ctx.record = null;
                    _ = ctx.completedRead.Release();
                }
                else
                {
                    var requiredBytes = headerSize + length;
                    if (ctx.record.available_bytes >= requiredBytes)
                    {
                        _ = ctx.completedRead.Release();
                    }
                    else
                    {
                        ctx.record.Return();
                        allocator.AsyncReadBlittableRecordToMemory(ctx.logicalAddress, requiredBytes, AsyncGetFromDiskCallback, ref ctx);
                    }
                }
            }
        }

        private void AsyncGetHeaderOnlyFromDiskCallback(uint errorCode, uint numBytes, object context)
        {
            var ctx = (SimpleReadContext)context;

            if (errorCode != 0)
            {
                logger?.LogError($"{nameof(AsyncGetHeaderOnlyFromDiskCallback)} error: {{errorCode}}", errorCode);
                ctx.record.Return();
                ctx.record = null;
                _ = ctx.completedRead.Release();
            }
            else
            {
                if (ctx.record.available_bytes < headerSize)
                {
                    logger?.LogDebug("No record header present at address: {address}", ctx.logicalAddress);
                    ctx.record.Return();
                    ctx.record = null;
                }
                _ = ctx.completedRead.Release();
            }
        }

        private (byte[], int) GetRecordAndFree(SectorAlignedMemory record)
        {
            if (record == null)
                return (null, 0);

            byte[] result;
            int length;
            unsafe
            {
                var ptr = record.GetValidPointer();
                length = GetLength(ptr);
                if (!VerifyChecksum(ptr, length))
                {
                    throw new TsavoriteException("Checksum failed for read");
                }
                result = getMemory != null ? getMemory(length) : new byte[length];
                fixed (byte* bp = result)
                {
                    Buffer.MemoryCopy(ptr + headerSize, bp, length, length);
                }
            }
            record.Return();
            return (result, length);
        }

        private (IMemoryOwner<byte>, int) GetRecordAsMemoryOwnerAndFree(SectorAlignedMemory record, MemoryPool<byte> memoryPool)
        {
            if (record == null)
                return (null, 0);

            IMemoryOwner<byte> result;
            int length;
            unsafe
            {
                var ptr = record.GetValidPointer();
                length = GetLength(ptr);
                if (!VerifyChecksum(ptr, length))
                {
                    throw new TsavoriteException("Checksum failed for read");
                }
                result = memoryPool.Rent(length);

                fixed (byte* bp = result.Memory.Span)
                {
                    Buffer.MemoryCopy(ptr + headerSize, bp, length, length);
                }
            }

            record.Return();
            return (result, length);
        }

        private int GetRecordLengthAndFree(SectorAlignedMemory record)
        {
            if (record == null)
                return 0;

            int length;
            unsafe
            {
                var ptr = record.GetValidPointer();
                length = GetLength(ptr);

                // forego checksum verification since record may not be read in full by AsyncGetHeaderOnlyFromDiskCallback()
            }

            record.Return();
            return length;
        }


        private bool CommitInternal(out long commitTail, out long actualCommitNum, bool fastForwardAllowed, byte[] cookie, long proposedCommitNum, Action callback)
        {
            if (cannedException != null)
                throw cannedException;

            commitTail = actualCommitNum = 0;

            if (readOnlyMode)
                throw new TsavoriteException("Cannot commit in read-only mode");

            if (fastForwardAllowed && (cookie != null || proposedCommitNum != -1 || callback != null))
                throw new TsavoriteException(
                    "Fast forwarding a commit is only allowed when no cookie, commit num, or callback is specified");

            var info = new TsavoriteLogRecoveryInfo
            {
                FastForwardAllowed = fastForwardAllowed,
                Cookie = cookie,
                Callback = callback,
            };
            var commitRequired = ShouldCommmitMetadata(ref info) || (commitCoveredAddress < TailAddress);
            // Only apply commit policy if not a strong commit
            if (fastForwardAllowed && !commitPolicy.AdmitCommit(TailAddress, commitRequired))
                return false;

            // This critical section serializes commit record creation / commit content generation and ensures that the
            // long address are sorted in outstandingCommitRecords. Ok because we do not expect heavy contention on the
            // commit code path
            lock (ongoingCommitRequests)
            {
                if (commitCoveredAddress == TailAddress && !commitRequired)
                    // Nothing to commit if no metadata update and no new entries
                    return false;
                if (commitNum == long.MaxValue)
                {
                    // log has been closed, throw an exception
                    throw new TsavoriteException("log has already been closed");
                }

                // Make sure we will not be allowed to back out of a commit if AdmitCommit returns true, as the commit policy
                // may need to update internal logic for every true response. We might waste some commit nums if commit
                // policy filters out a lot of commits, but that's fine.
                if (proposedCommitNum == -1)
                    info.CommitNum = actualCommitNum = ++commitNum;
                else if (proposedCommitNum > commitNum)
                    info.CommitNum = actualCommitNum = commitNum = proposedCommitNum;
                else
                    // Invalid commit num
                    return false;

                // Normally --- only need commit records if fast committing.
                if (fastCommitMode)
                {
                    // Ok to retry in critical section, any concurrently invoked commit would block, but cannot progress
                    // anyways if no record can be enqueued
                    while (!TryEnqueueCommitRecord(ref info)) _ = Thread.Yield();
                    commitTail = info.UntilAddress;
                }
                else
                {
                    // If not using fastCommitMode, do not need to allocate a commit record. Instead, set the content
                    // of this commit to the current tail and base all commit metadata on this address, even though
                    // perhaps more entries will be flushed as part of this commit
                    info.BeginAddress = BeginAddress;
                    info.UntilAddress = commitTail = TailAddress;
                }

                _ = Utility.MonotonicUpdate(ref commitCoveredAddress, commitTail, out _);

                commitPolicy.OnCommitCreated(info);
                // Enqueue the commit record's content and offset into the queue so it can be picked up by the next flush
                // At this point, we expect the commit record to be flushed out as a distinct recovery point
                ongoingCommitRequests.Enqueue((commitTail, info));
            }


            // As an optimization, if a concurrent flush has already advanced FlushedUntilAddress
            // past this commit, we can manually trigger a commit callback for safety, and return.
            if (commitTail <= FlushedUntilAddress)
            {
                CommitMetadataOnly(ref info);
                return true;
            }

            // Otherwise, move to set read-only tail and flush 
            var isProtected = epoch.ThisInstanceProtected();
            if (!isProtected)
                epoch.Resume();
            try
            {
                if (!allocator.ShiftReadOnlyToTail(out _, out _))
                    CommitMetadataOnly(ref info);
            }
            finally
            {
                if (!isProtected)
                    epoch.Suspend();
            }
            return true;
        }

        [MethodImpl(MethodImplOptions.AggressiveInlining)]
        internal unsafe int GetLength(byte* ptr)
        {
            if (logChecksum == LogChecksumType.None)
                return *(int*)ptr;
            else if (logChecksum == LogChecksumType.PerEntry)
                return *(int*)(ptr + 8);
            return 0;
        }

        /// <summary>
        /// Get length of entry from pointer to header
        /// </summary>
        /// <param name="headerPtr"></param>
        /// <returns></returns>
        public unsafe int UnsafeGetLength(byte* headerPtr)
            => GetLength(headerPtr);

        /// <summary>
        /// Get aligned version of record length
        /// </summary>
        /// <param name="length"></param>
        /// <returns></returns>
        public static int UnsafeAlign(int length)
            => Align(length);

        [MethodImpl(MethodImplOptions.AggressiveInlining)]
        internal unsafe bool VerifyChecksum(byte* ptr, int length)
        {
            if (logChecksum == LogChecksumType.PerEntry)
            {
                var cs = Utility.XorBytes(ptr + 8, length + 4);
                if (cs != *(ulong*)ptr)
                {
                    return false;
                }
            }
            return true;
        }

        [MethodImpl(MethodImplOptions.AggressiveInlining)]
        internal unsafe ulong GetChecksum(byte* ptr)
        {
            if (logChecksum == LogChecksumType.PerEntry)
            {
                return *(ulong*)ptr;
            }
            return 0;
        }

        [MethodImpl(MethodImplOptions.AggressiveInlining)]
        private unsafe void SetHeader(int length, byte* dest)
        {
            if (logChecksum == LogChecksumType.None)
            {
                *(int*)dest = length;
                return;
            }
            else if (logChecksum == LogChecksumType.PerEntry)
            {
                *(int*)(dest + 8) = length;
                *(ulong*)dest = Utility.XorBytes(dest + 8, length + 4);
            }
        }

        [MethodImpl(MethodImplOptions.AggressiveInlining)]
        private unsafe void SetCommitRecordHeader(int length, byte* dest)
        {
            // commit record has negative length field to differentiate from normal records
            if (logChecksum == LogChecksumType.None)
            {
                *(int*)dest = -length;
                return;
            }
            else if (logChecksum == LogChecksumType.PerEntry)
            {
                *(int*)(dest + 8) = -length;
                *(ulong*)dest = Utility.XorBytes(dest + 8, length + 4);
            }
        }

        [MethodImpl(MethodImplOptions.AggressiveInlining)]
        private void ValidateAllocatedLength(int numSlots)
        {
            if (numSlots > allocator.PageSize)
                throw new TsavoriteException("Entry does not fit on page");
        }
    }
}<|MERGE_RESOLUTION|>--- conflicted
+++ resolved
@@ -191,11 +191,7 @@
             logCommitManager = logSettings.LogCommitManager ??
                 new DeviceLogCommitCheckpointManager
                     (new LocalStorageNamedDeviceFactoryCreator(),
-<<<<<<< HEAD
-                    new DefaultCheckpointNamingScheme( logSettings.LogCommitDir ?? new FileInfo(logSettings.LogDevice.FileName).Directory.FullName),
-=======
                     new DefaultCheckpointNamingScheme(logSettings.LogCommitDir ?? new FileInfo(logSettings.LogDevice.FileName).Directory.FullName),
->>>>>>> 04c8fcf9
                     !logSettings.ReadOnlyMode && logSettings.RemoveOutdatedCommits);
 
             if (logSettings.LogCommitManager == null)
@@ -522,11 +518,7 @@
             safeTailRefreshCallbackCompleted?.Signal();
             safeTailRefreshEntryEnqueued?.Signal();
             commitQueue.Dispose();
-<<<<<<< HEAD
-            commitTcs.TrySetException(new ObjectDisposedException("TsavoriteLog has been disposed"));
-=======
             _ = commitTcs.TrySetException(new ObjectDisposedException("TsavoriteLog has been disposed"));
->>>>>>> 04c8fcf9
             allocator.Dispose();
             epoch.Dispose();
             if (disposeLogCommitManager)
@@ -880,11 +872,7 @@
         {
             logicalAddress = 0;
             var length = sizeof(THeader) + item.TotalSize();
-<<<<<<< HEAD
-            int allocatedLength = headerSize + Align(length);
-=======
             var allocatedLength = headerSize + Align(length);
->>>>>>> 04c8fcf9
             ValidateAllocatedLength(allocatedLength);
 
             epoch.Resume();
@@ -913,11 +901,7 @@
         {
             logicalAddress = 0;
             var length = sizeof(THeader) + item1.TotalSize() + item2.TotalSize();
-<<<<<<< HEAD
-            int allocatedLength = headerSize + Align(length);
-=======
             var allocatedLength = headerSize + Align(length);
->>>>>>> 04c8fcf9
             ValidateAllocatedLength(allocatedLength);
 
             epoch.Resume();
@@ -944,14 +928,8 @@
         /// <param name="logicalAddress">Logical address of added entry</param>
         public unsafe void Enqueue(ReadOnlySpan<byte> item1, ReadOnlySpan<byte> item2, out long logicalAddress)
         {
-<<<<<<< HEAD
-            logicalAddress = 0;
-            var length = item1.TotalSize() + item2.TotalSize();
-            int allocatedLength = headerSize + Align(length);
-=======
             var length = item1.TotalSize() + item2.TotalSize();
             var allocatedLength = headerSize + Align(length);
->>>>>>> 04c8fcf9
             ValidateAllocatedLength(allocatedLength);
 
             epoch.Resume();
@@ -982,11 +960,7 @@
         {
             logicalAddress = 0;
             var length = sizeof(THeader) + item1.TotalSize() + item2.TotalSize() + item3.TotalSize();
-<<<<<<< HEAD
-            int allocatedLength = headerSize + Align(length);
-=======
             var allocatedLength = headerSize + Align(length);
->>>>>>> 04c8fcf9
             ValidateAllocatedLength(allocatedLength);
 
             epoch.Resume();
@@ -1056,11 +1030,7 @@
             var offset = headerSize + sizeof(THeader);
             item1.SerializeTo(new Span<byte>(physicalAddress + offset, allocatedLength - offset));
             offset += item1.TotalSize();
-<<<<<<< HEAD
-            input.CopyTo(physicalAddress + offset, input.SerializedLength);
-=======
             _ = input.CopyTo(physicalAddress + offset, input.SerializedLength);
->>>>>>> 04c8fcf9
             SetHeader(length, physicalAddress);
             safeTailRefreshEntryEnqueued?.Signal();
             epoch.Suspend();
@@ -1093,11 +1063,7 @@
             offset += item1.TotalSize();
             item2.SerializeTo(new Span<byte>(physicalAddress + offset, allocatedLength - offset));
             offset += item2.TotalSize();
-<<<<<<< HEAD
-            input.CopyTo(physicalAddress + offset, input.SerializedLength);
-=======
             _ = input.CopyTo(physicalAddress + offset, input.SerializedLength);
->>>>>>> 04c8fcf9
             SetHeader(length, physicalAddress);
             safeTailRefreshEntryEnqueued?.Signal();
             epoch.Suspend();
@@ -1114,11 +1080,7 @@
         {
             logicalAddress = 0;
             var length = sizeof(byte) + item.TotalSize();
-<<<<<<< HEAD
-            int allocatedLength = headerSize + Align(length);
-=======
             var allocatedLength = headerSize + Align(length);
->>>>>>> 04c8fcf9
             ValidateAllocatedLength(allocatedLength);
 
             epoch.Resume();
@@ -1175,11 +1137,7 @@
         {
             logicalAddress = 0;
             var length = sizeof(THeader) + item1.TotalSize() + item2.TotalSize();
-<<<<<<< HEAD
-            int allocatedLength = headerSize + Align(length);
-=======
             var allocatedLength = headerSize + Align(length);
->>>>>>> 04c8fcf9
             ValidateAllocatedLength(allocatedLength);
 
             epoch.Resume();
@@ -1220,11 +1178,7 @@
         {
             logicalAddress = 0;
             var length = sizeof(THeader) + item1.TotalSize() + item2.TotalSize() + item3.TotalSize();
-<<<<<<< HEAD
-            int allocatedLength = headerSize + Align(length);
-=======
             var allocatedLength = headerSize + Align(length);
->>>>>>> 04c8fcf9
             ValidateAllocatedLength(allocatedLength);
 
             epoch.Resume();
@@ -1264,11 +1218,7 @@
         {
             logicalAddress = 0;
             var length = sizeof(byte) + item.TotalSize();
-<<<<<<< HEAD
-            int allocatedLength = headerSize + Align(length);
-=======
             var allocatedLength = headerSize + Align(length);
->>>>>>> 04c8fcf9
             ValidateAllocatedLength(allocatedLength);
 
             epoch.Resume();
@@ -2126,11 +2076,7 @@
         /// <param name="untilAddress">Until address</param>
         public void TruncateUntilPageStart(long untilAddress)
         {
-<<<<<<< HEAD
-            Utility.MonotonicUpdate(ref beginAddress, allocator.GetAddressOfStartOfPageOfAddress(untilAddress), out _);
-=======
             _ = Utility.MonotonicUpdate(ref beginAddress, allocator.GetAddressOfStartOfPageOfAddress(untilAddress), out _);
->>>>>>> 04c8fcf9
         }
 
         /// <summary>
@@ -2143,19 +2089,11 @@
         /// <param name="scanUncommitted">Whether we scan uncommitted data</param>
         /// <param name="logger"></param>
         /// <returns></returns>
-<<<<<<< HEAD
-        public TsavoriteLogIterator Scan(long beginAddress, long endAddress, bool recover = true, DiskScanBufferingMode scanBufferingMode = DiskScanBufferingMode.DoublePageBuffering, bool scanUncommitted = false, ILogger logger = null)
-=======
         public TsavoriteLogScanIterator Scan(long beginAddress, long endAddress, bool recover = true, DiskScanBufferingMode scanBufferingMode = DiskScanBufferingMode.DoublePageBuffering, bool scanUncommitted = false, ILogger logger = null)
->>>>>>> 04c8fcf9
         {
             if (readOnlyMode)
             {
                 scanBufferingMode = DiskScanBufferingMode.SinglePageBuffering;
-<<<<<<< HEAD
-
-=======
->>>>>>> 04c8fcf9
                 if (scanUncommitted)
                     throw new TsavoriteException("Cannot use scanUncommitted with read-only TsavoriteLog");
             }
@@ -2163,7 +2101,7 @@
             if (scanUncommitted && safeTailRefreshFrequencyMs < 0)
                 throw new TsavoriteException("Cannot use scanUncommitted without setting SafeTailRefreshFrequencyMs to a non-negative value in TsavoriteLog settings");
 
-            var iter = new TsavoriteLogIterator(this, allocator, beginAddress, endAddress, getMemory, scanBufferingMode, epoch, headerSize, scanUncommitted, logger: logger);
+            var iter = new TsavoriteLogScanIterator(this, allocator, beginAddress, endAddress, getMemory, scanBufferingMode, epoch, headerSize, scanUncommitted, logger: logger);
 
             if (Interlocked.Increment(ref logRefCount) == 1)
                 throw new TsavoriteException("Cannot scan disposed log instance");
@@ -2519,7 +2457,7 @@
 
         private void SignalWaitingROIterators()
         {
-            // One RecoverReadOnly use case is to allow a TsavoriteLogIterator to continuously read a mirror TsavoriteLog (over the same log storage) of a primary TsavoriteLog.
+            // One RecoverReadOnly use case is to allow a TsavoriteLogScanIterator to continuously read a mirror TsavoriteLog (over the same log storage) of a primary TsavoriteLog.
             // In this scenario, when the iterator arrives at the tail after a previous call to RestoreReadOnly, it will wait asynchronously until more data
             // is committed and read by a subsequent call to RecoverReadOnly. Here, we signal iterators that we have completed recovery.
             var _commitTcs = commitTcs;
@@ -2803,11 +2741,7 @@
 
             var totalEntries = readOnlySpanBatch.TotalEntries();
             allocatedLength = 0;
-<<<<<<< HEAD
-            for (int i = 0; i < totalEntries; i++)
-=======
             for (var i = 0; i < totalEntries; i++)
->>>>>>> 04c8fcf9
                 allocatedLength += Align(readOnlySpanBatch.Get(i).Length) + headerSize;
 
             ValidateAllocatedLength(allocatedLength);
