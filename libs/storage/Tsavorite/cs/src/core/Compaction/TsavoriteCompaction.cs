﻿// Copyright (c) Microsoft Corporation.
// Licensed under the MIT license.

namespace Tsavorite.core
{
    /// <summary>
    /// Compaction methods
    /// </summary>
    public partial class TsavoriteKV<TKey, TValue, TStoreFunctions, TAllocator> : TsavoriteBase
        where TStoreFunctions : IStoreFunctions<TKey, TValue>
        where TAllocator : IAllocator<TKey, TValue, TStoreFunctions>
    {
        /// <summary>
        /// Compact the log until specified address, moving active records to the tail of the log. BeginAddress is shifted, but the physical log
        /// is not deleted from disk. Caller is responsible for truncating the physical log on disk by taking a checkpoint or calling Log.Truncate
        /// </summary>
        /// <param name="functions">Functions used to manage key-values during compaction</param>
        /// <param name="cf">User provided compaction functions (see <see cref="ICompactionFunctions{Key, Value}"/>).</param>
        /// <param name="input">Input for SingleWriter</param>
        /// <param name="output">Output from SingleWriter; it will be called all records that are moved, before Compact() returns, so the user must supply buffering or process each output completely</param>
        /// <param name="untilAddress">Compact log until this address</param>
        /// <param name="compactionType">Compaction type (whether we lookup records or scan log for liveness checking)</param>
        /// <returns>Address until which compaction was done</returns>
<<<<<<< HEAD
        internal long Compact<Input, Output, Context, Functions, CompactionFunctions>(Functions functions, CompactionFunctions cf, ref Input input, ref Output output, long untilAddress, CompactionType compactionType)
            where Functions : ISessionFunctions<TKey, TValue, Input, Output, Context>
            where CompactionFunctions : ICompactionFunctions<TKey, TValue>
=======
        internal long Compact<TInput, TOutput, TContext, TFunctions, TCompactionFunctions>(TFunctions functions, TCompactionFunctions cf, ref TInput input, ref TOutput output, long untilAddress, CompactionType compactionType)
            where TFunctions : ISessionFunctions<TKey, TValue, TInput, TOutput, TContext>
            where TCompactionFunctions : ICompactionFunctions<TKey, TValue>
>>>>>>> 35dc23d6
        {
            return compactionType switch
            {
                CompactionType.Scan => CompactScan<TInput, TOutput, TContext, TFunctions, TCompactionFunctions>(functions, cf, ref input, ref output, untilAddress),
                CompactionType.Lookup => CompactLookup<TInput, TOutput, TContext, TFunctions, TCompactionFunctions>(functions, cf, ref input, ref output, untilAddress),
                _ => throw new TsavoriteException("Invalid compaction type"),
            };
        }

<<<<<<< HEAD
        private long CompactLookup<Input, Output, Context, Functions, CompactionFunctions>(Functions functions, CompactionFunctions cf, ref Input input, ref Output output, long untilAddress)
            where Functions : ISessionFunctions<TKey, TValue, Input, Output, Context>
            where CompactionFunctions : ICompactionFunctions<TKey, TValue>
=======
        private long CompactLookup<TInput, TOutput, TContext, TFunctions, TCompactionFunctions>(TFunctions functions, TCompactionFunctions cf, ref TInput input, ref TOutput output, long untilAddress)
            where TFunctions : ISessionFunctions<TKey, TValue, TInput, TOutput, TContext>
            where TCompactionFunctions : ICompactionFunctions<TKey, TValue>
>>>>>>> 35dc23d6
        {
            if (untilAddress > hlogBase.SafeReadOnlyAddress)
                throw new TsavoriteException("Can compact only until Log.SafeReadOnlyAddress");

<<<<<<< HEAD
            var lf = new LogCompactionFunctions<TKey, TValue, Input, Output, Context, Functions>(functions);
            using var storeSession = NewSession<Input, Output, Context, LogCompactionFunctions<TKey, TValue, Input, Output, Context, Functions>>(lf);
=======
            var lf = new LogCompactionFunctions<TKey, TValue, TInput, TOutput, TContext, TFunctions>(functions);
            using var storeSession = NewSession<TInput, TOutput, TContext, LogCompactionFunctions<TKey, TValue, TInput, TOutput, TContext, TFunctions>>(lf);
>>>>>>> 35dc23d6
            var storebContext = storeSession.BasicContext;

            using (var iter1 = Log.Scan(Log.BeginAddress, untilAddress))
            {
                long numPending = 0;
                while (iter1.GetNext(out var recordInfo))
                {
                    ref var key = ref iter1.GetKey();
                    ref var value = ref iter1.GetValue();

                    if (!recordInfo.Tombstone && !cf.IsDeleted(ref key, ref value))
                    {
                        var status = storebContext.CompactionCopyToTail(ref key, ref input, ref value, ref output, iter1.NextAddress);
                        if (status.IsPending && ++numPending > 256)
                        {
                            storebContext.CompletePending(wait: true);
                            numPending = 0;
                        }
                    }

                    // Ensure address is at record boundary
                    untilAddress = iter1.NextAddress;
                }
                if (numPending > 0)
                    storebContext.CompletePending(wait: true);
            }
            Log.ShiftBeginAddress(untilAddress, false);
            return untilAddress;
        }

<<<<<<< HEAD
        private long CompactScan<Input, Output, Context, Functions, CompactionFunctions>(Functions functions, CompactionFunctions cf, ref Input input, ref Output output, long untilAddress)
            where Functions : ISessionFunctions<TKey, TValue, Input, Output, Context>
            where CompactionFunctions : ICompactionFunctions<TKey, TValue>
=======
        private long CompactScan<TInput, TOutput, TContext, TFunctions, TCompactionFunctions>(TFunctions functions, TCompactionFunctions cf, ref TInput input, ref TOutput output, long untilAddress)
            where TFunctions : ISessionFunctions<TKey, TValue, TInput, TOutput, TContext>
            where TCompactionFunctions : ICompactionFunctions<TKey, TValue>
>>>>>>> 35dc23d6
        {
            if (untilAddress > hlogBase.SafeReadOnlyAddress)
                throw new TsavoriteException("Can compact only until Log.SafeReadOnlyAddress");

            var originalUntilAddress = untilAddress;

<<<<<<< HEAD
            var lf = new LogCompactionFunctions<TKey, TValue, Input, Output, Context, Functions>(functions);
            using var storeSession = NewSession<Input, Output, Context, LogCompactionFunctions<TKey, TValue, Input, Output, Context, Functions>>(lf);
=======
            var lf = new LogCompactionFunctions<TKey, TValue, TInput, TOutput, TContext, TFunctions>(functions);
            using var storeSession = NewSession<TInput, TOutput, TContext, LogCompactionFunctions<TKey, TValue, TInput, TOutput, TContext, TFunctions>>(lf);
>>>>>>> 35dc23d6
            var storebContext = storeSession.BasicContext;

            var tempKVSettings = new KVSettings<TKey, TValue>(baseDir: null, loggerFactory: loggerFactory)
            {
                IndexSize = KVSettings<TKey, TValue>.SetIndexSizeFromCacheLines(IndexSize),
                LogDevice = new NullDevice(),
                ObjectLogDevice = new NullDevice()
            };

            using (var tempKv = new TsavoriteKV<TKey, TValue, TStoreFunctions, TAllocator>(tempKVSettings, storeFunctions, allocatorFactory))
<<<<<<< HEAD
            using (var tempKvSession = tempKv.NewSession<Input, Output, Context, Functions>(functions))
=======
            using (var tempKvSession = tempKv.NewSession<TInput, TOutput, TContext, TFunctions>(functions))
>>>>>>> 35dc23d6
            {
                var tempbContext = tempKvSession.BasicContext;
                using (var iter1 = Log.Scan(hlogBase.BeginAddress, untilAddress))
                {
                    while (iter1.GetNext(out var recordInfo))
                    {
                        ref var key = ref iter1.GetKey();
                        ref var value = ref iter1.GetValue();

                        if (recordInfo.Tombstone || cf.IsDeleted(ref key, ref value))
                            tempbContext.Delete(ref key);
                        else
                            tempbContext.Upsert(ref key, ref value);
                    }
                    // Ensure address is at record boundary
                    untilAddress = originalUntilAddress = iter1.NextAddress;
                }

                // Scan until SafeReadOnlyAddress
                var scanUntil = hlogBase.SafeReadOnlyAddress;
                if (untilAddress < scanUntil)
                    ScanImmutableTailToRemoveFromTempKv(ref untilAddress, scanUntil, tempbContext);

                var numPending = 0;
                using var iter3 = tempKv.Log.Scan(tempKv.Log.BeginAddress, tempKv.Log.TailAddress);
                while (iter3.GetNext(out var recordInfo))
                {
                    if (recordInfo.Tombstone)
                        continue;

                    // Try to ensure we have checked all immutable records
                    scanUntil = hlogBase.SafeReadOnlyAddress;
                    if (untilAddress < scanUntil)
                        ScanImmutableTailToRemoveFromTempKv(ref untilAddress, scanUntil, tempbContext);

                    // If record is not the latest in tempKv's memory for this key, ignore it (will not be returned if deleted)
                    if (!tempbContext.ContainsKeyInMemory(ref iter3.GetKey(), out long tempKeyAddress).Found || iter3.CurrentAddress != tempKeyAddress)
                        continue;

                    // As long as there's no record of the same key whose address is >= untilAddress (scan boundary), we are safe to copy the old record
                    // to the tail. We don't know the actualAddress of the key in the main kv, but we it will not be below untilAddress.
                    var status = storebContext.CompactionCopyToTail(ref iter3.GetKey(), ref input, ref iter3.GetValue(), ref output, untilAddress - 1);
                    if (status.IsPending && ++numPending > 256)
                    {
                        storebContext.CompletePending(wait: true);
                        numPending = 0;
                    }
                }
                if (numPending > 0)
                    storebContext.CompletePending(wait: true);
            }
            Log.ShiftBeginAddress(originalUntilAddress, false);
            return originalUntilAddress;
        }

<<<<<<< HEAD
        private void ScanImmutableTailToRemoveFromTempKv<Input, Output, Context, Functions>(ref long untilAddress, long scanUntil,
                BasicContext<TKey, TValue, Input, Output, Context, Functions, TStoreFunctions, TAllocator> tempbContext)
            where Functions : ISessionFunctions<TKey, TValue, Input, Output, Context>
=======
        private void ScanImmutableTailToRemoveFromTempKv<TInput, TOutput, TContext, TFunctions>(ref long untilAddress, long scanUntil,
                BasicContext<TKey, TValue, TInput, TOutput, TContext, TFunctions, TStoreFunctions, TAllocator> tempbContext)
            where TFunctions : ISessionFunctions<TKey, TValue, TInput, TOutput, TContext>
>>>>>>> 35dc23d6
        {
            using var iter = Log.Scan(untilAddress, scanUntil);
            while (iter.GetNext(out var _))
            {
                tempbContext.Delete(ref iter.GetKey(), default);
                untilAddress = iter.NextAddress;
            }
        }
    }
}<|MERGE_RESOLUTION|>--- conflicted
+++ resolved
@@ -21,15 +21,9 @@
         /// <param name="untilAddress">Compact log until this address</param>
         /// <param name="compactionType">Compaction type (whether we lookup records or scan log for liveness checking)</param>
         /// <returns>Address until which compaction was done</returns>
-<<<<<<< HEAD
-        internal long Compact<Input, Output, Context, Functions, CompactionFunctions>(Functions functions, CompactionFunctions cf, ref Input input, ref Output output, long untilAddress, CompactionType compactionType)
-            where Functions : ISessionFunctions<TKey, TValue, Input, Output, Context>
-            where CompactionFunctions : ICompactionFunctions<TKey, TValue>
-=======
         internal long Compact<TInput, TOutput, TContext, TFunctions, TCompactionFunctions>(TFunctions functions, TCompactionFunctions cf, ref TInput input, ref TOutput output, long untilAddress, CompactionType compactionType)
             where TFunctions : ISessionFunctions<TKey, TValue, TInput, TOutput, TContext>
             where TCompactionFunctions : ICompactionFunctions<TKey, TValue>
->>>>>>> 35dc23d6
         {
             return compactionType switch
             {
@@ -39,26 +33,15 @@
             };
         }
 
-<<<<<<< HEAD
-        private long CompactLookup<Input, Output, Context, Functions, CompactionFunctions>(Functions functions, CompactionFunctions cf, ref Input input, ref Output output, long untilAddress)
-            where Functions : ISessionFunctions<TKey, TValue, Input, Output, Context>
-            where CompactionFunctions : ICompactionFunctions<TKey, TValue>
-=======
         private long CompactLookup<TInput, TOutput, TContext, TFunctions, TCompactionFunctions>(TFunctions functions, TCompactionFunctions cf, ref TInput input, ref TOutput output, long untilAddress)
             where TFunctions : ISessionFunctions<TKey, TValue, TInput, TOutput, TContext>
             where TCompactionFunctions : ICompactionFunctions<TKey, TValue>
->>>>>>> 35dc23d6
         {
             if (untilAddress > hlogBase.SafeReadOnlyAddress)
                 throw new TsavoriteException("Can compact only until Log.SafeReadOnlyAddress");
 
-<<<<<<< HEAD
-            var lf = new LogCompactionFunctions<TKey, TValue, Input, Output, Context, Functions>(functions);
-            using var storeSession = NewSession<Input, Output, Context, LogCompactionFunctions<TKey, TValue, Input, Output, Context, Functions>>(lf);
-=======
             var lf = new LogCompactionFunctions<TKey, TValue, TInput, TOutput, TContext, TFunctions>(functions);
             using var storeSession = NewSession<TInput, TOutput, TContext, LogCompactionFunctions<TKey, TValue, TInput, TOutput, TContext, TFunctions>>(lf);
->>>>>>> 35dc23d6
             var storebContext = storeSession.BasicContext;
 
             using (var iter1 = Log.Scan(Log.BeginAddress, untilAddress))
@@ -89,28 +72,17 @@
             return untilAddress;
         }
 
-<<<<<<< HEAD
-        private long CompactScan<Input, Output, Context, Functions, CompactionFunctions>(Functions functions, CompactionFunctions cf, ref Input input, ref Output output, long untilAddress)
-            where Functions : ISessionFunctions<TKey, TValue, Input, Output, Context>
-            where CompactionFunctions : ICompactionFunctions<TKey, TValue>
-=======
         private long CompactScan<TInput, TOutput, TContext, TFunctions, TCompactionFunctions>(TFunctions functions, TCompactionFunctions cf, ref TInput input, ref TOutput output, long untilAddress)
             where TFunctions : ISessionFunctions<TKey, TValue, TInput, TOutput, TContext>
             where TCompactionFunctions : ICompactionFunctions<TKey, TValue>
->>>>>>> 35dc23d6
         {
             if (untilAddress > hlogBase.SafeReadOnlyAddress)
                 throw new TsavoriteException("Can compact only until Log.SafeReadOnlyAddress");
 
             var originalUntilAddress = untilAddress;
 
-<<<<<<< HEAD
-            var lf = new LogCompactionFunctions<TKey, TValue, Input, Output, Context, Functions>(functions);
-            using var storeSession = NewSession<Input, Output, Context, LogCompactionFunctions<TKey, TValue, Input, Output, Context, Functions>>(lf);
-=======
             var lf = new LogCompactionFunctions<TKey, TValue, TInput, TOutput, TContext, TFunctions>(functions);
             using var storeSession = NewSession<TInput, TOutput, TContext, LogCompactionFunctions<TKey, TValue, TInput, TOutput, TContext, TFunctions>>(lf);
->>>>>>> 35dc23d6
             var storebContext = storeSession.BasicContext;
 
             var tempKVSettings = new KVSettings<TKey, TValue>(baseDir: null, loggerFactory: loggerFactory)
@@ -121,11 +93,7 @@
             };
 
             using (var tempKv = new TsavoriteKV<TKey, TValue, TStoreFunctions, TAllocator>(tempKVSettings, storeFunctions, allocatorFactory))
-<<<<<<< HEAD
-            using (var tempKvSession = tempKv.NewSession<Input, Output, Context, Functions>(functions))
-=======
             using (var tempKvSession = tempKv.NewSession<TInput, TOutput, TContext, TFunctions>(functions))
->>>>>>> 35dc23d6
             {
                 var tempbContext = tempKvSession.BasicContext;
                 using (var iter1 = Log.Scan(hlogBase.BeginAddress, untilAddress))
@@ -181,15 +149,9 @@
             return originalUntilAddress;
         }
 
-<<<<<<< HEAD
-        private void ScanImmutableTailToRemoveFromTempKv<Input, Output, Context, Functions>(ref long untilAddress, long scanUntil,
-                BasicContext<TKey, TValue, Input, Output, Context, Functions, TStoreFunctions, TAllocator> tempbContext)
-            where Functions : ISessionFunctions<TKey, TValue, Input, Output, Context>
-=======
         private void ScanImmutableTailToRemoveFromTempKv<TInput, TOutput, TContext, TFunctions>(ref long untilAddress, long scanUntil,
                 BasicContext<TKey, TValue, TInput, TOutput, TContext, TFunctions, TStoreFunctions, TAllocator> tempbContext)
             where TFunctions : ISessionFunctions<TKey, TValue, TInput, TOutput, TContext>
->>>>>>> 35dc23d6
         {
             using var iter = Log.Scan(untilAddress, scanUntil);
             while (iter.GetNext(out var _))
