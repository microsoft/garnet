﻿// Copyright (c) Microsoft Corporation.
// Licensed under the MIT license.

using System;
using System.Buffers;
using System.Collections.Generic;
using System.Diagnostics;
using System.Net;
using System.Net.Security;
using System.Net.Sockets;
using System.Runtime.CompilerServices;
using System.Text;
using System.Threading;
using System.Threading.Tasks;
using Garnet.common;
using Garnet.networking;
using HdrHistogram;
using Microsoft.Extensions.Logging;

namespace Garnet.client
{
    struct OK_MEM : IMemoryOwner<byte>
    {
        static readonly Memory<byte> RESP_OK = "OK"u8.ToArray();
        public Memory<byte> Memory => RESP_OK;
        public void Dispose() { }
    }

    /// <summary>
    /// Garnet client (makes a single network connection to server)
    /// </summary>
    public sealed partial class GarnetClient : IServerHook, IMessageConsumer, IDisposable
    {
        static readonly Memory<byte> GET = "$3\r\nGET\r\n"u8.ToArray();
        static readonly Memory<byte> MGET = "$4\r\nMGET\r\n"u8.ToArray();
        static readonly Memory<byte> SET = "$3\r\nSET\r\n"u8.ToArray();
        static readonly Memory<byte> DEL = "$3\r\nDEL\r\n"u8.ToArray();
        static readonly Memory<byte> PING = "$4\r\nPING\r\n"u8.ToArray();
        static readonly Memory<byte> INCR = "$4\r\nINCR\r\n"u8.ToArray();
        static readonly Memory<byte> INCRBY = "$6\r\nINCRBY\r\n"u8.ToArray();
        static readonly Memory<byte> DECR = "$4\r\nDECR\r\n"u8.ToArray();
        static readonly Memory<byte> DECRBY = "$6\r\nDECRBY\r\n"u8.ToArray();
        static readonly Memory<byte> QUIT = "$4\r\nQUIT\r\n"u8.ToArray();
        static readonly Memory<byte> AUTH = "$4\r\nAUTH\r\n"u8.ToArray();
        static readonly MemoryResult<byte> RESP_OK = new(default(OK_MEM));

        readonly int sendPageSize;
        readonly int bufferSize;
        readonly int maxOutstandingTasks;
        NetworkWriter networkWriter;

        readonly TcsWrapper[] tcsArray;
        readonly SslClientAuthenticationOptions sslOptions;
        readonly MemoryPool<byte> memoryPool;
        GarnetClientTcpNetworkHandler networkHandler;
        int tcsOffset;

        Socket socket;
        int disposed;

        /// <inheritdoc />
        public bool Disposed => disposed > 0;

        readonly ILogger logger;

        /// <summary>
        /// CTS to allow cancellation of the timeout checker background task, called during Dispose
        /// </summary>
        readonly CancellationTokenSource timeoutCheckerCts;

        /// <summary>
        /// Timeout in milliseconds (0 for no timeout)
        /// </summary>
        readonly int timeoutMilliseconds;

        /// <summary>
        /// Max outstanding network sends allowed
        /// </summary>
        readonly int networkSendThrottleMax;

        /// <summary>
        /// Username to authenticate client on server.
        /// </summary>
        readonly string authUsername = null;

        /// <summary>
        /// Password to authenticate client on server.
        /// </summary>
        readonly string authPassword = null;

        /// <summary>
        /// Exception to throw to ongoing tasks when disposed
        /// </summary>
        static readonly Exception disposeException = new GarnetClientDisposedException();

        /// <summary>
        /// The host endpoint
        /// </summary>
        public EndPoint EndPoint { get; }

        /// <summary>
        /// Whether we are connected to the server
        /// </summary>
        public bool IsConnected => socket != null && socket.Connected && !Disposed;

        /// <summary>
        /// Get the max number of allowed outstanding tasks.
        /// </summary>
        public int GetOutstandingTasksLimit => maxOutstandingTasks;

        /// <summary>
        /// Get the send page size.
        /// </summary>
        public int SendPageSize => sendPageSize;

        /// <summary>
        /// Create client instance
        /// </summary>
        /// <param name="endpoint">Endpoint of the server</param>
        /// <param name="tlsOptions">TLS options</param>
        /// <param name="authUsername">Username to authenticate with</param>
        /// <param name="authPassword">Password to authenticate with</param>
        /// <param name="sendPageSize">Size of pages where requests are written to be sent, determines max request size (rounds down to previous power of 2)</param>
        /// <param name="maxOutstandingTasks">Maximum outstanding tasks before client throttles new requests (rounds down to previous power of 2), default 32K</param>
        /// <param name="timeoutMilliseconds">Timeout (in milliseconds) after which client disposes itself and throws exception on all active tasks</param>
        /// <param name="memoryPool">Pool for Memory based response buffers</param>
        /// <param name="recordLatency">Record latency using client internal histogram</param>
        /// <param name="useTimeoutChecker"></param>
        /// <param name="networkSendThrottleMax">Max outstanding network sends allowed</param>
        /// <param name="logger">Logger instance</param>
        public GarnetClient(
            EndPoint endpoint,
            SslClientAuthenticationOptions tlsOptions = null,
            string authUsername = null,
            string authPassword = null,
            int sendPageSize = 1 << 21,
            int bufferSize = 1 << 17,
            int maxOutstandingTasks = 1 << 19,
            int timeoutMilliseconds = 0,
            MemoryPool<byte> memoryPool = null,
            bool recordLatency = false,
            bool useTimeoutChecker = true,
            int networkSendThrottleMax = 8,
            ILogger logger = null)
        {
            EndPoint = endpoint;
            this.sendPageSize = (int)Utility.PreviousPowerOf2(sendPageSize);
            this.bufferSize = bufferSize;
            this.authUsername = authUsername;
            this.authPassword = authPassword;

            if (maxOutstandingTasks > PageOffset.kTaskMask + 1)
            {
                ThrowException(new Exception($"Maximum outstanding tasks supported is {PageOffset.kTaskMask + 1}"));
            }

            if (maxOutstandingTasks != (int)Utility.PreviousPowerOf2(maxOutstandingTasks))
            {
                ThrowException(new Exception($"Maximum outstanding tasks should be a power of two, up to {PageOffset.kTaskMask + 1}"));
            }

            this.maxOutstandingTasks = maxOutstandingTasks;
            this.sslOptions = tlsOptions;
            this.disposed = 0;
            this.tcsArray = GC.AllocateArray<TcsWrapper>(maxOutstandingTasks, pinned: true);
            this.memoryPool = memoryPool ?? MemoryPool<byte>.Shared;
            this.logger = logger;
            this.latency = recordLatency ? new LongHistogram(1, TimeStamp.Seconds(100), 2) : null;
            this.timeoutMilliseconds = timeoutMilliseconds;
            if (timeoutMilliseconds > 0 && useTimeoutChecker)
                timeoutCheckerCts = new();
            this.networkSendThrottleMax = networkSendThrottleMax;
            for (int i = 0; i < maxOutstandingTasks; i++)
                tcsArray[i].nextTaskId = i;
        }

        /// <summary>
        /// Finalizer
        /// </summary>
        ~GarnetClient()
        {
            Dispose(false);
        }

        /// <summary>
        /// Connect to server
        /// </summary>
        public void Connect(CancellationToken token = default)
        {
            socket = ConnectSendSocketAsync(timeoutMilliseconds).ConfigureAwait(false).GetAwaiter().GetResult();
            networkWriter = new NetworkWriter(this, socket, bufferSize, sslOptions, out networkHandler, sendPageSize, networkSendThrottleMax, logger);
<<<<<<< HEAD
            networkHandler.StartAsync(sslOptions, EndPoint.ToString(), token).ConfigureAwait(false).GetAwaiter().GetResult();
            networkSender = networkHandler.GetNetworkSender();
=======
            networkHandler.StartAsync(sslOptions, $"{address}:{port}", token).ConfigureAwait(false).GetAwaiter().GetResult();
>>>>>>> e3da613e

            if (timeoutMilliseconds > 0)
            {
                Task.Run(TimeoutChecker);
            }

            try
            {
                if (authUsername != null)
                {
                    ExecuteForStringResultAsync(AUTH, authUsername, authPassword == null ? "" : authPassword).ConfigureAwait(false).GetAwaiter().GetResult();
                }
                else if (authPassword != null)
                {
                    ExecuteForStringResultAsync(AUTH, authPassword).ConfigureAwait(false).GetAwaiter().GetResult();
                }
            }
            catch (Exception e)
            {
                logger?.LogError(e, "AUTH returned error");
                throw;
            }
        }

        /// <summary>
        /// Connect to server
        /// </summary>
        public async Task ConnectAsync(CancellationToken token = default)
        {
            socket = await ConnectSendSocketAsync(timeoutMilliseconds, token).ConfigureAwait(false);
            networkWriter = new NetworkWriter(this, socket, bufferSize, sslOptions, out networkHandler, sendPageSize, networkSendThrottleMax, logger);
<<<<<<< HEAD
            await networkHandler.StartAsync(sslOptions, EndPoint.ToString(), token).ConfigureAwait(false);
            networkSender = networkHandler.GetNetworkSender();
=======
            await networkHandler.StartAsync(sslOptions, $"{address}:{port}", token).ConfigureAwait(false);
>>>>>>> e3da613e

            if (timeoutMilliseconds > 0)
            {
                _ = Task.Run(TimeoutChecker);
            }

            try
            {
                if (authUsername != null)
                {
                    await ExecuteForStringResultAsync(AUTH, authUsername, authPassword == null ? "" : authPassword).ConfigureAwait(false);
                }
                else if (authPassword != null)
                {
                    await ExecuteForStringResultAsync(AUTH, authPassword).ConfigureAwait(false);
                }
            }
            catch (Exception e)
            {
                logger?.LogError(e, "AUTH returned error");
                throw;
            }
        }

        /// <summary>
        /// Connect client send socket
        /// </summary>
        /// <param name="millisecondsTimeout"></param>
        /// <returns></returns>
        /// <exception cref="Exception"></exception>
        private async Task<Socket> ConnectSendSocketAsync(int millisecondsTimeout = 0, CancellationToken cancellationToken = default)
        {
            if (EndPoint is DnsEndPoint dnsEndpoint)
            {
                var hostEntries = await Dns.GetHostEntryAsync(dnsEndpoint.Host, cancellationToken).ConfigureAwait(false);
                // Try all available DNS entries if a hostName is provided
                foreach (var addressEntry in hostEntries.AddressList)
                {
                    var endpoint = new IPEndPoint(addressEntry, dnsEndpoint.Port);
                    var socket = new Socket(endpoint.AddressFamily, SocketType.Stream, ProtocolType.Tcp)
                    {
                        NoDelay = true
                    };

                    if (await TryConnectSocketAsync(socket, endpoint, millisecondsTimeout, cancellationToken))
                        return socket;
                }
            }
            else
            {
                var socket = new Socket(EndPoint.AddressFamily, SocketType.Stream, ProtocolType.Unspecified);
                if (EndPoint is not UnixDomainSocketEndPoint)
                    socket.NoDelay = true;

                if (await TryConnectSocketAsync(socket, EndPoint, millisecondsTimeout, cancellationToken))
                    return socket;
            }

            logger?.LogWarning("Failed to connect at {endpoint}", EndPoint);
            throw new Exception($"Failed to connect at {EndPoint}");
        }

        /// <summary>
        /// Try to establish connection for <paramref name="socket"/> using <paramref name="endpoint"/>
        /// </summary>
        /// <param name="socket"></param>
        /// <param name="endpoint"></param>
        /// <param name="millisecondsTimeout"></param>
        /// <param name="cancellationToken">The cancellation token</param>
        /// <returns></returns>
        private async Task<bool> TryConnectSocketAsync(Socket socket, EndPoint endpoint, int millisecondsTimeout, CancellationToken cancellationToken = default)
        {
            try
            {
                if (millisecondsTimeout > 0)
                {
                    using var timeoutCts = CancellationTokenSource.CreateLinkedTokenSource(cancellationToken);

                    var connectTask = socket.ConnectAsync(endpoint, timeoutCts.Token).AsTask();
                    if (await Task.WhenAny(connectTask, Task.Delay(millisecondsTimeout, timeoutCts.Token)) == connectTask)
                    {
                        // Task completed within timeout.
                        // Consider that the task may have faulted or been canceled.
                        // We re-await the task so that any exceptions/cancellation is rethrown.
                        await connectTask;
                    }
                    else
                    {
                        timeoutCts.Cancel();
                    }

                    if (!socket.Connected)
                    {
                        socket.Close();
                        throw new Exception($"Failed to connect server {endpoint}.");
                    }
                }
                else
                {
                    await socket.ConnectAsync(endpoint, cancellationToken).ConfigureAwait(false);
                }
            }
            catch (Exception ex)
            {
                logger?.LogWarning(ex, "Failed at GarnetClient.TryConnectSocketAsync");
                socket.Dispose();
                return false;
            }

            return true;
        }

        async Task TimeoutChecker()
        {
            try
            {
                var token = timeoutCheckerCts.Token;
                while (!token.IsCancellationRequested)
                {
                    var _tcsOffset = tcsOffset;
                    var _tailAddress = networkWriter.GetTailAddress();

                    await Task.Delay(timeoutMilliseconds, token);
                    // Check if no new tasks added + no new results processed
                    var _newTcsOffset = tcsOffset;
                    var _newNextTaskId = networkWriter.GetNextTaskId();
                    var _newTailAddress = networkWriter.GetTailAddress();

                    // If new responses were processed, continue
                    if (_newTcsOffset != _tcsOffset)
                        continue;

                    // If we sent more data, continue
                    if (_newTailAddress != _tailAddress)
                        continue;

                    // If we are all caught up, continue
                    if (_newTcsOffset == _newNextTaskId)
                        continue;

                    // Timeout all ongoing tasks, dispose socket and client
                    Dispose();
                    break;
                }
            }
            catch { }
        }

        /// <summary>
        /// Reconnect to server
        /// </summary>
        public void Reconnect(CancellationToken token = default)
        {
            if (Disposed) throw disposeException;
            try
            {
                socket?.Dispose();
                networkWriter?.Dispose();
            }
            catch { }
            Connect(token);
        }

        /// <summary>
        /// Reconnect to server
        /// </summary>
        public async Task ReconnectAsync(CancellationToken token = default)
        {
            if (Disposed) throw disposeException;
            try
            {
                socket?.Dispose();
                networkWriter?.Dispose();
            }
            catch { }
            await ConnectAsync(token);
        }

        /// <summary>
        /// Dispose instance
        /// </summary>
        public void Dispose()
        {
            Dispose(true);
            GC.SuppressFinalize(this);
        }

#pragma warning disable IDE0060 // Remove unused parameter
        void Dispose(bool disposing)
#pragma warning restore IDE0060 // Remove unused parameter
        {
            if (Interlocked.Increment(ref disposed) > 1) return;

            timeoutCheckerCts?.Cancel();
            socket?.Dispose();
            networkWriter?.Dispose();
            latency?.Return();
        }

        void CheckLength(int totalLen, TcsWrapper tcs)
        {
            if (totalLen > networkWriter.PageSize)
            {
                var e = new Exception($"Entry of size {totalLen} does not fit on page of size {networkWriter.PageSize}. Try increasing sendPageSize parameter to GarnetClient constructor.");
                switch (tcs.taskType)
                {
                    case TaskType.StringAsync:
                        tcs.stringTcs.TrySetException(e);
                        break;
                    case TaskType.LongAsync:
                        tcs.longTcs.TrySetException(e);
                        break;
                    case TaskType.StringArrayAsync:
                        tcs.stringArrayTcs.TrySetException(e);
                        break;
                    case TaskType.MemoryByteAsync:
                        tcs.memoryByteTcs.TrySetException(e);
                        break;
                    case TaskType.MemoryByteArrayAsync:
                        tcs.memoryByteArrayTcs.TrySetException(e);
                        break;
                }
                ThrowException(e);
            }
        }

        [MethodImpl(MethodImplOptions.AggressiveInlining)]
        long GetTimestamp() => latency != null ? Stopwatch.GetTimestamp() : 0;

        /// <summary>
        /// Get estimated number of outstanding tasks.
        /// </summary>
        /// <returns></returns>
        [MethodImpl(MethodImplOptions.AggressiveInlining)]
        public int PipelineLength()
        {
            var _tcsOffset = tcsOffset & (int)PageOffset.kTaskMask;
            var _nextTaskId = networkWriter.GetNextTaskId() & (int)PageOffset.kTaskMask;

            return _nextTaskId >= _tcsOffset ?
                _nextTaskId - _tcsOffset :
                _nextTaskId + ((int)PageOffset.kTaskMask - _tcsOffset);
        }

        async ValueTask InputGateAsync(CancellationToken token = default)
        {
            int delayMs = 0;
            while (true)
            {
                if (PipelineLength() < maxOutstandingTasks)
                    break;
                await Task.Delay(delayMs, token);
                if (delayMs == 0) delayMs = 1;
                else delayMs *= 2;
                if (delayMs > 4096) delayMs = 4096;
            }
        }

        async ValueTask AwaitPreviousTaskAsync(int taskId)
        {
            int shortTaskId = taskId & (maxOutstandingTasks - 1);
            var oldTcs = tcsArray[shortTaskId];
            while (oldTcs.taskType != TaskType.None || !oldTcs.IsNext(taskId))
            {
                logger?.LogDebug("Task {taskId} waiting for slot of task {oldTaskId}", taskId, oldTcs.nextTaskId);
                try
                {
                    switch (oldTcs.taskType)
                    {
                        case TaskType.None:
                            await Task.Yield();
                            break;
                        case TaskType.StringCallback:
                        case TaskType.MemoryByteCallback:
                            while (tcsArray[shortTaskId].taskType != TaskType.None) await Task.Yield();
                            break;
                        case TaskType.StringAsync:
                            if (oldTcs.stringTcs != null) await oldTcs.stringTcs.Task.ConfigureAwait(false);
                            break;
                        case TaskType.MemoryByteAsync:
                            if (oldTcs.memoryByteTcs != null) await oldTcs.memoryByteTcs.Task.ConfigureAwait(false);
                            break;
                        case TaskType.StringArrayAsync:
                            if (oldTcs.stringArrayTcs != null) await oldTcs.stringArrayTcs.Task.ConfigureAwait(false);
                            break;
                        case TaskType.MemoryByteArrayAsync:
                            if (oldTcs.memoryByteArrayTcs != null) await oldTcs.memoryByteArrayTcs.Task.ConfigureAwait(false);
                            break;
                        case TaskType.LongAsync:
                            if (oldTcs.longTcs != null) await oldTcs.longTcs.Task.ConfigureAwait(false);
                            break;
                    }
                }
                catch
                {
                    if (Disposed) ThrowException(disposeException);
                }
                oldTcs = tcsArray[shortTaskId];
            }
        }

        async ValueTask InternalExecuteAsync(TcsWrapper tcs, Memory<byte> op, string param1 = null, string param2 = null, CancellationToken token = default)
        {
            tcs.timestamp = GetTimestamp();
            int totalLen = 0;
            int arraySize = 1;

            totalLen += op.Length;

            if (param1 != null)
            {
                int len = Encoding.UTF8.GetByteCount(param1);
                totalLen += 1 + NumUtils.CountDigits(len) + 2 + len + 2;
                arraySize++;
            }
            if (param2 != null)
            {
                int len = Encoding.UTF8.GetByteCount(param2);
                totalLen += 1 + NumUtils.CountDigits(len) + 2 + len + 2;
                arraySize++;
            }

            totalLen += 1 + NumUtils.CountDigits(arraySize) + 2;
            CheckLength(totalLen, tcs);
            await InputGateAsync(token);

            try
            {
                networkWriter.epoch.Resume();

                #region reserveSpaceAndWriteIntoNetworkBuffer
                int taskId;
                long address;
                while (true)
                {
                    token.ThrowIfCancellationRequested();
                    if (!IsConnected)
                    {
                        Dispose();
                        ThrowException(disposeException);
                    }
                    (taskId, address) = networkWriter.TryAllocate(totalLen, out var flushEvent);
                    if (address >= 0) break;
                    try
                    {
                        networkWriter.epoch.Suspend();
                        await flushEvent.WaitAsync(token).ConfigureAwait(false);
                    }
                    finally
                    {
                        networkWriter.epoch.Resume();
                    }
                }

                // Console.WriteLine($"Allocated {taskId} @ {address}");
                tcs.nextTaskId = taskId;

                unsafe
                {
                    byte* curr = (byte*)networkWriter.GetPhysicalAddress(address);
                    byte* end = curr + totalLen;
                    RespWriteUtils.TryWriteArrayLength(arraySize, ref curr, end);

                    RespWriteUtils.TryWriteDirect(op.Span, ref curr, end);
                    if (param1 != null)
                        RespWriteUtils.TryWriteUtf8BulkString(param1, ref curr, end);
                    if (param2 != null)
                        RespWriteUtils.TryWriteUtf8BulkString(param2, ref curr, end);

                    Debug.Assert(curr == end);
                }
                #endregion

                #region waitForEmptySlot
                int shortTaskId = taskId & (maxOutstandingTasks - 1);
                var oldTcs = tcsArray[shortTaskId];
                //1. if taskType != None, we are waiting for previous task to finish
                //2. if taskType == None and my taskId is not the next in line wait for previous task to acquire slot
                if (oldTcs.taskType != TaskType.None || !oldTcs.IsNext(taskId))
                {
                    // Console.WriteLine($"Before filling slot {taskId & (maxOutstandingTasks - 1)} for task {taskId} @ {address} : {tcs.taskType}");
                    networkWriter.epoch.ProtectAndDrain();
                    networkWriter.DoAggressiveShiftReadOnly();
                    try
                    {
                        networkWriter.epoch.Suspend();
                        await AwaitPreviousTaskAsync(taskId); // does not take token, as task is not cancelable at this point
                    }
                    finally
                    {
                        networkWriter.epoch.Resume();
                    }
                }
                #endregion

                #region scheduleAwaitForResponse
                // Console.WriteLine($"Filled slot {taskId & (maxOutstandingTasks - 1)} for task {taskId} @ {address} : {tcs.taskType}");
                tcsArray[shortTaskId].LoadFrom(tcs);
                if (Disposed)
                {
                    DisposeOffset(shortTaskId);
                    ThrowException(disposeException);
                }
                // Console.WriteLine($"Filled {address}-{address + totalLen}");
                networkWriter.epoch.ProtectAndDrain();
                networkWriter.DoAggressiveShiftReadOnly();
                #endregion
            }
            finally
            {
                networkWriter.epoch.Suspend();
            }
        }

        async ValueTask InternalExecuteAsync(TcsWrapper tcs, Memory<byte> op, Memory<byte> param1, Memory<byte> param2, CancellationToken token = default)
        {
            tcs.timestamp = GetTimestamp();
            int totalLen = 0;
            int arraySize = 1;

            totalLen += op.Length;

            if (!param1.IsEmpty)
            {
                int len = param1.Length;
                totalLen += 1 + NumUtils.CountDigits(len) + 2 + len + 2;
                arraySize++;
            }
            if (!param2.IsEmpty)
            {
                int len = param2.Length;
                totalLen += 1 + NumUtils.CountDigits(len) + 2 + len + 2;
                arraySize++;
            }

            totalLen += 1 + NumUtils.CountDigits(arraySize) + 2;
            CheckLength(totalLen, tcs);
            await InputGateAsync(token);

            try
            {
                networkWriter.epoch.Resume();

                #region reserveSpaceAndWriteIntoNetworkBuffer
                int taskId;
                long address;
                while (true)
                {
                    token.ThrowIfCancellationRequested();
                    if (!IsConnected)
                    {
                        Dispose();
                        ThrowException(disposeException);
                    }
                    (taskId, address) = networkWriter.TryAllocate(totalLen, out var flushEvent);
                    if (address >= 0) break;
                    try
                    {
                        networkWriter.epoch.Suspend();
                        await flushEvent.WaitAsync(token).ConfigureAwait(false);
                    }
                    finally
                    {
                        networkWriter.epoch.Resume();
                    }
                }

                // Console.WriteLine($"Allocated {taskId} @ {address}");
                tcs.nextTaskId = taskId;

                unsafe
                {
                    byte* curr = (byte*)networkWriter.GetPhysicalAddress(address);
                    byte* end = curr + totalLen;
                    RespWriteUtils.TryWriteArrayLength(arraySize, ref curr, end);

                    RespWriteUtils.TryWriteDirect(op.Span, ref curr, end);
                    if (!param1.IsEmpty)
                        RespWriteUtils.TryWriteBulkString(param1.Span, ref curr, end);
                    if (!param2.IsEmpty)
                        RespWriteUtils.TryWriteBulkString(param2.Span, ref curr, end);

                    Debug.Assert(curr == end);
                }
                #endregion

                #region waitForEmptySlot
                int shortTaskId = taskId & (maxOutstandingTasks - 1);
                var oldTcs = tcsArray[shortTaskId];
                //1. if taskType != None, we are waiting for previous task to finish
                //2. if taskType == None and my taskId is not the next in line wait for previous task to acquire slot
                if (oldTcs.taskType != TaskType.None || !oldTcs.IsNext(taskId))
                {
                    // Console.WriteLine($"Before filling slot {taskId & (maxOutstandingTasks - 1)} for task {taskId} @ {address} : {tcs.taskType}");
                    networkWriter.epoch.ProtectAndDrain();
                    networkWriter.DoAggressiveShiftReadOnly();
                    try
                    {
                        networkWriter.epoch.Suspend();
                        await AwaitPreviousTaskAsync(taskId); // does not take token, as task is not cancelable at this point
                    }
                    finally
                    {
                        networkWriter.epoch.Resume();
                    }
                }
                #endregion

                #region scheduleAwaitForResponse
                // Console.WriteLine($"Filled slot {taskId & (maxOutstandingTasks - 1)} for task {taskId} @ {address} : {tcs.taskType}");
                tcsArray[shortTaskId].LoadFrom(tcs);
                if (Disposed)
                {
                    DisposeOffset(shortTaskId);
                    ThrowException(disposeException);
                }
                // Console.WriteLine($"Filled {address}-{address + totalLen}");
                networkWriter.epoch.ProtectAndDrain();
                networkWriter.DoAggressiveShiftReadOnly();
                #endregion
            }
            finally
            {
                networkWriter.epoch.Suspend();
            }
            return;
        }

        void InternalExecuteNoResponse(ref Memory<byte> op, ref ReadOnlySpan<byte> subop, ref Span<byte> param1, ref Span<byte> param2, CancellationToken token = default)
        {
            var totalLen = 0;
            var arraySize = 4;

            totalLen += 1 + NumUtils.CountDigits(arraySize) + 2;
            // op (NOTE: true length because op already resp formatted)
            totalLen += op.Length;

            // subop
            var len = subop.Length;
            totalLen += 1 + NumUtils.CountDigits(len) + 2 + len + 2;

            // param1
            len = param1.Length;
            totalLen += 1 + NumUtils.CountDigits(len) + 2 + len + 2;

            // param2
            len = param2.Length;
            totalLen += 1 + NumUtils.CountDigits(len) + 2 + len + 2;

            if (totalLen > networkWriter.PageSize)
            {
                var e = new Exception($"Entry of size {totalLen} does not fit on page of size {networkWriter.PageSize}. Try increasing sendPageSize parameter to GarnetClient constructor.");
                ThrowException(e);
            }

            try
            {
                networkWriter.epoch.Resume();

                #region reserveSpaceAndWriteIntoNetworkBuffer
                int taskId;
                long address;
                while (true)
                {
                    token.ThrowIfCancellationRequested();
                    if (!IsConnected)
                    {
                        Dispose();
                        ThrowException(disposeException);
                    }
                    (taskId, address) = networkWriter.TryAllocate(totalLen, out var flushEvent, skipTaskIdIncrement: true);
                    if (address >= 0) break;
                    try
                    {
                        networkWriter.epoch.Suspend();
                        flushEvent.Wait(token);
                    }
                    finally
                    {
                        networkWriter.epoch.Resume();
                    }
                }

                unsafe
                {
                    var curr = (byte*)networkWriter.GetPhysicalAddress(address);
                    var end = curr + totalLen;

                    RespWriteUtils.TryWriteArrayLength(arraySize, ref curr, end);
                    RespWriteUtils.TryWriteDirect(op.Span, ref curr, end);
                    RespWriteUtils.TryWriteBulkString(subop, ref curr, end);
                    RespWriteUtils.TryWriteBulkString(param1, ref curr, end);
                    RespWriteUtils.TryWriteBulkString(param2, ref curr, end);

                    Debug.Assert(curr == end);
                }
                #endregion

                #region scheduleSend
                if (Disposed)
                {
                    ThrowException(disposeException);
                }
                // Console.WriteLine($"Filled {address}-{address + totalLen}");
                networkWriter.epoch.ProtectAndDrain();
                networkWriter.DoAggressiveShiftReadOnly();
                #endregion
            }
            finally
            {
                networkWriter.epoch.Suspend();
            }
            return;
        }

        /// <summary>
        /// Issue command for execution
        /// </summary>
        /// <param name="op"></param>
        /// <param name="args"></param>
        /// <param name="token"></param>
        /// <param name="tcs"></param>
        async ValueTask InternalExecuteAsync(TcsWrapper tcs, string op, ICollection<string> args = null, CancellationToken token = default)
        {
            tcs.timestamp = GetTimestamp();
            bool isArray = args != null;
            int arraySize = 1 + (isArray ? args.Count : 0);
            int totalLen = 1 + NumUtils.CountDigits(arraySize) + 2 + //array header
                1 + NumUtils.CountDigits(op.Length) + 2 + op.Length + 2;//op header + op data

            if (isArray)
            {
                foreach (var arg in args)
                {
                    int len = Encoding.UTF8.GetByteCount(arg);
                    totalLen += 1 + NumUtils.CountDigits(len) + 2 + len + 2;
                }
            }

            CheckLength(totalLen, tcs);
            await InputGateAsync(token);

            try
            {
                networkWriter.epoch.Resume();

                #region reserveSpaceAndWriteIntoNetworkBuffer
                int taskId;
                long address;
                while (true)
                {
                    token.ThrowIfCancellationRequested();
                    if (!IsConnected)
                    {
                        Dispose();
                        ThrowException(disposeException);
                    }
                    (taskId, address) = networkWriter.TryAllocate(totalLen, out var flushEvent);
                    if (address >= 0) break;
                    try
                    {
                        networkWriter.epoch.Suspend();
                        await flushEvent.WaitAsync(token).ConfigureAwait(false);
                    }
                    finally
                    {
                        networkWriter.epoch.Resume();
                    }
                }

                // Console.WriteLine($"Allocated {taskId} @ {address}");
                tcs.nextTaskId = taskId;

                unsafe
                {
                    byte* curr = (byte*)networkWriter.GetPhysicalAddress(address);
                    byte* end = curr + totalLen;
                    RespWriteUtils.TryWriteArrayLength(arraySize, ref curr, end);

                    RespWriteUtils.TryWriteAsciiBulkString(op, ref curr, end);//Write op data
                    if (isArray)//Write arg data
                    {
                        foreach (var arg in args)
                            RespWriteUtils.TryWriteUtf8BulkString(arg, ref curr, end);
                    }

                    Debug.Assert(curr == end);
                }
                #endregion

                #region waitForEmptySlot
                int shortTaskId = taskId & (maxOutstandingTasks - 1);
                var oldTcs = tcsArray[shortTaskId];
                //1. if taskType != None, we are waiting for previous task to finish
                //2. if taskType == None and my taskId is not the next in line wait for previous task to acquire slot
                if (oldTcs.taskType != TaskType.None || !oldTcs.IsNext(taskId))
                {
                    // Console.WriteLine($"Before filling slot {taskId & (maxOutstandingTasks - 1)} for task {taskId} @ {address} : {tcs.taskType}");
                    networkWriter.epoch.ProtectAndDrain();
                    networkWriter.DoAggressiveShiftReadOnly();
                    try
                    {
                        networkWriter.epoch.Suspend();
                        await AwaitPreviousTaskAsync(taskId); // does not take token, as task is not cancelable at this point
                    }
                    finally
                    {
                        networkWriter.epoch.Resume();
                    }
                }
                #endregion

                #region scheduleAwaitForResponse
                // Console.WriteLine($"Filled slot {taskId & (maxOutstandingTasks - 1)} for task {taskId} @ {address} : {tcs.taskType}");
                tcsArray[shortTaskId].LoadFrom(tcs);
                if (Disposed)
                {
                    DisposeOffset(shortTaskId);
                    ThrowException(disposeException);
                }
                // Console.WriteLine($"Filled {address}-{address + totalLen}");
                networkWriter.epoch.ProtectAndDrain();
                networkWriter.DoAggressiveShiftReadOnly();
                #endregion
            }
            finally
            {
                networkWriter.epoch.Suspend();
            }
            return;
        }

        /// <summary>
        /// Issue command for execution with parameter array
        /// </summary>
        /// <param name="tcs"></param>
        /// <param name="respOp">Operation in resp format</param>
        /// <param name="args"></param>
        /// <param name="token"></param>
        /// <returns></returns>
        async ValueTask InternalExecuteAsync(TcsWrapper tcs, Memory<byte> respOp, ICollection<Memory<byte>> args = null, CancellationToken token = default)
        {
            tcs.timestamp = GetTimestamp();
            bool isArray = args != null;
            int arraySize = 1 + (isArray ? args.Count : 0);
            int totalLen = 1 + NumUtils.CountDigits(arraySize) + 2 + respOp.Length;

            if (isArray)
            {
                foreach (var arg in args)
                {
                    int len = arg.Length;
                    totalLen += 1 + NumUtils.CountDigits(len) + 2 + len + 2;
                }
            }

            CheckLength(totalLen, tcs);
            await InputGateAsync(token);

            try
            {
                networkWriter.epoch.Resume();

                #region reserveSpaceAndWriteIntoNetworkBuffer
                int taskId;
                long address;
                while (true)
                {
                    token.ThrowIfCancellationRequested();
                    if (!IsConnected)
                    {
                        Dispose();
                        ThrowException(disposeException);
                    }
                    (taskId, address) = networkWriter.TryAllocate(totalLen, out var flushEvent);
                    if (address >= 0) break;
                    try
                    {
                        networkWriter.epoch.Suspend();
                        await flushEvent.WaitAsync(token).ConfigureAwait(false);
                    }
                    finally
                    {
                        networkWriter.epoch.Resume();
                    }
                }

                // Console.WriteLine($"Allocated {taskId} @ {address}");
                tcs.nextTaskId = taskId;

                unsafe
                {
                    byte* curr = (byte*)networkWriter.GetPhysicalAddress(address);
                    byte* end = curr + totalLen;
                    RespWriteUtils.TryWriteArrayLength(arraySize, ref curr, end);
                    RespWriteUtils.TryWriteDirect(respOp.Span, ref curr, end);
                    if (isArray)//Write arg data
                    {
                        foreach (var arg in args)
                            RespWriteUtils.TryWriteBulkString(arg.Span, ref curr, end);
                    }
                    Debug.Assert(curr == end);
                }
                #endregion

                #region waitForEmptySlot
                int shortTaskId = taskId & (maxOutstandingTasks - 1);
                var oldTcs = tcsArray[shortTaskId];
                //1. if taskType != None, we are waiting for previous task to finish
                //2. if taskType == None and my taskId is not the next in line wait for previous task to acquire slot
                if (oldTcs.taskType != TaskType.None || !oldTcs.IsNext(taskId))
                {
                    // Console.WriteLine($"Before filling slot {taskId & (maxOutstandingTasks - 1)} for task {taskId} @ {address} : {tcs.taskType}");
                    networkWriter.epoch.ProtectAndDrain();
                    networkWriter.DoAggressiveShiftReadOnly();
                    try
                    {
                        networkWriter.epoch.Suspend();
                        await AwaitPreviousTaskAsync(taskId); // does not take token, as task is not cancelable at this point
                    }
                    finally
                    {
                        networkWriter.epoch.Resume();
                    }
                }
                #endregion

                #region scheduleAwaitForResponse
                // Console.WriteLine($"Filled slot {taskId & (maxOutstandingTasks - 1)} for task {taskId} @ {address} : {tcs.taskType}");
                tcsArray[shortTaskId].LoadFrom(tcs);
                if (Disposed)
                {
                    DisposeOffset(shortTaskId);
                    ThrowException(disposeException);
                }
                // Console.WriteLine($"Filled {address}-{address + totalLen}");
                networkWriter.epoch.ProtectAndDrain();
                networkWriter.DoAggressiveShiftReadOnly();
                #endregion
            }
            finally
            {
                networkWriter.epoch.Suspend();
            }
            return;
        }

        static void ThrowException(Exception e) => throw e;

        /// <inheritdoc />
        public bool TryCreateMessageConsumer(Span<byte> bytesReceived, INetworkSender networkSender, out IMessageConsumer session)
            => throw new NotSupportedException();

        /// <inheritdoc />
        public void DisposeMessageConsumer(INetworkHandler session)
        {
            int c = tcsOffset;
            while (networkWriter != null && c != networkWriter.GetNextTaskId())
            {
                DisposeOffset(c & (maxOutstandingTasks - 1));
                c = (c + 1) & (int)PageOffset.kTaskMask;
            }
        }

        private void DisposeOffset(int shortTaskId)
        {
            var tcs = tcsArray[shortTaskId];
            switch (tcs.taskType)
            {
                case TaskType.StringCallback:
                    tcs.stringCallback?.Invoke(-1, null);
                    break;
                case TaskType.MemoryByteCallback:
                    tcs.memoryByteCallback?.Invoke(-1, default);
                    break;
                case TaskType.StringAsync:
                    tcs.stringTcs?.TrySetException(disposeException);
                    break;
                case TaskType.StringArrayAsync:
                    tcs.stringArrayTcs?.TrySetException(disposeException);
                    break;
                case TaskType.MemoryByteAsync:
                    tcs.memoryByteTcs?.TrySetException(disposeException);
                    break;
                case TaskType.MemoryByteArrayAsync:
                    tcs.memoryByteArrayTcs?.TrySetException(disposeException);
                    break;
                case TaskType.StringArrayCallback:
                    tcs.stringArrayCallback?.Invoke(-1, default, default);
                    break;
                case TaskType.MemoryByteArrayCallback:
                    tcs.memoryByteArrayCallback?.Invoke(-1, default, default);
                    break;
                case TaskType.None:
                    break;
            }
            ConsumeTcsOffset(shortTaskId);
        }

        [MethodImpl(MethodImplOptions.AggressiveInlining)]
        void ConsumeTcsOffset(int shortTaskId)
        {
            TcsWrapper reset = default;
            reset.nextTaskId = (tcsArray[shortTaskId].nextTaskId + maxOutstandingTasks) & (int)PageOffset.kTaskMask;
            tcsArray[shortTaskId].LoadFrom(reset);
            tcsOffset = (tcsOffset + 1) & (int)PageOffset.kTaskMask;
        }
    }
}<|MERGE_RESOLUTION|>--- conflicted
+++ resolved
@@ -189,12 +189,8 @@
         {
             socket = ConnectSendSocketAsync(timeoutMilliseconds).ConfigureAwait(false).GetAwaiter().GetResult();
             networkWriter = new NetworkWriter(this, socket, bufferSize, sslOptions, out networkHandler, sendPageSize, networkSendThrottleMax, logger);
-<<<<<<< HEAD
             networkHandler.StartAsync(sslOptions, EndPoint.ToString(), token).ConfigureAwait(false).GetAwaiter().GetResult();
             networkSender = networkHandler.GetNetworkSender();
-=======
-            networkHandler.StartAsync(sslOptions, $"{address}:{port}", token).ConfigureAwait(false).GetAwaiter().GetResult();
->>>>>>> e3da613e
 
             if (timeoutMilliseconds > 0)
             {
@@ -226,12 +222,8 @@
         {
             socket = await ConnectSendSocketAsync(timeoutMilliseconds, token).ConfigureAwait(false);
             networkWriter = new NetworkWriter(this, socket, bufferSize, sslOptions, out networkHandler, sendPageSize, networkSendThrottleMax, logger);
-<<<<<<< HEAD
             await networkHandler.StartAsync(sslOptions, EndPoint.ToString(), token).ConfigureAwait(false);
             networkSender = networkHandler.GetNetworkSender();
-=======
-            await networkHandler.StartAsync(sslOptions, $"{address}:{port}", token).ConfigureAwait(false);
->>>>>>> e3da613e
 
             if (timeoutMilliseconds > 0)
             {
