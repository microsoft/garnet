--- conflicted
+++ resolved
@@ -276,119 +276,5 @@
             keyValuePairCount = 0;
             return task;
         }
-<<<<<<< HEAD
-
-        /// <summary>
-        /// Try write key value pair for main store directly to the client buffer
-        /// </summary>
-        /// <param name="key"></param>
-        /// <param name="value"></param>
-        /// <param name="migrateTask"></param>
-        /// <returns></returns>
-        public bool TryWriteKeyValueSpanByte(SpanByte key, SpanByte value, out Task<string> migrateTask)
-        {
-            migrateTask = null;
-            // Try write key value pair directly to client buffer
-            if (!WriteSerializedSpanByte(key, value))
-            {
-                // If failed to write because no space left send outstanding data and retrieve task
-                // Caller is responsible for retrying
-                migrateTask = SendAndResetMigrate();
-                return false;
-            }
-
-            keyCount++;
-            return true;
-        }
-
-        /// <summary>
-        /// Try write key value pair for object store directly to the client buffer
-        /// </summary>
-        /// <param name="key"></param>
-        /// <param name="value"></param>
-        /// <param name="expiration"></param>
-        /// <param name="migrateTask"></param>
-        /// <returns></returns>
-        public bool TryWriteKeyValueByteArray(SpanByte key, byte[] value, long expiration, out Task<string> migrateTask)
-        {
-            migrateTask = null;
-            // Try write key value pair directly to client buffer
-            if (!WriteSerializedKeyValueByteArray(key, value, expiration))
-            {
-                // If failed to write because no space left send outstanding data and retrieve task
-                // Caller is responsible for retrying
-                migrateTask = SendAndResetMigrate();
-                return false;
-            }
-
-            keyCount++;
-            return true;
-        }
-
-        private bool WriteSerializedSpanByte(SpanByte key, SpanByte value)
-        {
-            var totalLen = key.TotalSize + value.TotalSize + 2 + 2;
-            if (totalLen > (int)(end - curr))
-                return false;
-
-            key.CopyTo(curr);
-            curr += key.TotalSize;
-            value.CopyTo(curr);
-            curr += value.TotalSize;
-            return true;
-        }
-
-        private bool WriteSerializedKeyValueByteArray(SpanByte key, byte[] value, long expiration)
-        {
-            // We include space for newline at the end, to be added before sending
-            int totalLen = 4 + key.Length + 4 + value.Length + 8 + 2;
-            if (totalLen > (int)(end - curr))
-                return false;
-
-            *(int*)curr = key.Length;
-            curr += 4;
-            Buffer.MemoryCopy(key.ToPointer(), curr, key.Length, key.Length);
-            curr += key.Length;
-
-            *(int*)curr = value.Length;
-            curr += 4;
-            fixed (byte* valPtr = value)
-                Buffer.MemoryCopy(valPtr, curr, value.Length, value.Length);
-            curr += value.Length;
-
-            *(long*)curr = expiration;
-            curr += 8;
-
-            return true;
-        }
-
-        long lastLog = 0;
-        long totalKeyCount = 0;
-        long totalPayloadSize = 0;
-        TimeSpan migrateProgressFreq;
-
-        /// <summary>
-        /// Logging of migrate session status
-        /// </summary>
-        /// <param name="keyCount"></param>
-        /// <param name="size"></param>
-        /// <param name="completed"></param>
-        private void TrackMigrateProgress(int keyCount, int size, bool completed = false)
-        {
-            totalKeyCount += keyCount;
-            totalPayloadSize += size;
-            var duration = TimeSpan.FromTicks(Stopwatch.GetTimestamp() - lastLog);
-            if (completed || lastLog == 0 || duration >= migrateProgressFreq)
-            {
-                logger?.LogTrace("[{op}]: isMainStore:({storeType}) totalKeyCount:({totalKeyCount}), totalPayloadSize:({totalPayloadSize} KB)",
-                    completed ? "COMPLETED" : "MIGRATING",
-                    isMainStore,
-                    totalKeyCount.ToString("N0"),
-                    ((long)((double)totalPayloadSize / 1024)).ToString("N0"));
-                lastLog = Stopwatch.GetTimestamp();
-            }
-        }
-=======
->>>>>>> ecc0ec65
     }
 }