// Copyright (c) Microsoft Corporation.
// Licensed under the MIT license.

using System;
using System.Reflection;
using System.Runtime.CompilerServices;
using System.Runtime.InteropServices;
using System.Threading;
using System.Threading.Tasks;
using Microsoft.Extensions.Logging;

namespace Garnet.client
{
    /// <summary>
    /// Utility functions
    /// </summary>
    public static class Utility
    {
<<<<<<< HEAD
        internal static bool IsBlittableType(Type t)
        {
            var mi = typeof(Utility).GetMethod("IsBlittable", BindingFlags.Static | BindingFlags.NonPublic | BindingFlags.InvokeMethod);
            var fooRef = mi.MakeGenericMethod(t);
            return (bool)fooRef.Invoke(null, null);
=======
        /// <summary>
        /// Get size of type
        /// </summary>
        /// <typeparam name="T"></typeparam>
        /// <param name="value"></param>
        /// <returns></returns>
        internal static unsafe int GetSize<T>(this T value)
        {
            T[] arr = new T[2];
            return (int)((long)Unsafe.AsPointer(ref arr[1]) - (long)Unsafe.AsPointer(ref arr[0]));
>>>>>>> dd08eab1
        }

        /// <summary>
        /// Parse size in string notation into long.
        /// Examples: 4k, 4K, 4KB, 4 KB, 8m, 8MB, 12g, 12 GB, 16t, 16 TB, 32p, 32 PB.
        /// </summary>
        /// <param name="value">String version of number</param>
        /// <returns>The number</returns>
        public static long ParseSize(string value)
        {
            char[] suffix = new char[] { 'k', 'm', 'g', 't', 'p' };
            long result = 0;
            foreach (char c in value)
            {
                if (char.IsDigit(c))
                {
                    result = result * 10 + (byte)c - '0';
                }
                else
                {
                    for (int i = 0; i < suffix.Length; i++)
                    {
                        if (char.ToLower(c) == suffix[i])
                        {
                            result *= (long)Math.Pow(1024, i + 1);
                            return result;
                        }
                    }
                }
            }
            return result;
        }

        /// <summary>
        /// Num bits in the previous power of 2 for specified number
        /// </summary>
        /// <param name="v"></param>
        /// <param name="logger"></param>
        /// <returns></returns>
        internal static int NumBitsPreviousPowerOf2(long v, ILogger logger = null)
        {
            long adjustedSize = PreviousPowerOf2(v);
            if (v != adjustedSize)
                logger?.LogInformation($"Warning: using lower value {adjustedSize} instead of specified value {v}");
            return (int)Math.Log(adjustedSize, 2);
        }


        /// <summary>
        /// Previous power of 2
        /// </summary>
        /// <param name="v"></param>
        /// <returns></returns>
        public static long PreviousPowerOf2(long v)
        {
            v |= v >> 1;
            v |= v >> 2;
            v |= v >> 4;
            v |= v >> 8;
            v |= v >> 16;
            v |= v >> 32;
            return v - (v >> 1);
        }

        /// <summary>
        /// Pretty print value
        /// </summary>
        /// <param name="value"></param>
        /// <returns></returns>
        internal static string PrettySize(long value)
        {
            char[] suffix = new char[] { 'K', 'M', 'G', 'T', 'P' };
            double v = value;
            int exp = 0;
            while (v - Math.Floor(v) > 0)
            {
                if (exp >= 18)
                    break;
                exp += 3;
                v *= 1024;
                v = Math.Round(v, 12);
            }

            while (Math.Floor(v).ToString().Length > 3)
            {
                if (exp <= -18)
                    break;
                exp -= 3;
                v /= 1024;
                v = Math.Round(v, 12);
            }
            if (exp > 0)
                return v.ToString() + suffix[exp / 3 - 1] + "B";
            else if (exp < 0)
                return v.ToString() + suffix[-exp / 3 - 1] + "B";
            return v.ToString() + "B";
        }

        /// <summary>
        /// Is type blittable
        /// </summary>
        /// <typeparam name="T"></typeparam>
        /// <returns></returns>
        internal static bool IsBlittable<T>() => !RuntimeHelpers.IsReferenceOrContainsReferences<T>();

        /// <summary>
        /// A 32-bit murmur3 implementation.
        /// </summary>
        /// <param name="h"></param>
        /// <returns></returns>
        public static int Murmur3(int h)
        {
            uint a = (uint)h;
            a ^= a >> 16;
            a *= 0x85ebca6b;
            a ^= a >> 13;
            a *= 0xc2b2ae35;
            a ^= a >> 16;
            return (int)a;
        }

        /// <summary>
        /// Updates the variable to newValue only if the current value is smaller than the new value.
        /// </summary>
        /// <param name="variable">The variable to possibly replace</param>
        /// <param name="newValue">The value that replaces the variable if successful</param>
        /// <param name="wrapDistance">Wrap distance</param>
        /// <param name="oldValue">The orignal value in the variable</param>
        /// <returns> if oldValue less than newValue </returns>
        public static bool MonotonicUpdate(ref long variable, long newValue, long wrapDistance, out long oldValue)
        {
            do
            {
                oldValue = variable;
                if (newValue <= oldValue && (oldValue - newValue <= wrapDistance))
                    return false;
            } while (Interlocked.CompareExchange(ref variable, newValue, oldValue) != oldValue);
            return true;
        }

        /// <summary>
        /// Updates the variable to newValue only if the current value is smaller than the new value.
        /// </summary>
        /// <param name="variable">The variable to possibly replace</param>
        /// <param name="newValue">The value that replaces the variable if successful</param>
        /// <param name="oldValue">The orignal value in the variable</param>
        /// <returns>if oldValue less than or equal to newValue</returns>
        public static bool MonotonicUpdate(ref int variable, int newValue, out int oldValue)
        {
            do
            {
                oldValue = variable;
                if (oldValue >= newValue) return false;
            } while (Interlocked.CompareExchange(ref variable, newValue, oldValue) != oldValue);
            return true;
        }

        /// <summary>
        /// Throws OperationCanceledException if token cancels before the real task completes.
        /// Doesn't abort the inner task, but allows the calling code to get "unblocked" and react to stuck tasks.
        /// </summary>
        internal static Task<T> WithCancellationAsync<T>(this Task<T> task, CancellationToken token, bool useSynchronizationContext = false)
        {
            if (!token.CanBeCanceled || task.IsCompleted)
            {
                return task;
            }
            else if (token.IsCancellationRequested)
            {
                return Task.FromCanceled<T>(token);
            }

            return SlowWithCancellationAsync(task, token, useSynchronizationContext);
        }

        private static async Task<T> SlowWithCancellationAsync<T>(Task<T> task, CancellationToken token, bool useSynchronizationContext)
        {
            var tcs = new TaskCompletionSource<bool>(TaskCreationOptions.RunContinuationsAsynchronously);
            using (token.Register(s => ((TaskCompletionSource<bool>)s).TrySetResult(true), tcs, useSynchronizationContext))
            {
                if (task != await Task.WhenAny(task, tcs.Task))
                {
                    token.ThrowIfCancellationRequested();
                }
            }

            // make sure any exceptions in the task get unwrapped and exposed to the caller.
            return await task;
        }
    }
}<|MERGE_RESOLUTION|>--- conflicted
+++ resolved
@@ -16,26 +16,6 @@
     /// </summary>
     public static class Utility
     {
-<<<<<<< HEAD
-        internal static bool IsBlittableType(Type t)
-        {
-            var mi = typeof(Utility).GetMethod("IsBlittable", BindingFlags.Static | BindingFlags.NonPublic | BindingFlags.InvokeMethod);
-            var fooRef = mi.MakeGenericMethod(t);
-            return (bool)fooRef.Invoke(null, null);
-=======
-        /// <summary>
-        /// Get size of type
-        /// </summary>
-        /// <typeparam name="T"></typeparam>
-        /// <param name="value"></param>
-        /// <returns></returns>
-        internal static unsafe int GetSize<T>(this T value)
-        {
-            T[] arr = new T[2];
-            return (int)((long)Unsafe.AsPointer(ref arr[1]) - (long)Unsafe.AsPointer(ref arr[0]));
->>>>>>> dd08eab1
-        }
-
         /// <summary>
         /// Parse size in string notation into long.
         /// Examples: 4k, 4K, 4KB, 4 KB, 8m, 8MB, 12g, 12 GB, 16t, 16 TB, 32p, 32 PB.
