--- conflicted
+++ resolved
@@ -945,8 +945,6 @@
             "Flags": "RO"
           }
         ]
-<<<<<<< HEAD
-=======
       },
       {
         "Command": "CLUSTER_SYNC",
@@ -955,7 +953,6 @@
         "Arity": 4,
         "Flags": "Admin, NoMulti, NoScript",
         "AclCategories": "Admin, Dangerous, Slow, Garnet"
->>>>>>> e627748b
       }
     ]
   },
