[
  {
    "Command": "ACL",
    "Name": "ACL",
    "Arity": -2,
    "AclCategories": "Slow",
    "SubCommands": [
      {
        "Command": "ACL_CAT",
        "Name": "ACL|CAT",
        "Arity": -2,
        "Flags": "Loading, NoScript, Stale",
        "AclCategories": "Slow"
      },
      {
        "Command": "ACL_DELUSER",
        "Name": "ACL|DELUSER",
        "Arity": -3,
        "Flags": "Admin, Loading, NoScript, Stale",
        "AclCategories": "Admin, Dangerous, Slow",
        "Tips": [
          "request_policy:all_nodes",
          "response_policy:all_succeeded"
        ]
      },
      {
        "Command": "ACL_LIST",
        "Name": "ACL|LIST",
        "Arity": 2,
        "Flags": "Admin, Loading, NoScript, Stale",
        "AclCategories": "Admin, Dangerous, Slow"
      },
      {
        "Command": "ACL_LOAD",
        "Name": "ACL|LOAD",
        "Arity": 2,
        "Flags": "Admin, Loading, NoScript, Stale",
        "AclCategories": "Admin, Dangerous, Slow"
      },
      {
        "Command": "ACL_SAVE",
        "Name": "ACL|SAVE",
        "Arity": 2,
        "Flags": "Admin, Loading, NoScript, Stale",
        "AclCategories": "Admin, Dangerous, Slow",
        "Tips": [
          "request_policy:all_nodes",
          "response_policy:all_succeeded"
        ]
      },
      {
        "Command": "ACL_SETUSER",
        "Name": "ACL|SETUSER",
        "Arity": -3,
        "Flags": "Admin, Loading, NoScript, Stale",
        "AclCategories": "Admin, Dangerous, Slow",
        "Tips": [
          "request_policy:all_nodes",
          "response_policy:all_succeeded"
        ]
      },
      {
        "Command": "ACL_USERS",
        "Name": "ACL|USERS",
        "Arity": 2,
        "Flags": "Admin, Loading, NoScript, Stale",
        "AclCategories": "Admin, Dangerous, Slow"
      },
      {
        "Command": "ACL_WHOAMI",
        "Name": "ACL|WHOAMI",
        "Arity": 2,
        "Flags": "Loading, NoScript, Stale",
        "AclCategories": "Slow"
      }
    ]
  },
  {
    "Command": "APPEND",
    "Name": "APPEND",
    "Arity": 3,
    "Flags": "DenyOom, Fast, Write",
    "FirstKey": 1,
    "LastKey": 1,
    "Step": 1,
    "AclCategories": "Fast, String, Write",
    "KeySpecifications": [
      {
        "BeginSearch": {
          "TypeDiscriminator": "BeginSearchIndex",
          "Index": 1
        },
        "FindKeys": {
          "TypeDiscriminator": "FindKeysRange",
          "LastKey": 0,
          "KeyStep": 1,
          "Limit": 0
        },
        "Flags": "RW, Insert"
      }
    ]
  },
  {
    "Command": "ASKING",
    "Name": "ASKING",
    "Arity": 1,
    "Flags": "Fast",
    "AclCategories": "Connection, Fast"
  },
  {
    "Command": "ASYNC",
    "Name": "ASYNC",
    "Arity": 1,
    "Flags": "NoMulti, NoScript, ReadOnly",
    "AclCategories": "Slow"
  },
  {
    "Command": "AUTH",
    "Name": "AUTH",
    "Arity": -2,
    "Flags": "Fast, Loading, NoAuth, NoScript, Stale, AllowBusy",
    "AclCategories": "Connection, Fast"
  },
  {
    "Command": "BGSAVE",
    "Name": "BGSAVE",
    "Arity": -1,
    "Flags": "Admin, NoAsyncLoading, NoScript",
    "AclCategories": "Admin, Dangerous, Slow"
  },
  {
    "Command": "BITCOUNT",
    "Name": "BITCOUNT",
    "Arity": -2,
    "Flags": "ReadOnly",
    "FirstKey": 1,
    "LastKey": 1,
    "Step": 1,
    "AclCategories": "Bitmap, Read, Slow",
    "KeySpecifications": [
      {
        "BeginSearch": {
          "TypeDiscriminator": "BeginSearchIndex",
          "Index": 1
        },
        "FindKeys": {
          "TypeDiscriminator": "FindKeysRange",
          "LastKey": 0,
          "KeyStep": 1,
          "Limit": 0
        },
        "Flags": "RO, Access"
      }
    ]
  },
  {
    "Command": "BITFIELD",
    "Name": "BITFIELD",
    "Arity": -2,
    "Flags": "DenyOom, Write",
    "FirstKey": 1,
    "LastKey": 1,
    "Step": 1,
    "AclCategories": "Bitmap, Slow, Write",
    "KeySpecifications": [
      {
        "BeginSearch": {
          "TypeDiscriminator": "BeginSearchIndex",
          "Index": 1
        },
        "FindKeys": {
          "TypeDiscriminator": "FindKeysRange",
          "LastKey": 0,
          "KeyStep": 1,
          "Limit": 0
        },
        "Notes": "This command allows both access and modification of the key",
        "Flags": "RW, Access, Update, VariableFlags"
      }
    ]
  },
  {
    "Command": "BITFIELD_RO",
    "Name": "BITFIELD_RO",
    "Arity": -2,
    "Flags": "Fast, ReadOnly",
    "FirstKey": 1,
    "LastKey": 1,
    "Step": 1,
    "AclCategories": "Bitmap, Fast, Read",
    "KeySpecifications": [
      {
        "BeginSearch": {
          "TypeDiscriminator": "BeginSearchIndex",
          "Index": 1
        },
        "FindKeys": {
          "TypeDiscriminator": "FindKeysRange",
          "LastKey": 0,
          "KeyStep": 1,
          "Limit": 0
        },
        "Flags": "RO, Access"
      }
    ]
  },
  {
    "Command": "BITOP",
    "Name": "BITOP",
    "Arity": -4,
    "Flags": "DenyOom, Write",
    "FirstKey": 2,
    "LastKey": -1,
    "Step": 1,
    "AclCategories": "Bitmap, Slow, Write",
    "KeySpecifications": [
      {
        "BeginSearch": {
          "TypeDiscriminator": "BeginSearchIndex",
          "Index": 2
        },
        "FindKeys": {
          "TypeDiscriminator": "FindKeysRange",
          "LastKey": 0,
          "KeyStep": 1,
          "Limit": 0
        },
        "Flags": "OW, Update"
      },
      {
        "BeginSearch": {
          "TypeDiscriminator": "BeginSearchIndex",
          "Index": 3
        },
        "FindKeys": {
          "TypeDiscriminator": "FindKeysRange",
          "LastKey": -1,
          "KeyStep": 1,
          "Limit": 0
        },
        "Flags": "RO, Access"
      }
    ]
  },
  {
    "Command": "BITPOS",
    "Name": "BITPOS",
    "Arity": -3,
    "Flags": "ReadOnly",
    "FirstKey": 1,
    "LastKey": 1,
    "Step": 1,
    "AclCategories": "Bitmap, Read, Slow",
    "KeySpecifications": [
      {
        "BeginSearch": {
          "TypeDiscriminator": "BeginSearchIndex",
          "Index": 1
        },
        "FindKeys": {
          "TypeDiscriminator": "FindKeysRange",
          "LastKey": 0,
          "KeyStep": 1,
          "Limit": 0
        },
        "Flags": "RO, Access"
      }
    ]
  },
  {
    "Command": "BLMOVE",
    "Name": "BLMOVE",
    "Arity": 6,
    "Flags": "Blocking, DenyOom, Write",
    "FirstKey": 1,
    "LastKey": 2,
    "Step": 1,
    "AclCategories": "Blocking, List, Slow, Write",
    "KeySpecifications": [
      {
        "BeginSearch": {
          "TypeDiscriminator": "BeginSearchIndex",
          "Index": 1
        },
        "FindKeys": {
          "TypeDiscriminator": "FindKeysRange",
          "LastKey": 0,
          "KeyStep": 1,
          "Limit": 0
        },
        "Flags": "RW, Access, Delete"
      },
      {
        "BeginSearch": {
          "TypeDiscriminator": "BeginSearchIndex",
          "Index": 2
        },
        "FindKeys": {
          "TypeDiscriminator": "FindKeysRange",
          "LastKey": 0,
          "KeyStep": 1,
          "Limit": 0
        },
        "Flags": "RW, Insert"
      }
    ]
  },
  {
    "Command": "BLMPOP",
    "Name": "BLMPOP",
    "Arity": -5,
    "Flags": "Blocking, MovableKeys, Write",
    "AclCategories": "Blocking, List, Slow, Write",
    "KeySpecifications": [
      {
        "BeginSearch": {
          "TypeDiscriminator": "BeginSearchIndex",
          "Index": 2
        },
        "FindKeys": {
          "TypeDiscriminator": "FindKeysKeyNum",
          "KeyNumIdx": 0,
          "FirstKey": 1,
          "KeyStep": 1
        },
        "Flags": "RW, Access, Delete"
      }
    ]
  },
  {
    "Command": "BLPOP",
    "Name": "BLPOP",
    "Arity": -3,
    "Flags": "Blocking, Write",
    "FirstKey": 1,
    "LastKey": -2,
    "Step": 1,
    "AclCategories": "Blocking, List, Slow, Write",
    "KeySpecifications": [
      {
        "BeginSearch": {
          "TypeDiscriminator": "BeginSearchIndex",
          "Index": 1
        },
        "FindKeys": {
          "TypeDiscriminator": "FindKeysRange",
          "LastKey": -2,
          "KeyStep": 1,
          "Limit": 0
        },
        "Flags": "RW, Access, Delete"
      }
    ]
  },
  {
    "Command": "BRPOP",
    "Name": "BRPOP",
    "Arity": -3,
    "Flags": "Blocking, Write",
    "FirstKey": 1,
    "LastKey": -2,
    "Step": 1,
    "AclCategories": "Blocking, List, Slow, Write",
    "KeySpecifications": [
      {
        "BeginSearch": {
          "TypeDiscriminator": "BeginSearchIndex",
          "Index": 1
        },
        "FindKeys": {
          "TypeDiscriminator": "FindKeysRange",
          "LastKey": -2,
          "KeyStep": 1,
          "Limit": 0
        },
        "Flags": "RW, Access, Delete"
      }
    ]
  },
  {
    "Command": "BRPOPLPUSH",
    "Name": "BRPOPLPUSH",
    "Arity": 4,
    "Flags": "Blocking, DenyOom, Write",
    "FirstKey": 1,
    "LastKey": 2,
    "Step": 1,
    "AclCategories": "Blocking, List, Slow, Write",
    "KeySpecifications": [
      {
        "BeginSearch": {
          "TypeDiscriminator": "BeginSearchIndex",
          "Index": 1
        },
        "FindKeys": {
          "TypeDiscriminator": "FindKeysRange",
          "LastKey": 0,
          "KeyStep": 1,
          "Limit": 0
        },
        "Flags": "RW, Access, Delete"
      },
      {
        "BeginSearch": {
          "TypeDiscriminator": "BeginSearchIndex",
          "Index": 2
        },
        "FindKeys": {
          "TypeDiscriminator": "FindKeysRange",
          "LastKey": 0,
          "KeyStep": 1,
          "Limit": 0
        },
        "Flags": "RW, Insert"
      }
    ]
  },
  {
    "Command": "CLIENT",
    "Name": "CLIENT",
    "Arity": -2,
    "AclCategories": "Slow",
    "SubCommands": [
      {
        "Command": "CLIENT_ID",
        "Name": "CLIENT|ID",
        "Arity": 2,
        "Flags": "Loading, NoScript, Stale",
        "AclCategories": "Connection, Slow"
      },
      {
        "Command": "CLIENT_INFO",
        "Name": "CLIENT|INFO",
        "Arity": 2,
        "Flags": "Loading, NoScript, Stale",
        "AclCategories": "Connection, Slow",
        "Tips": [
          "nondeterministic_output"
        ]
      },
      {
        "Command": "CLIENT_KILL",
        "Name": "CLIENT|KILL",
        "Arity": -3,
        "Flags": "Admin, Loading, NoScript, Stale",
        "AclCategories": "Admin, Connection, Dangerous, Slow"
      },
      {
        "Command": "CLIENT_LIST",
        "Name": "CLIENT|LIST",
        "Arity": -2,
        "Flags": "Admin, Loading, NoScript, Stale",
        "AclCategories": "Admin, Connection, Dangerous, Slow",
        "Tips": [
          "nondeterministic_output"
        ]
      },
      {
        "Command": "CLIENT_GETNAME",
        "Name": "CLIENT|GETNAME",
        "Arity": 2,
        "Flags": "Loading, NoScript, Stale",
        "AclCategories": "Connection, Slow"
      },
      {
        "Command": "CLIENT_SETNAME",
        "Name": "CLIENT|SETNAME",
        "Arity": 3,
        "Flags": "Loading, NoScript, Stale",
        "AclCategories": "Connection, Slow",
        "Tips": [
          "request_policy:all_nodes",
          "response_policy:all_succeeded"
        ]
      },
      {
        "Command": "CLIENT_SETINFO",
        "Name": "CLIENT|SETINFO",
        "Arity": 4,
        "Flags": "Loading, NoScript, Stale",
        "AclCategories": "Connection, Slow",
        "Tips": [
          "request_policy:all_nodes",
          "response_policy:all_succeeded"
        ]
      }
    ]
  },
  {
    "Command": "CLUSTER",
    "Name": "CLUSTER",
    "Arity": -2,
    "AclCategories": "Slow",
    "SubCommands": [
      {
        "Command": "CLUSTER_AOFSYNC",
        "Name": "CLUSTER|AOFSYNC",
        "IsInternal": true,
        "Arity": 3,
        "Flags": "Admin, NoMulti, NoScript",
        "AclCategories": "Admin, Dangerous, Slow, Garnet"
      },
      {
        "Command": "CLUSTER_APPENDLOG",
        "Name": "CLUSTER|APPENDLOG",
        "IsInternal": true,
        "Arity": 6,
        "Flags": "Admin, NoMulti, NoScript",
        "AclCategories": "Admin, Dangerous, Slow, Garnet"
      },
      {
        "Command": "CLUSTER_BANLIST",
        "Name": "CLUSTER|BANLIST",
        "IsInternal": true,
        "Arity": 1,
        "Flags": "Admin, NoMulti, NoScript",
        "AclCategories": "Admin, Dangerous, Slow, Garnet"
      },
      {
        "Command": "CLUSTER_BEGIN_REPLICA_RECOVER",
        "Name": "CLUSTER|BEGIN_REPLICA_RECOVER",
        "IsInternal": true,
        "Arity": 8,
        "Flags": "Admin, NoMulti, NoScript",
        "AclCategories": "Admin, Dangerous, Slow, Garnet"
      },
      {
        "Command": "CLUSTER_DELKEYSINSLOT",
        "Name": "CLUSTER|DELKEYSINSLOT",
        "IsInternal": true,
        "Arity": 2,
        "Flags": "Admin, NoMulti, NoScript",
        "AclCategories": "Admin, Dangerous, Slow, Garnet"
      },
      {
        "Command": "CLUSTER_DELKEYSINSLOTRANGE",
        "Name": "CLUSTER|DELKEYSINSLOTRANGE",
        "IsInternal": true,
        "Arity": -3,
        "Flags": "Admin, NoMulti, NoScript",
        "AclCategories": "Admin, Dangerous, Slow, Garnet"
      },
      {
        "Command": "CLUSTER_ENDPOINT",
        "Name": "CLUSTER|ENDPOINT",
        "IsInternal": true,
        "Arity": 2,
        "Flags": "Admin, NoMulti, NoScript",
        "AclCategories": "Admin, Dangerous, Slow, Garnet"
      },
      {
        "Command": "CLUSTER_FAILSTOPWRITES",
        "Name": "CLUSTER|FAILSTOPWRITES",
        "IsInternal": true,
        "Arity": 2,
        "Flags": "Admin, NoMulti, NoScript",
        "AclCategories": "Admin, Dangerous, Slow, Garnet"
      },
      {
        "Command": "CLUSTER_FAILREPLICATIONOFFSET",
        "Name": "CLUSTER|FAILREPLICATIONOFFSET",
        "IsInternal": true,
        "Arity": 2,
        "Flags": "Admin, NoMulti, NoScript",
        "AclCategories": "Admin, Dangerous, Slow, Garnet"
      },
      {
        "Command": "CLUSTER_GOSSIP",
        "Name": "CLUSTER|GOSSIP",
        "IsInternal": true,
        "Arity": -2,
        "Flags": "Admin, NoMulti, NoScript",
        "AclCategories": "Admin, Dangerous, Slow, Garnet"
      },
      {
        "Command": "CLUSTER_HELP",
        "Name": "CLUSTER|HELP",
        "Arity": 1,
        "Flags": "Admin, NoMulti, NoScript",
        "AclCategories": "Admin, Slow, Garnet"
      },
      {
        "Command": "CLUSTER_INITIATE_REPLICA_SYNC",
        "Name": "CLUSTER|INITIATE_REPLICA_SYNC",
        "IsInternal": true,
        "Arity": 6,
        "Flags": "Admin, NoMulti, NoScript",
        "AclCategories": "Admin, Dangerous, Slow, Garnet"
      },
      {
        "Command": "CLUSTER_MIGRATE",
        "Name": "CLUSTER|MIGRATE",
        "IsInternal": true,
        "Arity": 4,
        "Flags": "Admin, NoMulti, NoScript",
        "AclCategories": "Admin, Dangerous, Slow, Garnet"
      },
      {
        "Command": "CLUSTER_MTASKS",
        "Name": "CLUSTER|MTASKS",
        "IsInternal": true,
        "Arity": 1,
        "Flags": "Admin, NoMulti, NoScript",
        "AclCategories": "Admin, Dangerous, Slow, Garnet"
      },
      {
        "Command": "CLUSTER_MYPARENTID",
        "Name": "CLUSTER|MYPARENTID",
        "IsInternal": true,
        "Arity": 1,
        "Flags": "Admin, NoMulti, NoScript",
        "AclCategories": "Admin, Garnet"
      },
      {
        "Command": "CLUSTER_SEND_CKPT_FILE_SEGMENT",
        "Name": "CLUSTER|SEND_CKPT_FILE_SEGMENT",
        "IsInternal": true,
        "Arity": 6,
        "Flags": "Admin, NoMulti, NoScript",
        "AclCategories": "Admin, Dangerous, Slow, Garnet"
      },
      {
        "Command": "CLUSTER_SEND_CKPT_METADATA",
        "Name": "CLUSTER|SEND_CKPT_METADATA",
        "IsInternal": true,
        "Arity": 4,
        "Flags": "Admin, NoMulti, NoScript",
        "AclCategories": "Admin, Dangerous, Slow, Garnet"
      },
      {
        "Command": "CLUSTER_SETSLOTSRANGE",
        "Name": "CLUSTER|SETSLOTSRANGE",
        "IsInternal": true,
        "Arity": -4,
        "Flags": "Admin, NoMulti, NoScript",
        "AclCategories": "Admin, Dangerous, Slow, Garnet"
      },
      {
        "Command": "CLUSTER_SLOTSTATE",
        "Name": "CLUSTER|SLOTSTATE",
        "IsInternal": true,
        "Arity": 1,
        "Flags": "Admin, NoMulti, NoScript",
        "AclCategories": "Admin, Dangerous, Slow, Garnet"
      },
      {
        "Command": "CLUSTER_ADDSLOTS",
        "Name": "CLUSTER|ADDSLOTS",
        "Arity": -3,
        "Flags": "Admin, NoAsyncLoading, Stale",
        "AclCategories": "Admin, Dangerous, Slow"
      },
      {
        "Command": "CLUSTER_ADDSLOTSRANGE",
        "Name": "CLUSTER|ADDSLOTSRANGE",
        "Arity": -4,
        "Flags": "Admin, NoAsyncLoading, Stale",
        "AclCategories": "Admin, Dangerous, Slow"
      },
      {
        "Command": "CLUSTER_BUMPEPOCH",
        "Name": "CLUSTER|BUMPEPOCH",
        "Arity": 2,
        "Flags": "Admin, NoAsyncLoading, Stale",
        "AclCategories": "Admin, Dangerous, Slow",
        "Tips": [
          "nondeterministic_output"
        ]
      },
      {
        "Command": "CLUSTER_COUNTKEYSINSLOT",
        "Name": "CLUSTER|COUNTKEYSINSLOT",
        "Arity": 3,
        "Flags": "Stale",
        "AclCategories": "Slow"
      },
      {
        "Command": "CLUSTER_DELSLOTS",
        "Name": "CLUSTER|DELSLOTS",
        "Arity": -3,
        "Flags": "Admin, NoAsyncLoading, Stale",
        "AclCategories": "Admin, Dangerous, Slow"
      },
      {
        "Command": "CLUSTER_DELSLOTSRANGE",
        "Name": "CLUSTER|DELSLOTSRANGE",
        "Arity": -4,
        "Flags": "Admin, NoAsyncLoading, Stale",
        "AclCategories": "Admin, Dangerous, Slow"
      },
      {
        "Command": "CLUSTER_FAILOVER",
        "Name": "CLUSTER|FAILOVER",
        "Arity": -2,
        "Flags": "Admin, NoAsyncLoading, Stale",
        "AclCategories": "Admin, Dangerous, Slow"
      },
      {
        "Command": "CLUSTER_FORGET",
        "Name": "CLUSTER|FORGET",
        "Arity": 3,
        "Flags": "Admin, NoAsyncLoading, Stale",
        "AclCategories": "Admin, Dangerous, Slow"
      },
      {
        "Command": "CLUSTER_GETKEYSINSLOT",
        "Name": "CLUSTER|GETKEYSINSLOT",
        "Arity": 4,
        "Flags": "Stale",
        "AclCategories": "Slow",
        "Tips": [
          "nondeterministic_output"
        ]
      },
      {
        "Command": "CLUSTER_INFO",
        "Name": "CLUSTER|INFO",
        "Arity": 2,
        "Flags": "Stale",
        "AclCategories": "Slow",
        "Tips": [
          "nondeterministic_output"
        ]
      },
      {
        "Command": "CLUSTER_KEYSLOT",
        "Name": "CLUSTER|KEYSLOT",
        "Arity": 3,
        "Flags": "Stale",
        "AclCategories": "Slow"
      },
      {
        "Command": "CLUSTER_MEET",
        "Name": "CLUSTER|MEET",
        "Arity": -4,
        "Flags": "Admin, NoAsyncLoading, Stale",
        "AclCategories": "Admin, Dangerous, Slow"
      },
      {
        "Command": "CLUSTER_MYID",
        "Name": "CLUSTER|MYID",
        "Arity": 2,
        "Flags": "Stale",
        "AclCategories": "Slow"
      },
      {
        "Command": "CLUSTER_NODES",
        "Name": "CLUSTER|NODES",
        "Arity": 2,
        "Flags": "Stale",
        "AclCategories": "Slow",
        "Tips": [
          "nondeterministic_output"
        ]
      },
      {
        "Command": "CLUSTER_REPLICAS",
        "Name": "CLUSTER|REPLICAS",
        "Arity": 3,
        "Flags": "Admin, Stale",
        "AclCategories": "Admin, Dangerous, Slow",
        "Tips": [
          "nondeterministic_output"
        ]
      },
      {
        "Command": "CLUSTER_REPLICATE",
        "Name": "CLUSTER|REPLICATE",
        "Arity": 3,
        "Flags": "Admin, NoAsyncLoading, Stale",
        "AclCategories": "Admin, Dangerous, Slow"
      },
      {
        "Command": "CLUSTER_RESET",
        "Name": "CLUSTER|RESET",
        "Arity": -2,
        "Flags": "Admin, NoScript, Stale",
        "AclCategories": "Admin, Dangerous, Slow"
      },
      {
        "Command": "CLUSTER_SETCONFIGEPOCH",
        "Name": "CLUSTER|SET-CONFIG-EPOCH",
        "Arity": 3,
        "Flags": "Admin, NoAsyncLoading, Stale",
        "AclCategories": "Admin, Dangerous, Slow"
      },
      {
        "Command": "CLUSTER_SETSLOT",
        "Name": "CLUSTER|SETSLOT",
        "Arity": -4,
        "Flags": "Admin, NoAsyncLoading, Stale",
        "AclCategories": "Admin, Dangerous, Slow"
      },
      {
        "Command": "CLUSTER_SHARDS",
        "Name": "CLUSTER|SHARDS",
        "Arity": 2,
        "Flags": "Loading, Stale",
        "AclCategories": "Slow",
        "Tips": [
          "nondeterministic_output"
        ]
      },
      {
        "Command": "CLUSTER_SLOTS",
        "Name": "CLUSTER|SLOTS",
        "Arity": 2,
        "Flags": "Loading, Stale",
        "AclCategories": "Slow",
        "Tips": [
          "nondeterministic_output"
        ]
      }
    ]
  },
  {
    "Command": "COMMAND",
    "Name": "COMMAND",
    "Arity": -1,
    "Flags": "Loading, Stale",
    "AclCategories": "Connection, Slow",
    "Tips": [
      "nondeterministic_output_order"
    ],
    "SubCommands": [
      {
        "Command": "COMMAND_COUNT",
        "Name": "COMMAND|COUNT",
        "Arity": 2,
        "Flags": "Loading, Stale",
        "AclCategories": "Connection, Slow"
      },
      {
        "Command": "COMMAND_DOCS",
        "Name": "COMMAND|DOCS",
        "Arity": -2,
        "Flags": "Loading, Stale",
        "AclCategories": "Connection, Slow",
        "Tips": [
          "nondeterministic_output_order"
        ]
      },
      {
        "Command": "COMMAND_INFO",
        "Name": "COMMAND|INFO",
        "Arity": -2,
        "Flags": "Loading, Stale",
        "AclCategories": "Connection, Slow",
        "Tips": [
          "nondeterministic_output_order"
        ]
      }
    ]
  },
  {
    "Command": "COMMITAOF",
    "Name": "COMMITAOF",
    "Arity": -1,
    "Flags": "Admin, NoMulti, NoScript, ReadOnly",
    "FirstKey": 1,
    "LastKey": 1,
    "Step": 1,
    "AclCategories": "Admin, Garnet"
  },
  {
    "Command": "CONFIG",
    "Name": "CONFIG",
    "Arity": -2,
    "AclCategories": "Slow",
    "SubCommands": [
      {
        "Command": "CONFIG_GET",
        "Name": "CONFIG|GET",
        "Arity": -3,
        "Flags": "Admin, Loading, NoScript, Stale",
        "AclCategories": "Admin, Dangerous, Slow"
      },
      {
        "Command": "CONFIG_REWRITE",
        "Name": "CONFIG|REWRITE",
        "Arity": 2,
        "Flags": "Admin, Loading, NoScript, Stale",
        "AclCategories": "Admin, Dangerous, Slow",
        "Tips": [
          "request_policy:all_nodes",
          "response_policy:all_succeeded"
        ]
      },
      {
        "Command": "CONFIG_SET",
        "Name": "CONFIG|SET",
        "Arity": -4,
        "Flags": "Admin, Loading, NoScript, Stale",
        "AclCategories": "Admin, Dangerous, Slow",
        "Tips": [
          "request_policy:all_nodes",
          "response_policy:all_succeeded"
        ]
      }
    ]
  },
  {
    "Command": "COSCAN",
    "Name": "COSCAN",
    "Arity": -3,
    "Flags": "ReadOnly",
    "FirstKey": 1,
    "LastKey": 1,
    "Step": 1,
    "AclCategories": "Read, Slow, Garnet"
  },
  {
    "Command": "CustomObjCmd",
    "Name": "CustomObjCmd",
    "Arity": 1,
    "AclCategories": "Dangerous, Slow, Garnet, Custom"
  },
  {
    "Command": "CustomProcedure",
    "Name": "CustomProcedure",
    "Arity": 1,
    "AclCategories": "Dangerous, Slow, Garnet, Custom"
  },
  {
    "Command": "CustomRawStringCmd",
    "Name": "CustomRawStringCmd",
    "Arity": 1,
    "AclCategories": "Dangerous, Slow, Garnet, Custom"
  },
  {
    "Command": "CustomTxn",
    "Name": "CustomTxn",
    "Arity": 1,
    "AclCategories": "Dangerous, Slow, Garnet, Custom"
  },
  {
    "Command": "DBSIZE",
    "Name": "DBSIZE",
    "Arity": 1,
    "Flags": "Fast, ReadOnly",
    "AclCategories": "Fast, KeySpace, Read",
    "Tips": [
      "request_policy:all_shards",
      "response_policy:agg_sum"
    ]
  },
  {
    "Command": "DECR",
    "Name": "DECR",
    "Arity": 2,
    "Flags": "DenyOom, Fast, Write",
    "FirstKey": 1,
    "LastKey": 1,
    "Step": 1,
    "AclCategories": "Fast, String, Write",
    "KeySpecifications": [
      {
        "BeginSearch": {
          "TypeDiscriminator": "BeginSearchIndex",
          "Index": 1
        },
        "FindKeys": {
          "TypeDiscriminator": "FindKeysRange",
          "LastKey": 0,
          "KeyStep": 1,
          "Limit": 0
        },
        "Flags": "RW, Access, Update"
      }
    ]
  },
  {
    "Command": "DECRBY",
    "Name": "DECRBY",
    "Arity": 3,
    "Flags": "DenyOom, Fast, Write",
    "FirstKey": 1,
    "LastKey": 1,
    "Step": 1,
    "AclCategories": "Fast, String, Write",
    "KeySpecifications": [
      {
        "BeginSearch": {
          "TypeDiscriminator": "BeginSearchIndex",
          "Index": 1
        },
        "FindKeys": {
          "TypeDiscriminator": "FindKeysRange",
          "LastKey": 0,
          "KeyStep": 1,
          "Limit": 0
        },
        "Flags": "RW, Access, Update"
      }
    ]
  },
  {
    "Command": "DEL",
    "Name": "DEL",
    "Arity": -2,
    "Flags": "Write",
    "FirstKey": 1,
    "LastKey": -1,
    "Step": 1,
    "AclCategories": "KeySpace, Slow, Write",
    "Tips": [
      "request_policy:multi_shard",
      "response_policy:agg_sum"
    ],
    "KeySpecifications": [
      {
        "BeginSearch": {
          "TypeDiscriminator": "BeginSearchIndex",
          "Index": 1
        },
        "FindKeys": {
          "TypeDiscriminator": "FindKeysRange",
          "LastKey": -1,
          "KeyStep": 1,
          "Limit": 0
        },
        "Flags": "RM, Delete"
      }
    ]
  },
  {
    "Command": "DISCARD",
    "Name": "DISCARD",
    "Arity": 1,
    "Flags": "Fast, Loading, NoScript, Stale, AllowBusy",
    "AclCategories": "Fast, Transaction"
  },
  {
    "Command": "ECHO",
    "Name": "ECHO",
    "Arity": 2,
    "Flags": "Fast, Loading, Stale",
    "AclCategories": "Connection, Fast"
  },
  {
    "Command": "EVAL",
    "Name": "EVAL",
    "Arity": -3,
    "Flags": "MovableKeys, NoMandatoryKeys, NoScript, SkipMonitor, Stale",
    "AclCategories": "Scripting, Slow",
    "KeySpecifications": [
      {
        "BeginSearch": {
          "TypeDiscriminator": "BeginSearchIndex",
          "Index": 2
        },
        "FindKeys": {
          "TypeDiscriminator": "FindKeysKeyNum",
          "KeyNumIdx": 0,
          "FirstKey": 1,
          "KeyStep": 1
        },
        "Notes": "We cannot tell how the keys will be used so we assume the worst, RW and UPDATE",
        "Flags": "RW, Access, Update"
      }
    ]
  },
  {
    "Command": "EVALSHA",
    "Name": "EVALSHA",
    "Arity": -3,
    "Flags": "MovableKeys, NoMandatoryKeys, NoScript, SkipMonitor, Stale",
    "AclCategories": "Scripting, Slow",
    "KeySpecifications": [
      {
        "BeginSearch": {
          "TypeDiscriminator": "BeginSearchIndex",
          "Index": 2
        },
        "FindKeys": {
          "TypeDiscriminator": "FindKeysKeyNum",
          "KeyNumIdx": 0,
          "FirstKey": 1,
          "KeyStep": 1
        },
        "Flags": "RW, Access, Update"
      }
    ]
  },
  {
    "Command": "EXEC",
    "Name": "EXEC",
    "Arity": 1,
    "Flags": "Loading, NoScript, SkipSlowLog, Stale",
    "AclCategories": "Slow, Transaction"
  },
  {
    "Command": "EXISTS",
    "Name": "EXISTS",
    "Arity": -2,
    "Flags": "Fast, ReadOnly",
    "FirstKey": 1,
    "LastKey": -1,
    "Step": 1,
    "AclCategories": "Fast, KeySpace, Read",
    "Tips": [
      "request_policy:multi_shard",
      "response_policy:agg_sum"
    ],
    "KeySpecifications": [
      {
        "BeginSearch": {
          "TypeDiscriminator": "BeginSearchIndex",
          "Index": 1
        },
        "FindKeys": {
          "TypeDiscriminator": "FindKeysRange",
          "LastKey": -1,
          "KeyStep": 1,
          "Limit": 0
        },
        "Flags": "RO"
      }
    ]
  },
  {
    "Command": "EXPIRE",
    "Name": "EXPIRE",
    "Arity": -3,
    "Flags": "Fast, Write",
    "FirstKey": 1,
    "LastKey": 1,
    "Step": 1,
    "AclCategories": "Fast, KeySpace, Write",
    "KeySpecifications": [
      {
        "BeginSearch": {
          "TypeDiscriminator": "BeginSearchIndex",
          "Index": 1
        },
        "FindKeys": {
          "TypeDiscriminator": "FindKeysRange",
          "LastKey": 0,
          "KeyStep": 1,
          "Limit": 0
        },
        "Flags": "RW, Update"
      }
    ]
  },
  {
    "Command": "EXPIREAT",
    "Name": "EXPIREAT",
    "Arity": -3,
    "Flags": "Fast, Write",
    "FirstKey": 1,
    "LastKey": 1,
    "Step": 1,
    "AclCategories": "Fast, KeySpace, Write",
    "KeySpecifications": [
      {
        "BeginSearch": {
          "TypeDiscriminator": "BeginSearchIndex",
          "Index": 1
        },
        "FindKeys": {
          "TypeDiscriminator": "FindKeysRange",
          "LastKey": 0,
          "KeyStep": 1,
          "Limit": 0
        },
        "Flags": "RW, Update"
      }
    ]
  },
  {
    "Command": "EXPIRETIME",
    "Name": "EXPIRETIME",
    "Arity": 2,
    "Flags": "Fast, ReadOnly",
    "FirstKey": 1,
    "LastKey": 1,
    "Step": 1,
    "AclCategories": "Fast, KeySpace, Read",
    "KeySpecifications": [
      {
        "BeginSearch": {
          "TypeDiscriminator": "BeginSearchIndex",
          "Index": 1
        },
        "FindKeys": {
          "TypeDiscriminator": "FindKeysRange",
          "LastKey": 0,
          "KeyStep": 1,
          "Limit": 0
        },
        "Flags": "RO, Access"
      }
    ]
  },
  {
    "Command": "FAILOVER",
    "Name": "FAILOVER",
    "Arity": -1,
    "Flags": "Admin, NoScript, Stale",
    "AclCategories": "Admin, Dangerous, Slow"
  },
  {
    "Command": "FLUSHALL",
    "Name": "FLUSHALL",
    "Arity": -1,
    "Flags": "Write",
    "AclCategories": "Dangerous, KeySpace, Slow, Write",
    "Tips": [
      "request_policy:all_shards",
      "response_policy:all_succeeded"
    ]
  },
  {
    "Command": "FLUSHDB",
    "Name": "FLUSHDB",
    "Arity": -1,
    "Flags": "Write",
    "AclCategories": "Dangerous, KeySpace, Slow, Write",
    "Tips": [
      "request_policy:all_shards",
      "response_policy:all_succeeded"
    ]
  },
  {
    "Command": "FORCEGC",
    "Name": "FORCEGC",
    "Arity": -1,
    "Flags": "Admin, NoMulti, NoScript, ReadOnly",
    "FirstKey": 1,
    "LastKey": 1,
    "Step": 1,
    "AclCategories": "Admin, Garnet"
  },
  {
    "Command": "GEOADD",
    "Name": "GEOADD",
    "Arity": -5,
    "Flags": "DenyOom, Write",
    "FirstKey": 1,
    "LastKey": 1,
    "Step": 1,
    "AclCategories": "Geo, Slow, Write",
    "KeySpecifications": [
      {
        "BeginSearch": {
          "TypeDiscriminator": "BeginSearchIndex",
          "Index": 1
        },
        "FindKeys": {
          "TypeDiscriminator": "FindKeysRange",
          "LastKey": 0,
          "KeyStep": 1,
          "Limit": 0
        },
        "Flags": "RW, Update"
      }
    ]
  },
  {
    "Command": "GEODIST",
    "Name": "GEODIST",
    "Arity": -4,
    "Flags": "ReadOnly",
    "FirstKey": 1,
    "LastKey": 1,
    "Step": 1,
    "AclCategories": "Geo, Read, Slow",
    "KeySpecifications": [
      {
        "BeginSearch": {
          "TypeDiscriminator": "BeginSearchIndex",
          "Index": 1
        },
        "FindKeys": {
          "TypeDiscriminator": "FindKeysRange",
          "LastKey": 0,
          "KeyStep": 1,
          "Limit": 0
        },
        "Flags": "RO, Access"
      }
    ]
  },
  {
    "Command": "GEOHASH",
    "Name": "GEOHASH",
    "Arity": -2,
    "Flags": "ReadOnly",
    "FirstKey": 1,
    "LastKey": 1,
    "Step": 1,
    "AclCategories": "Geo, Read, Slow",
    "KeySpecifications": [
      {
        "BeginSearch": {
          "TypeDiscriminator": "BeginSearchIndex",
          "Index": 1
        },
        "FindKeys": {
          "TypeDiscriminator": "FindKeysRange",
          "LastKey": 0,
          "KeyStep": 1,
          "Limit": 0
        },
        "Flags": "RO, Access"
      }
    ]
  },
  {
    "Command": "GEOPOS",
    "Name": "GEOPOS",
    "Arity": -2,
    "Flags": "ReadOnly",
    "FirstKey": 1,
    "LastKey": 1,
    "Step": 1,
    "AclCategories": "Geo, Read, Slow",
    "KeySpecifications": [
      {
        "BeginSearch": {
          "TypeDiscriminator": "BeginSearchIndex",
          "Index": 1
        },
        "FindKeys": {
          "TypeDiscriminator": "FindKeysRange",
          "LastKey": 0,
          "KeyStep": 1,
          "Limit": 0
        },
        "Flags": "RO, Access"
      }
    ]
  },
  {
    "Command": "GEOSEARCH",
    "Name": "GEOSEARCH",
    "Arity": -7,
    "Flags": "ReadOnly",
    "FirstKey": 1,
    "LastKey": 1,
    "Step": 1,
    "AclCategories": "Geo, Read, Slow",
    "KeySpecifications": [
      {
        "BeginSearch": {
          "TypeDiscriminator": "BeginSearchIndex",
          "Index": 1
        },
        "FindKeys": {
          "TypeDiscriminator": "FindKeysRange",
          "LastKey": 0,
          "KeyStep": 1,
          "Limit": 0
        },
        "Flags": "RO, Access"
      }
    ]
  },
  {
    "Command": "GEOSEARCHSTORE",
    "Name": "GEOSEARCHSTORE",
    "Arity": -8,
    "Flags": "DenyOom, Write",
    "FirstKey": 1,
    "LastKey": 2,
    "Step": 1,
    "AclCategories": "Geo, Slow, Write",
    "KeySpecifications": [
      {
        "BeginSearch": {
          "TypeDiscriminator": "BeginSearchIndex",
          "Index": 1
        },
        "FindKeys": {
          "TypeDiscriminator": "FindKeysRange",
          "LastKey": 0,
          "KeyStep": 1,
          "Limit": 0
        },
        "Flags": "OW, Update"
      },
      {
        "BeginSearch": {
          "TypeDiscriminator": "BeginSearchIndex",
          "Index": 2
        },
        "FindKeys": {
          "TypeDiscriminator": "FindKeysRange",
          "LastKey": 0,
          "KeyStep": 1,
          "Limit": 0
        },
        "Flags": "RO, Access"
      }
    ]
  },
  {
    "Command": "GET",
    "Name": "GET",
    "Arity": 2,
    "Flags": "Fast, ReadOnly",
    "FirstKey": 1,
    "LastKey": 1,
    "Step": 1,
    "AclCategories": "Fast, Read, String",
    "KeySpecifications": [
      {
        "BeginSearch": {
          "TypeDiscriminator": "BeginSearchIndex",
          "Index": 1
        },
        "FindKeys": {
          "TypeDiscriminator": "FindKeysRange",
          "LastKey": 0,
          "KeyStep": 1,
          "Limit": 0
        },
        "Flags": "RO, Access"
      }
    ]
  },
  {
    "Command": "GETBIT",
    "Name": "GETBIT",
    "Arity": 3,
    "Flags": "Fast, ReadOnly",
    "FirstKey": 1,
    "LastKey": 1,
    "Step": 1,
    "AclCategories": "Bitmap, Fast, Read",
    "KeySpecifications": [
      {
        "BeginSearch": {
          "TypeDiscriminator": "BeginSearchIndex",
          "Index": 1
        },
        "FindKeys": {
          "TypeDiscriminator": "FindKeysRange",
          "LastKey": 0,
          "KeyStep": 1,
          "Limit": 0
        },
        "Flags": "RO, Access"
      }
    ]
  },
  {
    "Command": "GETDEL",
    "Name": "GETDEL",
    "Arity": 2,
    "Flags": "Fast, Write",
    "FirstKey": 1,
    "LastKey": 1,
    "Step": 1,
    "AclCategories": "Fast, String, Write",
    "KeySpecifications": [
      {
        "BeginSearch": {
          "TypeDiscriminator": "BeginSearchIndex",
          "Index": 1
        },
        "FindKeys": {
          "TypeDiscriminator": "FindKeysRange",
          "LastKey": 0,
          "KeyStep": 1,
          "Limit": 0
        },
        "Flags": "RW, Access, Delete"
      }
    ]
  },
  {
    "Command": "GETEX",
    "Name": "GETEX",
    "Arity": -2,
    "Flags": "Fast, Write",
    "FirstKey": 1,
    "LastKey": 1,
    "Step": 1,
    "AclCategories": "Fast, String, Write",
    "KeySpecifications": [
      {
        "BeginSearch": {
          "TypeDiscriminator": "BeginSearchIndex",
          "Index": 1
        },
        "FindKeys": {
          "TypeDiscriminator": "FindKeysRange",
          "LastKey": 0,
          "KeyStep": 1,
          "Limit": 0
        },
        "Notes": "RW and UPDATE because it changes the TTL",
        "Flags": "RW, Access, Update"
      }
    ]
  },
  {
    "Command": "GETIFNOTMATCH",
    "Name": "GETIFNOTMATCH",
    "IsInternal": false,
    "Arity": 3,
    "Flags": "NONE",
    "FirstKey": 1,
    "LastKey": 1,
    "Step": 1,
    "AclCategories": "Fast, String, Read",
    "KeySpecifications": [
      {
        "BeginSearch": {
          "TypeDiscriminator": "BeginSearchIndex",
          "Index": 1
        },
        "FindKeys": {
          "TypeDiscriminator": "FindKeysRange",
          "LastKey": 0,
          "KeyStep": 1,
          "Limit": 0
        },
        "Flags": "RO, Access"
      }
    ]
  },
  {
    "Command": "GETRANGE",
    "Name": "GETRANGE",
    "Arity": 4,
    "Flags": "ReadOnly",
    "FirstKey": 1,
    "LastKey": 1,
    "Step": 1,
    "AclCategories": "Read, Slow, String",
    "KeySpecifications": [
      {
        "BeginSearch": {
          "TypeDiscriminator": "BeginSearchIndex",
          "Index": 1
        },
        "FindKeys": {
          "TypeDiscriminator": "FindKeysRange",
          "LastKey": 0,
          "KeyStep": 1,
          "Limit": 0
        },
        "Flags": "RO, Access"
      }
    ]
  },
  {
    "Command": "GETSET",
    "Name": "GETSET",
    "Arity": 3,
    "Flags": "DenyOom, Fast, Write",
    "FirstKey": 1,
    "LastKey": 1,
    "Step": 1,
    "AclCategories": "Fast, String, Write",
    "KeySpecifications": [
      {
        "BeginSearch": {
          "TypeDiscriminator": "BeginSearchIndex",
          "Index": 1
        },
        "FindKeys": {
          "TypeDiscriminator": "FindKeysRange",
          "LastKey": 0,
          "KeyStep": 1,
          "Limit": 0
        },
        "Flags": "RW, Access, Update"
      }
    ]
  },
  {
<<<<<<< HEAD
    "Command": "HCOLLECT",
    "Name": "HCOLLECT",
    "Arity": 2,
    "Flags": "Admin, Write",
    "FirstKey": 1,
    "LastKey": 1,
    "Step": 1,
    "AclCategories": "Hash, Write, Admin, Garnet",
=======
    "Command": "GETWITHETAG",
    "Name": "GETWITHETAG",
    "IsInternal": false,
    "Arity": 2,
    "Flags": "NONE",
    "FirstKey": 1,
    "LastKey": 1,
    "Step": 1,
    "AclCategories": "Fast, String, Read",
>>>>>>> 9f908030
    "KeySpecifications": [
      {
        "BeginSearch": {
          "TypeDiscriminator": "BeginSearchIndex",
          "Index": 1
        },
        "FindKeys": {
          "TypeDiscriminator": "FindKeysRange",
          "LastKey": 0,
          "KeyStep": 1,
          "Limit": 0
        },
<<<<<<< HEAD
        "Flags": "RW, Access, Update"
=======
        "Flags": "RO, Access"
>>>>>>> 9f908030
      }
    ]
  },
  {
    "Command": "HDEL",
    "Name": "HDEL",
    "Arity": -3,
    "Flags": "Fast, Write",
    "FirstKey": 1,
    "LastKey": 1,
    "Step": 1,
    "AclCategories": "Hash, Fast, Write",
    "KeySpecifications": [
      {
        "BeginSearch": {
          "TypeDiscriminator": "BeginSearchIndex",
          "Index": 1
        },
        "FindKeys": {
          "TypeDiscriminator": "FindKeysRange",
          "LastKey": 0,
          "KeyStep": 1,
          "Limit": 0
        },
        "Flags": "RW, Delete"
      }
    ]
  },
  {
    "Command": "HELLO",
    "Name": "HELLO",
    "Arity": -1,
    "Flags": "Fast, Loading, NoAuth, NoScript, Stale, AllowBusy",
    "AclCategories": "Connection, Fast"
  },
  {
    "Command": "HEXISTS",
    "Name": "HEXISTS",
    "Arity": 3,
    "Flags": "Fast, ReadOnly",
    "FirstKey": 1,
    "LastKey": 1,
    "Step": 1,
    "AclCategories": "Hash, Fast, Read",
    "KeySpecifications": [
      {
        "BeginSearch": {
          "TypeDiscriminator": "BeginSearchIndex",
          "Index": 1
        },
        "FindKeys": {
          "TypeDiscriminator": "FindKeysRange",
          "LastKey": 0,
          "KeyStep": 1,
          "Limit": 0
        },
        "Flags": "RO"
      }
    ]
  },
  {
    "Command": "HEXPIRE",
    "Name": "HEXPIRE",
    "Arity": -6,
    "Flags": "DenyOom, Fast, Write",
    "FirstKey": 1,
    "LastKey": 1,
    "Step": 1,
    "AclCategories": "Hash, Fast, Write",
    "KeySpecifications": [
      {
        "BeginSearch": {
          "TypeDiscriminator": "BeginSearchIndex",
          "Index": 1
        },
        "FindKeys": {
          "TypeDiscriminator": "FindKeysRange",
          "LastKey": 0,
          "KeyStep": 1,
          "Limit": 0
        },
        "Flags": "RW, Update"
      }
    ]
  },
  {
    "Command": "HEXPIREAT",
    "Name": "HEXPIREAT",
    "Arity": -6,
    "Flags": "DenyOom, Fast, Write",
    "FirstKey": 1,
    "LastKey": 1,
    "Step": 1,
    "AclCategories": "Hash, Fast, Write",
    "KeySpecifications": [
      {
        "BeginSearch": {
          "TypeDiscriminator": "BeginSearchIndex",
          "Index": 1
        },
        "FindKeys": {
          "TypeDiscriminator": "FindKeysRange",
          "LastKey": 0,
          "KeyStep": 1,
          "Limit": 0
        },
        "Flags": "RW, Update"
      }
    ]
  },
  {
    "Command": "HEXPIRETIME",
    "Name": "HEXPIRETIME",
    "Arity": -5,
    "Flags": "Fast, ReadOnly",
    "FirstKey": 1,
    "LastKey": 1,
    "Step": 1,
    "AclCategories": "Hash, Fast, Read",
    "KeySpecifications": [
      {
        "BeginSearch": {
          "TypeDiscriminator": "BeginSearchIndex",
          "Index": 1
        },
        "FindKeys": {
          "TypeDiscriminator": "FindKeysRange",
          "LastKey": 0,
          "KeyStep": 1,
          "Limit": 0
        },
        "Flags": "RO, Access"
      }
    ]
  },
  {
    "Command": "HGET",
    "Name": "HGET",
    "Arity": 3,
    "Flags": "Fast, ReadOnly",
    "FirstKey": 1,
    "LastKey": 1,
    "Step": 1,
    "AclCategories": "Hash, Fast, Read",
    "KeySpecifications": [
      {
        "BeginSearch": {
          "TypeDiscriminator": "BeginSearchIndex",
          "Index": 1
        },
        "FindKeys": {
          "TypeDiscriminator": "FindKeysRange",
          "LastKey": 0,
          "KeyStep": 1,
          "Limit": 0
        },
        "Flags": "RO, Access"
      }
    ]
  },
  {
    "Command": "HGETALL",
    "Name": "HGETALL",
    "Arity": 2,
    "Flags": "ReadOnly",
    "FirstKey": 1,
    "LastKey": 1,
    "Step": 1,
    "AclCategories": "Hash, Read, Slow",
    "Tips": [
      "nondeterministic_output_order"
    ],
    "KeySpecifications": [
      {
        "BeginSearch": {
          "TypeDiscriminator": "BeginSearchIndex",
          "Index": 1
        },
        "FindKeys": {
          "TypeDiscriminator": "FindKeysRange",
          "LastKey": 0,
          "KeyStep": 1,
          "Limit": 0
        },
        "Flags": "RO, Access"
      }
    ]
  },
  {
    "Command": "HINCRBY",
    "Name": "HINCRBY",
    "Arity": 4,
    "Flags": "DenyOom, Fast, Write",
    "FirstKey": 1,
    "LastKey": 1,
    "Step": 1,
    "AclCategories": "Hash, Fast, Write",
    "KeySpecifications": [
      {
        "BeginSearch": {
          "TypeDiscriminator": "BeginSearchIndex",
          "Index": 1
        },
        "FindKeys": {
          "TypeDiscriminator": "FindKeysRange",
          "LastKey": 0,
          "KeyStep": 1,
          "Limit": 0
        },
        "Flags": "RW, Access, Update"
      }
    ]
  },
  {
    "Command": "HINCRBYFLOAT",
    "Name": "HINCRBYFLOAT",
    "Arity": 4,
    "Flags": "DenyOom, Fast, Write",
    "FirstKey": 1,
    "LastKey": 1,
    "Step": 1,
    "AclCategories": "Hash, Fast, Write",
    "KeySpecifications": [
      {
        "BeginSearch": {
          "TypeDiscriminator": "BeginSearchIndex",
          "Index": 1
        },
        "FindKeys": {
          "TypeDiscriminator": "FindKeysRange",
          "LastKey": 0,
          "KeyStep": 1,
          "Limit": 0
        },
        "Flags": "RW, Access, Update"
      }
    ]
  },
  {
    "Command": "HKEYS",
    "Name": "HKEYS",
    "Arity": 2,
    "Flags": "ReadOnly",
    "FirstKey": 1,
    "LastKey": 1,
    "Step": 1,
    "AclCategories": "Hash, Read, Slow",
    "Tips": [
      "nondeterministic_output_order"
    ],
    "KeySpecifications": [
      {
        "BeginSearch": {
          "TypeDiscriminator": "BeginSearchIndex",
          "Index": 1
        },
        "FindKeys": {
          "TypeDiscriminator": "FindKeysRange",
          "LastKey": 0,
          "KeyStep": 1,
          "Limit": 0
        },
        "Flags": "RO, Access"
      }
    ]
  },
  {
    "Command": "HLEN",
    "Name": "HLEN",
    "Arity": 2,
    "Flags": "Fast, ReadOnly",
    "FirstKey": 1,
    "LastKey": 1,
    "Step": 1,
    "AclCategories": "Hash, Fast, Read",
    "KeySpecifications": [
      {
        "BeginSearch": {
          "TypeDiscriminator": "BeginSearchIndex",
          "Index": 1
        },
        "FindKeys": {
          "TypeDiscriminator": "FindKeysRange",
          "LastKey": 0,
          "KeyStep": 1,
          "Limit": 0
        },
        "Flags": "RO"
      }
    ]
  },
  {
    "Command": "HMGET",
    "Name": "HMGET",
    "Arity": -3,
    "Flags": "Fast, ReadOnly",
    "FirstKey": 1,
    "LastKey": 1,
    "Step": 1,
    "AclCategories": "Hash, Fast, Read",
    "KeySpecifications": [
      {
        "BeginSearch": {
          "TypeDiscriminator": "BeginSearchIndex",
          "Index": 1
        },
        "FindKeys": {
          "TypeDiscriminator": "FindKeysRange",
          "LastKey": 0,
          "KeyStep": 1,
          "Limit": 0
        },
        "Flags": "RO, Access"
      }
    ]
  },
  {
    "Command": "HMSET",
    "Name": "HMSET",
    "Arity": -4,
    "Flags": "DenyOom, Fast, Write",
    "FirstKey": 1,
    "LastKey": 1,
    "Step": 1,
    "AclCategories": "Hash, Fast, Write",
    "KeySpecifications": [
      {
        "BeginSearch": {
          "TypeDiscriminator": "BeginSearchIndex",
          "Index": 1
        },
        "FindKeys": {
          "TypeDiscriminator": "FindKeysRange",
          "LastKey": 0,
          "KeyStep": 1,
          "Limit": 0
        },
        "Flags": "RW, Update"
      }
    ]
  },
  {
    "Command": "HPERSIST",
    "Name": "HPERSIST",
    "Arity": -5,
    "Flags": "Fast, Write",
    "FirstKey": 1,
    "LastKey": 1,
    "Step": 1,
    "AclCategories": "Hash, Fast, Write",
    "KeySpecifications": [
      {
        "BeginSearch": {
          "TypeDiscriminator": "BeginSearchIndex",
          "Index": 1
        },
        "FindKeys": {
          "TypeDiscriminator": "FindKeysRange",
          "LastKey": 0,
          "KeyStep": 1,
          "Limit": 0
        },
        "Flags": "RW, Update"
      }
    ]
  },
  {
    "Command": "HPEXPIRE",
    "Name": "HPEXPIRE",
    "Arity": -6,
    "Flags": "DenyOom, Fast, Write",
    "FirstKey": 1,
    "LastKey": 1,
    "Step": 1,
    "AclCategories": "Hash, Fast, Write",
    "KeySpecifications": [
      {
        "BeginSearch": {
          "TypeDiscriminator": "BeginSearchIndex",
          "Index": 1
        },
        "FindKeys": {
          "TypeDiscriminator": "FindKeysRange",
          "LastKey": 0,
          "KeyStep": 1,
          "Limit": 0
        },
        "Flags": "RW, Update"
      }
    ]
  },
  {
    "Command": "HPEXPIREAT",
    "Name": "HPEXPIREAT",
    "Arity": -6,
    "Flags": "DenyOom, Fast, Write",
    "FirstKey": 1,
    "LastKey": 1,
    "Step": 1,
    "AclCategories": "Hash, Fast, Write",
    "KeySpecifications": [
      {
        "BeginSearch": {
          "TypeDiscriminator": "BeginSearchIndex",
          "Index": 1
        },
        "FindKeys": {
          "TypeDiscriminator": "FindKeysRange",
          "LastKey": 0,
          "KeyStep": 1,
          "Limit": 0
        },
        "Flags": "RW, Update"
      }
    ]
  },
  {
    "Command": "HPEXPIRETIME",
    "Name": "HPEXPIRETIME",
    "Arity": -5,
    "Flags": "Fast, ReadOnly",
    "FirstKey": 1,
    "LastKey": 1,
    "Step": 1,
    "AclCategories": "Hash, Fast, Read",
    "KeySpecifications": [
      {
        "BeginSearch": {
          "TypeDiscriminator": "BeginSearchIndex",
          "Index": 1
        },
        "FindKeys": {
          "TypeDiscriminator": "FindKeysRange",
          "LastKey": 0,
          "KeyStep": 1,
          "Limit": 0
        },
        "Flags": "RO, Access"
      }
    ]
  },
  {
    "Command": "HPTTL",
    "Name": "HPTTL",
    "Arity": -5,
    "Flags": "Fast, ReadOnly",
    "FirstKey": 1,
    "LastKey": 1,
    "Step": 1,
    "AclCategories": "Hash, Fast, Read",
    "KeySpecifications": [
      {
        "BeginSearch": {
          "TypeDiscriminator": "BeginSearchIndex",
          "Index": 1
        },
        "FindKeys": {
          "TypeDiscriminator": "FindKeysRange",
          "LastKey": 0,
          "KeyStep": 1,
          "Limit": 0
        },
        "Flags": "RO, Access"
      }
    ]
  },
  {
    "Command": "HRANDFIELD",
    "Name": "HRANDFIELD",
    "Arity": -2,
    "Flags": "ReadOnly",
    "FirstKey": 1,
    "LastKey": 1,
    "Step": 1,
    "AclCategories": "Hash, Read, Slow",
    "Tips": [
      "nondeterministic_output"
    ],
    "KeySpecifications": [
      {
        "BeginSearch": {
          "TypeDiscriminator": "BeginSearchIndex",
          "Index": 1
        },
        "FindKeys": {
          "TypeDiscriminator": "FindKeysRange",
          "LastKey": 0,
          "KeyStep": 1,
          "Limit": 0
        },
        "Flags": "RO, Access"
      }
    ]
  },
  {
    "Command": "HSCAN",
    "Name": "HSCAN",
    "Arity": -3,
    "Flags": "ReadOnly",
    "FirstKey": 1,
    "LastKey": 1,
    "Step": 1,
    "AclCategories": "Hash, Read, Slow",
    "Tips": [
      "nondeterministic_output"
    ],
    "KeySpecifications": [
      {
        "BeginSearch": {
          "TypeDiscriminator": "BeginSearchIndex",
          "Index": 1
        },
        "FindKeys": {
          "TypeDiscriminator": "FindKeysRange",
          "LastKey": 0,
          "KeyStep": 1,
          "Limit": 0
        },
        "Flags": "RO, Access"
      }
    ]
  },
  {
    "Command": "HSET",
    "Name": "HSET",
    "Arity": -4,
    "Flags": "DenyOom, Fast, Write",
    "FirstKey": 1,
    "LastKey": 1,
    "Step": 1,
    "AclCategories": "Hash, Fast, Write",
    "KeySpecifications": [
      {
        "BeginSearch": {
          "TypeDiscriminator": "BeginSearchIndex",
          "Index": 1
        },
        "FindKeys": {
          "TypeDiscriminator": "FindKeysRange",
          "LastKey": 0,
          "KeyStep": 1,
          "Limit": 0
        },
        "Flags": "RW, Update"
      }
    ]
  },
  {
    "Command": "HSETNX",
    "Name": "HSETNX",
    "Arity": 4,
    "Flags": "DenyOom, Fast, Write",
    "FirstKey": 1,
    "LastKey": 1,
    "Step": 1,
    "AclCategories": "Hash, Fast, Write",
    "KeySpecifications": [
      {
        "BeginSearch": {
          "TypeDiscriminator": "BeginSearchIndex",
          "Index": 1
        },
        "FindKeys": {
          "TypeDiscriminator": "FindKeysRange",
          "LastKey": 0,
          "KeyStep": 1,
          "Limit": 0
        },
        "Flags": "RW, Insert"
      }
    ]
  },
  {
    "Command": "HSTRLEN",
    "Name": "HSTRLEN",
    "Arity": 3,
    "Flags": "Fast, ReadOnly",
    "FirstKey": 1,
    "LastKey": 1,
    "Step": 1,
    "AclCategories": "Hash, Fast, Read",
    "KeySpecifications": [
      {
        "BeginSearch": {
          "TypeDiscriminator": "BeginSearchIndex",
          "Index": 1
        },
        "FindKeys": {
          "TypeDiscriminator": "FindKeysRange",
          "LastKey": 0,
          "KeyStep": 1,
          "Limit": 0
        },
        "Flags": "RO"
      }
    ]
  },
  {
    "Command": "HTTL",
    "Name": "HTTL",
    "Arity": -5,
    "Flags": "Fast, ReadOnly",
    "FirstKey": 1,
    "LastKey": 1,
    "Step": 1,
    "AclCategories": "Hash, Fast, Read",
    "KeySpecifications": [
      {
        "BeginSearch": {
          "TypeDiscriminator": "BeginSearchIndex",
          "Index": 1
        },
        "FindKeys": {
          "TypeDiscriminator": "FindKeysRange",
          "LastKey": 0,
          "KeyStep": 1,
          "Limit": 0
        },
        "Flags": "RO, Access"
      }
    ]
  },
  {
    "Command": "HVALS",
    "Name": "HVALS",
    "Arity": 2,
    "Flags": "ReadOnly",
    "FirstKey": 1,
    "LastKey": 1,
    "Step": 1,
    "AclCategories": "Hash, Read, Slow",
    "Tips": [
      "nondeterministic_output_order"
    ],
    "KeySpecifications": [
      {
        "BeginSearch": {
          "TypeDiscriminator": "BeginSearchIndex",
          "Index": 1
        },
        "FindKeys": {
          "TypeDiscriminator": "FindKeysRange",
          "LastKey": 0,
          "KeyStep": 1,
          "Limit": 0
        },
        "Flags": "RO, Access"
      }
    ]
  },
  {
    "Command": "INCR",
    "Name": "INCR",
    "Arity": 2,
    "Flags": "DenyOom, Fast, Write",
    "FirstKey": 1,
    "LastKey": 1,
    "Step": 1,
    "AclCategories": "Fast, String, Write",
    "KeySpecifications": [
      {
        "BeginSearch": {
          "TypeDiscriminator": "BeginSearchIndex",
          "Index": 1
        },
        "FindKeys": {
          "TypeDiscriminator": "FindKeysRange",
          "LastKey": 0,
          "KeyStep": 1,
          "Limit": 0
        },
        "Flags": "RW, Access, Update"
      }
    ]
  },
  {
    "Command": "INCRBY",
    "Name": "INCRBY",
    "Arity": 3,
    "Flags": "DenyOom, Fast, Write",
    "FirstKey": 1,
    "LastKey": 1,
    "Step": 1,
    "AclCategories": "Fast, String, Write",
    "KeySpecifications": [
      {
        "BeginSearch": {
          "TypeDiscriminator": "BeginSearchIndex",
          "Index": 1
        },
        "FindKeys": {
          "TypeDiscriminator": "FindKeysRange",
          "LastKey": 0,
          "KeyStep": 1,
          "Limit": 0
        },
        "Flags": "RW, Access, Update"
      }
    ]
  },
  {
    "Command": "INCRBYFLOAT",
    "Name": "INCRBYFLOAT",
    "Arity": 3,
    "Flags": "DenyOom, Fast, Write",
    "FirstKey": 1,
    "LastKey": 1,
    "Step": 1,
    "AclCategories": "Fast, String, Write",
    "KeySpecifications": [
      {
        "BeginSearch": {
          "TypeDiscriminator": "BeginSearchIndex",
          "Index": 1
        },
        "FindKeys": {
          "TypeDiscriminator": "FindKeysRange",
          "LastKey": 0,
          "KeyStep": 1,
          "Limit": 0
        },
        "Flags": "RW, Access, Update"
      }
    ]
  },
  {
    "Command": "INFO",
    "Name": "INFO",
    "Arity": -1,
    "Flags": "Loading, Stale",
    "AclCategories": "Dangerous, Slow",
    "Tips": [
      "nondeterministic_output",
      "request_policy:all_shards",
      "response_policy:special"
    ]
  },
  {
    "Command": "KEYS",
    "Name": "KEYS",
    "Arity": 2,
    "Flags": "ReadOnly",
    "AclCategories": "Dangerous, KeySpace, Read, Slow",
    "Tips": [
      "request_policy:all_shards",
      "nondeterministic_output_order"
    ]
  },
  {
    "Command": "LASTSAVE",
    "Name": "LASTSAVE",
    "Arity": 1,
    "Flags": "Fast, Loading, Stale",
    "AclCategories": "Admin, Dangerous, Fast",
    "Tips": [
      "nondeterministic_output"
    ]
  },
  {
    "Command": "LATENCY",
    "Name": "LATENCY",
    "Arity": -2,
    "AclCategories": "Slow",
    "SubCommands": [
      {
        "Command": "LATENCY_HELP",
        "Name": "LATENCY|HELP",
        "Flags": "Admin, Loading, NoScript, Stale",
        "AclCategories": "Slow, Garnet"
      },
      {
        "Command": "LATENCY_HISTOGRAM",
        "Name": "LATENCY|HISTOGRAM",
        "Arity": -2,
        "Flags": "Admin, Loading, NoScript, Stale",
        "AclCategories": "Admin, Dangerous, Slow",
        "Tips": [
          "nondeterministic_output",
          "request_policy:all_nodes",
          "response_policy:special"
        ]
      },
      {
        "Command": "LATENCY_RESET",
        "Name": "LATENCY|RESET",
        "Arity": -2,
        "Flags": "Admin, Loading, NoScript, Stale",
        "AclCategories": "Admin, Dangerous, Slow",
        "Tips": [
          "request_policy:all_nodes",
          "response_policy:agg_sum"
        ]
      }
    ]
  },
  {
    "Command": "LCS",
    "Name": "LCS",
    "Arity": -3,
    "Flags": "ReadOnly",
    "FirstKey": 1,
    "LastKey": 2,
    "Step": 1,
    "AclCategories": "Read, Slow, String",
    "KeySpecifications": [
      {
        "BeginSearch": {
          "TypeDiscriminator": "BeginSearchIndex",
          "Index": 1
        },
        "FindKeys": {
          "TypeDiscriminator": "FindKeysRange",
          "LastKey": 1,
          "KeyStep": 1,
          "Limit": 0
        },
        "Flags": "RO, Access"
      }
    ]
  },
  {
    "Command": "LINDEX",
    "Name": "LINDEX",
    "Arity": 3,
    "Flags": "ReadOnly",
    "FirstKey": 1,
    "LastKey": 1,
    "Step": 1,
    "AclCategories": "List, Read, Slow",
    "KeySpecifications": [
      {
        "BeginSearch": {
          "TypeDiscriminator": "BeginSearchIndex",
          "Index": 1
        },
        "FindKeys": {
          "TypeDiscriminator": "FindKeysRange",
          "LastKey": 0,
          "KeyStep": 1,
          "Limit": 0
        },
        "Flags": "RO, Access"
      }
    ]
  },
  {
    "Command": "LINSERT",
    "Name": "LINSERT",
    "Arity": 5,
    "Flags": "DenyOom, Write",
    "FirstKey": 1,
    "LastKey": 1,
    "Step": 1,
    "AclCategories": "List, Slow, Write",
    "KeySpecifications": [
      {
        "BeginSearch": {
          "TypeDiscriminator": "BeginSearchIndex",
          "Index": 1
        },
        "FindKeys": {
          "TypeDiscriminator": "FindKeysRange",
          "LastKey": 0,
          "KeyStep": 1,
          "Limit": 0
        },
        "Flags": "RW, Insert"
      }
    ]
  },
  {
    "Command": "LLEN",
    "Name": "LLEN",
    "Arity": 2,
    "Flags": "Fast, ReadOnly",
    "FirstKey": 1,
    "LastKey": 1,
    "Step": 1,
    "AclCategories": "Fast, List, Read",
    "KeySpecifications": [
      {
        "BeginSearch": {
          "TypeDiscriminator": "BeginSearchIndex",
          "Index": 1
        },
        "FindKeys": {
          "TypeDiscriminator": "FindKeysRange",
          "LastKey": 0,
          "KeyStep": 1,
          "Limit": 0
        },
        "Flags": "RO"
      }
    ]
  },
  {
    "Command": "LMOVE",
    "Name": "LMOVE",
    "Arity": 5,
    "Flags": "DenyOom, Write",
    "FirstKey": 1,
    "LastKey": 2,
    "Step": 1,
    "AclCategories": "List, Slow, Write",
    "KeySpecifications": [
      {
        "BeginSearch": {
          "TypeDiscriminator": "BeginSearchIndex",
          "Index": 1
        },
        "FindKeys": {
          "TypeDiscriminator": "FindKeysRange",
          "LastKey": 0,
          "KeyStep": 1,
          "Limit": 0
        },
        "Flags": "RW, Access, Delete"
      },
      {
        "BeginSearch": {
          "TypeDiscriminator": "BeginSearchIndex",
          "Index": 2
        },
        "FindKeys": {
          "TypeDiscriminator": "FindKeysRange",
          "LastKey": 0,
          "KeyStep": 1,
          "Limit": 0
        },
        "Flags": "RW, Insert"
      }
    ]
  },
  {
    "Command": "LMPOP",
    "Name": "LMPOP",
    "Arity": -4,
    "Flags": "MovableKeys, Write",
    "AclCategories": "List, Slow, Write",
    "KeySpecifications": [
      {
        "BeginSearch": {
          "TypeDiscriminator": "BeginSearchIndex",
          "Index": 1
        },
        "FindKeys": {
          "TypeDiscriminator": "FindKeysKeyNum",
          "KeyNumIdx": 0,
          "FirstKey": 1,
          "KeyStep": 1
        },
        "Flags": "RW, Access, Delete"
      }
    ]
  },
  {
    "Command": "LPOP",
    "Name": "LPOP",
    "Arity": -2,
    "Flags": "Fast, Write",
    "FirstKey": 1,
    "LastKey": 1,
    "Step": 1,
    "AclCategories": "Fast, List, Write",
    "KeySpecifications": [
      {
        "BeginSearch": {
          "TypeDiscriminator": "BeginSearchIndex",
          "Index": 1
        },
        "FindKeys": {
          "TypeDiscriminator": "FindKeysRange",
          "LastKey": 0,
          "KeyStep": 1,
          "Limit": 0
        },
        "Flags": "RW, Access, Delete"
      }
    ]
  },
  {
    "Command": "LPOS",
    "Name": "LPOS",
    "Arity": -3,
    "Flags": "ReadOnly",
    "FirstKey": 1,
    "LastKey": 1,
    "Step": 1,
    "AclCategories": "List, Read, Slow",
    "KeySpecifications": [
      {
        "BeginSearch": {
          "TypeDiscriminator": "BeginSearchIndex",
          "Index": 1
        },
        "FindKeys": {
          "TypeDiscriminator": "FindKeysRange",
          "LastKey": 0,
          "KeyStep": 1,
          "Limit": 0
        },
        "Flags": "RO, Access"
      }
    ]
  },
  {
    "Command": "LPUSH",
    "Name": "LPUSH",
    "Arity": -3,
    "Flags": "DenyOom, Fast, Write",
    "FirstKey": 1,
    "LastKey": 1,
    "Step": 1,
    "AclCategories": "Fast, List, Write",
    "KeySpecifications": [
      {
        "BeginSearch": {
          "TypeDiscriminator": "BeginSearchIndex",
          "Index": 1
        },
        "FindKeys": {
          "TypeDiscriminator": "FindKeysRange",
          "LastKey": 0,
          "KeyStep": 1,
          "Limit": 0
        },
        "Flags": "RW, Insert"
      }
    ]
  },
  {
    "Command": "LPUSHX",
    "Name": "LPUSHX",
    "Arity": -3,
    "Flags": "DenyOom, Fast, Write",
    "FirstKey": 1,
    "LastKey": 1,
    "Step": 1,
    "AclCategories": "Fast, List, Write",
    "KeySpecifications": [
      {
        "BeginSearch": {
          "TypeDiscriminator": "BeginSearchIndex",
          "Index": 1
        },
        "FindKeys": {
          "TypeDiscriminator": "FindKeysRange",
          "LastKey": 0,
          "KeyStep": 1,
          "Limit": 0
        },
        "Flags": "RW, Insert"
      }
    ]
  },
  {
    "Command": "LRANGE",
    "Name": "LRANGE",
    "Arity": 4,
    "Flags": "ReadOnly",
    "FirstKey": 1,
    "LastKey": 1,
    "Step": 1,
    "AclCategories": "List, Read, Slow",
    "KeySpecifications": [
      {
        "BeginSearch": {
          "TypeDiscriminator": "BeginSearchIndex",
          "Index": 1
        },
        "FindKeys": {
          "TypeDiscriminator": "FindKeysRange",
          "LastKey": 0,
          "KeyStep": 1,
          "Limit": 0
        },
        "Flags": "RO, Access"
      }
    ]
  },
  {
    "Command": "LREM",
    "Name": "LREM",
    "Arity": 4,
    "Flags": "Write",
    "FirstKey": 1,
    "LastKey": 1,
    "Step": 1,
    "AclCategories": "List, Slow, Write",
    "KeySpecifications": [
      {
        "BeginSearch": {
          "TypeDiscriminator": "BeginSearchIndex",
          "Index": 1
        },
        "FindKeys": {
          "TypeDiscriminator": "FindKeysRange",
          "LastKey": 0,
          "KeyStep": 1,
          "Limit": 0
        },
        "Flags": "RW, Delete"
      }
    ]
  },
  {
    "Command": "LSET",
    "Name": "LSET",
    "Arity": 4,
    "Flags": "DenyOom, Write",
    "FirstKey": 1,
    "LastKey": 1,
    "Step": 1,
    "AclCategories": "List, Slow, Write",
    "KeySpecifications": [
      {
        "BeginSearch": {
          "TypeDiscriminator": "BeginSearchIndex",
          "Index": 1
        },
        "FindKeys": {
          "TypeDiscriminator": "FindKeysRange",
          "LastKey": 0,
          "KeyStep": 1,
          "Limit": 0
        },
        "Flags": "RW, Update"
      }
    ]
  },
  {
    "Command": "LTRIM",
    "Name": "LTRIM",
    "Arity": 4,
    "Flags": "Write",
    "FirstKey": 1,
    "LastKey": 1,
    "Step": 1,
    "AclCategories": "List, Slow, Write",
    "KeySpecifications": [
      {
        "BeginSearch": {
          "TypeDiscriminator": "BeginSearchIndex",
          "Index": 1
        },
        "FindKeys": {
          "TypeDiscriminator": "FindKeysRange",
          "LastKey": 0,
          "KeyStep": 1,
          "Limit": 0
        },
        "Flags": "RW, Delete"
      }
    ]
  },
  {
    "Command": "MEMORY",
    "Name": "MEMORY",
    "Arity": -2,
    "AclCategories": "Slow",
    "SubCommands": [
      {
        "Command": "MEMORY_USAGE",
        "Name": "MEMORY|USAGE",
        "Arity": -3,
        "Flags": "ReadOnly",
        "FirstKey": 2,
        "LastKey": 2,
        "Step": 1,
        "AclCategories": "Read, Slow",
        "KeySpecifications": [
          {
            "BeginSearch": {
              "TypeDiscriminator": "BeginSearchIndex",
              "Index": 2
            },
            "FindKeys": {
              "TypeDiscriminator": "FindKeysRange",
              "LastKey": 0,
              "KeyStep": 1,
              "Limit": 0
            },
            "Flags": "RO"
          }
        ]
      }
    ]
  },
  {
    "Command": "MGET",
    "Name": "MGET",
    "Arity": -2,
    "Flags": "Fast, ReadOnly",
    "FirstKey": 1,
    "LastKey": -1,
    "Step": 1,
    "AclCategories": "Fast, Read, String",
    "Tips": [
      "request_policy:multi_shard"
    ],
    "KeySpecifications": [
      {
        "BeginSearch": {
          "TypeDiscriminator": "BeginSearchIndex",
          "Index": 1
        },
        "FindKeys": {
          "TypeDiscriminator": "FindKeysRange",
          "LastKey": -1,
          "KeyStep": 1,
          "Limit": 0
        },
        "Flags": "RO, Access"
      }
    ]
  },
  {
    "Command": "MIGRATE",
    "Name": "MIGRATE",
    "Arity": -6,
    "Flags": "MovableKeys, Write",
    "FirstKey": 3,
    "LastKey": 3,
    "Step": 1,
    "AclCategories": "Dangerous, KeySpace, Slow, Write",
    "Tips": [
      "nondeterministic_output"
    ],
    "KeySpecifications": [
      {
        "BeginSearch": {
          "TypeDiscriminator": "BeginSearchIndex",
          "Index": 3
        },
        "FindKeys": {
          "TypeDiscriminator": "FindKeysRange",
          "LastKey": 0,
          "KeyStep": 1,
          "Limit": 0
        },
        "Flags": "RW, Access, Delete"
      },
      {
        "BeginSearch": {
          "TypeDiscriminator": "BeginSearchKeyword",
          "Keyword": "KEYS",
          "StartFrom": -2
        },
        "FindKeys": {
          "TypeDiscriminator": "FindKeysRange",
          "LastKey": -1,
          "KeyStep": 1,
          "Limit": 0
        },
        "Flags": "RW, Access, Delete, Incomplete"
      }
    ]
  },
  {
    "Command": "MODULE",
    "Name": "MODULE",
    "Arity": -2,
    "AclCategories": "Slow",
    "SubCommands": [
      {
        "Command": "MODULE_LOADCS",
        "Name": "MODULE|LOADCS",
        "Arity": -3,
        "Flags": "Admin, NoAsyncLoading, NoScript",
        "AclCategories": "Admin, Dangerous, Slow"
      }
    ]
  },
  {
    "Command": "MONITOR",
    "Name": "MONITOR",
    "Arity": 1,
    "Flags": "Admin, Loading, NoScript, Stale",
    "AclCategories": "Admin, Dangerous, Slow"
  },
  {
    "Command": "MSET",
    "Name": "MSET",
    "Arity": -3,
    "Flags": "DenyOom, Write",
    "FirstKey": 1,
    "LastKey": -1,
    "Step": 2,
    "AclCategories": "Slow, String, Write",
    "Tips": [
      "request_policy:multi_shard",
      "response_policy:all_succeeded"
    ],
    "KeySpecifications": [
      {
        "BeginSearch": {
          "TypeDiscriminator": "BeginSearchIndex",
          "Index": 1
        },
        "FindKeys": {
          "TypeDiscriminator": "FindKeysRange",
          "LastKey": -1,
          "KeyStep": 2,
          "Limit": 0
        },
        "Flags": "OW, Update"
      }
    ]
  },
  {
    "Command": "MSETNX",
    "Name": "MSETNX",
    "Arity": -3,
    "Flags": "DenyOom, Write",
    "FirstKey": 1,
    "LastKey": -1,
    "Step": 2,
    "AclCategories": "Slow, String, Write",
    "KeySpecifications": [
      {
        "BeginSearch": {
          "TypeDiscriminator": "BeginSearchIndex",
          "Index": 1
        },
        "FindKeys": {
          "TypeDiscriminator": "FindKeysRange",
          "LastKey": -1,
          "KeyStep": 2,
          "Limit": 0
        },
        "Flags": "OW, Insert"
      }
    ]
  },
  {
    "Command": "MULTI",
    "Name": "MULTI",
    "Arity": 1,
    "Flags": "Fast, Loading, NoScript, Stale, AllowBusy",
    "AclCategories": "Fast, Transaction"
  },
  {
    "Command": "PERSIST",
    "Name": "PERSIST",
    "Arity": 2,
    "Flags": "Fast, Write",
    "FirstKey": 1,
    "LastKey": 1,
    "Step": 1,
    "AclCategories": "Fast, KeySpace, Write",
    "KeySpecifications": [
      {
        "BeginSearch": {
          "TypeDiscriminator": "BeginSearchIndex",
          "Index": 1
        },
        "FindKeys": {
          "TypeDiscriminator": "FindKeysRange",
          "LastKey": 0,
          "KeyStep": 1,
          "Limit": 0
        },
        "Flags": "RW, Update"
      }
    ]
  },
  {
    "Command": "PEXPIRE",
    "Name": "PEXPIRE",
    "Arity": -3,
    "Flags": "Fast, Write",
    "FirstKey": 1,
    "LastKey": 1,
    "Step": 1,
    "AclCategories": "Fast, KeySpace, Write",
    "KeySpecifications": [
      {
        "BeginSearch": {
          "TypeDiscriminator": "BeginSearchIndex",
          "Index": 1
        },
        "FindKeys": {
          "TypeDiscriminator": "FindKeysRange",
          "LastKey": 0,
          "KeyStep": 1,
          "Limit": 0
        },
        "Flags": "RW, Update"
      }
    ]
  },
  {
    "Command": "PEXPIREAT",
    "Name": "PEXPIREAT",
    "Arity": -3,
    "Flags": "Fast, Write",
    "FirstKey": 1,
    "LastKey": 1,
    "Step": 1,
    "AclCategories": "Fast, KeySpace, Write",
    "KeySpecifications": [
      {
        "BeginSearch": {
          "TypeDiscriminator": "BeginSearchIndex",
          "Index": 1
        },
        "FindKeys": {
          "TypeDiscriminator": "FindKeysRange",
          "LastKey": 0,
          "KeyStep": 1,
          "Limit": 0
        },
        "Flags": "RW, Update"
      }
    ]
  },
  {
    "Command": "PEXPIRETIME",
    "Name": "PEXPIRETIME",
    "Arity": 2,
    "Flags": "Fast, ReadOnly",
    "FirstKey": 1,
    "LastKey": 1,
    "Step": 1,
    "AclCategories": "Fast, KeySpace, Read",
    "KeySpecifications": [
      {
        "BeginSearch": {
          "TypeDiscriminator": "BeginSearchIndex",
          "Index": 1
        },
        "FindKeys": {
          "TypeDiscriminator": "FindKeysRange",
          "LastKey": 0,
          "KeyStep": 1,
          "Limit": 0
        },
        "Flags": "RO, Access"
      }
    ]
  },
  {
    "Command": "PFADD",
    "Name": "PFADD",
    "Arity": -2,
    "Flags": "DenyOom, Fast, Write",
    "FirstKey": 1,
    "LastKey": 1,
    "Step": 1,
    "AclCategories": "HyperLogLog, Fast, Write",
    "KeySpecifications": [
      {
        "BeginSearch": {
          "TypeDiscriminator": "BeginSearchIndex",
          "Index": 1
        },
        "FindKeys": {
          "TypeDiscriminator": "FindKeysRange",
          "LastKey": 0,
          "KeyStep": 1,
          "Limit": 0
        },
        "Flags": "RW, Insert"
      }
    ]
  },
  {
    "Command": "PFCOUNT",
    "Name": "PFCOUNT",
    "Arity": -2,
    "Flags": "ReadOnly",
    "FirstKey": 1,
    "LastKey": -1,
    "Step": 1,
    "AclCategories": "HyperLogLog, Read, Slow",
    "KeySpecifications": [
      {
        "BeginSearch": {
          "TypeDiscriminator": "BeginSearchIndex",
          "Index": 1
        },
        "FindKeys": {
          "TypeDiscriminator": "FindKeysRange",
          "LastKey": -1,
          "KeyStep": 1,
          "Limit": 0
        },
        "Notes": "RW because it may change the internal representation of the key, and propagate to replicas",
        "Flags": "RW, Access"
      }
    ]
  },
  {
    "Command": "PFMERGE",
    "Name": "PFMERGE",
    "Arity": -2,
    "Flags": "DenyOom, Write",
    "FirstKey": 1,
    "LastKey": -1,
    "Step": 1,
    "AclCategories": "HyperLogLog, Slow, Write",
    "KeySpecifications": [
      {
        "BeginSearch": {
          "TypeDiscriminator": "BeginSearchIndex",
          "Index": 1
        },
        "FindKeys": {
          "TypeDiscriminator": "FindKeysRange",
          "LastKey": 0,
          "KeyStep": 1,
          "Limit": 0
        },
        "Flags": "RW, Access, Insert"
      },
      {
        "BeginSearch": {
          "TypeDiscriminator": "BeginSearchIndex",
          "Index": 2
        },
        "FindKeys": {
          "TypeDiscriminator": "FindKeysRange",
          "LastKey": -1,
          "KeyStep": 1,
          "Limit": 0
        },
        "Flags": "RO, Access"
      }
    ]
  },
  {
    "Command": "PING",
    "Name": "PING",
    "Arity": -1,
    "Flags": "Fast",
    "AclCategories": "Connection, Fast",
    "Tips": [
      "request_policy:all_shards",
      "response_policy:all_succeeded"
    ]
  },
  {
    "Command": "PSETEX",
    "Name": "PSETEX",
    "Arity": 4,
    "Flags": "DenyOom, Write",
    "FirstKey": 1,
    "LastKey": 1,
    "Step": 1,
    "AclCategories": "Slow, String, Write",
    "KeySpecifications": [
      {
        "BeginSearch": {
          "TypeDiscriminator": "BeginSearchIndex",
          "Index": 1
        },
        "FindKeys": {
          "TypeDiscriminator": "FindKeysRange",
          "LastKey": 0,
          "KeyStep": 1,
          "Limit": 0
        },
        "Flags": "OW, Update"
      }
    ]
  },
  {
    "Command": "PSUBSCRIBE",
    "Name": "PSUBSCRIBE",
    "Arity": -2,
    "Flags": "Loading, NoScript, PubSub, Stale",
    "AclCategories": "PubSub, Slow"
  },
  {
    "Command": "PTTL",
    "Name": "PTTL",
    "Arity": 2,
    "Flags": "Fast, ReadOnly",
    "FirstKey": 1,
    "LastKey": 1,
    "Step": 1,
    "AclCategories": "Fast, KeySpace, Read",
    "Tips": [
      "nondeterministic_output"
    ],
    "KeySpecifications": [
      {
        "BeginSearch": {
          "TypeDiscriminator": "BeginSearchIndex",
          "Index": 1
        },
        "FindKeys": {
          "TypeDiscriminator": "FindKeysRange",
          "LastKey": 0,
          "KeyStep": 1,
          "Limit": 0
        },
        "Flags": "RO, Access"
      }
    ]
  },
  {
    "Command": "PUBLISH",
    "Name": "PUBLISH",
    "Arity": 3,
    "Flags": "Fast, Loading, PubSub, Stale",
    "AclCategories": "Fast, PubSub"
  },
  {
    "Command": "PUBSUB",
    "Name": "PUBSUB",
    "Arity": -2,
    "AclCategories": "Slow",
    "SubCommands": [
      {
        "Command": "PUBSUB_CHANNELS",
        "Name": "PUBSUB|CHANNELS",
        "Arity": -2,
        "Flags": "Loading, PubSub, Stale",
        "AclCategories": "PubSub, Slow"
      },
      {
        "Command": "PUBSUB_NUMPAT",
        "Name": "PUBSUB|NUMPAT",
        "Arity": 2,
        "Flags": "Loading, PubSub, Stale",
        "AclCategories": "PubSub, Slow"
      },
      {
        "Command": "PUBSUB_NUMSUB",
        "Name": "PUBSUB|NUMSUB",
        "Arity": -2,
        "Flags": "Loading, PubSub, Stale",
        "AclCategories": "PubSub, Slow"
      }
    ]
  },
  {
    "Command": "PUNSUBSCRIBE",
    "Name": "PUNSUBSCRIBE",
    "Arity": -1,
    "Flags": "Loading, NoScript, PubSub, Stale",
    "AclCategories": "PubSub, Slow"
  },
  {
    "Command": "PURGEBP",
    "Name": "PURGEBP",
    "Arity": 2,
    "Flags": "Admin, NoMulti, NoScript, ReadOnly",
    "FirstKey": 1,
    "LastKey": 1,
    "Step": 1,
    "AclCategories": "Admin, Garnet"
  },
  {
    "Command": "QUIT",
    "Name": "QUIT",
    "Arity": -1,
    "Flags": "Fast, Loading, NoAuth, NoScript, Stale, AllowBusy",
    "AclCategories": "Connection, Fast"
  },
  {
    "Command": "READONLY",
    "Name": "READONLY",
    "Arity": 1,
    "Flags": "Fast, Loading, Stale",
    "AclCategories": "Connection, Fast"
  },
  {
    "Command": "READWRITE",
    "Name": "READWRITE",
    "Arity": 1,
    "Flags": "Fast, Loading, Stale",
    "AclCategories": "Connection, Fast"
  },
  {
    "Command": "REGISTERCS",
    "Name": "REGISTERCS",
    "Arity": -5,
    "Flags": "Admin, NoMulti, NoScript, ReadOnly",
    "FirstKey": 1,
    "LastKey": 1,
    "Step": 1,
    "AclCategories": "Admin, Dangerous, Garnet"
  },
  {
    "Command": "RENAME",
    "Name": "RENAME",
    "Arity": -3,
    "Flags": "Write",
    "FirstKey": 1,
    "LastKey": 2,
    "Step": 1,
    "AclCategories": "KeySpace, Slow, Write",
    "KeySpecifications": [
      {
        "BeginSearch": {
          "TypeDiscriminator": "BeginSearchIndex",
          "Index": 1
        },
        "FindKeys": {
          "TypeDiscriminator": "FindKeysRange",
          "LastKey": 0,
          "KeyStep": 1,
          "Limit": 0
        },
        "Flags": "RW, Access, Delete"
      },
      {
        "BeginSearch": {
          "TypeDiscriminator": "BeginSearchIndex",
          "Index": 2
        },
        "FindKeys": {
          "TypeDiscriminator": "FindKeysRange",
          "LastKey": 0,
          "KeyStep": 1,
          "Limit": 0
        },
        "Flags": "OW, Update"
      }
    ]
  },
  {
    "Command": "RENAMENX",
    "Name": "RENAMENX",
    "Arity": -3,
    "Flags": "Fast, Write",
    "FirstKey": 1,
    "LastKey": 2,
    "Step": 1,
    "AclCategories": "Fast, KeySpace, Write",
    "KeySpecifications": [
      {
        "BeginSearch": {
          "TypeDiscriminator": "BeginSearchIndex",
          "Index": 1
        },
        "FindKeys": {
          "TypeDiscriminator": "FindKeysRange",
          "LastKey": 0,
          "KeyStep": 1,
          "Limit": 0
        },
        "Flags": "RW, Access, Delete"
      },
      {
        "BeginSearch": {
          "TypeDiscriminator": "BeginSearchIndex",
          "Index": 2
        },
        "FindKeys": {
          "TypeDiscriminator": "FindKeysRange",
          "LastKey": 0,
          "KeyStep": 1,
          "Limit": 0
        },
        "Flags": "OW, Insert"
      }
    ]
  },
  {
    "Command": "REPLICAOF",
    "Name": "REPLICAOF",
    "Arity": 3,
    "Flags": "Admin, NoAsyncLoading, NoScript, Stale",
    "AclCategories": "Admin, Dangerous, Slow"
  },
  {
    "Command": "RPOP",
    "Name": "RPOP",
    "Arity": -2,
    "Flags": "Fast, Write",
    "FirstKey": 1,
    "LastKey": 1,
    "Step": 1,
    "AclCategories": "Fast, List, Write",
    "KeySpecifications": [
      {
        "BeginSearch": {
          "TypeDiscriminator": "BeginSearchIndex",
          "Index": 1
        },
        "FindKeys": {
          "TypeDiscriminator": "FindKeysRange",
          "LastKey": 0,
          "KeyStep": 1,
          "Limit": 0
        },
        "Flags": "RW, Access, Delete"
      }
    ]
  },
  {
    "Command": "RPOPLPUSH",
    "Name": "RPOPLPUSH",
    "Arity": 3,
    "Flags": "DenyOom, Write",
    "FirstKey": 1,
    "LastKey": 2,
    "Step": 1,
    "AclCategories": "List, Slow, Write",
    "KeySpecifications": [
      {
        "BeginSearch": {
          "TypeDiscriminator": "BeginSearchIndex",
          "Index": 1
        },
        "FindKeys": {
          "TypeDiscriminator": "FindKeysRange",
          "LastKey": 0,
          "KeyStep": 1,
          "Limit": 0
        },
        "Flags": "RW, Access, Delete"
      },
      {
        "BeginSearch": {
          "TypeDiscriminator": "BeginSearchIndex",
          "Index": 2
        },
        "FindKeys": {
          "TypeDiscriminator": "FindKeysRange",
          "LastKey": 0,
          "KeyStep": 1,
          "Limit": 0
        },
        "Flags": "RW, Insert"
      }
    ]
  },
  {
    "Command": "RPUSH",
    "Name": "RPUSH",
    "Arity": -3,
    "Flags": "DenyOom, Fast, Write",
    "FirstKey": 1,
    "LastKey": 1,
    "Step": 1,
    "AclCategories": "Fast, List, Write",
    "KeySpecifications": [
      {
        "BeginSearch": {
          "TypeDiscriminator": "BeginSearchIndex",
          "Index": 1
        },
        "FindKeys": {
          "TypeDiscriminator": "FindKeysRange",
          "LastKey": 0,
          "KeyStep": 1,
          "Limit": 0
        },
        "Flags": "RW, Insert"
      }
    ]
  },
  {
    "Command": "RPUSHX",
    "Name": "RPUSHX",
    "Arity": -3,
    "Flags": "DenyOom, Fast, Write",
    "FirstKey": 1,
    "LastKey": 1,
    "Step": 1,
    "AclCategories": "Fast, List, Write",
    "KeySpecifications": [
      {
        "BeginSearch": {
          "TypeDiscriminator": "BeginSearchIndex",
          "Index": 1
        },
        "FindKeys": {
          "TypeDiscriminator": "FindKeysRange",
          "LastKey": 0,
          "KeyStep": 1,
          "Limit": 0
        },
        "Flags": "RW, Insert"
      }
    ]
  },
  {
    "Command": "RUNTXP",
    "Name": "RUNTXP",
    "Arity": -2,
    "Flags": "NoMulti, NoScript",
    "FirstKey": 1,
    "LastKey": 1,
    "Step": 1,
    "AclCategories": "Transaction, Garnet"
  },
  {
    "Command": "SADD",
    "Name": "SADD",
    "Arity": -3,
    "Flags": "DenyOom, Fast, Write",
    "FirstKey": 1,
    "LastKey": 1,
    "Step": 1,
    "AclCategories": "Fast, Set, Write",
    "KeySpecifications": [
      {
        "BeginSearch": {
          "TypeDiscriminator": "BeginSearchIndex",
          "Index": 1
        },
        "FindKeys": {
          "TypeDiscriminator": "FindKeysRange",
          "LastKey": 0,
          "KeyStep": 1,
          "Limit": 0
        },
        "Flags": "RW, Insert"
      }
    ]
  },
  {
    "Command": "SAVE",
    "Name": "SAVE",
    "Arity": 1,
    "Flags": "Admin, NoAsyncLoading, NoMulti, NoScript",
    "AclCategories": "Admin, Dangerous, Slow"
  },
  {
    "Command": "SCAN",
    "Name": "SCAN",
    "Arity": -2,
    "Flags": "ReadOnly",
    "AclCategories": "KeySpace, Read, Slow",
    "Tips": [
      "nondeterministic_output",
      "request_policy:special",
      "response_policy:special"
    ]
  },
  {
    "Command": "SCARD",
    "Name": "SCARD",
    "Arity": 2,
    "Flags": "Fast, ReadOnly",
    "FirstKey": 1,
    "LastKey": 1,
    "Step": 1,
    "AclCategories": "Fast, Read, Set",
    "KeySpecifications": [
      {
        "BeginSearch": {
          "TypeDiscriminator": "BeginSearchIndex",
          "Index": 1
        },
        "FindKeys": {
          "TypeDiscriminator": "FindKeysRange",
          "LastKey": 0,
          "KeyStep": 1,
          "Limit": 0
        },
        "Flags": "RO"
      }
    ]
  },
  {
    "Command": "SCRIPT",
    "Name": "SCRIPT",
    "Arity": -2,
    "AclCategories": "Slow",
    "SubCommands": [
      {
        "Command": "SCRIPT_EXISTS",
        "Name": "SCRIPT|EXISTS",
        "Arity": -3,
        "Flags": "NoScript",
        "AclCategories": "Scripting, Slow",
        "Tips": [
          "request_policy:all_shards",
          "response_policy:agg_logical_and"
        ]
      },
      {
        "Command": "SCRIPT_FLUSH",
        "Name": "SCRIPT|FLUSH",
        "Arity": -2,
        "Flags": "NoScript",
        "AclCategories": "Scripting, Slow",
        "Tips": [
          "request_policy:all_nodes",
          "response_policy:all_succeeded"
        ]
      },
      {
        "Command": "SCRIPT_LOAD",
        "Name": "SCRIPT|LOAD",
        "Arity": 3,
        "Flags": "NoScript, Stale",
        "AclCategories": "Scripting, Slow",
        "Tips": [
          "request_policy:all_nodes",
          "response_policy:all_succeeded"
        ]
      }
    ]
  },
  {
    "Command": "SDIFF",
    "Name": "SDIFF",
    "Arity": -2,
    "Flags": "ReadOnly",
    "FirstKey": 1,
    "LastKey": -1,
    "Step": 1,
    "AclCategories": "Read, Set, Slow",
    "Tips": [
      "nondeterministic_output_order"
    ],
    "KeySpecifications": [
      {
        "BeginSearch": {
          "TypeDiscriminator": "BeginSearchIndex",
          "Index": 1
        },
        "FindKeys": {
          "TypeDiscriminator": "FindKeysRange",
          "LastKey": -1,
          "KeyStep": 1,
          "Limit": 0
        },
        "Flags": "RO, Access"
      }
    ]
  },
  {
    "Command": "SDIFFSTORE",
    "Name": "SDIFFSTORE",
    "Arity": -3,
    "Flags": "DenyOom, Write",
    "FirstKey": 1,
    "LastKey": -1,
    "Step": 1,
    "AclCategories": "Set, Slow, Write",
    "KeySpecifications": [
      {
        "BeginSearch": {
          "TypeDiscriminator": "BeginSearchIndex",
          "Index": 1
        },
        "FindKeys": {
          "TypeDiscriminator": "FindKeysRange",
          "LastKey": 0,
          "KeyStep": 1,
          "Limit": 0
        },
        "Flags": "OW, Update"
      },
      {
        "BeginSearch": {
          "TypeDiscriminator": "BeginSearchIndex",
          "Index": 2
        },
        "FindKeys": {
          "TypeDiscriminator": "FindKeysRange",
          "LastKey": -1,
          "KeyStep": 1,
          "Limit": 0
        },
        "Flags": "RO, Access"
      }
    ]
  },
  {
    "Command": "SECONDARYOF",
    "Name": "SECONDARYOF",
    "Arity": 3,
    "Flags": "Admin, NoAsyncLoading, NoScript, Stale",
    "AclCategories": "Admin, Dangerous, Slow"
  },
  {
    "Command": "SELECT",
    "Name": "SELECT",
    "Arity": 2,
    "Flags": "Fast, Loading, Stale",
    "AclCategories": "Connection, Fast"
  },
  {
    "Command": "SET",
    "Name": "SET",
    "Arity": -3,
    "Flags": "DenyOom, Write",
    "FirstKey": 1,
    "LastKey": 1,
    "Step": 1,
    "AclCategories": "Slow, String, Write",
    "KeySpecifications": [
      {
        "BeginSearch": {
          "TypeDiscriminator": "BeginSearchIndex",
          "Index": 1
        },
        "FindKeys": {
          "TypeDiscriminator": "FindKeysRange",
          "LastKey": 0,
          "KeyStep": 1,
          "Limit": 0
        },
        "Notes": "RW and ACCESS due to the optional \u0060GET\u0060 argument",
        "Flags": "RW, Access, Update, VariableFlags"
      }
    ]
  },
  {
    "Command": "SETBIT",
    "Name": "SETBIT",
    "Arity": 4,
    "Flags": "DenyOom, Write",
    "FirstKey": 1,
    "LastKey": 1,
    "Step": 1,
    "AclCategories": "Bitmap, Slow, Write",
    "KeySpecifications": [
      {
        "BeginSearch": {
          "TypeDiscriminator": "BeginSearchIndex",
          "Index": 1
        },
        "FindKeys": {
          "TypeDiscriminator": "FindKeysRange",
          "LastKey": 0,
          "KeyStep": 1,
          "Limit": 0
        },
        "Flags": "RW, Access, Update"
      }
    ]
  },
  {
    "Command": "SETEX",
    "Name": "SETEX",
    "Arity": 4,
    "Flags": "DenyOom, Write",
    "FirstKey": 1,
    "LastKey": 1,
    "Step": 1,
    "AclCategories": "Slow, String, Write",
    "KeySpecifications": [
      {
        "BeginSearch": {
          "TypeDiscriminator": "BeginSearchIndex",
          "Index": 1
        },
        "FindKeys": {
          "TypeDiscriminator": "FindKeysRange",
          "LastKey": 0,
          "KeyStep": 1,
          "Limit": 0
        },
        "Flags": "OW, Update"
      }
    ]
  },
  {
    "Command": "SETNX",
    "Name": "SETNX",
    "Arity": 3,
    "Flags": "DenyOom, Fast, Write",
    "FirstKey": 1,
    "LastKey": 1,
    "Step": 1,
    "AclCategories": "Fast, String, Write",
    "KeySpecifications": [
      {
        "BeginSearch": {
          "TypeDiscriminator": "BeginSearchIndex",
          "Index": 1
        },
        "FindKeys": {
          "TypeDiscriminator": "FindKeysRange",
          "LastKey": 0,
          "KeyStep": 1,
          "Limit": 0
        },
        "Flags": "OW, Insert"
      }
    ]
  },
  {
    "Command": "SETIFMATCH",
    "Name": "SETIFMATCH",
    "IsInternal": false,
    "Arity": -4,
    "Flags": "NONE",
    "FirstKey": 1,
    "LastKey": 1,
    "Step": 1,
    "AclCategories": "Slow, String, Write",
    "KeySpecifications": [
      {
        "BeginSearch": {
          "TypeDiscriminator": "BeginSearchIndex",
          "Index": 1
        },
        "FindKeys": {
          "TypeDiscriminator": "FindKeysRange",
          "LastKey": 0,
          "KeyStep": 1,
          "Limit": 0
        },
        "Flags": "RW, Access, Update, VariableFlags"
      }
    ]
  },
  {
    "Command": "SETRANGE",
    "Name": "SETRANGE",
    "Arity": 4,
    "Flags": "DenyOom, Write",
    "FirstKey": 1,
    "LastKey": 1,
    "Step": 1,
    "AclCategories": "Slow, String, Write",
    "KeySpecifications": [
      {
        "BeginSearch": {
          "TypeDiscriminator": "BeginSearchIndex",
          "Index": 1
        },
        "FindKeys": {
          "TypeDiscriminator": "FindKeysRange",
          "LastKey": 0,
          "KeyStep": 1,
          "Limit": 0
        },
        "Flags": "RW, Update"
      }
    ]
  },
  {
    "Command": "SINTER",
    "Name": "SINTER",
    "Arity": -2,
    "Flags": "ReadOnly",
    "FirstKey": 1,
    "LastKey": -1,
    "Step": 1,
    "AclCategories": "Read, Set, Slow",
    "Tips": [
      "nondeterministic_output_order"
    ],
    "KeySpecifications": [
      {
        "BeginSearch": {
          "TypeDiscriminator": "BeginSearchIndex",
          "Index": 1
        },
        "FindKeys": {
          "TypeDiscriminator": "FindKeysRange",
          "LastKey": -1,
          "KeyStep": 1,
          "Limit": 0
        },
        "Flags": "RO, Access"
      }
    ]
  },
  {
    "Command": "SINTERCARD",
    "Name": "SINTERCARD",
    "Arity": -3,
    "Flags": "MovableKeys, ReadOnly",
    "AclCategories": "Read, Set, Slow",
    "KeySpecifications": [
      {
        "BeginSearch": {
          "TypeDiscriminator": "BeginSearchIndex",
          "Index": 1
        },
        "FindKeys": {
          "TypeDiscriminator": "FindKeysKeyNum",
          "KeyNumIdx": 0,
          "FirstKey": 1,
          "KeyStep": 1
        },
        "Flags": "RO, Access"
      }
    ]
  },
  {
    "Command": "SINTERSTORE",
    "Name": "SINTERSTORE",
    "Arity": -3,
    "Flags": "DenyOom, Write",
    "FirstKey": 1,
    "LastKey": -1,
    "Step": 1,
    "AclCategories": "Set, Slow, Write",
    "KeySpecifications": [
      {
        "BeginSearch": {
          "TypeDiscriminator": "BeginSearchIndex",
          "Index": 1
        },
        "FindKeys": {
          "TypeDiscriminator": "FindKeysRange",
          "LastKey": 0,
          "KeyStep": 1,
          "Limit": 0
        },
        "Flags": "RW, Update"
      },
      {
        "BeginSearch": {
          "TypeDiscriminator": "BeginSearchIndex",
          "Index": 2
        },
        "FindKeys": {
          "TypeDiscriminator": "FindKeysRange",
          "LastKey": -1,
          "KeyStep": 1,
          "Limit": 0
        },
        "Flags": "RO, Access"
      }
    ]
  },
  {
    "Command": "SISMEMBER",
    "Name": "SISMEMBER",
    "Arity": 3,
    "Flags": "Fast, ReadOnly",
    "FirstKey": 1,
    "LastKey": 1,
    "Step": 1,
    "AclCategories": "Fast, Read, Set",
    "KeySpecifications": [
      {
        "BeginSearch": {
          "TypeDiscriminator": "BeginSearchIndex",
          "Index": 1
        },
        "FindKeys": {
          "TypeDiscriminator": "FindKeysRange",
          "LastKey": 0,
          "KeyStep": 1,
          "Limit": 0
        },
        "Flags": "RO"
      }
    ]
  },
  {
    "Command": "SECONDARYOF",
    "Name": "SLAVEOF",
    "Arity": 3,
    "Flags": "Admin, NoAsyncLoading, NoScript, Stale",
    "AclCategories": "Admin, Dangerous, Slow"
  },
  {
    "Command": "SMEMBERS",
    "Name": "SMEMBERS",
    "Arity": 2,
    "Flags": "ReadOnly",
    "FirstKey": 1,
    "LastKey": 1,
    "Step": 1,
    "AclCategories": "Read, Set, Slow",
    "Tips": [
      "nondeterministic_output_order"
    ],
    "KeySpecifications": [
      {
        "BeginSearch": {
          "TypeDiscriminator": "BeginSearchIndex",
          "Index": 1
        },
        "FindKeys": {
          "TypeDiscriminator": "FindKeysRange",
          "LastKey": 0,
          "KeyStep": 1,
          "Limit": 0
        },
        "Flags": "RO, Access"
      }
    ]
  },
  {
    "Command": "SMISMEMBER",
    "Name": "SMISMEMBER",
    "Arity": -3,
    "Flags": "Fast, ReadOnly",
    "FirstKey": 1,
    "LastKey": 1,
    "Step": 1,
    "AclCategories": "Fast, Read, Set",
    "KeySpecifications": [
      {
        "BeginSearch": {
          "TypeDiscriminator": "BeginSearchIndex",
          "Index": 1
        },
        "FindKeys": {
          "TypeDiscriminator": "FindKeysRange",
          "LastKey": 0,
          "KeyStep": 1,
          "Limit": 0
        },
        "Flags": "RO, Access"
      }
    ]
  },
  {
    "Command": "SMOVE",
    "Name": "SMOVE",
    "Arity": 4,
    "Flags": "Fast, Write",
    "FirstKey": 1,
    "LastKey": 2,
    "Step": 1,
    "AclCategories": "Fast, Set, Write",
    "KeySpecifications": [
      {
        "BeginSearch": {
          "TypeDiscriminator": "BeginSearchIndex",
          "Index": 1
        },
        "FindKeys": {
          "TypeDiscriminator": "FindKeysRange",
          "LastKey": 0,
          "KeyStep": 1,
          "Limit": 0
        },
        "Flags": "RW, Access, Delete"
      },
      {
        "BeginSearch": {
          "TypeDiscriminator": "BeginSearchIndex",
          "Index": 2
        },
        "FindKeys": {
          "TypeDiscriminator": "FindKeysRange",
          "LastKey": 0,
          "KeyStep": 1,
          "Limit": 0
        },
        "Flags": "RW, Insert"
      }
    ]
  },
  {
    "Command": "SPOP",
    "Name": "SPOP",
    "Arity": -2,
    "Flags": "Fast, Write",
    "FirstKey": 1,
    "LastKey": 1,
    "Step": 1,
    "AclCategories": "Fast, Set, Write",
    "Tips": [
      "nondeterministic_output"
    ],
    "KeySpecifications": [
      {
        "BeginSearch": {
          "TypeDiscriminator": "BeginSearchIndex",
          "Index": 1
        },
        "FindKeys": {
          "TypeDiscriminator": "FindKeysRange",
          "LastKey": 0,
          "KeyStep": 1,
          "Limit": 0
        },
        "Flags": "RW, Access, Delete"
      }
    ]
  },
  {
    "Command": "SRANDMEMBER",
    "Name": "SRANDMEMBER",
    "Arity": -2,
    "Flags": "ReadOnly",
    "FirstKey": 1,
    "LastKey": 1,
    "Step": 1,
    "AclCategories": "Read, Set, Slow",
    "Tips": [
      "nondeterministic_output"
    ],
    "KeySpecifications": [
      {
        "BeginSearch": {
          "TypeDiscriminator": "BeginSearchIndex",
          "Index": 1
        },
        "FindKeys": {
          "TypeDiscriminator": "FindKeysRange",
          "LastKey": 0,
          "KeyStep": 1,
          "Limit": 0
        },
        "Flags": "RO, Access"
      }
    ]
  },
  {
    "Command": "SREM",
    "Name": "SREM",
    "Arity": -3,
    "Flags": "Fast, Write",
    "FirstKey": 1,
    "LastKey": 1,
    "Step": 1,
    "AclCategories": "Fast, Set, Write",
    "KeySpecifications": [
      {
        "BeginSearch": {
          "TypeDiscriminator": "BeginSearchIndex",
          "Index": 1
        },
        "FindKeys": {
          "TypeDiscriminator": "FindKeysRange",
          "LastKey": 0,
          "KeyStep": 1,
          "Limit": 0
        },
        "Flags": "RW, Delete"
      }
    ]
  },
  {
    "Command": "SSCAN",
    "Name": "SSCAN",
    "Arity": -3,
    "Flags": "ReadOnly",
    "FirstKey": 1,
    "LastKey": 1,
    "Step": 1,
    "AclCategories": "Read, Set, Slow",
    "Tips": [
      "nondeterministic_output"
    ],
    "KeySpecifications": [
      {
        "BeginSearch": {
          "TypeDiscriminator": "BeginSearchIndex",
          "Index": 1
        },
        "FindKeys": {
          "TypeDiscriminator": "FindKeysRange",
          "LastKey": 0,
          "KeyStep": 1,
          "Limit": 0
        },
        "Flags": "RO, Access"
      }
    ]
  },
  {
    "Command": "STRLEN",
    "Name": "STRLEN",
    "Arity": 2,
    "Flags": "Fast, ReadOnly",
    "FirstKey": 1,
    "LastKey": 1,
    "Step": 1,
    "AclCategories": "Fast, Read, String",
    "KeySpecifications": [
      {
        "BeginSearch": {
          "TypeDiscriminator": "BeginSearchIndex",
          "Index": 1
        },
        "FindKeys": {
          "TypeDiscriminator": "FindKeysRange",
          "LastKey": 0,
          "KeyStep": 1,
          "Limit": 0
        },
        "Flags": "RO"
      }
    ]
  },
  {
    "Command": "SUBSCRIBE",
    "Name": "SUBSCRIBE",
    "Arity": -2,
    "Flags": "Loading, NoScript, PubSub, Stale",
    "AclCategories": "PubSub, Slow"
  },
  {
    "Command": "SUBSTR",
    "Name": "SUBSTR",
    "Arity": 4,
    "Flags": "ReadOnly",
    "FirstKey": 1,
    "LastKey": 1,
    "Step": 1,
    "AclCategories": "Read, Slow, String",
    "KeySpecifications": [
      {
        "BeginSearch": {
          "TypeDiscriminator": "BeginSearchIndex",
          "Index": 1
        },
        "FindKeys": {
          "TypeDiscriminator": "FindKeysRange",
          "LastKey": 0,
          "KeyStep": 1,
          "Limit": 0
        },
        "Flags": "RO, Access"
      }
    ]
  },
  {
    "Command": "SUNION",
    "Name": "SUNION",
    "Arity": -2,
    "Flags": "ReadOnly",
    "FirstKey": 1,
    "LastKey": -1,
    "Step": 1,
    "AclCategories": "Read, Set, Slow",
    "Tips": [
      "nondeterministic_output_order"
    ],
    "KeySpecifications": [
      {
        "BeginSearch": {
          "TypeDiscriminator": "BeginSearchIndex",
          "Index": 1
        },
        "FindKeys": {
          "TypeDiscriminator": "FindKeysRange",
          "LastKey": -1,
          "KeyStep": 1,
          "Limit": 0
        },
        "Flags": "RO, Access"
      }
    ]
  },
  {
    "Command": "SUNIONSTORE",
    "Name": "SUNIONSTORE",
    "Arity": -3,
    "Flags": "DenyOom, Write",
    "FirstKey": 1,
    "LastKey": -1,
    "Step": 1,
    "AclCategories": "Set, Slow, Write",
    "KeySpecifications": [
      {
        "BeginSearch": {
          "TypeDiscriminator": "BeginSearchIndex",
          "Index": 1
        },
        "FindKeys": {
          "TypeDiscriminator": "FindKeysRange",
          "LastKey": 0,
          "KeyStep": 1,
          "Limit": 0
        },
        "Flags": "OW, Update"
      },
      {
        "BeginSearch": {
          "TypeDiscriminator": "BeginSearchIndex",
          "Index": 2
        },
        "FindKeys": {
          "TypeDiscriminator": "FindKeysRange",
          "LastKey": -1,
          "KeyStep": 1,
          "Limit": 0
        },
        "Flags": "RO, Access"
      }
    ]
  },
  {
    "Command": "TIME",
    "Name": "TIME",
    "Arity": 1,
    "Flags": "Fast, Loading, Stale",
    "AclCategories": "Fast",
    "Tips": [
      "nondeterministic_output"
    ]
  },
  {
    "Command": "TTL",
    "Name": "TTL",
    "Arity": 2,
    "Flags": "Fast, ReadOnly",
    "FirstKey": 1,
    "LastKey": 1,
    "Step": 1,
    "AclCategories": "Fast, KeySpace, Read",
    "Tips": [
      "nondeterministic_output"
    ],
    "KeySpecifications": [
      {
        "BeginSearch": {
          "TypeDiscriminator": "BeginSearchIndex",
          "Index": 1
        },
        "FindKeys": {
          "TypeDiscriminator": "FindKeysRange",
          "LastKey": 0,
          "KeyStep": 1,
          "Limit": 0
        },
        "Flags": "RO, Access"
      }
    ]
  },
  {
    "Command": "TYPE",
    "Name": "TYPE",
    "Arity": 2,
    "Flags": "Fast, ReadOnly",
    "FirstKey": 1,
    "LastKey": 1,
    "Step": 1,
    "AclCategories": "Fast, KeySpace, Read",
    "KeySpecifications": [
      {
        "BeginSearch": {
          "TypeDiscriminator": "BeginSearchIndex",
          "Index": 1
        },
        "FindKeys": {
          "TypeDiscriminator": "FindKeysRange",
          "LastKey": 0,
          "KeyStep": 1,
          "Limit": 0
        },
        "Flags": "RO"
      }
    ]
  },
  {
    "Command": "UNLINK",
    "Name": "UNLINK",
    "Arity": -2,
    "Flags": "Fast, Write",
    "FirstKey": 1,
    "LastKey": -1,
    "Step": 1,
    "AclCategories": "Fast, KeySpace, Write",
    "Tips": [
      "request_policy:multi_shard",
      "response_policy:agg_sum"
    ],
    "KeySpecifications": [
      {
        "BeginSearch": {
          "TypeDiscriminator": "BeginSearchIndex",
          "Index": 1
        },
        "FindKeys": {
          "TypeDiscriminator": "FindKeysRange",
          "LastKey": -1,
          "KeyStep": 1,
          "Limit": 0
        },
        "Flags": "RM, Delete"
      }
    ]
  },
  {
    "Command": "UNSUBSCRIBE",
    "Name": "UNSUBSCRIBE",
    "Arity": -1,
    "Flags": "Loading, NoScript, PubSub, Stale",
    "AclCategories": "PubSub, Slow"
  },
  {
    "Command": "UNWATCH",
    "Name": "UNWATCH",
    "Arity": 1,
    "Flags": "Fast, Loading, NoScript, Stale, AllowBusy",
    "AclCategories": "Fast, Transaction"
  },
  {
    "Command": "WATCH",
    "Name": "WATCH",
    "Arity": -2,
    "Flags": "Fast, Loading, NoScript, Stale, AllowBusy",
    "FirstKey": 1,
    "LastKey": -1,
    "Step": 1,
    "AclCategories": "Fast, Read, Transaction",
    "KeySpecifications": [
      {
        "BeginSearch": {
          "TypeDiscriminator": "BeginSearchIndex",
          "Index": 1
        },
        "FindKeys": {
          "TypeDiscriminator": "FindKeysRange",
          "LastKey": -1,
          "KeyStep": 1,
          "Limit": 0
        },
        "Flags": "RO"
      }
    ]
  },
  {
    "Command": "WATCHMS",
    "Name": "WATCHMS",
    "Arity": -2,
    "Flags": "Fast, Loading, NoScript, Stale, AllowBusy",
    "FirstKey": 1,
    "LastKey": -1,
    "Step": 1,
    "AclCategories": "Fast, Read, Transaction",
    "KeySpecifications": [
      {
        "BeginSearch": {
          "TypeDiscriminator": "BeginSearchIndex",
          "Index": 1
        },
        "FindKeys": {
          "TypeDiscriminator": "FindKeysRange",
          "LastKey": -1,
          "KeyStep": 1,
          "Limit": 0
        },
        "Flags": "RO"
      }
    ]
  },
  {
    "Command": "WATCHOS",
    "Name": "WATCHOS",
    "Arity": -2,
    "Flags": "Fast, Loading, NoScript, Stale, AllowBusy",
    "FirstKey": 1,
    "LastKey": -1,
    "Step": 1,
    "AclCategories": "Fast, Read, Transaction",
    "KeySpecifications": [
      {
        "BeginSearch": {
          "TypeDiscriminator": "BeginSearchIndex",
          "Index": 1
        },
        "FindKeys": {
          "TypeDiscriminator": "FindKeysRange",
          "LastKey": -1,
          "KeyStep": 1,
          "Limit": 0
        },
        "Flags": "RO"
      }
    ]
  },
  {
    "Command": "ZADD",
    "Name": "ZADD",
    "Arity": -4,
    "Flags": "DenyOom, Fast, Write",
    "FirstKey": 1,
    "LastKey": 1,
    "Step": 1,
    "AclCategories": "Fast, SortedSet, Write",
    "KeySpecifications": [
      {
        "BeginSearch": {
          "TypeDiscriminator": "BeginSearchIndex",
          "Index": 1
        },
        "FindKeys": {
          "TypeDiscriminator": "FindKeysRange",
          "LastKey": 0,
          "KeyStep": 1,
          "Limit": 0
        },
        "Flags": "RW, Update"
      }
    ]
  },
  {
    "Command": "ZCARD",
    "Name": "ZCARD",
    "Arity": 2,
    "Flags": "Fast, ReadOnly",
    "FirstKey": 1,
    "LastKey": 1,
    "Step": 1,
    "AclCategories": "Fast, Read, SortedSet",
    "KeySpecifications": [
      {
        "BeginSearch": {
          "TypeDiscriminator": "BeginSearchIndex",
          "Index": 1
        },
        "FindKeys": {
          "TypeDiscriminator": "FindKeysRange",
          "LastKey": 0,
          "KeyStep": 1,
          "Limit": 0
        },
        "Flags": "RO"
      }
    ]
  },
  {
    "Command": "ZCOUNT",
    "Name": "ZCOUNT",
    "Arity": 4,
    "Flags": "Fast, ReadOnly",
    "FirstKey": 1,
    "LastKey": 1,
    "Step": 1,
    "AclCategories": "Fast, Read, SortedSet",
    "KeySpecifications": [
      {
        "BeginSearch": {
          "TypeDiscriminator": "BeginSearchIndex",
          "Index": 1
        },
        "FindKeys": {
          "TypeDiscriminator": "FindKeysRange",
          "LastKey": 0,
          "KeyStep": 1,
          "Limit": 0
        },
        "Flags": "RO, Access"
      }
    ]
  },
  {
    "Command": "ZDIFF",
    "Name": "ZDIFF",
    "Arity": -3,
    "Flags": "MovableKeys, ReadOnly",
    "AclCategories": "Read, SortedSet, Slow",
    "KeySpecifications": [
      {
        "BeginSearch": {
          "TypeDiscriminator": "BeginSearchIndex",
          "Index": 1
        },
        "FindKeys": {
          "TypeDiscriminator": "FindKeysKeyNum",
          "KeyNumIdx": 0,
          "FirstKey": 1,
          "KeyStep": 1
        },
        "Flags": "RO, Access"
      }
    ]
  },
  {
    "Command": "ZDIFFSTORE",
    "Name": "ZDIFFSTORE",
    "Arity": -4,
    "Flags": "DenyOom, MovableKeys, Write",
    "FirstKey": 1,
    "LastKey": 1,
    "Step": 1,
    "AclCategories": "SortedSet, Slow, Write",
    "KeySpecifications": [
      {
        "BeginSearch": {
          "TypeDiscriminator": "BeginSearchIndex",
          "Index": 1
        },
        "FindKeys": {
          "TypeDiscriminator": "FindKeysRange",
          "LastKey": 0,
          "KeyStep": 1,
          "Limit": 0
        },
        "Flags": "OW, Update"
      },
      {
        "BeginSearch": {
          "TypeDiscriminator": "BeginSearchIndex",
          "Index": 2
        },
        "FindKeys": {
          "TypeDiscriminator": "FindKeysKeyNum",
          "KeyNumIdx": 0,
          "FirstKey": 1,
          "KeyStep": 1
        },
        "Flags": "RO, Access"
      }
    ]
  },
  {
    "Command": "ZINCRBY",
    "Name": "ZINCRBY",
    "Arity": 4,
    "Flags": "DenyOom, Fast, Write",
    "FirstKey": 1,
    "LastKey": 1,
    "Step": 1,
    "AclCategories": "Fast, SortedSet, Write",
    "KeySpecifications": [
      {
        "BeginSearch": {
          "TypeDiscriminator": "BeginSearchIndex",
          "Index": 1
        },
        "FindKeys": {
          "TypeDiscriminator": "FindKeysRange",
          "LastKey": 0,
          "KeyStep": 1,
          "Limit": 0
        },
        "Flags": "RW, Access, Update"
      }
    ]
  },
  {
    "Command": "ZINTER",
    "Name": "ZINTER",
    "Arity": -3,
    "Flags": "MovableKeys, ReadOnly",
    "AclCategories": "Read, SortedSet, Slow",
    "KeySpecifications": [
      {
        "BeginSearch": {
          "TypeDiscriminator": "BeginSearchIndex",
          "Index": 1
        },
        "FindKeys": {
          "TypeDiscriminator": "FindKeysKeyNum",
          "KeyNumIdx": 0,
          "FirstKey": 1,
          "KeyStep": 1
        },
        "Flags": "RO, Access"
      }
    ]
  },
  {
    "Command": "ZINTERCARD",
    "Name": "ZINTERCARD",
    "Arity": -3,
    "Flags": "MovableKeys, ReadOnly",
    "AclCategories": "Read, SortedSet, Slow",
    "KeySpecifications": [
      {
        "BeginSearch": {
          "TypeDiscriminator": "BeginSearchIndex",
          "Index": 1
        },
        "FindKeys": {
          "TypeDiscriminator": "FindKeysKeyNum",
          "KeyNumIdx": 0,
          "FirstKey": 1,
          "KeyStep": 1
        },
        "Flags": "RO, Access"
      }
    ]
  },
  {
    "Command": "ZINTERSTORE",
    "Name": "ZINTERSTORE",
    "Arity": -4,
    "Flags": "DenyOom, MovableKeys, Write",
    "FirstKey": 1,
    "LastKey": 1,
    "Step": 1,
    "AclCategories": "SortedSet, Slow, Write",
    "KeySpecifications": [
      {
        "BeginSearch": {
          "TypeDiscriminator": "BeginSearchIndex",
          "Index": 1
        },
        "FindKeys": {
          "TypeDiscriminator": "FindKeysRange",
          "LastKey": 0,
          "KeyStep": 1,
          "Limit": 0
        },
        "Flags": "OW, Update"
      },
      {
        "BeginSearch": {
          "TypeDiscriminator": "BeginSearchIndex",
          "Index": 2
        },
        "FindKeys": {
          "TypeDiscriminator": "FindKeysKeyNum",
          "KeyNumIdx": 0,
          "FirstKey": 1,
          "KeyStep": 1
        },
        "Flags": "RO, Access"
      }
    ]
  },
  {
    "Command": "ZLEXCOUNT",
    "Name": "ZLEXCOUNT",
    "Arity": 4,
    "Flags": "Fast, ReadOnly",
    "FirstKey": 1,
    "LastKey": 1,
    "Step": 1,
    "AclCategories": "Fast, Read, SortedSet",
    "KeySpecifications": [
      {
        "BeginSearch": {
          "TypeDiscriminator": "BeginSearchIndex",
          "Index": 1
        },
        "FindKeys": {
          "TypeDiscriminator": "FindKeysRange",
          "LastKey": 0,
          "KeyStep": 1,
          "Limit": 0
        },
        "Flags": "RO, Access"
      }
    ]
  },
  {
    "Command": "ZMPOP",
    "Name": "ZMPOP",
    "Arity": -4,
    "Flags": "MovableKeys, Write",
    "AclCategories": "SortedSet, Slow, Write",
    "KeySpecifications": [
      {
        "BeginSearch": {
          "TypeDiscriminator": "BeginSearchIndex",
          "Index": 1
        },
        "FindKeys": {
          "TypeDiscriminator": "FindKeysKeyNum",
          "KeyNumIdx": 0,
          "FirstKey": 1,
          "KeyStep": 1
        },
        "Flags": "RW, Access, Delete"
      }
    ]
  },
  {
    "Command": "ZMSCORE",
    "Name": "ZMSCORE",
    "Arity": -3,
    "Flags": "Fast, ReadOnly",
    "FirstKey": 1,
    "LastKey": 1,
    "Step": 1,
    "AclCategories": "Fast, Read, SortedSet",
    "KeySpecifications": [
      {
        "BeginSearch": {
          "TypeDiscriminator": "BeginSearchIndex",
          "Index": 1
        },
        "FindKeys": {
          "TypeDiscriminator": "FindKeysRange",
          "LastKey": 0,
          "KeyStep": 1,
          "Limit": 0
        },
        "Flags": "RO, Access"
      }
    ]
  },
  {
    "Command": "ZPOPMAX",
    "Name": "ZPOPMAX",
    "Arity": -2,
    "Flags": "Fast, Write",
    "FirstKey": 1,
    "LastKey": 1,
    "Step": 1,
    "AclCategories": "Fast, SortedSet, Write",
    "KeySpecifications": [
      {
        "BeginSearch": {
          "TypeDiscriminator": "BeginSearchIndex",
          "Index": 1
        },
        "FindKeys": {
          "TypeDiscriminator": "FindKeysRange",
          "LastKey": 0,
          "KeyStep": 1,
          "Limit": 0
        },
        "Flags": "RW, Access, Delete"
      }
    ]
  },
  {
    "Command": "ZPOPMIN",
    "Name": "ZPOPMIN",
    "Arity": -2,
    "Flags": "Fast, Write",
    "FirstKey": 1,
    "LastKey": 1,
    "Step": 1,
    "AclCategories": "Fast, SortedSet, Write",
    "KeySpecifications": [
      {
        "BeginSearch": {
          "TypeDiscriminator": "BeginSearchIndex",
          "Index": 1
        },
        "FindKeys": {
          "TypeDiscriminator": "FindKeysRange",
          "LastKey": 0,
          "KeyStep": 1,
          "Limit": 0
        },
        "Flags": "RW, Access, Delete"
      }
    ]
  },
  {
    "Command": "ZRANDMEMBER",
    "Name": "ZRANDMEMBER",
    "Arity": -2,
    "Flags": "ReadOnly",
    "FirstKey": 1,
    "LastKey": 1,
    "Step": 1,
    "AclCategories": "Read, SortedSet, Slow",
    "Tips": [
      "nondeterministic_output"
    ],
    "KeySpecifications": [
      {
        "BeginSearch": {
          "TypeDiscriminator": "BeginSearchIndex",
          "Index": 1
        },
        "FindKeys": {
          "TypeDiscriminator": "FindKeysRange",
          "LastKey": 0,
          "KeyStep": 1,
          "Limit": 0
        },
        "Flags": "RO, Access"
      }
    ]
  },
  {
    "Command": "ZRANGE",
    "Name": "ZRANGE",
    "Arity": -4,
    "Flags": "ReadOnly",
    "FirstKey": 1,
    "LastKey": 1,
    "Step": 1,
    "AclCategories": "Read, SortedSet, Slow",
    "KeySpecifications": [
      {
        "BeginSearch": {
          "TypeDiscriminator": "BeginSearchIndex",
          "Index": 1
        },
        "FindKeys": {
          "TypeDiscriminator": "FindKeysRange",
          "LastKey": 0,
          "KeyStep": 1,
          "Limit": 0
        },
        "Flags": "RO, Access"
      }
    ]
  },
  {
    "Command": "ZRANGEBYSCORE",
    "Name": "ZRANGEBYSCORE",
    "Arity": -4,
    "Flags": "ReadOnly",
    "FirstKey": 1,
    "LastKey": 1,
    "Step": 1,
    "AclCategories": "Read, SortedSet, Slow",
    "KeySpecifications": [
      {
        "BeginSearch": {
          "TypeDiscriminator": "BeginSearchIndex",
          "Index": 1
        },
        "FindKeys": {
          "TypeDiscriminator": "FindKeysRange",
          "LastKey": 0,
          "KeyStep": 1,
          "Limit": 0
        },
        "Flags": "RO, Access"
      }
    ]
  },
  {
    "Command": "ZRANGESTORE",
    "Name": "ZRANGESTORE",
    "Arity": -5,
    "Flags": "DenyOom, Write",
    "FirstKey": 1,
    "LastKey": 2,
    "Step": 1,
    "AclCategories": "SortedSet, Slow, Write",
    "KeySpecifications": [
      {
        "BeginSearch": {
          "TypeDiscriminator": "BeginSearchIndex",
          "Index": 1
        },
        "FindKeys": {
          "TypeDiscriminator": "FindKeysRange",
          "LastKey": 0,
          "KeyStep": 1,
          "Limit": 0
        },
        "Flags": "OW, Update"
      },
      {
        "BeginSearch": {
          "TypeDiscriminator": "BeginSearchIndex",
          "Index": 2
        },
        "FindKeys": {
          "TypeDiscriminator": "FindKeysRange",
          "LastKey": 0,
          "KeyStep": 1,
          "Limit": 0
        },
        "Flags": "RO, Access"
      }
    ]
  },
  {
    "Command": "ZRANK",
    "Name": "ZRANK",
    "Arity": -3,
    "Flags": "Fast, ReadOnly",
    "FirstKey": 1,
    "LastKey": 1,
    "Step": 1,
    "AclCategories": "Fast, Read, SortedSet",
    "KeySpecifications": [
      {
        "BeginSearch": {
          "TypeDiscriminator": "BeginSearchIndex",
          "Index": 1
        },
        "FindKeys": {
          "TypeDiscriminator": "FindKeysRange",
          "LastKey": 0,
          "KeyStep": 1,
          "Limit": 0
        },
        "Flags": "RO, Access"
      }
    ]
  },
  {
    "Command": "ZREM",
    "Name": "ZREM",
    "Arity": -3,
    "Flags": "Fast, Write",
    "FirstKey": 1,
    "LastKey": 1,
    "Step": 1,
    "AclCategories": "Fast, SortedSet, Write",
    "KeySpecifications": [
      {
        "BeginSearch": {
          "TypeDiscriminator": "BeginSearchIndex",
          "Index": 1
        },
        "FindKeys": {
          "TypeDiscriminator": "FindKeysRange",
          "LastKey": 0,
          "KeyStep": 1,
          "Limit": 0
        },
        "Flags": "RW, Delete"
      }
    ]
  },
  {
    "Command": "ZREMRANGEBYLEX",
    "Name": "ZREMRANGEBYLEX",
    "Arity": 4,
    "Flags": "Write",
    "FirstKey": 1,
    "LastKey": 1,
    "Step": 1,
    "AclCategories": "SortedSet, Slow, Write",
    "KeySpecifications": [
      {
        "BeginSearch": {
          "TypeDiscriminator": "BeginSearchIndex",
          "Index": 1
        },
        "FindKeys": {
          "TypeDiscriminator": "FindKeysRange",
          "LastKey": 0,
          "KeyStep": 1,
          "Limit": 0
        },
        "Flags": "RW, Delete"
      }
    ]
  },
  {
    "Command": "ZREMRANGEBYRANK",
    "Name": "ZREMRANGEBYRANK",
    "Arity": 4,
    "Flags": "Write",
    "FirstKey": 1,
    "LastKey": 1,
    "Step": 1,
    "AclCategories": "SortedSet, Slow, Write",
    "KeySpecifications": [
      {
        "BeginSearch": {
          "TypeDiscriminator": "BeginSearchIndex",
          "Index": 1
        },
        "FindKeys": {
          "TypeDiscriminator": "FindKeysRange",
          "LastKey": 0,
          "KeyStep": 1,
          "Limit": 0
        },
        "Flags": "RW, Delete"
      }
    ]
  },
  {
    "Command": "ZREMRANGEBYSCORE",
    "Name": "ZREMRANGEBYSCORE",
    "Arity": 4,
    "Flags": "Write",
    "FirstKey": 1,
    "LastKey": 1,
    "Step": 1,
    "AclCategories": "SortedSet, Slow, Write",
    "KeySpecifications": [
      {
        "BeginSearch": {
          "TypeDiscriminator": "BeginSearchIndex",
          "Index": 1
        },
        "FindKeys": {
          "TypeDiscriminator": "FindKeysRange",
          "LastKey": 0,
          "KeyStep": 1,
          "Limit": 0
        },
        "Flags": "RW, Delete"
      }
    ]
  },
  {
    "Command": "ZREVRANGE",
    "Name": "ZREVRANGE",
    "Arity": -4,
    "Flags": "ReadOnly",
    "FirstKey": 1,
    "LastKey": 1,
    "Step": 1,
    "AclCategories": "Read, SortedSet, Slow",
    "KeySpecifications": [
      {
        "BeginSearch": {
          "TypeDiscriminator": "BeginSearchIndex",
          "Index": 1
        },
        "FindKeys": {
          "TypeDiscriminator": "FindKeysRange",
          "LastKey": 0,
          "KeyStep": 1,
          "Limit": 0
        },
        "Flags": "RO, Access"
      }
    ]
  },
  {
    "Command": "ZREVRANGEBYLEX",
    "Name": "ZREVRANGEBYLEX",
    "Arity": -4,
    "Flags": "ReadOnly",
    "FirstKey": 1,
    "LastKey": 1,
    "Step": 1,
    "AclCategories": "Read, SortedSet, Slow",
    "KeySpecifications": [
      {
        "BeginSearch": {
          "TypeDiscriminator": "BeginSearchIndex",
          "Index": 1
        },
        "FindKeys": {
          "TypeDiscriminator": "FindKeysRange",
          "LastKey": 0,
          "KeyStep": 1,
          "Limit": 0
        },
        "Flags": "RO, Access"
      }
    ]
  },
  {
    "Command": "ZREVRANGEBYSCORE",
    "Name": "ZREVRANGEBYSCORE",
    "Arity": -4,
    "Flags": "ReadOnly",
    "FirstKey": 1,
    "LastKey": 1,
    "Step": 1,
    "AclCategories": "Read, SortedSet, Slow",
    "KeySpecifications": [
      {
        "BeginSearch": {
          "TypeDiscriminator": "BeginSearchIndex",
          "Index": 1
        },
        "FindKeys": {
          "TypeDiscriminator": "FindKeysRange",
          "LastKey": 0,
          "KeyStep": 1,
          "Limit": 0
        },
        "Flags": "RO, Access"
      }
    ]
  },
  {
    "Command": "ZREVRANK",
    "Name": "ZREVRANK",
    "Arity": -3,
    "Flags": "Fast, ReadOnly",
    "FirstKey": 1,
    "LastKey": 1,
    "Step": 1,
    "AclCategories": "Fast, Read, SortedSet",
    "KeySpecifications": [
      {
        "BeginSearch": {
          "TypeDiscriminator": "BeginSearchIndex",
          "Index": 1
        },
        "FindKeys": {
          "TypeDiscriminator": "FindKeysRange",
          "LastKey": 0,
          "KeyStep": 1,
          "Limit": 0
        },
        "Flags": "RO, Access"
      }
    ]
  },
  {
    "Command": "ZSCAN",
    "Name": "ZSCAN",
    "Arity": -3,
    "Flags": "ReadOnly",
    "FirstKey": 1,
    "LastKey": 1,
    "Step": 1,
    "AclCategories": "Read, SortedSet, Slow",
    "Tips": [
      "nondeterministic_output"
    ],
    "KeySpecifications": [
      {
        "BeginSearch": {
          "TypeDiscriminator": "BeginSearchIndex",
          "Index": 1
        },
        "FindKeys": {
          "TypeDiscriminator": "FindKeysRange",
          "LastKey": 0,
          "KeyStep": 1,
          "Limit": 0
        },
        "Flags": "RO, Access"
      }
    ]
  },
  {
    "Command": "ZSCORE",
    "Name": "ZSCORE",
    "Arity": 3,
    "Flags": "Fast, ReadOnly",
    "FirstKey": 1,
    "LastKey": 1,
    "Step": 1,
    "AclCategories": "Fast, Read, SortedSet",
    "KeySpecifications": [
      {
        "BeginSearch": {
          "TypeDiscriminator": "BeginSearchIndex",
          "Index": 1
        },
        "FindKeys": {
          "TypeDiscriminator": "FindKeysRange",
          "LastKey": 0,
          "KeyStep": 1,
          "Limit": 0
        },
        "Flags": "RO, Access"
      }
    ]
  },
  {
    "Command": "ZUNION",
    "Name": "ZUNION",
    "Arity": -3,
    "Flags": "MovableKeys, ReadOnly",
    "AclCategories": "Read, SortedSet, Slow",
    "KeySpecifications": [
      {
        "BeginSearch": {
          "TypeDiscriminator": "BeginSearchIndex",
          "Index": 1
        },
        "FindKeys": {
          "TypeDiscriminator": "FindKeysKeyNum",
          "KeyNumIdx": 0,
          "FirstKey": 1,
          "KeyStep": 1
        },
        "Flags": "RO, Access"
      }
    ]
  },
  {
    "Command": "ZUNIONSTORE",
    "Name": "ZUNIONSTORE",
    "Arity": -4,
    "Flags": "DenyOom, MovableKeys, Write",
    "FirstKey": 1,
    "LastKey": 1,
    "Step": 1,
    "AclCategories": "SortedSet, Slow, Write",
    "KeySpecifications": [
      {
        "BeginSearch": {
          "TypeDiscriminator": "BeginSearchIndex",
          "Index": 1
        },
        "FindKeys": {
          "TypeDiscriminator": "FindKeysRange",
          "LastKey": 0,
          "KeyStep": 1,
          "Limit": 0
        },
        "Flags": "OW, Update"
      },
      {
        "BeginSearch": {
          "TypeDiscriminator": "BeginSearchIndex",
          "Index": 2
        },
        "FindKeys": {
          "TypeDiscriminator": "FindKeysKeyNum",
          "KeyNumIdx": 0,
          "FirstKey": 1,
          "KeyStep": 1
        },
        "Flags": "RO, Access"
      }
    ]
  }
]<|MERGE_RESOLUTION|>--- conflicted
+++ resolved
@@ -1573,16 +1573,6 @@
     ]
   },
   {
-<<<<<<< HEAD
-    "Command": "HCOLLECT",
-    "Name": "HCOLLECT",
-    "Arity": 2,
-    "Flags": "Admin, Write",
-    "FirstKey": 1,
-    "LastKey": 1,
-    "Step": 1,
-    "AclCategories": "Hash, Write, Admin, Garnet",
-=======
     "Command": "GETWITHETAG",
     "Name": "GETWITHETAG",
     "IsInternal": false,
@@ -1592,24 +1582,44 @@
     "LastKey": 1,
     "Step": 1,
     "AclCategories": "Fast, String, Read",
->>>>>>> 9f908030
-    "KeySpecifications": [
-      {
-        "BeginSearch": {
-          "TypeDiscriminator": "BeginSearchIndex",
-          "Index": 1
-        },
-        "FindKeys": {
-          "TypeDiscriminator": "FindKeysRange",
-          "LastKey": 0,
-          "KeyStep": 1,
-          "Limit": 0
-        },
-<<<<<<< HEAD
+    "KeySpecifications": [
+      {
+        "BeginSearch": {
+          "TypeDiscriminator": "BeginSearchIndex",
+          "Index": 1
+        },
+        "FindKeys": {
+          "TypeDiscriminator": "FindKeysRange",
+          "LastKey": 0,
+          "KeyStep": 1,
+          "Limit": 0
+        },
+        "Flags": "RO, Access"
+      }
+    ]
+  },
+  {
+    "Command": "HCOLLECT",
+    "Name": "HCOLLECT",
+    "Arity": 2,
+    "Flags": "Admin, Write",
+    "FirstKey": 1,
+    "LastKey": 1,
+    "Step": 1,
+    "AclCategories": "Hash, Write, Admin, Garnet",
+    "KeySpecifications": [
+      {
+        "BeginSearch": {
+          "TypeDiscriminator": "BeginSearchIndex",
+          "Index": 1
+        },
+        "FindKeys": {
+          "TypeDiscriminator": "FindKeysRange",
+          "LastKey": 0,
+          "KeyStep": 1,
+          "Limit": 0
+        },
         "Flags": "RW, Access, Update"
-=======
-        "Flags": "RO, Access"
->>>>>>> 9f908030
       }
     ]
   },
