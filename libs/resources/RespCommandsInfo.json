--- conflicted
+++ resolved
@@ -1390,7 +1390,35 @@
     ]
   },
   {
-<<<<<<< HEAD
+    "Command": "GETEX",
+    "Name": "GETEX",
+    "IsInternal": false,
+    "Arity": -2,
+    "Flags": "Fast, Write",
+    "FirstKey": 1,
+    "LastKey": 1,
+    "Step": 1,
+    "AclCategories": "Fast, String, Write",
+    "Tips": null,
+    "KeySpecifications": [
+      {
+        "BeginSearch": {
+          "TypeDiscriminator": "BeginSearchIndex",
+          "Index": 1
+        },
+        "FindKeys": {
+          "TypeDiscriminator": "FindKeysRange",
+          "LastKey": 0,
+          "KeyStep": 1,
+          "Limit": 0
+        },
+        "Notes": "RW and UPDATE because it changes the TTL",
+        "Flags": "RW, Access, Update"
+      }
+    ],
+    "SubCommands": null
+  },
+  {
     "Command": "GETIFNOTMATCH",
     "Name": "GETIFNOTMATCH",
     "IsInternal": false,
@@ -1402,34 +1430,6 @@
     "AclCategories": "Fast, String, Read",
     "Tips": null,
     "KeySpecifications": null,
-=======
-    "Command": "GETEX",
-    "Name": "GETEX",
-    "IsInternal": false,
-    "Arity": -2,
-    "Flags": "Fast, Write",
-    "FirstKey": 1,
-    "LastKey": 1,
-    "Step": 1,
-    "AclCategories": "Fast, String, Write",
-    "Tips": null,
-    "KeySpecifications": [
-      {
-        "BeginSearch": {
-          "TypeDiscriminator": "BeginSearchIndex",
-          "Index": 1
-        },
-        "FindKeys": {
-          "TypeDiscriminator": "FindKeysRange",
-          "LastKey": 0,
-          "KeyStep": 1,
-          "Limit": 0
-        },
-        "Notes": "RW and UPDATE because it changes the TTL",
-        "Flags": "RW, Access, Update"
-      }
-    ],
->>>>>>> 4d11e66e
     "SubCommands": null
   },
   {
@@ -1458,7 +1458,35 @@
     ]
   },
   {
-<<<<<<< HEAD
+    "Command": "GETSET",
+    "Name": "GETSET",
+    "IsInternal": false,
+    "Arity": 3,
+    "Flags": "DenyOom, Fast, Write",
+    "FirstKey": 1,
+    "LastKey": 1,
+    "Step": 1,
+    "AclCategories": "Fast, String, Write",
+    "Tips": null,
+    "KeySpecifications": [
+      {
+        "BeginSearch": {
+          "TypeDiscriminator": "BeginSearchIndex",
+          "Index": 1
+        },
+        "FindKeys": {
+          "TypeDiscriminator": "FindKeysRange",
+          "LastKey": 0,
+          "KeyStep": 1,
+          "Limit": 0
+        },
+        "Notes": null,
+        "Flags": "RW, Access, Update"
+      }
+    ],
+    "SubCommands": null
+  },
+  {
     "Command": "GETWITHETAG",
     "Name": "GETWITHETAG",
     "IsInternal": false,
@@ -1470,34 +1498,6 @@
     "AclCategories": "Fast, String, Read",
     "Tips": null,
     "KeySpecifications": null,
-=======
-    "Command": "GETSET",
-    "Name": "GETSET",
-    "IsInternal": false,
-    "Arity": 3,
-    "Flags": "DenyOom, Fast, Write",
-    "FirstKey": 1,
-    "LastKey": 1,
-    "Step": 1,
-    "AclCategories": "Fast, String, Write",
-    "Tips": null,
-    "KeySpecifications": [
-      {
-        "BeginSearch": {
-          "TypeDiscriminator": "BeginSearchIndex",
-          "Index": 1
-        },
-        "FindKeys": {
-          "TypeDiscriminator": "FindKeysRange",
-          "LastKey": 0,
-          "KeyStep": 1,
-          "Limit": 0
-        },
-        "Notes": null,
-        "Flags": "RW, Access, Update"
-      }
-    ],
->>>>>>> 4d11e66e
     "SubCommands": null
   },
   {
@@ -3395,44 +3395,46 @@
     ]
   },
   {
-<<<<<<< HEAD
+    "Command": "SETNX",
+    "Name": "SETNX",
+    "IsInternal": false,
+    "Arity": 3,
+    "Flags": "DenyOom, Fast, Write",
+    "FirstKey": 1,
+    "LastKey": 1,
+    "Step": 1,
+    "AclCategories": "Fast, String, Write",
+    "Tips": null,
+    "KeySpecifications": [
+      {
+        "BeginSearch": {
+          "TypeDiscriminator": "BeginSearchIndex",
+          "Index": 1
+        },
+        "FindKeys": {
+          "TypeDiscriminator": "FindKeysRange",
+          "LastKey": 0,
+          "KeyStep": 1,
+          "Limit": 0
+        },
+        "Notes": null,
+        "Flags": "OW, Insert"
+      }
+    ],
+    "SubCommands": null
+  },
+  {
     "Command": "SETIFMATCH",
     "Name": "SETIFMATCH",
     "IsInternal": false,
     "Arity": 4,
     "Flags": "NONE",
-=======
-    "Command": "SETNX",
-    "Name": "SETNX",
-    "IsInternal": false,
-    "Arity": 3,
-    "Flags": "DenyOom, Fast, Write",
->>>>>>> 4d11e66e
     "FirstKey": 1,
     "LastKey": 1,
     "Step": 1,
     "AclCategories": "Fast, String, Write",
     "Tips": null,
-<<<<<<< HEAD
     "KeySpecifications": null,
-=======
-    "KeySpecifications": [
-      {
-        "BeginSearch": {
-          "TypeDiscriminator": "BeginSearchIndex",
-          "Index": 1
-        },
-        "FindKeys": {
-          "TypeDiscriminator": "FindKeysRange",
-          "LastKey": 0,
-          "KeyStep": 1,
-          "Limit": 0
-        },
-        "Notes": null,
-        "Flags": "OW, Insert"
-      }
-    ],
->>>>>>> 4d11e66e
     "SubCommands": null
   },
   {
