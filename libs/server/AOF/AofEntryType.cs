﻿// Copyright (c) Microsoft Corporation.
// Licensed under the MIT license.

namespace Garnet.server
{
    public enum AofEntryType : byte
    {
        /// <summary>
        /// Store upsert
        /// </summary>
        StoreUpsert = 0x00,
        /// <summary>
        /// Store RMW
        /// </summary>
        StoreRMW = 0x01,
        /// <summary>
        /// Store delete
        /// </summary>
        StoreDelete = 0x02,
        /// <summary>
        /// Object store upsert
        /// </summary>
        ObjectStoreUpsert = 0x10,
        /// <summary>
        /// Object store RMW
        /// </summary>
        ObjectStoreRMW = 0x11,
        /// <summary>
        /// Object store delete
        /// </summary>
        ObjectStoreDelete = 0x12,
        /// <summary>
        /// Transaction start
        /// </summary>
        TxnStart = 0x20,
        /// <summary>
        /// Transaction commit
        /// </summary>
        TxnCommit = 0x21,
        /// <summary>
        /// Transaction abort
        /// </summary>
        TxnAbort = 0x22,
        /// <summary>
        /// Checkpoint start marker for unified checkpoint
        /// </summary>
        CheckpointStartCommit = 0x30,
        /// <summary>
        /// Checkpoint end marker for unified checkpoint
        /// </summary>
        CheckpointEndCommit = 0x32,
        /// <summary>
        /// Streaming checkpoint start marker for main store
        /// </summary>
        MainStoreStreamingCheckpointStartCommit = 0x40,
        /// <summary>
        /// Streaming checkpoint start marker for object store
        /// </summary>
        ObjectStoreStreamingCheckpointStartCommit = 0x41,
        /// <summary>
        /// Streaming checkpoint end marker for main store
        /// </summary>
        MainStoreStreamingCheckpointEndCommit = 0x42,
        /// <summary>
        /// Streaming checkpoint end marker for object store
        /// </summary>
        ObjectStoreStreamingCheckpointEndCommit = 0x43,
        /// <summary>
        /// StoredProcedure
        /// </summary>
        StoredProcedure = 0x50,

        /// <summary>
        /// Flush all
        /// </summary>
        FlushAll = 0x60,
        /// <summary>
        /// Flush db
        /// </summary>
        FlushDb = 0x61,
<<<<<<< HEAD
        /// <summary>
        /// Unified store upsert sting
        /// </summary>
        UnifiedStoreStringUpsert = 0x70,
        /// <summary>
        /// Unified store upsert object
        /// </summary>
        UnifiedStoreObjectUpsert = 0x71,
        /// <summary>
        /// Unified store RMW
        /// </summary>
        UnifiedStoreRMW = 0x72,
        /// <summary>
        /// Unified store delete
        /// </summary>
        UnifiedStoreDelete = 0x73,
        /// <summary>
        /// Refresh sublog tail (used only with ShardedLog)
        /// </summary>
        RefreshSublogTail = 0x80,
=======

        /// <summary>
        /// Unified store upsert string
        /// </summary>
        UnifiedStoreStringUpsert = 0x70,
        /// <summary>
        /// Unified store upsert object
        /// </summary>
        UnifiedStoreObjectUpsert = 0x71,
        /// <summary>
        /// Unified store RMW
        /// </summary>
        UnifiedStoreRMW = 0x72,
        /// <summary>
        /// Unified store delete
        /// </summary>
        UnifiedStoreDelete = 0x73,
>>>>>>> 04c8fcf9
    }

    internal enum AofStoreType : byte
    {
        MainStoreType = 0x0,
        ObjectStoreType = 0x1,
        TxnType = 0x2,
        ReplicationType = 0x3,
        CheckpointType = 0x4,
        FlushDbType = 0x5,
    }
}<|MERGE_RESOLUTION|>--- conflicted
+++ resolved
@@ -78,9 +78,8 @@
         /// Flush db
         /// </summary>
         FlushDb = 0x61,
-<<<<<<< HEAD
         /// <summary>
-        /// Unified store upsert sting
+        /// Unified store upsert string
         /// </summary>
         UnifiedStoreStringUpsert = 0x70,
         /// <summary>
@@ -99,25 +98,6 @@
         /// Refresh sublog tail (used only with ShardedLog)
         /// </summary>
         RefreshSublogTail = 0x80,
-=======
-
-        /// <summary>
-        /// Unified store upsert string
-        /// </summary>
-        UnifiedStoreStringUpsert = 0x70,
-        /// <summary>
-        /// Unified store upsert object
-        /// </summary>
-        UnifiedStoreObjectUpsert = 0x71,
-        /// <summary>
-        /// Unified store RMW
-        /// </summary>
-        UnifiedStoreRMW = 0x72,
-        /// <summary>
-        /// Unified store delete
-        /// </summary>
-        UnifiedStoreDelete = 0x73,
->>>>>>> 04c8fcf9
     }
 
     internal enum AofStoreType : byte
