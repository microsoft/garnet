--- conflicted
+++ resolved
@@ -4,14 +4,10 @@
 using System;
 using System.Buffers;
 using System.Diagnostics;
-<<<<<<< HEAD
-using System.Runtime.InteropServices;
-=======
 using System.Linq;
 using System.Runtime.CompilerServices;
 using System.Threading;
 using System.Threading.Tasks;
->>>>>>> 4c04c9d0
 using Garnet.common;
 using Microsoft.Extensions.Logging;
 using Tsavorite.core;
@@ -27,18 +23,15 @@
     public sealed unsafe partial class AofProcessor
     {
         readonly StoreWrapper storeWrapper;
-<<<<<<< HEAD
-        readonly RespServerSession respServerSession;
-
-        private readonly RawStringInput storeInput;
-        private readonly ObjectInput objectStoreInput;
-        private readonly UnifiedStoreInput unifiedStoreInput;
-        private readonly CustomProcedureInput customProcInput;
-        private readonly SessionParseState parseState;
-=======
+        //readonly RespServerSession respServerSession;
+
+        //private readonly RawStringInput storeInput;
+        //private readonly ObjectInput objectStoreInput;
+        //private readonly UnifiedStoreInput unifiedStoreInput;
+        //private readonly CustomProcedureInput customProcInput;
+        //private readonly SessionParseState parseState;
         readonly RespServerSession[] respServerSessions;
         readonly AofReplayCoordinator aofReplayCoordinator;
->>>>>>> 4c04c9d0
 
         int activeDbId;
 
@@ -95,20 +88,7 @@
             // Switch current contexts to match the default database
             SwitchActiveDatabaseContext(storeWrapper.DefaultDatabase, true);
 
-<<<<<<< HEAD
-            parseState.Initialize();
-            storeInput.parseState = parseState;
-            objectStoreInput.parseState = parseState;
-            unifiedStoreInput.parseState = parseState;
-            customProcInput.parseState = parseState;
-
-            inflightTxns = [];
-            buffer = new byte[BufferSizeUtils.ServerBufferSize(new MaxSizeSettings())];
-            handle = GCHandle.Alloc(buffer, GCHandleType.Pinned);
-            bufferPtr = (byte*)handle.AddrOfPinnedObject();
-=======
             aofReplayCoordinator = new AofReplayCoordinator(this, logger);
->>>>>>> 4c04c9d0
             this.logger = logger;
         }
 
@@ -119,18 +99,12 @@
         {
             foreach (var respServerSession in respServerSessions)
             {
-<<<<<<< HEAD
-                dbSession.StorageSession.basicContext.Session?.Dispose();
-                dbSession.StorageSession.objectStoreBasicContext.Session?.Dispose();
-                dbSession.StorageSession.unifiedStoreBasicContext.Session?.Dispose();
-=======
                 var databaseSessionsSnapshot = respServerSession.GetDatabaseSessionsSnapshot();
                 foreach (var dbSession in databaseSessionsSnapshot)
                 {
                     dbSession.StorageSession.basicContext.Session?.Dispose();
                     dbSession.StorageSession.objectStoreBasicContext.Session?.Dispose();
                 }
->>>>>>> 4c04c9d0
             }
         }
 
@@ -324,27 +298,32 @@
                 case AofEntryType.ObjectStoreStreamingCheckpointStartCommit:
                     Debug.Assert(storeWrapper.serverOptions.ReplicaDisklessSync);
                     if (asReplica && header.storeVersion > storeWrapper.store.CurrentVersion)
-<<<<<<< HEAD
-                        storeWrapper.store.SetVersion(header.storeVersion);
-=======
+                    //<<<<<<< HEAD
+                    //                        storeWrapper.store.SetVersion(header.storeVersion);
+                    //                    break;
+                    //                case AofEntryType.FlushAll:
+                    //                    storeWrapper.FlushAllDatabases(unsafeTruncateLog: header.unsafeTruncateLog == 1);
+                    //                    break;
+                    //                case AofEntryType.FlushDb:
+                    //                    storeWrapper.FlushDatabase(unsafeTruncateLog: header.unsafeTruncateLog == 1, dbId: header.databaseId);
+                    //=======
                     {
                         if (storeWrapper.serverOptions.AofSublogCount == 1)
                         {
-                            storeWrapper.objectStore.SetVersion(header.storeVersion);
+                            storeWrapper.store.SetVersion(header.storeVersion);
                         }
                         else
                         {
                             aofReplayCoordinator.ProcessSynchronizedOperation(
                                 ptr,
                                 (int)EventBarrierType.STREAMING_CHECKPOINT,
-                                () => storeWrapper.objectStore.SetVersion(header.storeVersion));
+                                () => storeWrapper.store.SetVersion(header.storeVersion));
                         }
                     }
                     break;
                 case AofEntryType.MainStoreStreamingCheckpointEndCommit:
                 case AofEntryType.ObjectStoreStreamingCheckpointEndCommit:
                     Debug.Assert(storeWrapper.serverOptions.ReplicaDisklessSync);
->>>>>>> 4c04c9d0
                     break;
                 case AofEntryType.FlushAll:
                     if (storeWrapper.serverOptions.AofSublogCount == 1)
@@ -377,14 +356,15 @@
                     storeWrapper.appendOnlyFile.replayTimestampManager.UpdateSublogSequencenumber(sublogIdx, extendedHeader.sequenceNumber);
                     break;
                 default:
-                    _ = ReplayOp(sublogIdx, basicContext, objectStoreBasicContext, ptr, length, asReplica);
-                    break;
-            }
-        }
-
-        private unsafe bool ReplayOp<TContext, TObjectContext>(int sublogIdx, TContext storeContext, TObjectContext objectStoreContext, byte* entryPtr, int length, bool asReplica)
-            where TContext : ITsavoriteContext<SpanByte, SpanByte, RawStringInput, SpanByteAndMemory, long, MainSessionFunctions, MainStoreFunctions, MainStoreAllocator>
-            where TObjectContext : ITsavoriteContext<byte[], IGarnetObject, ObjectInput, GarnetObjectStoreOutput, long, ObjectSessionFunctions, ObjectStoreFunctions, ObjectStoreAllocator>
+                    _ = ReplayOp(sublogIdx, basicContext, objectStoreBasicContext, unifiedStoreBasicContext, ptr, length, asReplica);
+                    break;
+            }
+        }
+
+        private unsafe bool ReplayOp<TContext, TObjectContext, TUnifiedContext>(int sublogIdx, TContext storeContext, TObjectContext objectStoreContext, TUnifiedContext unifiedStoreContext, byte* entryPtr, int length, bool asReplica)
+            where TContext : ITsavoriteContext<RawStringInput, SpanByteAndMemory, long, MainSessionFunctions, StoreFunctions, StoreAllocator>
+            where TObjectContext : ITsavoriteContext<ObjectInput, GarnetObjectStoreOutput, long, ObjectSessionFunctions, StoreFunctions, StoreAllocator>
+            where TUnifiedContext : ITsavoriteContext<UnifiedStoreInput, GarnetUnifiedStoreOutput, long, UnifiedSessionFunctions, StoreFunctions, StoreAllocator>
         {
             var header = *(AofHeader*)entryPtr;
             var replayContext = aofReplayCoordinator.GetReplayContext(sublogIdx);
@@ -393,59 +373,52 @@
             if (SkipRecord(sublogIdx, replayContext.inFuzzyRegion, entryPtr, length, asReplica))
                 return false;
 
-            ref var key = ref Unsafe.NullRef<SpanByte>();
-            var updateKeySequenceNumber = true;
-            var shardedLog = storeWrapper.serverOptions.AofSublogCount > 1;
+            var bufferPtr = (byte*)Unsafe.AsPointer(ref replayContext.objectOutputBuffer[0]);
+            var bufferLength = replayContext.objectOutputBuffer.Length;
+            var isSharded = storeWrapper.serverOptions.AofSublogCount > 1;
             switch (header.opType)
             {
                 case AofEntryType.StoreUpsert:
-                    key = ref StoreUpsert(storeContext, replayContext.storeInput, entryPtr, shardedLog);
+                    StoreUpsert(storeContext, replayContext.storeInput, entryPtr + HeaderSize(isSharded));
                     break;
                 case AofEntryType.StoreRMW:
-                    key = ref StoreRMW(storeContext, replayContext.storeInput, entryPtr, shardedLog);
+                    StoreRMW(storeContext, replayContext.storeInput, entryPtr + HeaderSize(isSharded));
                     break;
                 case AofEntryType.StoreDelete:
-                    key = ref StoreDelete(storeContext, entryPtr, shardedLog);
+                    StoreDelete(storeContext, entryPtr + HeaderSize(isSharded));
                     break;
                 case AofEntryType.ObjectStoreRMW:
-                    key = ref ObjectStoreRMW(objectStoreContext, replayContext.objectStoreInput, entryPtr, (byte*)Unsafe.AsPointer(ref replayContext.objectOutputBuffer[0]), replayContext.objectOutputBuffer.Length, shardedLog);
+                    ObjectStoreRMW(objectStoreContext, replayContext.objectStoreInput, entryPtr + HeaderSize(isSharded), bufferPtr, bufferLength);
                     break;
                 case AofEntryType.ObjectStoreUpsert:
-                    key = ref ObjectStoreUpsert(objectStoreContext, storeWrapper.GarnetObjectSerializer, entryPtr, (byte*)Unsafe.AsPointer(ref replayContext.objectOutputBuffer[0]), replayContext.objectOutputBuffer.Length, shardedLog);
+                    ObjectStoreUpsert(objectStoreContext, storeWrapper.GarnetObjectSerializer, entryPtr + HeaderSize(isSharded), bufferPtr, bufferLength);
                     break;
                 case AofEntryType.ObjectStoreDelete:
-                    key = ref ObjectStoreDelete(objectStoreContext, entryPtr, shardedLog);
+                    ObjectStoreDelete(objectStoreContext, entryPtr + HeaderSize(isSharded));
                     break;
                 case AofEntryType.UnifiedStoreRMW:
-                    UnifiedStoreRMW(unifiedStoreBasicContext, unifiedStoreInput, entryPtr, bufferPtr, buffer.Length);
+                    UnifiedStoreRMW(unifiedStoreContext, replayContext.unifiedStoreInput, entryPtr + HeaderSize(isSharded), bufferPtr, bufferLength);
                     break;
                 case AofEntryType.UnifiedStoreStringUpsert:
-                    UnifiedStoreStringUpsert(unifiedStoreBasicContext, unifiedStoreInput, entryPtr, bufferPtr, buffer.Length);
+                    UnifiedStoreStringUpsert(unifiedStoreContext, replayContext.unifiedStoreInput, entryPtr + HeaderSize(isSharded), bufferPtr, bufferLength);
                     break;
                 case AofEntryType.UnifiedStoreObjectUpsert:
-                    UnifiedStoreObjectUpsert(unifiedStoreBasicContext, storeWrapper.GarnetObjectSerializer, entryPtr, bufferPtr, buffer.Length);
+                    UnifiedStoreObjectUpsert(unifiedStoreContext, storeWrapper.GarnetObjectSerializer, entryPtr + HeaderSize(isSharded), bufferPtr, bufferLength);
                     break;
                 case AofEntryType.UnifiedStoreDelete:
-                    UnifiedStoreDelete(unifiedStoreBasicContext, entryPtr);
+                    UnifiedStoreDelete(unifiedStoreContext, entryPtr + HeaderSize(isSharded));
                     break;
                 case AofEntryType.StoredProcedure:
-                    updateKeySequenceNumber = false;
                     aofReplayCoordinator.ReplayStoredProc(sublogIdx, header.procedureId, entryPtr);
                     break;
                 case AofEntryType.TxnCommit:
-                    updateKeySequenceNumber = false;
                     aofReplayCoordinator.ProcessFuzzyRegionTransactionGroup(sublogIdx, entryPtr, asReplica);
                     break;
                 default:
                     throw new GarnetException($"Unknown AOF header operation type {header.opType}");
             }
-
-            if (storeWrapper.serverOptions.EnableAOF && shardedLog && updateKeySequenceNumber)
-            {
-                var extendedHeader = *(AofExtendedHeader*)entryPtr;
-                storeWrapper.appendOnlyFile.replayTimestampManager.UpdateKeySequenceNumber(sublogIdx, ref key, extendedHeader.sequenceNumber);
-            }
-
+            if (isSharded)
+                UpdateKeySequenceNumber(sublogIdx, entryPtr);
             return true;
         }
 
@@ -459,32 +432,12 @@
                     var switchDbSuccessful = respServerSession.TrySwitchActiveDatabaseSession(db.Id);
                     Debug.Assert(switchDbSuccessful);
                 }
-
-<<<<<<< HEAD
-            // Switch the storage context to match the session, if necessary
-            if (this.activeDbId != db.Id || initialSetup)
-            {
-                basicContext = respServerSession.storageSession.basicContext.Session.BasicContext;
-                objectStoreBasicContext = respServerSession.storageSession.objectStoreBasicContext.Session.BasicContext;
-                unifiedStoreBasicContext = respServerSession.storageSession.unifiedStoreBasicContext.Session.BasicContext;
-                this.activeDbId = db.Id;
-            }
-        }
-
-        static void StoreUpsert(BasicContext<RawStringInput, SpanByteAndMemory, long, MainSessionFunctions, StoreFunctions, StoreAllocator> basicContext,
-            RawStringInput storeInput, byte* ptr)
-        {
-            var curr = ptr + sizeof(AofHeader);
-            var key = PinnedSpanByte.FromLengthPrefixedPinnedPointer(curr);
-=======
                 // Switch the storage context to match the session, if necessary
                 if (this.activeDbId != db.Id || initialSetup)
                 {
-                    var session = respServerSession.storageSession.basicContext.Session;
-                    basicContext = session.BasicContext;
-                    var objectStoreSession = respServerSession.storageSession.objectStoreBasicContext.Session;
-                    if (objectStoreSession is not null)
-                        objectStoreBasicContext = objectStoreSession.BasicContext;
+                    basicContext = respServerSession.storageSession.basicContext.Session.BasicContext;
+                    objectStoreBasicContext = respServerSession.storageSession.objectStoreBasicContext.Session.BasicContext;
+                    unifiedStoreBasicContext = respServerSession.storageSession.unifiedStoreBasicContext.Session.BasicContext;
                     this.activeDbId = db.Id;
                 }
             }
@@ -492,16 +445,23 @@
 
         static int HeaderSize(bool useShardedLog) => useShardedLog ? sizeof(AofExtendedHeader) : sizeof(AofHeader);
 
-        static ref SpanByte StoreUpsert<TContext>(
+        void UpdateKeySequenceNumber(int sublogIdx, byte* ptr)
+        {
+            Debug.Assert(storeWrapper.serverOptions.AofSublogCount > 1);
+            var extendedHeader = *(AofExtendedHeader*)ptr;
+            var curr = ptr + sizeof(AofExtendedHeader);
+            var key = PinnedSpanByte.FromLengthPrefixedPinnedPointer(ptr);
+            storeWrapper.appendOnlyFile.replayTimestampManager.UpdateKeySequenceNumber(sublogIdx, ref key, extendedHeader.sequenceNumber);
+        }
+
+        static void StoreUpsert<TContext>(
             TContext basicContext,
             RawStringInput storeInput,
-            byte* ptr,
-            bool useShardedLog)
-            where TContext : ITsavoriteContext<SpanByte, SpanByte, RawStringInput, SpanByteAndMemory, long, MainSessionFunctions, MainStoreFunctions, MainStoreAllocator>
-        {
-            var curr = ptr + HeaderSize(useShardedLog);
-            ref var key = ref Unsafe.AsRef<SpanByte>(curr);
->>>>>>> 4c04c9d0
+            byte* ptr)
+            where TContext : ITsavoriteContext<RawStringInput, SpanByteAndMemory, long, MainSessionFunctions, StoreFunctions, StoreAllocator>
+        {
+            var curr = ptr;
+            var key = PinnedSpanByte.FromLengthPrefixedPinnedPointer(curr);
             curr += key.TotalSize;
 
             var value = PinnedSpanByte.FromLengthPrefixedPinnedPointer(curr);
@@ -511,155 +471,101 @@
             _ = storeInput.DeserializeFrom(curr);
 
             SpanByteAndMemory output = default;
-<<<<<<< HEAD
             basicContext.Upsert(key.ReadOnlySpan, ref storeInput, value.ReadOnlySpan, ref output);
             output.Dispose();
         }
 
-        static void StoreRMW(BasicContext<RawStringInput, SpanByteAndMemory, long, MainSessionFunctions, StoreFunctions, StoreAllocator> basicContext, RawStringInput storeInput, byte* ptr)
-        {
-            var curr = ptr + sizeof(AofHeader);
+        static void StoreRMW<TContext>(
+            TContext context,
+            RawStringInput storeInput,
+            byte* ptr)
+            where TContext : ITsavoriteContext<RawStringInput, SpanByteAndMemory, long, MainSessionFunctions, StoreFunctions, StoreAllocator>
+        {
+            var curr = ptr;
             var key = PinnedSpanByte.FromLengthPrefixedPinnedPointer(curr);
             curr += key.TotalSize;
 
             // Reconstructing RawStringInput
-
-            // input
-=======
-            basicContext.Upsert(ref key, ref storeInput, ref value, ref output);
-            if (!output.IsSpanByte)
-                output.Memory.Dispose();
-            return ref key;
-        }
-
-        static ref SpanByte StoreRMW<TContext>(
-            TContext basicContext,
-            RawStringInput storeInput,
-            byte* ptr,
-            bool useShardedLog)
-            where TContext : ITsavoriteContext<SpanByte, SpanByte, RawStringInput, SpanByteAndMemory, long, MainSessionFunctions, MainStoreFunctions, MainStoreAllocator>
-        {
-            var curr = ptr + HeaderSize(useShardedLog);
-            ref var key = ref Unsafe.AsRef<SpanByte>(curr);
-            curr += key.TotalSize;
-
-            // Reconstructing RawStringInput
->>>>>>> 4c04c9d0
             _ = storeInput.DeserializeFrom(curr);
 
             var pbOutput = stackalloc byte[32];
             var output = SpanByteAndMemory.FromPinnedPointer(pbOutput, 32);
 
-            if (basicContext.RMW(key.ReadOnlySpan, ref storeInput, ref output).IsPending)
-                basicContext.CompletePending(true);
-<<<<<<< HEAD
+            if (context.RMW(key.ReadOnlySpan, ref storeInput, ref output).IsPending)
+                context.CompletePending(true);
             output.Dispose();
         }
 
-        static void StoreDelete(BasicContext<RawStringInput, SpanByteAndMemory, long, MainSessionFunctions, StoreFunctions, StoreAllocator> basicContext, byte* ptr)
-        {
-            var key = SpanByte.FromLengthPrefixedPinnedPointer(ptr + sizeof(AofHeader));
-            basicContext.Delete(key);
-        }
-
-        static void ObjectStoreUpsert(BasicContext<ObjectInput, GarnetObjectStoreOutput, long, ObjectSessionFunctions, StoreFunctions, StoreAllocator> basicContext,
-                GarnetObjectSerializer garnetObjectSerializer, byte* ptr, byte* outputPtr, int outputLength)
-        {
-            var key = PinnedSpanByte.FromLengthPrefixedPinnedPointer(ptr + sizeof(AofHeader));
-
-            var value = PinnedSpanByte.FromLengthPrefixedPinnedPointer(ptr + sizeof(AofHeader) + key.TotalSize);
-            var valB = garnetObjectSerializer.Deserialize(value.ToArray());
-
-            // input
-            // TODOMigrate: _ = objectStoreInput.DeserializeFrom(curr); // TODO - need to serialize this as well
-=======
-            if (!output.IsSpanByte)
-                output.Memory.Dispose();
-            return ref key;
-        }
-
-        static ref SpanByte StoreDelete<TContext>(
-            TContext basicContext,
-            byte* ptr,
-            bool useShardedLog)
-            where TContext : ITsavoriteContext<SpanByte, SpanByte, RawStringInput, SpanByteAndMemory, long, MainSessionFunctions, MainStoreFunctions, MainStoreAllocator>
-        {
-            ref var key = ref Unsafe.AsRef<SpanByte>(ptr + HeaderSize(useShardedLog));
-            basicContext.Delete(ref key);
-            return ref key;
-        }
-
-        static ref SpanByte ObjectStoreUpsert<TObjectContext>(
-            TObjectContext basicContext,
+        static void StoreDelete<TContext>(
+            TContext context,
+            byte* ptr)
+            where TContext : ITsavoriteContext<RawStringInput, SpanByteAndMemory, long, MainSessionFunctions, StoreFunctions, StoreAllocator>
+        {
+            var key = SpanByte.FromLengthPrefixedPinnedPointer(ptr);
+            context.Delete(key);
+        }
+
+        static void ObjectStoreUpsert<TContext>(
+            TContext context,
             GarnetObjectSerializer garnetObjectSerializer,
             byte* ptr,
             byte* outputPtr,
-            int outputLength,
-            bool useShardedLog)
-            where TObjectContext : ITsavoriteContext<byte[], IGarnetObject, ObjectInput, GarnetObjectStoreOutput, long, ObjectSessionFunctions, ObjectStoreFunctions, ObjectStoreAllocator>
-        {
-            ref var key = ref Unsafe.AsRef<SpanByte>(ptr + HeaderSize(useShardedLog));
-            var keyB = key.ToByteArray();
-
-            ref var value = ref Unsafe.AsRef<SpanByte>(ptr + HeaderSize(useShardedLog) + key.TotalSize);
-            var valB = garnetObjectSerializer.Deserialize(value.ToByteArray());
->>>>>>> 4c04c9d0
+            int outputLength)
+            where TContext : ITsavoriteContext<ObjectInput, GarnetObjectStoreOutput, long, ObjectSessionFunctions, StoreFunctions, StoreAllocator>
+        {
+            var key = PinnedSpanByte.FromLengthPrefixedPinnedPointer(ptr);
+            var value = PinnedSpanByte.FromLengthPrefixedPinnedPointer(ptr + key.TotalSize);
+            var valB = garnetObjectSerializer.Deserialize(value.ToArray());
+
+            // input
+            // TODOMigrate: _ = objectStoreInput.DeserializeFrom(curr); // TODO - need to serialize this as well
 
             var output = GarnetObjectStoreOutput.FromPinnedPointer(outputPtr, outputLength);
-            basicContext.Upsert(key.ReadOnlySpan, valB);
+            context.Upsert(key.ReadOnlySpan, valB);
             if (!output.SpanByteAndMemory.IsSpanByte)
                 output.SpanByteAndMemory.Memory.Dispose();
-            return ref key;
-        }
-
-<<<<<<< HEAD
-        static void ObjectStoreRMW(BasicContext<ObjectInput, GarnetObjectStoreOutput, long, ObjectSessionFunctions, StoreFunctions, StoreAllocator> basicContext,
+        }
+
+        static void ObjectStoreRMW<TContext>(
+            TContext context,
             ObjectInput objectStoreInput, byte* ptr, byte* outputPtr, int outputLength)
-        {
-            var curr = ptr + sizeof(AofHeader);
+            where TContext : ITsavoriteContext<ObjectInput, GarnetObjectStoreOutput, long, ObjectSessionFunctions, StoreFunctions, StoreAllocator>
+        {
+            var curr = ptr;
             var key = PinnedSpanByte.FromLengthPrefixedPinnedPointer(curr);
-=======
-        static ref SpanByte ObjectStoreRMW<TObjectContext>(
-            TObjectContext basicContext,
-            ObjectInput objectStoreInput,
+            curr += key.TotalSize;
+
+            // Reconstructing ObjectInput
+            _ = objectStoreInput.DeserializeFrom(curr);
+
+            // Call RMW with the reconstructed key & ObjectInput
+            var output = GarnetObjectStoreOutput.FromPinnedPointer(outputPtr, outputLength);
+            if (context.RMW(key.ReadOnlySpan, ref objectStoreInput, ref output).IsPending)
+                context.CompletePending(true);
+
+            if (!output.SpanByteAndMemory.IsSpanByte)
+                output.SpanByteAndMemory.Memory.Dispose();
+        }
+
+
+        static void ObjectStoreDelete<TContext>(
+            TContext context,
+            byte* ptr)
+            where TContext : ITsavoriteContext<ObjectInput, GarnetObjectStoreOutput, long, ObjectSessionFunctions, StoreFunctions, StoreAllocator>
+        {
+            var key = SpanByte.FromLengthPrefixedPinnedPointer(ptr);
+            context.Delete(key);
+        }
+
+        static void UnifiedStoreStringUpsert<TContext>(
+            TContext basicContext,
+            UnifiedStoreInput storeInput,
             byte* ptr,
             byte* outputPtr,
-            int outputLength,
-            bool useShardedLog)
-            where TObjectContext : ITsavoriteContext<byte[], IGarnetObject, ObjectInput, GarnetObjectStoreOutput, long, ObjectSessionFunctions, ObjectStoreFunctions, ObjectStoreAllocator>
-        {
-            var curr = ptr + HeaderSize(useShardedLog);
-            ref var key = ref Unsafe.AsRef<SpanByte>(curr);
->>>>>>> 4c04c9d0
-            curr += key.TotalSize;
-
-            // Reconstructing ObjectInput
-<<<<<<< HEAD
-
-            // input
-=======
->>>>>>> 4c04c9d0
-            _ = objectStoreInput.DeserializeFrom(curr);
-
-            // Call RMW with the reconstructed key & ObjectInput
-            var output = GarnetObjectStoreOutput.FromPinnedPointer(outputPtr, outputLength);
-            if (basicContext.RMW(key.ReadOnlySpan, ref objectStoreInput, ref output).IsPending)
-                basicContext.CompletePending(true);
-
-            if (!output.SpanByteAndMemory.IsSpanByte)
-                output.SpanByteAndMemory.Memory.Dispose();
-        }
-
-        static void ObjectStoreDelete(BasicContext<ObjectInput, GarnetObjectStoreOutput, long, ObjectSessionFunctions, StoreFunctions, StoreAllocator> basicContext, byte* ptr)
-        {
-            var key = SpanByte.FromLengthPrefixedPinnedPointer(ptr + sizeof(AofHeader));
-            basicContext.Delete(key);
-        }
-
-        static void UnifiedStoreStringUpsert(BasicContext<UnifiedStoreInput, GarnetUnifiedStoreOutput, long, UnifiedSessionFunctions, StoreFunctions, StoreAllocator> basicContext,
-            UnifiedStoreInput storeInput, byte* ptr, byte* outputPtr, int outputLength)
-        {
-            var curr = ptr + sizeof(AofHeader);
+            int outputLength)
+            where TContext : ITsavoriteContext<UnifiedStoreInput, GarnetUnifiedStoreOutput, long, UnifiedSessionFunctions, StoreFunctions, StoreAllocator>
+        {
+            var curr = ptr;
             var key = PinnedSpanByte.FromLengthPrefixedPinnedPointer(curr);
             curr += key.TotalSize;
 
@@ -667,8 +573,6 @@
             curr += value.TotalSize;
 
             // Reconstructing UnifiedStoreInput
-
-            // input
             _ = storeInput.DeserializeFrom(curr);
 
             var output = GarnetUnifiedStoreOutput.FromPinnedPointer(outputPtr, outputLength);
@@ -677,12 +581,17 @@
                 output.SpanByteAndMemory.Memory.Dispose();
         }
 
-        static void UnifiedStoreObjectUpsert(BasicContext<UnifiedStoreInput, GarnetUnifiedStoreOutput, long, UnifiedSessionFunctions, StoreFunctions, StoreAllocator> basicContext,
-                GarnetObjectSerializer garnetObjectSerializer, byte* ptr, byte* outputPtr, int outputLength)
-        {
-            var key = PinnedSpanByte.FromLengthPrefixedPinnedPointer(ptr + sizeof(AofHeader));
-
-            var value = PinnedSpanByte.FromLengthPrefixedPinnedPointer(ptr + sizeof(AofHeader) + key.TotalSize);
+        static void UnifiedStoreObjectUpsert<TContext>(
+            TContext basicContext,
+            GarnetObjectSerializer garnetObjectSerializer,
+            byte* ptr,
+            byte* outputPtr,
+            int outputLength)
+            where TContext : ITsavoriteContext<UnifiedStoreInput, GarnetUnifiedStoreOutput, long, UnifiedSessionFunctions, StoreFunctions, StoreAllocator>
+        {
+            var key = PinnedSpanByte.FromLengthPrefixedPinnedPointer(ptr);
+
+            var value = PinnedSpanByte.FromLengthPrefixedPinnedPointer(ptr + key.TotalSize);
             var valB = garnetObjectSerializer.Deserialize(value.ToArray());
 
             // input
@@ -694,46 +603,37 @@
                 output.SpanByteAndMemory.Memory.Dispose();
         }
 
-        static void UnifiedStoreRMW(BasicContext<UnifiedStoreInput, GarnetUnifiedStoreOutput, long, UnifiedSessionFunctions, StoreFunctions, StoreAllocator> basicContext,
-            UnifiedStoreInput unifiedStoreInput, byte* ptr, byte* outputPtr, int outputLength)
-        {
-            var curr = ptr + sizeof(AofHeader);
+        static void UnifiedStoreRMW<TContext>(
+            TContext context,
+            UnifiedStoreInput unifiedStoreInput,
+            byte* ptr,
+            byte* outputPtr,
+            int outputLength)
+            where TContext : ITsavoriteContext<UnifiedStoreInput, GarnetUnifiedStoreOutput, long, UnifiedSessionFunctions, StoreFunctions, StoreAllocator>
+        {
+            var curr = ptr;
             var key = PinnedSpanByte.FromLengthPrefixedPinnedPointer(curr);
             curr += key.TotalSize;
 
             // Reconstructing UnifiedStoreInput
-
-            // input
             _ = unifiedStoreInput.DeserializeFrom(curr);
 
             // Call RMW with the reconstructed key & UnifiedStoreInput
             var output = GarnetUnifiedStoreOutput.FromPinnedPointer(outputPtr, outputLength);
-            if (basicContext.RMW(key.ReadOnlySpan, ref unifiedStoreInput, ref output).IsPending)
-                basicContext.CompletePending(true);
+            if (context.RMW(key.ReadOnlySpan, ref unifiedStoreInput, ref output).IsPending)
+                context.CompletePending(true);
 
             if (!output.SpanByteAndMemory.IsSpanByte)
                 output.SpanByteAndMemory.Memory.Dispose();
-            return ref key;
-        }
-
-<<<<<<< HEAD
-        static void UnifiedStoreDelete(
-            BasicContext<UnifiedStoreInput, GarnetUnifiedStoreOutput, long, UnifiedSessionFunctions, StoreFunctions, StoreAllocator> basicContext, byte* ptr)
-        {
-            var key = SpanByte.FromLengthPrefixedPinnedPointer(ptr + sizeof(AofHeader));
-            basicContext.Delete(key);
-=======
-        static ref SpanByte ObjectStoreDelete<TObjectContext>(
-            TObjectContext basicContext,
-            byte* ptr,
-            bool useShardedLog)
-            where TObjectContext : ITsavoriteContext<byte[], IGarnetObject, ObjectInput, GarnetObjectStoreOutput, long, ObjectSessionFunctions, ObjectStoreFunctions, ObjectStoreAllocator>
-        {
-            ref var key = ref Unsafe.AsRef<SpanByte>(ptr + HeaderSize(useShardedLog));
-            var keyB = key.ToByteArray();
-            basicContext.Delete(ref keyB);
-            return ref key;
->>>>>>> 4c04c9d0
+        }
+
+        static void UnifiedStoreDelete<TContext>(
+            TContext context,
+            byte* ptr)
+            where TContext : ITsavoriteContext<UnifiedStoreInput, GarnetUnifiedStoreOutput, long, UnifiedSessionFunctions, StoreFunctions, StoreAllocator>
+        {
+            var key = SpanByte.FromLengthPrefixedPinnedPointer(ptr);
+            context.Delete(key);
         }
 
         /// <summary>
@@ -763,51 +663,11 @@
                 return false;
             }
 
-<<<<<<< HEAD
-        bool IsOldVersionRecord(AofHeader header)
-            => header.storeVersion < storeWrapper.store.CurrentVersion;
-
-        bool IsNewVersionRecord(AofHeader header)
-            => header.storeVersion > storeWrapper.store.CurrentVersion;
-=======
             bool IsOldVersionRecord(AofHeader header)
-            {
-                var storeType = ToAofStoreType(header.opType);
-
-                return storeType switch
-                {
-                    AofStoreType.MainStoreType => header.storeVersion < storeWrapper.store.CurrentVersion,
-                    AofStoreType.ObjectStoreType => header.storeVersion < storeWrapper.objectStore.CurrentVersion,
-                    AofStoreType.TxnType => header.storeVersion < storeWrapper.objectStore.CurrentVersion,
-                    _ => throw new GarnetException($"Unexpected AOF header store type {storeType}"),
-                };
-            }
+                => header.storeVersion < storeWrapper.store.CurrentVersion;
 
             bool IsNewVersionRecord(AofHeader header)
-            {
-                var storeType = ToAofStoreType(header.opType);
-                return storeType switch
-                {
-                    AofStoreType.MainStoreType => header.storeVersion > storeWrapper.store.CurrentVersion,
-                    AofStoreType.ObjectStoreType => header.storeVersion > storeWrapper.objectStore.CurrentVersion,
-                    AofStoreType.TxnType => header.storeVersion > storeWrapper.objectStore.CurrentVersion,
-                    _ => throw new GarnetException($"Unknown AOF header store type {storeType}"),
-                };
-            }
-
-            static AofStoreType ToAofStoreType(AofEntryType type)
-            {
-                return type switch
-                {
-                    AofEntryType.StoreUpsert or AofEntryType.StoreRMW or AofEntryType.StoreDelete => AofStoreType.MainStoreType,
-                    AofEntryType.ObjectStoreUpsert or AofEntryType.ObjectStoreRMW or AofEntryType.ObjectStoreDelete => AofStoreType.ObjectStoreType,
-                    AofEntryType.TxnStart or AofEntryType.TxnCommit or AofEntryType.TxnAbort or AofEntryType.StoredProcedure => AofStoreType.TxnType,
-                    AofEntryType.CheckpointStartCommit or AofEntryType.ObjectStoreStreamingCheckpointStartCommit => AofStoreType.CheckpointType,
-                    AofEntryType.CheckpointEndCommit or AofEntryType.MainStoreStreamingCheckpointEndCommit or AofEntryType.ObjectStoreStreamingCheckpointEndCommit => AofStoreType.CheckpointType,
-                    AofEntryType.FlushAll or AofEntryType.FlushDb => AofStoreType.FlushDbType,
-                    _ => throw new GarnetException($"Conversion to AofStoreType not possible for {type}"),
-                };
-            }
+                => header.storeVersion > storeWrapper.store.CurrentVersion;
         }
 
         /// <summary>
@@ -839,6 +699,5 @@
                 ptr += entryLength;
             }
         }
->>>>>>> 4c04c9d0
     }
 }