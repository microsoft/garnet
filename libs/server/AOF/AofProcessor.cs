﻿// Copyright (c) Microsoft Corporation.
// Licensed under the MIT license.

using System;
using System.Buffers;
using System.Diagnostics;
using System.Linq;
using System.Runtime.CompilerServices;
using System.Threading;
<<<<<<< HEAD
using System.Threading.Tasks;
=======
>>>>>>> 04c8fcf9
using Garnet.common;
using Microsoft.Extensions.Logging;
using Tsavorite.core;

namespace Garnet.server
{
    using StoreAllocator = ObjectAllocator<StoreFunctions<SpanByteComparer, DefaultRecordDisposer>>;
    using StoreFunctions = StoreFunctions<SpanByteComparer, DefaultRecordDisposer>;

    /// <summary>
    /// Wrapper for store and store-specific information
    /// </summary>
    public sealed unsafe partial class AofProcessor
    {
        readonly StoreWrapper storeWrapper;
<<<<<<< HEAD
        readonly RespServerSession[] respServerSessions;
=======
        readonly RespServerSession respServerSession;
>>>>>>> 04c8fcf9
        readonly AofReplayCoordinator aofReplayCoordinator;

        int activeDbId;

        /// <summary>
        /// Set ReadWriteSession on the cluster session (NOTE: used for replaying stored procedures only)
        /// </summary>
        public void SetReadWriteSession()
        {
            foreach (var respServerSession in respServerSessions)
                respServerSession.clusterSession.SetReadWriteSession();
        }

<<<<<<< HEAD
        /// <summary>
        /// Session for main store
        /// </summary>
        BasicContext<RawStringInput, SpanByteAndMemory, long, MainSessionFunctions, StoreFunctions, StoreAllocator> basicContext;

        /// <summary>
        /// Session for object store
        /// </summary>
        BasicContext<ObjectInput, GarnetObjectStoreOutput, long, ObjectSessionFunctions, StoreFunctions, StoreAllocator> objectStoreBasicContext;

        /// <summary>
        /// Session for unified store
        /// </summary>
        BasicContext<UnifiedStoreInput, GarnetUnifiedStoreOutput, long, UnifiedSessionFunctions, StoreFunctions, StoreAllocator> unifiedStoreBasicContext;
=======
        /// <summary>Basic (Ephemeral locking) Session Context for main store</summary>
        BasicContext<StringInput, SpanByteAndMemory, long, MainSessionFunctions, StoreFunctions, StoreAllocator> stringBasicContext;
        /// <summary>Transactional Session Context for main store</summary>
        TransactionalContext<StringInput, SpanByteAndMemory, long, MainSessionFunctions, StoreFunctions, StoreAllocator> stringTransactionalContext;

        /// <summary>Basic (Ephemeral locking) Session Context for object store</summary>
        BasicContext<ObjectInput, ObjectOutput, long, ObjectSessionFunctions, StoreFunctions, StoreAllocator> objectBasicContext;
        /// <summary>Transactional Session Context for object store</summary>
        TransactionalContext<ObjectInput, ObjectOutput, long, ObjectSessionFunctions, StoreFunctions, StoreAllocator> objectTransactionalContext;

        /// <summary>Basic (Ephemeral locking) Session Context for unified store</summary>
        BasicContext<UnifiedInput, UnifiedOutput, long, UnifiedSessionFunctions, StoreFunctions, StoreAllocator> unifiedBasicContext;
        /// <summary>Transactional Session Context for unified store</summary>
        TransactionalContext<UnifiedInput, UnifiedOutput, long, UnifiedSessionFunctions, StoreFunctions, StoreAllocator> unifiedTransactionalContext;
>>>>>>> 04c8fcf9

        readonly StoreWrapper replayAofStoreWrapper;
        readonly IClusterProvider clusterProvider;

<<<<<<< HEAD
=======
        readonly ILogger logger;

>>>>>>> 04c8fcf9
        /// <summary>
        /// Create new AOF processor
        /// </summary>
        public AofProcessor(
            StoreWrapper storeWrapper,
            IClusterProvider clusterProvider = null,
            bool recordToAof = false,
            ILogger logger = null)
        {
            this.storeWrapper = storeWrapper;

            this.clusterProvider = clusterProvider;
            replayAofStoreWrapper = new StoreWrapper(storeWrapper, recordToAof);

<<<<<<< HEAD
            this.activeDbId = 0;
            this.respServerSessions = [ .. Enumerable.Range(0, storeWrapper.serverOptions.AofVirtualSublogCount).Select(
                    _ => new RespServerSession(
                        0,
                        networkSender: null,
                        storeWrapper: replayAofStoreWrapper,
                        subscribeBroker: null,
                        authenticator: null,
                        enableScripts: false,
                        clusterProvider: clusterProvider))];
=======
            activeDbId = 0;
            respServerSession = ObtainServerSession();
>>>>>>> 04c8fcf9

            // Switch current contexts to match the default database
            SwitchActiveDatabaseContext(storeWrapper.DefaultDatabase, true);

<<<<<<< HEAD
            aofReplayCoordinator = new AofReplayCoordinator(storeWrapper.serverOptions, this, logger);
=======
            aofReplayCoordinator = new AofReplayCoordinator(this, logger);
>>>>>>> 04c8fcf9
            this.logger = logger;
        }

        private RespServerSession ObtainServerSession()
            => new(0, networkSender: null, storeWrapper: replayAofStoreWrapper, subscribeBroker: null, authenticator: null, enableScripts: false, clusterProvider: clusterProvider);

        /// <summary>
        /// Dispose
        /// </summary>
        public void Dispose()
        {
            foreach (var respServerSession in respServerSessions)
            {
<<<<<<< HEAD
                var databaseSessionsSnapshot = respServerSession.GetDatabaseSessionsSnapshot();
                foreach (var dbSession in databaseSessionsSnapshot)
                {
                    dbSession.StorageSession.basicContext.Session?.Dispose();
                    dbSession.StorageSession.objectStoreBasicContext.Session?.Dispose();
                }
=======
                dbSession.StorageSession.stringBasicContext.Session?.Dispose();
                dbSession.StorageSession.objectBasicContext.Session?.Dispose();
                dbSession.StorageSession.unifiedBasicContext.Session?.Dispose();
>>>>>>> 04c8fcf9
            }
        }

        /// <summary>
        /// Recover store using AOF
        /// </summary>
        /// <param name="db">Database to recover</param>
        /// <param name="untilAddress">Tail address for recovery</param>
        /// <returns>Tail address</returns>
<<<<<<< HEAD
        public AofAddress Recover(GarnetDatabase db, AofAddress untilAddress)
        {
            Stopwatch swatch = new();
            swatch.Start();
            var total_number_of_replayed_records = 0L;
            try
            {
                storeWrapper.appendOnlyFile.CreateOrUpdateKeySequenceManager();
=======
        public long Recover(GarnetDatabase db, long untilAddress = -1)
        {
            var start = Stopwatch.GetTimestamp();
            var total_number_of_replayed_records = 0L;
            try
            {
>>>>>>> 04c8fcf9
                logger?.LogInformation("Begin AOF recovery for DB ID: {id}", db.Id);
                return RecoverReplay(db, untilAddress);
            }
            finally
            {
<<<<<<< HEAD
                storeWrapper.appendOnlyFile.ResetSequenceNumberGenerator();
                var seconds = swatch.ElapsedMilliseconds / 1000.0;
                var aofSize = db.AppendOnlyFile.TotalSize();
                var recordsPerSec = total_number_of_replayed_records / seconds;
                var GiBperSecs = aofSize / seconds / 1_000_000_000;
=======
                var end = Stopwatch.GetTimestamp();
                var elapsed = Stopwatch.GetElapsedTime(start, end);
                var seconds = elapsed.TotalMilliseconds / 1000.0;
                var aofSize = db.AppendOnlyFile.TailAddress - db.AppendOnlyFile.BeginAddress;
                var recordsPerSec = total_number_of_replayed_records / seconds;
                var gigabytesPerSec = (aofSize / seconds) / (double)1_000_000_000;
>>>>>>> 04c8fcf9

                logger?.LogInformation("AOF Recovery in {seconds} secs", seconds);
                logger?.LogInformation("Total number of replayed records {total_number_of_replayed_records:N0} bytes", total_number_of_replayed_records);
                logger?.LogInformation("Throughput {recordsPerSec:N2} records/sec", recordsPerSec);
                logger?.LogInformation("AOF Recovery size {aofSize:N0}", aofSize);
<<<<<<< HEAD
                logger?.LogInformation("AOF Recovery throughput {GiBperSecs:N2} GiB/secs", GiBperSecs);
            }

            AofAddress RecoverReplay(GarnetDatabase db, AofAddress untilAddress)
=======
                logger?.LogInformation("AOF Recovery throughput {GiBperSecs:N2} GiB/secs", gigabytesPerSec);
            }

            long RecoverReplay(GarnetDatabase db, long untilAddress)
>>>>>>> 04c8fcf9
            {
                // Begin replay for specified database
                logger?.LogInformation("Begin AOF replay for DB ID: {id}", db.Id);
                try
                {
                    // Fetch the database AOF and update the current database context for the processor
                    var appendOnlyFile = db.AppendOnlyFile;
                    SwitchActiveDatabaseContext(db);

                    // Set the tail address for replay recovery to the tail address of the AOF if none specified
<<<<<<< HEAD
                    untilAddress.SetValueIf(appendOnlyFile.Log.TailAddress, -1);

                    var tasks = new Task[untilAddress.Length];
                    for (var i = 0; i < untilAddress.Length; i++)
                    {
                        var sublogIdx = i;
                        tasks[i] = Task.Run(() => RecoverReplayTask(sublogIdx, untilAddress));
                    }

                    Task.WaitAll(tasks);

                    void RecoverReplayTask(int sublogIdx, AofAddress untilAddress)
                    {
                        var count = 0;
                        using var scan = appendOnlyFile.Scan(sublogIdx, appendOnlyFile.Log.GetBeginAddress(sublogIdx), untilAddress[sublogIdx]);

                        // Replay each AOF record in the current database context
                        while (scan.GetNext(MemoryPool<byte>.Shared, out var entry, out var length, out _, out long nextAofAddress))
                        {
                            count++;
                            ProcessAofRecord(sublogIdx, entry, length);
                            if (count % 100_000 == 0)
                                logger?.LogTrace("Completed AOF replay of {count} records, until AOF address {nextAofAddress} (DB ID: {id})", count, nextAofAddress, db.Id);
                        }

                        logger?.LogInformation("Completed full AOF sublog {taskId} replay of {count:N0} records (DB ID: {id})", sublogIdx, count, db.Id);
                        _ = Interlocked.Add(ref total_number_of_replayed_records, count);
                    }

                    unsafe void ProcessAofRecord(int sublogIdx, IMemoryOwner<byte> entry, int length)
                    {
                        fixed (byte* ptr = entry.Memory.Span)
                        {
                            ProcessAofRecordInternal(sublogIdx, ptr, length, asReplica: false, out _);
                        }
                        entry.Dispose();
                    }

=======
                    if (untilAddress == -1)
                        untilAddress = appendOnlyFile.TailAddress;

                    // Run recover replay task
                    RecoverReplayTask(untilAddress);

                    void RecoverReplayTask(long untilAddress)
                    {
                        var count = 0;
                        using var scan = appendOnlyFile.Scan(appendOnlyFile.BeginAddress, untilAddress);

                        // Replay each AOF record in the current database context
                        while (scan.GetNext(MemoryPool<byte>.Shared, out var entry, out var length, out _, out var nextAofAddress))
                        {
                            count++;
                            ProcessAofRecord(entry, length);
                            if (count % 100_000 == 0)
                                logger?.LogTrace("Completed AOF replay of {count} records, until AOF address {nextAofAddress} (DB ID: {id})", count, nextAofAddress, db.Id);
                        }

                        logger?.LogInformation("Completed full AOF sublog replay of {count:N0} records (DB ID: {id})", count, db.Id);
                        _ = Interlocked.Add(ref total_number_of_replayed_records, count);
                    }

                    unsafe void ProcessAofRecord(IMemoryOwner<byte> entry, int length)
                    {
                        fixed (byte* ptr = entry.Memory.Span)
                            ProcessAofRecordInternal(ptr, length, asReplica: false, out _);
                        entry.Dispose();
                    }

>>>>>>> 04c8fcf9
                    return untilAddress;
                }
                catch (Exception ex)
                {
                    logger?.LogError(ex, "An error occurred AofProcessor.RecoverReplay");

                    if (storeWrapper.serverOptions.FailOnRecoveryError)
                        throw;
                }
                finally
                {
                    aofReplayCoordinator.Dispose();
<<<<<<< HEAD
                    foreach (var respServerSession in respServerSessions)
                        respServerSession.Dispose();
                }

                return AofAddress.Create(storeWrapper.serverOptions.AofPhysicalSublogCount, -1);
=======
                    respServerSession.Dispose();
                }

                return -1;
>>>>>>> 04c8fcf9
            }
        }

        /// <summary>
        /// Process AOF record internal
<<<<<<< HEAD
        /// NOTE: This method is shared between recover replay and replication replay
        /// </summary>
        /// <param name="sublogIdx"></param>
=======
        /// </summary>
>>>>>>> 04c8fcf9
        /// <param name="ptr"></param>
        /// <param name="length"></param>
        /// <param name="asReplica"></param>
        /// <param name="isCheckpointStart"></param>
<<<<<<< HEAD
        public void ProcessAofRecordInternal(int sublogIdx, byte* ptr, int length, bool asReplica, out bool isCheckpointStart)
        {
            var header = *(AofHeader*)ptr;
            var shardedHeader = default(AofShardedHeader);
            var replayContext = aofReplayCoordinator.GetReplayContext(sublogIdx);
=======
        public unsafe void ProcessAofRecordInternal(byte* ptr, int length, bool asReplica, out bool isCheckpointStart)
        {
            var header = *(AofHeader*)ptr;
            var replayContext = aofReplayCoordinator.GetReplayContext();
>>>>>>> 04c8fcf9
            isCheckpointStart = false;
            var shardedLog = storeWrapper.serverOptions.AofPhysicalSublogCount > 1;

            // Handle transactions
<<<<<<< HEAD
            if (aofReplayCoordinator.AddOrReplayTransactionOperation(sublogIdx, ptr, length, asReplica))
=======
            if (aofReplayCoordinator.AddOrReplayTransactionOperation(ptr, length, asReplica))
>>>>>>> 04c8fcf9
                return;

            switch (header.opType)
            {
                case AofEntryType.CheckpointStartCommit:
                    // Inform caller that we processed a checkpoint start marker so that it can record ReplicationCheckpointStartOffset if this is a replica replay
                    isCheckpointStart = true;
                    if (header.aofHeaderVersion > 1)
                    {
                        if (replayContext.inFuzzyRegion)
                        {
<<<<<<< HEAD
                            logger?.LogInformation("Encountered new CheckpointStartCommit before prior CheckpointEndCommit. Clearing {fuzzyRegionBufferCount} records from previous fuzzy region", aofReplayCoordinator.FuzzyRegionBufferCount(sublogIdx));
                            aofReplayCoordinator.ClearFuzzyRegionBuffer(sublogIdx);
=======
                            logger?.LogInformation("Encountered new CheckpointStartCommit before prior CheckpointEndCommit. Clearing {fuzzyRegionBufferCount} records from previous fuzzy region",
                                aofReplayCoordinator.FuzzyRegionBufferCount());
                            aofReplayCoordinator.ClearFuzzyRegionBuffer();
>>>>>>> 04c8fcf9
                        }
                        Debug.Assert(!replayContext.inFuzzyRegion);
                        replayContext.inFuzzyRegion = true;
                    }
<<<<<<< HEAD

                    if (shardedLog)
                    {
                        shardedHeader = *(AofShardedHeader*)ptr;
                        storeWrapper.appendOnlyFile.replicaReadConsistencyStateManager.UpdateVirtualSublogMaxSequenceNumber(sublogIdx, shardedHeader.sequenceNumber);
                    }
=======
>>>>>>> 04c8fcf9
                    break;
                case AofEntryType.CheckpointEndCommit:
                    if (header.aofHeaderVersion > 1)
                    {
                        if (!replayContext.inFuzzyRegion)
                        {
                            logger?.LogInformation("Encountered CheckpointEndCommit without a prior CheckpointStartCommit - ignoring");
                        }
                        else
                        {
<<<<<<< HEAD
                            Debug.Assert(replayContext.inFuzzyRegion);
=======
>>>>>>> 04c8fcf9
                            replayContext.inFuzzyRegion = false;
                            // Take checkpoint after the fuzzy region
                            if (asReplica && header.storeVersion > storeWrapper.store.CurrentVersion)
                            {
<<<<<<< HEAD
                                if (!shardedLog)
                                {
                                    _ = storeWrapper.TakeCheckpoint(background: false, logger);
                                }
                                else
                                {
                                    aofReplayCoordinator.ProcessSynchronizedOperation(
                                        sublogIdx,
                                        ptr,
                                        (int)EventBarrierType.CHECKPOINT,
                                        () => storeWrapper.TakeCheckpoint(background: false, logger));
                                }
                            }

                            // Process buffered records
                            aofReplayCoordinator.ProcessFuzzyRegionOperations(sublogIdx, storeWrapper.store.CurrentVersion, asReplica);
                            aofReplayCoordinator.ClearFuzzyRegionBuffer(sublogIdx);
=======
                                _ = storeWrapper.TakeCheckpoint(background: false, logger);
                            }

                            // Process buffered records
                            aofReplayCoordinator.ProcessFuzzyRegionOperations(storeWrapper.store.CurrentVersion, asReplica);
                            aofReplayCoordinator.ClearFuzzyRegionBuffer();
>>>>>>> 04c8fcf9
                        }
                    }
                    break;
                case AofEntryType.MainStoreStreamingCheckpointStartCommit:
                case AofEntryType.ObjectStoreStreamingCheckpointStartCommit:
                    Debug.Assert(storeWrapper.serverOptions.ReplicaDisklessSync);
                    if (asReplica && header.storeVersion > storeWrapper.store.CurrentVersion)
<<<<<<< HEAD
                    {
                        if (!shardedLog)
                        {
                            storeWrapper.store.SetVersion(header.storeVersion);
                        }
                        else
                        {
                            aofReplayCoordinator.ProcessSynchronizedOperation(
                                sublogIdx,
                                ptr,
                                (int)EventBarrierType.STREAMING_CHECKPOINT,
                                () => storeWrapper.store.SetVersion(header.storeVersion));
                        }
                    }
                    break;
                case AofEntryType.ObjectStoreStreamingCheckpointStartCommit:
                    Debug.Assert(storeWrapper.serverOptions.ReplicaDisklessSync);
                    if (asReplica && header.storeVersion > storeWrapper.store.CurrentVersion)
                    {
                        if (!shardedLog)
                        {
                            storeWrapper.store.SetVersion(header.storeVersion);
                        }
                        else
                        {
                            aofReplayCoordinator.ProcessSynchronizedOperation(
                                sublogIdx,
                                ptr,
                                (int)EventBarrierType.STREAMING_CHECKPOINT,
                                () => storeWrapper.store.SetVersion(header.storeVersion));
                        }
                    }
                    break;
                case AofEntryType.MainStoreStreamingCheckpointEndCommit:
                case AofEntryType.ObjectStoreStreamingCheckpointEndCommit:
                    Debug.Assert(storeWrapper.serverOptions.ReplicaDisklessSync);
                    if (shardedLog)
                    {
                        shardedHeader = *(AofShardedHeader*)ptr;
                        storeWrapper.appendOnlyFile.replicaReadConsistencyStateManager.UpdateVirtualSublogMaxSequenceNumber(sublogIdx, shardedHeader.sequenceNumber);
                    }
                    break;
=======
                        storeWrapper.store.SetVersion(header.storeVersion);
                    break;
                case AofEntryType.MainStoreStreamingCheckpointEndCommit:
                case AofEntryType.ObjectStoreStreamingCheckpointEndCommit:
                    Debug.Assert(storeWrapper.serverOptions.ReplicaDisklessSync);
                    break;
>>>>>>> 04c8fcf9
                case AofEntryType.FlushAll:
                    if (!shardedLog)
                    {
                        storeWrapper.FlushAllDatabases(unsafeTruncateLog: header.unsafeTruncateLog == 1);
                    }
                    else
                    {
                        aofReplayCoordinator.ProcessSynchronizedOperation(
                            sublogIdx,
                            ptr,
                            (int)EventBarrierType.FLUSH_DB_ALL,
                            () => storeWrapper.FlushAllDatabases(unsafeTruncateLog: header.unsafeTruncateLog == 1));
                    }
                    break;
                case AofEntryType.FlushDb:
                    if (!shardedLog)
                    {
                        storeWrapper.FlushDatabase(unsafeTruncateLog: header.unsafeTruncateLog == 1, dbId: header.databaseId);
                    }
                    else
                    {
                        aofReplayCoordinator.ProcessSynchronizedOperation(
                            sublogIdx,
                            ptr,
                            (int)EventBarrierType.FLUSH_DB,
                            () => storeWrapper.FlushDatabase(unsafeTruncateLog: header.unsafeTruncateLog == 1, dbId: header.databaseId));
                    }
                    break;
<<<<<<< HEAD
                case AofEntryType.RefreshSublogTail:
                    shardedHeader = *(AofShardedHeader*)ptr;
                    //logger?.LogDebug("RefreshSublogTail {sublogIdx} {idx}", sublogIdx, extendedHeader.sequenceNumber);
                    storeWrapper.appendOnlyFile.replicaReadConsistencyStateManager.UpdateVirtualSublogMaxSequenceNumber(sublogIdx, shardedHeader.sequenceNumber);
                    break;
                default:
                    _ = ReplayOp(sublogIdx, basicContext, objectStoreBasicContext, unifiedStoreBasicContext, ptr, length, asReplica);
=======
                default:
                    _ = ReplayOp(stringBasicContext, objectBasicContext, unifiedBasicContext, ptr, length, asReplica);
>>>>>>> 04c8fcf9
                    break;
            }
        }

<<<<<<< HEAD
        private unsafe bool ReplayOp<TContext, TObjectContext, TUnifiedContext>(int sublogIdx, TContext storeContext, TObjectContext objectStoreContext, TUnifiedContext unifiedStoreContext, byte* entryPtr, int length, bool asReplica)
            where TContext : ITsavoriteContext<RawStringInput, SpanByteAndMemory, long, MainSessionFunctions, StoreFunctions, StoreAllocator>
            where TObjectContext : ITsavoriteContext<ObjectInput, GarnetObjectStoreOutput, long, ObjectSessionFunctions, StoreFunctions, StoreAllocator>
            where TUnifiedContext : ITsavoriteContext<UnifiedStoreInput, GarnetUnifiedStoreOutput, long, UnifiedSessionFunctions, StoreFunctions, StoreAllocator>
        {
            var header = *(AofHeader*)entryPtr;
            var replayContext = aofReplayCoordinator.GetReplayContext(sublogIdx);

            // Skips (1) entries with versions that were part of prior checkpoint; and (2) future entries in fuzzy region
            if (SkipRecord(sublogIdx, replayContext.inFuzzyRegion, entryPtr, length, asReplica))
=======
        private unsafe bool ReplayOp<TStringContext, TObjectContext, TUnifiedContext>(
                TStringContext stringContext, TObjectContext objectContext, TUnifiedContext unifiedContext,
                byte* entryPtr, int length, bool asReplica)
            where TStringContext : ITsavoriteContext<StringInput, SpanByteAndMemory, long, MainSessionFunctions, StoreFunctions, StoreAllocator>
            where TObjectContext : ITsavoriteContext<ObjectInput, ObjectOutput, long, ObjectSessionFunctions, StoreFunctions, StoreAllocator>
            where TUnifiedContext : ITsavoriteContext<UnifiedInput, UnifiedOutput, long, UnifiedSessionFunctions, StoreFunctions, StoreAllocator>
        {
            var header = *(AofHeader*)entryPtr;
            var replayContext = aofReplayCoordinator.GetReplayContext();

            // Skips (1) entries with versions that were part of prior checkpoint; and (2) future entries in fuzzy region
            if (SkipRecord(replayContext.inFuzzyRegion, entryPtr, length, asReplica))
>>>>>>> 04c8fcf9
                return false;

            var bufferPtr = (byte*)Unsafe.AsPointer(ref replayContext.objectOutputBuffer[0]);
            var bufferLength = replayContext.objectOutputBuffer.Length;
<<<<<<< HEAD
            var isSharded = storeWrapper.serverOptions.AofPhysicalSublogCount > 1;
            var updateKey = true;
            switch (header.opType)
            {
                case AofEntryType.StoreUpsert:
                    StoreUpsert(storeContext, replayContext.storeInput, AofHeader.SkipHeader(entryPtr));
                    break;
                case AofEntryType.StoreRMW:
                    StoreRMW(storeContext, replayContext.storeInput, AofHeader.SkipHeader(entryPtr));
                    break;
                case AofEntryType.StoreDelete:
                    StoreDelete(storeContext, AofHeader.SkipHeader(entryPtr));
                    break;
                case AofEntryType.ObjectStoreRMW:
                    ObjectStoreRMW(objectStoreContext, replayContext.objectStoreInput, AofHeader.SkipHeader(entryPtr), bufferPtr, bufferLength);
                    break;
                case AofEntryType.ObjectStoreUpsert:
                    ObjectStoreUpsert(objectStoreContext, storeWrapper.GarnetObjectSerializer, AofHeader.SkipHeader(entryPtr), bufferPtr, bufferLength);
                    break;
                case AofEntryType.ObjectStoreDelete:
                    ObjectStoreDelete(objectStoreContext, AofHeader.SkipHeader(entryPtr));
                    break;
                case AofEntryType.UnifiedStoreRMW:
                    UnifiedStoreRMW(unifiedStoreContext, replayContext.unifiedStoreInput, AofHeader.SkipHeader(entryPtr), bufferPtr, bufferLength);
                    break;
                case AofEntryType.UnifiedStoreStringUpsert:
                    UnifiedStoreStringUpsert(unifiedStoreContext, replayContext.unifiedStoreInput, AofHeader.SkipHeader(entryPtr), bufferPtr, bufferLength);
                    break;
                case AofEntryType.UnifiedStoreObjectUpsert:
                    UnifiedStoreObjectUpsert(unifiedStoreContext, storeWrapper.GarnetObjectSerializer, AofHeader.SkipHeader(entryPtr), bufferPtr, bufferLength);
                    break;
                case AofEntryType.UnifiedStoreDelete:
                    UnifiedStoreDelete(unifiedStoreContext, AofHeader.SkipHeader(entryPtr));
                    break;
                case AofEntryType.StoredProcedure:
                    updateKey = false;
                    aofReplayCoordinator.ReplayStoredProc(sublogIdx, header.procedureId, entryPtr);
                    break;
                case AofEntryType.TxnCommit:
                    updateKey = false;
                    aofReplayCoordinator.ProcessFuzzyRegionTransactionGroup(sublogIdx, entryPtr, asReplica);
=======
            var keyPtr = entryPtr + sizeof(AofHeader);
            switch (header.opType)
            {
                case AofEntryType.StoreUpsert:
                    StoreUpsert(stringContext, keyPtr);
                    break;
                case AofEntryType.StoreRMW:
                    StoreRMW(stringContext, keyPtr);
                    break;
                case AofEntryType.StoreDelete:
                    StoreDelete(stringContext, keyPtr);
                    break;
                case AofEntryType.ObjectStoreRMW:
                    ObjectStoreRMW(objectContext, keyPtr, bufferPtr, bufferLength);
                    break;
                case AofEntryType.ObjectStoreUpsert:
                    ObjectStoreUpsert(objectContext, storeWrapper.GarnetObjectSerializer, keyPtr, bufferPtr, bufferLength);
                    break;
                case AofEntryType.ObjectStoreDelete:
                    ObjectStoreDelete(objectContext, keyPtr);
                    break;
                case AofEntryType.UnifiedStoreRMW:
                    UnifiedStoreRMW(unifiedContext, keyPtr, bufferPtr, bufferLength);
                    break;
                case AofEntryType.UnifiedStoreStringUpsert:
                    UnifiedStoreStringUpsert(unifiedContext, keyPtr, bufferPtr, bufferLength);
                    break;
                case AofEntryType.UnifiedStoreObjectUpsert:
                    UnifiedStoreObjectUpsert(unifiedContext, storeWrapper.GarnetObjectSerializer, keyPtr, bufferPtr, bufferLength);
                    break;
                case AofEntryType.UnifiedStoreDelete:
                    UnifiedStoreDelete(unifiedContext, keyPtr);
                    break;
                case AofEntryType.StoredProcedure:
                    aofReplayCoordinator.ReplayStoredProc(header.procedureId, entryPtr);
                    break;
                case AofEntryType.TxnCommit:
                    aofReplayCoordinator.ProcessFuzzyRegionTransactionGroup(entryPtr, asReplica);
>>>>>>> 04c8fcf9
                    break;
                default:
                    throw new GarnetException($"Unknown AOF header operation type {header.opType}");
            }
<<<<<<< HEAD
            if (isSharded && updateKey)
                UpdateKeySequenceNumber(sublogIdx, entryPtr);
=======

>>>>>>> 04c8fcf9
            return true;
        }

        private void SwitchActiveDatabaseContext(GarnetDatabase db, bool initialSetup = false)
        {
            foreach (var respServerSession in respServerSessions)
            {
                // Switch the session's context to match the specified database, if necessary
                if (respServerSession.activeDbId != db.Id)
                {
                    var switchDbSuccessful = respServerSession.TrySwitchActiveDatabaseSession(db.Id);
                    Debug.Assert(switchDbSuccessful);
                }
                // Switch the storage context to match the session, if necessary
                if (this.activeDbId != db.Id || initialSetup)
                {
                    basicContext = respServerSession.storageSession.basicContext.Session.BasicContext;
                    objectStoreBasicContext = respServerSession.storageSession.objectStoreBasicContext.Session.BasicContext;
                    unifiedStoreBasicContext = respServerSession.storageSession.unifiedStoreBasicContext.Session.BasicContext;
                    this.activeDbId = db.Id;
                }
            }
        }

<<<<<<< HEAD
        private void UpdateKeySequenceNumber(int sublogIdx, byte* ptr)
        {
            Debug.Assert(storeWrapper.serverOptions.AofPhysicalSublogCount > 1);
            var shardedHeader = *(AofShardedHeader*)ptr;
            var curr = ptr + sizeof(AofShardedHeader);
            var key = PinnedSpanByte.FromLengthPrefixedPinnedPointer(curr).ReadOnlySpan;
            storeWrapper.appendOnlyFile.replicaReadConsistencyStateManager.UpdateVirtualSublogKeySequenceNumber(sublogIdx, key, shardedHeader.sequenceNumber);
        }

        static void StoreUpsert<TContext>(
            TContext basicContext,
            RawStringInput storeInput,
            byte* ptr)
            where TContext : ITsavoriteContext<RawStringInput, SpanByteAndMemory, long, MainSessionFunctions, StoreFunctions, StoreAllocator>
        {
            var curr = ptr;
            var key = PinnedSpanByte.FromLengthPrefixedPinnedPointer(curr);
            curr += key.TotalSize;
=======
            // Switch the storage context to match the session, if necessary
            if (activeDbId != db.Id || initialSetup)
            {
                stringBasicContext = respServerSession.storageSession.stringBasicContext;
                stringTransactionalContext = respServerSession.storageSession.stringTransactionalContext;
                unifiedBasicContext = respServerSession.storageSession.unifiedBasicContext;
                unifiedTransactionalContext = respServerSession.storageSession.unifiedTransactionalContext;

                if (!storeWrapper.serverOptions.DisableObjects)
                {
                    objectBasicContext = respServerSession.storageSession.objectBasicContext.Session.BasicContext;
                    objectTransactionalContext = respServerSession.storageSession.objectTransactionalContext.Session.TransactionalContext;
                }
                activeDbId = db.Id;
            }
        }

        static void StoreUpsert<TStringContext>(TStringContext stringContext, byte* keyPtr)
            where TStringContext : ITsavoriteContext<StringInput, SpanByteAndMemory, long, MainSessionFunctions, StoreFunctions, StoreAllocator>
        {
            var key = SpanByte.FromLengthPrefixedPinnedPointer(keyPtr);
            var curr = keyPtr + key.TotalSize();
>>>>>>> 04c8fcf9

            var value = PinnedSpanByte.FromLengthPrefixedPinnedPointer(curr);
            curr += value.TotalSize;

<<<<<<< HEAD
            // Reconstructing RawStringInput
            _ = storeInput.DeserializeFrom(curr);

            SpanByteAndMemory output = default;
            basicContext.Upsert(key.ReadOnlySpan, ref storeInput, value.ReadOnlySpan, ref output);
            output.Dispose();
        }

        static void StoreRMW<TContext>(
            TContext context,
            RawStringInput storeInput,
            byte* ptr)
            where TContext : ITsavoriteContext<RawStringInput, SpanByteAndMemory, long, MainSessionFunctions, StoreFunctions, StoreAllocator>
        {
            var curr = ptr;
            var key = PinnedSpanByte.FromLengthPrefixedPinnedPointer(curr);
            curr += key.TotalSize;

            // Reconstructing RawStringInput
            _ = storeInput.DeserializeFrom(curr);

            var pbOutput = stackalloc byte[32];
            var output = SpanByteAndMemory.FromPinnedPointer(pbOutput, 32);

            if (context.RMW(key.ReadOnlySpan, ref storeInput, ref output).IsPending)
                context.CompletePending(true);
            output.Dispose();
        }

        static void StoreDelete<TContext>(
            TContext context,
            byte* ptr)
            where TContext : ITsavoriteContext<RawStringInput, SpanByteAndMemory, long, MainSessionFunctions, StoreFunctions, StoreAllocator>
        {
            var key = SpanByte.FromLengthPrefixedPinnedPointer(ptr);
            context.Delete(key);
        }

        static void ObjectStoreUpsert<TContext>(
            TContext context,
            GarnetObjectSerializer garnetObjectSerializer,
            byte* ptr,
            byte* outputPtr,
            int outputLength)
            where TContext : ITsavoriteContext<ObjectInput, GarnetObjectStoreOutput, long, ObjectSessionFunctions, StoreFunctions, StoreAllocator>
        {
            var key = PinnedSpanByte.FromLengthPrefixedPinnedPointer(ptr);
            var value = PinnedSpanByte.FromLengthPrefixedPinnedPointer(ptr + key.TotalSize);
            var valB = garnetObjectSerializer.Deserialize(value.ToArray());

            // input
            // TODOMigrate: _ = objectStoreInput.DeserializeFrom(curr); // TODO - need to serialize this as well

            var output = GarnetObjectStoreOutput.FromPinnedPointer(outputPtr, outputLength);
            context.Upsert(key.ReadOnlySpan, valB);
=======
            var stringInput = new StringInput();
            _ = stringInput.DeserializeFrom(curr);

            SpanByteAndMemory output = default;
            _ = stringContext.Upsert(key, ref stringInput, value, ref output);
            if (!output.IsSpanByte)
                output.Dispose();
        }

        static void StoreRMW<TStringContext>(TStringContext stringContext, byte* keyPtr)
            where TStringContext : ITsavoriteContext<StringInput, SpanByteAndMemory, long, MainSessionFunctions, StoreFunctions, StoreAllocator>
        {
            var key = SpanByte.FromLengthPrefixedPinnedPointer(keyPtr);
            var curr = keyPtr + key.TotalSize();

            var stringInput = new StringInput();
            _ = stringInput.DeserializeFrom(curr);

            const int stackAllocSize = 32;
            var pbOutput = stackalloc byte[stackAllocSize];
            var output = SpanByteAndMemory.FromPinnedPointer(pbOutput, stackAllocSize);

            var status = stringContext.RMW(key, ref stringInput, ref output);
            if (status.IsPending)
                StorageSession.CompletePendingForSession(ref status, ref output, ref stringContext);
            if (!output.IsSpanByte)
                output.Dispose();
        }

        static void StoreDelete<TStringContext>(TStringContext stringContext, byte* keyPtr)
            where TStringContext : ITsavoriteContext<StringInput, SpanByteAndMemory, long, MainSessionFunctions, StoreFunctions, StoreAllocator>
            => stringContext.Delete(SpanByte.FromLengthPrefixedPinnedPointer(keyPtr));

        static void ObjectStoreUpsert<TObjectContext>(TObjectContext objectContext, GarnetObjectSerializer garnetObjectSerializer, byte* keyPtr, byte* outputPtr, int outputLength)
            where TObjectContext : ITsavoriteContext<ObjectInput, ObjectOutput, long, ObjectSessionFunctions, StoreFunctions, StoreAllocator>
        {
            var key = SpanByte.FromLengthPrefixedPinnedPointer(keyPtr);
            var curr = keyPtr + key.TotalSize();

            var valueSpan = SpanByte.FromLengthPrefixedPinnedPointer(curr);
            var valueObject = garnetObjectSerializer.Deserialize(valueSpan.ToArray()); // TODO native deserializer to avoid alloc and copy

            var output = ObjectOutput.FromPinnedPointer(outputPtr, outputLength);
            _ = objectContext.Upsert(key, valueObject);
            if (!output.SpanByteAndMemory.IsSpanByte)
                output.SpanByteAndMemory.Dispose();
        }

        static void ObjectStoreRMW<TObjectContext>(TObjectContext objectContext, byte* keyPtr, byte* outputPtr, int outputLength)
            where TObjectContext : ITsavoriteContext<ObjectInput, ObjectOutput, long, ObjectSessionFunctions, StoreFunctions, StoreAllocator>
        {
            var key = SpanByte.FromLengthPrefixedPinnedPointer(keyPtr);
            var curr = keyPtr + key.TotalSize();

            var objectInput = new ObjectInput();
            _ = objectInput.DeserializeFrom(curr);

            // Call RMW with the reconstructed key & ObjectInput
            var output = ObjectOutput.FromPinnedPointer(outputPtr, outputLength);
            var status = objectContext.RMW(key, ref objectInput, ref output);
            if (status.IsPending)
                StorageSession.CompletePendingForObjectStoreSession(ref status, ref output, ref objectContext);

>>>>>>> 04c8fcf9
            if (!output.SpanByteAndMemory.IsSpanByte)
                output.SpanByteAndMemory.Dispose();
        }

<<<<<<< HEAD
        static void ObjectStoreRMW<TContext>(
            TContext context,
            ObjectInput objectStoreInput, byte* ptr, byte* outputPtr, int outputLength)
            where TContext : ITsavoriteContext<ObjectInput, GarnetObjectStoreOutput, long, ObjectSessionFunctions, StoreFunctions, StoreAllocator>
        {
            var curr = ptr;
            var key = PinnedSpanByte.FromLengthPrefixedPinnedPointer(curr);
            curr += key.TotalSize;

            // Reconstructing ObjectInput
            _ = objectStoreInput.DeserializeFrom(curr);

            // Call RMW with the reconstructed key & ObjectInput
            var output = GarnetObjectStoreOutput.FromPinnedPointer(outputPtr, outputLength);
            if (context.RMW(key.ReadOnlySpan, ref objectStoreInput, ref output).IsPending)
                context.CompletePending(true);

            if (!output.SpanByteAndMemory.IsSpanByte)
                output.SpanByteAndMemory.Memory.Dispose();
        }

        static void ObjectStoreDelete<TContext>(
            TContext context,
            byte* ptr)
            where TContext : ITsavoriteContext<ObjectInput, GarnetObjectStoreOutput, long, ObjectSessionFunctions, StoreFunctions, StoreAllocator>
        {
            var key = SpanByte.FromLengthPrefixedPinnedPointer(ptr);
            context.Delete(key);
        }

        static void UnifiedStoreStringUpsert<TContext>(
            TContext basicContext,
            UnifiedStoreInput storeInput,
            byte* ptr,
            byte* outputPtr,
            int outputLength)
            where TContext : ITsavoriteContext<UnifiedStoreInput, GarnetUnifiedStoreOutput, long, UnifiedSessionFunctions, StoreFunctions, StoreAllocator>
        {
            var curr = ptr;
            var key = PinnedSpanByte.FromLengthPrefixedPinnedPointer(curr);
            curr += key.TotalSize;

            var value = PinnedSpanByte.FromLengthPrefixedPinnedPointer(curr);
            curr += value.TotalSize;

            // Reconstructing UnifiedStoreInput
            _ = storeInput.DeserializeFrom(curr);

            var output = GarnetUnifiedStoreOutput.FromPinnedPointer(outputPtr, outputLength);
            basicContext.Upsert(key.ReadOnlySpan, ref storeInput, value.ReadOnlySpan, ref output);
            if (!output.SpanByteAndMemory.IsSpanByte)
                output.SpanByteAndMemory.Memory.Dispose();
        }

        static void UnifiedStoreObjectUpsert<TContext>(
            TContext basicContext,
            GarnetObjectSerializer garnetObjectSerializer,
            byte* ptr,
            byte* outputPtr,
            int outputLength)
            where TContext : ITsavoriteContext<UnifiedStoreInput, GarnetUnifiedStoreOutput, long, UnifiedSessionFunctions, StoreFunctions, StoreAllocator>
        {
            var key = PinnedSpanByte.FromLengthPrefixedPinnedPointer(ptr);

            var value = PinnedSpanByte.FromLengthPrefixedPinnedPointer(ptr + key.TotalSize);
            var valB = garnetObjectSerializer.Deserialize(value.ToArray());

            // input
            // TODOMigrate: _ = unifiedStoreInput.DeserializeFrom(curr); // TODO - need to serialize this as well

            var output = GarnetUnifiedStoreOutput.FromPinnedPointer(outputPtr, outputLength);
            basicContext.Upsert(key.ReadOnlySpan, valB);
            if (!output.SpanByteAndMemory.IsSpanByte)
                output.SpanByteAndMemory.Memory.Dispose();
        }

        static void UnifiedStoreRMW<TContext>(
            TContext context,
            UnifiedStoreInput unifiedStoreInput,
            byte* ptr,
            byte* outputPtr,
            int outputLength)
            where TContext : ITsavoriteContext<UnifiedStoreInput, GarnetUnifiedStoreOutput, long, UnifiedSessionFunctions, StoreFunctions, StoreAllocator>
        {
            var curr = ptr;
            var key = PinnedSpanByte.FromLengthPrefixedPinnedPointer(curr);
            curr += key.TotalSize;

            // Reconstructing UnifiedStoreInput
            _ = unifiedStoreInput.DeserializeFrom(curr);

            // Call RMW with the reconstructed key & UnifiedStoreInput
            var output = GarnetUnifiedStoreOutput.FromPinnedPointer(outputPtr, outputLength);
            if (context.RMW(key.ReadOnlySpan, ref unifiedStoreInput, ref output).IsPending)
                context.CompletePending(true);
=======
        static void ObjectStoreDelete<TObjectContext>(TObjectContext objectContext, byte* keyPtr)
            where TObjectContext : ITsavoriteContext<ObjectInput, ObjectOutput, long, ObjectSessionFunctions, StoreFunctions, StoreAllocator>
            => objectContext.Delete(SpanByte.FromLengthPrefixedPinnedPointer(keyPtr));

        static void UnifiedStoreStringUpsert<TUnifiedContext>(TUnifiedContext unifiedContext, byte* keyPtr, byte* outputPtr, int outputLength)
            where TUnifiedContext : ITsavoriteContext<UnifiedInput, UnifiedOutput, long, UnifiedSessionFunctions, StoreFunctions, StoreAllocator>
        {
            var key = SpanByte.FromLengthPrefixedPinnedPointer(keyPtr);
            var curr = keyPtr + key.TotalSize();

            var value = PinnedSpanByte.FromLengthPrefixedPinnedPointer(curr);
            curr += value.TotalSize;

            var unifiedInput = new UnifiedInput();
            _ = unifiedInput.DeserializeFrom(curr);

            var output = UnifiedOutput.FromPinnedPointer(outputPtr, outputLength);
            _ = unifiedContext.Upsert(key, ref unifiedInput, value, ref output);
            if (!output.SpanByteAndMemory.IsSpanByte)
                output.SpanByteAndMemory.Dispose();
        }

        static void UnifiedStoreObjectUpsert<TUnifiedContext>(TUnifiedContext unifiedContext, GarnetObjectSerializer garnetObjectSerializer, byte* keyPtr, byte* outputPtr, int outputLength)
            where TUnifiedContext : ITsavoriteContext<UnifiedInput, UnifiedOutput, long, UnifiedSessionFunctions, StoreFunctions, StoreAllocator>
        {
            var key = SpanByte.FromLengthPrefixedPinnedPointer(keyPtr);
            var curr = keyPtr + key.TotalSize();
>>>>>>> 04c8fcf9

            var valueSpan = SpanByte.FromLengthPrefixedPinnedPointer(curr);
            var valueObject = garnetObjectSerializer.Deserialize(valueSpan.ToArray()); // TODO native deserializer to avoid alloc and copy

            var output = UnifiedOutput.FromPinnedPointer(outputPtr, outputLength);
            _ = unifiedContext.Upsert(key, valueObject);
            if (!output.SpanByteAndMemory.IsSpanByte)
                output.SpanByteAndMemory.Dispose();
        }

<<<<<<< HEAD
        static void UnifiedStoreDelete<TContext>(
            TContext context,
            byte* ptr)
            where TContext : ITsavoriteContext<UnifiedStoreInput, GarnetUnifiedStoreOutput, long, UnifiedSessionFunctions, StoreFunctions, StoreAllocator>
        {
            var key = SpanByte.FromLengthPrefixedPinnedPointer(ptr);
            context.Delete(key);
=======
        static void UnifiedStoreRMW<TUnifiedContext>(TUnifiedContext unifiedContext, byte* keyPtr, byte* outputPtr, int outputLength)
            where TUnifiedContext : ITsavoriteContext<UnifiedInput, UnifiedOutput, long, UnifiedSessionFunctions, StoreFunctions, StoreAllocator>
        {
            var key = SpanByte.FromLengthPrefixedPinnedPointer(keyPtr);
            var curr = keyPtr + key.TotalSize();

            var unifiedInput = new UnifiedInput();
            _ = unifiedInput.DeserializeFrom(curr);

            // Call RMW with the reconstructed key & UnifiedInput
            var output = UnifiedOutput.FromPinnedPointer(outputPtr, outputLength);
            var status = unifiedContext.RMW(key, ref unifiedInput, ref output);
            if (status.IsPending)
                StorageSession.CompletePendingForUnifiedStoreSession(ref status, ref output, ref unifiedContext);

            if (!output.SpanByteAndMemory.IsSpanByte)
                output.SpanByteAndMemory.Dispose();
>>>>>>> 04c8fcf9
        }

        static void UnifiedStoreDelete<TUnifiedContext>(TUnifiedContext unifiedContext, byte* keyPtr)
            where TUnifiedContext : ITsavoriteContext<UnifiedInput, UnifiedOutput, long, UnifiedSessionFunctions, StoreFunctions, StoreAllocator>
            => unifiedContext.Delete(SpanByte.FromLengthPrefixedPinnedPointer(keyPtr));

        /// <summary>
        /// On recovery apply records with header.version greater than CurrentVersion.
        /// </summary>
<<<<<<< HEAD
        /// <param name="sublogIdx"></param>
=======
>>>>>>> 04c8fcf9
        /// <param name="inFuzzyRegion"></param>
        /// <param name="entryPtr"></param>
        /// <param name="length"></param>
        /// <param name="asReplica"></param>
        /// <returns></returns>
        /// <exception cref="GarnetException"></exception>
<<<<<<< HEAD
        bool SkipRecord(int sublogIdx, bool inFuzzyRegion, byte* entryPtr, int length, bool asReplica)
        {
            var header = *(AofHeader*)entryPtr;
            return (asReplica && inFuzzyRegion) ? // Buffer logic only for AOF version > 1
                BufferNewVersionRecord(sublogIdx, header, entryPtr, length) :
                IsOldVersionRecord(header);

            bool BufferNewVersionRecord(int sublogIdx, AofHeader header, byte* entryPtr, int length)
            {
                if (IsNewVersionRecord(header))
                {
                    aofReplayCoordinator.AddFuzzyRegionOperation(sublogIdx, new ReadOnlySpan<byte>(entryPtr, length));
=======
        bool SkipRecord(bool inFuzzyRegion, byte* entryPtr, int length, bool asReplica)
        {
            var header = *(AofHeader*)entryPtr;
            return (asReplica && inFuzzyRegion)     // Buffer logic only for AOF version > 1
                ? BufferNewVersionRecord(header, entryPtr, length)
                : IsOldVersionRecord(header);

            bool BufferNewVersionRecord(AofHeader header, byte* entryPtr, int length)
            {
                if (IsNewVersionRecord(header))
                {
                    aofReplayCoordinator.AddFuzzyRegionOperation(new ReadOnlySpan<byte>(entryPtr, length));
>>>>>>> 04c8fcf9
                    return true;
                }
                return false;
            }
<<<<<<< HEAD

            bool IsOldVersionRecord(AofHeader header)
                => header.storeVersion < storeWrapper.store.CurrentVersion;

            bool IsNewVersionRecord(AofHeader header)
                => header.storeVersion > storeWrapper.store.CurrentVersion;
        }

        /// <summary>
        /// Check if the calling parallel replay task should replay this entry
        /// </summary>
        /// <param name="ptr"></param>
        /// <param name="replayTaskIdx"></param>
        /// <returns></returns>
        /// <exception cref="GarnetException"></exception>
        public bool ShouldReplay(byte* ptr, int replayTaskIdx)
        {
            var header = *(AofHeader*)ptr;
            var replayHeaderType = (AofHeaderType)header.padding;
            switch (replayHeaderType)
            {
                // Check if should replay entry by inspecting key
                case AofHeaderType.ShardedHeader:
                    var curr = AofHeader.SkipHeader(ptr);
                    var key = PinnedSpanByte.FromLengthPrefixedPinnedPointer(curr).ReadOnlySpan;
                    var hash = GarnetLog.HASH(key);
                    var _replayTaskIdx = hash % storeWrapper.serverOptions.AofReplayTaskCount;
                    return replayTaskIdx == _replayTaskIdx;
                // If no key to inspect, check bit vector for participating replay tasks in the transaction
                // NOTE: HeaderType transactions include MULTI-EXEC transactions, custom txn procedures, and any operation that executes across physical and virtual sublogs (e.g. checkpoint, flushdb)
                case AofHeaderType.TransactionHeader:
                    var txnHeader = *(AofTransactionHeader*)ptr;
                    var bitVector = BitVector.CopyFrom(new Span<byte>(ptr, AofTransactionHeader.ReplayTaskAccessVectorSize));
                    return bitVector.IsSet(replayTaskIdx);
                default:
                    throw new GarnetException($"Replay header type {replayHeaderType} not supported!");
            }
        }
=======
        }

        bool IsOldVersionRecord(AofHeader header) => header.storeVersion < storeWrapper.store.CurrentVersion;

        bool IsNewVersionRecord(AofHeader header) => header.storeVersion > storeWrapper.store.CurrentVersion;
>>>>>>> 04c8fcf9
    }
}<|MERGE_RESOLUTION|>--- conflicted
+++ resolved
@@ -7,10 +7,7 @@
 using System.Linq;
 using System.Runtime.CompilerServices;
 using System.Threading;
-<<<<<<< HEAD
 using System.Threading.Tasks;
-=======
->>>>>>> 04c8fcf9
 using Garnet.common;
 using Microsoft.Extensions.Logging;
 using Tsavorite.core;
@@ -26,11 +23,7 @@
     public sealed unsafe partial class AofProcessor
     {
         readonly StoreWrapper storeWrapper;
-<<<<<<< HEAD
         readonly RespServerSession[] respServerSessions;
-=======
-        readonly RespServerSession respServerSession;
->>>>>>> 04c8fcf9
         readonly AofReplayCoordinator aofReplayCoordinator;
 
         int activeDbId;
@@ -44,46 +37,19 @@
                 respServerSession.clusterSession.SetReadWriteSession();
         }
 
-<<<<<<< HEAD
-        /// <summary>
-        /// Session for main store
-        /// </summary>
-        BasicContext<RawStringInput, SpanByteAndMemory, long, MainSessionFunctions, StoreFunctions, StoreAllocator> basicContext;
-
-        /// <summary>
-        /// Session for object store
-        /// </summary>
-        BasicContext<ObjectInput, GarnetObjectStoreOutput, long, ObjectSessionFunctions, StoreFunctions, StoreAllocator> objectStoreBasicContext;
-
-        /// <summary>
-        /// Session for unified store
-        /// </summary>
-        BasicContext<UnifiedStoreInput, GarnetUnifiedStoreOutput, long, UnifiedSessionFunctions, StoreFunctions, StoreAllocator> unifiedStoreBasicContext;
-=======
         /// <summary>Basic (Ephemeral locking) Session Context for main store</summary>
         BasicContext<StringInput, SpanByteAndMemory, long, MainSessionFunctions, StoreFunctions, StoreAllocator> stringBasicContext;
-        /// <summary>Transactional Session Context for main store</summary>
-        TransactionalContext<StringInput, SpanByteAndMemory, long, MainSessionFunctions, StoreFunctions, StoreAllocator> stringTransactionalContext;
 
         /// <summary>Basic (Ephemeral locking) Session Context for object store</summary>
         BasicContext<ObjectInput, ObjectOutput, long, ObjectSessionFunctions, StoreFunctions, StoreAllocator> objectBasicContext;
-        /// <summary>Transactional Session Context for object store</summary>
-        TransactionalContext<ObjectInput, ObjectOutput, long, ObjectSessionFunctions, StoreFunctions, StoreAllocator> objectTransactionalContext;
 
         /// <summary>Basic (Ephemeral locking) Session Context for unified store</summary>
         BasicContext<UnifiedInput, UnifiedOutput, long, UnifiedSessionFunctions, StoreFunctions, StoreAllocator> unifiedBasicContext;
-        /// <summary>Transactional Session Context for unified store</summary>
-        TransactionalContext<UnifiedInput, UnifiedOutput, long, UnifiedSessionFunctions, StoreFunctions, StoreAllocator> unifiedTransactionalContext;
->>>>>>> 04c8fcf9
 
         readonly StoreWrapper replayAofStoreWrapper;
         readonly IClusterProvider clusterProvider;
-
-<<<<<<< HEAD
-=======
         readonly ILogger logger;
 
->>>>>>> 04c8fcf9
         /// <summary>
         /// Create new AOF processor
         /// </summary>
@@ -98,35 +64,14 @@
             this.clusterProvider = clusterProvider;
             replayAofStoreWrapper = new StoreWrapper(storeWrapper, recordToAof);
 
-<<<<<<< HEAD
             this.activeDbId = 0;
-            this.respServerSessions = [ .. Enumerable.Range(0, storeWrapper.serverOptions.AofVirtualSublogCount).Select(
-                    _ => new RespServerSession(
-                        0,
-                        networkSender: null,
-                        storeWrapper: replayAofStoreWrapper,
-                        subscribeBroker: null,
-                        authenticator: null,
-                        enableScripts: false,
-                        clusterProvider: clusterProvider))];
-=======
-            activeDbId = 0;
-            respServerSession = ObtainServerSession();
->>>>>>> 04c8fcf9
+            this.respServerSessions = [.. Enumerable.Range(0, storeWrapper.serverOptions.AofVirtualSublogCount).Select(_ => ObtainServerSession())];
 
             // Switch current contexts to match the default database
             SwitchActiveDatabaseContext(storeWrapper.DefaultDatabase, true);
-
-<<<<<<< HEAD
             aofReplayCoordinator = new AofReplayCoordinator(storeWrapper.serverOptions, this, logger);
-=======
-            aofReplayCoordinator = new AofReplayCoordinator(this, logger);
->>>>>>> 04c8fcf9
             this.logger = logger;
         }
-
-        private RespServerSession ObtainServerSession()
-            => new(0, networkSender: null, storeWrapper: replayAofStoreWrapper, subscribeBroker: null, authenticator: null, enableScripts: false, clusterProvider: clusterProvider);
 
         /// <summary>
         /// Dispose
@@ -135,18 +80,39 @@
         {
             foreach (var respServerSession in respServerSessions)
             {
-<<<<<<< HEAD
                 var databaseSessionsSnapshot = respServerSession.GetDatabaseSessionsSnapshot();
                 foreach (var dbSession in databaseSessionsSnapshot)
                 {
-                    dbSession.StorageSession.basicContext.Session?.Dispose();
-                    dbSession.StorageSession.objectStoreBasicContext.Session?.Dispose();
+                    dbSession.StorageSession.stringBasicContext.Session?.Dispose();
+                    dbSession.StorageSession.objectBasicContext.Session?.Dispose();
                 }
-=======
-                dbSession.StorageSession.stringBasicContext.Session?.Dispose();
-                dbSession.StorageSession.objectBasicContext.Session?.Dispose();
-                dbSession.StorageSession.unifiedBasicContext.Session?.Dispose();
->>>>>>> 04c8fcf9
+            }
+        }
+
+        private RespServerSession ObtainServerSession()
+            => new(0, networkSender: null, storeWrapper: replayAofStoreWrapper, subscribeBroker: null, authenticator: null, enableScripts: false, clusterProvider: clusterProvider);
+
+        private void SwitchActiveDatabaseContext(GarnetDatabase db, bool initialSetup = false)
+        {
+            foreach (var respServerSession in respServerSessions)
+            {
+                // Switch the session's context to match the specified database, if necessary
+                if (respServerSession.activeDbId != db.Id)
+                {
+                    var switchDbSuccessful = respServerSession.TrySwitchActiveDatabaseSession(db.Id);
+                    Debug.Assert(switchDbSuccessful);
+                }
+
+                // Switch the storage context to match the session, if necessary
+                if (activeDbId != db.Id || initialSetup)
+                {
+                    stringBasicContext = respServerSession.storageSession.stringBasicContext;
+                    unifiedBasicContext = respServerSession.storageSession.unifiedBasicContext;
+
+                    if (!storeWrapper.serverOptions.DisableObjects)
+                        objectBasicContext = respServerSession.storageSession.objectBasicContext.Session.BasicContext;
+                    activeDbId = db.Id;
+                }
             }
         }
 
@@ -156,7 +122,6 @@
         /// <param name="db">Database to recover</param>
         /// <param name="untilAddress">Tail address for recovery</param>
         /// <returns>Tail address</returns>
-<<<<<<< HEAD
         public AofAddress Recover(GarnetDatabase db, AofAddress untilAddress)
         {
             Stopwatch swatch = new();
@@ -165,49 +130,25 @@
             try
             {
                 storeWrapper.appendOnlyFile.CreateOrUpdateKeySequenceManager();
-=======
-        public long Recover(GarnetDatabase db, long untilAddress = -1)
-        {
-            var start = Stopwatch.GetTimestamp();
-            var total_number_of_replayed_records = 0L;
-            try
-            {
->>>>>>> 04c8fcf9
                 logger?.LogInformation("Begin AOF recovery for DB ID: {id}", db.Id);
                 return RecoverReplay(db, untilAddress);
             }
             finally
             {
-<<<<<<< HEAD
                 storeWrapper.appendOnlyFile.ResetSequenceNumberGenerator();
                 var seconds = swatch.ElapsedMilliseconds / 1000.0;
                 var aofSize = db.AppendOnlyFile.TotalSize();
                 var recordsPerSec = total_number_of_replayed_records / seconds;
                 var GiBperSecs = aofSize / seconds / 1_000_000_000;
-=======
-                var end = Stopwatch.GetTimestamp();
-                var elapsed = Stopwatch.GetElapsedTime(start, end);
-                var seconds = elapsed.TotalMilliseconds / 1000.0;
-                var aofSize = db.AppendOnlyFile.TailAddress - db.AppendOnlyFile.BeginAddress;
-                var recordsPerSec = total_number_of_replayed_records / seconds;
-                var gigabytesPerSec = (aofSize / seconds) / (double)1_000_000_000;
->>>>>>> 04c8fcf9
 
                 logger?.LogInformation("AOF Recovery in {seconds} secs", seconds);
                 logger?.LogInformation("Total number of replayed records {total_number_of_replayed_records:N0} bytes", total_number_of_replayed_records);
                 logger?.LogInformation("Throughput {recordsPerSec:N2} records/sec", recordsPerSec);
                 logger?.LogInformation("AOF Recovery size {aofSize:N0}", aofSize);
-<<<<<<< HEAD
                 logger?.LogInformation("AOF Recovery throughput {GiBperSecs:N2} GiB/secs", GiBperSecs);
             }
 
             AofAddress RecoverReplay(GarnetDatabase db, AofAddress untilAddress)
-=======
-                logger?.LogInformation("AOF Recovery throughput {GiBperSecs:N2} GiB/secs", gigabytesPerSec);
-            }
-
-            long RecoverReplay(GarnetDatabase db, long untilAddress)
->>>>>>> 04c8fcf9
             {
                 // Begin replay for specified database
                 logger?.LogInformation("Begin AOF replay for DB ID: {id}", db.Id);
@@ -218,7 +159,6 @@
                     SwitchActiveDatabaseContext(db);
 
                     // Set the tail address for replay recovery to the tail address of the AOF if none specified
-<<<<<<< HEAD
                     untilAddress.SetValueIf(appendOnlyFile.Log.TailAddress, -1);
 
                     var tasks = new Task[untilAddress.Length];
@@ -257,39 +197,6 @@
                         entry.Dispose();
                     }
 
-=======
-                    if (untilAddress == -1)
-                        untilAddress = appendOnlyFile.TailAddress;
-
-                    // Run recover replay task
-                    RecoverReplayTask(untilAddress);
-
-                    void RecoverReplayTask(long untilAddress)
-                    {
-                        var count = 0;
-                        using var scan = appendOnlyFile.Scan(appendOnlyFile.BeginAddress, untilAddress);
-
-                        // Replay each AOF record in the current database context
-                        while (scan.GetNext(MemoryPool<byte>.Shared, out var entry, out var length, out _, out var nextAofAddress))
-                        {
-                            count++;
-                            ProcessAofRecord(entry, length);
-                            if (count % 100_000 == 0)
-                                logger?.LogTrace("Completed AOF replay of {count} records, until AOF address {nextAofAddress} (DB ID: {id})", count, nextAofAddress, db.Id);
-                        }
-
-                        logger?.LogInformation("Completed full AOF sublog replay of {count:N0} records (DB ID: {id})", count, db.Id);
-                        _ = Interlocked.Add(ref total_number_of_replayed_records, count);
-                    }
-
-                    unsafe void ProcessAofRecord(IMemoryOwner<byte> entry, int length)
-                    {
-                        fixed (byte* ptr = entry.Memory.Span)
-                            ProcessAofRecordInternal(ptr, length, asReplica: false, out _);
-                        entry.Dispose();
-                    }
-
->>>>>>> 04c8fcf9
                     return untilAddress;
                 }
                 catch (Exception ex)
@@ -302,55 +209,33 @@
                 finally
                 {
                     aofReplayCoordinator.Dispose();
-<<<<<<< HEAD
                     foreach (var respServerSession in respServerSessions)
                         respServerSession.Dispose();
                 }
 
                 return AofAddress.Create(storeWrapper.serverOptions.AofPhysicalSublogCount, -1);
-=======
-                    respServerSession.Dispose();
-                }
-
-                return -1;
->>>>>>> 04c8fcf9
             }
         }
 
         /// <summary>
         /// Process AOF record internal
-<<<<<<< HEAD
         /// NOTE: This method is shared between recover replay and replication replay
         /// </summary>
         /// <param name="sublogIdx"></param>
-=======
-        /// </summary>
->>>>>>> 04c8fcf9
         /// <param name="ptr"></param>
         /// <param name="length"></param>
         /// <param name="asReplica"></param>
         /// <param name="isCheckpointStart"></param>
-<<<<<<< HEAD
         public void ProcessAofRecordInternal(int sublogIdx, byte* ptr, int length, bool asReplica, out bool isCheckpointStart)
         {
             var header = *(AofHeader*)ptr;
             var shardedHeader = default(AofShardedHeader);
             var replayContext = aofReplayCoordinator.GetReplayContext(sublogIdx);
-=======
-        public unsafe void ProcessAofRecordInternal(byte* ptr, int length, bool asReplica, out bool isCheckpointStart)
-        {
-            var header = *(AofHeader*)ptr;
-            var replayContext = aofReplayCoordinator.GetReplayContext();
->>>>>>> 04c8fcf9
             isCheckpointStart = false;
             var shardedLog = storeWrapper.serverOptions.AofPhysicalSublogCount > 1;
 
             // Handle transactions
-<<<<<<< HEAD
             if (aofReplayCoordinator.AddOrReplayTransactionOperation(sublogIdx, ptr, length, asReplica))
-=======
-            if (aofReplayCoordinator.AddOrReplayTransactionOperation(ptr, length, asReplica))
->>>>>>> 04c8fcf9
                 return;
 
             switch (header.opType)
@@ -362,27 +247,18 @@
                     {
                         if (replayContext.inFuzzyRegion)
                         {
-<<<<<<< HEAD
                             logger?.LogInformation("Encountered new CheckpointStartCommit before prior CheckpointEndCommit. Clearing {fuzzyRegionBufferCount} records from previous fuzzy region", aofReplayCoordinator.FuzzyRegionBufferCount(sublogIdx));
                             aofReplayCoordinator.ClearFuzzyRegionBuffer(sublogIdx);
-=======
-                            logger?.LogInformation("Encountered new CheckpointStartCommit before prior CheckpointEndCommit. Clearing {fuzzyRegionBufferCount} records from previous fuzzy region",
-                                aofReplayCoordinator.FuzzyRegionBufferCount());
-                            aofReplayCoordinator.ClearFuzzyRegionBuffer();
->>>>>>> 04c8fcf9
                         }
                         Debug.Assert(!replayContext.inFuzzyRegion);
                         replayContext.inFuzzyRegion = true;
                     }
-<<<<<<< HEAD
 
                     if (shardedLog)
                     {
                         shardedHeader = *(AofShardedHeader*)ptr;
                         storeWrapper.appendOnlyFile.replicaReadConsistencyStateManager.UpdateVirtualSublogMaxSequenceNumber(sublogIdx, shardedHeader.sequenceNumber);
                     }
-=======
->>>>>>> 04c8fcf9
                     break;
                 case AofEntryType.CheckpointEndCommit:
                     if (header.aofHeaderVersion > 1)
@@ -393,15 +269,11 @@
                         }
                         else
                         {
-<<<<<<< HEAD
                             Debug.Assert(replayContext.inFuzzyRegion);
-=======
->>>>>>> 04c8fcf9
                             replayContext.inFuzzyRegion = false;
                             // Take checkpoint after the fuzzy region
                             if (asReplica && header.storeVersion > storeWrapper.store.CurrentVersion)
                             {
-<<<<<<< HEAD
                                 if (!shardedLog)
                                 {
                                     _ = storeWrapper.TakeCheckpoint(background: false, logger);
@@ -419,14 +291,6 @@
                             // Process buffered records
                             aofReplayCoordinator.ProcessFuzzyRegionOperations(sublogIdx, storeWrapper.store.CurrentVersion, asReplica);
                             aofReplayCoordinator.ClearFuzzyRegionBuffer(sublogIdx);
-=======
-                                _ = storeWrapper.TakeCheckpoint(background: false, logger);
-                            }
-
-                            // Process buffered records
-                            aofReplayCoordinator.ProcessFuzzyRegionOperations(storeWrapper.store.CurrentVersion, asReplica);
-                            aofReplayCoordinator.ClearFuzzyRegionBuffer();
->>>>>>> 04c8fcf9
                         }
                     }
                     break;
@@ -434,7 +298,6 @@
                 case AofEntryType.ObjectStoreStreamingCheckpointStartCommit:
                     Debug.Assert(storeWrapper.serverOptions.ReplicaDisklessSync);
                     if (asReplica && header.storeVersion > storeWrapper.store.CurrentVersion)
-<<<<<<< HEAD
                     {
                         if (!shardedLog)
                         {
@@ -450,24 +313,6 @@
                         }
                     }
                     break;
-                case AofEntryType.ObjectStoreStreamingCheckpointStartCommit:
-                    Debug.Assert(storeWrapper.serverOptions.ReplicaDisklessSync);
-                    if (asReplica && header.storeVersion > storeWrapper.store.CurrentVersion)
-                    {
-                        if (!shardedLog)
-                        {
-                            storeWrapper.store.SetVersion(header.storeVersion);
-                        }
-                        else
-                        {
-                            aofReplayCoordinator.ProcessSynchronizedOperation(
-                                sublogIdx,
-                                ptr,
-                                (int)EventBarrierType.STREAMING_CHECKPOINT,
-                                () => storeWrapper.store.SetVersion(header.storeVersion));
-                        }
-                    }
-                    break;
                 case AofEntryType.MainStoreStreamingCheckpointEndCommit:
                 case AofEntryType.ObjectStoreStreamingCheckpointEndCommit:
                     Debug.Assert(storeWrapper.serverOptions.ReplicaDisklessSync);
@@ -477,14 +322,6 @@
                         storeWrapper.appendOnlyFile.replicaReadConsistencyStateManager.UpdateVirtualSublogMaxSequenceNumber(sublogIdx, shardedHeader.sequenceNumber);
                     }
                     break;
-=======
-                        storeWrapper.store.SetVersion(header.storeVersion);
-                    break;
-                case AofEntryType.MainStoreStreamingCheckpointEndCommit:
-                case AofEntryType.ObjectStoreStreamingCheckpointEndCommit:
-                    Debug.Assert(storeWrapper.serverOptions.ReplicaDisklessSync);
-                    break;
->>>>>>> 04c8fcf9
                 case AofEntryType.FlushAll:
                     if (!shardedLog)
                     {
@@ -513,35 +350,19 @@
                             () => storeWrapper.FlushDatabase(unsafeTruncateLog: header.unsafeTruncateLog == 1, dbId: header.databaseId));
                     }
                     break;
-<<<<<<< HEAD
                 case AofEntryType.RefreshSublogTail:
                     shardedHeader = *(AofShardedHeader*)ptr;
                     //logger?.LogDebug("RefreshSublogTail {sublogIdx} {idx}", sublogIdx, extendedHeader.sequenceNumber);
                     storeWrapper.appendOnlyFile.replicaReadConsistencyStateManager.UpdateVirtualSublogMaxSequenceNumber(sublogIdx, shardedHeader.sequenceNumber);
                     break;
                 default:
-                    _ = ReplayOp(sublogIdx, basicContext, objectStoreBasicContext, unifiedStoreBasicContext, ptr, length, asReplica);
-=======
-                default:
-                    _ = ReplayOp(stringBasicContext, objectBasicContext, unifiedBasicContext, ptr, length, asReplica);
->>>>>>> 04c8fcf9
-                    break;
-            }
-        }
-
-<<<<<<< HEAD
-        private unsafe bool ReplayOp<TContext, TObjectContext, TUnifiedContext>(int sublogIdx, TContext storeContext, TObjectContext objectStoreContext, TUnifiedContext unifiedStoreContext, byte* entryPtr, int length, bool asReplica)
-            where TContext : ITsavoriteContext<RawStringInput, SpanByteAndMemory, long, MainSessionFunctions, StoreFunctions, StoreAllocator>
-            where TObjectContext : ITsavoriteContext<ObjectInput, GarnetObjectStoreOutput, long, ObjectSessionFunctions, StoreFunctions, StoreAllocator>
-            where TUnifiedContext : ITsavoriteContext<UnifiedStoreInput, GarnetUnifiedStoreOutput, long, UnifiedSessionFunctions, StoreFunctions, StoreAllocator>
-        {
-            var header = *(AofHeader*)entryPtr;
-            var replayContext = aofReplayCoordinator.GetReplayContext(sublogIdx);
-
-            // Skips (1) entries with versions that were part of prior checkpoint; and (2) future entries in fuzzy region
-            if (SkipRecord(sublogIdx, replayContext.inFuzzyRegion, entryPtr, length, asReplica))
-=======
+                    _ = ReplayOp(sublogIdx, stringBasicContext, objectBasicContext, unifiedBasicContext, ptr, length, asReplica);
+                    break;
+            }
+        }
+
         private unsafe bool ReplayOp<TStringContext, TObjectContext, TUnifiedContext>(
+                int sublogIdx,
                 TStringContext stringContext, TObjectContext objectContext, TUnifiedContext unifiedContext,
                 byte* entryPtr, int length, bool asReplica)
             where TStringContext : ITsavoriteContext<StringInput, SpanByteAndMemory, long, MainSessionFunctions, StoreFunctions, StoreAllocator>
@@ -549,49 +370,48 @@
             where TUnifiedContext : ITsavoriteContext<UnifiedInput, UnifiedOutput, long, UnifiedSessionFunctions, StoreFunctions, StoreAllocator>
         {
             var header = *(AofHeader*)entryPtr;
-            var replayContext = aofReplayCoordinator.GetReplayContext();
+            var replayContext = aofReplayCoordinator.GetReplayContext(sublogIdx);
 
             // Skips (1) entries with versions that were part of prior checkpoint; and (2) future entries in fuzzy region
-            if (SkipRecord(replayContext.inFuzzyRegion, entryPtr, length, asReplica))
->>>>>>> 04c8fcf9
+            if (SkipRecord(sublogIdx, replayContext.inFuzzyRegion, entryPtr, length, asReplica))
                 return false;
 
             var bufferPtr = (byte*)Unsafe.AsPointer(ref replayContext.objectOutputBuffer[0]);
             var bufferLength = replayContext.objectOutputBuffer.Length;
-<<<<<<< HEAD
+
             var isSharded = storeWrapper.serverOptions.AofPhysicalSublogCount > 1;
             var updateKey = true;
             switch (header.opType)
             {
                 case AofEntryType.StoreUpsert:
-                    StoreUpsert(storeContext, replayContext.storeInput, AofHeader.SkipHeader(entryPtr));
+                    StoreUpsert(stringContext, AofHeader.SkipHeader(entryPtr));
                     break;
                 case AofEntryType.StoreRMW:
-                    StoreRMW(storeContext, replayContext.storeInput, AofHeader.SkipHeader(entryPtr));
+                    StoreRMW(stringContext, AofHeader.SkipHeader(entryPtr));
                     break;
                 case AofEntryType.StoreDelete:
-                    StoreDelete(storeContext, AofHeader.SkipHeader(entryPtr));
+                    StoreDelete(stringContext, AofHeader.SkipHeader(entryPtr));
                     break;
                 case AofEntryType.ObjectStoreRMW:
-                    ObjectStoreRMW(objectStoreContext, replayContext.objectStoreInput, AofHeader.SkipHeader(entryPtr), bufferPtr, bufferLength);
+                    ObjectStoreRMW(objectContext, AofHeader.SkipHeader(entryPtr), bufferPtr, bufferLength);
                     break;
                 case AofEntryType.ObjectStoreUpsert:
-                    ObjectStoreUpsert(objectStoreContext, storeWrapper.GarnetObjectSerializer, AofHeader.SkipHeader(entryPtr), bufferPtr, bufferLength);
+                    ObjectStoreUpsert(objectContext, storeWrapper.GarnetObjectSerializer, AofHeader.SkipHeader(entryPtr), bufferPtr, bufferLength);
                     break;
                 case AofEntryType.ObjectStoreDelete:
-                    ObjectStoreDelete(objectStoreContext, AofHeader.SkipHeader(entryPtr));
+                    ObjectStoreDelete(objectContext, AofHeader.SkipHeader(entryPtr));
                     break;
                 case AofEntryType.UnifiedStoreRMW:
-                    UnifiedStoreRMW(unifiedStoreContext, replayContext.unifiedStoreInput, AofHeader.SkipHeader(entryPtr), bufferPtr, bufferLength);
+                    UnifiedStoreRMW(unifiedContext, AofHeader.SkipHeader(entryPtr), bufferPtr, bufferLength);
                     break;
                 case AofEntryType.UnifiedStoreStringUpsert:
-                    UnifiedStoreStringUpsert(unifiedStoreContext, replayContext.unifiedStoreInput, AofHeader.SkipHeader(entryPtr), bufferPtr, bufferLength);
+                    UnifiedStoreStringUpsert(unifiedContext, AofHeader.SkipHeader(entryPtr), bufferPtr, bufferLength);
                     break;
                 case AofEntryType.UnifiedStoreObjectUpsert:
-                    UnifiedStoreObjectUpsert(unifiedStoreContext, storeWrapper.GarnetObjectSerializer, AofHeader.SkipHeader(entryPtr), bufferPtr, bufferLength);
+                    UnifiedStoreObjectUpsert(unifiedContext, storeWrapper.GarnetObjectSerializer, AofHeader.SkipHeader(entryPtr), bufferPtr, bufferLength);
                     break;
                 case AofEntryType.UnifiedStoreDelete:
-                    UnifiedStoreDelete(unifiedStoreContext, AofHeader.SkipHeader(entryPtr));
+                    UnifiedStoreDelete(unifiedContext, AofHeader.SkipHeader(entryPtr));
                     break;
                 case AofEntryType.StoredProcedure:
                     updateKey = false;
@@ -600,81 +420,16 @@
                 case AofEntryType.TxnCommit:
                     updateKey = false;
                     aofReplayCoordinator.ProcessFuzzyRegionTransactionGroup(sublogIdx, entryPtr, asReplica);
-=======
-            var keyPtr = entryPtr + sizeof(AofHeader);
-            switch (header.opType)
-            {
-                case AofEntryType.StoreUpsert:
-                    StoreUpsert(stringContext, keyPtr);
-                    break;
-                case AofEntryType.StoreRMW:
-                    StoreRMW(stringContext, keyPtr);
-                    break;
-                case AofEntryType.StoreDelete:
-                    StoreDelete(stringContext, keyPtr);
-                    break;
-                case AofEntryType.ObjectStoreRMW:
-                    ObjectStoreRMW(objectContext, keyPtr, bufferPtr, bufferLength);
-                    break;
-                case AofEntryType.ObjectStoreUpsert:
-                    ObjectStoreUpsert(objectContext, storeWrapper.GarnetObjectSerializer, keyPtr, bufferPtr, bufferLength);
-                    break;
-                case AofEntryType.ObjectStoreDelete:
-                    ObjectStoreDelete(objectContext, keyPtr);
-                    break;
-                case AofEntryType.UnifiedStoreRMW:
-                    UnifiedStoreRMW(unifiedContext, keyPtr, bufferPtr, bufferLength);
-                    break;
-                case AofEntryType.UnifiedStoreStringUpsert:
-                    UnifiedStoreStringUpsert(unifiedContext, keyPtr, bufferPtr, bufferLength);
-                    break;
-                case AofEntryType.UnifiedStoreObjectUpsert:
-                    UnifiedStoreObjectUpsert(unifiedContext, storeWrapper.GarnetObjectSerializer, keyPtr, bufferPtr, bufferLength);
-                    break;
-                case AofEntryType.UnifiedStoreDelete:
-                    UnifiedStoreDelete(unifiedContext, keyPtr);
-                    break;
-                case AofEntryType.StoredProcedure:
-                    aofReplayCoordinator.ReplayStoredProc(header.procedureId, entryPtr);
-                    break;
-                case AofEntryType.TxnCommit:
-                    aofReplayCoordinator.ProcessFuzzyRegionTransactionGroup(entryPtr, asReplica);
->>>>>>> 04c8fcf9
                     break;
                 default:
                     throw new GarnetException($"Unknown AOF header operation type {header.opType}");
             }
-<<<<<<< HEAD
+
             if (isSharded && updateKey)
                 UpdateKeySequenceNumber(sublogIdx, entryPtr);
-=======
-
->>>>>>> 04c8fcf9
             return true;
         }
 
-        private void SwitchActiveDatabaseContext(GarnetDatabase db, bool initialSetup = false)
-        {
-            foreach (var respServerSession in respServerSessions)
-            {
-                // Switch the session's context to match the specified database, if necessary
-                if (respServerSession.activeDbId != db.Id)
-                {
-                    var switchDbSuccessful = respServerSession.TrySwitchActiveDatabaseSession(db.Id);
-                    Debug.Assert(switchDbSuccessful);
-                }
-                // Switch the storage context to match the session, if necessary
-                if (this.activeDbId != db.Id || initialSetup)
-                {
-                    basicContext = respServerSession.storageSession.basicContext.Session.BasicContext;
-                    objectStoreBasicContext = respServerSession.storageSession.objectStoreBasicContext.Session.BasicContext;
-                    unifiedStoreBasicContext = respServerSession.storageSession.unifiedStoreBasicContext.Session.BasicContext;
-                    this.activeDbId = db.Id;
-                }
-            }
-        }
-
-<<<<<<< HEAD
         private void UpdateKeySequenceNumber(int sublogIdx, byte* ptr)
         {
             Debug.Assert(storeWrapper.serverOptions.AofPhysicalSublogCount > 1);
@@ -684,100 +439,15 @@
             storeWrapper.appendOnlyFile.replicaReadConsistencyStateManager.UpdateVirtualSublogKeySequenceNumber(sublogIdx, key, shardedHeader.sequenceNumber);
         }
 
-        static void StoreUpsert<TContext>(
-            TContext basicContext,
-            RawStringInput storeInput,
-            byte* ptr)
-            where TContext : ITsavoriteContext<RawStringInput, SpanByteAndMemory, long, MainSessionFunctions, StoreFunctions, StoreAllocator>
-        {
-            var curr = ptr;
-            var key = PinnedSpanByte.FromLengthPrefixedPinnedPointer(curr);
-            curr += key.TotalSize;
-=======
-            // Switch the storage context to match the session, if necessary
-            if (activeDbId != db.Id || initialSetup)
-            {
-                stringBasicContext = respServerSession.storageSession.stringBasicContext;
-                stringTransactionalContext = respServerSession.storageSession.stringTransactionalContext;
-                unifiedBasicContext = respServerSession.storageSession.unifiedBasicContext;
-                unifiedTransactionalContext = respServerSession.storageSession.unifiedTransactionalContext;
-
-                if (!storeWrapper.serverOptions.DisableObjects)
-                {
-                    objectBasicContext = respServerSession.storageSession.objectBasicContext.Session.BasicContext;
-                    objectTransactionalContext = respServerSession.storageSession.objectTransactionalContext.Session.TransactionalContext;
-                }
-                activeDbId = db.Id;
-            }
-        }
-
         static void StoreUpsert<TStringContext>(TStringContext stringContext, byte* keyPtr)
             where TStringContext : ITsavoriteContext<StringInput, SpanByteAndMemory, long, MainSessionFunctions, StoreFunctions, StoreAllocator>
         {
             var key = SpanByte.FromLengthPrefixedPinnedPointer(keyPtr);
             var curr = keyPtr + key.TotalSize();
->>>>>>> 04c8fcf9
 
             var value = PinnedSpanByte.FromLengthPrefixedPinnedPointer(curr);
             curr += value.TotalSize;
 
-<<<<<<< HEAD
-            // Reconstructing RawStringInput
-            _ = storeInput.DeserializeFrom(curr);
-
-            SpanByteAndMemory output = default;
-            basicContext.Upsert(key.ReadOnlySpan, ref storeInput, value.ReadOnlySpan, ref output);
-            output.Dispose();
-        }
-
-        static void StoreRMW<TContext>(
-            TContext context,
-            RawStringInput storeInput,
-            byte* ptr)
-            where TContext : ITsavoriteContext<RawStringInput, SpanByteAndMemory, long, MainSessionFunctions, StoreFunctions, StoreAllocator>
-        {
-            var curr = ptr;
-            var key = PinnedSpanByte.FromLengthPrefixedPinnedPointer(curr);
-            curr += key.TotalSize;
-
-            // Reconstructing RawStringInput
-            _ = storeInput.DeserializeFrom(curr);
-
-            var pbOutput = stackalloc byte[32];
-            var output = SpanByteAndMemory.FromPinnedPointer(pbOutput, 32);
-
-            if (context.RMW(key.ReadOnlySpan, ref storeInput, ref output).IsPending)
-                context.CompletePending(true);
-            output.Dispose();
-        }
-
-        static void StoreDelete<TContext>(
-            TContext context,
-            byte* ptr)
-            where TContext : ITsavoriteContext<RawStringInput, SpanByteAndMemory, long, MainSessionFunctions, StoreFunctions, StoreAllocator>
-        {
-            var key = SpanByte.FromLengthPrefixedPinnedPointer(ptr);
-            context.Delete(key);
-        }
-
-        static void ObjectStoreUpsert<TContext>(
-            TContext context,
-            GarnetObjectSerializer garnetObjectSerializer,
-            byte* ptr,
-            byte* outputPtr,
-            int outputLength)
-            where TContext : ITsavoriteContext<ObjectInput, GarnetObjectStoreOutput, long, ObjectSessionFunctions, StoreFunctions, StoreAllocator>
-        {
-            var key = PinnedSpanByte.FromLengthPrefixedPinnedPointer(ptr);
-            var value = PinnedSpanByte.FromLengthPrefixedPinnedPointer(ptr + key.TotalSize);
-            var valB = garnetObjectSerializer.Deserialize(value.ToArray());
-
-            // input
-            // TODOMigrate: _ = objectStoreInput.DeserializeFrom(curr); // TODO - need to serialize this as well
-
-            var output = GarnetObjectStoreOutput.FromPinnedPointer(outputPtr, outputLength);
-            context.Upsert(key.ReadOnlySpan, valB);
-=======
             var stringInput = new StringInput();
             _ = stringInput.DeserializeFrom(curr);
 
@@ -841,108 +511,10 @@
             if (status.IsPending)
                 StorageSession.CompletePendingForObjectStoreSession(ref status, ref output, ref objectContext);
 
->>>>>>> 04c8fcf9
             if (!output.SpanByteAndMemory.IsSpanByte)
                 output.SpanByteAndMemory.Dispose();
         }
 
-<<<<<<< HEAD
-        static void ObjectStoreRMW<TContext>(
-            TContext context,
-            ObjectInput objectStoreInput, byte* ptr, byte* outputPtr, int outputLength)
-            where TContext : ITsavoriteContext<ObjectInput, GarnetObjectStoreOutput, long, ObjectSessionFunctions, StoreFunctions, StoreAllocator>
-        {
-            var curr = ptr;
-            var key = PinnedSpanByte.FromLengthPrefixedPinnedPointer(curr);
-            curr += key.TotalSize;
-
-            // Reconstructing ObjectInput
-            _ = objectStoreInput.DeserializeFrom(curr);
-
-            // Call RMW with the reconstructed key & ObjectInput
-            var output = GarnetObjectStoreOutput.FromPinnedPointer(outputPtr, outputLength);
-            if (context.RMW(key.ReadOnlySpan, ref objectStoreInput, ref output).IsPending)
-                context.CompletePending(true);
-
-            if (!output.SpanByteAndMemory.IsSpanByte)
-                output.SpanByteAndMemory.Memory.Dispose();
-        }
-
-        static void ObjectStoreDelete<TContext>(
-            TContext context,
-            byte* ptr)
-            where TContext : ITsavoriteContext<ObjectInput, GarnetObjectStoreOutput, long, ObjectSessionFunctions, StoreFunctions, StoreAllocator>
-        {
-            var key = SpanByte.FromLengthPrefixedPinnedPointer(ptr);
-            context.Delete(key);
-        }
-
-        static void UnifiedStoreStringUpsert<TContext>(
-            TContext basicContext,
-            UnifiedStoreInput storeInput,
-            byte* ptr,
-            byte* outputPtr,
-            int outputLength)
-            where TContext : ITsavoriteContext<UnifiedStoreInput, GarnetUnifiedStoreOutput, long, UnifiedSessionFunctions, StoreFunctions, StoreAllocator>
-        {
-            var curr = ptr;
-            var key = PinnedSpanByte.FromLengthPrefixedPinnedPointer(curr);
-            curr += key.TotalSize;
-
-            var value = PinnedSpanByte.FromLengthPrefixedPinnedPointer(curr);
-            curr += value.TotalSize;
-
-            // Reconstructing UnifiedStoreInput
-            _ = storeInput.DeserializeFrom(curr);
-
-            var output = GarnetUnifiedStoreOutput.FromPinnedPointer(outputPtr, outputLength);
-            basicContext.Upsert(key.ReadOnlySpan, ref storeInput, value.ReadOnlySpan, ref output);
-            if (!output.SpanByteAndMemory.IsSpanByte)
-                output.SpanByteAndMemory.Memory.Dispose();
-        }
-
-        static void UnifiedStoreObjectUpsert<TContext>(
-            TContext basicContext,
-            GarnetObjectSerializer garnetObjectSerializer,
-            byte* ptr,
-            byte* outputPtr,
-            int outputLength)
-            where TContext : ITsavoriteContext<UnifiedStoreInput, GarnetUnifiedStoreOutput, long, UnifiedSessionFunctions, StoreFunctions, StoreAllocator>
-        {
-            var key = PinnedSpanByte.FromLengthPrefixedPinnedPointer(ptr);
-
-            var value = PinnedSpanByte.FromLengthPrefixedPinnedPointer(ptr + key.TotalSize);
-            var valB = garnetObjectSerializer.Deserialize(value.ToArray());
-
-            // input
-            // TODOMigrate: _ = unifiedStoreInput.DeserializeFrom(curr); // TODO - need to serialize this as well
-
-            var output = GarnetUnifiedStoreOutput.FromPinnedPointer(outputPtr, outputLength);
-            basicContext.Upsert(key.ReadOnlySpan, valB);
-            if (!output.SpanByteAndMemory.IsSpanByte)
-                output.SpanByteAndMemory.Memory.Dispose();
-        }
-
-        static void UnifiedStoreRMW<TContext>(
-            TContext context,
-            UnifiedStoreInput unifiedStoreInput,
-            byte* ptr,
-            byte* outputPtr,
-            int outputLength)
-            where TContext : ITsavoriteContext<UnifiedStoreInput, GarnetUnifiedStoreOutput, long, UnifiedSessionFunctions, StoreFunctions, StoreAllocator>
-        {
-            var curr = ptr;
-            var key = PinnedSpanByte.FromLengthPrefixedPinnedPointer(curr);
-            curr += key.TotalSize;
-
-            // Reconstructing UnifiedStoreInput
-            _ = unifiedStoreInput.DeserializeFrom(curr);
-
-            // Call RMW with the reconstructed key & UnifiedStoreInput
-            var output = GarnetUnifiedStoreOutput.FromPinnedPointer(outputPtr, outputLength);
-            if (context.RMW(key.ReadOnlySpan, ref unifiedStoreInput, ref output).IsPending)
-                context.CompletePending(true);
-=======
         static void ObjectStoreDelete<TObjectContext>(TObjectContext objectContext, byte* keyPtr)
             where TObjectContext : ITsavoriteContext<ObjectInput, ObjectOutput, long, ObjectSessionFunctions, StoreFunctions, StoreAllocator>
             => objectContext.Delete(SpanByte.FromLengthPrefixedPinnedPointer(keyPtr));
@@ -970,7 +542,6 @@
         {
             var key = SpanByte.FromLengthPrefixedPinnedPointer(keyPtr);
             var curr = keyPtr + key.TotalSize();
->>>>>>> 04c8fcf9
 
             var valueSpan = SpanByte.FromLengthPrefixedPinnedPointer(curr);
             var valueObject = garnetObjectSerializer.Deserialize(valueSpan.ToArray()); // TODO native deserializer to avoid alloc and copy
@@ -981,15 +552,6 @@
                 output.SpanByteAndMemory.Dispose();
         }
 
-<<<<<<< HEAD
-        static void UnifiedStoreDelete<TContext>(
-            TContext context,
-            byte* ptr)
-            where TContext : ITsavoriteContext<UnifiedStoreInput, GarnetUnifiedStoreOutput, long, UnifiedSessionFunctions, StoreFunctions, StoreAllocator>
-        {
-            var key = SpanByte.FromLengthPrefixedPinnedPointer(ptr);
-            context.Delete(key);
-=======
         static void UnifiedStoreRMW<TUnifiedContext>(TUnifiedContext unifiedContext, byte* keyPtr, byte* outputPtr, int outputLength)
             where TUnifiedContext : ITsavoriteContext<UnifiedInput, UnifiedOutput, long, UnifiedSessionFunctions, StoreFunctions, StoreAllocator>
         {
@@ -1007,7 +569,6 @@
 
             if (!output.SpanByteAndMemory.IsSpanByte)
                 output.SpanByteAndMemory.Dispose();
->>>>>>> 04c8fcf9
         }
 
         static void UnifiedStoreDelete<TUnifiedContext>(TUnifiedContext unifiedContext, byte* keyPtr)
@@ -1017,17 +578,13 @@
         /// <summary>
         /// On recovery apply records with header.version greater than CurrentVersion.
         /// </summary>
-<<<<<<< HEAD
         /// <param name="sublogIdx"></param>
-=======
->>>>>>> 04c8fcf9
         /// <param name="inFuzzyRegion"></param>
         /// <param name="entryPtr"></param>
         /// <param name="length"></param>
         /// <param name="asReplica"></param>
         /// <returns></returns>
         /// <exception cref="GarnetException"></exception>
-<<<<<<< HEAD
         bool SkipRecord(int sublogIdx, bool inFuzzyRegion, byte* entryPtr, int length, bool asReplica)
         {
             var header = *(AofHeader*)entryPtr;
@@ -1040,25 +597,10 @@
                 if (IsNewVersionRecord(header))
                 {
                     aofReplayCoordinator.AddFuzzyRegionOperation(sublogIdx, new ReadOnlySpan<byte>(entryPtr, length));
-=======
-        bool SkipRecord(bool inFuzzyRegion, byte* entryPtr, int length, bool asReplica)
-        {
-            var header = *(AofHeader*)entryPtr;
-            return (asReplica && inFuzzyRegion)     // Buffer logic only for AOF version > 1
-                ? BufferNewVersionRecord(header, entryPtr, length)
-                : IsOldVersionRecord(header);
-
-            bool BufferNewVersionRecord(AofHeader header, byte* entryPtr, int length)
-            {
-                if (IsNewVersionRecord(header))
-                {
-                    aofReplayCoordinator.AddFuzzyRegionOperation(new ReadOnlySpan<byte>(entryPtr, length));
->>>>>>> 04c8fcf9
                     return true;
                 }
                 return false;
             }
-<<<<<<< HEAD
 
             bool IsOldVersionRecord(AofHeader header)
                 => header.storeVersion < storeWrapper.store.CurrentVersion;
@@ -1097,12 +639,5 @@
                     throw new GarnetException($"Replay header type {replayHeaderType} not supported!");
             }
         }
-=======
-        }
-
-        bool IsOldVersionRecord(AofHeader header) => header.storeVersion < storeWrapper.store.CurrentVersion;
-
-        bool IsNewVersionRecord(AofHeader header) => header.storeVersion > storeWrapper.store.CurrentVersion;
->>>>>>> 04c8fcf9
     }
 }