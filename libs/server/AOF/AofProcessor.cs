﻿// Copyright (c) Microsoft Corporation.
// Licensed under the MIT license.

using System;
using System.Buffers;
using System.Collections.Generic;
using System.Diagnostics;
using System.Runtime.CompilerServices;
using System.Runtime.InteropServices;
using Garnet.common;
using Garnet.networking;
using Microsoft.Extensions.Logging;
using Tsavorite.core;

namespace Garnet.server
{
    using MainStoreAllocator = SpanByteAllocator<StoreFunctions<SpanByte, SpanByte, SpanByteComparer, SpanByteRecordDisposer>>;
    using MainStoreFunctions = StoreFunctions<SpanByte, SpanByte, SpanByteComparer, SpanByteRecordDisposer>;

    using ObjectStoreAllocator = GenericAllocator<byte[], IGarnetObject, StoreFunctions<byte[], IGarnetObject, ByteArrayKeyComparer, DefaultRecordDisposer<byte[], IGarnetObject>>>;
    using ObjectStoreFunctions = StoreFunctions<byte[], IGarnetObject, ByteArrayKeyComparer, DefaultRecordDisposer<byte[], IGarnetObject>>;

    /// <summary>
    /// Wrapper for store and store-specific information
    /// </summary>
    public sealed unsafe partial class AofProcessor
    {
        readonly StoreWrapper storeWrapper;
        readonly RespServerSession respServerSession;

        private readonly RawStringInput storeInput;
        private readonly ObjectInput objectStoreInput;
        private readonly CustomProcedureInput customProcInput;
        private readonly SessionParseState parseState;

        int activeDbId;

        /// <summary>
        /// Session for main store
        /// </summary>
        BasicContext<SpanByte, SpanByte, RawStringInput, SpanByteAndMemory, long, MainSessionFunctions, MainStoreFunctions, MainStoreAllocator> basicContext;

        /// <summary>
        /// Session for object store
        /// </summary>
        BasicContext<byte[], IGarnetObject, ObjectInput, GarnetObjectStoreOutput, long, ObjectSessionFunctions, ObjectStoreFunctions, ObjectStoreAllocator> objectStoreBasicContext;

        readonly Dictionary<int, List<byte[]>> inflightTxns;
        readonly byte[] buffer;
        readonly GCHandle handle;
        readonly byte* bufferPtr;

        readonly ILogger logger;

        /// <summary>
        /// Create new AOF processor
        /// </summary>
        public AofProcessor(
            StoreWrapper storeWrapper,
            bool recordToAof = false,
            ILogger logger = null)
        {
            this.storeWrapper = storeWrapper;

            var replayAofStoreWrapper = new StoreWrapper(storeWrapper, recordToAof);

            this.activeDbId = 0;
            this.respServerSession = new RespServerSession(0, networkSender: null, storeWrapper: replayAofStoreWrapper, subscribeBroker: null, authenticator: null, enableScripts: false);
            SwitchActiveDatabaseContext(ref storeWrapper.DefaultDatabase, true);

            parseState.Initialize();
            storeInput.parseState = parseState;
            objectStoreInput.parseState = parseState;
            customProcInput.parseState = parseState;

            inflightTxns = new Dictionary<int, List<byte[]>>();
            buffer = new byte[BufferSizeUtils.ServerBufferSize(new MaxSizeSettings())];
            handle = GCHandle.Alloc(buffer, GCHandleType.Pinned);
            bufferPtr = (byte*)handle.AddrOfPinnedObject();
            this.logger = logger;
        }

        /// <summary>
        /// Dispose
        /// </summary>
        public void Dispose()
        {
            var databaseSessionsSnapshot = respServerSession.databaseSessions.Map;
            foreach (var dbSession in databaseSessionsSnapshot)
            {
                dbSession.StorageSession.basicContext.Session?.Dispose();
                dbSession.StorageSession.objectStoreBasicContext.Session?.Dispose();
            }

            handle.Free();
        }

        /// <summary>
        /// Recover store using AOF
        /// </summary>
        /// <param name="db">Database to recover</param>
        /// <param name="untilAddress"></param>
        /// <returns>Replication offset</returns>
        public unsafe long Recover(ref GarnetDatabase db, long untilAddress = -1)
        {
            logger?.LogInformation("Begin AOF recovery");
            return RecoverReplay(ref db, untilAddress);
        }

        MemoryResult<byte> output = default;
        private unsafe long RecoverReplay(ref GarnetDatabase db, long untilAddress)
        {
            logger?.LogInformation("Begin AOF replay");
            try
            {
                int count = 0;
                var appendOnlyFile = db.AppendOnlyFile;

                SwitchActiveDatabaseContext(ref db);

                if (untilAddress == -1) untilAddress = appendOnlyFile.TailAddress;
                using var scan = appendOnlyFile.Scan(appendOnlyFile.BeginAddress, untilAddress);

                while (scan.GetNext(MemoryPool<byte>.Shared, out var entry, out var length, out _, out long nextAofAddress))
                {
                    count++;
                    ProcessAofRecord(entry, length);
                    if (count % 100_000 == 0)
                        logger?.LogInformation("Completed AOF replay of {count} records, until AOF address {nextAofAddress}", count, nextAofAddress);
                }

                logger?.LogInformation("Completed full AOF log replay of {count} records", count);
                return untilAddress;
            }
            catch (Exception ex)
            {
                logger?.LogError(ex, "An error occurred AofProcessor.RecoverReplay");

                if (storeWrapper.serverOptions.FailOnRecoveryError)
                    throw;
            }
            finally
            {
                output.MemoryOwner?.Dispose();
                respServerSession.Dispose();
            }

            return -1;
        }

        internal unsafe void ProcessAofRecord(IMemoryOwner<byte> entry, int length, bool asReplica = false)
        {
            fixed (byte* ptr = entry.Memory.Span)
            {
                ProcessAofRecordInternal(ptr, length, asReplica);
            }
            entry.Dispose();
        }

        /// <summary>
        /// Process AOF record
        /// </summary>
        public unsafe void ProcessAofRecordInternal(byte* ptr, int length, bool asReplica = false)
        {
            AofHeader header = *(AofHeader*)ptr;

            if (inflightTxns.ContainsKey(header.sessionID))
            {
                switch (header.opType)
                {
                    case AofEntryType.TxnAbort:
                        inflightTxns[header.sessionID].Clear();
                        inflightTxns.Remove(header.sessionID);
                        break;
                    case AofEntryType.TxnCommit:
                        ProcessTxn(inflightTxns[header.sessionID]);
                        inflightTxns[header.sessionID].Clear();
                        inflightTxns.Remove(header.sessionID);
                        break;
                    case AofEntryType.StoredProcedure:
                        throw new GarnetException($"Unexpected AOF header operation type {header.opType} within transaction");
                    default:
                        inflightTxns[header.sessionID].Add(new ReadOnlySpan<byte>(ptr, length).ToArray());
                        break;
                }
                return;
            }

            switch (header.opType)
            {
                case AofEntryType.TxnStart:
                    inflightTxns[header.sessionID] = [];
                    break;
                case AofEntryType.TxnAbort:
                case AofEntryType.TxnCommit:
                    // We encountered a transaction end without start - this could happen because we truncated the AOF
                    // after a checkpoint, and the transaction belonged to the previous version. It can safely
                    // be ignored.
                    break;
<<<<<<< HEAD
                case AofEntryType.MainStoreCheckpointCommit:
                    if (asReplica)
                    {
                        if (header.storeVersion > storeWrapper.store.CurrentVersion)
                            storeWrapper.TakeCheckpoint(false, StoreType.Main, logger: logger);
                    }
                    break;
                case AofEntryType.ObjectStoreCheckpointCommit:
                    if (asReplica)
                    {
                        if (header.storeVersion > storeWrapper.objectStore.CurrentVersion)
                            storeWrapper.TakeCheckpoint(false, StoreType.Object, logger: logger);
                    }
=======
                case AofEntryType.MainStoreCheckpointStartCommit:
                    if (asReplica && header.storeVersion > storeWrapper.store.CurrentVersion)
                        _ = storeWrapper.TakeCheckpoint(false, StoreType.Main, logger);
                    break;
                case AofEntryType.ObjectStoreCheckpointStartCommit:
                    if (asReplica && header.storeVersion > storeWrapper.objectStore.CurrentVersion)
                        _ = storeWrapper.TakeCheckpoint(false, StoreType.Object, logger);
>>>>>>> 1f589164
                    break;
                case AofEntryType.MainStoreCheckpointEndCommit:
                case AofEntryType.ObjectStoreCheckpointEndCommit:
                    break;
                case AofEntryType.MainStoreStreamingCheckpointStartCommit:
                    Debug.Assert(storeWrapper.serverOptions.ReplicaDisklessSync);
                    if (asReplica && header.storeVersion > storeWrapper.store.CurrentVersion)
                        storeWrapper.store.SetVersion(header.storeVersion);
                    break;
                case AofEntryType.MainStoreStreamingCheckpointEndCommit:
                    Debug.Assert(storeWrapper.serverOptions.ReplicaDisklessSync);
                    break;
                case AofEntryType.ObjectStoreStreamingCheckpointStartCommit:
                    Debug.Assert(storeWrapper.serverOptions.ReplicaDisklessSync);
                    if (asReplica && header.storeVersion > storeWrapper.store.CurrentVersion)
                        storeWrapper.objectStore.SetVersion(header.storeVersion);
                    break;
                case AofEntryType.ObjectStoreStreamingCheckpointEndCommit:
                    Debug.Assert(storeWrapper.serverOptions.ReplicaDisklessSync);
                    break;
                default:
                    ReplayOp(ptr);
                    break;
            }
        }

        /// <summary>
        /// Method to process a batch of entries as a single txn.
        /// Assumes that operations arg does not contain transaction markers (i.e. TxnStart,TxnCommit,TxnAbort)
        /// </summary>
        /// <param name="operations"></param>
        private unsafe void ProcessTxn(List<byte[]> operations)
        {
            foreach (byte[] entry in operations)
            {
                fixed (byte* ptr = entry)
                    ReplayOp(ptr);
            }
        }

        private unsafe bool ReplayOp(byte* entryPtr)
        {
            AofHeader header = *(AofHeader*)entryPtr;

            // Skips versions that were part of checkpoint
            if (SkipRecord(header)) return false;

            switch (header.opType)
            {
                case AofEntryType.StoreUpsert:
                    StoreUpsert(basicContext, storeInput, entryPtr);
                    break;
                case AofEntryType.StoreRMW:
                    StoreRMW(basicContext, storeInput, entryPtr);
                    break;
                case AofEntryType.StoreDelete:
                    StoreDelete(basicContext, entryPtr);
                    break;
                case AofEntryType.ObjectStoreRMW:
                    ObjectStoreRMW(objectStoreBasicContext, objectStoreInput, entryPtr, bufferPtr, buffer.Length);
                    break;
                case AofEntryType.ObjectStoreUpsert:
                    ObjectStoreUpsert(objectStoreBasicContext, storeWrapper.GarnetObjectSerializer, entryPtr, bufferPtr, buffer.Length);
                    break;
                case AofEntryType.ObjectStoreDelete:
                    ObjectStoreDelete(objectStoreBasicContext, entryPtr);
                    break;
                case AofEntryType.StoredProcedure:
                    RunStoredProc(header.procedureId, customProcInput, entryPtr);
                    break;
                default:
                    throw new GarnetException($"Unknown AOF header operation type {header.opType}");
            }
            return true;
        }

        private void SwitchActiveDatabaseContext(ref GarnetDatabase db, bool initialSetup = false)
        {
            if (respServerSession.activeDbId != db.Id)
            {
                var switchDbSuccessful = respServerSession.TrySwitchActiveDatabaseSession(db.Id);
                Debug.Assert(switchDbSuccessful);
            }

            if (this.activeDbId != db.Id || initialSetup)
            {
                var session = respServerSession.storageSession.basicContext.Session;
                basicContext = session.BasicContext;
                var objectStoreSession = respServerSession.storageSession.objectStoreBasicContext.Session;
                if (objectStoreSession is not null)
                    objectStoreBasicContext = objectStoreSession.BasicContext;
                this.activeDbId = db.Id;
            }
        }

        unsafe void RunStoredProc(byte id, CustomProcedureInput customProcInput, byte* ptr)
        {
            var curr = ptr + sizeof(AofHeader);

            // Reconstructing CustomProcedureInput

            // input
            customProcInput.DeserializeFrom(curr);

            respServerSession.RunTransactionProc(id, ref customProcInput, ref output);
        }

        static unsafe void StoreUpsert(BasicContext<SpanByte, SpanByte, RawStringInput, SpanByteAndMemory, long, MainSessionFunctions, MainStoreFunctions, MainStoreAllocator> basicContext,
            RawStringInput storeInput, byte* ptr)
        {
            var curr = ptr + sizeof(AofHeader);
            ref var key = ref Unsafe.AsRef<SpanByte>(curr);
            curr += key.TotalSize;

            ref var value = ref Unsafe.AsRef<SpanByte>(curr);
            curr += value.TotalSize;

            // Reconstructing RawStringInput

            // input
            storeInput.DeserializeFrom(curr);

            SpanByteAndMemory output = default;
            basicContext.Upsert(ref key, ref storeInput, ref value, ref output);
            if (!output.IsSpanByte)
                output.Memory.Dispose();
        }

        static unsafe void StoreRMW(BasicContext<SpanByte, SpanByte, RawStringInput, SpanByteAndMemory, long, MainSessionFunctions, MainStoreFunctions, MainStoreAllocator> basicContext, RawStringInput storeInput, byte* ptr)
        {
            var curr = ptr + sizeof(AofHeader);
            ref var key = ref Unsafe.AsRef<SpanByte>(curr);
            curr += key.TotalSize;

            // Reconstructing RawStringInput

            // input
            storeInput.DeserializeFrom(curr);

            var pbOutput = stackalloc byte[32];
            var output = new SpanByteAndMemory(pbOutput, 32);

            if (basicContext.RMW(ref key, ref storeInput, ref output).IsPending)
                basicContext.CompletePending(true);
            if (!output.IsSpanByte)
                output.Memory.Dispose();
        }

        static unsafe void StoreDelete(BasicContext<SpanByte, SpanByte, RawStringInput, SpanByteAndMemory, long, MainSessionFunctions, MainStoreFunctions, MainStoreAllocator> basicContext, byte* ptr)
        {
            ref var key = ref Unsafe.AsRef<SpanByte>(ptr + sizeof(AofHeader));
            basicContext.Delete(ref key);
        }

        static unsafe void ObjectStoreUpsert(BasicContext<byte[], IGarnetObject, ObjectInput, GarnetObjectStoreOutput, long, ObjectSessionFunctions, ObjectStoreFunctions, ObjectStoreAllocator> basicContext,
                GarnetObjectSerializer garnetObjectSerializer, byte* ptr, byte* outputPtr, int outputLength)
        {
            ref var key = ref Unsafe.AsRef<SpanByte>(ptr + sizeof(AofHeader));
            var keyB = key.ToByteArray();

            ref var value = ref Unsafe.AsRef<SpanByte>(ptr + sizeof(AofHeader) + key.TotalSize);
            var valB = garnetObjectSerializer.Deserialize(value.ToByteArray());

            var output = new GarnetObjectStoreOutput { SpanByteAndMemory = new(outputPtr, outputLength) };
            basicContext.Upsert(ref keyB, ref valB);
            if (!output.SpanByteAndMemory.IsSpanByte)
                output.SpanByteAndMemory.Memory.Dispose();
        }

        static unsafe void ObjectStoreRMW(BasicContext<byte[], IGarnetObject, ObjectInput, GarnetObjectStoreOutput, long, ObjectSessionFunctions, ObjectStoreFunctions, ObjectStoreAllocator> basicContext,
            ObjectInput objectStoreInput, byte* ptr, byte* outputPtr, int outputLength)
        {
            var curr = ptr + sizeof(AofHeader);
            ref var key = ref Unsafe.AsRef<SpanByte>(curr);
            curr += key.TotalSize;
            var keyB = key.ToByteArray();

            // Reconstructing ObjectInput

            // input
            objectStoreInput.DeserializeFrom(curr);

            // Call RMW with the reconstructed key & ObjectInput
            var output = new GarnetObjectStoreOutput { SpanByteAndMemory = new(outputPtr, outputLength) };
            if (basicContext.RMW(ref keyB, ref objectStoreInput, ref output).IsPending)
                basicContext.CompletePending(true);

            if (!output.SpanByteAndMemory.IsSpanByte)
                output.SpanByteAndMemory.Memory.Dispose();
        }

        static unsafe void ObjectStoreDelete(BasicContext<byte[], IGarnetObject, ObjectInput, GarnetObjectStoreOutput, long, ObjectSessionFunctions, ObjectStoreFunctions, ObjectStoreAllocator> basicContext, byte* ptr)
        {
            ref var key = ref Unsafe.AsRef<SpanByte>(ptr + sizeof(AofHeader));
            var keyB = key.ToByteArray();
            basicContext.Delete(ref keyB);
        }

        /// <summary>
        /// On recovery apply records with header.version greater than CurrentVersion.
        /// </summary>
        /// <param name="header"></param>
        /// <returns></returns>
        /// <exception cref="GarnetException"></exception>
        bool SkipRecord(AofHeader header)
        {
            AofStoreType storeType = ToAofStoreType(header.opType);

            return storeType switch
            {
                AofStoreType.MainStoreType => header.storeVersion <= storeWrapper.store.CurrentVersion - 1,
                AofStoreType.ObjectStoreType => header.storeVersion <= storeWrapper.objectStore.CurrentVersion - 1,
                AofStoreType.TxnType => false,
                AofStoreType.ReplicationType => false,
                AofStoreType.CheckpointType => false,
                _ => throw new GarnetException($"Unknown AOF header store type {storeType}"),
            };
        }

        static AofStoreType ToAofStoreType(AofEntryType type)
        {
            return type switch
            {
                AofEntryType.StoreUpsert or AofEntryType.StoreRMW or AofEntryType.StoreDelete => AofStoreType.MainStoreType,
                AofEntryType.ObjectStoreUpsert or AofEntryType.ObjectStoreRMW or AofEntryType.ObjectStoreDelete => AofStoreType.ObjectStoreType,
                AofEntryType.TxnStart or AofEntryType.TxnCommit or AofEntryType.TxnAbort or AofEntryType.StoredProcedure => AofStoreType.TxnType,
                AofEntryType.MainStoreCheckpointStartCommit or AofEntryType.ObjectStoreCheckpointStartCommit or AofEntryType.MainStoreStreamingCheckpointStartCommit or AofEntryType.ObjectStoreStreamingCheckpointStartCommit => AofStoreType.CheckpointType,
                AofEntryType.MainStoreCheckpointEndCommit or AofEntryType.ObjectStoreCheckpointEndCommit or AofEntryType.MainStoreStreamingCheckpointEndCommit or AofEntryType.ObjectStoreStreamingCheckpointEndCommit => AofStoreType.CheckpointType,
                _ => throw new GarnetException($"Conversion to AofStoreType not possible for {type}"),
            };
        }
    }
}<|MERGE_RESOLUTION|>--- conflicted
+++ resolved
@@ -197,21 +197,6 @@
                     // after a checkpoint, and the transaction belonged to the previous version. It can safely
                     // be ignored.
                     break;
-<<<<<<< HEAD
-                case AofEntryType.MainStoreCheckpointCommit:
-                    if (asReplica)
-                    {
-                        if (header.storeVersion > storeWrapper.store.CurrentVersion)
-                            storeWrapper.TakeCheckpoint(false, StoreType.Main, logger: logger);
-                    }
-                    break;
-                case AofEntryType.ObjectStoreCheckpointCommit:
-                    if (asReplica)
-                    {
-                        if (header.storeVersion > storeWrapper.objectStore.CurrentVersion)
-                            storeWrapper.TakeCheckpoint(false, StoreType.Object, logger: logger);
-                    }
-=======
                 case AofEntryType.MainStoreCheckpointStartCommit:
                     if (asReplica && header.storeVersion > storeWrapper.store.CurrentVersion)
                         _ = storeWrapper.TakeCheckpoint(false, StoreType.Main, logger);
@@ -219,7 +204,6 @@
                 case AofEntryType.ObjectStoreCheckpointStartCommit:
                     if (asReplica && header.storeVersion > storeWrapper.objectStore.CurrentVersion)
                         _ = storeWrapper.TakeCheckpoint(false, StoreType.Object, logger);
->>>>>>> 1f589164
                     break;
                 case AofEntryType.MainStoreCheckpointEndCommit:
                 case AofEntryType.ObjectStoreCheckpointEndCommit:
