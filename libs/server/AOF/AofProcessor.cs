--- conflicted
+++ resolved
@@ -4,12 +4,8 @@
 using System;
 using System.Buffers;
 using System.Diagnostics;
-<<<<<<< HEAD
-using System.Runtime.InteropServices;
-=======
 using System.Runtime.CompilerServices;
 using System.Threading;
->>>>>>> 04c8fcf9
 using Garnet.common;
 using Microsoft.Extensions.Logging;
 using Tsavorite.core;
@@ -26,16 +22,7 @@
     {
         readonly StoreWrapper storeWrapper;
         readonly RespServerSession respServerSession;
-<<<<<<< HEAD
-
-        private readonly StringInput stringInput;
-        private readonly ObjectInput objectInput;
-        private readonly UnifiedInput unifiedInput;
-        private readonly CustomProcedureInput customProcInput;
-        private readonly SessionParseState parseState;
-=======
         readonly AofReplayCoordinator aofReplayCoordinator;
->>>>>>> 04c8fcf9
 
         int activeDbId;
 
@@ -44,22 +31,6 @@
         /// </summary>
         public void SetReadWriteSession() => respServerSession.clusterSession.SetReadWriteSession();
 
-<<<<<<< HEAD
-        /// <summary>
-        /// Session for main store
-        /// </summary>
-        BasicContext<StringInput, SpanByteAndMemory, long, MainSessionFunctions, StoreFunctions, StoreAllocator> stringBasicContext;
-
-        /// <summary>
-        /// Session for object store
-        /// </summary>
-        BasicContext<ObjectInput, ObjectOutput, long, ObjectSessionFunctions, StoreFunctions, StoreAllocator> objectBasicContext;
-
-        /// <summary>
-        /// Session for unified store
-        /// </summary>
-        BasicContext<UnifiedInput, UnifiedOutput, long, UnifiedSessionFunctions, StoreFunctions, StoreAllocator> unifiedBasicContext;
-=======
         /// <summary>Basic (Ephemeral locking) Session Context for main store</summary>
         BasicContext<StringInput, SpanByteAndMemory, long, MainSessionFunctions, StoreFunctions, StoreAllocator> stringBasicContext;
         /// <summary>Transactional Session Context for main store</summary>
@@ -69,7 +40,6 @@
         BasicContext<ObjectInput, ObjectOutput, long, ObjectSessionFunctions, StoreFunctions, StoreAllocator> objectBasicContext;
         /// <summary>Transactional Session Context for object store</summary>
         TransactionalContext<ObjectInput, ObjectOutput, long, ObjectSessionFunctions, StoreFunctions, StoreAllocator> objectTransactionalContext;
->>>>>>> 04c8fcf9
 
         /// <summary>Basic (Ephemeral locking) Session Context for unified store</summary>
         BasicContext<UnifiedInput, UnifiedOutput, long, UnifiedSessionFunctions, StoreFunctions, StoreAllocator> unifiedBasicContext;
@@ -101,20 +71,7 @@
             // Switch current contexts to match the default database
             SwitchActiveDatabaseContext(storeWrapper.DefaultDatabase, true);
 
-<<<<<<< HEAD
-            parseState.Initialize();
-            stringInput.parseState = parseState;
-            objectInput.parseState = parseState;
-            unifiedInput.parseState = parseState;
-            customProcInput.parseState = parseState;
-
-            inflightTxns = [];
-            buffer = new byte[BufferSizeUtils.ServerBufferSize(new MaxSizeSettings())];
-            handle = GCHandle.Alloc(buffer, GCHandleType.Pinned);
-            bufferPtr = (byte*)handle.AddrOfPinnedObject();
-=======
             aofReplayCoordinator = new AofReplayCoordinator(this, logger);
->>>>>>> 04c8fcf9
             this.logger = logger;
         }
 
@@ -293,14 +250,6 @@
                 case AofEntryType.ObjectStoreStreamingCheckpointEndCommit:
                     Debug.Assert(storeWrapper.serverOptions.ReplicaDisklessSync);
                     break;
-<<<<<<< HEAD
-                case AofEntryType.ObjectStoreStreamingCheckpointStartCommit:
-                    Debug.Assert(storeWrapper.serverOptions.ReplicaDisklessSync);
-                    if (asReplica && header.storeVersion > storeWrapper.store.CurrentVersion)
-                        storeWrapper.store.SetVersion(header.storeVersion);
-                    break;
-=======
->>>>>>> 04c8fcf9
                 case AofEntryType.FlushAll:
                     storeWrapper.FlushAllDatabases(unsafeTruncateLog: header.unsafeTruncateLog == 1);
                     break;
@@ -333,36 +282,6 @@
             switch (header.opType)
             {
                 case AofEntryType.StoreUpsert:
-<<<<<<< HEAD
-                    StoreUpsert(stringBasicContext, stringInput, entryPtr);
-                    break;
-                case AofEntryType.StoreRMW:
-                    StoreRMW(stringBasicContext, stringInput, entryPtr);
-                    break;
-                case AofEntryType.StoreDelete:
-                    StoreDelete(stringBasicContext, entryPtr);
-                    break;
-                case AofEntryType.ObjectStoreRMW:
-                    ObjectStoreRMW(objectBasicContext, objectInput, entryPtr, bufferPtr, buffer.Length);
-                    break;
-                case AofEntryType.ObjectStoreUpsert:
-                    ObjectStoreUpsert(objectBasicContext, storeWrapper.GarnetObjectSerializer, entryPtr, bufferPtr, buffer.Length);
-                    break;
-                case AofEntryType.ObjectStoreDelete:
-                    ObjectStoreDelete(objectBasicContext, entryPtr);
-                    break;
-                case AofEntryType.UnifiedStoreRMW:
-                    UnifiedStoreRMW(unifiedBasicContext, unifiedInput, entryPtr, bufferPtr, buffer.Length);
-                    break;
-                case AofEntryType.UnifiedStoreStringUpsert:
-                    UnifiedStoreStringUpsert(unifiedBasicContext, unifiedInput, entryPtr, bufferPtr, buffer.Length);
-                    break;
-                case AofEntryType.UnifiedStoreObjectUpsert:
-                    UnifiedStoreObjectUpsert(unifiedBasicContext, storeWrapper.GarnetObjectSerializer, entryPtr, bufferPtr, buffer.Length);
-                    break;
-                case AofEntryType.UnifiedStoreDelete:
-                    UnifiedStoreDelete(unifiedBasicContext, entryPtr);
-=======
                     StoreUpsert(stringContext, keyPtr);
                     break;
                 case AofEntryType.StoreRMW:
@@ -391,7 +310,6 @@
                     break;
                 case AofEntryType.UnifiedStoreDelete:
                     UnifiedStoreDelete(unifiedContext, keyPtr);
->>>>>>> 04c8fcf9
                     break;
                 case AofEntryType.StoredProcedure:
                     aofReplayCoordinator.ReplayStoredProc(header.procedureId, entryPtr);
@@ -418,24 +336,6 @@
             // Switch the storage context to match the session, if necessary
             if (activeDbId != db.Id || initialSetup)
             {
-<<<<<<< HEAD
-                stringBasicContext = respServerSession.storageSession.stringBasicContext.Session.BasicContext;
-                unifiedBasicContext = respServerSession.storageSession.unifiedBasicContext.Session.BasicContext;
-
-                if (!storeWrapper.serverOptions.DisableObjects)
-                    objectBasicContext = respServerSession.storageSession.objectBasicContext.Session.BasicContext;
-
-                this.activeDbId = db.Id;
-            }
-        }
-
-        static void StoreUpsert(BasicContext<StringInput, SpanByteAndMemory, long, MainSessionFunctions, StoreFunctions, StoreAllocator> basicContext,
-            StringInput stringInput, byte* ptr)
-        {
-            var curr = ptr + sizeof(AofHeader);
-            var key = PinnedSpanByte.FromLengthPrefixedPinnedPointer(curr);
-            curr += key.TotalSize;
-=======
                 stringBasicContext = respServerSession.storageSession.stringBasicContext;
                 stringTransactionalContext = respServerSession.storageSession.stringTransactionalContext;
                 unifiedBasicContext = respServerSession.storageSession.unifiedBasicContext;
@@ -455,61 +355,10 @@
         {
             var key = SpanByte.FromLengthPrefixedPinnedPointer(keyPtr);
             var curr = keyPtr + key.TotalSize();
->>>>>>> 04c8fcf9
 
             var value = PinnedSpanByte.FromLengthPrefixedPinnedPointer(curr);
             curr += value.TotalSize;
 
-<<<<<<< HEAD
-            // Reconstructing StringInput
-
-            // input
-            stringInput.DeserializeFrom(curr);
-
-            SpanByteAndMemory output = default;
-            basicContext.Upsert(key.ReadOnlySpan, ref stringInput, value.ReadOnlySpan, ref output);
-            output.Dispose();
-        }
-
-        static void StoreRMW(BasicContext<StringInput, SpanByteAndMemory, long, MainSessionFunctions, StoreFunctions, StoreAllocator> basicContext, StringInput stringInput, byte* ptr)
-        {
-            var curr = ptr + sizeof(AofHeader);
-            var key = PinnedSpanByte.FromLengthPrefixedPinnedPointer(curr);
-            curr += key.TotalSize;
-
-            // Reconstructing StringInput
-
-            // input
-            _ = stringInput.DeserializeFrom(curr);
-
-            var pbOutput = stackalloc byte[32];
-            var output = SpanByteAndMemory.FromPinnedPointer(pbOutput, 32);
-
-            if (basicContext.RMW(key.ReadOnlySpan, ref stringInput, ref output).IsPending)
-                basicContext.CompletePending(true);
-            output.Dispose();
-        }
-
-        static void StoreDelete(BasicContext<StringInput, SpanByteAndMemory, long, MainSessionFunctions, StoreFunctions, StoreAllocator> basicContext, byte* ptr)
-        {
-            var key = SpanByte.FromLengthPrefixedPinnedPointer(ptr + sizeof(AofHeader));
-            basicContext.Delete(key);
-        }
-
-        static void ObjectStoreUpsert(BasicContext<ObjectInput, ObjectOutput, long, ObjectSessionFunctions, StoreFunctions, StoreAllocator> basicContext,
-                GarnetObjectSerializer garnetObjectSerializer, byte* ptr, byte* outputPtr, int outputLength)
-        {
-            var key = PinnedSpanByte.FromLengthPrefixedPinnedPointer(ptr + sizeof(AofHeader));
-
-            var value = PinnedSpanByte.FromLengthPrefixedPinnedPointer(ptr + sizeof(AofHeader) + key.TotalSize);
-            var valB = garnetObjectSerializer.Deserialize(value.ToArray());
-
-            // input
-            // TODOMigrate: _ = objectInput.DeserializeFrom(curr); // TODO - need to serialize this as well
-
-            var output = ObjectOutput.FromPinnedPointer(outputPtr, outputLength);
-            basicContext.Upsert(key.ReadOnlySpan, valB);
-=======
             var stringInput = new StringInput();
             _ = stringInput.DeserializeFrom(curr);
 
@@ -573,19 +422,10 @@
             if (status.IsPending)
                 StorageSession.CompletePendingForObjectStoreSession(ref status, ref output, ref objectContext);
 
->>>>>>> 04c8fcf9
             if (!output.SpanByteAndMemory.IsSpanByte)
                 output.SpanByteAndMemory.Dispose();
         }
 
-<<<<<<< HEAD
-        static void ObjectStoreRMW(BasicContext<ObjectInput, ObjectOutput, long, ObjectSessionFunctions, StoreFunctions, StoreAllocator> basicContext,
-            ObjectInput objectInput, byte* ptr, byte* outputPtr, int outputLength)
-        {
-            var curr = ptr + sizeof(AofHeader);
-            var key = PinnedSpanByte.FromLengthPrefixedPinnedPointer(curr);
-            curr += key.TotalSize;
-=======
         static void ObjectStoreDelete<TObjectContext>(TObjectContext objectContext, byte* keyPtr)
             where TObjectContext : ITsavoriteContext<ObjectInput, ObjectOutput, long, ObjectSessionFunctions, StoreFunctions, StoreAllocator>
             => objectContext.Delete(SpanByte.FromLengthPrefixedPinnedPointer(keyPtr));
@@ -598,20 +438,10 @@
 
             var value = PinnedSpanByte.FromLengthPrefixedPinnedPointer(curr);
             curr += value.TotalSize;
->>>>>>> 04c8fcf9
 
             var unifiedInput = new UnifiedInput();
             _ = unifiedInput.DeserializeFrom(curr);
 
-<<<<<<< HEAD
-            // input
-            _ = objectInput.DeserializeFrom(curr);
-
-            // Call RMW with the reconstructed key & ObjectInput
-            var output = ObjectOutput.FromPinnedPointer(outputPtr, outputLength);
-            if (basicContext.RMW(key.ReadOnlySpan, ref objectInput, ref output).IsPending)
-                basicContext.CompletePending(true);
-=======
             var output = UnifiedOutput.FromPinnedPointer(outputPtr, outputLength);
             _ = unifiedContext.Upsert(key, ref unifiedInput, value, ref output);
             if (!output.SpanByteAndMemory.IsSpanByte)
@@ -623,7 +453,6 @@
         {
             var key = SpanByte.FromLengthPrefixedPinnedPointer(keyPtr);
             var curr = keyPtr + key.TotalSize();
->>>>>>> 04c8fcf9
 
             var valueSpan = SpanByte.FromLengthPrefixedPinnedPointer(curr);
             var valueObject = garnetObjectSerializer.Deserialize(valueSpan.ToArray()); // TODO native deserializer to avoid alloc and copy
@@ -634,62 +463,6 @@
                 output.SpanByteAndMemory.Dispose();
         }
 
-<<<<<<< HEAD
-        static void ObjectStoreDelete(BasicContext<ObjectInput, ObjectOutput, long, ObjectSessionFunctions, StoreFunctions, StoreAllocator> basicContext, byte* ptr)
-        {
-            var key = SpanByte.FromLengthPrefixedPinnedPointer(ptr + sizeof(AofHeader));
-            basicContext.Delete(key);
-        }
-
-        static void UnifiedStoreStringUpsert(BasicContext<UnifiedInput, UnifiedOutput, long, UnifiedSessionFunctions, StoreFunctions, StoreAllocator> basicContext,
-            UnifiedInput unifiedInput, byte* ptr, byte* outputPtr, int outputLength)
-        {
-            var curr = ptr + sizeof(AofHeader);
-            var key = PinnedSpanByte.FromLengthPrefixedPinnedPointer(curr);
-            curr += key.TotalSize;
-
-            var value = PinnedSpanByte.FromLengthPrefixedPinnedPointer(curr);
-            curr += value.TotalSize;
-
-            // Reconstructing UnifiedInput
-
-            // input
-            _ = unifiedInput.DeserializeFrom(curr);
-
-            var output = UnifiedOutput.FromPinnedPointer(outputPtr, outputLength);
-            basicContext.Upsert(key.ReadOnlySpan, ref unifiedInput, value.ReadOnlySpan, ref output);
-            if (!output.SpanByteAndMemory.IsSpanByte)
-                output.SpanByteAndMemory.Memory.Dispose();
-        }
-
-        static void UnifiedStoreObjectUpsert(BasicContext<UnifiedInput, UnifiedOutput, long, UnifiedSessionFunctions, StoreFunctions, StoreAllocator> basicContext,
-                GarnetObjectSerializer garnetObjectSerializer, byte* ptr, byte* outputPtr, int outputLength)
-        {
-            var key = PinnedSpanByte.FromLengthPrefixedPinnedPointer(ptr + sizeof(AofHeader));
-
-            var value = PinnedSpanByte.FromLengthPrefixedPinnedPointer(ptr + sizeof(AofHeader) + key.TotalSize);
-            var valB = garnetObjectSerializer.Deserialize(value.ToArray());
-
-            // input
-            // TODOMigrate: _ = unifiedInput.DeserializeFrom(curr); // TODO - need to serialize this as well
-
-            var output = UnifiedOutput.FromPinnedPointer(outputPtr, outputLength);
-            basicContext.Upsert(key.ReadOnlySpan, valB);
-            if (!output.SpanByteAndMemory.IsSpanByte)
-                output.SpanByteAndMemory.Memory.Dispose();
-        }
-
-        static void UnifiedStoreRMW(BasicContext<UnifiedInput, UnifiedOutput, long, UnifiedSessionFunctions, StoreFunctions, StoreAllocator> basicContext,
-            UnifiedInput unifiedInput, byte* ptr, byte* outputPtr, int outputLength)
-        {
-            var curr = ptr + sizeof(AofHeader);
-            var key = PinnedSpanByte.FromLengthPrefixedPinnedPointer(curr);
-            curr += key.TotalSize;
-
-            // Reconstructing UnifiedInput
-
-            // input
-=======
         static void UnifiedStoreRMW<TUnifiedContext>(TUnifiedContext unifiedContext, byte* keyPtr, byte* outputPtr, int outputLength)
             where TUnifiedContext : ITsavoriteContext<UnifiedInput, UnifiedOutput, long, UnifiedSessionFunctions, StoreFunctions, StoreAllocator>
         {
@@ -697,32 +470,16 @@
             var curr = keyPtr + key.TotalSize();
 
             var unifiedInput = new UnifiedInput();
->>>>>>> 04c8fcf9
             _ = unifiedInput.DeserializeFrom(curr);
 
             // Call RMW with the reconstructed key & UnifiedInput
             var output = UnifiedOutput.FromPinnedPointer(outputPtr, outputLength);
-<<<<<<< HEAD
-            if (basicContext.RMW(key.ReadOnlySpan, ref unifiedInput, ref output).IsPending)
-                basicContext.CompletePending(true);
-
-            if (!output.SpanByteAndMemory.IsSpanByte)
-                output.SpanByteAndMemory.Memory.Dispose();
-        }
-
-        static void UnifiedStoreDelete(
-            BasicContext<UnifiedInput, UnifiedOutput, long, UnifiedSessionFunctions, StoreFunctions, StoreAllocator> basicContext, byte* ptr)
-        {
-            var key = SpanByte.FromLengthPrefixedPinnedPointer(ptr + sizeof(AofHeader));
-            basicContext.Delete(key);
-=======
             var status = unifiedContext.RMW(key, ref unifiedInput, ref output);
             if (status.IsPending)
                 StorageSession.CompletePendingForUnifiedStoreSession(ref status, ref output, ref unifiedContext);
 
             if (!output.SpanByteAndMemory.IsSpanByte)
                 output.SpanByteAndMemory.Dispose();
->>>>>>> 04c8fcf9
         }
 
         static void UnifiedStoreDelete<TUnifiedContext>(TUnifiedContext unifiedContext, byte* keyPtr)
@@ -756,16 +513,8 @@
             }
         }
 
-<<<<<<< HEAD
-        bool IsOldVersionRecord(AofHeader header)
-            => header.storeVersion < storeWrapper.store.CurrentVersion;
-
-        bool IsNewVersionRecord(AofHeader header)
-            => header.storeVersion > storeWrapper.store.CurrentVersion;
-=======
         bool IsOldVersionRecord(AofHeader header) => header.storeVersion < storeWrapper.store.CurrentVersion;
 
         bool IsNewVersionRecord(AofHeader header) => header.storeVersion > storeWrapper.store.CurrentVersion;
->>>>>>> 04c8fcf9
     }
 }