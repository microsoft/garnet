﻿// Copyright (c) Microsoft Corporation.
// Licensed under the MIT license.

using System;
using System.Buffers;
using System.Collections.Generic;
using System.Diagnostics;
using System.Runtime.CompilerServices;
using System.Runtime.InteropServices;
using Garnet.common;
using Garnet.networking;
using Microsoft.Extensions.Logging;
using Tsavorite.core;

namespace Garnet.server
{
    using MainStoreAllocator = SpanByteAllocator<StoreFunctions<SpanByte, SpanByte, SpanByteComparer, SpanByteRecordDisposer>>;
    using MainStoreFunctions = StoreFunctions<SpanByte, SpanByte, SpanByteComparer, SpanByteRecordDisposer>;

    using ObjectStoreAllocator = GenericAllocator<byte[], IGarnetObject, StoreFunctions<byte[], IGarnetObject, ByteArrayKeyComparer, DefaultRecordDisposer<byte[], IGarnetObject>>>;
    using ObjectStoreFunctions = StoreFunctions<byte[], IGarnetObject, ByteArrayKeyComparer, DefaultRecordDisposer<byte[], IGarnetObject>>;

    /// <summary>
    /// Wrapper for store and store-specific information
    /// </summary>
    public sealed unsafe partial class AofProcessor
    {
        readonly StoreWrapper storeWrapper;
        readonly RespServerSession respServerSession;

        private readonly RawStringInput storeInput;
        private readonly ObjectInput objectStoreInput;
        private readonly CustomProcedureInput customProcInput;
        private readonly SessionParseState parseState;

        int activeDbId;

        /// <summary>
        /// Session for main store
        /// </summary>
        BasicContext<SpanByte, SpanByte, RawStringInput, SpanByteAndMemory, long, MainSessionFunctions, MainStoreFunctions, MainStoreAllocator> basicContext;

        /// <summary>
        /// Session for object store
        /// </summary>
        BasicContext<byte[], IGarnetObject, ObjectInput, GarnetObjectStoreOutput, long, ObjectSessionFunctions, ObjectStoreFunctions, ObjectStoreAllocator> objectStoreBasicContext;

        readonly Dictionary<int, List<byte[]>> inflightTxns;
        readonly byte[] buffer;
        readonly GCHandle handle;
        readonly byte* bufferPtr;

        readonly ILogger logger;

        /// <summary>
        /// Create new AOF processor
        /// </summary>
        public AofProcessor(
            StoreWrapper storeWrapper,
            bool recordToAof = false,
            ILogger logger = null)
        {
            this.storeWrapper = storeWrapper;

            var replayAofStoreWrapper = new StoreWrapper(storeWrapper, recordToAof);

            this.activeDbId = 0;
            this.respServerSession = new RespServerSession(0, networkSender: null, storeWrapper: replayAofStoreWrapper, subscribeBroker: null, authenticator: null, enableScripts: false);
            SwitchActiveDatabaseContext(ref storeWrapper.DefaultDatabase, true);

            parseState.Initialize();
            storeInput.parseState = parseState;
            objectStoreInput.parseState = parseState;
            customProcInput.parseState = parseState;

            inflightTxns = new Dictionary<int, List<byte[]>>();
            buffer = new byte[BufferSizeUtils.ServerBufferSize(new MaxSizeSettings())];
            handle = GCHandle.Alloc(buffer, GCHandleType.Pinned);
            bufferPtr = (byte*)handle.AddrOfPinnedObject();
            this.logger = logger;
        }

        /// <summary>
        /// Dispose
        /// </summary>
        public void Dispose()
        {
            var databaseSessionsSnapshot = respServerSession.databaseSessions.Map;
            foreach (var dbSession in databaseSessionsSnapshot)
            {
                dbSession.StorageSession.basicContext.Session?.Dispose();
                dbSession.StorageSession.objectStoreBasicContext.Session?.Dispose();
            }

            handle.Free();
        }

        /// <summary>
        /// Recover store using AOF
        /// </summary>
        /// <param name="db">Database to recover</param>
        /// <param name="untilAddress"></param>
        /// <returns>Replication offset</returns>
        public unsafe long Recover(ref GarnetDatabase db, long untilAddress = -1)
        {
            logger?.LogInformation("Begin AOF recovery");
            return RecoverReplay(ref db, untilAddress);
        }

        MemoryResult<byte> output = default;
        private unsafe long RecoverReplay(ref GarnetDatabase db, long untilAddress)
        {
            logger?.LogInformation("Begin AOF replay");
            try
            {
                int count = 0;
                var appendOnlyFile = db.AppendOnlyFile;

                SwitchActiveDatabaseContext(ref db);

                if (untilAddress == -1) untilAddress = appendOnlyFile.TailAddress;
                using var scan = appendOnlyFile.Scan(appendOnlyFile.BeginAddress, untilAddress);

                while (scan.GetNext(MemoryPool<byte>.Shared, out var entry, out var length, out _, out long nextAofAddress))
                {
                    count++;
                    ProcessAofRecord(entry, length);
                    if (count % 100_000 == 0)
                        logger?.LogInformation("Completed AOF replay of {count} records, until AOF address {nextAofAddress}", count, nextAofAddress);
                }

                logger?.LogInformation("Completed full AOF log replay of {count} records", count);
                return untilAddress;
            }
            catch (Exception ex)
            {
                logger?.LogError(ex, "An error occurred AofProcessor.RecoverReplay");

                if (storeWrapper.serverOptions.FailOnRecoveryError)
                    throw;
            }
            finally
            {
                output.MemoryOwner?.Dispose();
                respServerSession.Dispose();
            }

            return -1;
        }

        internal unsafe void ProcessAofRecord(IMemoryOwner<byte> entry, int length, bool asReplica = false)
        {
            fixed (byte* ptr = entry.Memory.Span)
            {
                ProcessAofRecordInternal(ptr, length, asReplica);
            }
            entry.Dispose();
        }

        /// <summary>
        /// Process AOF record
        /// </summary>
        public unsafe void ProcessAofRecordInternal(byte* ptr, int length, bool asReplica = false)
        {
            AofHeader header = *(AofHeader*)ptr;

            if (inflightTxns.ContainsKey(header.sessionID))
            {
                switch (header.opType)
                {
                    case AofEntryType.TxnAbort:
                        inflightTxns[header.sessionID].Clear();
                        inflightTxns.Remove(header.sessionID);
                        break;
                    case AofEntryType.TxnCommit:
                        ProcessTxn(inflightTxns[header.sessionID]);
                        inflightTxns[header.sessionID].Clear();
                        inflightTxns.Remove(header.sessionID);
                        break;
                    case AofEntryType.StoredProcedure:
                        throw new GarnetException($"Unexpected AOF header operation type {header.opType} within transaction");
                    default:
                        inflightTxns[header.sessionID].Add(new ReadOnlySpan<byte>(ptr, length).ToArray());
                        break;
                }
                return;
            }

            switch (header.opType)
            {
                case AofEntryType.TxnStart:
                    inflightTxns[header.sessionID] = new List<byte[]>();
                    break;
                case AofEntryType.TxnAbort:
                case AofEntryType.TxnCommit:
                    // We encountered a transaction end without start - this could happen because we truncated the AOF
                    // after a checkpoint, and the transaction belonged to the previous version. It can safely
                    // be ignored.
                    break;
                case AofEntryType.MainStoreCheckpointCommit:
                    if (asReplica)
                    {
                        if (header.storeVersion > storeWrapper.store.CurrentVersion)
<<<<<<< HEAD
                            storeWrapper.databaseManager.TakeCheckpoint(false, StoreType.Main, logger: logger);
=======
                        {
                            storeWrapper.TakeCheckpoint(false, StoreType.Main, logger);
                        }
>>>>>>> e627748b
                    }
                    break;
                case AofEntryType.ObjectStoreCheckpointCommit:
                    if (asReplica)
                    {
                        if (header.storeVersion > storeWrapper.objectStore.CurrentVersion)
<<<<<<< HEAD
                            storeWrapper.databaseManager.TakeCheckpoint(false, StoreType.Object, logger: logger);
=======
                        {
                            storeWrapper.TakeCheckpoint(false, StoreType.Object, logger);
                        }
>>>>>>> e627748b
                    }
                    break;
                case AofEntryType.MainStoreStreamingCheckpointCommit:
                    Debug.Assert(storeWrapper.serverOptions.ReplicaDisklessSync);
                    if (header.storeVersion > storeWrapper.store.CurrentVersion)
                        storeWrapper.store.SetVersion(header.storeVersion);
                    break;
                case AofEntryType.ObjectStoreStreamingCheckpointCommit:
                    Debug.Assert(storeWrapper.serverOptions.ReplicaDisklessSync);
                    if (header.storeVersion > storeWrapper.store.CurrentVersion)
                        storeWrapper.objectStore.SetVersion(header.storeVersion);
                    break;
                default:
                    ReplayOp(ptr);
                    break;
            }
        }

        /// <summary>
        /// Method to process a batch of entries as a single txn.
        /// Assumes that operations arg does not contain transaction markers (i.e. TxnStart,TxnCommit,TxnAbort)
        /// </summary>
        /// <param name="operations"></param>
        private unsafe void ProcessTxn(List<byte[]> operations)
        {
            foreach (byte[] entry in operations)
            {
                fixed (byte* ptr = entry)
                    ReplayOp(ptr);
            }
        }

        private unsafe bool ReplayOp(byte* entryPtr)
        {
            AofHeader header = *(AofHeader*)entryPtr;

            // Skips versions that were part of checkpoint
            if (SkipRecord(header)) return false;

            switch (header.opType)
            {
                case AofEntryType.StoreUpsert:
                    StoreUpsert(basicContext, storeInput, entryPtr);
                    break;
                case AofEntryType.StoreRMW:
                    StoreRMW(basicContext, storeInput, entryPtr);
                    break;
                case AofEntryType.StoreDelete:
                    StoreDelete(basicContext, entryPtr);
                    break;
                case AofEntryType.ObjectStoreRMW:
                    ObjectStoreRMW(objectStoreBasicContext, objectStoreInput, entryPtr, bufferPtr, buffer.Length);
                    break;
                case AofEntryType.ObjectStoreUpsert:
                    ObjectStoreUpsert(objectStoreBasicContext, storeWrapper.GarnetObjectSerializer, entryPtr, bufferPtr, buffer.Length);
                    break;
                case AofEntryType.ObjectStoreDelete:
                    ObjectStoreDelete(objectStoreBasicContext, entryPtr);
                    break;
                case AofEntryType.StoredProcedure:
                    RunStoredProc(header.procedureId, customProcInput, entryPtr);
                    break;
                default:
                    throw new GarnetException($"Unknown AOF header operation type {header.opType}");
            }
            return true;
        }

        private void SwitchActiveDatabaseContext(ref GarnetDatabase db, bool initialSetup = false)
        {
            if (respServerSession.activeDbId != db.Id)
            {
                var switchDbSuccessful = respServerSession.TrySwitchActiveDatabaseSession(db.Id);
                Debug.Assert(switchDbSuccessful);
            }

            if (this.activeDbId != db.Id || initialSetup)
            {
                var session = respServerSession.storageSession.basicContext.Session;
                basicContext = session.BasicContext;
                var objectStoreSession = respServerSession.storageSession.objectStoreBasicContext.Session;
                if (objectStoreSession is not null)
                    objectStoreBasicContext = objectStoreSession.BasicContext;
                this.activeDbId = db.Id;
            }
        }

        unsafe void RunStoredProc(byte id, CustomProcedureInput customProcInput, byte* ptr)
        {
            var curr = ptr + sizeof(AofHeader);

            // Reconstructing CustomProcedureInput

            // input
            customProcInput.DeserializeFrom(curr);

            respServerSession.RunTransactionProc(id, ref customProcInput, ref output);
        }

        static unsafe void StoreUpsert(BasicContext<SpanByte, SpanByte, RawStringInput, SpanByteAndMemory, long, MainSessionFunctions, MainStoreFunctions, MainStoreAllocator> basicContext,
            RawStringInput storeInput, byte* ptr)
        {
            var curr = ptr + sizeof(AofHeader);
            ref var key = ref Unsafe.AsRef<SpanByte>(curr);
            curr += key.TotalSize;

            ref var value = ref Unsafe.AsRef<SpanByte>(curr);
            curr += value.TotalSize;

            // Reconstructing RawStringInput

            // input
            storeInput.DeserializeFrom(curr);

            SpanByteAndMemory output = default;
            basicContext.Upsert(ref key, ref storeInput, ref value, ref output);
            if (!output.IsSpanByte)
                output.Memory.Dispose();
        }

        static unsafe void StoreRMW(BasicContext<SpanByte, SpanByte, RawStringInput, SpanByteAndMemory, long, MainSessionFunctions, MainStoreFunctions, MainStoreAllocator> basicContext, RawStringInput storeInput, byte* ptr)
        {
            var curr = ptr + sizeof(AofHeader);
            ref var key = ref Unsafe.AsRef<SpanByte>(curr);
            curr += key.TotalSize;

            // Reconstructing RawStringInput

            // input
            storeInput.DeserializeFrom(curr);

            var pbOutput = stackalloc byte[32];
            var output = new SpanByteAndMemory(pbOutput, 32);

            if (basicContext.RMW(ref key, ref storeInput, ref output).IsPending)
                basicContext.CompletePending(true);
            if (!output.IsSpanByte)
                output.Memory.Dispose();
        }

        static unsafe void StoreDelete(BasicContext<SpanByte, SpanByte, RawStringInput, SpanByteAndMemory, long, MainSessionFunctions, MainStoreFunctions, MainStoreAllocator> basicContext, byte* ptr)
        {
            ref var key = ref Unsafe.AsRef<SpanByte>(ptr + sizeof(AofHeader));
            basicContext.Delete(ref key);
        }

        static unsafe void ObjectStoreUpsert(BasicContext<byte[], IGarnetObject, ObjectInput, GarnetObjectStoreOutput, long, ObjectSessionFunctions, ObjectStoreFunctions, ObjectStoreAllocator> basicContext,
                GarnetObjectSerializer garnetObjectSerializer, byte* ptr, byte* outputPtr, int outputLength)
        {
            ref var key = ref Unsafe.AsRef<SpanByte>(ptr + sizeof(AofHeader));
            var keyB = key.ToByteArray();

            ref var value = ref Unsafe.AsRef<SpanByte>(ptr + sizeof(AofHeader) + key.TotalSize);
            var valB = garnetObjectSerializer.Deserialize(value.ToByteArray());

            var output = new GarnetObjectStoreOutput { SpanByteAndMemory = new(outputPtr, outputLength) };
            basicContext.Upsert(ref keyB, ref valB);
            if (!output.SpanByteAndMemory.IsSpanByte)
                output.SpanByteAndMemory.Memory.Dispose();
        }

        static unsafe void ObjectStoreRMW(BasicContext<byte[], IGarnetObject, ObjectInput, GarnetObjectStoreOutput, long, ObjectSessionFunctions, ObjectStoreFunctions, ObjectStoreAllocator> basicContext,
            ObjectInput objectStoreInput, byte* ptr, byte* outputPtr, int outputLength)
        {
            var curr = ptr + sizeof(AofHeader);
            ref var key = ref Unsafe.AsRef<SpanByte>(curr);
            curr += key.TotalSize;
            var keyB = key.ToByteArray();

            // Reconstructing ObjectInput

            // input
            objectStoreInput.DeserializeFrom(curr);

            // Call RMW with the reconstructed key & ObjectInput
            var output = new GarnetObjectStoreOutput { SpanByteAndMemory = new(outputPtr, outputLength) };
            if (basicContext.RMW(ref keyB, ref objectStoreInput, ref output).IsPending)
                basicContext.CompletePending(true);

            if (!output.SpanByteAndMemory.IsSpanByte)
                output.SpanByteAndMemory.Memory.Dispose();
        }

        static unsafe void ObjectStoreDelete(BasicContext<byte[], IGarnetObject, ObjectInput, GarnetObjectStoreOutput, long, ObjectSessionFunctions, ObjectStoreFunctions, ObjectStoreAllocator> basicContext, byte* ptr)
        {
            ref var key = ref Unsafe.AsRef<SpanByte>(ptr + sizeof(AofHeader));
            var keyB = key.ToByteArray();
            basicContext.Delete(ref keyB);
        }

        /// <summary>
        /// On recovery apply records with header.version greater than CurrentVersion.
        /// </summary>
        /// <param name="header"></param>
        /// <returns></returns>
        /// <exception cref="GarnetException"></exception>
        bool SkipRecord(AofHeader header)
        {
            AofStoreType storeType = ToAofStoreType(header.opType);

            return storeType switch
            {
                AofStoreType.MainStoreType => header.storeVersion <= storeWrapper.store.CurrentVersion - 1,
                AofStoreType.ObjectStoreType => header.storeVersion <= storeWrapper.objectStore.CurrentVersion - 1,
                AofStoreType.TxnType => false,
                AofStoreType.ReplicationType => false,
                AofStoreType.CheckpointType => false,
                _ => throw new GarnetException($"Unknown AOF header store type {storeType}"),
            };
        }

        static AofStoreType ToAofStoreType(AofEntryType type)
        {
            return type switch
            {
                AofEntryType.StoreUpsert or AofEntryType.StoreRMW or AofEntryType.StoreDelete => AofStoreType.MainStoreType,
                AofEntryType.ObjectStoreUpsert or AofEntryType.ObjectStoreRMW or AofEntryType.ObjectStoreDelete => AofStoreType.ObjectStoreType,
                AofEntryType.TxnStart or AofEntryType.TxnCommit or AofEntryType.TxnAbort or AofEntryType.StoredProcedure => AofStoreType.TxnType,
                AofEntryType.MainStoreCheckpointCommit or AofEntryType.ObjectStoreCheckpointCommit => AofStoreType.CheckpointType,
                _ => throw new GarnetException($"Conversion to AofStoreType not possible for {type}"),
            };
        }
    }
}<|MERGE_RESOLUTION|>--- conflicted
+++ resolved
@@ -201,26 +201,14 @@
                     if (asReplica)
                     {
                         if (header.storeVersion > storeWrapper.store.CurrentVersion)
-<<<<<<< HEAD
                             storeWrapper.databaseManager.TakeCheckpoint(false, StoreType.Main, logger: logger);
-=======
-                        {
-                            storeWrapper.TakeCheckpoint(false, StoreType.Main, logger);
-                        }
->>>>>>> e627748b
                     }
                     break;
                 case AofEntryType.ObjectStoreCheckpointCommit:
                     if (asReplica)
                     {
                         if (header.storeVersion > storeWrapper.objectStore.CurrentVersion)
-<<<<<<< HEAD
                             storeWrapper.databaseManager.TakeCheckpoint(false, StoreType.Object, logger: logger);
-=======
-                        {
-                            storeWrapper.TakeCheckpoint(false, StoreType.Object, logger);
-                        }
->>>>>>> e627748b
                     }
                     break;
                 case AofEntryType.MainStoreStreamingCheckpointCommit:
