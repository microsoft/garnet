--- conflicted
+++ resolved
@@ -53,14 +53,6 @@
 
         readonly ILogger logger;
 
-<<<<<<< HEAD
-        readonly StoreWrapper replayAofStoreWrapper;
-        readonly IClusterProvider clusterProvider;
-
-        MemoryResult<byte> output;
-
-=======
->>>>>>> 4331fa3e
         /// <summary>
         /// Create new AOF processor
         /// </summary>
@@ -72,13 +64,8 @@
         {
             this.storeWrapper = storeWrapper;
 
-<<<<<<< HEAD
-            replayAofStoreWrapper = new StoreWrapper(storeWrapper, recordToAof);
-            this.clusterProvider = clusterProvider;
-=======
             this.clusterProvider = clusterProvider;
             replayAofStoreWrapper = new StoreWrapper(storeWrapper, recordToAof);
->>>>>>> 4331fa3e
 
             this.activeDbId = 0;
             this.respServerSession = ObtainServerSession();
@@ -91,11 +78,7 @@
         }
 
         private RespServerSession ObtainServerSession()
-<<<<<<< HEAD
-        => new(0, networkSender: null, storeWrapper: replayAofStoreWrapper, subscribeBroker: null, authenticator: null, enableScripts: false, clusterProvider: clusterProvider);
-=======
             => new(0, networkSender: null, storeWrapper: replayAofStoreWrapper, subscribeBroker: null, authenticator: null, enableScripts: false, clusterProvider: clusterProvider);
->>>>>>> 4331fa3e
 
         /// <summary>
         /// Dispose
@@ -217,43 +200,14 @@
             var replayContext = aofReplayCoordinator.GetReplayContext();
             isCheckpointStart = false;
 
-<<<<<<< HEAD
             // Aggressively do not move data if VADD are being replayed
             if (header.opType != AofEntryType.StoreRMW)
             {
                 activeVectorManager.WaitForVectorOperationsToComplete();
             }
 
-            if (inflightTxns.ContainsKey(header.sessionID))
-            {
-                switch (header.opType)
-                {
-                    case AofEntryType.TxnAbort:
-                        inflightTxns[header.sessionID].Clear();
-                        inflightTxns.Remove(header.sessionID);
-                        break;
-                    case AofEntryType.TxnCommit:
-                        if (inFuzzyRegion)
-                        {
-                            fuzzyRegionBuffer.Add(new ReadOnlySpan<byte>(ptr, length).ToArray());
-                        }
-                        else
-                        {
-                            ProcessTxn(inflightTxns[header.sessionID], asReplica);
-                            inflightTxns[header.sessionID].Clear();
-                            inflightTxns.Remove(header.sessionID);
-                        }
-                        break;
-                    case AofEntryType.StoredProcedure:
-                        throw new GarnetException($"Unexpected AOF header operation type {header.opType} within transaction");
-                    default:
-                        inflightTxns[header.sessionID].Add(new ReadOnlySpan<byte>(ptr, length).ToArray());
-                        break;
-                }
-=======
             // Handle transactions
             if (aofReplayCoordinator.AddOrReplayTransactionOperation(ptr, length, asReplica))
->>>>>>> 4331fa3e
                 return;
 
             switch (header.opType)
@@ -352,17 +306,10 @@
                     StoreUpsert(storeContext, replayContext.storeInput, entryPtr + sizeof(AofHeader));
                     break;
                 case AofEntryType.StoreRMW:
-<<<<<<< HEAD
-                    StoreRMW(basicContext, storeInput, activeVectorManager, respServerSession, ObtainServerSession, entryPtr);
+                    StoreRMW(storeContext, replayContext.storeInput, activeVectorManager, respServerSession, ObtainServerSession, entryPtr + sizeof(AofHeader));
                     break;
                 case AofEntryType.StoreDelete:
-                    StoreDelete(basicContext, activeVectorManager, respServerSession.storageSession, entryPtr);
-=======
-                    StoreRMW(storeContext, replayContext.storeInput, entryPtr + sizeof(AofHeader));
-                    break;
-                case AofEntryType.StoreDelete:
-                    StoreDelete(storeContext, entryPtr + sizeof(AofHeader));
->>>>>>> 4331fa3e
+                    StoreDelete(storeContext, activeVectorManager, respServerSession.storageSession, entryPtr + sizeof(AofHeader));
                     break;
                 case AofEntryType.ObjectStoreRMW:
                     ObjectStoreRMW(objectStoreContext, replayContext.objectStoreInput, entryPtr + sizeof(AofHeader), bufferPtr, bufferLength);
@@ -431,34 +378,23 @@
                 output.Memory.Dispose();
         }
 
-<<<<<<< HEAD
-        static void StoreRMW(
-            BasicContext<SpanByte, SpanByte, RawStringInput, SpanByteAndMemory, long, MainSessionFunctions, MainStoreFunctions, MainStoreAllocator> basicContext,
+        static void StoreRMW<TContext>(
+            TContext context,
             RawStringInput storeInput,
             VectorManager vectorManager,
             RespServerSession currentSession,
             Func<RespServerSession> obtainServerSession,
-            byte* ptr
-        )
-=======
-        static void StoreRMW<TContext>(
-            TContext context,
-            RawStringInput storeInput,
             byte* ptr)
             where TContext : ITsavoriteContext<SpanByte, SpanByte, RawStringInput, SpanByteAndMemory, long, MainSessionFunctions, MainStoreFunctions, MainStoreAllocator>
->>>>>>> 4331fa3e
         {
             var curr = ptr;
             ref var key = ref Unsafe.AsRef<SpanByte>(curr);
             curr += key.TotalSize;
 
             // Reconstructing RawStringInput
-<<<<<<< HEAD
-
-            // input
             _ = storeInput.DeserializeFrom(curr);
 
-            // VADD requires special handling, shove it over to the VectorManager
+             // VADD requires special handling, shove it over to the VectorManager
             if (storeInput.header.cmd == RespCommand.VADD)
             {
                 vectorManager.HandleVectorSetAddReplication(currentSession.storageSession, obtainServerSession, ref key, ref storeInput);
@@ -476,50 +412,34 @@
                     return;
                 }
             }
-=======
-            _ = storeInput.DeserializeFrom(curr);
->>>>>>> 4331fa3e
 
             var pbOutput = stackalloc byte[32];
             var output = new SpanByteAndMemory(pbOutput, 32);
 
-<<<<<<< HEAD
-            if (basicContext.RMW(ref key, ref storeInput, ref output).IsPending)
-                _ = basicContext.CompletePending(true);
-=======
             if (context.RMW(ref key, ref storeInput, ref output).IsPending)
                 _ = context.CompletePending(true);
->>>>>>> 4331fa3e
+
             if (!output.IsSpanByte)
                 output.Memory.Dispose();
         }
 
-<<<<<<< HEAD
-        static void StoreDelete(
-            BasicContext<SpanByte, SpanByte, RawStringInput, SpanByteAndMemory, long, MainSessionFunctions, MainStoreFunctions, MainStoreAllocator> basicContext,
+        static void StoreDelete<TContext>(
+            TContext context,
             VectorManager vectorManager,
             StorageSession storageSession,
             byte* ptr)
-        {
-            ref var key = ref Unsafe.AsRef<SpanByte>(ptr + sizeof(AofHeader));
-            var res = basicContext.Delete(ref key);
+            where TContext : ITsavoriteContext<SpanByte, SpanByte, RawStringInput, SpanByteAndMemory, long, MainSessionFunctions, MainStoreFunctions, MainStoreAllocator>
+        {
+            ref var key = ref Unsafe.AsRef<SpanByte>(ptr);
+            var res = context.Delete(ref key);
 
             if (res.IsCanceled)
             {
                 // Might be a vector set
                 res = vectorManager.TryDeleteVectorSet(storageSession, ref key, out _);
                 if (res.IsPending)
-                    _ = basicContext.CompletePending(true);
-            }
-=======
-        static void StoreDelete<TContext>(
-            TContext context,
-            byte* ptr)
-            where TContext : ITsavoriteContext<SpanByte, SpanByte, RawStringInput, SpanByteAndMemory, long, MainSessionFunctions, MainStoreFunctions, MainStoreAllocator>
-        {
-            ref var key = ref Unsafe.AsRef<SpanByte>(ptr);
-            _ = context.Delete(ref key);
->>>>>>> 4331fa3e
+                    _ = context.CompletePending(true);
+            }
         }
 
         static void ObjectStoreUpsert<TObjectContext>(
