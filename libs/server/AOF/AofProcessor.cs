--- conflicted
+++ resolved
@@ -37,20 +37,12 @@
         /// <summary>
         /// Session for main store
         /// </summary>
-<<<<<<< HEAD
-        readonly BasicContext<RawStringInput, SpanByteAndMemory, long, MainSessionFunctions, MainStoreFunctions, MainStoreAllocator> basicContext;
-=======
-        BasicContext<SpanByte, SpanByte, RawStringInput, SpanByteAndMemory, long, MainSessionFunctions, MainStoreFunctions, MainStoreAllocator> basicContext;
->>>>>>> 3eb46a0c
+        BasicContext<RawStringInput, SpanByteAndMemory, long, MainSessionFunctions, MainStoreFunctions, MainStoreAllocator> basicContext;
 
         /// <summary>
         /// Session for object store
         /// </summary>
-<<<<<<< HEAD
-        readonly BasicContext<ObjectInput, GarnetObjectStoreOutput, long, ObjectSessionFunctions, ObjectStoreFunctions, ObjectStoreAllocator> objectStoreBasicContext;
-=======
-        BasicContext<byte[], IGarnetObject, ObjectInput, GarnetObjectStoreOutput, long, ObjectSessionFunctions, ObjectStoreFunctions, ObjectStoreAllocator> objectStoreBasicContext;
->>>>>>> 3eb46a0c
+        BasicContext<ObjectInput, GarnetObjectStoreOutput, long, ObjectSessionFunctions, ObjectStoreFunctions, ObjectStoreAllocator> objectStoreBasicContext;
 
         readonly Dictionary<int, List<byte[]>> inflightTxns;
         readonly byte[] buffer;
@@ -124,13 +116,7 @@
             logger?.LogInformation("Begin AOF replay for DB ID: {id}", db.Id);
             try
             {
-<<<<<<< HEAD
-                var count = 0;
-                if (untilAddress == -1) untilAddress = storeWrapper.appendOnlyFile.TailAddress;
-                using var scan = storeWrapper.appendOnlyFile.Scan(storeWrapper.appendOnlyFile.BeginAddress, untilAddress);
-=======
                 int count = 0;
->>>>>>> 3eb46a0c
 
                 // Fetch the database AOF and update the current database context for the processor
                 var appendOnlyFile = db.AppendOnlyFile;
@@ -404,11 +390,7 @@
             respServerSession.RunTransactionProc(id, ref customProcInput, ref output);
         }
 
-<<<<<<< HEAD
-        static unsafe void StoreUpsert(BasicContext<RawStringInput, SpanByteAndMemory, long, MainSessionFunctions, MainStoreFunctions, MainStoreAllocator> basicContext,
-=======
-        static void StoreUpsert(BasicContext<SpanByte, SpanByte, RawStringInput, SpanByteAndMemory, long, MainSessionFunctions, MainStoreFunctions, MainStoreAllocator> basicContext,
->>>>>>> 3eb46a0c
+        static void StoreUpsert(BasicContext<RawStringInput, SpanByteAndMemory, long, MainSessionFunctions, MainStoreFunctions, MainStoreAllocator> basicContext,
             RawStringInput storeInput, byte* ptr)
         {
             var curr = ptr + sizeof(AofHeader);
@@ -428,11 +410,7 @@
             output.Dispose();
         }
 
-<<<<<<< HEAD
-        static unsafe void StoreRMW(BasicContext<RawStringInput, SpanByteAndMemory, long, MainSessionFunctions, MainStoreFunctions, MainStoreAllocator> basicContext, RawStringInput storeInput, byte* ptr)
-=======
-        static void StoreRMW(BasicContext<SpanByte, SpanByte, RawStringInput, SpanByteAndMemory, long, MainSessionFunctions, MainStoreFunctions, MainStoreAllocator> basicContext, RawStringInput storeInput, byte* ptr)
->>>>>>> 3eb46a0c
+        static void StoreRMW(BasicContext<RawStringInput, SpanByteAndMemory, long, MainSessionFunctions, MainStoreFunctions, MainStoreAllocator> basicContext, RawStringInput storeInput, byte* ptr)
         {
             var curr = ptr + sizeof(AofHeader);
             var key = PinnedSpanByte.FromLengthPrefixedPinnedPointer(curr);
@@ -451,21 +429,13 @@
             output.Dispose();
         }
 
-<<<<<<< HEAD
-        static unsafe void StoreDelete(BasicContext<RawStringInput, SpanByteAndMemory, long, MainSessionFunctions, MainStoreFunctions, MainStoreAllocator> basicContext, byte* ptr)
-=======
-        static void StoreDelete(BasicContext<SpanByte, SpanByte, RawStringInput, SpanByteAndMemory, long, MainSessionFunctions, MainStoreFunctions, MainStoreAllocator> basicContext, byte* ptr)
->>>>>>> 3eb46a0c
+        static void StoreDelete(BasicContext<RawStringInput, SpanByteAndMemory, long, MainSessionFunctions, MainStoreFunctions, MainStoreAllocator> basicContext, byte* ptr)
         {
             var key = SpanByte.FromLengthPrefixedPinnedPointer(ptr + sizeof(AofHeader));
             basicContext.Delete(key);
         }
 
-<<<<<<< HEAD
-        static unsafe void ObjectStoreUpsert(BasicContext<ObjectInput, GarnetObjectStoreOutput, long, ObjectSessionFunctions, ObjectStoreFunctions, ObjectStoreAllocator> basicContext,
-=======
-        static void ObjectStoreUpsert(BasicContext<byte[], IGarnetObject, ObjectInput, GarnetObjectStoreOutput, long, ObjectSessionFunctions, ObjectStoreFunctions, ObjectStoreAllocator> basicContext,
->>>>>>> 3eb46a0c
+        static void ObjectStoreUpsert(BasicContext<ObjectInput, GarnetObjectStoreOutput, long, ObjectSessionFunctions, ObjectStoreFunctions, ObjectStoreAllocator> basicContext,
                 GarnetObjectSerializer garnetObjectSerializer, byte* ptr, byte* outputPtr, int outputLength)
         {
             var key = PinnedSpanByte.FromLengthPrefixedPinnedPointer(ptr + sizeof(AofHeader));
@@ -482,11 +452,7 @@
                 output.SpanByteAndMemory.Memory.Dispose();
         }
 
-<<<<<<< HEAD
-        static unsafe void ObjectStoreRMW(BasicContext<ObjectInput, GarnetObjectStoreOutput, long, ObjectSessionFunctions, ObjectStoreFunctions, ObjectStoreAllocator> basicContext,
-=======
-        static void ObjectStoreRMW(BasicContext<byte[], IGarnetObject, ObjectInput, GarnetObjectStoreOutput, long, ObjectSessionFunctions, ObjectStoreFunctions, ObjectStoreAllocator> basicContext,
->>>>>>> 3eb46a0c
+        static void ObjectStoreRMW(BasicContext<ObjectInput, GarnetObjectStoreOutput, long, ObjectSessionFunctions, ObjectStoreFunctions, ObjectStoreAllocator> basicContext,
             ObjectInput objectStoreInput, byte* ptr, byte* outputPtr, int outputLength)
         {
             var curr = ptr + sizeof(AofHeader);
@@ -507,11 +473,7 @@
                 output.SpanByteAndMemory.Memory.Dispose();
         }
 
-<<<<<<< HEAD
-        static unsafe void ObjectStoreDelete(BasicContext<ObjectInput, GarnetObjectStoreOutput, long, ObjectSessionFunctions, ObjectStoreFunctions, ObjectStoreAllocator> basicContext, byte* ptr)
-=======
-        static void ObjectStoreDelete(BasicContext<byte[], IGarnetObject, ObjectInput, GarnetObjectStoreOutput, long, ObjectSessionFunctions, ObjectStoreFunctions, ObjectStoreAllocator> basicContext, byte* ptr)
->>>>>>> 3eb46a0c
+        static void ObjectStoreDelete(BasicContext<ObjectInput, GarnetObjectStoreOutput, long, ObjectSessionFunctions, ObjectStoreFunctions, ObjectStoreAllocator> basicContext, byte* ptr)
         {
             var key = SpanByte.FromLengthPrefixedPinnedPointer(ptr + sizeof(AofHeader));
             basicContext.Delete(key);
