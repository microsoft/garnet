--- conflicted
+++ resolved
@@ -86,17 +86,10 @@
             var newCmd = new CustomRawStringCommand(name, (ushort)extId, type, arity, customFunctions, expirationTicks);
             var setSuccessful = rawStringCommandMap.TrySetValue(cmdId, ref newCmd);
             Debug.Assert(setSuccessful);
-<<<<<<< HEAD
             if (commandInfo != null)
                 customCommandsInfo.AddOrUpdate(name, commandInfo, (_, _) => commandInfo);
             if (commandDocs != null)
                 customCommandsDocs.AddOrUpdate(name, commandDocs, (_, _) => commandDocs);
-=======
-
-            if (commandInfo != null) customCommandsInfo.AddOrUpdate(name, commandInfo, (_, _) => commandInfo);
-            if (commandDocs != null) customCommandsDocs.AddOrUpdate(name, commandDocs, (_, _) => commandDocs);
-
->>>>>>> 91ed3fe1
             return extId;
         }
 
@@ -120,17 +113,10 @@
             var newCmd = new CustomTransaction(name, (byte)cmdId, arity, proc);
             var setSuccessful = transactionProcMap.TrySetValue(cmdId, ref newCmd);
             Debug.Assert(setSuccessful);
-<<<<<<< HEAD
             if (commandInfo != null)
                 customCommandsInfo.AddOrUpdate(name, commandInfo, (_, _) => commandInfo);
             if (commandDocs != null)
                 customCommandsDocs.AddOrUpdate(name, commandDocs, (_, _) => commandDocs);
-=======
-
-            if (commandInfo != null) customCommandsInfo.AddOrUpdate(name, commandInfo, (_, _) => commandInfo);
-            if (commandDocs != null) customCommandsDocs.AddOrUpdate(name, commandDocs, (_, _) => commandDocs);
-
->>>>>>> 91ed3fe1
             return cmdId;
         }
 
