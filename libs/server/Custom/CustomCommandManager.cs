--- conflicted
+++ resolved
@@ -136,7 +136,34 @@
             return (objectTypeId, subCommand);
         }
 
-<<<<<<< HEAD
+        internal (int objectTypeId, int subCommand) Register(string name, int numParams, CommandType commandType, CustomObjectFactory factory, CustomObjectFunctions customObjectFunctions, RespCommandsInfo commandInfo)
+        {
+            var objectTypeId = -1;
+            for (var i = 0; i < ObjectTypeId; i++)
+            {
+                if (objectCommandMap[i].factory == factory) { objectTypeId = i; break; }
+            }
+
+            if (objectTypeId == -1)
+            {
+                objectTypeId = Interlocked.Increment(ref ObjectTypeId) - 1;
+                if (objectTypeId >= MaxRegistrations)
+                    throw new Exception("Out of registration space");
+                objectCommandMap[objectTypeId] = new CustomObjectCommandWrapper((byte)objectTypeId, factory);
+            }
+
+            var wrapper = objectCommandMap[objectTypeId];
+
+            int subCommand = Interlocked.Increment(ref wrapper.CommandId) - 1;
+            if (subCommand >= byte.MaxValue)
+                throw new Exception("Out of registration space");
+            wrapper.commandMap[subCommand] = new CustomObjectCommand(name, (byte)objectTypeId, (byte)subCommand, 1, numParams, commandType, wrapper.factory, customObjectFunctions);
+
+            if (commandInfo != null) customCommandsInfo.Add(name, commandInfo);
+
+            return (objectTypeId, subCommand);
+        }
+
         /// <summary>
         /// Register custom command
         /// </summary>
@@ -157,37 +184,6 @@
         }
 
         internal bool Match(ReadOnlySpan<byte> command, out CustomRawStringCommand cmd)
-=======
-        internal (int objectTypeId, int subCommand) Register(string name, int numParams, CommandType commandType, CustomObjectFactory factory, CustomObjectFunctions customObjectFunctions, RespCommandsInfo commandInfo)
-        {
-            var objectTypeId = -1;
-            for (var i = 0; i < ObjectTypeId; i++)
-            {
-                if (objectCommandMap[i].factory == factory) { objectTypeId = i; break; }
-            }
-
-            if (objectTypeId == -1)
-            {
-                objectTypeId = Interlocked.Increment(ref ObjectTypeId) - 1;
-                if (objectTypeId >= MaxRegistrations)
-                    throw new Exception("Out of registration space");
-                objectCommandMap[objectTypeId] = new CustomObjectCommandWrapper((byte)objectTypeId, factory);
-            }
-
-            var wrapper = objectCommandMap[objectTypeId];
-
-            int subCommand = Interlocked.Increment(ref wrapper.CommandId) - 1;
-            if (subCommand >= byte.MaxValue)
-                throw new Exception("Out of registration space");
-            wrapper.commandMap[subCommand] = new CustomObjectCommand(name, (byte)objectTypeId, (byte)subCommand, 1, numParams, commandType, wrapper.factory, customObjectFunctions);
-
-            if (commandInfo != null) customCommandsInfo.Add(name, commandInfo);
-
-            return (objectTypeId, subCommand);
-        }
-
-        internal bool Match(ReadOnlySpan<byte> command, out CustomCommand cmd)
->>>>>>> dd31566a
         {
             for (int i = 0; i < RawStringCommandId; i++)
             {
