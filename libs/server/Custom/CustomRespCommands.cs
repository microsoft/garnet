// Copyright (c) Microsoft Corporation.
// Licensed under the MIT license.

using System;
using System.Diagnostics;
using System.Text;
using Garnet.common;
using Tsavorite.core;

namespace Garnet.server
{

    /// <summary>
    /// Server session for RESP protocol - basic commands are in this file
    /// </summary>
    internal sealed unsafe partial class RespServerSession : ServerSessionBase
    {
        private bool TryTransactionProc(byte id, CustomTransactionProcedure proc, int startIdx = 0)
        {
            // Define output
            var output = new MemoryResult<byte>(null, 0);

            // Run procedure
            Debug.Assert(txnManager.state == TxnState.None);

            LatencyMetrics?.Start(LatencyMetricsType.TX_PROC_LAT);


            sessionMetrics?.incr_total_transaction_commands_received();

            var procInput = new CustomProcedureInput(ref parseState, startIdx: startIdx, respVersion: respProtocolVersion);
            if (txnManager.RunTransactionProc(id, ref procInput, proc, ref output))
            {
                // Write output to wire
                if (output.MemoryOwner != null)
                    SendAndReset(output.MemoryOwner, output.Length);
                else
                    while (!RespWriteUtils.TryWriteDirect(CmdStrings.RESP_OK, ref dcurr, dend))
                        SendAndReset();
            }
            else
            {
                sessionMetrics?.incr_total_transaction_execution_failed();
                // Write output to wire
                if (output.MemoryOwner != null)
                    SendAndReset(output.MemoryOwner, output.Length);
                else
                    while (!RespWriteUtils.TryWriteError($"ERR Transaction failed.", ref dcurr, dend))
                        SendAndReset();
            }
            LatencyMetrics?.Stop(LatencyMetricsType.TX_PROC_LAT);

            return true;
        }

        public bool RunTransactionProc(byte id, ref CustomProcedureInput procInput, ref MemoryResult<byte> output, bool isRecovering = false)
        {
            var proc = customCommandManagerSession
                .GetCustomTransactionProcedure(id, this, txnManager, scratchBufferAllocator, out _);
            return txnManager.RunTransactionProc(id, ref procInput, proc, ref output, isRecovering);
        }

        private void TryCustomProcedure(CustomProcedure proc, int startIdx = 0)
        {
            Debug.Assert(proc != null);

            var output = new MemoryResult<byte>(null, 0);

            var procInput = new CustomProcedureInput(ref parseState, startIdx: startIdx, respVersion: respProtocolVersion);
            if (proc.Execute(basicGarnetApi, ref procInput, ref output))
            {
                if (output.MemoryOwner != null)
                    SendAndReset(output.MemoryOwner, output.Length);
                else
                    while (!RespWriteUtils.TryWriteDirect(CmdStrings.RESP_OK, ref dcurr, dend))
                        SendAndReset();
            }
            else
            {
                if (output.MemoryOwner != null)
                    SendAndReset(output.MemoryOwner, output.Length);
                else
                    while (!RespWriteUtils.TryWriteError($"ERR Command failed.", ref dcurr, dend))
                        SendAndReset();
            }
        }

        /// <summary>
        /// Custom command
        /// </summary>
        private bool TryCustomRawStringCommand<TGarnetApi>(RespCommand cmd, long expirationTicks, CommandType type, ref TGarnetApi storageApi)
            where TGarnetApi : IGarnetAdvancedApi
        {
            var key = parseState.GetArgSliceByRef(0);

            var inputArg = expirationTicks > 0 ? DateTimeOffset.UtcNow.Ticks + expirationTicks : expirationTicks;
<<<<<<< HEAD
            var input = new RawStringInput(cmd, ref parseState, startIdx: 1, metaCommand, ref metaCommandParseState, arg1: inputArg);
=======
            var input = new StringInput(cmd, ref parseState, startIdx: 1, arg1: inputArg);
>>>>>>> b292fa91

            var output = new SpanByteAndMemory(null);
            if (type == CommandType.ReadModifyWrite)
            {
                _ = storageApi.RMW_MainStore(key, ref input, ref output);
                Debug.Assert(!output.IsSpanByte);

                if (output.Memory != null)
                    SendAndReset(output.Memory, output.Length);
                else
                    while (!RespWriteUtils.TryWriteDirect(CmdStrings.RESP_OK, ref dcurr, dend))
                        SendAndReset();
            }
            else
            {
                var status = storageApi.Read_MainStore(key, ref input, ref output);
                Debug.Assert(!output.IsSpanByte);

                if (status == GarnetStatus.OK)
                {
                    if (output.Memory != null)
                        SendAndReset(output.Memory, output.Length);
                    else
                        while (!RespWriteUtils.TryWriteDirect(CmdStrings.RESP_OK, ref dcurr, dend))
                            SendAndReset();
                }
                else
                {
                    Debug.Assert(output.Memory == null);
                    WriteNull();
                }
            }

            return true;
        }

        /// <summary>
        /// Custom object command
        /// </summary>
        private bool TryCustomObjectCommand<TGarnetApi>(GarnetObjectType objType, byte subid, CommandType type, ref TGarnetApi storageApi)
            where TGarnetApi : IGarnetAdvancedApi
        {
            var key = parseState.GetArgSliceByRef(0);

            // Prepare input

            var header = new RespInputHeader(objType, metaCommand) { SubId = subid };
            var input = new ObjectInput(header, ref parseState, startIdx: 1, ref metaCommandParseState);

            var output = new ObjectOutput();

            GarnetStatus status;

            if (type == CommandType.ReadModifyWrite)
            {
                status = storageApi.RMW_ObjectStore(key, ref input, ref output);
                Debug.Assert(!output.SpanByteAndMemory.IsSpanByte);

                switch (status)
                {
                    case GarnetStatus.WRONGTYPE:
                        while (!RespWriteUtils.TryWriteError(CmdStrings.RESP_ERR_WRONG_TYPE, ref dcurr, dend))
                            SendAndReset();
                        break;
                    default:
                        if (output.SpanByteAndMemory.Memory != null)
                            SendAndReset(output.SpanByteAndMemory.Memory, output.SpanByteAndMemory.Length);
                        else
                            while (!RespWriteUtils.TryWriteDirect(CmdStrings.RESP_OK, ref dcurr, dend))
                                SendAndReset();
                        break;
                }
            }
            else
            {
                status = storageApi.Read_ObjectStore(key, ref input, ref output);
                Debug.Assert(!output.SpanByteAndMemory.IsSpanByte);

                switch (status)
                {
                    case GarnetStatus.OK:
                        if (output.SpanByteAndMemory.Memory != null)
                            SendAndReset(output.SpanByteAndMemory.Memory, output.SpanByteAndMemory.Length);
                        else
                            while (!RespWriteUtils.TryWriteDirect(CmdStrings.RESP_OK, ref dcurr, dend))
                                SendAndReset();
                        break;
                    case GarnetStatus.NOTFOUND:
                        Debug.Assert(output.SpanByteAndMemory.Memory == null);
                        WriteNull();
                        break;
                    case GarnetStatus.WRONGTYPE:
                        while (!RespWriteUtils.TryWriteError(CmdStrings.RESP_ERR_WRONG_TYPE, ref dcurr, dend))
                            SendAndReset();
                        break;
                }
            }

            return true;
        }

        /// <summary>Parse custom raw string command</summary>
        /// <param name="cmd">Command name</param>
        /// <param name="customCommand">Parsed raw string command</param>
        /// <returns>True if command found, false otherwise</returns>
        public bool ParseCustomRawStringCommand(string cmd, out CustomRawStringCommand customCommand) =>
            customCommandManagerSession.Match(new ReadOnlySpan<byte>(Encoding.UTF8.GetBytes(cmd)), out customCommand);

        /// <summary>Parse custom object command</summary>
        /// <param name="cmd">Command name</param>
        /// <param name="customObjCommand">Parsed object command</param>
        /// <returns>True if command found, false othrewise</returns>
        public bool ParseCustomObjectCommand(string cmd, out CustomObjectCommand customObjCommand) =>
            customCommandManagerSession.Match(new ReadOnlySpan<byte>(Encoding.UTF8.GetBytes(cmd)), out customObjCommand);

        /// <summary>Execute a specific custom raw string command</summary>
        /// <typeparam name="TGarnetApi"></typeparam>
        /// <param name="storageApi"></param>
        /// <param name="customCommand">Custom raw string command to execute</param>
        /// <param name="key">Key param</param>
        /// <param name="args">Args to the command</param>
        /// <param name="output">Output from the command</param>
        /// <returns>True if successful</returns>
        public bool InvokeCustomRawStringCommand<TGarnetApi>(ref TGarnetApi storageApi, CustomRawStringCommand customCommand, PinnedSpanByte key, PinnedSpanByte[] args, out PinnedSpanByte output)
            where TGarnetApi : IGarnetAdvancedApi
        {
            ArgumentNullException.ThrowIfNull(customCommand);

            var inputArg = customCommand.expirationTicks > 0 ? DateTimeOffset.UtcNow.Ticks + customCommand.expirationTicks : customCommand.expirationTicks;
            customCommandParseState.InitializeWithArguments(args);
            var cmd = customCommandManagerSession.GetCustomRespCommand(customCommand.id);
<<<<<<< HEAD
            var rawStringInput = new RawStringInput(cmd, ref customCommandParseState, metaCommand, ref metaCommandParseState, arg1: inputArg);
=======
            var stringInput = new StringInput(cmd, ref customCommandParseState, arg1: inputArg);
>>>>>>> b292fa91

            var _output = new SpanByteAndMemory(null);
            if (customCommand.type == CommandType.ReadModifyWrite)
            {
                _ = storageApi.RMW_MainStore(key, ref stringInput, ref _output);
                Debug.Assert(!_output.IsSpanByte);

                if (_output.Memory != null)
                {
                    output = scratchBufferBuilder.FormatScratch(0, _output.ReadOnlySpan);
                    _output.Memory.Dispose();
                }
                else
                {
                    output = scratchBufferBuilder.CreateArgSlice(CmdStrings.RESP_OK);
                }
            }
            else
            {
                var status = storageApi.Read_MainStore(key, ref stringInput, ref _output);
                Debug.Assert(!_output.IsSpanByte);

                if (status == GarnetStatus.OK)
                {
                    if (_output.Memory != null)
                    {
                        output = scratchBufferBuilder.FormatScratch(0, _output.ReadOnlySpan);
                        _output.Memory.Dispose();
                    }
                    else
                    {
                        output = scratchBufferBuilder.CreateArgSlice(CmdStrings.RESP_OK);
                    }
                }
                else
                {
                    Debug.Assert(_output.Memory == null);
                    if (respProtocolVersion >= 3)
                        output = scratchBufferBuilder.CreateArgSlice(CmdStrings.RESP3_NULL_REPLY);
                    else
                        output = scratchBufferBuilder.CreateArgSlice(CmdStrings.RESP_ERRNOTFOUND);
                }
            }

            return true;
        }

        /// <summary>Execute a specific custom object command</summary>
        /// <typeparam name="TGarnetApi"></typeparam>
        /// <param name="storageApi"></param>
        /// <param name="customObjCommand">Custom object command to execute</param>
        /// <param name="key">Key parameter</param>
        /// <param name="args">Args to the command</param>
        /// <param name="output">Output from the command</param>
        /// <returns>True if successful</returns>
        public bool InvokeCustomObjectCommand<TGarnetApi>(ref TGarnetApi storageApi, CustomObjectCommand customObjCommand, PinnedSpanByte key, PinnedSpanByte[] args, out PinnedSpanByte output)
            where TGarnetApi : IGarnetAdvancedApi
        {
            ArgumentNullException.ThrowIfNull(customObjCommand);

            output = default;

            // Prepare input
            var type = customCommandManagerSession.GetCustomGarnetObjectType(customObjCommand.id);
            var header = new RespInputHeader(type) { SubId = customObjCommand.subid };
            customCommandParseState.InitializeWithArguments(args);
            var input = new ObjectInput(header, ref customCommandParseState);

            var _output = new ObjectOutput();
            GarnetStatus status;
            if (customObjCommand.type == CommandType.ReadModifyWrite)
            {
                status = storageApi.RMW_ObjectStore(key, ref input, ref _output);
                Debug.Assert(!_output.SpanByteAndMemory.IsSpanByte);

                switch (status)
                {
                    case GarnetStatus.WRONGTYPE:
                        output = scratchBufferBuilder.CreateArgSlice(CmdStrings.RESP_ERR_WRONG_TYPE);
                        break;
                    default:
                        if (_output.SpanByteAndMemory.Memory != null)
                            output = scratchBufferBuilder.FormatScratch(0, _output.SpanByteAndMemory.ReadOnlySpan);
                        else
                            output = scratchBufferBuilder.CreateArgSlice(CmdStrings.RESP_OK);
                        break;
                }
            }
            else
            {
                status = storageApi.Read_ObjectStore(key, ref input, ref _output);
                Debug.Assert(!_output.SpanByteAndMemory.IsSpanByte);

                switch (status)
                {
                    case GarnetStatus.OK:
                        if (_output.SpanByteAndMemory.Memory != null)
                            output = scratchBufferBuilder.FormatScratch(0, _output.SpanByteAndMemory.ReadOnlySpan);
                        else
                            output = scratchBufferBuilder.CreateArgSlice(CmdStrings.RESP_OK);
                        break;
                    case GarnetStatus.NOTFOUND:
                        Debug.Assert(_output.SpanByteAndMemory.Memory == null);
                        if (respProtocolVersion >= 3)
                            output = scratchBufferBuilder.CreateArgSlice(CmdStrings.RESP3_NULL_REPLY);
                        else
                            output = scratchBufferBuilder.CreateArgSlice(CmdStrings.RESP_ERRNOTFOUND);
                        break;
                    case GarnetStatus.WRONGTYPE:
                        output = scratchBufferBuilder.CreateArgSlice(CmdStrings.RESP_ERR_WRONG_TYPE);
                        break;
                }
            }

            return true;
        }
    }
}<|MERGE_RESOLUTION|>--- conflicted
+++ resolved
@@ -94,11 +94,7 @@
             var key = parseState.GetArgSliceByRef(0);
 
             var inputArg = expirationTicks > 0 ? DateTimeOffset.UtcNow.Ticks + expirationTicks : expirationTicks;
-<<<<<<< HEAD
-            var input = new RawStringInput(cmd, ref parseState, startIdx: 1, metaCommand, ref metaCommandParseState, arg1: inputArg);
-=======
-            var input = new StringInput(cmd, ref parseState, startIdx: 1, arg1: inputArg);
->>>>>>> b292fa91
+            var input = new StringInput(cmd, ref parseState, startIdx: 1, metaCommand, ref metaCommandParseState, arg1: inputArg);
 
             var output = new SpanByteAndMemory(null);
             if (type == CommandType.ReadModifyWrite)
@@ -230,11 +226,7 @@
             var inputArg = customCommand.expirationTicks > 0 ? DateTimeOffset.UtcNow.Ticks + customCommand.expirationTicks : customCommand.expirationTicks;
             customCommandParseState.InitializeWithArguments(args);
             var cmd = customCommandManagerSession.GetCustomRespCommand(customCommand.id);
-<<<<<<< HEAD
-            var rawStringInput = new RawStringInput(cmd, ref customCommandParseState, metaCommand, ref metaCommandParseState, arg1: inputArg);
-=======
-            var stringInput = new StringInput(cmd, ref customCommandParseState, arg1: inputArg);
->>>>>>> b292fa91
+            var stringInput = new StringInput(cmd, ref customCommandParseState, metaCommand, ref metaCommandParseState, arg1: inputArg);
 
             var _output = new SpanByteAndMemory(null);
             if (customCommand.type == CommandType.ReadModifyWrite)
