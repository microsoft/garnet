--- conflicted
+++ resolved
@@ -236,11 +236,7 @@
 
                 if (_output.Memory != null)
                 {
-<<<<<<< HEAD
-                    output = scratchBufferManager.FormatScratch(0, _output.ReadOnlySpan);
-=======
-                    output = scratchBufferBuilder.FormatScratch(0, _output.AsReadOnlySpan());
->>>>>>> 4d3316a7
+                    output = scratchBufferBuilder.FormatScratch(0, _output.ReadOnlySpan);
                     _output.Memory.Dispose();
                 }
                 else
@@ -257,11 +253,7 @@
                 {
                     if (_output.Memory != null)
                     {
-<<<<<<< HEAD
-                        output = scratchBufferManager.FormatScratch(0, _output.ReadOnlySpan);
-=======
-                        output = scratchBufferBuilder.FormatScratch(0, _output.AsReadOnlySpan());
->>>>>>> 4d3316a7
+                        output = scratchBufferBuilder.FormatScratch(0, _output.ReadOnlySpan);
                         _output.Memory.Dispose();
                     }
                     else
@@ -317,11 +309,7 @@
                         break;
                     default:
                         if (_output.SpanByteAndMemory.Memory != null)
-<<<<<<< HEAD
-                            output = scratchBufferManager.FormatScratch(0, _output.SpanByteAndMemory.ReadOnlySpan);
-=======
-                            output = scratchBufferBuilder.FormatScratch(0, _output.SpanByteAndMemory.AsReadOnlySpan());
->>>>>>> 4d3316a7
+                            output = scratchBufferBuilder.FormatScratch(0, _output.SpanByteAndMemory.ReadOnlySpan);
                         else
                             output = scratchBufferBuilder.CreateArgSlice(CmdStrings.RESP_OK);
                         break;
@@ -336,11 +324,7 @@
                 {
                     case GarnetStatus.OK:
                         if (_output.SpanByteAndMemory.Memory != null)
-<<<<<<< HEAD
-                            output = scratchBufferManager.FormatScratch(0, _output.SpanByteAndMemory.ReadOnlySpan);
-=======
-                            output = scratchBufferBuilder.FormatScratch(0, _output.SpanByteAndMemory.AsReadOnlySpan());
->>>>>>> 4d3316a7
+                            output = scratchBufferBuilder.FormatScratch(0, _output.SpanByteAndMemory.ReadOnlySpan);
                         else
                             output = scratchBufferBuilder.CreateArgSlice(CmdStrings.RESP_OK);
                         break;
