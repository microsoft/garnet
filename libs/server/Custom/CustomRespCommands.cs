--- conflicted
+++ resolved
@@ -159,11 +159,7 @@
             GarnetStatus status;
             if (type == CommandType.ReadModifyWrite)
             {
-<<<<<<< HEAD
-                status = storageApi.RMW_ObjectStore(ref key, ref Unsafe.AsRef<ObjectInput>(inputPtr), ref output);
-=======
-                status = storageApi.RMW_ObjectStore(ref keyBytes, ref Unsafe.AsRef<SpanByte>(inputPtr), ref output);
->>>>>>> 0bfb1d91
+                status = storageApi.RMW_ObjectStore(ref keyBytes, ref Unsafe.AsRef<ObjectInput>(inputPtr), ref output);
                 Debug.Assert(!output.spanByteAndMemory.IsSpanByte);
 
                 switch (status)
@@ -183,11 +179,7 @@
             }
             else
             {
-<<<<<<< HEAD
-                status = storageApi.Read_ObjectStore(ref key, ref Unsafe.AsRef<ObjectInput>(inputPtr), ref output);
-=======
-                status = storageApi.Read_ObjectStore(ref keyBytes, ref Unsafe.AsRef<SpanByte>(inputPtr), ref output);
->>>>>>> 0bfb1d91
+                status = storageApi.Read_ObjectStore(ref keyBytes, ref Unsafe.AsRef<ObjectInput>(inputPtr), ref output);
                 Debug.Assert(!output.spanByteAndMemory.IsSpanByte);
 
                 switch (status)
