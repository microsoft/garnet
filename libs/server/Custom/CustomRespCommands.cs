--- conflicted
+++ resolved
@@ -232,11 +232,7 @@
             var _output = new SpanByteAndMemory(null);
             if (customCommand.type == CommandType.ReadModifyWrite)
             {
-<<<<<<< HEAD
-                _ = storageApi.RMW_MainStore(key, ref rawStringInput, ref _output);
-=======
                 _ = storageApi.RMW_MainStore(key, ref stringInput, ref _output);
->>>>>>> 04c8fcf9
                 Debug.Assert(!_output.IsSpanByte);
 
                 if (_output.Memory != null)
@@ -251,11 +247,7 @@
             }
             else
             {
-<<<<<<< HEAD
-                var status = storageApi.Read_MainStore(key, ref rawStringInput, ref _output);
-=======
                 var status = storageApi.Read_MainStore(key, ref stringInput, ref _output);
->>>>>>> 04c8fcf9
                 Debug.Assert(!_output.IsSpanByte);
 
                 if (status == GarnetStatus.OK)
