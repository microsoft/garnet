﻿// Copyright (c) Microsoft Corporation.
// Licensed under the MIT license.

using System;
using System.Diagnostics;
using System.Runtime.CompilerServices;
using Garnet.common;
using Tsavorite.core;

namespace Garnet.server
{

    /// <summary>
    /// Server session for RESP protocol - basic commands are in this file
    /// </summary>
    internal sealed unsafe partial class RespServerSession : ServerSessionBase
    {
        private bool TryTransactionProc(byte id, byte* ptr, byte* end, CustomTransactionProcedure proc)
        {
            // Define output
            var output = new MemoryResult<byte>(null, 0);

            // Run procedure
            Debug.Assert(txnManager.state == TxnState.None);

            latencyMetrics?.Start(LatencyMetricsType.TX_PROC_LAT);
            var input = new ArgSlice(ptr, (int)(end - ptr));

            if (txnManager.RunTransactionProc(id, input, proc, ref output))
            {
                // Write output to wire
                if (output.MemoryOwner != null)
                    SendAndReset(output.MemoryOwner, output.Length);
                else
                    while (!RespWriteUtils.WriteDirect(CmdStrings.RESP_OK, ref dcurr, dend))
                        SendAndReset();
            }
            else
            {
                // Write output to wire
                if (output.MemoryOwner != null)
                    SendAndReset(output.MemoryOwner, output.Length);
                else
                    while (!RespWriteUtils.WriteError($"ERR Transaction failed.", ref dcurr, dend))
                        SendAndReset();
            }
            latencyMetrics?.Stop(LatencyMetricsType.TX_PROC_LAT);

            return true;
        }

        public bool RunTransactionProc(byte id, ArgSlice input, ref MemoryResult<byte> output)
        {
            var proc = customCommandManagerSession
                .GetCustomTransactionProcedure(id, txnManager, scratchBufferManager).Item1;
            return txnManager.RunTransactionProc(id, input, proc, ref output);

        }

        /// <summary>
        /// Custom command
        /// </summary>
        private bool TryCustomCommand<TGarnetApi>(byte* ptr, byte* end, RespCommand cmd, long expirationTicks, CommandType type, ref TGarnetApi storageApi)
            where TGarnetApi : IGarnetAdvancedApi
        {
            var sbKey = parseState.GetArgSliceByRef(0).SpanByte;
            var keyPtr = sbKey.ToPointer();
            var kSize = sbKey.Length;

            ptr = keyPtr + kSize + 2;

            var metadataSize = 8;
            if (expirationTicks == 0) metadataSize = 0;

            // Move key back if needed
            if (metadataSize > 0)
            {
                Buffer.MemoryCopy(keyPtr, keyPtr - metadataSize, kSize, kSize);
                keyPtr -= metadataSize;
            }

            // write key header size
            keyPtr -= sizeof(int);
            *(int*)keyPtr = kSize;

            var inputPtr = ptr;
            var iSize = (int)(end - ptr);

            inputPtr -= RespInputHeader.Size; // input header
            inputPtr -= metadataSize; // metadata header

            var input = new SpanByte(metadataSize + RespInputHeader.Size + iSize, (nint)inputPtr);

            ((RespInputHeader*)(inputPtr + metadataSize))->cmd = cmd;
            ((RespInputHeader*)(inputPtr + metadataSize))->flags = 0;

            if (expirationTicks == -1)
                input.ExtraMetadata = expirationTicks;
            else if (expirationTicks > 0)
                input.ExtraMetadata = DateTimeOffset.UtcNow.Ticks + expirationTicks;

            var output = new SpanByteAndMemory(null);
            GarnetStatus status;
            if (type == CommandType.ReadModifyWrite)
            {
                status = storageApi.RMW_MainStore(ref Unsafe.AsRef<SpanByte>(keyPtr), ref input, ref output);
                Debug.Assert(!output.IsSpanByte);

                if (output.Memory != null)
                    SendAndReset(output.Memory, output.Length);
                else
                    while (!RespWriteUtils.WriteDirect(CmdStrings.RESP_OK, ref dcurr, dend))
                        SendAndReset();
            }
            else
            {
                status = storageApi.Read_MainStore(ref Unsafe.AsRef<SpanByte>(keyPtr), ref input, ref output);
                Debug.Assert(!output.IsSpanByte);

                if (status == GarnetStatus.OK)
                {
                    if (output.Memory != null)
                        SendAndReset(output.Memory, output.Length);
                    else
                        while (!RespWriteUtils.WriteDirect(CmdStrings.RESP_OK, ref dcurr, dend))
                            SendAndReset();
                }
                else
                {
                    Debug.Assert(output.Memory == null);
                    while (!RespWriteUtils.WriteDirect(CmdStrings.RESP_ERRNOTFOUND, ref dcurr, dend))
                        SendAndReset();
                }
            }

            return true;
        }

        /// <summary>
        /// Custom object command
        /// </summary>
        private bool TryCustomObjectCommand<TGarnetApi>(byte* ptr, byte* end, RespCommand cmd, byte subid, CommandType type, ref TGarnetApi storageApi)
            where TGarnetApi : IGarnetAdvancedApi
        {
            var sbKey = parseState.GetArgSliceByRef(0).SpanByte;
            var keyBytes = sbKey.ToByteArray();

            ptr = sbKey.ToPointer() + sbKey.Length + 2;

<<<<<<< HEAD
            byte[] key = new Span<byte>(keyPtr, ksize).ToArray();

            inputPtr = ptr;
            isize = (int)(end - ptr);

            inputPtr -= sizeof(int);
            inputPtr -= RespInputHeader.Size;

            var savedData1 = *(int*)inputPtr;
            *(int*)inputPtr = RespInputHeader.Size + isize;

            var savedData2 = *(RespInputHeader*)(inputPtr + sizeof(int));
=======
            var inputPtr = ptr;
            var iSize = (int)(end - ptr);
            inputPtr -= sizeof(int);
            inputPtr -= RespInputHeader.Size;
            *(int*)inputPtr = RespInputHeader.Size + iSize;
>>>>>>> 35d99dd9
            ((RespInputHeader*)(inputPtr + sizeof(int)))->cmd = cmd;
            ((RespInputHeader*)(inputPtr + sizeof(int)))->SubId = subid;

            var output = new GarnetObjectStoreOutput { spanByteAndMemory = new SpanByteAndMemory(null) };
            GarnetStatus status;
            if (type == CommandType.ReadModifyWrite)
            {
                status = storageApi.RMW_ObjectStore(ref keyBytes, ref Unsafe.AsRef<SpanByte>(inputPtr), ref output);
                Debug.Assert(!output.spanByteAndMemory.IsSpanByte);

                switch (status)
                {
                    case GarnetStatus.WRONGTYPE:
                        while (!RespWriteUtils.WriteError(CmdStrings.RESP_ERR_WRONG_TYPE, ref dcurr, dend))
                            SendAndReset();
                        break;
                    default:
                        if (output.spanByteAndMemory.Memory != null)
                            SendAndReset(output.spanByteAndMemory.Memory, output.spanByteAndMemory.Length);
                        else
                            while (!RespWriteUtils.WriteDirect(CmdStrings.RESP_OK, ref dcurr, dend))
                                SendAndReset();
                        break;
                }
            }
            else
            {
                status = storageApi.Read_ObjectStore(ref keyBytes, ref Unsafe.AsRef<SpanByte>(inputPtr), ref output);
                Debug.Assert(!output.spanByteAndMemory.IsSpanByte);

                switch (status)
                {
                    case GarnetStatus.OK:
                        if (output.spanByteAndMemory.Memory != null)
                            SendAndReset(output.spanByteAndMemory.Memory, output.spanByteAndMemory.Length);
                        else
                            while (!RespWriteUtils.WriteDirect(CmdStrings.RESP_OK, ref dcurr, dend))
                                SendAndReset();
                        break;
                    case GarnetStatus.NOTFOUND:
                        Debug.Assert(output.spanByteAndMemory.Memory == null);
                        while (!RespWriteUtils.WriteDirect(CmdStrings.RESP_ERRNOTFOUND, ref dcurr, dend))
                            SendAndReset();
                        break;
                    case GarnetStatus.WRONGTYPE:
                        while (!RespWriteUtils.WriteError(CmdStrings.RESP_ERR_WRONG_TYPE, ref dcurr, dend))
                            SendAndReset();
                        break;
                }
            }

            *(int*)inputPtr = savedData1;
            *(RespInputHeader*)(inputPtr + sizeof(int)) = savedData2;

            return true;
        }
    }
}<|MERGE_RESOLUTION|>--- conflicted
+++ resolved
@@ -1,4 +1,4 @@
-﻿// Copyright (c) Microsoft Corporation.
+// Copyright (c) Microsoft Corporation.
 // Licensed under the MIT license.
 
 using System;
@@ -147,7 +147,6 @@
 
             ptr = sbKey.ToPointer() + sbKey.Length + 2;
 
-<<<<<<< HEAD
             byte[] key = new Span<byte>(keyPtr, ksize).ToArray();
 
             inputPtr = ptr;
@@ -160,13 +159,6 @@
             *(int*)inputPtr = RespInputHeader.Size + isize;
 
             var savedData2 = *(RespInputHeader*)(inputPtr + sizeof(int));
-=======
-            var inputPtr = ptr;
-            var iSize = (int)(end - ptr);
-            inputPtr -= sizeof(int);
-            inputPtr -= RespInputHeader.Size;
-            *(int*)inputPtr = RespInputHeader.Size + iSize;
->>>>>>> 35d99dd9
             ((RespInputHeader*)(inputPtr + sizeof(int)))->cmd = cmd;
             ((RespInputHeader*)(inputPtr + sizeof(int)))->SubId = subid;
 
