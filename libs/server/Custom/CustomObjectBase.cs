--- conflicted
+++ resolved
@@ -73,13 +73,8 @@
         public abstract override void Dispose();
 
         /// <inheritdoc />
-<<<<<<< HEAD
-        public sealed override bool Operate(ref ObjectInput input, ref GarnetObjectStoreOutput output,
+        public sealed override bool Operate(ref ObjectInput input, ref ObjectOutput output,
                                             byte respProtocolVersion, long etag, out long sizeChange)
-=======
-        public sealed override bool Operate(ref ObjectInput input, ref ObjectOutput output,
-                                            byte respProtocolVersion, out long sizeChange)
->>>>>>> b292fa91
         {
             sizeChange = 0;
 
