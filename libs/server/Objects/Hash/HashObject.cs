--- conflicted
+++ resolved
@@ -156,105 +156,11 @@
         public override GarnetObjectBase Clone() => new HashObject(hash, expirationTimes, expirationQueue, sizes);
 
         /// <inheritdoc />
-<<<<<<< HEAD
-        public override unsafe bool Operate(ref ObjectInput input, ref GarnetObjectStoreOutput output, out long memorySizeChange)
-=======
         public override bool Operate(ref ObjectInput input, ref GarnetObjectStoreOutput output,
-                                     byte respProtocolVersion, out long sizeChange)
->>>>>>> 33ab11e6
+                                     byte respProtocolVersion, out long memorySizeChange)
         {
             memorySizeChange = 0;
 
-<<<<<<< HEAD
-            fixed (byte* outputSpan = output.SpanByteAndMemory.Span)
-            {
-                if (input.header.type != GarnetObjectType.Hash)
-                {
-                    //Indicates when there is an incorrect type 
-                    output.OutputFlags |= ObjectStoreOutputFlags.WrongType;
-                    output.SpanByteAndMemory.Length = 0;
-                    return true;
-                }
-
-                var previousMemorySize = this.MemorySize;
-                switch (input.header.HashOp)
-                {
-                    case HashOperation.HSET:
-                        HashSet(ref input, outputSpan);
-                        break;
-                    case HashOperation.HMSET:
-                        HashSet(ref input, outputSpan);
-                        break;
-                    case HashOperation.HGET:
-                        HashGet(ref input, ref output.SpanByteAndMemory);
-                        break;
-                    case HashOperation.HMGET:
-                        HashMultipleGet(ref input, ref output.SpanByteAndMemory);
-                        break;
-                    case HashOperation.HGETALL:
-                        HashGetAll(ref input, ref output.SpanByteAndMemory);
-                        break;
-                    case HashOperation.HDEL:
-                        HashDelete(ref input, outputSpan);
-                        break;
-                    case HashOperation.HLEN:
-                        HashLength(outputSpan);
-                        break;
-                    case HashOperation.HSTRLEN:
-                        HashStrLength(ref input, outputSpan);
-                        break;
-                    case HashOperation.HEXISTS:
-                        HashExists(ref input, outputSpan);
-                        break;
-                    case HashOperation.HEXPIRE:
-                        HashExpire(ref input, ref output.SpanByteAndMemory);
-                        break;
-                    case HashOperation.HTTL:
-                        HashTimeToLive(ref input, ref output.SpanByteAndMemory);
-                        break;
-                    case HashOperation.HPERSIST:
-                        HashPersist(ref input, ref output.SpanByteAndMemory);
-                        break;
-                    case HashOperation.HKEYS:
-                        HashGetKeysOrValues(ref input, ref output.SpanByteAndMemory);
-                        break;
-                    case HashOperation.HVALS:
-                        HashGetKeysOrValues(ref input, ref output.SpanByteAndMemory);
-                        break;
-                    case HashOperation.HINCRBY:
-                        HashIncrement(ref input, ref output.SpanByteAndMemory);
-                        break;
-                    case HashOperation.HINCRBYFLOAT:
-                        HashIncrement(ref input, ref output.SpanByteAndMemory);
-                        break;
-                    case HashOperation.HSETNX:
-                        HashSet(ref input, outputSpan);
-                        break;
-                    case HashOperation.HRANDFIELD:
-                        HashRandomField(ref input, ref output.SpanByteAndMemory);
-                        break;
-                    case HashOperation.HCOLLECT:
-                        HashCollect(ref input, outputSpan);
-                        break;
-                    case HashOperation.HSCAN:
-                        if (ObjectUtils.ReadScanInput(ref input, ref output.SpanByteAndMemory, out var cursorInput, out var pattern,
-                                out var patternLength, out var limitCount, out var isNoValue, out var error))
-                        {
-                            Scan(cursorInput, out var items, out var cursorOutput, count: limitCount, pattern: pattern,
-                                patternLength: patternLength, isNoValue);
-                            ObjectUtils.WriteScanOutput(items, cursorOutput, ref output.SpanByteAndMemory);
-                        }
-                        else
-                        {
-                            ObjectUtils.WriteScanError(error, ref output.SpanByteAndMemory);
-                        }
-                        break;
-                    default:
-                        throw new GarnetException($"Unsupported operation {input.header.HashOp} in HashObject.Operate");
-                }
-
-                memorySizeChange = this.MemorySize - previousMemorySize;
-=======
             if (input.header.type != GarnetObjectType.Hash)
             {
                 //Indicates when there is an incorrect type 
@@ -263,7 +169,7 @@
                 return true;
             }
 
-            var previousSize = this.Size;
+            var previousMemorySize = this.MemorySize;
             switch (input.header.HashOp)
             {
                 case HashOperation.HSET:
@@ -328,10 +234,9 @@
                     break;
                 default:
                     throw new GarnetException($"Unsupported operation {input.header.HashOp} in HashObject.Operate");
->>>>>>> 33ab11e6
-            }
-
-            sizeChange = this.Size - previousSize;
+            }
+
+            memorySizeChange = this.MemorySize - previousMemorySize;
 
             if (hash.Count == 0)
                 output.OutputFlags |= ObjectStoreOutputFlags.RemoveKey;
@@ -479,12 +384,9 @@
             DeleteExpiredItemsWorker();
         }
 
-<<<<<<< HEAD
+        private void DeleteExpiredItemsWorker()
+        {
             // The PQ is ordered such that oldest items are dequeued first
-=======
-        private void DeleteExpiredItemsWorker()
-        {
->>>>>>> 33ab11e6
             while (expirationQueue.TryPeek(out var key, out var expiration) && expiration < DateTimeOffset.UtcNow.Ticks)
             {
                 // expirationTimes and expirationQueue will be out of sync when user is updating the expire time of key which already has some TTL.
