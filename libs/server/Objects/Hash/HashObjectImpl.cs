﻿// Copyright (c) Microsoft Corporation.
// Licensed under the MIT license.

using System;
using System.Buffers;
using System.Buffers.Text;
using System.Diagnostics;
using System.Globalization;
using System.Linq;
using System.Text;
using Garnet.common;
using Tsavorite.core;

namespace Garnet.server
{

    /// <summary>
    ///  Hash - RESP specific operations
    /// </summary>
    public unsafe partial class HashObject : IGarnetObject
    {
        private void HashGet(ref ObjectInput input, ref SpanByteAndMemory output)
        {
            var isMemory = false;
            MemoryHandle ptrHandle = default;
            var ptr = output.SpanByte.ToPointer();

            var curr = ptr;
            var end = curr + output.Length;

            ObjectOutputHeader _output = default;
            try
            {
                var key = input.parseState.GetArgSliceByRef(0).SpanByte.ToByteArray();

                if (TryGetValue(key, out var hashValue))
                {
                    while (!RespWriteUtils.TryWriteBulkString(hashValue, ref curr, end))
                        ObjectUtils.ReallocateOutput(ref output, ref isMemory, ref ptr, ref ptrHandle, ref curr, ref end);
                }
                else
                {
                    while (!RespWriteUtils.TryWriteNull(ref curr, end))
                        ObjectUtils.ReallocateOutput(ref output, ref isMemory, ref ptr, ref ptrHandle, ref curr, ref end);
                }

                _output.result1++;
            }
            finally
            {
                while (!RespWriteUtils.TryWriteDirect(ref _output, ref curr, end))
                    ObjectUtils.ReallocateOutput(ref output, ref isMemory, ref ptr, ref ptrHandle, ref curr, ref end);

                if (isMemory) ptrHandle.Dispose();
                output.Length = (int)(curr - ptr);
            }
        }

        private void HashMultipleGet(ref ObjectInput input, ref SpanByteAndMemory output)
        {
            var isMemory = false;
            MemoryHandle ptrHandle = default;
            var ptr = output.SpanByte.ToPointer();

            var curr = ptr;
            var end = curr + output.Length;

            ObjectOutputHeader _output = default;
            try
            {
                while (!RespWriteUtils.TryWriteArrayLength(input.parseState.Count, ref curr, end))
                    ObjectUtils.ReallocateOutput(ref output, ref isMemory, ref ptr, ref ptrHandle, ref curr, ref end);

                for (var i = 0; i < input.parseState.Count; i++)
                {
                    var key = input.parseState.GetArgSliceByRef(i).SpanByte.ToByteArray();

                    if (TryGetValue(key, out var hashValue))
                    {
                        while (!RespWriteUtils.TryWriteBulkString(hashValue, ref curr, end))
                            ObjectUtils.ReallocateOutput(ref output, ref isMemory, ref ptr, ref ptrHandle, ref curr, ref end);
                    }
                    else
                    {
                        while (!RespWriteUtils.TryWriteNull(ref curr, end))
                            ObjectUtils.ReallocateOutput(ref output, ref isMemory, ref ptr, ref ptrHandle, ref curr, ref end);
                    }

                    _output.result1++;
                }
            }
            finally
            {
                while (!RespWriteUtils.TryWriteDirect(ref _output, ref curr, end))
                    ObjectUtils.ReallocateOutput(ref output, ref isMemory, ref ptr, ref ptrHandle, ref curr, ref end);

                if (isMemory) ptrHandle.Dispose();
                output.Length = (int)(curr - ptr);
            }
        }

        private void HashGetAll(ref ObjectInput input, ref SpanByteAndMemory output)
        {
            var respProtocolVersion = input.arg1;

            var isMemory = false;
            MemoryHandle ptrHandle = default;
            var ptr = output.SpanByte.ToPointer();

            var curr = ptr;
            var end = curr + output.Length;

            ObjectOutputHeader _output = default;
            try
            {
                if (respProtocolVersion < 3)
                {
<<<<<<< HEAD
                    while (!RespWriteUtils.TryWriteArrayLength(hash.Count * 2, ref curr, end))
=======
                    while (!RespWriteUtils.WriteArrayLength(Count() * 2, ref curr, end))
>>>>>>> 51ee0f0b
                        ObjectUtils.ReallocateOutput(ref output, ref isMemory, ref ptr, ref ptrHandle, ref curr, ref end);
                }
                else
                {
<<<<<<< HEAD
                    while (!RespWriteUtils.TryWriteMapLength(hash.Count, ref curr, end))
=======
                    while (!RespWriteUtils.WriteMapLength(Count(), ref curr, end))
>>>>>>> 51ee0f0b
                        ObjectUtils.ReallocateOutput(ref output, ref isMemory, ref ptr, ref ptrHandle, ref curr, ref end);
                }

                var isExpirable = HasExpirableItems();

                foreach (var item in hash)
                {
<<<<<<< HEAD
                    while (!RespWriteUtils.TryWriteBulkString(item.Key, ref curr, end))
=======
                    if (isExpirable && IsExpired(item.Key))
                    {
                        continue;
                    }

                    while (!RespWriteUtils.WriteBulkString(item.Key, ref curr, end))
>>>>>>> 51ee0f0b
                        ObjectUtils.ReallocateOutput(ref output, ref isMemory, ref ptr, ref ptrHandle, ref curr, ref end);
                    while (!RespWriteUtils.TryWriteBulkString(item.Value, ref curr, end))
                        ObjectUtils.ReallocateOutput(ref output, ref isMemory, ref ptr, ref ptrHandle, ref curr, ref end);
                }
            }
            finally
            {
                while (!RespWriteUtils.TryWriteDirect(ref _output, ref curr, end))
                    ObjectUtils.ReallocateOutput(ref output, ref isMemory, ref ptr, ref ptrHandle, ref curr, ref end);

                if (isMemory) ptrHandle.Dispose();
                output.Length = (int)(curr - ptr);
            }
        }

        private void HashDelete(ref ObjectInput input, byte* output)
        {
            var _output = (ObjectOutputHeader*)output;
            *_output = default;

            for (var i = 0; i < input.parseState.Count; i++)
            {
                var key = input.parseState.GetArgSliceByRef(i).SpanByte.ToByteArray();

                if (Remove(key, out var hashValue))
                {
                    _output->result1++;
                }
            }
        }

        private void HashLength(byte* output)
        {
            ((ObjectOutputHeader*)output)->result1 = Count();
        }

        private void HashStrLength(ref ObjectInput input, byte* output)
        {
            var _output = (ObjectOutputHeader*)output;
            *_output = default;

            var key = input.parseState.GetArgSliceByRef(0).SpanByte.ToByteArray();
            _output->result1 = TryGetValue(key, out var hashValue) ? hashValue.Length : 0;
        }

        private void HashExists(ref ObjectInput input, byte* output)
        {
            var _output = (ObjectOutputHeader*)output;
            *_output = default;

            var field = input.parseState.GetArgSliceByRef(0).SpanByte.ToByteArray();
            _output->result1 = ContainsKey(field) ? 1 : 0;
        }

        private void HashRandomField(ref ObjectInput input, ref SpanByteAndMemory output)
        {
            // HRANDFIELD key [count [WITHVALUES]]
            var countParameter = input.arg1 >> 2;
            var withValues = (input.arg1 & 1) == 1;
            var includedCount = ((input.arg1 >> 1) & 1) == 1;
            var seed = input.arg2;

            var countDone = 0;

            var isMemory = false;
            MemoryHandle ptrHandle = default;
            var ptr = output.SpanByte.ToPointer();

            var curr = ptr;
            var end = curr + output.Length;

            ObjectOutputHeader _output = default;
            try
            {
                if (includedCount)
                {
                    var count = Count();

                    if (count == 0) // This can happen because of expiration but RMW operation haven't applied yet
                    {
                        while (!RespWriteUtils.WriteEmptyArray(ref curr, end))
                            ObjectUtils.ReallocateOutput(ref output, ref isMemory, ref ptr, ref ptrHandle, ref curr, ref end);
                        _output.result1 = 0;
                        return;
                    }

                    if (countParameter > 0 && countParameter > count)
                        countParameter = count;

                    var absCount = Math.Abs(countParameter);
                    var indexes = RandomUtils.PickKRandomIndexes(count, absCount, seed, countParameter > 0);

                    // Write the size of the array reply
                    while (!RespWriteUtils.TryWriteArrayLength(withValues ? absCount * 2 : absCount, ref curr, end))
                        ObjectUtils.ReallocateOutput(ref output, ref isMemory, ref ptr, ref ptrHandle, ref curr, ref end);

                    foreach (var index in indexes)
                    {
<<<<<<< HEAD
                        var pair = hash.ElementAt(index);
                        while (!RespWriteUtils.TryWriteBulkString(pair.Key, ref curr, end))
=======
                        var pair = ElementAt(index);
                        while (!RespWriteUtils.WriteBulkString(pair.Key, ref curr, end))
>>>>>>> 51ee0f0b
                            ObjectUtils.ReallocateOutput(ref output, ref isMemory, ref ptr, ref ptrHandle, ref curr, ref end);

                        if (withValues)
                        {
                            while (!RespWriteUtils.TryWriteBulkString(pair.Value, ref curr, end))
                                ObjectUtils.ReallocateOutput(ref output, ref isMemory, ref ptr, ref ptrHandle, ref curr, ref end);
                        }

                        countDone++;
                    }
                }
                else // No count parameter is present, we just return a random field
                {
                    // Write a bulk string value of a random field from the hash value stored at key.
<<<<<<< HEAD
                    var index = RandomUtils.PickRandomIndex(hash.Count, seed);
                    var pair = hash.ElementAt(index);
                    while (!RespWriteUtils.TryWriteBulkString(pair.Key, ref curr, end))
=======
                    var count = Count();
                    if (count == 0) // This can happen because of expiration but RMW operation haven't applied yet
                    {
                        while (!RespWriteUtils.WriteNull(ref curr, end))
                            ObjectUtils.ReallocateOutput(ref output, ref isMemory, ref ptr, ref ptrHandle, ref curr, ref end);
                        _output.result1 = 0;
                        return;
                    }

                    var index = RandomUtils.PickRandomIndex(count, seed);
                    var pair = ElementAt(index);
                    while (!RespWriteUtils.WriteBulkString(pair.Key, ref curr, end))
>>>>>>> 51ee0f0b
                        ObjectUtils.ReallocateOutput(ref output, ref isMemory, ref ptr, ref ptrHandle, ref curr, ref end);
                    countDone = 1;
                }

                _output.result1 = countDone;
            }
            finally
            {
                while (!RespWriteUtils.TryWriteDirect(ref _output, ref curr, end))
                    ObjectUtils.ReallocateOutput(ref output, ref isMemory, ref ptr, ref ptrHandle, ref curr, ref end);

                if (isMemory) ptrHandle.Dispose();
                output.Length = (int)(curr - ptr);
            }
        }

        private void HashSet(ref ObjectInput input, byte* output)
        {
            var _output = (ObjectOutputHeader*)output;
            *_output = default;

            var hop = input.header.HashOp;
            for (var i = 0; i < input.parseState.Count; i += 2)
            {
                var key = input.parseState.GetArgSliceByRef(i).SpanByte.ToByteArray();
                var value = input.parseState.GetArgSliceByRef(i + 1).SpanByte.ToByteArray();

                if (!TryGetValue(key, out var hashValue))
                {
                    Add(key, value);
                    _output->result1++;
                }
                else if ((hop == HashOperation.HSET || hop == HashOperation.HMSET) && hashValue != default)
                {
                    Set(key, value);
                }
            }
        }

        private void HashCollect(ref ObjectInput input, byte* output)
        {
            var _output = (ObjectOutputHeader*)output;
            *_output = default;

            DeleteExpiredItems();

            _output->result1 = 1;
        }

        private void HashGetKeysOrValues(ref ObjectInput input, ref SpanByteAndMemory output)
        {
            var count = Count();
            var op = input.header.HashOp;

            var isMemory = false;
            MemoryHandle ptrHandle = default;
            var ptr = output.SpanByte.ToPointer();

            var curr = ptr;
            var end = curr + output.Length;

            ObjectOutputHeader _output = default;
            try
            {
                while (!RespWriteUtils.TryWriteArrayLength(count, ref curr, end))
                    ObjectUtils.ReallocateOutput(ref output, ref isMemory, ref ptr, ref ptrHandle, ref curr, ref end);

                var isExpirable = HasExpirableItems();

                foreach (var item in hash)
                {
                    if (isExpirable && IsExpired(item.Key))
                    {
                        continue;
                    }

                    if (HashOperation.HKEYS == op)
                    {
                        while (!RespWriteUtils.TryWriteBulkString(item.Key, ref curr, end))
                            ObjectUtils.ReallocateOutput(ref output, ref isMemory, ref ptr, ref ptrHandle, ref curr, ref end);
                    }
                    else
                    {
                        while (!RespWriteUtils.TryWriteBulkString(item.Value, ref curr, end))
                            ObjectUtils.ReallocateOutput(ref output, ref isMemory, ref ptr, ref ptrHandle, ref curr, ref end);
                    }
                    _output.result1++;
                }
            }
            finally
            {
                while (!RespWriteUtils.TryWriteDirect(ref _output, ref curr, end))
                    ObjectUtils.ReallocateOutput(ref output, ref isMemory, ref ptr, ref ptrHandle, ref curr, ref end);

                if (isMemory) ptrHandle.Dispose();
                output.Length = (int)(curr - ptr);
            }
        }

        private void HashIncrement(ref ObjectInput input, ref SpanByteAndMemory output)
        {
            var op = input.header.HashOp;

            var isMemory = false;
            MemoryHandle ptrHandle = default;
            var ptr = output.SpanByte.ToPointer();

            var curr = ptr;
            var end = curr + output.Length;

            ObjectOutputHeader _output = default;

            // This value is used to indicate partial command execution
            _output.result1 = int.MinValue;

            try
            {
                var key = input.parseState.GetArgSliceByRef(0).SpanByte.ToByteArray();
                var incrSlice = input.parseState.GetArgSliceByRef(1);

                var valueExists = TryGetValue(key, out var value);
                if (op == HashOperation.HINCRBY)
                {
                    if (!NumUtils.TryParse(incrSlice.ReadOnlySpan, out int incr))
                    {
                        while (!RespWriteUtils.TryWriteError(CmdStrings.RESP_ERR_GENERIC_VALUE_IS_NOT_INTEGER, ref curr, end))
                            ObjectUtils.ReallocateOutput(ref output, ref isMemory, ref ptr, ref ptrHandle, ref curr, ref end);
                        return;
                    }

                    byte[] resultBytes;

                    if (valueExists)
                    {
                        if (!NumUtils.TryParse(value, out int result))
                        {
                            while (!RespWriteUtils.TryWriteError(CmdStrings.RESP_ERR_HASH_VALUE_IS_NOT_INTEGER, ref curr,
                                       end))
                                ObjectUtils.ReallocateOutput(ref output, ref isMemory, ref ptr, ref ptrHandle, ref curr,
                                    ref end);
                            return;
                        }

                        result += incr;

                        var resultSpan = (Span<byte>)stackalloc byte[NumUtils.MaximumFormatInt64Length];
                        var success = Utf8Formatter.TryFormat((long)result, resultSpan, out int bytesWritten,
                            format: default);
                        Debug.Assert(success);

                        resultSpan = resultSpan.Slice(0, bytesWritten);

                        resultBytes = resultSpan.ToArray();
                        SetWithoutPersist(key, resultBytes);
                    }
                    else
                    {
                        resultBytes = incrSlice.SpanByte.ToByteArray();
                        Add(key, resultBytes);
                    }

                    while (!RespWriteUtils.TryWriteIntegerFromBytes(resultBytes, ref curr, end))
                        ObjectUtils.ReallocateOutput(ref output, ref isMemory, ref ptr, ref ptrHandle, ref curr,
                            ref end);
                }
                else
                {
                    if (!NumUtils.TryParse(incrSlice.ReadOnlySpan, out double incr))
                    {
                        while (!RespWriteUtils.TryWriteError(CmdStrings.RESP_ERR_NOT_VALID_FLOAT, ref curr, end))
                            ObjectUtils.ReallocateOutput(ref output, ref isMemory, ref ptr, ref ptrHandle, ref curr,
                                ref end);
                        return;
                    }

                    byte[] resultBytes;

                    if (valueExists)
                    {
                        if (!NumUtils.TryParse(value, out double result))
                        {
                            while (!RespWriteUtils.TryWriteError(CmdStrings.RESP_ERR_HASH_VALUE_IS_NOT_FLOAT, ref curr,
                                       end))
                                ObjectUtils.ReallocateOutput(ref output, ref isMemory, ref ptr, ref ptrHandle, ref curr,
                                    ref end);
                            return;
                        }

                        result += incr;

                        resultBytes = Encoding.ASCII.GetBytes(result.ToString(CultureInfo.InvariantCulture));
                        SetWithoutPersist(key, resultBytes);
                    }
                    else
                    {
                        resultBytes = incrSlice.SpanByte.ToByteArray();
                        Add(key, resultBytes);
                    }

                    while (!RespWriteUtils.TryWriteBulkString(resultBytes, ref curr, end))
                        ObjectUtils.ReallocateOutput(ref output, ref isMemory, ref ptr, ref ptrHandle, ref curr,
                            ref end);
                }

                _output.result1 = 1;
            }
            finally
            {
                while (!RespWriteUtils.TryWriteDirect(ref _output, ref curr, end))
                    ObjectUtils.ReallocateOutput(ref output, ref isMemory, ref ptr, ref ptrHandle, ref curr, ref end);

                if (isMemory) ptrHandle.Dispose();
                output.Length = (int)(curr - ptr);
            }
        }

        private void HashExpire(ref ObjectInput input, ref SpanByteAndMemory output)
        {
            var isMemory = false;
            MemoryHandle ptrHandle = default;
            var ptr = output.SpanByte.ToPointer();

            var curr = ptr;
            var end = curr + output.Length;

            ObjectOutputHeader _output = default;
            try
            {
                DeleteExpiredItems();

                var expireOption = (ExpireOption)input.arg1;
                var expiration = input.parseState.GetLong(0);
                var numFields = input.parseState.Count - 1;
                while (!RespWriteUtils.WriteArrayLength(numFields, ref curr, end))
                    ObjectUtils.ReallocateOutput(ref output, ref isMemory, ref ptr, ref ptrHandle, ref curr, ref end);

                foreach (var item in input.parseState.Parameters.Slice(1))
                {
                    var result = SetExpiration(item.ToArray(), expiration, expireOption);
                    while (!RespWriteUtils.WriteInteger(result, ref curr, end))
                        ObjectUtils.ReallocateOutput(ref output, ref isMemory, ref ptr, ref ptrHandle, ref curr, ref end);
                    _output.result1++;
                }
            }
            finally
            {
                while (!RespWriteUtils.WriteDirect(ref _output, ref curr, end))
                    ObjectUtils.ReallocateOutput(ref output, ref isMemory, ref ptr, ref ptrHandle, ref curr, ref end);

                if (isMemory) ptrHandle.Dispose();
                output.Length = (int)(curr - ptr);
            }
        }

        private void HashTimeToLive(ref ObjectInput input, ref SpanByteAndMemory output)
        {
            var isMemory = false;
            MemoryHandle ptrHandle = default;
            var ptr = output.SpanByte.ToPointer();

            var curr = ptr;
            var end = curr + output.Length;

            ObjectOutputHeader _output = default;
            try
            {
                DeleteExpiredItems();

                var isMilliseconds = input.arg1 == 1;
                var isTimestamp = input.arg2 == 1;
                var numFields = input.parseState.Count;
                while (!RespWriteUtils.WriteArrayLength(numFields, ref curr, end))
                    ObjectUtils.ReallocateOutput(ref output, ref isMemory, ref ptr, ref ptrHandle, ref curr, ref end);

                foreach (var item in input.parseState.Parameters)
                {
                    var result = GetExpiration(item.ToArray());

                    if (result >= 0)
                    {
                        if (isTimestamp && isMilliseconds)
                        {
                            result = ConvertUtils.UnixTimeInMillisecondsFromTicks(result);
                        }
                        else if (isTimestamp && !isMilliseconds)
                        {
                            result = ConvertUtils.UnixTimeInSecondsFromTicks(result);
                        }
                        else if (!isTimestamp && isMilliseconds)
                        {
                            result = ConvertUtils.MillisecondsFromDiffUtcNowTicks(result);
                        }
                        else if (!isTimestamp && !isMilliseconds)
                        {
                            result = ConvertUtils.SecondsFromDiffUtcNowTicks(result);
                        }
                    }

                    while (!RespWriteUtils.WriteInteger(result, ref curr, end))
                        ObjectUtils.ReallocateOutput(ref output, ref isMemory, ref ptr, ref ptrHandle, ref curr, ref end);
                    _output.result1++;
                }
            }
            finally
            {
                while (!RespWriteUtils.WriteDirect(ref _output, ref curr, end))
                    ObjectUtils.ReallocateOutput(ref output, ref isMemory, ref ptr, ref ptrHandle, ref curr, ref end);

                if (isMemory) ptrHandle.Dispose();
                output.Length = (int)(curr - ptr);
            }
        }

        private void HashPersist(ref ObjectInput input, ref SpanByteAndMemory output)
        {
            var isMemory = false;
            MemoryHandle ptrHandle = default;
            var ptr = output.SpanByte.ToPointer();

            var curr = ptr;
            var end = curr + output.Length;

            ObjectOutputHeader _output = default;
            try
            {
                DeleteExpiredItems();

                var numFields = input.parseState.Count;
                while (!RespWriteUtils.WriteArrayLength(numFields, ref curr, end))
                    ObjectUtils.ReallocateOutput(ref output, ref isMemory, ref ptr, ref ptrHandle, ref curr, ref end);

                foreach (var item in input.parseState.Parameters)
                {
                    var result = Persist(item.ToArray());
                    while (!RespWriteUtils.WriteInteger(result, ref curr, end))
                        ObjectUtils.ReallocateOutput(ref output, ref isMemory, ref ptr, ref ptrHandle, ref curr, ref end);
                    _output.result1++;
                }
            }
            finally
            {
                while (!RespWriteUtils.WriteDirect(ref _output, ref curr, end))
                    ObjectUtils.ReallocateOutput(ref output, ref isMemory, ref ptr, ref ptrHandle, ref curr, ref end);

                if (isMemory) ptrHandle.Dispose();
                output.Length = (int)(curr - ptr);
            }
        }
    }
}<|MERGE_RESOLUTION|>--- conflicted
+++ resolved
@@ -115,20 +115,12 @@
             {
                 if (respProtocolVersion < 3)
                 {
-<<<<<<< HEAD
-                    while (!RespWriteUtils.TryWriteArrayLength(hash.Count * 2, ref curr, end))
-=======
-                    while (!RespWriteUtils.WriteArrayLength(Count() * 2, ref curr, end))
->>>>>>> 51ee0f0b
+                    while (!RespWriteUtils.TryWriteArrayLength(Count() * 2, ref curr, end))
                         ObjectUtils.ReallocateOutput(ref output, ref isMemory, ref ptr, ref ptrHandle, ref curr, ref end);
                 }
                 else
                 {
-<<<<<<< HEAD
-                    while (!RespWriteUtils.TryWriteMapLength(hash.Count, ref curr, end))
-=======
-                    while (!RespWriteUtils.WriteMapLength(Count(), ref curr, end))
->>>>>>> 51ee0f0b
+                    while (!RespWriteUtils.TryWriteMapLength(Count(), ref curr, end))
                         ObjectUtils.ReallocateOutput(ref output, ref isMemory, ref ptr, ref ptrHandle, ref curr, ref end);
                 }
 
@@ -136,16 +128,12 @@
 
                 foreach (var item in hash)
                 {
-<<<<<<< HEAD
+                    if (isExpirable && IsExpired(item.Key))
+                    {
+                        continue;
+                    }
+
                     while (!RespWriteUtils.TryWriteBulkString(item.Key, ref curr, end))
-=======
-                    if (isExpirable && IsExpired(item.Key))
-                    {
-                        continue;
-                    }
-
-                    while (!RespWriteUtils.WriteBulkString(item.Key, ref curr, end))
->>>>>>> 51ee0f0b
                         ObjectUtils.ReallocateOutput(ref output, ref isMemory, ref ptr, ref ptrHandle, ref curr, ref end);
                     while (!RespWriteUtils.TryWriteBulkString(item.Value, ref curr, end))
                         ObjectUtils.ReallocateOutput(ref output, ref isMemory, ref ptr, ref ptrHandle, ref curr, ref end);
@@ -244,13 +232,8 @@
 
                     foreach (var index in indexes)
                     {
-<<<<<<< HEAD
-                        var pair = hash.ElementAt(index);
+                        var pair = ElementAt(index);
                         while (!RespWriteUtils.TryWriteBulkString(pair.Key, ref curr, end))
-=======
-                        var pair = ElementAt(index);
-                        while (!RespWriteUtils.WriteBulkString(pair.Key, ref curr, end))
->>>>>>> 51ee0f0b
                             ObjectUtils.ReallocateOutput(ref output, ref isMemory, ref ptr, ref ptrHandle, ref curr, ref end);
 
                         if (withValues)
@@ -265,15 +248,10 @@
                 else // No count parameter is present, we just return a random field
                 {
                     // Write a bulk string value of a random field from the hash value stored at key.
-<<<<<<< HEAD
-                    var index = RandomUtils.PickRandomIndex(hash.Count, seed);
-                    var pair = hash.ElementAt(index);
-                    while (!RespWriteUtils.TryWriteBulkString(pair.Key, ref curr, end))
-=======
                     var count = Count();
                     if (count == 0) // This can happen because of expiration but RMW operation haven't applied yet
                     {
-                        while (!RespWriteUtils.WriteNull(ref curr, end))
+                        while (!RespWriteUtils.TryWriteNull(ref curr, end))
                             ObjectUtils.ReallocateOutput(ref output, ref isMemory, ref ptr, ref ptrHandle, ref curr, ref end);
                         _output.result1 = 0;
                         return;
@@ -281,8 +259,7 @@
 
                     var index = RandomUtils.PickRandomIndex(count, seed);
                     var pair = ElementAt(index);
-                    while (!RespWriteUtils.WriteBulkString(pair.Key, ref curr, end))
->>>>>>> 51ee0f0b
+                    while (!RespWriteUtils.TryWriteBulkString(pair.Key, ref curr, end))
                         ObjectUtils.ReallocateOutput(ref output, ref isMemory, ref ptr, ref ptrHandle, ref curr, ref end);
                     countDone = 1;
                 }
