﻿// Copyright (c) Microsoft Corporation.
// Licensed under the MIT license.

using System;
using System.Buffers.Text;
using System.Diagnostics;
using System.Globalization;
using System.Text;
using Garnet.common;

namespace Garnet.server
{
    /// <summary>
    ///  Hash - RESP specific operations
    /// </summary>
    public partial class HashObject : IGarnetObject
    {
        private void HashGet(ref ObjectInput input, ref GarnetObjectStoreOutput output, byte respProtocolVersion)
        {
            using var writer = new RespMemoryWriter(respProtocolVersion, ref output.SpanByteAndMemory);

            var key = input.parseState.GetArgSliceByRef(0).SpanByte.ToByteArray();

            if (TryGetValue(key, out var hashValue))
            {
<<<<<<< HEAD
                var key = input.parseState.GetArgSliceByRef(0).ToArray();

                if (TryGetValue(key, out var hashValue))
                {
                    while (!RespWriteUtils.TryWriteBulkString(hashValue, ref curr, end))
                        ObjectUtils.ReallocateOutput(ref output, ref isMemory, ref ptr, ref ptrHandle, ref curr, ref end);
                }
                else
                {
                    while (!RespWriteUtils.TryWriteNull(ref curr, end))
                        ObjectUtils.ReallocateOutput(ref output, ref isMemory, ref ptr, ref ptrHandle, ref curr, ref end);
                }

                _output.result1++;
=======
                writer.WriteBulkString(hashValue);
>>>>>>> 33ab11e6
            }
            else
            {
                writer.WriteNull();
            }

            output.Header.result1++;
        }

        private void HashMultipleGet(ref ObjectInput input, ref GarnetObjectStoreOutput output, byte respProtocolVersion)
        {
            using var writer = new RespMemoryWriter(respProtocolVersion, ref output.SpanByteAndMemory);

            writer.WriteArrayLength(input.parseState.Count);

            for (var i = 0; i < input.parseState.Count; i++)
            {
                var key = input.parseState.GetArgSliceByRef(i).SpanByte.ToByteArray();

                if (TryGetValue(key, out var hashValue))
                {
<<<<<<< HEAD
                    var key = input.parseState.GetArgSliceByRef(i).ToArray();

                    if (TryGetValue(key, out var hashValue))
                    {
                        while (!RespWriteUtils.TryWriteBulkString(hashValue, ref curr, end))
                            ObjectUtils.ReallocateOutput(ref output, ref isMemory, ref ptr, ref ptrHandle, ref curr, ref end);
                    }
                    else
                    {
                        while (!RespWriteUtils.TryWriteNull(ref curr, end))
                            ObjectUtils.ReallocateOutput(ref output, ref isMemory, ref ptr, ref ptrHandle, ref curr, ref end);
                    }

                    _output.result1++;
=======
                    writer.WriteBulkString(hashValue);
                }
                else
                {
                    writer.WriteNull();
>>>>>>> 33ab11e6
                }

                output.Header.result1++;
            }
        }

        private void HashGetAll(ref GarnetObjectStoreOutput output, byte respProtocolVersion)
        {
            using var writer = new RespMemoryWriter(respProtocolVersion, ref output.SpanByteAndMemory);

            writer.WriteMapLength(Count());

            var isExpirable = HasExpirableItems();

            foreach (var item in hash)
            {
                if (isExpirable && IsExpired(item.Key))
                {
                    continue;
                }

                writer.WriteBulkString(item.Key);
                writer.WriteBulkString(item.Value);
            }
        }

        private void HashDelete(ref ObjectInput input, ref GarnetObjectStoreOutput output)
        {
            for (var i = 0; i < input.parseState.Count; i++)
            {
                var key = input.parseState.GetArgSliceByRef(i).ToArray();
                if (Remove(key, out var hashValue))
<<<<<<< HEAD
                    _output->result1++;
=======
                {
                    output.Header.result1++;
                }
>>>>>>> 33ab11e6
            }
        }

        private void HashLength(ref GarnetObjectStoreOutput output)
        {
            output.Header.result1 = Count();
        }

        private void HashStrLength(ref ObjectInput input, ref GarnetObjectStoreOutput output)
        {
<<<<<<< HEAD
            var _output = (ObjectOutputHeader*)output;
            *_output = default;

            var key = input.parseState.GetArgSliceByRef(0).ToArray();
            _output->result1 = TryGetValue(key, out var hashValue) ? hashValue.Length : 0;
=======
            var key = input.parseState.GetArgSliceByRef(0).SpanByte.ToByteArray();
            output.Header.result1 = TryGetValue(key, out var hashValue) ? hashValue.Length : 0;
>>>>>>> 33ab11e6
        }

        private void HashExists(ref ObjectInput input, ref GarnetObjectStoreOutput output)
        {
<<<<<<< HEAD
            var _output = (ObjectOutputHeader*)output;
            *_output = default;

            var field = input.parseState.GetArgSliceByRef(0).ToArray();
            _output->result1 = ContainsKey(field) ? 1 : 0;
=======
            var field = input.parseState.GetArgSliceByRef(0).SpanByte.ToByteArray();
            output.Header.result1 = ContainsKey(field) ? 1 : 0;
>>>>>>> 33ab11e6
        }

        private void HashRandomField(ref ObjectInput input, ref GarnetObjectStoreOutput output, byte respProtocolVersion)
        {
            // HRANDFIELD key [count [WITHVALUES]]
            var countParameter = input.arg1 >> 2;
            var withValues = (input.arg1 & 1) == 1;
            var includedCount = ((input.arg1 >> 1) & 1) == 1;
            var seed = input.arg2;

            var countDone = 0;

            using var writer = new RespMemoryWriter(respProtocolVersion, ref output.SpanByteAndMemory);

            if (includedCount)
            {
                var count = Count();

                if (count == 0) // This can happen because of expiration but RMW operation haven't applied yet
                {
                    writer.WriteEmptyArray();
                    output.Header.result1 = 0;
                    return;
                }

                if (countParameter > 0 && countParameter > count)
                    countParameter = count;

                var absCount = Math.Abs(countParameter);
                var indexes = RandomUtils.PickKRandomIndexes(count, absCount, seed, countParameter > 0);

                // Write the size of the array reply
                writer.WriteArrayLength(withValues && (respProtocolVersion == 2) ? absCount * 2 : absCount);

                foreach (var index in indexes)
                {
                    var pair = ElementAt(index);

                    if ((respProtocolVersion >= 3) && withValues)
                        writer.WriteArrayLength(2);

                    writer.WriteBulkString(pair.Key);

                    if (withValues)
                    {
                        writer.WriteBulkString(pair.Value);
                    }

                    countDone++;
                }
            }
            else // No count parameter is present, we just return a random field
            {
                // Write a bulk string value of a random field from the hash value stored at key.
                var count = Count();
                if (count == 0) // This can happen because of expiration but RMW operation haven't applied yet
                {
                    writer.WriteNull();
                    output.Header.result1 = 0;
                    return;
                }

                var index = RandomUtils.PickRandomIndex(count, seed);
                var pair = ElementAt(index);
                writer.WriteBulkString(pair.Key);
                countDone = 1;
            }

            output.Header.result1 = countDone;
        }

        private void HashSet(ref ObjectInput input, ref GarnetObjectStoreOutput output)
        {
            var hop = input.header.HashOp;
            for (var i = 0; i < input.parseState.Count; i += 2)
            {
                var key = input.parseState.GetArgSliceByRef(i).ToArray();
                var value = input.parseState.GetArgSliceByRef(i + 1).ToArray();

                if (!TryGetValue(key, out var hashValue))
                {
                    Add(key, value);
                    output.Header.result1++;
                }
                else if ((hop == HashOperation.HSET || hop == HashOperation.HMSET) && hashValue != default)
                {
                    Set(key, value);
                }
            }
        }

        private void HashCollect(ref ObjectInput input, ref GarnetObjectStoreOutput output)
        {
            DeleteExpiredItems();

            output.Header.result1 = 1;
        }

        private void HashGetKeysOrValues(ref ObjectInput input, ref GarnetObjectStoreOutput output, byte respProtocolVersion)
        {
            var count = Count();
            var op = input.header.HashOp;

            using var writer = new RespMemoryWriter(respProtocolVersion, ref output.SpanByteAndMemory);

            writer.WriteArrayLength(count);

            var isExpirable = HasExpirableItems();

            foreach (var item in hash)
            {
                if (isExpirable && IsExpired(item.Key))
                {
                    continue;
                }

                if (HashOperation.HKEYS == op)
                {
                    writer.WriteBulkString(item.Key);
                }
                else
                {
                    writer.WriteBulkString(item.Value);
                }

                output.Header.result1++;
            }
        }

        private void HashIncrement(ref ObjectInput input, ref GarnetObjectStoreOutput output, byte respProtocolVersion)
        {
            var op = input.header.HashOp;

            using var writer = new RespMemoryWriter(respProtocolVersion, ref output.SpanByteAndMemory);

            // This value is used to indicate partial command execution
            output.Header.result1 = int.MinValue;

            var key = input.parseState.GetArgSliceByRef(0).SpanByte.ToByteArray();
            var incrSlice = input.parseState.GetArgSliceByRef(1);

            var valueExists = TryGetValue(key, out var value);
            if (op == HashOperation.HINCRBY)
            {
<<<<<<< HEAD
                var key = input.parseState.GetArgSliceByRef(0).ToArray();
                var incrSlice = input.parseState.GetArgSliceByRef(1);
=======
                if (!NumUtils.TryParse(incrSlice.ReadOnlySpan, out long incr))
                {
                    writer.WriteError(CmdStrings.RESP_ERR_GENERIC_VALUE_IS_NOT_INTEGER);
                    return;
                }
>>>>>>> 33ab11e6

                byte[] resultBytes;

                if (valueExists)
                {
                    if (!NumUtils.TryParse(value, out long result))
                    {
                        writer.WriteError(CmdStrings.RESP_ERR_HASH_VALUE_IS_NOT_INTEGER);
                        return;
                    }

                    result += incr;

<<<<<<< HEAD
                    if (valueExists)
                    {
                        if (!NumUtils.TryParse(value, out long result))
                        {
                            while (!RespWriteUtils.TryWriteError(CmdStrings.RESP_ERR_HASH_VALUE_IS_NOT_INTEGER, ref curr,
                                       end))
                                ObjectUtils.ReallocateOutput(ref output, ref isMemory, ref ptr, ref ptrHandle, ref curr,
                                    ref end);
                            return;
                        }

                        result += incr;

                        var resultSpan = (Span<byte>)stackalloc byte[NumUtils.MaximumFormatInt64Length];
                        var success = Utf8Formatter.TryFormat(result, resultSpan, out int bytesWritten,
                            format: default);
                        Debug.Assert(success);

                        resultSpan = resultSpan.Slice(0, bytesWritten);

                        resultBytes = resultSpan.ToArray();
                        SetWithoutPersist(key, resultBytes);
                    }
                    else
                    {
                        resultBytes = incrSlice.ToArray();
                        Add(key, resultBytes);
                    }
=======
                    var resultSpan = (Span<byte>)stackalloc byte[NumUtils.MaximumFormatInt64Length];
                    var success = Utf8Formatter.TryFormat(result, resultSpan, out int bytesWritten,
                        format: default);
                    Debug.Assert(success);
>>>>>>> 33ab11e6

                    resultSpan = resultSpan.Slice(0, bytesWritten);

                    resultBytes = resultSpan.ToArray();
                    SetWithoutPersist(key, resultBytes);
                }
                else
                {
                    resultBytes = incrSlice.SpanByte.ToByteArray();
                    Add(key, resultBytes);
                }

                writer.WriteIntegerFromBytes(resultBytes);
            }
            else
            {
                if (!NumUtils.TryParse(incrSlice.ReadOnlySpan, out double incr))
                {
                    writer.WriteError(CmdStrings.RESP_ERR_NOT_VALID_FLOAT);
                    return;
                }

                byte[] resultBytes;

                if (valueExists)
                {
                    if (!NumUtils.TryParse(value, out double result))
                    {
<<<<<<< HEAD
                        resultBytes = incrSlice.ToArray();
                        Add(key, resultBytes);
=======
                        writer.WriteError(CmdStrings.RESP_ERR_HASH_VALUE_IS_NOT_FLOAT);
                        return;
>>>>>>> 33ab11e6
                    }

                    result += incr;

                    resultBytes = Encoding.ASCII.GetBytes(result.ToString(CultureInfo.InvariantCulture));
                    SetWithoutPersist(key, resultBytes);
                }
                else
                {
                    resultBytes = incrSlice.SpanByte.ToByteArray();
                    Add(key, resultBytes);
                }

                writer.WriteBulkString(resultBytes);
            }

            output.Header.result1 = 1;
        }

        private void HashExpire(ref ObjectInput input, ref GarnetObjectStoreOutput output, byte respProtocolVersion)
        {
            using var writer = new RespMemoryWriter(respProtocolVersion, ref output.SpanByteAndMemory);

            DeleteExpiredItems();

            var expireOption = (ExpireOption)input.arg1;
            var expiration = input.parseState.GetLong(0);
            var numFields = input.parseState.Count - 1;
            writer.WriteArrayLength(numFields);

            foreach (var item in input.parseState.Parameters.Slice(1))
            {
                var result = SetExpiration(item.ToArray(), expiration, expireOption);
                writer.WriteInt32(result);
                output.Header.result1++;
            }
        }

        private void HashTimeToLive(ref ObjectInput input, ref GarnetObjectStoreOutput output, byte respProtocolVersion)
        {
            DeleteExpiredItems();

            var isMilliseconds = input.arg1 == 1;
            var isTimestamp = input.arg2 == 1;
            var numFields = input.parseState.Count;

            using var writer = new RespMemoryWriter(respProtocolVersion, ref output.SpanByteAndMemory);

            writer.WriteArrayLength(numFields);

            foreach (var item in input.parseState.Parameters)
            {
                var result = GetExpiration(item.ToArray());

                if (result >= 0)
                {
                    if (isTimestamp && isMilliseconds)
                    {
                        result = ConvertUtils.UnixTimeInMillisecondsFromTicks(result);
                    }
                    else if (isTimestamp && !isMilliseconds)
                    {
                        result = ConvertUtils.UnixTimeInSecondsFromTicks(result);
                    }
                    else if (!isTimestamp && isMilliseconds)
                    {
                        result = ConvertUtils.MillisecondsFromDiffUtcNowTicks(result);
                    }
                    else if (!isTimestamp && !isMilliseconds)
                    {
                        result = ConvertUtils.SecondsFromDiffUtcNowTicks(result);
                    }
                }

                writer.WriteInt64(result);
                output.Header.result1++;
            }
        }

        private void HashPersist(ref ObjectInput input, ref GarnetObjectStoreOutput output, byte respProtocolVersion)
        {
            DeleteExpiredItems();

            var numFields = input.parseState.Count;

            using var writer = new RespMemoryWriter(respProtocolVersion, ref output.SpanByteAndMemory);

            writer.WriteArrayLength(numFields);

            foreach (var item in input.parseState.Parameters)
            {
                var result = Persist(item.ToArray());
                writer.WriteInt32(result);
                output.Header.result1++;
            }
        }
    }
}<|MERGE_RESOLUTION|>--- conflicted
+++ resolved
@@ -19,71 +19,37 @@
         {
             using var writer = new RespMemoryWriter(respProtocolVersion, ref output.SpanByteAndMemory);
 
-            var key = input.parseState.GetArgSliceByRef(0).SpanByte.ToByteArray();
+            var key = input.parseState.GetArgSliceByRef(0).ToArray();
 
             if (TryGetValue(key, out var hashValue))
             {
-<<<<<<< HEAD
-                var key = input.parseState.GetArgSliceByRef(0).ToArray();
+                writer.WriteBulkString(hashValue);
+            }
+            else
+            {
+                writer.WriteNull();
+            }
+
+            output.Header.result1++;
+        }
+
+        private void HashMultipleGet(ref ObjectInput input, ref GarnetObjectStoreOutput output, byte respProtocolVersion)
+        {
+            using var writer = new RespMemoryWriter(respProtocolVersion, ref output.SpanByteAndMemory);
+
+            writer.WriteArrayLength(input.parseState.Count);
+
+            for (var i = 0; i < input.parseState.Count; i++)
+            {
+                var key = input.parseState.GetArgSliceByRef(i).ToArray();
 
                 if (TryGetValue(key, out var hashValue))
                 {
-                    while (!RespWriteUtils.TryWriteBulkString(hashValue, ref curr, end))
-                        ObjectUtils.ReallocateOutput(ref output, ref isMemory, ref ptr, ref ptrHandle, ref curr, ref end);
+                    writer.WriteBulkString(hashValue);
                 }
                 else
                 {
-                    while (!RespWriteUtils.TryWriteNull(ref curr, end))
-                        ObjectUtils.ReallocateOutput(ref output, ref isMemory, ref ptr, ref ptrHandle, ref curr, ref end);
-                }
-
-                _output.result1++;
-=======
-                writer.WriteBulkString(hashValue);
->>>>>>> 33ab11e6
-            }
-            else
-            {
-                writer.WriteNull();
-            }
-
-            output.Header.result1++;
-        }
-
-        private void HashMultipleGet(ref ObjectInput input, ref GarnetObjectStoreOutput output, byte respProtocolVersion)
-        {
-            using var writer = new RespMemoryWriter(respProtocolVersion, ref output.SpanByteAndMemory);
-
-            writer.WriteArrayLength(input.parseState.Count);
-
-            for (var i = 0; i < input.parseState.Count; i++)
-            {
-                var key = input.parseState.GetArgSliceByRef(i).SpanByte.ToByteArray();
-
-                if (TryGetValue(key, out var hashValue))
-                {
-<<<<<<< HEAD
-                    var key = input.parseState.GetArgSliceByRef(i).ToArray();
-
-                    if (TryGetValue(key, out var hashValue))
-                    {
-                        while (!RespWriteUtils.TryWriteBulkString(hashValue, ref curr, end))
-                            ObjectUtils.ReallocateOutput(ref output, ref isMemory, ref ptr, ref ptrHandle, ref curr, ref end);
-                    }
-                    else
-                    {
-                        while (!RespWriteUtils.TryWriteNull(ref curr, end))
-                            ObjectUtils.ReallocateOutput(ref output, ref isMemory, ref ptr, ref ptrHandle, ref curr, ref end);
-                    }
-
-                    _output.result1++;
-=======
-                    writer.WriteBulkString(hashValue);
-                }
-                else
-                {
                     writer.WriteNull();
->>>>>>> 33ab11e6
                 }
 
                 output.Header.result1++;
@@ -115,14 +81,8 @@
             for (var i = 0; i < input.parseState.Count; i++)
             {
                 var key = input.parseState.GetArgSliceByRef(i).ToArray();
-                if (Remove(key, out var hashValue))
-<<<<<<< HEAD
-                    _output->result1++;
-=======
-                {
+                if (Remove(key, out _))
                     output.Header.result1++;
-                }
->>>>>>> 33ab11e6
             }
         }
 
@@ -133,30 +93,14 @@
 
         private void HashStrLength(ref ObjectInput input, ref GarnetObjectStoreOutput output)
         {
-<<<<<<< HEAD
-            var _output = (ObjectOutputHeader*)output;
-            *_output = default;
-
             var key = input.parseState.GetArgSliceByRef(0).ToArray();
-            _output->result1 = TryGetValue(key, out var hashValue) ? hashValue.Length : 0;
-=======
-            var key = input.parseState.GetArgSliceByRef(0).SpanByte.ToByteArray();
             output.Header.result1 = TryGetValue(key, out var hashValue) ? hashValue.Length : 0;
->>>>>>> 33ab11e6
         }
 
         private void HashExists(ref ObjectInput input, ref GarnetObjectStoreOutput output)
         {
-<<<<<<< HEAD
-            var _output = (ObjectOutputHeader*)output;
-            *_output = default;
-
             var field = input.parseState.GetArgSliceByRef(0).ToArray();
-            _output->result1 = ContainsKey(field) ? 1 : 0;
-=======
-            var field = input.parseState.GetArgSliceByRef(0).SpanByte.ToByteArray();
             output.Header.result1 = ContainsKey(field) ? 1 : 0;
->>>>>>> 33ab11e6
         }
 
         private void HashRandomField(ref ObjectInput input, ref GarnetObjectStoreOutput output, byte respProtocolVersion)
@@ -295,22 +239,17 @@
             // This value is used to indicate partial command execution
             output.Header.result1 = int.MinValue;
 
-            var key = input.parseState.GetArgSliceByRef(0).SpanByte.ToByteArray();
+            var key = input.parseState.GetArgSliceByRef(0).ToArray();
             var incrSlice = input.parseState.GetArgSliceByRef(1);
 
             var valueExists = TryGetValue(key, out var value);
             if (op == HashOperation.HINCRBY)
             {
-<<<<<<< HEAD
-                var key = input.parseState.GetArgSliceByRef(0).ToArray();
-                var incrSlice = input.parseState.GetArgSliceByRef(1);
-=======
                 if (!NumUtils.TryParse(incrSlice.ReadOnlySpan, out long incr))
                 {
                     writer.WriteError(CmdStrings.RESP_ERR_GENERIC_VALUE_IS_NOT_INTEGER);
                     return;
                 }
->>>>>>> 33ab11e6
 
                 byte[] resultBytes;
 
@@ -324,41 +263,10 @@
 
                     result += incr;
 
-<<<<<<< HEAD
-                    if (valueExists)
-                    {
-                        if (!NumUtils.TryParse(value, out long result))
-                        {
-                            while (!RespWriteUtils.TryWriteError(CmdStrings.RESP_ERR_HASH_VALUE_IS_NOT_INTEGER, ref curr,
-                                       end))
-                                ObjectUtils.ReallocateOutput(ref output, ref isMemory, ref ptr, ref ptrHandle, ref curr,
-                                    ref end);
-                            return;
-                        }
-
-                        result += incr;
-
-                        var resultSpan = (Span<byte>)stackalloc byte[NumUtils.MaximumFormatInt64Length];
-                        var success = Utf8Formatter.TryFormat(result, resultSpan, out int bytesWritten,
-                            format: default);
-                        Debug.Assert(success);
-
-                        resultSpan = resultSpan.Slice(0, bytesWritten);
-
-                        resultBytes = resultSpan.ToArray();
-                        SetWithoutPersist(key, resultBytes);
-                    }
-                    else
-                    {
-                        resultBytes = incrSlice.ToArray();
-                        Add(key, resultBytes);
-                    }
-=======
                     var resultSpan = (Span<byte>)stackalloc byte[NumUtils.MaximumFormatInt64Length];
-                    var success = Utf8Formatter.TryFormat(result, resultSpan, out int bytesWritten,
+                    var success = Utf8Formatter.TryFormat(result, resultSpan, out var bytesWritten,
                         format: default);
                     Debug.Assert(success);
->>>>>>> 33ab11e6
 
                     resultSpan = resultSpan.Slice(0, bytesWritten);
 
@@ -367,7 +275,7 @@
                 }
                 else
                 {
-                    resultBytes = incrSlice.SpanByte.ToByteArray();
+                    resultBytes = incrSlice.ToArray();
                     Add(key, resultBytes);
                 }
 
@@ -387,13 +295,8 @@
                 {
                     if (!NumUtils.TryParse(value, out double result))
                     {
-<<<<<<< HEAD
-                        resultBytes = incrSlice.ToArray();
-                        Add(key, resultBytes);
-=======
                         writer.WriteError(CmdStrings.RESP_ERR_HASH_VALUE_IS_NOT_FLOAT);
                         return;
->>>>>>> 33ab11e6
                     }
 
                     result += incr;
@@ -403,7 +306,7 @@
                 }
                 else
                 {
-                    resultBytes = incrSlice.SpanByte.ToByteArray();
+                    resultBytes = incrSlice.ToArray();
                     Add(key, resultBytes);
                 }
 
