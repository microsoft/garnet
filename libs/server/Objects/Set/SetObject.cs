--- conflicted
+++ resolved
@@ -25,12 +25,9 @@
         SSCAN,
         SRANDMEMBER,
         SISMEMBER,
-<<<<<<< HEAD
+        SUNION,
         SDIFF,
         SDIFFSTORE,
-=======
-        SUNION,
->>>>>>> 20c29607
     }
 
 
