﻿// Copyright (c) Microsoft Corporation.
// Licensed under the MIT license.

using System;
using System.Collections.Generic;
using System.Diagnostics;
using System.IO;
using Garnet.common;
using Tsavorite.core;

namespace Garnet.server
{
#pragma warning disable CS1591 // Missing XML comment for publicly visible type or member

    /// <summary>
    /// Operations on Set
    /// </summary>
    public enum SetOperation : byte
    {
        SADD,
        SREM,
        SPOP,
        SMEMBERS,
        SCARD,
        SSCAN,
        SMOVE,
        SRANDMEMBER,
        SISMEMBER,
        SMISMEMBER,
        SUNION,
        SUNIONSTORE,
        SDIFF,
        SDIFFSTORE,
        SINTER,
        SINTERSTORE
    }


    /// <summary>
    ///  Set Object Class
    /// </summary>
    public partial class SetObject : GarnetObjectBase
    {
        public HashSet<byte[]> Set { get; }

#if NET9_0_OR_GREATER
        private readonly HashSet<byte[]>.AlternateLookup<ReadOnlySpan<byte>> setLookup;
#endif

        /// <summary>
        ///  Constructor
        /// </summary>
        public SetObject()
            : base(new(MemoryUtils.HashSetOverhead, sizeof(int)))
        {
            Set = new HashSet<byte[]>(ByteArrayComparer.Instance);

#if NET9_0_OR_GREATER
            setLookup = Set.GetAlternateLookup<ReadOnlySpan<byte>>();
#endif
        }

        /// <summary>
        /// Construct from binary serialized form
        /// </summary>
        public SetObject(BinaryReader reader)
            : base(reader, new(MemoryUtils.HashSetOverhead, sizeof(int)))
        {
            int count = reader.ReadInt32();

            Set = new HashSet<byte[]>(count, ByteArrayComparer.Instance);
            for (int i = 0; i < count; i++)
            {
                var item = reader.ReadBytes(reader.ReadInt32());
                Set.Add(item);

                this.UpdateSize(item);
            }

#if NET9_0_OR_GREATER
            setLookup = Set.GetAlternateLookup<ReadOnlySpan<byte>>();
#endif
        }

        /// <summary>
        /// Copy constructor
        /// </summary>
        public SetObject(HashSet<byte[]> set, ObjectSizes sizes)
            : base(sizes)
        {
            Set = set;

#if NET9_0_OR_GREATER
            setLookup = Set.GetAlternateLookup<ReadOnlySpan<byte>>();
#endif

        }

        /// <inheritdoc />
        public override byte Type => (byte)GarnetObjectType.Set;

        /// <inheritdoc />
        public override void DoSerialize(BinaryWriter writer)
        {
            base.DoSerialize(writer);

            int count = Set.Count;
            writer.Write(count);
            foreach (var item in Set)
            {
                writer.Write(item.Length);
                writer.Write(item);
                count--;
            }
            Debug.Assert(count == 0);
        }

        /// <inheritdoc />
        public override void Dispose() { }

        /// <inheritdoc />
        public override GarnetObjectBase Clone() => new SetObject(Set, sizes);

        /// <inheritdoc />
<<<<<<< HEAD
        public override unsafe bool Operate(ref ObjectInput input, ref GarnetObjectStoreOutput output, out long memorySizeChange)
=======
        public override bool Operate(ref ObjectInput input, ref GarnetObjectStoreOutput output,
                                     byte respProtocolVersion, out long sizeChange)
>>>>>>> 33ab11e6
        {
            memorySizeChange = 0;

<<<<<<< HEAD
            fixed (byte* outputSpan = output.SpanByteAndMemory.SpanByte.Span)
            {
                if (input.header.type != GarnetObjectType.Set)
                {
                    // Indicates an incorrect type of key
                    output.OutputFlags |= ObjectStoreOutputFlags.WrongType;
                    output.SpanByteAndMemory.Length = 0;
                    return true;
                }

                var prevMemorySize = this.MemorySize;
                switch (input.header.SetOp)
                {
                    case SetOperation.SADD:
                        SetAdd(ref input, outputSpan);
                        break;
                    case SetOperation.SMEMBERS:
                        SetMembers(ref output.SpanByteAndMemory);
                        break;
                    case SetOperation.SISMEMBER:
                        SetIsMember(ref input, ref output.SpanByteAndMemory);
                        break;
                    case SetOperation.SMISMEMBER:
                        SetMultiIsMember(ref input, ref output.SpanByteAndMemory);
                        break;
                    case SetOperation.SREM:
                        SetRemove(ref input, outputSpan);
                        break;
                    case SetOperation.SCARD:
                        SetLength(outputSpan);
                        break;
                    case SetOperation.SPOP:
                        SetPop(ref input, ref output.SpanByteAndMemory);
                        break;
                    case SetOperation.SRANDMEMBER:
                        SetRandomMember(ref input, ref output.SpanByteAndMemory);
                        break;
                    case SetOperation.SSCAN:
                        if (ObjectUtils.ReadScanInput(ref input, ref output.SpanByteAndMemory, out var cursorInput, out var pattern,
                                out var patternLength, out var limitCount, out _, out var error))
                        {
                            Scan(cursorInput, out var items, out var cursorOutput, count: limitCount, pattern: pattern,
                                patternLength: patternLength);
                            ObjectUtils.WriteScanOutput(items, cursorOutput, ref output.SpanByteAndMemory);
                        }
                        else
                        {
                            ObjectUtils.WriteScanError(error, ref output.SpanByteAndMemory);
                        }
                        break;
                    default:
                        throw new GarnetException($"Unsupported operation {input.header.SetOp} in SetObject.Operate");
                }

                memorySizeChange = this.MemorySize - prevMemorySize;
=======
            if (input.header.type != GarnetObjectType.Set)
            {
                // Indicates an incorrect type of key
                output.OutputFlags |= ObjectStoreOutputFlags.WrongType;
                output.SpanByteAndMemory.Length = 0;
                return true;
            }

            var prevSize = this.Size;
            switch (input.header.SetOp)
            {
                case SetOperation.SADD:
                    SetAdd(ref input, ref output);
                    break;
                case SetOperation.SMEMBERS:
                    SetMembers(ref input, ref output, respProtocolVersion);
                    break;
                case SetOperation.SISMEMBER:
                    SetIsMember(ref input, ref output, respProtocolVersion);
                    break;
                case SetOperation.SMISMEMBER:
                    SetMultiIsMember(ref input, ref output, respProtocolVersion);
                    break;
                case SetOperation.SREM:
                    SetRemove(ref input, ref output);
                    break;
                case SetOperation.SCARD:
                    SetLength(ref output);
                    break;
                case SetOperation.SPOP:
                    SetPop(ref input, ref output, respProtocolVersion);
                    break;
                case SetOperation.SRANDMEMBER:
                    SetRandomMember(ref input, ref output, respProtocolVersion);
                    break;
                case SetOperation.SSCAN:
                    Scan(ref input, ref output, respProtocolVersion);
                    break;
                default:
                    throw new GarnetException($"Unsupported operation {input.header.SetOp} in SetObject.Operate");
>>>>>>> 33ab11e6
            }

            sizeChange = this.Size - prevSize;

            if (Set.Count == 0)
                output.OutputFlags |= ObjectStoreOutputFlags.RemoveKey;

            return true;
        }

        internal void UpdateSize(ReadOnlySpan<byte> item, bool add = true)
        {
            var memorySize = Utility.RoundUp(item.Length, IntPtr.Size) + MemoryUtils.ByteArrayOverhead + MemoryUtils.HashSetEntryOverhead;
            var kvSize = sizeof(int) + item.Length;

            if (add)
            {
                this.MemorySize += memorySize;
                this.DiskSize += kvSize;
            }
            else
            {
                this.MemorySize -= memorySize;
                this.DiskSize -= kvSize;
                Debug.Assert(this.MemorySize >= MemoryUtils.HashSetOverhead);
                Debug.Assert(this.DiskSize >= sizeof(int));
            }
        }

        /// <inheritdoc />
        public override unsafe void Scan(long start, out List<byte[]> items, out long cursor, int count = 10, byte* pattern = default, int patternLength = 0, bool isNoValue = false)
        {
            cursor = start;
            items = new List<byte[]>();

            if (Set.Count < start)
            {
                cursor = 0;
                return;
            }

            int index = 0;
            foreach (var item in Set)
            {
                if (index < start)
                {
                    index++;
                    continue;
                }

                if (patternLength == 0)
                {
                    items.Add(item);
                }
                else
                {
                    fixed (byte* keyPtr = item)
                    {
                        if (GlobUtils.Match(pattern, patternLength, keyPtr, item.Length))
                        {
                            items.Add(item);
                        }
                    }
                }

                cursor++;

                if (items.Count == count)
                    break;
            }

            // Indicates end of collection has been reached.
            if (cursor == Set.Count)
                cursor = 0;
        }
    }
}<|MERGE_RESOLUTION|>--- conflicted
+++ resolved
@@ -122,72 +122,11 @@
         public override GarnetObjectBase Clone() => new SetObject(Set, sizes);
 
         /// <inheritdoc />
-<<<<<<< HEAD
-        public override unsafe bool Operate(ref ObjectInput input, ref GarnetObjectStoreOutput output, out long memorySizeChange)
-=======
         public override bool Operate(ref ObjectInput input, ref GarnetObjectStoreOutput output,
-                                     byte respProtocolVersion, out long sizeChange)
->>>>>>> 33ab11e6
+                                     byte respProtocolVersion, out long memorySizeChange)
         {
             memorySizeChange = 0;
 
-<<<<<<< HEAD
-            fixed (byte* outputSpan = output.SpanByteAndMemory.SpanByte.Span)
-            {
-                if (input.header.type != GarnetObjectType.Set)
-                {
-                    // Indicates an incorrect type of key
-                    output.OutputFlags |= ObjectStoreOutputFlags.WrongType;
-                    output.SpanByteAndMemory.Length = 0;
-                    return true;
-                }
-
-                var prevMemorySize = this.MemorySize;
-                switch (input.header.SetOp)
-                {
-                    case SetOperation.SADD:
-                        SetAdd(ref input, outputSpan);
-                        break;
-                    case SetOperation.SMEMBERS:
-                        SetMembers(ref output.SpanByteAndMemory);
-                        break;
-                    case SetOperation.SISMEMBER:
-                        SetIsMember(ref input, ref output.SpanByteAndMemory);
-                        break;
-                    case SetOperation.SMISMEMBER:
-                        SetMultiIsMember(ref input, ref output.SpanByteAndMemory);
-                        break;
-                    case SetOperation.SREM:
-                        SetRemove(ref input, outputSpan);
-                        break;
-                    case SetOperation.SCARD:
-                        SetLength(outputSpan);
-                        break;
-                    case SetOperation.SPOP:
-                        SetPop(ref input, ref output.SpanByteAndMemory);
-                        break;
-                    case SetOperation.SRANDMEMBER:
-                        SetRandomMember(ref input, ref output.SpanByteAndMemory);
-                        break;
-                    case SetOperation.SSCAN:
-                        if (ObjectUtils.ReadScanInput(ref input, ref output.SpanByteAndMemory, out var cursorInput, out var pattern,
-                                out var patternLength, out var limitCount, out _, out var error))
-                        {
-                            Scan(cursorInput, out var items, out var cursorOutput, count: limitCount, pattern: pattern,
-                                patternLength: patternLength);
-                            ObjectUtils.WriteScanOutput(items, cursorOutput, ref output.SpanByteAndMemory);
-                        }
-                        else
-                        {
-                            ObjectUtils.WriteScanError(error, ref output.SpanByteAndMemory);
-                        }
-                        break;
-                    default:
-                        throw new GarnetException($"Unsupported operation {input.header.SetOp} in SetObject.Operate");
-                }
-
-                memorySizeChange = this.MemorySize - prevMemorySize;
-=======
             if (input.header.type != GarnetObjectType.Set)
             {
                 // Indicates an incorrect type of key
@@ -196,7 +135,7 @@
                 return true;
             }
 
-            var prevSize = this.Size;
+            var prevMemorySize = this.MemorySize;
             switch (input.header.SetOp)
             {
                 case SetOperation.SADD:
@@ -228,10 +167,9 @@
                     break;
                 default:
                     throw new GarnetException($"Unsupported operation {input.header.SetOp} in SetObject.Operate");
->>>>>>> 33ab11e6
-            }
-
-            sizeChange = this.Size - prevSize;
+            }
+
+            memorySizeChange = this.MemorySize - prevMemorySize;
 
             if (Set.Count == 0)
                 output.OutputFlags |= ObjectStoreOutputFlags.RemoveKey;
