--- conflicted
+++ resolved
@@ -127,11 +127,7 @@
         public override GarnetObjectBase Clone() => new ListObject(list, HeapMemorySize);
 
         /// <inheritdoc />
-<<<<<<< HEAD
-        public override bool Operate(ref ObjectInput input, ref GarnetObjectStoreOutput output,
-=======
         public override bool Operate(ref ObjectInput input, ref ObjectOutput output,
->>>>>>> 04c8fcf9
                                      byte respProtocolVersion, out long memorySizeChange)
         {
             memorySizeChange = 0;
