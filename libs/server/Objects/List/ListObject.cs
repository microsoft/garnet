--- conflicted
+++ resolved
@@ -127,13 +127,8 @@
         public override GarnetObjectBase Clone() => new ListObject(list, HeapMemorySize);
 
         /// <inheritdoc />
-<<<<<<< HEAD
-        public override bool Operate(ref ObjectInput input, ref GarnetObjectStoreOutput output,
+        public override bool Operate(ref ObjectInput input, ref ObjectOutput output,
                                      byte respProtocolVersion, long etag, out long memorySizeChange)
-=======
-        public override bool Operate(ref ObjectInput input, ref ObjectOutput output,
-                                     byte respProtocolVersion, out long memorySizeChange)
->>>>>>> b292fa91
         {
             memorySizeChange = 0;
 
