﻿// Copyright (c) Microsoft Corporation.
// Licensed under the MIT license.

using System;
using System.Collections.Generic;
using System.Diagnostics;
using System.IO;
using Garnet.common;
using Tsavorite.core;

namespace Garnet.server
{
#pragma warning disable CS1591 // Missing XML comment for publicly visible type or member

    /// <summary>
    /// Operations on SortedSet
    /// </summary>
    public enum ListOperation : byte
    {
        LPOP,
        LPUSH,
        LPUSHX,
        RPOP,
        RPUSH,
        RPUSHX,
        LLEN,
        LTRIM,
        LRANGE,
        LINDEX,
        LINSERT,
        LREM,
        RPOPLPUSH,
        LMOVE,
        LSET,
        BRPOP,
        BLPOP,
        LPOS,
    }

    /// <summary>
    /// Direction for the List operations
    /// </summary>
    public enum OperationDirection : byte
    {
        /// <summary>
        /// Left or head
        /// </summary>
        Left,

        /// <summary>
        /// Right or tail
        /// </summary>
        Right,
        Unknown,
    }

    /// <summary>
    /// List
    /// </summary>
    public partial class ListObject : GarnetObjectBase
    {
        readonly LinkedList<byte[]> list;

        /// <summary>
        /// Constructor
        /// </summary>
        public ListObject()
            : base(MemoryUtils.ListOverhead)
        {
            list = new LinkedList<byte[]>();
        }

        /// <summary>
        /// Construct from binary serialized form
        /// </summary>
        public ListObject(BinaryReader reader)
            : base(reader, MemoryUtils.ListOverhead)
        {
            list = new LinkedList<byte[]>();

            var count = reader.ReadInt32();
            for (var i = 0; i < count; i++)
            {
                var item = reader.ReadBytes(reader.ReadInt32());
                _ = list.AddLast(item);
                UpdateSize(item);
            }
        }

        /// <summary>
        /// Copy constructor
        /// </summary>
        public ListObject(LinkedList<byte[]> list, long heapMemorySize)
            : base(heapMemorySize)
        {
            this.list = list;
        }

        /// <inheritdoc />
        public override byte Type => (byte)GarnetObjectType.List;

        /// <summary>
        /// Public getter for the list
        /// </summary>
        public LinkedList<byte[]> LnkList => list;

        /// <inheritdoc />
        public override void DoSerialize(BinaryWriter writer)
        {
            base.DoSerialize(writer);

            var count = list.Count;
            writer.Write(count);
            foreach (var item in list)
            {
                writer.Write(item.Length);
                writer.Write(item);
                count--;
            }
            Debug.Assert(count == 0);
        }

        /// <inheritdoc />
        public override void Dispose() { }

        /// <inheritdoc />
        public override GarnetObjectBase Clone() => new ListObject(list, HeapMemorySize);

        /// <inheritdoc />
        public override bool Operate(ref ObjectInput input, ref GarnetObjectStoreOutput output,
                                     byte respProtocolVersion, long etag, out long memorySizeChange)
        {
            memorySizeChange = 0;

            if (input.header.type != GarnetObjectType.List)
            {
                // Indicates an incorrect type of key
                output.OutputFlags |= OutputFlags.WrongType;
                output.SpanByteAndMemory.Length = 0;
                return true;
            }

            var previousMemorySize = HeapMemorySize;
            switch (input.header.ListOp)
            {
                case ListOperation.LPUSH:
                case ListOperation.LPUSHX:
                    ListPush(ref input, ref output, true);
                    break;
                case ListOperation.LPOP:
                    ListPop(ref input, ref output, respProtocolVersion, true);
                    break;
                case ListOperation.RPUSH:
                case ListOperation.RPUSHX:
                    ListPush(ref input, ref output, false);
                    break;
                case ListOperation.RPOP:
                    ListPop(ref input, ref output, respProtocolVersion, false);
                    break;
                case ListOperation.LLEN:
                    ListLength(ref output);
                    break;
                case ListOperation.LTRIM:
                    ListTrim(ref input, ref output);
                    break;
                case ListOperation.LRANGE:
                    ListRange(ref input, ref output, respProtocolVersion);
                    break;
                case ListOperation.LINDEX:
                    ListIndex(ref input, ref output, respProtocolVersion);
                    break;
                case ListOperation.LINSERT:
                    ListInsert(ref input, ref output);
                    break;
                case ListOperation.LREM:
                    ListRemove(ref input, ref output);
                    break;
                case ListOperation.LSET:
                    ListSet(ref input, ref output, respProtocolVersion);
                    break;
                case ListOperation.LPOS:
                    ListPosition(ref input, ref output, respProtocolVersion);
                    break;

                default:
                    throw new GarnetException($"Unsupported operation {input.header.ListOp} in ListObject.Operate");
            }

            memorySizeChange = HeapMemorySize - previousMemorySize;

            if (list.Count == 0)
                output.OutputFlags |= OutputFlags.RemoveKey;

            return true;
        }

        internal void UpdateSize(byte[] item, bool add = true)
        {
            var memorySize = Utility.RoundUp(item.Length, IntPtr.Size) + MemoryUtils.ByteArrayOverhead + MemoryUtils.ListEntryOverhead;
<<<<<<< HEAD
            var diskSize = sizeof(int) + item.Length;
            
=======

>>>>>>> b670a162
            if (add)
                HeapMemorySize += memorySize;
            else
            {
                HeapMemorySize -= memorySize;
                Debug.Assert(HeapMemorySize >= MemoryUtils.ListOverhead);
            }
        }

        /// <inheritdoc />
        public override unsafe void Scan(long start, out List<byte[]> items, out long cursor, int count = 10, byte* pattern = default, int patternLength = 0, bool isNoValue = false)
        {
            throw new NotImplementedException("For scan items in a list use LRANGE command");
        }
    }


    /// <summary>
    /// Extensions methods for LinkedList
    /// </summary>
    public static class LinkedListHelper
    {

        /// <summary>
        /// Extension method that gets an enumerable to compare the value of each node
        /// </summary>
        /// <typeparam name="T"></typeparam>
        /// <param name="list"></param>
        /// <returns></returns>
        public static IEnumerable<LinkedListNode<T>> Nodes<T>(this LinkedList<T> list)
        {
            for (var node = list.First; node != null; node = node.Next)
            {
                yield return node;
            }
        }
    }
}<|MERGE_RESOLUTION|>--- conflicted
+++ resolved
@@ -197,12 +197,7 @@
         internal void UpdateSize(byte[] item, bool add = true)
         {
             var memorySize = Utility.RoundUp(item.Length, IntPtr.Size) + MemoryUtils.ByteArrayOverhead + MemoryUtils.ListEntryOverhead;
-<<<<<<< HEAD
-            var diskSize = sizeof(int) + item.Length;
-            
-=======
-
->>>>>>> b670a162
+
             if (add)
                 HeapMemorySize += memorySize;
             else
