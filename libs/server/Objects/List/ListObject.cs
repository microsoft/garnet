--- conflicted
+++ resolved
@@ -31,12 +31,9 @@
         LREM,
         RPOPLPUSH,
         LMOVE,
-<<<<<<< HEAD
+        LSET,
         BRPOP,
         BLPOP,
-=======
-        LSET,
->>>>>>> 2dc2c732
     }
 
     /// <summary>
