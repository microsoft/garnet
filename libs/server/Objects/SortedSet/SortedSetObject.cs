﻿// Copyright (c) Microsoft Corporation.
// Licensed under the MIT license.

using System;
using System.Buffers.Text;
using System.Collections.Generic;
using System.Diagnostics;
using System.IO;
using System.Linq;
using System.Runtime.CompilerServices;
using Garnet.common;
using Tsavorite.core;

namespace Garnet.server
{
#pragma warning disable CS1591 // Missing XML comment for publicly visible type or member

    /// <summary>
    /// Operations on SortedSet
    /// </summary>
    public enum SortedSetOperation : byte
    {
        ZADD,
        ZCARD,
        ZPOPMAX,
        ZSCORE,
        ZREM,
        ZCOUNT,
        ZINCRBY,
        ZRANK,
        ZRANGE,
        GEOADD,
        GEOHASH,
        GEODIST,
        GEOPOS,
        GEOSEARCH,
        ZREVRANK,
        ZREMRANGEBYLEX,
        ZREMRANGEBYRANK,
        ZREMRANGEBYSCORE,
        ZLEXCOUNT,
        ZPOPMIN,
        ZRANDMEMBER,
        ZDIFF,
        ZSCAN,
        ZMSCORE,
        ZEXPIRE,
        ZTTL,
        ZPERSIST,
        ZCOLLECT
    }

    /// <summary>
    /// Options for specifying the range in sorted set operations.
    /// </summary>
    [Flags]
    public enum SortedSetRangeOpts : byte
    {
        /// <summary>
        /// No options specified.
        /// </summary>
        None = 0,
        /// <summary>
        /// Range by score.
        /// </summary>
        ByScore = 1,
        /// <summary>
        /// Range by lexicographical order.
        /// </summary>
        ByLex = 1 << 1,
        /// <summary>
        /// Reverse the range order.
        /// </summary>
        Reverse = 1 << 2,
        /// <summary>
        /// Store the result.
        /// </summary>
        Store = 1 << 3,
        /// <summary>
        /// Include scores in the result.
        /// </summary>
        WithScores = 1 << 4
    }

    [Flags]
    public enum SortedSetAddOption
    {
        None = 0,
        /// <summary>
        /// Only update elements that already exist. Don't add new elements.
        /// </summary>
        XX = 1,
        /// <summary>
        /// Only add new elements. Don't update already existing elements.
        /// </summary>
        NX = 1 << 1,
        /// <summary>
        /// Only update existing elements if the new score is less than the current score.
        /// </summary>
        LT = 1 << 2,
        /// <summary>
        /// Only update existing elements if the new score is greater than the current score.
        /// </summary>
        GT = 1 << 3,
        /// <summary>
        /// Modify the return value from the number of new elements added, to the total number of elements changed.
        /// Changed elements are new elements added and elements already existing for which the score was updated.
        /// </summary>
        CH = 1 << 4,
        /// <summary>
        /// When this option is specified ZADD acts like ZINCRBY. Only one score-element pair can be specified in this mode.
        /// </summary>
        INCR = 1 << 5,
    }

    /// <summary>
    /// Order variations for sorted set commands
    /// </summary>
    public enum SortedSetOrderOperation
    {
        /// <summary>
        /// Rank(by index of the elements)
        /// </summary>
        ByRank,

        /// <summary>
        /// Score ordering
        /// </summary>
        ByScore,

        /// <summary>
        /// Lexicographical ordering (relies on all elements having the same score).
        /// </summary>
        ByLex,
    }

    /// <summary>
    /// Flags for specifying expiration input.
    /// </summary>
    [Flags]
    internal enum SortedSetExpireInputFlags : byte
    {
        /// <summary>
        /// Default input flags.
        /// </summary>
        Default = 0,

        /// <summary>
        /// Expiration time in milliseconds.
        /// </summary>
        InMilliseconds = 1,

        /// <summary>
        /// Expiration time as a timestamp.
        /// </summary>
        InTimestamp = 1 << 1,

        /// <summary>
        /// Avoid skipping arguments when parsing parseState. This will be used when called programmatically.
        /// </summary>
        NoSkip = 1 << 2,
    }

    /// <summary>
    /// Sorted Set
    /// </summary>
    public partial class SortedSetObject : GarnetObjectBase
    {
        private readonly SortedSet<(double Score, byte[] Element)> sortedSet;
        private readonly Dictionary<byte[], double> sortedSetDict;
        private Dictionary<byte[], long> expirationTimes;
        private PriorityQueue<byte[], long> expirationQueue;

        // Byte #31 is used to denote if key has expiration (1) or not (0)
        private const int ExpirationBitMask = 1 << 31;

        /// <summary>
        /// Constructor
        /// </summary>
        public SortedSetObject()
            : base(new (MemoryUtils.SortedSetOverhead + MemoryUtils.DictionaryOverhead, sizeof(int)))
        {
            sortedSet = new(SortedSetComparer.Instance);
            sortedSetDict = new Dictionary<byte[], double>(ByteArrayComparer.Instance);
        }

        /// <summary>
        /// Construct from binary serialized form
        /// </summary>
        public SortedSetObject(BinaryReader reader)
            : base(reader, new(MemoryUtils.SortedSetOverhead + MemoryUtils.DictionaryOverhead, sizeof(int)))
        {
            sortedSet = new(SortedSetComparer.Instance);
            sortedSetDict = new Dictionary<byte[], double>(ByteArrayComparer.Instance);

            int count = reader.ReadInt32();
            for (int i = 0; i < count; i++)
            {
                var keyLength = reader.ReadInt32();
                var hasExpiration = (keyLength & ExpirationBitMask) != 0;
                keyLength &= ~ExpirationBitMask;
                var item = reader.ReadBytes(keyLength);
                var score = reader.ReadDouble();
                var canAddItem = true;
                long expiration = 0;

                if (hasExpiration)
                {
                    expiration = reader.ReadInt64();
                    canAddItem = expiration >= DateTimeOffset.UtcNow.Ticks;
                }

                if (canAddItem)
                {
                    sortedSetDict.Add(item, score);
                    sortedSet.Add((score, item));
                    this.UpdateSize(item);

                    if (expiration > 0)
                    {
                        InitializeExpirationStructures();
                        expirationTimes.Add(item, expiration);
                        expirationQueue.Enqueue(item, expiration);
                        UpdateExpirationSize(item, true);
                    }
                }
            }
        }

        /// <summary>
        /// Copy constructor
        /// </summary>
<<<<<<< HEAD
        public SortedSetObject(SortedSet<(double, byte[])> sortedSet, Dictionary<byte[], double> sortedSetDict, ObjectSizes sizes)
            : base(sizes)
=======
        public SortedSetObject(SortedSetObject sortedSetObject)
            : base(sortedSetObject.Expiration, sortedSetObject.Size)
>>>>>>> 3eb46a0c
        {
            this.sortedSet = sortedSetObject.sortedSet;
            this.sortedSetDict = sortedSetObject.sortedSetDict;
            this.expirationTimes = sortedSetObject.expirationTimes;
            this.expirationQueue = sortedSetObject.expirationQueue;
        }

        /// <inheritdoc />
        public override byte Type => (byte)GarnetObjectType.SortedSet;

        /// <summary>
        /// Get sorted set as a dictionary.
        /// </summary>
        public Dictionary<byte[], double> Dictionary
        {
            get
            {
                if (!HasExpirableItems() || (expirationQueue.TryPeek(out _, out var expiration) && expiration > DateTimeOffset.UtcNow.Ticks))
                {
                    return sortedSetDict;
                }

                var result = new Dictionary<byte[], double>(ByteArrayComparer.Instance);
                foreach (var kvp in sortedSetDict)
                {
                    if (!IsExpired(kvp.Key))
                    {
                        result.Add(kvp.Key, kvp.Value);
                    }
                }
                return result;
            }
        }

        /// <summary>
        /// Serialize
        /// </summary>
        public override void DoSerialize(BinaryWriter writer)
        {
            base.DoSerialize(writer);

            DeleteExpiredItems();

            int count = sortedSetDict.Count; // Since expired items are already deleted, no need to worry about expiring items
            writer.Write(count);
            foreach (var kvp in sortedSetDict)
            {
                if (expirationTimes is not null && expirationTimes.TryGetValue(kvp.Key, out var expiration))
                {
                    writer.Write(kvp.Key.Length | ExpirationBitMask);
                    writer.Write(kvp.Key);
                    writer.Write(kvp.Value);
                    writer.Write(expiration);
                    count--;
                    continue;
                }

                writer.Write(kvp.Key.Length);
                writer.Write(kvp.Key);
                writer.Write(kvp.Value);
                count--;
            }
            Debug.Assert(count == 0);
        }

        /// <summary>
        /// Add to SortedSet
        /// </summary>
        /// <param name="item"></param>
        /// <param name="score"></param>
        public void Add(byte[] item, double score)
        {
            DeleteExpiredItems();

            sortedSetDict.Add(item, score);
            sortedSet.Add((score, item));

            this.UpdateSize(item);
        }

        /// <summary>
        /// Check for equality
        /// </summary>
        public bool Equals(SortedSetObject other)
        {
            if (sortedSetDict.Count() != other.sortedSetDict.Count()) return false;

            foreach (var key in sortedSetDict)
            {
                if (IsExpired(key.Key) && IsExpired(key.Key))
                {
                    continue;
                }

                if (IsExpired(key.Key) || IsExpired(key.Key))
                {
                    return false;
                }

                if (!other.sortedSetDict.TryGetValue(key.Key, out var otherValue) || key.Value != otherValue)
                    return false;
            }

            return true;
        }

        /// <inheritdoc />
        public override void Dispose() { }

        /// <inheritdoc />
<<<<<<< HEAD
        public override GarnetObjectBase Clone() => new SortedSetObject(sortedSet, sortedSetDict, sizes);
=======
        public override GarnetObjectBase Clone() => new SortedSetObject(this);
>>>>>>> 3eb46a0c

        /// <inheritdoc />
        public override unsafe bool Operate(ref ObjectInput input, ref GarnetObjectStoreOutput output, out long memorySizeChange)
        {
            memorySizeChange = 0;

            fixed (byte* outputSpan = output.SpanByteAndMemory.Span)
            {
                var header = input.header;
                if (header.type != GarnetObjectType.SortedSet)
                {
                    // Indicates an incorrect type of key
                    output.OutputFlags |= ObjectStoreOutputFlags.WrongType;
                    output.SpanByteAndMemory.Length = 0;
                    return true;
                }

                var prevMemorySize = this.MemorySize;
                var op = header.SortedSetOp;
                switch (op)
                {
                    case SortedSetOperation.ZADD:
                        SortedSetAdd(ref input, ref output.SpanByteAndMemory);
                        break;
                    case SortedSetOperation.ZREM:
                        SortedSetRemove(ref input, outputSpan);
                        break;
                    case SortedSetOperation.ZCARD:
                        SortedSetLength(outputSpan);
                        break;
                    case SortedSetOperation.ZPOPMAX:
                        SortedSetPopMinOrMaxCount(ref input, ref output.SpanByteAndMemory, op);
                        break;
                    case SortedSetOperation.ZSCORE:
                        SortedSetScore(ref input, ref output.SpanByteAndMemory);
                        break;
                    case SortedSetOperation.ZMSCORE:
                        SortedSetScores(ref input, ref output.SpanByteAndMemory);
                        break;
                    case SortedSetOperation.ZCOUNT:
                        SortedSetCount(ref input, ref output.SpanByteAndMemory);
                        break;
                    case SortedSetOperation.ZINCRBY:
                        SortedSetIncrement(ref input, ref output.SpanByteAndMemory);
                        break;
                    case SortedSetOperation.ZRANK:
                        SortedSetRank(ref input, ref output.SpanByteAndMemory);
                        break;
                    case SortedSetOperation.ZEXPIRE:
                        SortedSetExpire(ref input, ref output.SpanByteAndMemory);
                        break;
                    case SortedSetOperation.ZTTL:
                        SortedSetTimeToLive(ref input, ref output.SpanByteAndMemory);
                        break;
                    case SortedSetOperation.ZPERSIST:
                        SortedSetPersist(ref input, ref output.SpanByteAndMemory);
                        break;
                    case SortedSetOperation.ZCOLLECT:
                        SortedSetCollect(ref input, outputSpan);
                        break;
                    case SortedSetOperation.GEOADD:
                        GeoAdd(ref input, ref output.SpanByteAndMemory);
                        break;
                    case SortedSetOperation.GEOHASH:
                        GeoHash(ref input, ref output.SpanByteAndMemory);
                        break;
                    case SortedSetOperation.GEODIST:
                        GeoDistance(ref input, ref output.SpanByteAndMemory);
                        break;
                    case SortedSetOperation.GEOPOS:
                        GeoPosition(ref input, ref output.SpanByteAndMemory);
                        break;
                    case SortedSetOperation.ZRANGE:
                        SortedSetRange(ref input, ref output.SpanByteAndMemory);
                        break;
                    case SortedSetOperation.ZREVRANK:
                        SortedSetRank(ref input, ref output.SpanByteAndMemory, ascending: false);
                        break;
                    case SortedSetOperation.ZREMRANGEBYLEX:
                        SortedSetRemoveOrCountRangeByLex(ref input, outputSpan, op);
                        break;
                    case SortedSetOperation.ZREMRANGEBYRANK:
                        SortedSetRemoveRangeByRank(ref input, ref output.SpanByteAndMemory);
                        break;
                    case SortedSetOperation.ZREMRANGEBYSCORE:
                        SortedSetRemoveRangeByScore(ref input, ref output.SpanByteAndMemory);
                        break;
                    case SortedSetOperation.ZLEXCOUNT:
                        SortedSetRemoveOrCountRangeByLex(ref input, outputSpan, op);
                        break;
                    case SortedSetOperation.ZPOPMIN:
                        SortedSetPopMinOrMaxCount(ref input, ref output.SpanByteAndMemory, op);
                        break;
                    case SortedSetOperation.ZRANDMEMBER:
                        SortedSetRandomMember(ref input, ref output.SpanByteAndMemory);
                        break;
                    case SortedSetOperation.ZSCAN:
                        if (ObjectUtils.ReadScanInput(ref input, ref output.SpanByteAndMemory, out var cursorInput, out var pattern,
                                out var patternLength, out var limitCount, out var _, out var error))
                        {
                            Scan(cursorInput, out var items, out var cursorOutput, count: limitCount, pattern: pattern,
                                patternLength: patternLength);
                            ObjectUtils.WriteScanOutput(items, cursorOutput, ref output.SpanByteAndMemory);
                        }
                        else
                        {
                            ObjectUtils.WriteScanError(error, ref output.SpanByteAndMemory);
                        }
                        break;
                    default:
                        throw new GarnetException($"Unsupported operation {op} in SortedSetObject.Operate");
                }

                memorySizeChange = this.MemorySize - prevMemorySize;
            }

            if (sortedSetDict.Count == 0)
                output.OutputFlags |= ObjectStoreOutputFlags.RemoveKey;

            return true;
        }

        /// <inheritdoc />
        public override unsafe void Scan(long start, out List<byte[]> items, out long cursor, int count = 10, byte* pattern = default, int patternLength = 0, bool isNoValue = false)
        {
            cursor = start;
            items = new List<byte[]>();

            // Allocation for score to string conversion
            // Based on the reference https://en.wikipedia.org/wiki/IEEE_754-1985
            // This is the maximum number of characters in UTF8 format written to the byte stream by TryFormat
            const int DOUBLE_MAX_STRING_LENGTH = 38;
            Span<byte> doubleValueToByteSpan = stackalloc byte[DOUBLE_MAX_STRING_LENGTH];

            int index = 0;

            if (sortedSetDict.Count < start)
            {
                cursor = 0;
                return;
            }

            var expiredKeysCount = 0;
            foreach (var item in sortedSetDict)
            {
                if (IsExpired(item.Key))
                {
                    expiredKeysCount++;
                    continue;
                }

                if (index < start)
                {
                    index++;
                    continue;
                }

                bool addToList = false;
                if (patternLength == 0)
                {
                    items.Add(item.Key);
                    addToList = true;
                }
                else
                {
                    fixed (byte* keyPtr = item.Key)
                    {
                        if (GlobUtils.Match(pattern, patternLength, keyPtr, item.Key.Length))
                        {
                            items.Add(item.Key);
                            addToList = true;
                        }
                    }
                }

                if (addToList)
                {
                    // Double.TryFormat was prefered to convert the value to UTF8 byte array, but is not available before .net 8
                    if (Utf8Formatter.TryFormat(item.Value, doubleValueToByteSpan, out int bytesWritten, default))
                        items.Add(doubleValueToByteSpan.Slice(0, bytesWritten).ToArray());
                    else
                        items.Add(null);
                }

                cursor++;

                // Each item is a pair in the Dictionary but two items in the result List
                if (items.Count == (count * 2))
                    break;
            }

            // Indicates end of collection has been reached.
            if (cursor + expiredKeysCount == sortedSetDict.Count)
                cursor = 0;

        }

        #region Common Methods

        /// <summary>
        /// Compute difference of two dictionaries, with new result
        /// </summary>
        public static Dictionary<byte[], double> CopyDiff(SortedSetObject sortedSetObject1, SortedSetObject sortedSetObject2)
        {
            if (sortedSetObject1 == null)
                return new Dictionary<byte[], double>(ByteArrayComparer.Instance);

            if (sortedSetObject2 == null)
            {
                if (sortedSetObject1.expirationTimes is null)
                {
                    return new Dictionary<byte[], double>(sortedSetObject1.sortedSetDict, ByteArrayComparer.Instance);
                }
                else
                {
                    var directResult = new Dictionary<byte[], double>(ByteArrayComparer.Instance);
                    foreach (var item in sortedSetObject1.sortedSetDict)
                    {
                        if (!sortedSetObject1.IsExpired(item.Key))
                            directResult.Add(item.Key, item.Value);
                    }
                }
            }

            var result = new Dictionary<byte[], double>(ByteArrayComparer.Instance);
            foreach (var item in sortedSetObject1.sortedSetDict)
            {
                if (!sortedSetObject1.IsExpired(item.Key) && !sortedSetObject2.IsExpired(item.Key) && !sortedSetObject2.sortedSetDict.ContainsKey(item.Key))
                    result.Add(item.Key, item.Value);
            }
            return result;
        }

        /// <summary>
        /// Remove keys existing in second dictionary, from the first dictionary, if they exist
        /// </summary>
        public static void InPlaceDiff(Dictionary<byte[], double> dict1, SortedSetObject sortedSetObject2)
        {
            Debug.Assert(dict1 != null);

            if (sortedSetObject2 != null)
            {
                foreach (var item in dict1)
                {
                    if (!sortedSetObject2.IsExpired(item.Key) && sortedSetObject2.sortedSetDict.ContainsKey(item.Key))
                        dict1.Remove(item.Key);
                }
            }
        }

        /// <summary>
        /// Tries to get the score of the specified key.
        /// </summary>
        /// <param name="key">The key to get the score for.</param>
        /// <param name="value">The score of the key if found.</param>
        /// <returns>True if the key is found and not expired; otherwise, false.</returns>
        [MethodImpl(MethodImplOptions.AggressiveInlining)]
        public bool TryGetScore(byte[] key, out double value)
        {
            value = default;
            if (IsExpired(key))
            {
                return false;
            }

            return sortedSetDict.TryGetValue(key, out value);
        }

        /// <summary>
        /// Gets the count of elements in the sorted set.
        /// </summary>
        /// <returns>The count of elements in the sorted set.</returns>
        public int Count()
        {
            if (!HasExpirableItems())
            {
                return sortedSetDict.Count;
            }
            var expiredKeysCount = 0;

            foreach (var item in expirationTimes)
            {
                if (IsExpired(item.Key))
                {
                    expiredKeysCount++;
                }
            }
            return sortedSetDict.Count - expiredKeysCount;
        }

        /// <summary>
        /// Determines whether the specified key is expired.
        /// </summary>
        /// <param name="key">The key to check for expiration.</param>
        /// <returns>True if the key is expired; otherwise, false.</returns>
        [MethodImpl(MethodImplOptions.AggressiveInlining)]
        public bool IsExpired(byte[] key) => expirationTimes is not null && expirationTimes.TryGetValue(key, out var expiration) && expiration < DateTimeOffset.UtcNow.Ticks;

        /// <summary>
        /// Determines whether the sorted set has expirable items.
        /// </summary>
        /// <returns>True if the sorted set has expirable items; otherwise, false.</returns>
        [MethodImpl(MethodImplOptions.AggressiveInlining)]
        public bool HasExpirableItems()
        {
            return expirationTimes is not null;
        }

        #endregion
        private void InitializeExpirationStructures()
        {
            if (expirationTimes is null)
            {
                expirationTimes = new Dictionary<byte[], long>(ByteArrayComparer.Instance);
                expirationQueue = new PriorityQueue<byte[], long>();
                this.Size += MemoryUtils.DictionaryOverhead + MemoryUtils.PriorityQueueOverhead;
            }
        }

        [MethodImpl(MethodImplOptions.AggressiveInlining)]
        private void UpdateExpirationSize(ReadOnlySpan<byte> key, bool add = true)
        {
            var size = IntPtr.Size + sizeof(long) + MemoryUtils.DictionaryEntryOverhead
                + IntPtr.Size + sizeof(long) + MemoryUtils.PriorityQueueEntryOverhead;
            this.Size += add ? size : -size;
        }

        [MethodImpl(MethodImplOptions.AggressiveInlining)]
        private void CleanupExpirationStructures()
        {
            if (expirationTimes.Count == 0)
            {
                this.Size -= (IntPtr.Size + sizeof(long) + MemoryUtils.PriorityQueueOverhead) * expirationQueue.Count;
                this.Size -= MemoryUtils.DictionaryOverhead + MemoryUtils.PriorityQueueOverhead;
                expirationTimes = null;
                expirationQueue = null;
            }
        }

        private void DeleteExpiredItems()
        {
            if (expirationTimes is null)
                return;

            while (expirationQueue.TryPeek(out var key, out var expiration) && expiration < DateTimeOffset.UtcNow.Ticks)
            {
                if (expirationTimes.TryGetValue(key, out var actualExpiration) && actualExpiration == expiration)
                {
                    expirationTimes.Remove(key);
                    expirationQueue.Dequeue();
                    UpdateExpirationSize(key, false);
                    if (sortedSetDict.TryGetValue(key, out var value))
                    {
                        sortedSetDict.Remove(key);
                        sortedSet.Remove((value, key));
                        UpdateSize(key, false);
                    }
                }
                else
                {
                    expirationQueue.Dequeue();
                    this.Size -= MemoryUtils.PriorityQueueEntryOverhead + IntPtr.Size + sizeof(long);
                }
            }

            CleanupExpirationStructures();
        }

        private int SetExpiration(byte[] key, long expiration, ExpireOption expireOption)
        {
            if (!sortedSetDict.ContainsKey(key))
            {
                return (int)SortedSetExpireResult.KeyNotFound;
            }

            if (expiration <= DateTimeOffset.UtcNow.Ticks)
            {
                sortedSetDict.Remove(key, out var value);
                sortedSet.Remove((value, key));
                UpdateSize(key, false);
                return (int)SortedSetExpireResult.KeyAlreadyExpired;
            }

            InitializeExpirationStructures();

            if (expirationTimes.TryGetValue(key, out var currentExpiration))
            {
                if (expireOption.HasFlag(ExpireOption.NX) ||
                    (expireOption.HasFlag(ExpireOption.GT) && expiration <= currentExpiration) ||
                    (expireOption.HasFlag(ExpireOption.LT) && expiration >= currentExpiration))
                {
                    return (int)SortedSetExpireResult.ExpireConditionNotMet;
                }

                expirationTimes[key] = expiration;
                expirationQueue.Enqueue(key, expiration);
                this.Size += IntPtr.Size + sizeof(long) + MemoryUtils.PriorityQueueEntryOverhead;
            }
            else
            {
                if (expireOption.HasFlag(ExpireOption.XX) || expireOption.HasFlag(ExpireOption.GT))
                {
                    return (int)SortedSetExpireResult.ExpireConditionNotMet;
                }

                expirationTimes[key] = expiration;
                expirationQueue.Enqueue(key, expiration);
                UpdateExpirationSize(key);
            }

            return (int)SortedSetExpireResult.ExpireUpdated;
        }

        private int Persist(byte[] key)
        {
            if (!sortedSetDict.ContainsKey(key))
            {
                return -2;
            }

            return TryRemoveExpiration(key) ? 1 : -1;
        }

        [MethodImpl(MethodImplOptions.AggressiveInlining)]
        private bool TryRemoveExpiration(byte[] key)
        {
            if (expirationTimes is null || !expirationTimes.TryGetValue(key, out _))
            {
                return false;
            }

            expirationTimes.Remove(key);
            this.Size -= IntPtr.Size + sizeof(long) + MemoryUtils.DictionaryEntryOverhead;
            CleanupExpirationStructures();
            return true;
        }

        private long GetExpiration(byte[] key)
        {
            if (!sortedSetDict.ContainsKey(key))
            {
                return -2;
            }

            if (expirationTimes is not null && expirationTimes.TryGetValue(key, out var expiration))
            {
                return expiration;
            }

            return -1;
        }

        private KeyValuePair<byte[], double> ElementAt(int index)
        {
            if (HasExpirableItems())
            {
                var currIndex = 0;
                foreach (var item in sortedSetDict)
                {
                    if (IsExpired(item.Key))
                    {
                        continue;
                    }

                    if (currIndex++ == index)
                    {
                        return item;
                    }
                }

                throw new ArgumentOutOfRangeException("index is outside the bounds of the source sequence.");
            }

            return sortedSetDict.ElementAt(index);
        }

        private void UpdateSize(ReadOnlySpan<byte> item, bool add = true)
        {
            // item's length + overhead to store item + value of type double added to sorted set and dictionary + overhead for those datastructures
            var memorySize = Utility.RoundUp(item.Length, IntPtr.Size) + MemoryUtils.ByteArrayOverhead + (2 * sizeof(double))
                + MemoryUtils.SortedSetEntryOverhead + MemoryUtils.DictionaryEntryOverhead;
            var kvSize = sizeof(int) + item.Length + sizeof(double);

            if (add)
            {
                this.MemorySize += memorySize;
                this.DiskSize += kvSize;
            }
            else
            {
                this.MemorySize -= memorySize;
                this.DiskSize -= kvSize;
                Debug.Assert(this.MemorySize >= MemoryUtils.SortedSetOverhead + MemoryUtils.DictionaryOverhead);
                Debug.Assert(this.DiskSize >= sizeof(int));
            }
        }

        /// <summary>
        /// Result of an expiration operation.
        /// </summary>
        enum SortedSetExpireResult
        {
            /// <summary>
            /// The key was not found.
            /// </summary>
            KeyNotFound = -2,

            /// <summary>
            /// The expiration condition was not met.
            /// </summary>
            ExpireConditionNotMet = 0,

            /// <summary>
            /// The expiration was updated.
            /// </summary>
            ExpireUpdated = 1,

            /// <summary>
            /// The key was already expired.
            /// </summary>
            KeyAlreadyExpired = 2,
        }
    }
}<|MERGE_RESOLUTION|>--- conflicted
+++ resolved
@@ -221,7 +221,7 @@
                         InitializeExpirationStructures();
                         expirationTimes.Add(item, expiration);
                         expirationQueue.Enqueue(item, expiration);
-                        UpdateExpirationSize(item, true);
+                        UpdateExpirationSize(add: true);
                     }
                 }
             }
@@ -230,13 +230,8 @@
         /// <summary>
         /// Copy constructor
         /// </summary>
-<<<<<<< HEAD
-        public SortedSetObject(SortedSet<(double, byte[])> sortedSet, Dictionary<byte[], double> sortedSetDict, ObjectSizes sizes)
-            : base(sizes)
-=======
         public SortedSetObject(SortedSetObject sortedSetObject)
-            : base(sortedSetObject.Expiration, sortedSetObject.Size)
->>>>>>> 3eb46a0c
+            : base(sortedSetObject.sizes)
         {
             this.sortedSet = sortedSetObject.sortedSet;
             this.sortedSetDict = sortedSetObject.sortedSetDict;
@@ -347,11 +342,7 @@
         public override void Dispose() { }
 
         /// <inheritdoc />
-<<<<<<< HEAD
-        public override GarnetObjectBase Clone() => new SortedSetObject(sortedSet, sortedSetDict, sizes);
-=======
         public override GarnetObjectBase Clone() => new SortedSetObject(this);
->>>>>>> 3eb46a0c
 
         /// <inheritdoc />
         public override unsafe bool Operate(ref ObjectInput input, ref GarnetObjectStoreOutput output, out long memorySizeChange)
@@ -613,9 +604,7 @@
         {
             value = default;
             if (IsExpired(key))
-            {
                 return false;
-            }
 
             return sortedSetDict.TryGetValue(key, out value);
         }
@@ -627,17 +616,13 @@
         public int Count()
         {
             if (!HasExpirableItems())
-            {
                 return sortedSetDict.Count;
-            }
+
             var expiredKeysCount = 0;
-
             foreach (var item in expirationTimes)
             {
                 if (IsExpired(item.Key))
-                {
                     expiredKeysCount++;
-                }
             }
             return sortedSetDict.Count - expiredKeysCount;
         }
@@ -655,10 +640,7 @@
         /// </summary>
         /// <returns>True if the sorted set has expirable items; otherwise, false.</returns>
         [MethodImpl(MethodImplOptions.AggressiveInlining)]
-        public bool HasExpirableItems()
-        {
-            return expirationTimes is not null;
-        }
+        public bool HasExpirableItems() => expirationTimes is not null;
 
         #endregion
         private void InitializeExpirationStructures()
@@ -667,25 +649,41 @@
             {
                 expirationTimes = new Dictionary<byte[], long>(ByteArrayComparer.Instance);
                 expirationQueue = new PriorityQueue<byte[], long>();
-                this.Size += MemoryUtils.DictionaryOverhead + MemoryUtils.PriorityQueueOverhead;
+                this.MemorySize += MemoryUtils.DictionaryOverhead + MemoryUtils.PriorityQueueOverhead;
+                // No DiskSize adjustment needed yet; wait until keys are added or removed
             }
         }
 
         [MethodImpl(MethodImplOptions.AggressiveInlining)]
-        private void UpdateExpirationSize(ReadOnlySpan<byte> key, bool add = true)
-        {
-            var size = IntPtr.Size + sizeof(long) + MemoryUtils.DictionaryEntryOverhead
-                + IntPtr.Size + sizeof(long) + MemoryUtils.PriorityQueueEntryOverhead;
-            this.Size += add ? size : -size;
+        private void UpdateExpirationSize(bool add, bool includePQ = true)
+        {
+            // Account for dictionary entry and priority queue entry
+            var memorySize = IntPtr.Size + sizeof(long) + MemoryUtils.DictionaryEntryOverhead;
+            if (includePQ)
+                memorySize += IntPtr.Size + sizeof(long) + MemoryUtils.PriorityQueueEntryOverhead;
+
+            if (add)
+            {
+                this.MemorySize += memorySize;
+                this.DiskSize += sizeof(long);  // DiskSize only needs to adjust the writing or not of the expiration value
+            }
+            else
+            {
+                this.MemorySize -= memorySize;
+                this.DiskSize -= sizeof(long);  // DiskSize only needs to adjust the writing or not of the expiration value
+                Debug.Assert(this.MemorySize >= MemoryUtils.DictionaryOverhead);
+                Debug.Assert(this.DiskSize >= sizeof(int));
+            }
         }
 
         [MethodImpl(MethodImplOptions.AggressiveInlining)]
-        private void CleanupExpirationStructures()
+        private void CleanupExpirationStructuresIfEmpty()
         {
             if (expirationTimes.Count == 0)
             {
-                this.Size -= (IntPtr.Size + sizeof(long) + MemoryUtils.PriorityQueueOverhead) * expirationQueue.Count;
-                this.Size -= MemoryUtils.DictionaryOverhead + MemoryUtils.PriorityQueueOverhead;
+                this.MemorySize -= (IntPtr.Size + sizeof(long) + MemoryUtils.PriorityQueueOverhead) * expirationQueue.Count;
+                this.MemorySize -= MemoryUtils.DictionaryOverhead + MemoryUtils.PriorityQueueOverhead;
+                this.DiskSize -= sizeof(long) * expirationTimes.Count;
                 expirationTimes = null;
                 expirationQueue = null;
             }
@@ -702,36 +700,37 @@
                 {
                     expirationTimes.Remove(key);
                     expirationQueue.Dequeue();
-                    UpdateExpirationSize(key, false);
+                    UpdateExpirationSize(add: false);
                     if (sortedSetDict.TryGetValue(key, out var value))
                     {
                         sortedSetDict.Remove(key);
                         sortedSet.Remove((value, key));
-                        UpdateSize(key, false);
+                        UpdateSize(key, add: false);
                     }
                 }
                 else
                 {
-                    expirationQueue.Dequeue();
-                    this.Size -= MemoryUtils.PriorityQueueEntryOverhead + IntPtr.Size + sizeof(long);
-                }
-            }
-
-            CleanupExpirationStructures();
+                    // The key was not in expirationTimes. It may have been Remove()d.
+                    _ = expirationQueue.Dequeue();
+
+                    // Adjust memory size for the priority queue entry removal. No DiskSize change needed as it was not in expirationTimes.
+                    this.MemorySize -= MemoryUtils.PriorityQueueEntryOverhead + IntPtr.Size + sizeof(long);
+                }
+            }
+
+            CleanupExpirationStructuresIfEmpty();
         }
 
         private int SetExpiration(byte[] key, long expiration, ExpireOption expireOption)
         {
             if (!sortedSetDict.ContainsKey(key))
-            {
                 return (int)SortedSetExpireResult.KeyNotFound;
-            }
 
             if (expiration <= DateTimeOffset.UtcNow.Ticks)
             {
                 sortedSetDict.Remove(key, out var value);
                 sortedSet.Remove((value, key));
-                UpdateSize(key, false);
+                UpdateSize(key, add: false);
                 return (int)SortedSetExpireResult.KeyAlreadyExpired;
             }
 
@@ -748,18 +747,19 @@
 
                 expirationTimes[key] = expiration;
                 expirationQueue.Enqueue(key, expiration);
-                this.Size += IntPtr.Size + sizeof(long) + MemoryUtils.PriorityQueueEntryOverhead;
+
+                // MemorySize of dictionary entry already accounted for as the key already exists.
+                // DiskSize of expiration already accounted for as the key already exists in expirationTimes.
+                this.MemorySize += IntPtr.Size + sizeof(long) + MemoryUtils.PriorityQueueEntryOverhead;
             }
             else
             {
-                if (expireOption.HasFlag(ExpireOption.XX) || expireOption.HasFlag(ExpireOption.GT))
-                {
+                if ((expireOption & ExpireOption.XX) == ExpireOption.XX || (expireOption & ExpireOption.GT) == ExpireOption.GT)
                     return (int)SortedSetExpireResult.ExpireConditionNotMet;
-                }
 
                 expirationTimes[key] = expiration;
                 expirationQueue.Enqueue(key, expiration);
-                UpdateExpirationSize(key);
+                UpdateExpirationSize(add: true);
             }
 
             return (int)SortedSetExpireResult.ExpireUpdated;
@@ -768,10 +768,7 @@
         private int Persist(byte[] key)
         {
             if (!sortedSetDict.ContainsKey(key))
-            {
                 return -2;
-            }
-
             return TryRemoveExpiration(key) ? 1 : -1;
         }
 
@@ -779,28 +776,21 @@
         private bool TryRemoveExpiration(byte[] key)
         {
             if (expirationTimes is null || !expirationTimes.TryGetValue(key, out _))
-            {
                 return false;
-            }
 
             expirationTimes.Remove(key);
-            this.Size -= IntPtr.Size + sizeof(long) + MemoryUtils.DictionaryEntryOverhead;
-            CleanupExpirationStructures();
+
+            UpdateExpirationSize(add: false, includePQ: false);
+            CleanupExpirationStructuresIfEmpty();
             return true;
         }
 
         private long GetExpiration(byte[] key)
         {
             if (!sortedSetDict.ContainsKey(key))
-            {
                 return -2;
-            }
-
             if (expirationTimes is not null && expirationTimes.TryGetValue(key, out var expiration))
-            {
                 return expiration;
-            }
-
             return -1;
         }
 
@@ -812,14 +802,9 @@
                 foreach (var item in sortedSetDict)
                 {
                     if (IsExpired(item.Key))
-                    {
                         continue;
-                    }
-
                     if (currIndex++ == index)
-                    {
                         return item;
-                    }
                 }
 
                 throw new ArgumentOutOfRangeException("index is outside the bounds of the source sequence.");
