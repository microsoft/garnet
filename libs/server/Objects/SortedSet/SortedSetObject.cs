﻿// Copyright (c) Microsoft Corporation.
// Licensed under the MIT license.

using System;
using System.Buffers.Text;
using System.Collections.Generic;
using System.Diagnostics;
using System.IO;
using System.Linq;
using System.Runtime.CompilerServices;
using Garnet.common;
using Tsavorite.core;

namespace Garnet.server
{
#pragma warning disable CS1591 // Missing XML comment for publicly visible type or member

    /// <summary>
    /// Operations on SortedSet
    /// </summary>
    public enum SortedSetOperation : byte
    {
        ZADD,
        ZCARD,
        ZPOPMAX,
        ZSCORE,
        ZREM,
        ZCOUNT,
        ZINCRBY,
        ZRANK,
        ZRANGE,
        GEOADD,
        GEOHASH,
        GEODIST,
        GEOPOS,
        GEOSEARCH,
        ZREVRANK,
        ZREMRANGEBYLEX,
        ZREMRANGEBYRANK,
        ZREMRANGEBYSCORE,
        ZLEXCOUNT,
        ZPOPMIN,
        ZRANDMEMBER,
        ZDIFF,
        ZSCAN,
        ZMSCORE,
        ZEXPIRE,
        ZTTL,
        ZPERSIST,
        ZCOLLECT
    }

    /// <summary>
    /// Options for specifying the range in sorted set operations.
    /// </summary>
    [Flags]
    public enum SortedSetRangeOptions : byte
    {
        /// <summary>
        /// No options specified.
        /// </summary>
        None = 0,
        /// <summary>
        /// Range by score.
        /// </summary>
        ByScore = 1,
        /// <summary>
        /// Range by lexicographical order.
        /// </summary>
        ByLex = 1 << 1,
        /// <summary>
        /// Reverse the range order.
        /// </summary>
        Reverse = 1 << 2,
        /// <summary>
        /// Store the result.
        /// </summary>
        Store = 1 << 3,
        /// <summary>
        /// Include scores in the result.
        /// </summary>
        WithScores = 1 << 4,
        /// <summary>
        /// Obtain a sub-range from the matching elements
        /// </summary>
        Limit = 1 << 5,
    }

    [Flags]
    public enum SortedSetAddOption : ushort
    {
        None = 0,
        /// <summary>
        /// Only update elements that already exist. Don't add new elements.
        /// </summary>
        XX = 1,
        /// <summary>
        /// Only add new elements. Don't update already existing elements.
        /// </summary>
        NX = 1 << 1,
        /// <summary>
        /// Only update existing elements if the new score is less than the current score.
        /// </summary>
        LT = 1 << 2,
        /// <summary>
        /// Only update existing elements if the new score is greater than the current score.
        /// </summary>
        GT = 1 << 3,
        /// <summary>
        /// Modify the return value from the number of new elements added, to the total number of elements changed.
        /// Changed elements are new elements added and elements already existing for which the score was updated.
        /// </summary>
        CH = 1 << 4,
        /// <summary>
        /// When this option is specified ZADD acts like ZINCRBY. Only one score-element pair can be specified in this mode.
        /// </summary>
        INCR = 1 << 5,
        /// <summary>
        /// Return the etag along with the response.
        /// </summary>
        WITHETAG = 1 << 6,
        /// <summary>
        /// Only update the element if the provided etag is greater than the current etag.
        /// </summary>
        IFETAGGREATER = 1 << 7,
        /// <summary>
        /// Only update the element if the provided etag matches the current etag.
        /// </summary>
        IFETAGMATCH = 1 << 8,
    }

    /// <summary>
    /// Order variations for sorted set commands
    /// </summary>
    public enum SortedSetOrderOperation : byte
    {
        /// <summary>
        /// Rank(by index of the elements)
        /// </summary>
        ByRank,

        /// <summary>
        /// Score ordering
        /// </summary>
        ByScore,

        /// <summary>
        /// Lexicographical ordering (relies on all elements having the same score).
        /// </summary>
        ByLex,
    }

    /// <summary>
    /// Sorted Set
    /// </summary>
    public partial class SortedSetObject : GarnetObjectBase
    {
        private readonly SortedSet<(double Score, byte[] Element)> sortedSet;
        private readonly Dictionary<byte[], double> sortedSetDict;
        private Dictionary<byte[], long> expirationTimes;
        private PriorityQueue<byte[], long> expirationQueue;

        // Byte #31 is used to denote if key has expiration (1) or not (0)
        private const int ExpirationBitMask = 1 << 31;

        /// <summary>
        /// Constructor
        /// </summary>
        public SortedSetObject()
            : base(MemoryUtils.SortedSetOverhead + MemoryUtils.DictionaryOverhead)
        {
            sortedSet = new(SortedSetComparer.Instance);
            sortedSetDict = new Dictionary<byte[], double>(ByteArrayComparer.Instance);
        }

        /// <summary>
        /// Construct from binary serialized form
        /// </summary>
        public SortedSetObject(BinaryReader reader)
            : base(reader, MemoryUtils.SortedSetOverhead + MemoryUtils.DictionaryOverhead)
        {
            sortedSet = new(SortedSetComparer.Instance);
            sortedSetDict = new Dictionary<byte[], double>(ByteArrayComparer.Instance);

            var count = reader.ReadInt32();
            for (var i = 0; i < count; i++)
            {
                var keyLength = reader.ReadInt32();
                var hasExpiration = (keyLength & ExpirationBitMask) != 0;
                keyLength &= ~ExpirationBitMask;
                var item = reader.ReadBytes(keyLength);
                var score = reader.ReadDouble();
                var canAddItem = true;
                long expiration = 0;

                if (hasExpiration)
                {
                    expiration = reader.ReadInt64();
                    canAddItem = expiration >= DateTimeOffset.UtcNow.Ticks;
                }

                if (canAddItem)
                {
                    sortedSetDict.Add(item, score);
                    _ = sortedSet.Add((score, item));
                    UpdateSize(item);

                    if (expiration > 0)
                    {
                        InitializeExpirationStructures();
                        expirationTimes.Add(item, expiration);
                        expirationQueue.Enqueue(item, expiration);
                        UpdateExpirationSize(add: true);
                    }
                }
            }
        }

        /// <summary>
        /// Copy constructor
        /// </summary>
        public SortedSetObject(SortedSetObject sortedSetObject)
            : base(sortedSetObject.HeapMemorySize)
        {
            sortedSet = sortedSetObject.sortedSet;
            sortedSetDict = sortedSetObject.sortedSetDict;
            expirationTimes = sortedSetObject.expirationTimes;
            expirationQueue = sortedSetObject.expirationQueue;
        }

        /// <inheritdoc />
        public override byte Type => (byte)GarnetObjectType.SortedSet;

        /// <summary>
        /// Get sorted set as a dictionary.
        /// </summary>
        public Dictionary<byte[], double> Dictionary
        {
            get
            {
                if (!HasExpirableItems() || (expirationQueue.TryPeek(out _, out var expiration) && expiration > DateTimeOffset.UtcNow.Ticks))
                {
                    return sortedSetDict;
                }

                var result = new Dictionary<byte[], double>(ByteArrayComparer.Instance);
                foreach (var kvp in sortedSetDict)
                {
                    if (!IsExpired(kvp.Key))
                    {
                        result.Add(kvp.Key, kvp.Value);
                    }
                }
                return result;
            }
        }

        /// <summary>
        /// Serialize
        /// </summary>
        public override void DoSerialize(BinaryWriter writer)
        {
            base.DoSerialize(writer);

            DeleteExpiredItems();

            var count = sortedSetDict.Count; // Since expired items are already deleted, no need to worry about expiring items
            writer.Write(count);
            foreach (var kvp in sortedSetDict)
            {
                if (expirationTimes is not null && expirationTimes.TryGetValue(kvp.Key, out var expiration))
                {
                    writer.Write(kvp.Key.Length | ExpirationBitMask);
                    writer.Write(kvp.Key);
                    writer.Write(kvp.Value);
                    writer.Write(expiration);
                    count--;
                    continue;
                }

                writer.Write(kvp.Key.Length);
                writer.Write(kvp.Key);
                writer.Write(kvp.Value);
                count--;
            }
            Debug.Assert(count == 0);
        }

        /// <summary>
        /// Add to SortedSet
        /// </summary>
        /// <param name="item"></param>
        /// <param name="score"></param>
        public void Add(byte[] item, double score)
        {
            DeleteExpiredItems();

            sortedSetDict.Add(item, score);
            _ = sortedSet.Add((score, item));

            UpdateSize(item);
        }

        /// <summary>
        /// Check for equality
        /// </summary>
        public bool Equals(SortedSetObject other)
        {
            if (sortedSetDict.Count != other.sortedSetDict.Count)
                return false;

            foreach (var key in sortedSetDict)
            {
                if (IsExpired(key.Key) && IsExpired(key.Key))
                    continue;

                if (IsExpired(key.Key) || IsExpired(key.Key))
                    return false;

                if (!other.sortedSetDict.TryGetValue(key.Key, out var otherValue) || key.Value != otherValue)
                    return false;
            }

            return true;
        }

        /// <inheritdoc />
        public override void Dispose() { }

        /// <inheritdoc />
        public override GarnetObjectBase Clone() => new SortedSetObject(this);

        /// <inheritdoc />
<<<<<<< HEAD
        public override bool Operate(ref ObjectInput input, ref GarnetObjectStoreOutput output,
                                     byte respProtocolVersion, long etag, out long memorySizeChange)
=======
        public override bool Operate(ref ObjectInput input, ref ObjectOutput output,
                                     byte respProtocolVersion, out long memorySizeChange)
>>>>>>> b292fa91
        {
            memorySizeChange = 0;

            var header = input.header;
            if (header.type != GarnetObjectType.SortedSet)
            {
                // Indicates an incorrect type of key
                output.OutputFlags |= OutputFlags.WrongType;
                output.SpanByteAndMemory.Length = 0;
                return true;
            }

            var prevMemorySize = HeapMemorySize;
            var op = header.SortedSetOp;
            switch (op)
            {
                case SortedSetOperation.ZADD:
                    SortedSetAdd(ref input, ref output, respProtocolVersion, etag);
                    break;
                case SortedSetOperation.ZREM:
                    SortedSetRemove(ref input, ref output);
                    break;
                case SortedSetOperation.ZCARD:
                    SortedSetLength(ref output);
                    break;
                case SortedSetOperation.ZPOPMAX:
                    SortedSetPopMinOrMaxCount(ref input, ref output, respProtocolVersion, op);
                    break;
                case SortedSetOperation.ZSCORE:
                    SortedSetScore(ref input, ref output, respProtocolVersion);
                    break;
                case SortedSetOperation.ZMSCORE:
                    SortedSetScores(ref input, ref output, respProtocolVersion);
                    break;
                case SortedSetOperation.ZCOUNT:
                    SortedSetCount(ref input, ref output, respProtocolVersion);
                    break;
                case SortedSetOperation.ZINCRBY:
                    SortedSetIncrement(ref input, ref output, respProtocolVersion);
                    break;
                case SortedSetOperation.ZRANK:
                    SortedSetRank(ref input, ref output, respProtocolVersion);
                    break;
                case SortedSetOperation.ZEXPIRE:
                    SortedSetExpire(ref input, ref output, respProtocolVersion);
                    break;
                case SortedSetOperation.ZTTL:
                    SortedSetTimeToLive(ref input, ref output, respProtocolVersion);
                    break;
                case SortedSetOperation.ZPERSIST:
                    SortedSetPersist(ref input, ref output, respProtocolVersion);
                    break;
                case SortedSetOperation.ZCOLLECT:
                    SortedSetCollect(ref output);
                    break;
                case SortedSetOperation.GEOADD:
                    GeoAdd(ref input, ref output, respProtocolVersion);
                    break;
                case SortedSetOperation.GEOHASH:
                    GeoHash(ref input, ref output, respProtocolVersion);
                    break;
                case SortedSetOperation.GEODIST:
                    GeoDistance(ref input, ref output, respProtocolVersion);
                    break;
                case SortedSetOperation.GEOPOS:
                    GeoPosition(ref input, ref output, respProtocolVersion);
                    break;
                case SortedSetOperation.ZRANGE:
                    SortedSetRange(ref input, ref output, respProtocolVersion);
                    break;
                case SortedSetOperation.ZREVRANK:
                    SortedSetRank(ref input, ref output, respProtocolVersion, ascending: false);
                    break;
                case SortedSetOperation.ZREMRANGEBYLEX:
                    SortedSetRemoveOrCountRangeByLex(ref input, ref output, op);
                    break;
                case SortedSetOperation.ZREMRANGEBYRANK:
                    SortedSetRemoveRangeByRank(ref input, ref output, respProtocolVersion);
                    break;
                case SortedSetOperation.ZREMRANGEBYSCORE:
                    SortedSetRemoveRangeByScore(ref input, ref output, respProtocolVersion);
                    break;
                case SortedSetOperation.ZLEXCOUNT:
                    SortedSetRemoveOrCountRangeByLex(ref input, ref output, op);
                    break;
                case SortedSetOperation.ZPOPMIN:
                    SortedSetPopMinOrMaxCount(ref input, ref output, respProtocolVersion, op);
                    break;
                case SortedSetOperation.ZRANDMEMBER:
                    SortedSetRandomMember(ref input, ref output, respProtocolVersion);
                    break;
                case SortedSetOperation.ZSCAN:
                    Scan(ref input, ref output, respProtocolVersion);
                    break;
                default:
                    throw new GarnetException($"Unsupported operation {op} in SortedSetObject.Operate");
            }

            memorySizeChange = HeapMemorySize - prevMemorySize;

            if (sortedSetDict.Count == 0)
                output.OutputFlags |= OutputFlags.RemoveKey;

            return true;
        }

        /// <inheritdoc />
        public override unsafe void Scan(long start, out List<byte[]> items, out long cursor, int count = 10, byte* pattern = default, int patternLength = 0, bool isNoValue = false)
        {
            cursor = start;
            items = [];

            // Allocation for score to string conversion
            // Based on the reference https://en.wikipedia.org/wiki/IEEE_754-1985
            // This is the maximum number of characters in UTF8 format written to the byte stream by TryFormat
            const int DOUBLE_MAX_STRING_LENGTH = 38;
            Span<byte> doubleValueToByteSpan = stackalloc byte[DOUBLE_MAX_STRING_LENGTH];

            var index = 0;
            if (sortedSetDict.Count < start)
            {
                cursor = 0;
                return;
            }

            var expiredKeysCount = 0;
            foreach (var item in sortedSetDict)
            {
                if (IsExpired(item.Key))
                {
                    expiredKeysCount++;
                    continue;
                }

                if (index < start)
                {
                    index++;
                    continue;
                }

                var addToList = false;
                if (patternLength == 0)
                {
                    items.Add(item.Key);
                    addToList = true;
                }
                else
                {
                    fixed (byte* keyPtr = item.Key)
                    {
                        if (GlobUtils.Match(pattern, patternLength, keyPtr, item.Key.Length))
                        {
                            items.Add(item.Key);
                            addToList = true;
                        }
                    }
                }

                if (addToList)
                {
                    // Double.TryFormat was prefered to convert the value to UTF8 byte array, but is not available before .net 8
                    if (Utf8Formatter.TryFormat(item.Value, doubleValueToByteSpan, out var bytesWritten, default))
                        items.Add(doubleValueToByteSpan.Slice(0, bytesWritten).ToArray());
                    else
                        items.Add(null);
                }

                cursor++;

                // Each item is a pair in the Dictionary but two items in the result List
                if (items.Count == (count * 2))
                    break;
            }

            // Indicates end of collection has been reached.
            if (cursor + expiredKeysCount == sortedSetDict.Count)
                cursor = 0;

        }

        #region Common Methods

        /// <summary>
        /// Compute difference of two dictionaries, with new result
        /// </summary>
        public static Dictionary<byte[], double> CopyDiff(SortedSetObject sortedSetObject1, SortedSetObject sortedSetObject2)
        {
            if (sortedSetObject1 == null)
                return new Dictionary<byte[], double>(ByteArrayComparer.Instance);

            if (sortedSetObject2 == null)
            {
                if (sortedSetObject1.expirationTimes is null)
                {
                    return new Dictionary<byte[], double>(sortedSetObject1.sortedSetDict, ByteArrayComparer.Instance);
                }
                else
                {
                    var directResult = new Dictionary<byte[], double>(ByteArrayComparer.Instance);
                    foreach (var item in sortedSetObject1.sortedSetDict)
                    {
                        if (!sortedSetObject1.IsExpired(item.Key))
                            directResult.Add(item.Key, item.Value);
                    }
                    return directResult;
                }
            }

            var result = new Dictionary<byte[], double>(ByteArrayComparer.Instance);
            foreach (var item in sortedSetObject1.sortedSetDict)
            {
                if (!sortedSetObject1.IsExpired(item.Key) && !sortedSetObject2.IsExpired(item.Key) && !sortedSetObject2.sortedSetDict.ContainsKey(item.Key))
                    result.Add(item.Key, item.Value);
            }
            return result;
        }

        /// <summary>
        /// Remove keys existing in second dictionary, from the first dictionary, if they exist
        /// </summary>
        public static void InPlaceDiff(Dictionary<byte[], double> dict1, SortedSetObject sortedSetObject2)
        {
            Debug.Assert(dict1 != null);

            if (sortedSetObject2 != null)
            {
                foreach (var item in dict1)
                {
                    if (!sortedSetObject2.IsExpired(item.Key) && sortedSetObject2.sortedSetDict.ContainsKey(item.Key))
                        _ = dict1.Remove(item.Key);
                }
            }
        }

        /// <summary>
        /// Tries to get the score of the specified key.
        /// </summary>
        /// <param name="key">The key to get the score for.</param>
        /// <param name="value">The score of the key if found.</param>
        /// <returns>True if the key is found and not expired; otherwise, false.</returns>
        [MethodImpl(MethodImplOptions.AggressiveInlining)]
        public bool TryGetScore(byte[] key, out double value)
        {
            value = default;
            if (IsExpired(key))
                return false;

            return sortedSetDict.TryGetValue(key, out value);
        }

        /// <summary>
        /// Gets the count of elements in the sorted set.
        /// </summary>
        /// <returns>The count of elements in the sorted set.</returns>
        public int Count()
        {
            if (!HasExpirableItems())
                return sortedSetDict.Count;

            var expiredKeysCount = 0;
            foreach (var item in expirationTimes)
            {
                if (IsExpired(item.Key))
                    expiredKeysCount++;
            }
            return sortedSetDict.Count - expiredKeysCount;
        }

        /// <summary>
        /// Determines whether the specified key is expired.
        /// </summary>
        /// <param name="key">The key to check for expiration.</param>
        /// <returns>True if the key is expired; otherwise, false.</returns>
        [MethodImpl(MethodImplOptions.AggressiveInlining)]
        public bool IsExpired(byte[] key) => expirationTimes is not null && expirationTimes.TryGetValue(key, out var expiration) && expiration < DateTimeOffset.UtcNow.Ticks;

        /// <summary>
        /// Determines whether the sorted set has expirable items.
        /// </summary>
        /// <returns>True if the sorted set has expirable items; otherwise, false.</returns>
        [MethodImpl(MethodImplOptions.AggressiveInlining)]
        public bool HasExpirableItems() => expirationTimes is not null;

        #endregion
        private void InitializeExpirationStructures()
        {
            if (expirationTimes is null)
            {
                expirationTimes = new Dictionary<byte[], long>(ByteArrayComparer.Instance);
                expirationQueue = new PriorityQueue<byte[], long>();
                HeapMemorySize += MemoryUtils.DictionaryOverhead + MemoryUtils.PriorityQueueOverhead;
                // No DiskSize adjustment needed yet; wait until keys are added or removed
            }
        }

        [MethodImpl(MethodImplOptions.AggressiveInlining)]
        private void UpdateExpirationSize(bool add, bool includePQ = true)
        {
            // Account for dictionary entry and priority queue entry
            var memorySize = IntPtr.Size + sizeof(long) + MemoryUtils.DictionaryEntryOverhead;
            if (includePQ)
                memorySize += IntPtr.Size + sizeof(long) + MemoryUtils.PriorityQueueEntryOverhead;

            if (add)
                HeapMemorySize += memorySize;
            else
            {
                HeapMemorySize -= memorySize;
                Debug.Assert(HeapMemorySize >= MemoryUtils.DictionaryOverhead);
            }
        }

        [MethodImpl(MethodImplOptions.AggressiveInlining)]
        private void CleanupExpirationStructuresIfEmpty()
        {
            if (expirationTimes.Count != 0)
                return;

            HeapMemorySize -= (IntPtr.Size + sizeof(long) + MemoryUtils.PriorityQueueOverhead) * expirationQueue.Count;
            HeapMemorySize -= MemoryUtils.DictionaryOverhead + MemoryUtils.PriorityQueueOverhead;
            expirationTimes = null;
            expirationQueue = null;
        }

        [MethodImpl(MethodImplOptions.AggressiveInlining)]
        private void DeleteExpiredItems()
        {
            if (expirationTimes is null)
                return;
            DeleteExpiredItemsWorker();
        }

        private void DeleteExpiredItemsWorker()
        {
            while (expirationQueue.TryPeek(out var key, out var expiration) && expiration < DateTimeOffset.UtcNow.Ticks)
            {
                if (expirationTimes.TryGetValue(key, out var actualExpiration) && actualExpiration == expiration)
                {
                    _ = expirationTimes.Remove(key);
                    _ = expirationQueue.Dequeue();
                    UpdateExpirationSize(add: false);
                    if (sortedSetDict.TryGetValue(key, out var value))
                    {
                        _ = sortedSetDict.Remove(key);
                        _ = sortedSet.Remove((value, key));
                        UpdateSize(key, add: false);
                    }
                }
                else
                {
                    // The key was not in expirationTimes. It may have been Remove()d.
                    _ = expirationQueue.Dequeue();

                    // Adjust memory size for the priority queue entry removal. No DiskSize change needed as it was not in expirationTimes.
                    HeapMemorySize -= MemoryUtils.PriorityQueueEntryOverhead + IntPtr.Size + sizeof(long);
                }
            }

            CleanupExpirationStructuresIfEmpty();
        }

        private int SetExpiration(byte[] key, long expiration, ExpireOption expireOption)
        {
            if (!sortedSetDict.ContainsKey(key))
                return (int)SortedSetExpireResult.KeyNotFound;

            if (expiration <= DateTimeOffset.UtcNow.Ticks)
            {
                _ = sortedSetDict.Remove(key, out var value);
                _ = sortedSet.Remove((value, key));
                UpdateSize(key, add: false);
                return (int)SortedSetExpireResult.KeyAlreadyExpired;
            }

            InitializeExpirationStructures();

            if (expirationTimes.TryGetValue(key, out var currentExpiration))
            {
                if (expireOption.HasFlag(ExpireOption.NX) ||
                    (expireOption.HasFlag(ExpireOption.GT) && expiration <= currentExpiration) ||
                    (expireOption.HasFlag(ExpireOption.LT) && expiration >= currentExpiration))
                {
                    return (int)SortedSetExpireResult.ExpireConditionNotMet;
                }

                expirationTimes[key] = expiration;
                expirationQueue.Enqueue(key, expiration);

                // MemorySize of dictionary entry already accounted for as the key already exists.
                // DiskSize of expiration already accounted for as the key already exists in expirationTimes.
                HeapMemorySize += IntPtr.Size + sizeof(long) + MemoryUtils.PriorityQueueEntryOverhead;
            }
            else
            {
                if ((expireOption & ExpireOption.XX) == ExpireOption.XX || (expireOption & ExpireOption.GT) == ExpireOption.GT)
                    return (int)SortedSetExpireResult.ExpireConditionNotMet;

                expirationTimes[key] = expiration;
                expirationQueue.Enqueue(key, expiration);
                UpdateExpirationSize(add: true);
            }

            return (int)SortedSetExpireResult.ExpireUpdated;
        }

        private int Persist(byte[] key)
        {
            if (!sortedSetDict.ContainsKey(key))
                return -2;
            return TryRemoveExpiration(key) ? 1 : -1;
        }

        [MethodImpl(MethodImplOptions.AggressiveInlining)]
        private bool TryRemoveExpiration(byte[] key)
        {
            if (expirationTimes is null)
                return false;
            return TryRemoveExpirationWorker(key);
        }

        private bool TryRemoveExpirationWorker(byte[] key)
        {
            if (!expirationTimes.TryGetValue(key, out _))
                return false;

            _ = expirationTimes.Remove(key);

            UpdateExpirationSize(add: false, includePQ: false);
            CleanupExpirationStructuresIfEmpty();
            return true;
        }

        private long GetExpiration(byte[] key)
        {
            if (!sortedSetDict.ContainsKey(key))
                return -2;
            if (expirationTimes is not null && expirationTimes.TryGetValue(key, out var expiration))
                return expiration;
            return -1;
        }

        private KeyValuePair<byte[], double> ElementAt(int index)
        {
            if (HasExpirableItems())
            {
                var currIndex = 0;
                foreach (var item in sortedSetDict)
                {
                    if (IsExpired(item.Key))
                        continue;
                    if (currIndex++ == index)
                        return item;
                }

                throw new ArgumentOutOfRangeException(nameof(index), "index is outside the bounds of the source sequence.");
            }

            return sortedSetDict.ElementAt(index);
        }

        private void UpdateSize(ReadOnlySpan<byte> item, bool add = true)
        {
            // item's length + overhead to store item + value of type double added to sorted set and dictionary + overhead for those datastructures
            var memorySize = Utility.RoundUp(item.Length, IntPtr.Size) + MemoryUtils.ByteArrayOverhead + (2 * sizeof(double))
                + MemoryUtils.SortedSetEntryOverhead + MemoryUtils.DictionaryEntryOverhead;

            if (add)
                HeapMemorySize += memorySize;
            else
            {
                HeapMemorySize -= memorySize;
                Debug.Assert(HeapMemorySize >= MemoryUtils.SortedSetOverhead + MemoryUtils.DictionaryOverhead);
            }
        }

        /// <summary>
        /// Result of an expiration operation.
        /// </summary>
        enum SortedSetExpireResult
        {
            /// <summary>
            /// The key was not found.
            /// </summary>
            KeyNotFound = -2,

            /// <summary>
            /// The expiration condition was not met.
            /// </summary>
            ExpireConditionNotMet = 0,

            /// <summary>
            /// The expiration was updated.
            /// </summary>
            ExpireUpdated = 1,

            /// <summary>
            /// The key was already expired.
            /// </summary>
            KeyAlreadyExpired = 2,
        }
    }
}<|MERGE_RESOLUTION|>--- conflicted
+++ resolved
@@ -331,13 +331,8 @@
         public override GarnetObjectBase Clone() => new SortedSetObject(this);
 
         /// <inheritdoc />
-<<<<<<< HEAD
-        public override bool Operate(ref ObjectInput input, ref GarnetObjectStoreOutput output,
+        public override bool Operate(ref ObjectInput input, ref ObjectOutput output,
                                      byte respProtocolVersion, long etag, out long memorySizeChange)
-=======
-        public override bool Operate(ref ObjectInput input, ref ObjectOutput output,
-                                     byte respProtocolVersion, out long memorySizeChange)
->>>>>>> b292fa91
         {
             memorySizeChange = 0;
 
