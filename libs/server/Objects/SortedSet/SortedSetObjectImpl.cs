--- conflicted
+++ resolved
@@ -48,12 +48,7 @@
                     if (!input.parseState.TryGetDouble(currIdx, out var score))
                     {
                         while (!RespWriteUtils.WriteError(CmdStrings.RESP_ERR_NOT_VALID_FLOAT, ref curr, end))
-<<<<<<< HEAD
-                            ObjectUtils.ReallocateOutput(ref output, ref isMemory, ref ptr, ref ptrHandle, ref curr,
-                                ref end);
-=======
                             ObjectUtils.ReallocateOutput(ref output, ref isMemory, ref ptr, ref ptrHandle, ref curr, ref end);
->>>>>>> af67519f
                         return;
                     }
 
