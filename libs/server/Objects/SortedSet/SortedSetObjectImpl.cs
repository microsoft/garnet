﻿// Copyright (c) Microsoft Corporation.
// Licensed under the MIT license.

using System;
using System.Buffers;
using System.Collections.Generic;
using System.Diagnostics;
using System.Linq;
using System.Text;
using Garnet.common;
using Tsavorite.core;

namespace Garnet.server
{
    /// <summary>
    /// Sorted Set - RESP specific operations
    /// </summary>
    public unsafe partial class SortedSetObject : GarnetObjectBase
    {
        /// <summary>
        /// Small struct to store options for ZRange command
        /// </summary>
        private struct ZRangeOptions
        {
            public bool ByScore { get; set; }
            public bool ByLex { get; set; }
            public bool Reverse { get; set; }
            public (int, int) Limit { get; set; }
            public bool ValidLimit { get; set; }
            public bool WithScores { get; set; }
        };

        private void SortedSetAdd(ref ObjectInput input, byte* output)
        {
            var _output = (ObjectOutputHeader*)output;

            int count = input.count;
            *_output = default;

            byte* startptr = input.payload.ptr;
            byte* ptr = startptr;
            byte* end = startptr + input.payload.length;
            for (int c = 0; c < count; c++)
            {
                if (!RespReadUtils.ReadDoubleWithLengthHeader(out var score, out var parsed, ref ptr, end))
                    return;
                if (!RespReadUtils.TrySliceWithLengthHeader(out var member, ref ptr, end))
                    return;

                if (c < input.done)
                    continue;

                if (parsed)
                {
                    var memberArray = member.ToArray();
                    if (!sortedSetDict.TryGetValue(memberArray, out var _scoreStored))
                    {
                        sortedSetDict.Add(memberArray, score);
                        if (sortedSet.Add((score, memberArray)))
                        {
                            _output->result1++;
                        }

                        this.UpdateSize(member);
                    }
                    else if (_scoreStored != score)
                    {
                        sortedSetDict[memberArray] = score;
                        var success = sortedSet.Remove((_scoreStored, memberArray));
                        Debug.Assert(success);
                        success = sortedSet.Add((score, memberArray));
                        Debug.Assert(success);
                    }
                }
            }
        }

        private void SortedSetRemove(ref ObjectInput input, byte* output)
        {
            var _output = (ObjectOutputHeader*)output;

            int count = input.count;
            *_output = default;

            byte* startptr = input.payload.ptr;
            byte* ptr = startptr;
            byte* end = startptr + input.payload.length;

            for (int c = 0; c < count; c++)
            {
                if (!RespReadUtils.TrySliceWithLengthHeader(out var value, ref ptr, end))
                    return;

                if (c < input.done)
                    continue;

                var valueArray = value.ToArray();
                if (sortedSetDict.TryGetValue(valueArray, out var _key))
                {
                    _output->result1++;
                    sortedSetDict.Remove(valueArray);
                    sortedSet.Remove((_key, valueArray));

                    this.UpdateSize(value, false);
                }
            }
        }

        private void SortedSetLength(byte* output)
        {
            // Check both objects
            Debug.Assert(sortedSetDict.Count == sortedSet.Count, "SortedSet object is not in sync.");
            ((ObjectOutputHeader*)output)->result1 = sortedSetDict.Count;
        }

        private void SortedSetPop(ref ObjectInput input, ref SpanByteAndMemory output)
        {
            PopMinOrMaxCount(ref input, ref output, SortedSetOperation.ZPOPMAX);
        }

        private void SortedSetScore(ref ObjectInput input, ref SpanByteAndMemory output)
        {
            // ZSCORE key member
            var input_startptr = input.payload.ptr;
            var input_currptr = input_startptr;
            var length = input.payload.length;

            var isMemory = false;
            MemoryHandle ptrHandle = default;
            var ptr = output.SpanByte.ToPointer();

            var curr = ptr;
            var end = curr + output.Length;

            byte* scorePtr = default;
            var scoreLength = 0;
            if (!RespReadUtils.ReadPtrWithLengthHeader(ref scorePtr, ref scoreLength, ref input_currptr, input_startptr + length))
                return;

            var scoreKey = new Span<byte>(scorePtr, scoreLength).ToArray();

            ObjectOutputHeader outputHeader = default;
            try
            {
                if (!sortedSetDict.TryGetValue(scoreKey, out var score))
                {
                    while (!RespWriteUtils.WriteNull(ref curr, end))
                        ObjectUtils.ReallocateOutput(ref output, ref isMemory, ref ptr, ref ptrHandle, ref curr, ref end);
                }
                else
                {
                    while (!RespWriteUtils.TryWriteDoubleBulkString(score, ref curr, end))
                        ObjectUtils.ReallocateOutput(ref output, ref isMemory, ref ptr, ref ptrHandle, ref curr, ref end);
                }
                outputHeader.result1 = 1;
            }
            finally
            {
                while (!RespWriteUtils.WriteDirect(ref outputHeader, ref curr, end))
                    ObjectUtils.ReallocateOutput(ref output, ref isMemory, ref ptr, ref ptrHandle, ref curr, ref end);

                if (isMemory) ptrHandle.Dispose();
                output.Length = (int)(curr - ptr);
            }
        }

        private void SortedSetScores(ref ObjectInput input, ref SpanByteAndMemory output)
        {
            // ZMSCORE key member
            var count = input.count;

            var input_startptr = input.payload.ptr;
            var input_currptr = input_startptr;
            var length = input.payload.length;
            var input_endptr = input_startptr + length;

            var isMemory = false;
            MemoryHandle ptrHandle = default;
            var ptr = output.SpanByte.ToPointer();

            var curr = ptr;
            var end = curr + output.Length;

            ObjectOutputHeader outputHeader = default;

            try
            {
                while (!RespWriteUtils.WriteArrayLength(count, ref curr, end))
                    ObjectUtils.ReallocateOutput(ref output, ref isMemory, ref ptr, ref ptrHandle, ref curr, ref end);

                for (int c = 0; c < count; c++)
                {
                    if (!RespReadUtils.ReadByteArrayWithLengthHeader(out var scoreKey, ref input_currptr, input_endptr))
                        return;
                    if (!sortedSetDict.TryGetValue(scoreKey, out var score))
                    {
                        while (!RespWriteUtils.WriteNull(ref curr, end))
                            ObjectUtils.ReallocateOutput(ref output, ref isMemory, ref ptr, ref ptrHandle, ref curr, ref end);
                    }
                    else
                    {
                        while (!RespWriteUtils.TryWriteDoubleBulkString(score, ref curr, end))
                            ObjectUtils.ReallocateOutput(ref output, ref isMemory, ref ptr, ref ptrHandle, ref curr, ref end);
                    }
                }
                outputHeader.result1 = count;
            }
            finally
            {
                while (!RespWriteUtils.WriteDirect(ref outputHeader, ref curr, end))
                    ObjectUtils.ReallocateOutput(ref output, ref isMemory, ref ptr, ref ptrHandle, ref curr, ref end);

                if (isMemory) ptrHandle.Dispose();
                output.Length = (int)(curr - ptr);
            }
        }

        private void SortedSetCount(ref ObjectInput input, byte* output)
        {
            var _output = (ObjectOutputHeader*)output;
            *_output = default;

            var input_startptr = input.payload.ptr;
            var input_currptr = input_startptr;
            var length = input.payload.length;
            var input_endptr = input_startptr + length;

            // read min
            if (!RespReadUtils.TrySliceWithLengthHeader(out var minParamSpan, ref input_currptr, input_endptr))
                return;

            // read max
            if (!RespReadUtils.TrySliceWithLengthHeader(out var maxParamSpan, ref input_currptr, input_endptr))
                return;

            //check if parameters are valid
            if (!TryParseParameter(minParamSpan, out var minValue, out var minExclusive) ||
                !TryParseParameter(maxParamSpan, out var maxValue, out var maxExclusive))
            {
                _output->result1 = int.MaxValue;
                return;
            }

            // get the elements within the score range and write the result
            var count = 0;
            if (sortedSet.Count > 0)
            {
                foreach (var item in sortedSet.GetViewBetween((minValue, null), sortedSet.Max))
                {
                    if (item.Item1 > maxValue || (maxExclusive && item.Item1 == maxValue)) break;
                    if (minExclusive && item.Item1 == minValue) continue;
                    count++;
                }
            }
            _output->result1 = count;
        }

        private void SortedSetIncrement(ref ObjectInput input, ref SpanByteAndMemory output)
        {
            // ZINCRBY key increment member
            var count = input.count;

            var input_startptr = input.payload.ptr;
            var input_currptr = input_startptr;
            var length = input.payload.length;
            var input_endptr = input_startptr + length;

            var isMemory = false;
            MemoryHandle ptrHandle = default;
            var ptr = output.SpanByte.ToPointer();

            var curr = ptr;
            var end = curr + output.Length;

            var countDone = input.count;

            ObjectOutputHeader _output = default;

            // To validate partial execution
            _output.result1 = int.MinValue;
            try
            {
                // read increment
                if (!RespReadUtils.TrySliceWithLengthHeader(out var incrementBytes, ref input_currptr, input_endptr))
                    return;

                // read member
                if (!RespReadUtils.ReadByteArrayWithLengthHeader(out var memberByteArray, ref input_currptr, input_endptr))
                    return;

                //check if increment value is valid
                if (!NumUtils.TryParse(incrementBytes, out double incrValue))
                {
                    countDone = int.MaxValue;
                }
                else
                {
                    if (sortedSetDict.TryGetValue(memberByteArray, out var score))
                    {
                        sortedSetDict[memberByteArray] += incrValue;
                        sortedSet.Remove((score, memberByteArray));
                        sortedSet.Add((sortedSetDict[memberByteArray], memberByteArray));
                    }
                    else
                    {
                        sortedSetDict.Add(memberByteArray, incrValue);
                        sortedSet.Add((incrValue, memberByteArray));

                        this.UpdateSize(memberByteArray);
                    }

                    // write the new score
                    while (!RespWriteUtils.TryWriteDoubleBulkString(sortedSetDict[memberByteArray], ref curr, end))
                        ObjectUtils.ReallocateOutput(ref output, ref isMemory, ref ptr, ref ptrHandle, ref curr, ref end);
                    countDone = 1;
                }
                _output.result1 = countDone;
            }
            finally
            {
                while (!RespWriteUtils.WriteDirect(ref _output, ref curr, end))
                    ObjectUtils.ReallocateOutput(ref output, ref isMemory, ref ptr, ref ptrHandle, ref curr, ref end);

                if (isMemory) ptrHandle.Dispose();
                output.Length = (int)(curr - ptr);
            }
        }

        private void SortedSetRank(ref ObjectInput input, ref SpanByteAndMemory output)
        {
            GetRank(ref input, ref output);
        }

        private void SortedSetRange(ref ObjectInput input, ref SpanByteAndMemory output)
        {
            //ZRANGE key min max [BYSCORE|BYLEX] [REV] [LIMIT offset count] [WITHSCORES]
            //ZRANGEBYSCORE key min max [WITHSCORES] [LIMIT offset count]
<<<<<<< HEAD
            var count = input.count;
            var respProtocolVersion = input.done;
=======
            //ZREVRANGEBYSCORE key max min [WITHSCORES] [LIMIT offset count]
            var _input = (ObjectInputHeader*)input;
            int count = _input->arg1;
            int respProtocolVersion = _input->arg2;
>>>>>>> 5beba2db

            var input_startptr = input.payload.ptr;
            var input_currptr = input_startptr;
            var length = input.payload.length;

            var isMemory = false;
            MemoryHandle ptrHandle = default;
            var ptr = output.SpanByte.ToPointer();

            var curr = ptr;
            var end = curr + output.Length;

            ObjectOutputHeader _output = default;
            try
            {
                // read min
                if (!RespReadUtils.ReadByteArrayWithLengthHeader(out var minParamByteArray, ref input_currptr, input_startptr + length))
                    return;

                // read max
                if (!RespReadUtils.ReadByteArrayWithLengthHeader(out var maxParamByteArray, ref input_currptr, input_startptr + length))
                    return;

                var countDone = 2;

                // read the rest of the arguments
                ZRangeOptions options = new();
<<<<<<< HEAD
                if (input.header.SortedSetOp == SortedSetOperation.ZRANGEBYSCORE) options.ByScore = true;
                if (input.header.SortedSetOp == SortedSetOperation.ZREVRANGE) options.Reverse = true;
=======
                if (_input->header.SortedSetOp == SortedSetOperation.ZRANGEBYSCORE) options.ByScore = true;
                if (_input->header.SortedSetOp == SortedSetOperation.ZREVRANGE) options.Reverse = true;
                if (_input->header.SortedSetOp == SortedSetOperation.ZREVRANGEBYSCORE)
                {
                    options.Reverse = true;
                    options.ByScore = true;
                }
>>>>>>> 5beba2db

                if (count > 2)
                {
                    int i = 0;
                    while (i < count - 2)
                    {
                        if (!RespReadUtils.TrySliceWithLengthHeader(out var token, ref input_currptr, input_startptr + length))
                            return;

                        if (token.EqualsUpperCaseSpanIgnoringCase("BYSCORE"u8))
                        {
                            options.ByScore = true;
                        }
                        else if (token.EqualsUpperCaseSpanIgnoringCase("BYLEX"u8))
                        {
                            options.ByLex = true;
                        }
                        else if (token.EqualsUpperCaseSpanIgnoringCase("REV"u8))
                        {
                            options.Reverse = true;
                        }
                        else if (token.EqualsUpperCaseSpanIgnoringCase("LIMIT"u8))
                        {
                            // read the next two tokens
                            if (!RespReadUtils.TrySliceWithLengthHeader(out var offset, ref input_currptr, input_startptr + length) ||
                                !RespReadUtils.TrySliceWithLengthHeader(out var countLimit, ref input_currptr, input_startptr + length))
                            {
                                return;
                            }

                            if (TryParseParameter(offset, out var offsetLimit, out _) &&
                                TryParseParameter(countLimit, out var countLimitNumber, out _))
                            {
                                options.Limit = ((int)offsetLimit, (int)countLimitNumber);
                                options.ValidLimit = true;
                                i += 2;
                            }
                        }
                        else if (token.EqualsUpperCaseSpanIgnoringCase("WITHSCORES"u8))
                        {
                            options.WithScores = true;
                        }
                        i++;
                    }
                }

                if (count >= 2 && ((!options.ByScore && !options.ByLex) || options.ByScore))
                {
                    if (!TryParseParameter(minParamByteArray, out var minValue, out var minExclusive) |
                        !TryParseParameter(maxParamByteArray, out var maxValue, out var maxExclusive))
                    {
                        while (!RespWriteUtils.WriteError("ERR max or min value is not a float value."u8, ref curr, end))
                            ObjectUtils.ReallocateOutput(ref output, ref isMemory, ref ptr, ref ptrHandle, ref curr, ref end);
                        countDone = input.count;
                        count = 0;
                    }

                    if (options.ByScore)
                    {
                        var scoredElements = GetElementsInRangeByScore(minValue, maxValue, minExclusive, maxExclusive, options.WithScores, options.Reverse, options.ValidLimit, false, options.Limit);

                        WriteSortedSetResult(options.WithScores, scoredElements.Count, respProtocolVersion, scoredElements, ref output, ref isMemory, ref ptr, ref ptrHandle, ref curr, ref end);
                        countDone = input.count;
                    }
                    else
                    {  // byIndex
                        int minIndex = (int)minValue, maxIndex = (int)maxValue;
                        if (options.ValidLimit)
                        {
                            while (!RespWriteUtils.WriteError("ERR syntax error, LIMIT is only supported in BYSCORE or BYLEX."u8, ref curr, end))
                                ObjectUtils.ReallocateOutput(ref output, ref isMemory, ref ptr, ref ptrHandle, ref curr, ref end);
                            countDone = input.count;
                            count = 0;
                        }
                        else if (minValue > sortedSetDict.Count - 1)
                        {
                            // return empty list
                            while (!RespWriteUtils.WriteEmptyArray(ref curr, end))
                                ObjectUtils.ReallocateOutput(ref output, ref isMemory, ref ptr, ref ptrHandle, ref curr, ref end);
                            countDone = input.count;
                            count = 0;
                        }
                        else
                        {
                            //shift from the end of the set
                            if (minIndex < 0)
                            {
                                minIndex = sortedSetDict.Count + minIndex;
                            }
                            if (maxIndex < 0)
                            {
                                maxIndex = sortedSetDict.Count + maxIndex;
                            }
                            else if (maxIndex >= sortedSetDict.Count)
                            {
                                maxIndex = sortedSetDict.Count - 1;
                            }

                            // No elements to return if both indexes fall outside the range or min is higher than max
                            if ((minIndex < 0 && maxIndex < 0) || (minIndex > maxIndex))
                            {
                                while (!RespWriteUtils.WriteEmptyArray(ref curr, end))
                                    ObjectUtils.ReallocateOutput(ref output, ref isMemory, ref ptr, ref ptrHandle, ref curr, ref end);
                                countDone = input.count;
                                count = 0;
                            }
                            else
                            {
                                // Clamp minIndex to 0, if it is beyond the number of elements
                                minIndex = Math.Max(0, minIndex);

                                // calculate number of elements
                                int n = maxIndex - minIndex + 1;
                                var iterator = options.Reverse ? sortedSet.Reverse() : sortedSet;
                                iterator = iterator.Skip(minIndex).Take(n);

                                WriteSortedSetResult(options.WithScores, n, respProtocolVersion, iterator, ref output, ref isMemory, ref ptr, ref ptrHandle, ref curr, ref end);
                                countDone = input.count;
                            }
                        }
                    }
                }

                // by Lex
                if (count >= 2 && options.ByLex)
                {
                    var elementsInLex = GetElementsInRangeByLex(minParamByteArray, maxParamByteArray, options.Reverse, options.ValidLimit, false, out int errorCode, options.Limit);

                    if (errorCode == int.MaxValue)
                    {
                        while (!RespWriteUtils.WriteError("ERR max or min value not valid string range."u8, ref curr, end))
                            ObjectUtils.ReallocateOutput(ref output, ref isMemory, ref ptr, ref ptrHandle, ref curr, ref end);
                        countDone = input.count;
                        count = 0;
                    }
                    else
                    {
                        WriteSortedSetResult(options.WithScores, elementsInLex.Count, respProtocolVersion, elementsInLex, ref output, ref isMemory, ref ptr, ref ptrHandle, ref curr, ref end);
                        countDone = input.count;
                    }
                }
                _output.result1 = countDone;
            }
            finally
            {
                while (!RespWriteUtils.WriteDirect(ref _output, ref curr, end))
                    ObjectUtils.ReallocateOutput(ref output, ref isMemory, ref ptr, ref ptrHandle, ref curr, ref end);

                if (isMemory) ptrHandle.Dispose();
                output.Length = (int)(curr - ptr);
            }
        }

        void WriteSortedSetResult(bool withScores, int count, int respProtocolVersion, IEnumerable<(double, byte[])> iterator, ref SpanByteAndMemory output, ref bool isMemory, ref byte* ptr, ref MemoryHandle ptrHandle, ref byte* curr, ref byte* end)
        {
            if (withScores && respProtocolVersion >= 3)
            {
                // write the size of the array reply
                while (!RespWriteUtils.WriteArrayLength(count, ref curr, end))
                    ObjectUtils.ReallocateOutput(ref output, ref isMemory, ref ptr, ref ptrHandle, ref curr, ref end);

                foreach (var (score, element) in iterator)
                {
                    while (!RespWriteUtils.WriteArrayLength(2, ref curr, end))
                        ObjectUtils.ReallocateOutput(ref output, ref isMemory, ref ptr, ref ptrHandle, ref curr, ref end);

                    while (!RespWriteUtils.WriteBulkString(element, ref curr, end))
                        ObjectUtils.ReallocateOutput(ref output, ref isMemory, ref ptr, ref ptrHandle, ref curr, ref end);
                    while (!RespWriteUtils.TryWriteDoubleNumeric(score, ref curr, end))
                        ObjectUtils.ReallocateOutput(ref output, ref isMemory, ref ptr, ref ptrHandle, ref curr, ref end);
                }
            }
            else
            {
                // write the size of the array reply
                while (!RespWriteUtils.WriteArrayLength(withScores ? count * 2 : count, ref curr, end))
                    ObjectUtils.ReallocateOutput(ref output, ref isMemory, ref ptr, ref ptrHandle, ref curr, ref end);

                foreach (var (score, element) in iterator)
                {
                    while (!RespWriteUtils.WriteBulkString(element, ref curr, end))
                        ObjectUtils.ReallocateOutput(ref output, ref isMemory, ref ptr, ref ptrHandle, ref curr, ref end);
                    if (withScores)
                    {
                        while (!RespWriteUtils.TryWriteDoubleBulkString(score, ref curr, end))
                            ObjectUtils.ReallocateOutput(ref output, ref isMemory, ref ptr, ref ptrHandle, ref curr, ref end);
                    }
                }
            }
        }

        private void SortedSetRangeByScore(ref ObjectInput input, ref SpanByteAndMemory output)
        {
            SortedSetRange(ref input, ref output);
        }

        private void SortedSetReverseRange(ref ObjectInput input, ref SpanByteAndMemory output)
        {
            SortedSetRange(ref input, ref output);
        }

        private void SortedSetReverseRank(ref ObjectInput input, ref SpanByteAndMemory output)
        {
            GetRank(ref input, ref output, ascending: false);
        }

        private void SortedSetRemoveRangeByLex(ref ObjectInput input, byte* output)
        {
            GetRangeOrCountByLex(ref input, output, SortedSetOperation.ZREMRANGEBYLEX);
        }

        private void SortedSetRemoveRangeByRank(ref ObjectInput input, byte* output)
        {
            // ZREMRANGEBYRANK key start stop
            var _output = (ObjectOutputHeader*)output;

            var input_startptr = input.payload.ptr;
            var input_currptr = input_startptr;
            var length = input.payload.length;
            var input_endptr = input_startptr + length;

            // Using minValue for partial execution detection
            _output->result1 = int.MinValue;

            if (!RespReadUtils.TrySliceWithLengthHeader(out var startBytes, ref input_currptr, input_endptr) ||
                !RespReadUtils.TrySliceWithLengthHeader(out var stopBytes, ref input_currptr, input_endptr))
            {
                return;
            }

            _output->result1 = int.MaxValue;

            if (!NumUtils.TryParse(startBytes, out int start) ||
                !NumUtils.TryParse(stopBytes, out int stop))
            {
                return;
            }

            _output->result1 = 0;

            if (start > sortedSetDict.Count - 1)
            {
                return;
            }

            // Shift from the end of the set
            if (start < 0)
            {
                start = sortedSetDict.Count + start;
            }
            if (stop < 0)
            {
                stop = sortedSetDict.Count + stop;
            }
            else if (stop >= sortedSetDict.Count)
            {
                stop = sortedSetDict.Count - 1;
            }

            // Calculate number of elements
            _output->result1 = stop - start + 1;

            // Using to list to avoid modified enumerator exception
            foreach (var item in sortedSet.Skip(start).Take(stop - start + 1).ToList())
            {
                if (sortedSetDict.Remove(item.Item2, out var key))
                {
                    sortedSet.Remove((key, item.Item2));

                    this.UpdateSize(item.Item2, false);
                }
            }
        }

        private void SortedSetRemoveRangeByScore(ref ObjectInput input, byte* output)
        {
            // ZREMRANGEBYSCORE key min max
            var _output = (ObjectOutputHeader*)output;
            *_output = default;

            var input_startptr = input.payload.ptr;
            var input_currptr = input_startptr;
            var length = input.payload.length;
            var input_endptr = input_startptr + length;

            // command could be partially executed
            _output->result1 = int.MinValue;

            // read min and max
            if (!RespReadUtils.TrySliceWithLengthHeader(out var minParamBytes, ref input_currptr, input_endptr) ||
                !RespReadUtils.TrySliceWithLengthHeader(out var maxParamBytes, ref input_currptr, input_endptr))
            {
                return;
            }

            if (!TryParseParameter(minParamBytes, out var minValue, out var minExclusive) ||
                !TryParseParameter(maxParamBytes, out var maxValue, out var maxExclusive))
            {
                _output->result1 = int.MaxValue;
            }
            else
            {
                var rem = GetElementsInRangeByScore(minValue, maxValue, minExclusive, maxExclusive, false, false, false, true);
                _output->result1 = rem.Count;
            }
        }

        private void SortedSetCountByLex(ref ObjectInput input, byte* output)
        {
            GetRangeOrCountByLex(ref input, output, SortedSetOperation.ZLEXCOUNT);
        }

        private void SortedSetPopMin(ref ObjectInput input, ref SpanByteAndMemory output)
        {
            PopMinOrMaxCount(ref input, ref output, SortedSetOperation.ZPOPMIN);
        }

        private void SortedSetRandomMember(ref ObjectInput input, ref SpanByteAndMemory output)
        {
            var count = input.count >> 2;
            var withScores = (input.count & 1) == 1;
            var includedCount = ((input.count >> 1) & 1) == 1;
            var seed = input.done;

            if (count > 0 && count > sortedSet.Count)
                count = sortedSet.Count;

            var isMemory = false;
            MemoryHandle ptrHandle = default;
            var ptr = output.SpanByte.ToPointer();

            var curr = ptr;
            var end = curr + output.Length;

            ObjectOutputHeader _output = default;
            try
            {
                // The count parameter can have a negative value, but the array length can't
                var arrayLength = Math.Abs(withScores ? count * 2 : count);
                if (arrayLength > 1 || (arrayLength == 1 && includedCount))
                {
                    while (!RespWriteUtils.WriteArrayLength(arrayLength, ref curr, end))
                        ObjectUtils.ReallocateOutput(ref output, ref isMemory, ref ptr, ref ptrHandle, ref curr, ref end);
                }

                var indexes = RandomUtils.PickKRandomIndexes(sortedSetDict.Count, Math.Abs(count), seed, count > 0);

                foreach (var item in indexes)
                {
                    var (element, score) = sortedSetDict.ElementAt(item);

                    while (!RespWriteUtils.WriteBulkString(element, ref curr, end))
                        ObjectUtils.ReallocateOutput(ref output, ref isMemory, ref ptr, ref ptrHandle, ref curr, ref end);

                    if (withScores)
                    {
                        while (!RespWriteUtils.TryWriteDoubleBulkString(score, ref curr, end))
                            ObjectUtils.ReallocateOutput(ref output, ref isMemory, ref ptr, ref ptrHandle, ref curr, ref end);
                    }
                }

                // Write count done into output footer
                _output.result1 = count;
            }
            finally
            {
                while (!RespWriteUtils.WriteDirect(ref _output, ref curr, end))
                    ObjectUtils.ReallocateOutput(ref output, ref isMemory, ref ptr, ref ptrHandle, ref curr, ref end);

                if (isMemory) ptrHandle.Dispose();
                output.Length = (int)(curr - ptr);
            }
        }

        #region CommonMethods

        private void GetRangeOrCountByLex(ref ObjectInput input, byte* output, SortedSetOperation op)
        {
            //ZREMRANGEBYLEX key min max
            //ZLEXCOUNT key min max
            var _output = (ObjectOutputHeader*)output;
            *_output = default;

            var input_startptr = input.payload.ptr;
            var input_currptr = input_startptr;
            var length = input.payload.length;
            var input_endptr = input_startptr + length;

            // Using minValue for partial execution detection
            _output->result1 = int.MinValue;

            // read min and max
            if (!RespReadUtils.TrySliceWithLengthHeader(out var minParamBytes, ref input_currptr, input_endptr) ||
                !RespReadUtils.TrySliceWithLengthHeader(out var maxParamBytes, ref input_currptr, input_endptr))
            {
                return;
            }

            var rem = GetElementsInRangeByLex(minParamBytes, maxParamBytes, false, false, op != SortedSetOperation.ZLEXCOUNT, out int errorCode);

            _output->result1 = errorCode;
            if (errorCode == 0)
                _output->result1 = rem.Count;
        }

        /// <summary>
        /// Gets the rank of a member of the sorted set
        /// in ascending or descending order
        /// </summary>
        /// <param name="input"></param>
        /// <param name="length"></param>
        /// <param name="output"></param>
        /// <param name="ascending"></param>
        private void GetRank(ref ObjectInput input, ref SpanByteAndMemory output, bool ascending = true)
        {
            //ZRANK key member
            var input_startptr = input.payload.ptr;
            var input_currptr = input_startptr;
            var length = input.payload.length;
            var input_endptr = input_startptr + length;

            var isMemory = false;
            MemoryHandle ptrHandle = default;
            var ptr = output.SpanByte.ToPointer();

            var curr = ptr;
            var end = curr + output.Length;

            var withScore = input.done == 1;

            ObjectOutputHeader _output = default;
            try
            {
                if (!RespReadUtils.ReadByteArrayWithLengthHeader(out var member, ref input_currptr, input_endptr))
                    return;

                if (!sortedSetDict.TryGetValue(member, out var score))
                {
                    while (!RespWriteUtils.WriteNull(ref curr, end))
                        ObjectUtils.ReallocateOutput(ref output, ref isMemory, ref ptr, ref ptrHandle, ref curr, ref end);
                }
                else
                {
                    var rank = 0;
                    foreach (var item in sortedSet)
                    {
                        if (item.Item2.SequenceEqual(member))
                            break;
                        rank++;
                    }

                    if (!ascending)
                        rank = sortedSet.Count - rank - 1;

                    if (withScore)
                    {
                        while (!RespWriteUtils.WriteArrayLength(2, ref curr, end)) // rank and score
                            ObjectUtils.ReallocateOutput(ref output, ref isMemory, ref ptr, ref ptrHandle, ref curr, ref end);

                        while (!RespWriteUtils.WriteInteger(rank, ref curr, end))
                            ObjectUtils.ReallocateOutput(ref output, ref isMemory, ref ptr, ref ptrHandle, ref curr, ref end);

                        while (!RespWriteUtils.TryWriteDoubleBulkString(score, ref curr, end))
                            ObjectUtils.ReallocateOutput(ref output, ref isMemory, ref ptr, ref ptrHandle, ref curr, ref end);
                    }
                    else
                    {
                        while (!RespWriteUtils.WriteInteger(rank, ref curr, end))
                            ObjectUtils.ReallocateOutput(ref output, ref isMemory, ref ptr, ref ptrHandle, ref curr, ref end);
                    }
                }

                _output.result1 = input.count;
            }
            finally
            {
                while (!RespWriteUtils.WriteDirect(ref _output, ref curr, end))
                    ObjectUtils.ReallocateOutput(ref output, ref isMemory, ref ptr, ref ptrHandle, ref curr, ref end);

                if (isMemory) ptrHandle.Dispose();

                output.Length = (int)(curr - ptr);
            }
        }

        /// <summary>
        /// Gets the elements that belong to the Range using lexicographical order
        /// </summary>
        /// <param name="minParamByteArray"></param>
        /// <param name="maxParamByteArray"></param>
        /// <param name="doReverse">Perfom reverse order</param>
        /// <param name="validLimit">Use a limit offset count</param>
        /// <param name="rem">Remove elements</param>
        /// <param name="errorCode">errorCode</param>
        /// <param name="limit">offset and count values</param>
        /// <returns></returns>
        private List<(double, byte[])> GetElementsInRangeByLex(
            ReadOnlySpan<byte> minParamByteArray,
            ReadOnlySpan<byte> maxParamByteArray,
            bool doReverse,
            bool validLimit,
            bool rem,
            out int errorCode,
            (int, int) limit = default)
        {
            var elementsInLex = new List<(double, byte[])>();

            // parse boundaries
            if (!TryParseLexParameter(minParamByteArray, out var minValueChars, out bool minValueExclusive) ||
                !TryParseLexParameter(maxParamByteArray, out var maxValueChars, out bool maxValueExclusive))
            {
                errorCode = int.MaxValue;
                return elementsInLex;
            }

            try
            {
                if (doReverse)
                {
                    var tmpMinValueChars = minValueChars;
                    minValueChars = maxValueChars;
                    maxValueChars = tmpMinValueChars;
                }

                var iterator = sortedSet.GetViewBetween((sortedSet.Min.Item1, minValueChars.ToArray()), sortedSet.Max);

                // using ToList method so we avoid the Invalid operation ex. when removing
                foreach (var item in iterator.ToList())
                {
                    var inRange = new ReadOnlySpan<byte>(item.Item2).SequenceCompareTo(minValueChars);
                    if (inRange < 0 || (inRange == 0 && minValueExclusive))
                        continue;

                    var outRange = maxValueChars == default ? -1 : new ReadOnlySpan<byte>(item.Item2).SequenceCompareTo(maxValueChars);
                    if (outRange > 0 || (outRange == 0 && maxValueExclusive))
                        break;

                    if (rem)
                    {
                        if (sortedSetDict.TryGetValue(item.Item2, out var _key))
                        {
                            sortedSetDict.Remove(item.Item2);
                            sortedSet.Remove((_key, item.Item2));

                            this.UpdateSize(item.Item2, false);
                        }
                    }
                    elementsInLex.Add(item);
                }

                if (doReverse) elementsInLex.Reverse();

                if (validLimit)
                {
                    elementsInLex = elementsInLex
                                        .Skip(limit.Item1 > 0 ? limit.Item1 : 0)
                                        .Take(limit.Item2 > 0 ? limit.Item2 : elementsInLex.Count)
                                        .ToList();
                }
            }
            catch (ArgumentException)
            {
                // this exception is thrown when the SortedSet is empty
                Debug.Assert(sortedSet.Count == 0);
            }

            errorCode = 0;
            return elementsInLex;
        }

        /// <summary>
        /// Gets a range of elements using by score filters, when
        /// rem flag is true, removes the elements in the range
        /// </summary>
        /// <param name="minValue"></param>
        /// <param name="maxValue"></param>
        /// <param name="minExclusive"></param>
        /// <param name="maxExclusive"></param>
        /// <param name="withScore"></param>
        /// <param name="doReverse"></param>
        /// <param name="validLimit"></param>
        /// <param name="rem"></param>
        /// <param name="limit"></param>
        /// <returns></returns>
        private List<(double, byte[])> GetElementsInRangeByScore(double minValue, double maxValue, bool minExclusive, bool maxExclusive, bool withScore, bool doReverse, bool validLimit, bool rem, (int, int) limit = default)
        {
            if (doReverse)
            {
                (minValue, maxValue) = (maxValue, minValue);
            }

            List<(double, byte[])> scoredElements = new();
            if (sortedSet.Max.Item1 < minValue)
            {
                return scoredElements;
            }

            foreach (var item in sortedSet.GetViewBetween((minValue, null), sortedSet.Max))
            {
                if (item.Item1 > maxValue || (maxExclusive && item.Item1 == maxValue)) break;
                if (minExclusive && item.Item1 == minValue) continue;
                scoredElements.Add(item);
            }
            if (doReverse) scoredElements.Reverse();
            if (validLimit)
            {
                scoredElements = scoredElements
                                 .Skip(limit.Item1 > 0 ? limit.Item1 : 0)
                                 .Take(limit.Item2 > 0 ? limit.Item2 : scoredElements.Count)
                                 .ToList();
            }

            if (rem)
            {
                foreach (var item in scoredElements.ToList())
                {
                    if (sortedSetDict.TryGetValue(item.Item2, out var _key))
                    {
                        sortedSetDict.Remove(item.Item2);
                        sortedSet.Remove((_key, item.Item2));

                        this.UpdateSize(item.Item2, false);
                    }
                }
            }

            return scoredElements;
        }


        /// <summary>
        /// Removes and returns up to COUNT members with the low or high score
        /// </summary>
        /// <param name="input"></param>
        /// <param name="output"></param>
        /// <param name="op"></param>
        private void PopMinOrMaxCount(ref ObjectInput input, ref SpanByteAndMemory output, SortedSetOperation op)
        {
            var count = input.count;
            var countDone = 0;

            if (sortedSet.Count < count)
                count = sortedSet.Count;

            var isMemory = false;
            MemoryHandle ptrHandle = default;
            var ptr = output.SpanByte.ToPointer();

            var curr = ptr;
            var end = curr + output.Length;

            ObjectOutputHeader outputHeader = default;

            try
            {
                while (!RespWriteUtils.WriteArrayLength(count * 2, ref curr, end))
                    ObjectUtils.ReallocateOutput(ref output, ref isMemory, ref ptr, ref ptrHandle, ref curr, ref end);

                while (count > 0)
                {
                    var max = op == SortedSetOperation.ZPOPMAX ? sortedSet.Max : sortedSet.Min;
                    sortedSet.Remove(max);
                    sortedSetDict.Remove(max.Element);

                    this.UpdateSize(max.Element, false);

                    while (!RespWriteUtils.WriteBulkString(max.Element, ref curr, end))
                        ObjectUtils.ReallocateOutput(ref output, ref isMemory, ref ptr, ref ptrHandle, ref curr, ref end);

                    while (!RespWriteUtils.TryWriteDoubleBulkString(max.Score, ref curr, end))
                        ObjectUtils.ReallocateOutput(ref output, ref isMemory, ref ptr, ref ptrHandle, ref curr, ref end);

                    countDone++;
                    count--;
                }

                outputHeader.result1 = countDone;
            }
            finally
            {
                while (!RespWriteUtils.WriteDirect(ref outputHeader, ref curr, end))
                    ObjectUtils.ReallocateOutput(ref output, ref isMemory, ref ptr, ref ptrHandle, ref curr, ref end);

                if (isMemory) ptrHandle.Dispose();
                output.Length = (int)(curr - ptr);
            }
        }

        #endregion

        #region HelperMethods

        /// <summary>
        /// Helper method to parse parameters min and max
        /// in commands including +inf -inf
        /// </summary>
        private static bool TryParseParameter(ReadOnlySpan<byte> val, out double valueDouble, out bool exclusive)
        {
            exclusive = false;

            // adjust for exclusion
            if (val[0] == '(')
            {
                val = val.Slice(1);
                exclusive = true;
            }

            if (NumUtils.TryParse(val, out valueDouble))
            {
                return true;
            }

            var strVal = Encoding.ASCII.GetString(val);
            if (string.Equals("+inf", strVal, StringComparison.OrdinalIgnoreCase))
            {
                valueDouble = double.PositiveInfinity;
                exclusive = false;
                return true;
            }
            else if (string.Equals("-inf", strVal, StringComparison.OrdinalIgnoreCase))
            {
                valueDouble = double.NegativeInfinity;
                exclusive = false;
                return true;
            }
            return false;
        }

        /// <summary>
        /// Helper method to parse parameter when using Lexicographical ranges
        /// </summary>
        private static bool TryParseLexParameter(ReadOnlySpan<byte> val, out ReadOnlySpan<byte> limitChars, out bool limitExclusive)
        {
            limitChars = default;
            limitExclusive = false;

            switch (val[0])
            {
                case (byte)'+':
                case (byte)'-':
                    return true;
                case (byte)'[':
                    limitChars = val.Slice(1);
                    limitExclusive = false;
                    return true;
                case (byte)'(':
                    limitChars = val.Slice(1);
                    limitExclusive = true;
                    return true;
                default:
                    return false;
            }
        }

        #endregion
    }
}<|MERGE_RESOLUTION|>--- conflicted
+++ resolved
@@ -335,15 +335,9 @@
         {
             //ZRANGE key min max [BYSCORE|BYLEX] [REV] [LIMIT offset count] [WITHSCORES]
             //ZRANGEBYSCORE key min max [WITHSCORES] [LIMIT offset count]
-<<<<<<< HEAD
+            //ZREVRANGEBYSCORE key max min [WITHSCORES] [LIMIT offset count]
             var count = input.count;
             var respProtocolVersion = input.done;
-=======
-            //ZREVRANGEBYSCORE key max min [WITHSCORES] [LIMIT offset count]
-            var _input = (ObjectInputHeader*)input;
-            int count = _input->arg1;
-            int respProtocolVersion = _input->arg2;
->>>>>>> 5beba2db
 
             var input_startptr = input.payload.ptr;
             var input_currptr = input_startptr;
@@ -371,18 +365,13 @@
 
                 // read the rest of the arguments
                 ZRangeOptions options = new();
-<<<<<<< HEAD
                 if (input.header.SortedSetOp == SortedSetOperation.ZRANGEBYSCORE) options.ByScore = true;
                 if (input.header.SortedSetOp == SortedSetOperation.ZREVRANGE) options.Reverse = true;
-=======
-                if (_input->header.SortedSetOp == SortedSetOperation.ZRANGEBYSCORE) options.ByScore = true;
-                if (_input->header.SortedSetOp == SortedSetOperation.ZREVRANGE) options.Reverse = true;
-                if (_input->header.SortedSetOp == SortedSetOperation.ZREVRANGEBYSCORE)
+                if (input.header.SortedSetOp == SortedSetOperation.ZREVRANGEBYSCORE)
                 {
                     options.Reverse = true;
                     options.ByScore = true;
                 }
->>>>>>> 5beba2db
 
                 if (count > 2)
                 {
@@ -793,7 +782,6 @@
         /// in ascending or descending order
         /// </summary>
         /// <param name="input"></param>
-        /// <param name="length"></param>
         /// <param name="output"></param>
         /// <param name="ascending"></param>
         private void GetRank(ref ObjectInput input, ref SpanByteAndMemory output, bool ascending = true)
