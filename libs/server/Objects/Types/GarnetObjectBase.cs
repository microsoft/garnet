﻿// Copyright (c) Microsoft Corporation.
// Licensed under the MIT license.

using System;
using System.Collections.Generic;
using System.IO;
using Garnet.common;
using Tsavorite.core;

namespace Garnet.server
{
    /// <summary>
    /// Base class for Garnet heap objects
    /// </summary>
    public abstract class GarnetObjectBase : HeapObjectBase, IGarnetObject
    {
        /// <inheritdoc />
        public abstract byte Type { get; }

        protected GarnetObjectBase(long heapMemorySize)
        {
            HeapMemorySize = heapMemorySize;
        }

        protected GarnetObjectBase(BinaryReader reader, long heapMemorySize)
            : this(heapMemorySize)
        {
            // Add anything here that should match DoSerialize()
        }

        /// <inheritdoc />
<<<<<<< HEAD
        public abstract bool Operate(ref ObjectInput input, ref GarnetObjectStoreOutput output, byte respProtocolVersion, long etag, out long sizeChange);
=======
        public abstract bool Operate(ref ObjectInput input, ref ObjectOutput output, byte respProtocolVersion, out long sizeChange);
>>>>>>> b292fa91

        /// <summary>
        /// Serialize to given writer
        /// NOTE: Make sure to first call base.DoSerialize(writer) in all derived classes.
        /// </summary>
        public override void DoSerialize(BinaryWriter writer)
        {
            // Add anything here that needs to be in front of the derived object data
        }

        /// <inheritdoc />
        public override void WriteType(BinaryWriter writer, bool isNull) => writer.Write(isNull ? (byte)GarnetObjectType.Null : Type);

        /// <summary>
        /// Scan the items of the collection
        /// </summary>
        /// <param name="start">Shift the scan to this index</param>
        /// <param name="items">The matching items in the collection</param>
        /// <param name="cursor">The cursor in the current page</param>
        /// <param name="count">The number of items being taken in one iteration</param>
        /// <param name="pattern">A patter used to match the members of the collection</param>
        /// <param name="patternLength">The number of characters in the pattern</param>
        /// <returns></returns>
        public abstract unsafe void Scan(long start, out List<byte[]> items, out long cursor, int count = 10, byte* pattern = default, int patternLength = 0, bool isNoValue = false);

        /// <summary>
        /// Implement Scan command
        /// </summary>
        /// <param name="input"></param>
        /// <param name="output"></param>
        /// <param name="respProtocolVersion"></param>
        protected unsafe void Scan(ref ObjectInput input, ref ObjectOutput output, byte respProtocolVersion)
        {
            using var writer = new RespMemoryWriter(respProtocolVersion, ref output.SpanByteAndMemory);

            if (ReadScanInput(ref input, ref output.SpanByteAndMemory, out var cursorInput, out var pattern,
                              out var patternLength, out var limitCount, out var isNoValue, out var error))
            {
                Scan(cursorInput, out var items, out var cursorOutput, limitCount, pattern,
                     patternLength, isNoValue);

                writer.WriteArrayLength(2);
                writer.WriteInt64AsBulkString(cursorOutput);

                if (items.Count == 0)
                {
                    // Empty array
                    writer.WriteEmptyArray();
                }
                else
                {
                    // Write size of the array
                    writer.WriteArrayLength(items.Count);

                    foreach (var item in items)
                    {
                        if (item != null)
                        {
                            writer.WriteBulkString(item);
                        }
                        else
                        {
                            writer.WriteNull();
                        }
                    }
                }

                output.Header.result1 = items.Count;
            }
            else
            {
                writer.WriteError(error);
            }
        }

        /// <summary>
        /// Reads and parses scan parameters from RESP format
        /// </summary>
        /// <param name="input"></param>
        /// <param name="output"></param>
        /// <param name="cursorInput"></param>
        /// <param name="pattern"></param>
        /// <param name="patternLength"></param>
        /// <param name="countInInput"></param>
        /// <param name="error"></param>
        /// <returns></returns>
        private static unsafe bool ReadScanInput(ref ObjectInput input, ref SpanByteAndMemory output,
            out long cursorInput, out byte* pattern, out int patternLength, out int countInInput, out bool isNoValue, out ReadOnlySpan<byte> error)
        {
            // Largest number of items to print
            var limitCountInOutput = input.arg2;

            patternLength = 0;
            pattern = default;

            // Default of items in output
            countInInput = 10;

            error = default;
            isNoValue = false;

            // Cursor
            if (!input.parseState.TryGetLong(0, out cursorInput) || cursorInput < 0)
            {
                error = CmdStrings.RESP_ERR_GENERIC_INVALIDCURSOR;
                return false;
            }

            var currTokenIdx = 1;

            while (currTokenIdx < input.parseState.Count)
            {
                var sbParam = input.parseState.GetArgSliceByRef(currTokenIdx++).ReadOnlySpan;

                if (sbParam.EqualsUpperCaseSpanIgnoringCase(CmdStrings.MATCH))
                {
                    // Read pattern for keys filter
                    var sbPattern = input.parseState.GetArgSliceByRef(currTokenIdx++);
                    pattern = sbPattern.ToPointer();
                    patternLength = sbPattern.Length;
                }
                else if (sbParam.EqualsUpperCaseSpanIgnoringCase(CmdStrings.COUNT))
                {
                    if (!input.parseState.TryGetInt(currTokenIdx++, out countInInput))
                    {
                        error = CmdStrings.RESP_ERR_GENERIC_VALUE_IS_NOT_INTEGER;
                        return false;
                    }

                    // Limiting number of items to send to the output
                    if (countInInput > limitCountInOutput)
                        countInInput = limitCountInOutput;
                }
                else if (sbParam.EqualsUpperCaseSpanIgnoringCase(CmdStrings.NOVALUES))
                {
                    isNoValue = true;
                }
            }

            return true;
        }
    }
}<|MERGE_RESOLUTION|>--- conflicted
+++ resolved
@@ -29,11 +29,7 @@
         }
 
         /// <inheritdoc />
-<<<<<<< HEAD
-        public abstract bool Operate(ref ObjectInput input, ref GarnetObjectStoreOutput output, byte respProtocolVersion, long etag, out long sizeChange);
-=======
-        public abstract bool Operate(ref ObjectInput input, ref ObjectOutput output, byte respProtocolVersion, out long sizeChange);
->>>>>>> b292fa91
+        public abstract bool Operate(ref ObjectInput input, ref ObjectOutput output, byte respProtocolVersion, long etag, out long sizeChange);
 
         /// <summary>
         /// Serialize to given writer
