﻿// Copyright (c) Microsoft Corporation.
// Licensed under the MIT license.

using System;
using System.Collections.Generic;
using System.Diagnostics;
using System.IO;
using System.Text;
using System.Threading;
<<<<<<< HEAD
=======
using Garnet.common;
>>>>>>> 33ab11e6
using Tsavorite.core;

namespace Garnet.server
{
    public struct ObjectSizes
    {
        /// <summary>In-memory size, including .NET object overheads</summary>
        public long Memory;

        /// <summary>Serialized size, for disk IO or other storage</summary>
        public long Disk;

        public ObjectSizes(long memory, long disk)
        {
            Memory = memory;
            Disk = disk + sizeof(byte); // Additional byte for GarnetObjectBase.Type
        }

        [Conditional("DEBUG")]
        public void Verify() => Debug.Assert(Memory >= 0 && Disk >= 0, $"Invalid sizes [{Memory}, {Disk}]");
    }

    /// <summary>
    /// Base class for Garnet heap objects
    /// </summary>
    public abstract class GarnetObjectBase : IGarnetObject
    {
        int serializationState;
        public byte[] serialized;

        /// <inheritdoc />
        public abstract byte Type { get; }

        /// <inheritdoc />
        public long MemorySize { get => sizes.Memory; set => sizes.Memory = value; }

        /// <inheritdoc />
        public long DiskSize { get => sizes.Disk; set => sizes.Disk = value; }

        public ObjectSizes sizes;

        protected GarnetObjectBase(ObjectSizes sizes)
        {
            sizes.Verify();
            this.sizes = sizes;
        }

        protected GarnetObjectBase(BinaryReader reader, ObjectSizes sizes)
            : this(sizes)
        {
            // Add anything here that should match DoSerialize()
        }

        /// <inheritdoc />
        public void Serialize(BinaryWriter writer)
        {
            while (true)
            {
                if (serializationState == (int)SerializationPhase.REST && MakeTransition(SerializationPhase.REST, SerializationPhase.SERIALIZING))
                {
                    // Directly serialize to wire, do not cache serialized state
                    writer.Write(Type);
                    DoSerialize(writer);
                    serializationState = (int)SerializationPhase.REST;
                    return;
                }

                if (serializationState == (int)SerializationPhase.SERIALIZED)
                {
                    // If serialized state is cached, use that
                    var _serialized = serialized;
                    if (_serialized != null)
                    {
                        writer.Write(Type);
                        writer.Write(_serialized);
                    }
                    else
                    {
                        // Write null object to stream
                        writer.Write((byte)GarnetObjectType.Null);
                    }
                    return;
                }

                Thread.Yield();
            }
        }

        /// <inheritdoc />
        public IGarnetObject CopyUpdate(bool isInNewVersion, ref RMWInfo rmwInfo)
        {
            var newValue = Clone();

            // If we are not currently taking a checkpoint, we can delete the old version
            // since the new version of the object is already created.
            if (!isInNewVersion)
            {
                rmwInfo.ClearSourceValueObject = true;
                return newValue;
            }

            // Create a serialized version for checkpoint version (v)
            while (true)
            {
                if (serializationState == (int)SerializationPhase.REST && MakeTransition(SerializationPhase.REST, SerializationPhase.SERIALIZING))
                {
                    using var ms = new MemoryStream();
                    using var writer = new BinaryWriter(ms, Encoding.UTF8);
                    DoSerialize(writer);
                    serialized = ms.ToArray();

                    serializationState = (int)SerializationPhase.SERIALIZED;
                    break;
                }

                if (serializationState >= (int)SerializationPhase.SERIALIZED)
                    break;

                _ = Thread.Yield();
            }

            return newValue;
        }

        /// <summary>
        /// Clone object (shallow copy)
        /// </summary>
        /// <returns></returns>
        public abstract GarnetObjectBase Clone();

        /// <inheritdoc />
        public abstract bool Operate(ref ObjectInput input, ref GarnetObjectStoreOutput output, byte respProtocolVersion, out long sizeChange);

        /// <inheritdoc />
        public abstract void Dispose();

        /// <summary>
        /// Serialize to given writer
        /// NOTE: Make sure to first call base.DoSerialize(writer) in all derived classes.
        /// </summary>
        public virtual void DoSerialize(BinaryWriter writer)
        {
            // Add anything here that needs to be in front of the derived object data
        }

        private bool MakeTransition(SerializationPhase expectedPhase, SerializationPhase nextPhase)
        {
            if (Interlocked.CompareExchange(ref serializationState, (int)nextPhase, (int)expectedPhase) != (int)expectedPhase) return false;
            return true;
        }

        /// <summary>
        /// Scan the items of the collection
        /// </summary>
        /// <param name="start">Shift the scan to this index</param>
        /// <param name="items">The matching items in the collection</param>
        /// <param name="cursor">The cursor in the current page</param>
        /// <param name="count">The number of items being taken in one iteration</param>
        /// <param name="pattern">A patter used to match the members of the collection</param>
        /// <param name="patternLength">The number of characters in the pattern</param>
        /// <returns></returns>
        public abstract unsafe void Scan(long start, out List<byte[]> items, out long cursor, int count = 10, byte* pattern = default, int patternLength = 0, bool isNoValue = false);

        /// <summary>
        /// Implement Scan command
        /// </summary>
        /// <param name="input"></param>
        /// <param name="output"></param>
        /// <param name="respProtocolVersion"></param>
        protected unsafe void Scan(ref ObjectInput input, ref GarnetObjectStoreOutput output, byte respProtocolVersion)
        {
            using var writer = new RespMemoryWriter(respProtocolVersion, ref output.SpanByteAndMemory);

            if (ReadScanInput(ref input, ref output.SpanByteAndMemory, out var cursorInput, out var pattern,
                              out var patternLength, out var limitCount, out var isNoValue, out var error))
            {
                Scan(cursorInput, out var items, out var cursorOutput, limitCount, pattern,
                     patternLength, isNoValue);

                writer.WriteArrayLength(2);
                writer.WriteInt64AsBulkString(cursorOutput);

                if (items.Count == 0)
                {
                    // Empty array
                    writer.WriteEmptyArray();
                }
                else
                {
                    // Write size of the array
                    writer.WriteArrayLength(items.Count);

                    foreach (var item in items)
                    {
                        if (item != null)
                        {
                            writer.WriteBulkString(item);
                        }
                        else
                        {
                            writer.WriteNull();
                        }
                    }
                }

                output.Header.result1 = items.Count;
            }
            else
            {
                writer.WriteError(error);
            }
        }

        /// <summary>
        /// Reads and parses scan parameters from RESP format
        /// </summary>
        /// <param name="input"></param>
        /// <param name="output"></param>
        /// <param name="cursorInput"></param>
        /// <param name="pattern"></param>
        /// <param name="patternLength"></param>
        /// <param name="countInInput"></param>
        /// <param name="error"></param>
        /// <returns></returns>
        private static unsafe bool ReadScanInput(ref ObjectInput input, ref SpanByteAndMemory output,
            out long cursorInput, out byte* pattern, out int patternLength, out int countInInput, out bool isNoValue, out ReadOnlySpan<byte> error)
        {
            // Largest number of items to print
            var limitCountInOutput = input.arg2;

            patternLength = 0;
            pattern = default;

            // Default of items in output
            countInInput = 10;

            error = default;
            isNoValue = false;

            // Cursor
            if (!input.parseState.TryGetLong(0, out cursorInput) || cursorInput < 0)
            {
                error = CmdStrings.RESP_ERR_GENERIC_INVALIDCURSOR;
                return false;
            }

            var currTokenIdx = 1;

            while (currTokenIdx < input.parseState.Count)
            {
                var sbParam = input.parseState.GetArgSliceByRef(currTokenIdx++).ReadOnlySpan;

                if (sbParam.EqualsUpperCaseSpanIgnoringCase(CmdStrings.MATCH))
                {
                    // Read pattern for keys filter
                    var sbPattern = input.parseState.GetArgSliceByRef(currTokenIdx++).SpanByte;
                    pattern = sbPattern.ToPointer();
                    patternLength = sbPattern.Length;
                }
                else if (sbParam.EqualsUpperCaseSpanIgnoringCase(CmdStrings.COUNT))
                {
                    if (!input.parseState.TryGetInt(currTokenIdx++, out countInInput))
                    {
                        error = CmdStrings.RESP_ERR_GENERIC_VALUE_IS_NOT_INTEGER;
                        return false;
                    }

                    // Limiting number of items to send to the output
                    if (countInInput > limitCountInOutput)
                        countInInput = limitCountInOutput;
                }
                else if (sbParam.EqualsUpperCaseSpanIgnoringCase(CmdStrings.NOVALUES))
                {
                    isNoValue = true;
                }
            }

            return true;
        }
    }
}<|MERGE_RESOLUTION|>--- conflicted
+++ resolved
@@ -7,10 +7,7 @@
 using System.IO;
 using System.Text;
 using System.Threading;
-<<<<<<< HEAD
-=======
 using Garnet.common;
->>>>>>> 33ab11e6
 using Tsavorite.core;
 
 namespace Garnet.server
@@ -266,7 +263,7 @@
                 if (sbParam.EqualsUpperCaseSpanIgnoringCase(CmdStrings.MATCH))
                 {
                     // Read pattern for keys filter
-                    var sbPattern = input.parseState.GetArgSliceByRef(currTokenIdx++).SpanByte;
+                    var sbPattern = input.parseState.GetArgSliceByRef(currTokenIdx++);
                     pattern = sbPattern.ToPointer();
                     patternLength = sbPattern.Length;
                 }
