--- conflicted
+++ resolved
@@ -23,11 +23,7 @@
         /// <param name="output"></param>
         /// <param name="sizeChange"></param>
         /// <returns></returns>
-<<<<<<< HEAD
-        bool Operate(ref ObjectInput input, ref GarnetObjectStoreOutput output, byte respProtocolVersion, out long sizeChange);
-=======
         bool Operate(ref ObjectInput input, ref ObjectOutput output, byte respProtocolVersion, out long sizeChange);
->>>>>>> 04c8fcf9
 
         /// <summary>
         /// Scan the items of the collection
