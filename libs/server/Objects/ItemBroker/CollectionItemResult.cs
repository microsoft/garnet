--- conflicted
+++ resolved
@@ -20,11 +20,6 @@
             Items = items;
         }
 
-<<<<<<< HEAD
-        private CollectionItemResult(bool isForceUnblocked)
-        {
-            IsForceUnblocked = isForceUnblocked;
-=======
         public CollectionItemResult(byte[] key, double score, byte[] item)
         {
             Key = key;
@@ -37,7 +32,11 @@
             Key = key;
             Scores = scores;
             Items = items;
->>>>>>> 0cd87b00
+        }
+
+        private CollectionItemResult(bool isForceUnblocked)
+        {
+            IsForceUnblocked = isForceUnblocked;
         }
 
         /// <summary>
@@ -66,15 +65,14 @@
         internal byte[][] Items { get; }
 
         /// <summary>
-<<<<<<< HEAD
+        /// Scores associated with the items retrieved from the collection
+        /// </summary>
+        internal double[] Scores { get; }
+
+        /// <summary>
         /// Gets a value indicating whether the item retrieval was force unblocked.
         /// </summary>
         internal readonly bool IsForceUnblocked { get; }
-=======
-        /// Scores associated with the items retrieved from the collection
-        /// </summary>
-        internal double[] Scores { get; }
->>>>>>> 0cd87b00
 
         /// <summary>
         /// Instance of empty result
