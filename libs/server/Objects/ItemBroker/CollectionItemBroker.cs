﻿// Copyright (c) Microsoft Corporation.
// Licensed under the MIT license.

using System;
using System.Collections.Concurrent;
using System.Collections.Generic;
using System.Diagnostics;
using System.Threading;
using System.Threading.Tasks;
using Tsavorite.core;

namespace Garnet.server
{
    /// <summary>
    /// This class brokers collection items for blocking operations.
    /// When a supported blocking command is initiated, RespServerSession will call the GetCollectionItemAsync method
    /// with the desired object type and operation and a list of keys to the desired objects.
    /// When an item is added to a collection, the StorageSession will call the Publish method with the relevant object key
    /// to notify the broker that a new item may be available.
    /// The main loop, in the Start method, listens for published item additions as well as new observers
    /// and notifies the calling method if an item was found.
    /// </summary>
    public class CollectionItemBroker : IDisposable
    {
        // Queue of events to be handled by the main loops
        private AsyncQueue<BrokerEventBase> BrokerEventsQueue => brokerEventsQueueLazy.Value;

        // Mapping of RespServerSession ID (ObjectStoreSessionID) to observer instance
        private ConcurrentDictionary<int, CollectionItemObserver> SessionIdToObserver => sessionIdToObserverLazy.Value;

        // Mapping of observed keys to queue of observers, by order of subscription
        private Dictionary<byte[], Queue<CollectionItemObserver>> KeysToObservers => keysToObserversLazy.Value;

        private readonly Lazy<AsyncQueue<BrokerEventBase>> brokerEventsQueueLazy = new();
        private readonly Lazy<ConcurrentDictionary<int, CollectionItemObserver>> sessionIdToObserverLazy = new();
        private readonly Lazy<Dictionary<byte[], Queue<CollectionItemObserver>>> keysToObserversLazy =
            new(() => new Dictionary<byte[], Queue<CollectionItemObserver>>(ByteArrayComparer.Instance));

        // Cancellation token for the main loop
        private readonly CancellationTokenSource cts = new();
        // Synchronization event for awaiting main loop to finish
        private readonly ManualResetEventSlim done = new(true);
        private readonly ReaderWriterLockSlim isStartedLock = new();
        private readonly ReaderWriterLockSlim keysToObserversLock = new();

        private bool disposed = false;
        private bool isStarted = false;

        /// <summary>
        /// Tries to get the observer associated with the given session ID.
        /// </summary>
        /// <param name="sessionId">The ID of the session to retrieve the observer for.</param>
        /// <param name="observer">When this method returns, contains the observer associated with the specified session ID, if the session ID is found; otherwise, null. This parameter is passed uninitialized.</param>
        /// <returns>true if the observer is found; otherwise, false.</returns>
        internal bool TryGetObserver(int sessionId, out CollectionItemObserver observer)
        {
            return SessionIdToObserver.TryGetValue(sessionId, out observer);
        }

        /// <summary>
        /// Asynchronously wait for item from collection object
        /// </summary>
        /// <param name="command">RESP command</param>
        /// <param name="keys">Keys of objects to observe</param>
        /// <param name="session">Calling session instance</param>
        /// <param name="timeoutInSeconds">Timeout of operation (in seconds, 0 for waiting indefinitely)</param>
        /// <param name="cmdArgs">Additional arguments for command</param>
        /// <returns>Result of operation</returns>
        internal async Task<CollectionItemResult> GetCollectionItemAsync(RespCommand command, byte[][] keys,
            RespServerSession session, double timeoutInSeconds, ArgSlice[] cmdArgs = null)
        {
            var observer = new CollectionItemObserver(session, command, cmdArgs);
            return await this.GetCollectionItemAsync(observer, keys, timeoutInSeconds);
        }

        /// <summary>
        /// Asynchronously wait for item from collection object at srcKey and
        /// atomically add it to collection at dstKey
        /// </summary>
        /// <param name="command">RESP command</param>
        /// <param name="srcKey">Key of the object to observe</param>
        /// <param name="session">Calling session instance</param>
        /// <param name="timeoutInSeconds">Timeout of operation (in seconds, 0 for waiting indefinitely)</param>
        /// <param name="cmdArgs">Additional arguments for command</param>
        /// <returns>Result of operation</returns>
        internal async Task<CollectionItemResult> MoveCollectionItemAsync(RespCommand command, byte[] srcKey,
            RespServerSession session, double timeoutInSeconds, ArgSlice[] cmdArgs)
        {
            var observer = new CollectionItemObserver(session, command, cmdArgs);
            return await this.GetCollectionItemAsync(observer, [srcKey], timeoutInSeconds);
        }

        private async Task<CollectionItemResult> GetCollectionItemAsync(CollectionItemObserver observer, byte[][] keys,
            double timeoutInSeconds)
        {
            // Add the session ID to observer mapping
            SessionIdToObserver.TryAdd(observer.Session.ObjectStoreSessionID, observer);

            // Add a new observer event to the event queue
            BrokerEventsQueue.Enqueue(new NewObserverEvent(observer, keys));

            // Check if main loop has started, if not, start the main loop
            if (!isStarted)
            {
                isStartedLock.EnterUpgradeableReadLock();
                try
                {
                    if (!isStarted)
                    {
                        isStartedLock.EnterWriteLock();
                        try
                        {
                            _ = Task.Run(Start);
                            isStarted = true;
                        }
                        finally
                        {
                            isStartedLock.ExitWriteLock();
                        }
                    }
                }
                finally
                {
                    isStartedLock.ExitUpgradeableReadLock();
                }
            }

            var timeout = timeoutInSeconds == 0
                ? TimeSpan.FromMilliseconds(-1)
                : TimeSpan.FromSeconds(timeoutInSeconds);

            try
            {
                // Wait for either the result found notification or the timeout to expire
                await observer.ResultFoundSemaphore.WaitAsync(timeout, observer.CancellationTokenSource.Token);
            }
            catch (OperationCanceledException)
            {
                // Session is disposed
            }

            SessionIdToObserver.TryRemove(observer.Session.ObjectStoreSessionID, out _);

            // Check if observer is still waiting for result
            if (observer.Status == ObserverStatus.WaitingForResult)
            {
                // Try to set the observer result to an empty one
                observer.HandleSetResult(CollectionItemResult.Empty);
            }

            return observer.Result;
        }

        /// <summary>
        /// Notify broker that an item was added to a collection object in specified key
        /// </summary>
        /// <param name="key">Key of the updated collection object</param>
        internal void HandleCollectionUpdate(byte[] key)
        {
            // Check if main loop is started
            isStartedLock.EnterReadLock();
            try
            {
                if (!isStarted) return;
            }
            finally
            {
                isStartedLock.ExitReadLock();
            }


            // Check if there are any observers to specified key
            if (!KeysToObservers.ContainsKey(key) || KeysToObservers[key].Count == 0)
            {
                keysToObserversLock.EnterReadLock();
                try
                {
                    if (!KeysToObservers.ContainsKey(key) || KeysToObservers[key].Count == 0) return;
                }
                finally
                {
                    keysToObserversLock.ExitReadLock();
                }
            }

            // Add collection updated event to queue
            BrokerEventsQueue.Enqueue(new CollectionUpdatedEvent(key));
        }

        /// <summary>
        /// Notify broker that a RespServerSession object is being disposed
        /// </summary>
        /// <param name="session">The disposed session</param>
        internal void HandleSessionDisposed(RespServerSession session)
        {
            // Try to remove session ID from mapping & get the observer object for the specified session, if exists
            if (!SessionIdToObserver.TryRemove(session.ObjectStoreSessionID, out var observer))
                return;

            // Change observer status to reflect that its session has been disposed
            observer.HandleSessionDisposed();
        }

        /// <summary>
        /// Calls the appropriate method based on the broker event type
        /// </summary>
        /// <param name="brokerEvent"></param>
        private void HandleBrokerEvent(BrokerEventBase brokerEvent)
        {
            switch (brokerEvent)
            {
                case NewObserverEvent noe:
                    InitializeObserver(noe.Observer, noe.Keys);
                    return;
                case CollectionUpdatedEvent cue:
                    TryAssignItemFromKey(cue.Key);
                    return;
            }
        }

        /// <summary>
        /// Handles a new observer
        /// </summary>
        /// <param name="observer">The new observer instance</param>
        /// <param name="keys">Keys observed by the new observer</param>
        private void InitializeObserver(CollectionItemObserver observer, byte[][] keys)
        {
            // This lock is for synchronization with incoming collection updated events 
            keysToObserversLock.EnterWriteLock();
            try
            {
                // Iterate over the keys in order, set the observer's result if collection in key contains an item
                foreach (var key in keys)
                {
                    // If the key already has a non-empty observer queue, it does not have an item to retrieve
                    // Otherwise, try to retrieve next available item
                    if ((KeysToObservers.ContainsKey(key) && KeysToObservers[key].Count > 0) ||
                        !TryGetResult(key, observer.Session.storageSession, observer.Command, observer.CommandArgs,
                            out _, out var result)) continue;

                    // An item was found - set the observer result and return
                    SessionIdToObserver.TryRemove(observer.Session.ObjectStoreSessionID, out _);
                    observer.HandleSetResult(result);
                    return;
                }

                // No item was found, enqueue new observer in every observed keys queue
                foreach (var key in keys)
                {
                    if (!KeysToObservers.ContainsKey(key))
                        KeysToObservers.Add(key, new Queue<CollectionItemObserver>());

                    KeysToObservers[key].Enqueue(observer);
                }
            }
            finally
            {
                keysToObserversLock.ExitWriteLock();
            }
        }

        /// <summary>
        /// Try to assign item available (if exists) with next ready observer in queue
        /// </summary>
        /// <param name="key">Key of collection from which to assign item</param>
        /// <returns>True if successful in assigning item</returns>
        private bool TryAssignItemFromKey(byte[] key)
        {
            // If queue doesn't exist for key or is empty, nothing to do
            if (!KeysToObservers.TryGetValue(key, out var observers) || observers.Count == 0)
                return false;

            // Peek at next observer in queue
            while (observers.TryPeek(out var observer))
            {
                // If observer is not waiting for result, dequeue it and continue to next observer in queue
                if (observer.Status != ObserverStatus.WaitingForResult)
                {
                    observers.Dequeue();
                    continue;
                }

                observer.ObserverStatusLock.EnterUpgradeableReadLock();
                try
                {
                    // If observer is not waiting for result, dequeue it and continue to next observer in queue
                    if (observer.Status != ObserverStatus.WaitingForResult)
                    {
                        observers.Dequeue();
                        continue;
                    }

                    // Try to get next available item from object stored in key
                    if (!TryGetResult(key, observer.Session.storageSession, observer.Command, observer.CommandArgs,
                            out var currCount, out var result))
                    {
                        // If unsuccessful getting next item but there is at least one item in the collection,
                        // continue to next observer in the queue, otherwise return
                        if (currCount > 0) continue;
                        return false;
                    }

                    // Dequeue the observer, and set the observer's result
                    observers.TryDequeue(out observer);

                    SessionIdToObserver.TryRemove(observer!.Session.ObjectStoreSessionID, out _);
                    observer.HandleSetResult(result);

                    return true;
                }
                finally
                {
                    observer.ObserverStatusLock.ExitUpgradeableReadLock();
                }
            }

            return false;
        }

        /// <summary>
        /// Try to get next available item from list object
        /// </summary>
        /// <param name="listObj">List object</param>
        /// <param name="command">RESP command</param>
        /// <param name="nextItem">Item retrieved</param>
        /// <returns>True if found available item</returns>
        private static bool TryGetNextListItem(ListObject listObj, RespCommand command, out byte[] nextItem)
        {
            nextItem = default;

            // If object has no items, return
            if (listObj.LnkList.Count == 0) return false;

            // Get the next object according to operation type
            switch (command)
            {
                case RespCommand.BRPOP:
                    nextItem = listObj.LnkList.Last!.Value;
                    listObj.LnkList.RemoveLast();
                    break;
                case RespCommand.BLPOP:
                    nextItem = listObj.LnkList.First!.Value;
                    listObj.LnkList.RemoveFirst();
                    break;
                default:
                    return false;
            }

            listObj.UpdateSize(nextItem, false);

            return true;
        }

        private static bool TryMoveNextListItem(ListObject srcListObj, ListObject dstListObj,
            OperationDirection srcDirection, OperationDirection dstDirection, out byte[] nextItem)
        {
            nextItem = default;

            // If object has no items, return
            if (srcListObj.LnkList.Count == 0) return false;

            // Get the next object according to source direction
            switch (srcDirection)
            {
                case OperationDirection.Right:
                    nextItem = srcListObj.LnkList.Last!.Value;
                    srcListObj.LnkList.RemoveLast();
                    break;
                case OperationDirection.Left:
                    nextItem = srcListObj.LnkList.First!.Value;
                    srcListObj.LnkList.RemoveFirst();
                    break;
                default:
                    return false;
            }

            srcListObj.UpdateSize(nextItem, false);

            // Add the object to the destination according to the destination direction
            switch (dstDirection)
            {
                case OperationDirection.Right:
                    dstListObj.LnkList.AddLast(nextItem);
                    break;
                case OperationDirection.Left:
                    dstListObj.LnkList.AddFirst(nextItem);
                    break;
                default:
                    return false;
            }

            dstListObj.UpdateSize(nextItem);

            return true;
        }

        /// <summary>
        /// Try to get next available item from sorted set object based on command type
        /// BZPOPMIN and BZPOPMAX share same implementation since Dictionary.First() and Last() 
        /// handle the ordering automatically based on sorted set scores
        /// </summary>
        private static unsafe bool TryGetNextSetObjects(byte[] key, SortedSetObject sortedSetObj, RespCommand command, ArgSlice[] cmdArgs, out CollectionItemResult result)
        {
            result = default;

            if (sortedSetObj.Dictionary.Count == 0) return false;

            switch (command)
            {
                case RespCommand.BZPOPMIN:
                case RespCommand.BZPOPMAX:
                    var element = sortedSetObj.PopMinOrMax(command == RespCommand.BZPOPMAX);
                    result = new CollectionItemResult(key, element.Score, element.Element);
                    return true;

                case RespCommand.BZMPOP:
                    var lowScoresFirst = *(bool*)cmdArgs[0].ptr;
                    var popCount = *(int*)cmdArgs[1].ptr;
                    popCount = Math.Min(popCount, sortedSetObj.Dictionary.Count);

                    var scores = new double[popCount];
                    var items = new byte[popCount][];

                    for (int i = 0; i < popCount; i++)
                    {
                        var popResult = sortedSetObj.PopMinOrMax(!lowScoresFirst);
                        scores[i] = popResult.Score;
                        items[i] = popResult.Element;
                    }

                    result = new CollectionItemResult(key, scores, items);
                    return true;

                default:
                    return false;
            }
        }

        private unsafe bool TryGetResult(byte[] key, StorageSession storageSession, RespCommand command, ArgSlice[] cmdArgs, out int currCount, out CollectionItemResult result)
        {
            currCount = default;
            result = default;
            var createTransaction = false;

            var objectType = command switch
            {
                RespCommand.BLPOP or RespCommand.BRPOP or RespCommand.BLMOVE or RespCommand.BLMPOP => GarnetObjectType.List,
                RespCommand.BZPOPMIN or RespCommand.BZPOPMAX or RespCommand.BZMPOP => GarnetObjectType.SortedSet,
                _ => throw new NotSupportedException()
            };

            ArgSlice dstKey = default;
            if (command == RespCommand.BLMOVE)
            {
                dstKey = cmdArgs[0];
            }

            // Create a transaction if not currently in a running transaction
            if (storageSession.txnManager.state != TxnState.Running)
            {
                Debug.Assert(storageSession.txnManager.state == TxnState.None);
                createTransaction = true;
                var asKey = storageSession.scratchBufferManager.CreateArgSlice(key);
                storageSession.txnManager.SaveKeyEntryToLock(asKey, true, LockType.Exclusive);

                if (command == RespCommand.BLMOVE)
                {
                    storageSession.txnManager.SaveKeyEntryToLock(dstKey, true, LockType.Exclusive);
                }

                _ = storageSession.txnManager.Run(true);
            }

            var objectTransactionalContext = storageSession.txnManager.ObjectStoreTransactionalContext;

            try
            {
                // Get the object stored at key
                var statusOp = storageSession.GET(key, out var osObject, ref objectTransactionalContext);
                if (statusOp == GarnetStatus.NOTFOUND) return false;

                IGarnetObject dstObj = null;
                byte[] arrDstKey = default;
                if (command == RespCommand.BLMOVE)
                {
                    arrDstKey = dstKey.ToArray();
<<<<<<< HEAD
                    var dstStatusOp = storageSession.GET(arrDstKey, out var osDstObject, ref objectTransactionalContext);
                    if (dstStatusOp != GarnetStatus.NOTFOUND) dstObj = osDstObject.garnetObject;
=======
                    var dstStatusOp = storageSession.GET(arrDstKey, out var osDstObject, ref objectLockableContext);
                    if (dstStatusOp != GarnetStatus.NOTFOUND) dstObj = osDstObject.GarnetObject;
>>>>>>> e627748b
                }

                // Check for type match between the observer and the actual object type
                // If types match, get next item based on item type
                switch (osObject.GarnetObject)
                {
                    case ListObject listObj:
                        currCount = listObj.LnkList.Count;
                        if (objectType != GarnetObjectType.List) return false;
                        if (currCount == 0) return false;

                        switch (command)
                        {
                            case RespCommand.BLPOP:
                            case RespCommand.BRPOP:
                                var isSuccessful = TryGetNextListItem(listObj, command, out var nextItem);
                                result = new CollectionItemResult(key, nextItem);
                                return isSuccessful;
                            case RespCommand.BLMOVE:
                                ListObject dstList;
                                var newObj = false;
                                if (dstObj == null)
                                {
                                    dstList = new ListObject();
                                    newObj = true;
                                }
                                else if (dstObj is ListObject tmpDstList)
                                {
                                    dstList = tmpDstList;
                                }
                                else return false;

                                isSuccessful = TryMoveNextListItem(listObj, dstList, (OperationDirection)cmdArgs[1].ReadOnlySpan[0],
                                    (OperationDirection)cmdArgs[2].ReadOnlySpan[0], out nextItem);
                                result = new CollectionItemResult(key, nextItem);

                                if (isSuccessful && newObj)
                                {
                                    isSuccessful = storageSession.SET(arrDstKey, dstList, ref objectTransactionalContext) ==
                                                   GarnetStatus.OK;
                                }

                                return isSuccessful;
                            case RespCommand.BLMPOP:
                                var popDirection = (OperationDirection)cmdArgs[0].ReadOnlySpan[0];
                                var popCount = *(int*)(cmdArgs[1].ptr);
                                popCount = Math.Min(popCount, listObj.LnkList.Count);

                                var items = new byte[popCount][];
                                for (var i = 0; i < popCount; i++)
                                {
                                    var _ = TryGetNextListItem(listObj, popDirection == OperationDirection.Left ? RespCommand.BLPOP : RespCommand.BRPOP, out items[i]); // Return can be ignored because it is guaranteed to return true
                                }

                                result = new CollectionItemResult(key, items);
                                return true;
                            default:
                                return false;
                        }
                    case SortedSetObject setObj:
                        currCount = setObj.Dictionary.Count;
                        if (objectType != GarnetObjectType.SortedSet)
                            return false;
                        if (currCount == 0)
                            return false;

                        return TryGetNextSetObjects(key, setObj, command, cmdArgs, out result);

                    default:
                        return false;
                }
            }
            finally
            {
                if (createTransaction)
                    storageSession.txnManager.Commit(true);
            }
        }

        /// <summary>
        /// Broker's main loop logic
        /// </summary>
        /// <returns>Task</returns>
        private async Task Start()
        {
            try
            {
                // Repeat while not disposed or cancelled
                while (!disposed && !cts.IsCancellationRequested)
                {
                    // Try to synchronously get the next event
                    if (!BrokerEventsQueue.TryDequeue(out var nextEvent))
                    {
                        // Asynchronously dequeue next event in broker's queue
                        // once event is dequeued successfully, call handler method
                        try
                        {
                            nextEvent = await BrokerEventsQueue.DequeueAsync(cts.Token);
                        }
                        catch (OperationCanceledException)
                        {
                            // Ignored
                        }
                    }

                    if (nextEvent == default) continue;

                    HandleBrokerEvent(nextEvent);
                }
            }
            finally
            {
                done.Set();
            }
        }

        /// <inheritdoc />
        public void Dispose()
        {
            disposed = true;
            cts.Cancel();
            foreach (var observer in SessionIdToObserver.Values)
            {
                if (observer.Status == ObserverStatus.WaitingForResult &&
                    !observer.CancellationTokenSource.IsCancellationRequested)
                {
                    try
                    {
                        observer.CancellationTokenSource.Cancel();
                    }
                    catch (Exception)
                    {
                        // ignored
                    }
                }
            }
            done.Wait();
        }
    }
}<|MERGE_RESOLUTION|>--- conflicted
+++ resolved
@@ -484,13 +484,8 @@
                 if (command == RespCommand.BLMOVE)
                 {
                     arrDstKey = dstKey.ToArray();
-<<<<<<< HEAD
                     var dstStatusOp = storageSession.GET(arrDstKey, out var osDstObject, ref objectTransactionalContext);
-                    if (dstStatusOp != GarnetStatus.NOTFOUND) dstObj = osDstObject.garnetObject;
-=======
-                    var dstStatusOp = storageSession.GET(arrDstKey, out var osDstObject, ref objectLockableContext);
                     if (dstStatusOp != GarnetStatus.NOTFOUND) dstObj = osDstObject.GarnetObject;
->>>>>>> e627748b
                 }
 
                 // Check for type match between the observer and the actual object type
