﻿// Copyright (c) Microsoft Corporation.
// Licensed under the MIT license.

using System;
using System.Collections.Concurrent;
using System.Collections.Generic;
using System.Diagnostics;
using System.Threading;
using System.Threading.Tasks;
using Tsavorite.core;

namespace Garnet.server
{
    /// <summary>
    /// This class brokers collection items for blocking operations.
    /// When a supported blocking command is initiated, RespServerSession will call the GetCollectionItemAsync method
    /// with the desired object type and operation and a list of keys to the desired objects.
    /// When an item is added to a collection, the StorageSession will call the Publish method with the relevant object key
    /// to notify the broker that a new item may be available.
    /// The main loop, in the Start method, listens for published item additions as well as new observers
    /// and notifies the calling method if an item was found.
    /// </summary>
    public class CollectionItemBroker : IDisposable
    {
        // Queue of events to be handled by the main loops
        private AsyncQueue<BrokerEventBase> BrokerEventsQueue => brokerEventsQueueLazy.Value;

        // Mapping of RespServerSession ID (ObjectStoreSessionID) to observer instance
        private ConcurrentDictionary<int, CollectionItemObserver> SessionIdToObserver => sessionIdToObserverLazy.Value;

        // Mapping of observed keys to queue of observers, by order of subscription
        private Dictionary<byte[], Queue<CollectionItemObserver>> KeysToObservers => keysToObserversLazy.Value;

        private readonly Lazy<AsyncQueue<BrokerEventBase>> brokerEventsQueueLazy = new();
        private readonly Lazy<ConcurrentDictionary<int, CollectionItemObserver>> sessionIdToObserverLazy = new();
        private readonly Lazy<Dictionary<byte[], Queue<CollectionItemObserver>>> keysToObserversLazy =
            new(() => new Dictionary<byte[], Queue<CollectionItemObserver>>(ByteArrayComparer.Instance));

        // Cancellation token for the main loop
        private readonly CancellationTokenSource cts = new();
        // Synchronization event for awaiting main loop to finish
        private readonly ManualResetEventSlim done = new(true);
        private readonly ReaderWriterLockSlim isStartedLock = new();
        private readonly ReaderWriterLockSlim keysToObserversLock = new();

        private bool disposed = false;
        private bool isStarted = false;

        /// <summary>
        /// Tries to get the observer associated with the given session ID.
        /// </summary>
        /// <param name="sessionId">The ID of the session to retrieve the observer for.</param>
        /// <param name="observer">When this method returns, contains the observer associated with the specified session ID, if the session ID is found; otherwise, null. This parameter is passed uninitialized.</param>
        /// <returns>true if the observer is found; otherwise, false.</returns>
        internal bool TryGetObserver(int sessionId, out CollectionItemObserver observer)
        {
            return SessionIdToObserver.TryGetValue(sessionId, out observer);
        }

        /// <summary>
        /// Asynchronously wait for item from collection object
        /// </summary>
        /// <param name="command">RESP command</param>
        /// <param name="keys">Keys of objects to observe</param>
        /// <param name="session">Calling session instance</param>
        /// <param name="timeoutInSeconds">Timeout of operation (in seconds, 0 for waiting indefinitely)</param>
        /// <param name="cmdArgs">Additional arguments for command</param>
        /// <returns>Result of operation</returns>
        internal async Task<CollectionItemResult> GetCollectionItemAsync(RespCommand command, byte[][] keys,
            RespServerSession session, double timeoutInSeconds, ArgSlice[] cmdArgs = null)
        {
            var observer = new CollectionItemObserver(session, command, cmdArgs);
            return await this.GetCollectionItemAsync(observer, keys, timeoutInSeconds);
        }

        /// <summary>
        /// Asynchronously wait for item from collection object at srcKey and
        /// atomically add it to collection at dstKey
        /// </summary>
        /// <param name="command">RESP command</param>
        /// <param name="srcKey">Key of the object to observe</param>
        /// <param name="session">Calling session instance</param>
        /// <param name="timeoutInSeconds">Timeout of operation (in seconds, 0 for waiting indefinitely)</param>
        /// <param name="cmdArgs">Additional arguments for command</param>
        /// <returns>Result of operation</returns>
        internal async Task<CollectionItemResult> MoveCollectionItemAsync(RespCommand command, byte[] srcKey,
            RespServerSession session, double timeoutInSeconds, ArgSlice[] cmdArgs)
        {
            var observer = new CollectionItemObserver(session, command, cmdArgs);
            return await this.GetCollectionItemAsync(observer, [srcKey], timeoutInSeconds);
        }

        private async Task<CollectionItemResult> GetCollectionItemAsync(CollectionItemObserver observer, byte[][] keys,
            double timeoutInSeconds)
        {
            // Add the session ID to observer mapping
            SessionIdToObserver.TryAdd(observer.Session.ObjectStoreSessionID, observer);

            // Add a new observer event to the event queue
            BrokerEventsQueue.Enqueue(new NewObserverEvent(observer, keys));

            // Check if main loop has started, if not, start the main loop
            if (!isStarted)
            {
                isStartedLock.EnterUpgradeableReadLock();
                try
                {
                    if (!isStarted)
                    {
                        isStartedLock.EnterWriteLock();
                        try
                        {
                            _ = Task.Run(Start);
                            isStarted = true;
                        }
                        finally
                        {
                            isStartedLock.ExitWriteLock();
                        }
                    }
                }
                finally
                {
                    isStartedLock.ExitUpgradeableReadLock();
                }
            }

            var timeout = timeoutInSeconds == 0
                ? TimeSpan.FromMilliseconds(-1)
                : TimeSpan.FromSeconds(timeoutInSeconds);

            try
            {
                // Wait for either the result found notification or the timeout to expire
                await observer.ResultFoundSemaphore.WaitAsync(timeout, observer.CancellationTokenSource.Token);
            }
            catch (OperationCanceledException)
            {
                // Session is disposed
            }

            SessionIdToObserver.TryRemove(observer.Session.ObjectStoreSessionID, out _);

            // Check if observer is still waiting for result
            if (observer.Status == ObserverStatus.WaitingForResult)
            {
                // Try to set the observer result to an empty one
                observer.HandleSetResult(CollectionItemResult.Empty);
            }

            return observer.Result;
        }

        /// <summary>
        /// Notify broker that an item was added to a collection object in specified key
        /// </summary>
        /// <param name="key">Key of the updated collection object</param>
        internal void HandleCollectionUpdate(byte[] key)
        {
            // Check if main loop is started
            isStartedLock.EnterReadLock();
            try
            {
                if (!isStarted) return;
            }
            finally
            {
                isStartedLock.ExitReadLock();
            }


            // Check if there are any observers to specified key
            if (!KeysToObservers.ContainsKey(key) || KeysToObservers[key].Count == 0)
            {
                keysToObserversLock.EnterReadLock();
                try
                {
                    if (!KeysToObservers.ContainsKey(key) || KeysToObservers[key].Count == 0) return;
                }
                finally
                {
                    keysToObserversLock.ExitReadLock();
                }
            }

            // Add collection updated event to queue
            BrokerEventsQueue.Enqueue(new CollectionUpdatedEvent(key));
        }

        /// <summary>
        /// Notify broker that a RespServerSession object is being disposed
        /// </summary>
        /// <param name="session">The disposed session</param>
        internal void HandleSessionDisposed(RespServerSession session)
        {
            // Try to remove session ID from mapping & get the observer object for the specified session, if exists
            if (!SessionIdToObserver.TryRemove(session.ObjectStoreSessionID, out var observer))
                return;

            // Change observer status to reflect that its session has been disposed
            observer.HandleSessionDisposed();
        }

        /// <summary>
        /// Calls the appropriate method based on the broker event type
        /// </summary>
        /// <param name="brokerEvent"></param>
        private void HandleBrokerEvent(BrokerEventBase brokerEvent)
        {
            switch (brokerEvent)
            {
                case NewObserverEvent noe:
                    InitializeObserver(noe.Observer, noe.Keys);
                    return;
                case CollectionUpdatedEvent cue:
                    TryAssignItemFromKey(cue.Key);
                    return;
            }
        }

        /// <summary>
        /// Handles a new observer
        /// </summary>
        /// <param name="observer">The new observer instance</param>
        /// <param name="keys">Keys observed by the new observer</param>
        private void InitializeObserver(CollectionItemObserver observer, byte[][] keys)
        {
            // This lock is for synchronization with incoming collection updated events 
            keysToObserversLock.EnterWriteLock();
            try
            {
                // Iterate over the keys in order, set the observer's result if collection in key contains an item
                foreach (var key in keys)
                {
                    // If the key already has a non-empty observer queue, it does not have an item to retrieve
                    // Otherwise, try to retrieve next available item
                    if ((KeysToObservers.ContainsKey(key) && KeysToObservers[key].Count > 0) ||
                        !TryGetResult(key, observer.Session.storageSession, observer.Command, observer.CommandArgs,
                            out _, out var result)) continue;

                    // An item was found - set the observer result and return
                    SessionIdToObserver.TryRemove(observer.Session.ObjectStoreSessionID, out _);
                    observer.HandleSetResult(result);
                    return;
                }

                // No item was found, enqueue new observer in every observed keys queue
                foreach (var key in keys)
                {
                    if (!KeysToObservers.ContainsKey(key))
                        KeysToObservers.Add(key, new Queue<CollectionItemObserver>());

                    KeysToObservers[key].Enqueue(observer);
                }
            }
            finally
            {
                keysToObserversLock.ExitWriteLock();
            }
        }

        /// <summary>
        /// Try to assign item available (if exists) with next ready observer in queue
        /// </summary>
        /// <param name="key">Key of collection from which to assign item</param>
        /// <returns>True if successful in assigning item</returns>
        private bool TryAssignItemFromKey(byte[] key)
        {
            // If queue doesn't exist for key or is empty, nothing to do
            if (!KeysToObservers.TryGetValue(key, out var observers) || observers.Count == 0)
                return false;

            // Peek at next observer in queue
            while (observers.TryPeek(out var observer))
            {
                // If observer is not waiting for result, dequeue it and continue to next observer in queue
                if (observer.Status != ObserverStatus.WaitingForResult)
                {
                    observers.Dequeue();
                    continue;
                }

                observer.ObserverStatusLock.EnterUpgradeableReadLock();
                try
                {
                    // If observer is not waiting for result, dequeue it and continue to next observer in queue
                    if (observer.Status != ObserverStatus.WaitingForResult)
                    {
                        observers.Dequeue();
                        continue;
                    }

                    // Try to get next available item from object stored in key
                    if (!TryGetResult(key, observer.Session.storageSession, observer.Command, observer.CommandArgs,
                            out var currCount, out var result))
                    {
                        // If unsuccessful getting next item but there is at least one item in the collection,
                        // continue to next observer in the queue, otherwise return
                        if (currCount > 0) continue;
                        return false;
                    }

                    // Dequeue the observer, and set the observer's result
                    observers.TryDequeue(out observer);

                    SessionIdToObserver.TryRemove(observer!.Session.ObjectStoreSessionID, out _);
                    observer.HandleSetResult(result);

                    return true;
                }
                finally
                {
                    observer.ObserverStatusLock.ExitUpgradeableReadLock();
                }
            }

            return false;
        }

        /// <summary>
        /// Try to get next available item from list object
        /// </summary>
        /// <param name="listObj">List object</param>
        /// <param name="command">RESP command</param>
        /// <param name="nextItem">Item retrieved</param>
        /// <returns>True if found available item</returns>
        private static bool TryGetNextListItem(ListObject listObj, RespCommand command, out byte[] nextItem)
        {
            nextItem = default;

            // If object has no items, return
            if (listObj.LnkList.Count == 0) return false;

            // Get the next object according to operation type
            switch (command)
            {
                case RespCommand.BRPOP:
                    nextItem = listObj.LnkList.Last!.Value;
                    listObj.LnkList.RemoveLast();
                    break;
                case RespCommand.BLPOP:
                    nextItem = listObj.LnkList.First!.Value;
                    listObj.LnkList.RemoveFirst();
                    break;
                default:
                    return false;
            }

            listObj.UpdateSize(nextItem, false);

            return true;
        }

        private static bool TryMoveNextListItem(ListObject srcListObj, ListObject dstListObj,
            OperationDirection srcDirection, OperationDirection dstDirection, out byte[] nextItem)
        {
            nextItem = default;

            // If object has no items, return
            if (srcListObj.LnkList.Count == 0) return false;

            // Get the next object according to source direction
            switch (srcDirection)
            {
                case OperationDirection.Right:
                    nextItem = srcListObj.LnkList.Last!.Value;
                    srcListObj.LnkList.RemoveLast();
                    break;
                case OperationDirection.Left:
                    nextItem = srcListObj.LnkList.First!.Value;
                    srcListObj.LnkList.RemoveFirst();
                    break;
                default:
                    return false;
            }

            srcListObj.UpdateSize(nextItem, false);

            // Add the object to the destination according to the destination direction
            switch (dstDirection)
            {
                case OperationDirection.Right:
                    dstListObj.LnkList.AddLast(nextItem);
                    break;
                case OperationDirection.Left:
                    dstListObj.LnkList.AddFirst(nextItem);
                    break;
                default:
                    return false;
            }

            dstListObj.UpdateSize(nextItem);

            return true;
        }

        /// <summary>
        /// Try to get next available item from sorted set object based on command type
        /// BZPOPMIN and BZPOPMAX share same implementation since Dictionary.First() and Last() 
        /// handle the ordering automatically based on sorted set scores
        /// </summary>
        private static unsafe bool TryGetNextSetObjects(byte[] key, SortedSetObject sortedSetObj, RespCommand command, ArgSlice[] cmdArgs, out CollectionItemResult result)
        {
            result = default;

            if (sortedSetObj.Dictionary.Count == 0) return false;

            switch (command)
            {
                case RespCommand.BZPOPMIN:
                case RespCommand.BZPOPMAX:
                    var element = sortedSetObj.PopMinOrMax(command == RespCommand.BZPOPMAX);
                    result = new CollectionItemResult(key, element.Score, element.Element);
                    return true;

                case RespCommand.BZMPOP:
                    var lowScoresFirst = *(bool*)cmdArgs[0].ptr;
                    var popCount = *(int*)cmdArgs[1].ptr;
                    popCount = Math.Min(popCount, sortedSetObj.Dictionary.Count);

                    var scores = new double[popCount];
                    var items = new byte[popCount][];

                    for (int i = 0; i < popCount; i++)
                    {
                        var popResult = sortedSetObj.PopMinOrMax(!lowScoresFirst);
                        scores[i] = popResult.Score;
                        items[i] = popResult.Element;
                    }

                    result = new CollectionItemResult(key, scores, items);
                    return true;

                default:
                    return false;
            }
        }

        private unsafe bool TryGetResult(byte[] key, StorageSession storageSession, RespCommand command, ArgSlice[] cmdArgs, out int currCount, out CollectionItemResult result)
        {
            currCount = default;
            result = default;
            var createTransaction = false;

            var objectType = command switch
            {
                RespCommand.BLPOP or RespCommand.BRPOP or RespCommand.BLMOVE or RespCommand.BLMPOP => GarnetObjectType.List,
                RespCommand.BZPOPMIN or RespCommand.BZPOPMAX or RespCommand.BZMPOP => GarnetObjectType.SortedSet,
                _ => throw new NotSupportedException()
            };

            ArgSlice dstKey = default;
            if (command == RespCommand.BLMOVE)
                dstKey = cmdArgs[0];

            var asKey = storageSession.scratchBufferManager.CreateArgSlice(key);

            // Create a transaction if not currently in a running transaction
            if (storageSession.txnManager.state != TxnState.Running)
            {
                Debug.Assert(storageSession.txnManager.state == TxnState.None);
                createTransaction = true;
                storageSession.txnManager.SaveKeyEntryToLock(asKey, true, LockType.Exclusive);

                if (command == RespCommand.BLMOVE)
                    storageSession.txnManager.SaveKeyEntryToLock(dstKey, true, LockType.Exclusive);

                _ = storageSession.txnManager.Run(true);
            }

            var objectTransactionalContext = storageSession.txnManager.ObjectStoreTransactionalContext;

            try
            {
                // Get the object stored at key
                var statusOp = storageSession.GET(asKey.SpanByte, out var osObject, ref objectTransactionalContext);
                if (statusOp == GarnetStatus.NOTFOUND) return false;

                IGarnetObject dstObj = null;
                byte[] arrDstKey = default;
                if (command == RespCommand.BLMOVE)
                {
                    arrDstKey = dstKey.ToArray();
<<<<<<< HEAD
                    var dstStatusOp = storageSession.GET(dstKey.SpanByte, out var osDstObject, ref objectTransactionalContext);
                    if (dstStatusOp != GarnetStatus.NOTFOUND) dstObj = osDstObject.garnetObject;
=======
                    var dstStatusOp = storageSession.GET(arrDstKey, out var osDstObject, ref objectTransactionalContext);
                    if (dstStatusOp != GarnetStatus.NOTFOUND) dstObj = osDstObject.GarnetObject;
>>>>>>> ecc0ec65
                }

                // Check for type match between the observer and the actual object type
                // If types match, get next item based on item type
                switch (osObject.GarnetObject)
                {
                    case ListObject listObj:
                        currCount = listObj.LnkList.Count;
                        if (objectType != GarnetObjectType.List) return false;
                        if (currCount == 0) return false;

                        switch (command)
                        {
                            case RespCommand.BLPOP:
                            case RespCommand.BRPOP:
                                var isSuccessful = TryGetNextListItem(listObj, command, out var nextItem);
                                result = new CollectionItemResult(key, nextItem);
                                return isSuccessful;
                            case RespCommand.BLMOVE:
                                ListObject dstList;
                                var newObj = false;
                                if (dstObj == null)
                                {
                                    dstList = new ListObject();
                                    newObj = true;
                                }
                                else if (dstObj is ListObject tmpDstList)
                                {
                                    dstList = tmpDstList;
                                }
                                else return false;

                                isSuccessful = TryMoveNextListItem(listObj, dstList, (OperationDirection)cmdArgs[1].ReadOnlySpan[0],
                                    (OperationDirection)cmdArgs[2].ReadOnlySpan[0], out nextItem);
                                result = new CollectionItemResult(key, nextItem);

                                if (isSuccessful && newObj)
                                {
                                    isSuccessful = storageSession.SET(dstKey.SpanByte, dstList, ref objectTransactionalContext) == GarnetStatus.OK;
                                }

                                return isSuccessful;
                            case RespCommand.BLMPOP:
                                var popDirection = (OperationDirection)cmdArgs[0].ReadOnlySpan[0];
                                var popCount = *(int*)(cmdArgs[1].ptr);
                                popCount = Math.Min(popCount, listObj.LnkList.Count);

                                var items = new byte[popCount][];
                                for (var i = 0; i < popCount; i++)
                                {
                                    var _ = TryGetNextListItem(listObj, popDirection == OperationDirection.Left ? RespCommand.BLPOP : RespCommand.BRPOP, out items[i]); // Return can be ignored because it is guaranteed to return true
                                }

                                result = new CollectionItemResult(key, items);
                                return true;
                            default:
                                return false;
                        }
                    case SortedSetObject setObj:
                        currCount = setObj.Dictionary.Count;
                        if (objectType != GarnetObjectType.SortedSet)
                            return false;
                        if (currCount == 0)
                            return false;

                        return TryGetNextSetObjects(key, setObj, command, cmdArgs, out result);

                    default:
                        return false;
                }
            }
            finally
            {
                if (createTransaction)
                    storageSession.txnManager.Commit(true);
            }
        }

        /// <summary>
        /// Broker's main loop logic
        /// </summary>
        /// <returns>Task</returns>
        private async Task Start()
        {
            try
            {
                // Repeat while not disposed or cancelled
                while (!disposed && !cts.IsCancellationRequested)
                {
                    // Try to synchronously get the next event
                    if (!BrokerEventsQueue.TryDequeue(out var nextEvent))
                    {
                        // Asynchronously dequeue next event in broker's queue
                        // once event is dequeued successfully, call handler method
                        try
                        {
                            nextEvent = await BrokerEventsQueue.DequeueAsync(cts.Token);
                        }
                        catch (OperationCanceledException)
                        {
                            // Ignored
                        }
                    }

                    if (nextEvent == default) continue;

                    HandleBrokerEvent(nextEvent);
                }
            }
            finally
            {
                done.Set();
            }
        }

        /// <inheritdoc />
        public void Dispose()
        {
            disposed = true;
            cts.Cancel();
            foreach (var observer in SessionIdToObserver.Values)
            {
                if (observer.Status == ObserverStatus.WaitingForResult &&
                    !observer.CancellationTokenSource.IsCancellationRequested)
                {
                    try
                    {
                        observer.CancellationTokenSource.Cancel();
                    }
                    catch (Exception)
                    {
                        // ignored
                    }
                }
            }
            done.Wait();
        }
    }
}<|MERGE_RESOLUTION|>--- conflicted
+++ resolved
@@ -481,13 +481,8 @@
                 if (command == RespCommand.BLMOVE)
                 {
                     arrDstKey = dstKey.ToArray();
-<<<<<<< HEAD
                     var dstStatusOp = storageSession.GET(dstKey.SpanByte, out var osDstObject, ref objectTransactionalContext);
-                    if (dstStatusOp != GarnetStatus.NOTFOUND) dstObj = osDstObject.garnetObject;
-=======
-                    var dstStatusOp = storageSession.GET(arrDstKey, out var osDstObject, ref objectTransactionalContext);
                     if (dstStatusOp != GarnetStatus.NOTFOUND) dstObj = osDstObject.GarnetObject;
->>>>>>> ecc0ec65
                 }
 
                 // Check for type match between the observer and the actual object type
