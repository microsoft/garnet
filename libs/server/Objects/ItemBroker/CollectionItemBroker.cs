﻿// Copyright (c) Microsoft Corporation.
// Licensed under the MIT license.

using System;
using System.Collections.Concurrent;
using System.Collections.Generic;
using System.Diagnostics;
using System.Threading;
using System.Threading.Tasks;
using Tsavorite.core;

namespace Garnet.server
{
    /// <summary>
    /// This class brokers collection items for blocking operations.
    /// When a supported blocking command is initiated, RespServerSession will call the GetCollectionItemAsync method
    /// with the desired object type and operation and a list of keys to the desired objects.
    /// When an item is added to a collection, the StorageSession will call the Publish method with the relevant object key
    /// to notify the broker that a new item may be available.
    /// The main loop, in the Start method, listens for published item additions as well as new observers
    /// and notifies the calling method if an item was found.
    /// </summary>
    public class CollectionItemBroker : IDisposable
    {
        // Queue of events to be handled by the main loops
        private AsyncQueue<BrokerEventBase> BrokerEventsQueue => brokerEventsQueueLazy.Value;

        // Mapping of RespServerSession ID (ObjectStoreSessionID) to observer instance
        private ConcurrentDictionary<int, CollectionItemObserver> SessionIdToObserver => sessionIdToObserverLazy.Value;

        // Mapping of observed keys to queue of observers, by order of subscription
        private Dictionary<byte[], Queue<CollectionItemObserver>> KeysToObservers => keysToObserversLazy.Value;

        private readonly Lazy<AsyncQueue<BrokerEventBase>> brokerEventsQueueLazy = new();
        private readonly Lazy<ConcurrentDictionary<int, CollectionItemObserver>> sessionIdToObserverLazy = new();
        private readonly Lazy<Dictionary<byte[], Queue<CollectionItemObserver>>> keysToObserversLazy =
            new(() => new Dictionary<byte[], Queue<CollectionItemObserver>>(ByteArrayComparer.Instance));

        // Cancellation token for the main loop
        private readonly CancellationTokenSource cts = new();
        // Synchronization event for awaiting main loop to finish
        private readonly ManualResetEventSlim done = new(true);
        private readonly ReaderWriterLockSlim isStartedLock = new();
        private readonly ReaderWriterLockSlim keysToObserversLock = new();

        private bool disposed = false;
        private bool isStarted = false;

        /// <summary>
        /// Tries to get the observer associated with the given session ID.
        /// </summary>
        /// <param name="sessionId">The ID of the session to retrieve the observer for.</param>
        /// <param name="observer">When this method returns, contains the observer associated with the specified session ID, if the session ID is found; otherwise, null. This parameter is passed uninitialized.</param>
        /// <returns>true if the observer is found; otherwise, false.</returns>
        internal bool TryGetObserver(int sessionId, out CollectionItemObserver observer)
        {
            return SessionIdToObserver.TryGetValue(sessionId, out observer);
        }

        /// <summary>
        /// Asynchronously wait for item from collection object
        /// </summary>
        /// <param name="command">RESP command</param>
        /// <param name="keys">Keys of objects to observe</param>
        /// <param name="session">Calling session instance</param>
        /// <param name="timeoutInSeconds">Timeout of operation (in seconds, 0 for waiting indefinitely)</param>
        /// <param name="cmdArgs">Additional arguments for command</param>
        /// <returns>Result of operation</returns>
        internal async Task<CollectionItemResult> GetCollectionItemAsync(RespCommand command, byte[][] keys,
            RespServerSession session, double timeoutInSeconds, PinnedSpanByte[] cmdArgs = null)
        {
            var observer = new CollectionItemObserver(session, command, cmdArgs);
            return await this.GetCollectionItemAsync(observer, keys, timeoutInSeconds);
        }

        /// <summary>
        /// Asynchronously wait for item from collection object at srcKey and
        /// atomically add it to collection at dstKey
        /// </summary>
        /// <param name="command">RESP command</param>
        /// <param name="srcKey">Key of the object to observe</param>
        /// <param name="session">Calling session instance</param>
        /// <param name="timeoutInSeconds">Timeout of operation (in seconds, 0 for waiting indefinitely)</param>
        /// <param name="cmdArgs">Additional arguments for command</param>
        /// <returns>Result of operation</returns>
        internal async Task<CollectionItemResult> MoveCollectionItemAsync(RespCommand command, byte[] srcKey,
            RespServerSession session, double timeoutInSeconds, PinnedSpanByte[] cmdArgs)
        {
            var observer = new CollectionItemObserver(session, command, cmdArgs);
            return await this.GetCollectionItemAsync(observer, [srcKey], timeoutInSeconds);
        }

        private async Task<CollectionItemResult> GetCollectionItemAsync(CollectionItemObserver observer, byte[][] keys,
            double timeoutInSeconds)
        {
            // Add the session ID to observer mapping
            SessionIdToObserver.TryAdd(observer.Session.ObjectStoreSessionID, observer);

            // Add a new observer event to the event queue
            BrokerEventsQueue.Enqueue(new NewObserverEvent(observer, keys));

            // Check if main loop has started, if not, start the main loop
            if (!isStarted)
            {
                isStartedLock.EnterUpgradeableReadLock();
                try
                {
                    if (!isStarted)
                    {
                        isStartedLock.EnterWriteLock();
                        try
                        {
                            _ = Task.Run(Start);
                            isStarted = true;
                        }
                        finally
                        {
                            isStartedLock.ExitWriteLock();
                        }
                    }
                }
                finally
                {
                    isStartedLock.ExitUpgradeableReadLock();
                }
            }

            var timeout = timeoutInSeconds == 0
                ? TimeSpan.FromMilliseconds(-1)
                : TimeSpan.FromSeconds(timeoutInSeconds);

            try
            {
                // Wait for either the result found notification or the timeout to expire
                await observer.ResultFoundSemaphore.WaitAsync(timeout, observer.CancellationTokenSource.Token);
            }
            catch (OperationCanceledException)
            {
                // Session is disposed
            }

            SessionIdToObserver.TryRemove(observer.Session.ObjectStoreSessionID, out _);

            // Check if observer is still waiting for result
            if (observer.Status == ObserverStatus.WaitingForResult)
            {
                // Try to set the observer result to an empty one
                observer.HandleSetResult(CollectionItemResult.Empty);
            }

            return observer.Result;
        }

        /// <summary>
        /// Notify broker that an item was added to a collection object in specified key
        /// </summary>
        /// <param name="key">Key of the updated collection object</param>
        internal void HandleCollectionUpdate(byte[] key)
        {
            // Check if main loop is started
            isStartedLock.EnterReadLock();
            try
            {
                if (!isStarted) return;
            }
            finally
            {
                isStartedLock.ExitReadLock();
            }


            // Check if there are any observers to specified key
            if (!KeysToObservers.ContainsKey(key) || KeysToObservers[key].Count == 0)
            {
                keysToObserversLock.EnterReadLock();
                try
                {
                    if (!KeysToObservers.ContainsKey(key) || KeysToObservers[key].Count == 0) return;
                }
                finally
                {
                    keysToObserversLock.ExitReadLock();
                }
            }

            // Add collection updated event to queue
            BrokerEventsQueue.Enqueue(new CollectionUpdatedEvent(key));
        }

        /// <summary>
        /// Notify broker that a RespServerSession object is being disposed
        /// </summary>
        /// <param name="session">The disposed session</param>
        internal void HandleSessionDisposed(RespServerSession session)
        {
            // Try to remove session ID from mapping & get the observer object for the specified session, if exists
            if (!SessionIdToObserver.TryRemove(session.ObjectStoreSessionID, out var observer))
                return;

            // Change observer status to reflect that its session has been disposed
            observer.HandleSessionDisposed();
        }

        /// <summary>
        /// Calls the appropriate method based on the broker event type
        /// </summary>
        /// <param name="brokerEvent"></param>
        private void HandleBrokerEvent(BrokerEventBase brokerEvent)
        {
            switch (brokerEvent)
            {
                case NewObserverEvent noe:
                    InitializeObserver(noe.Observer, noe.Keys);
                    return;
                case CollectionUpdatedEvent cue:
                    TryAssignItemFromKey(cue.Key);
                    return;
            }
        }

        /// <summary>
        /// Handles a new observer
        /// </summary>
        /// <param name="observer">The new observer instance</param>
        /// <param name="keys">Keys observed by the new observer</param>
        private void InitializeObserver(CollectionItemObserver observer, byte[][] keys)
        {
            // This lock is for synchronization with incoming collection updated events 
            keysToObserversLock.EnterWriteLock();
            try
            {
                // Iterate over the keys in order, set the observer's result if collection in key contains an item
                foreach (var key in keys)
                {
                    // If the key already has a non-empty observer queue, it does not have an item to retrieve
                    // Otherwise, try to retrieve next available item
                    if ((KeysToObservers.ContainsKey(key) && KeysToObservers[key].Count > 0) ||
                        !TryGetResult(key, observer.Session.storageSession, observer.Command, observer.CommandArgs,
                            out _, out var result)) continue;

                    // An item was found - set the observer result and return
                    SessionIdToObserver.TryRemove(observer.Session.ObjectStoreSessionID, out _);
                    observer.HandleSetResult(result);
                    return;
                }

                // No item was found, enqueue new observer in every observed keys queue
                foreach (var key in keys)
                {
                    if (!KeysToObservers.ContainsKey(key))
                        KeysToObservers.Add(key, new Queue<CollectionItemObserver>());

                    KeysToObservers[key].Enqueue(observer);
                }
            }
            finally
            {
                keysToObserversLock.ExitWriteLock();
            }
        }

        /// <summary>
        /// Try to assign item available (if exists) with next ready observer in queue
        /// </summary>
        /// <param name="key">Key of collection from which to assign item</param>
        /// <returns>True if successful in assigning item</returns>
        private bool TryAssignItemFromKey(byte[] key)
        {
            // If queue doesn't exist for key or is empty, nothing to do
            if (!KeysToObservers.TryGetValue(key, out var observers) || observers.Count == 0)
                return false;

            // Peek at next observer in queue
            while (observers.TryPeek(out var observer))
            {
                // If observer is not waiting for result, dequeue it and continue to next observer in queue
                if (observer.Status != ObserverStatus.WaitingForResult)
                {
                    observers.Dequeue();
                    continue;
                }

                observer.ObserverStatusLock.EnterUpgradeableReadLock();
                try
                {
                    // If observer is not waiting for result, dequeue it and continue to next observer in queue
                    if (observer.Status != ObserverStatus.WaitingForResult)
                    {
                        observers.Dequeue();
                        continue;
                    }

                    // Try to get next available item from object stored in key
                    if (!TryGetResult(key, observer.Session.storageSession, observer.Command, observer.CommandArgs,
                            out var currCount, out var result))
                    {
                        // If unsuccessful getting next item but there is at least one item in the collection,
                        // continue to next observer in the queue, otherwise return
                        if (currCount > 0) continue;
                        return false;
                    }

                    // Dequeue the observer, and set the observer's result
                    observers.TryDequeue(out observer);

                    SessionIdToObserver.TryRemove(observer!.Session.ObjectStoreSessionID, out _);
                    observer.HandleSetResult(result);

                    return true;
                }
                finally
                {
                    observer.ObserverStatusLock.ExitUpgradeableReadLock();
                }
            }

            return false;
        }

        /// <summary>
        /// Try to get next available item from list object
        /// </summary>
        /// <param name="listObj">List object</param>
        /// <param name="command">RESP command</param>
        /// <param name="nextItem">Item retrieved</param>
        /// <returns>True if found available item</returns>
        private static bool TryGetNextListItem(ListObject listObj, RespCommand command, out byte[] nextItem)
        {
            nextItem = default;

            // If object has no items, return
            if (listObj.LnkList.Count == 0) return false;

            // Get the next object according to operation type
            switch (command)
            {
                case RespCommand.BRPOP:
                    nextItem = listObj.LnkList.Last!.Value;
                    listObj.LnkList.RemoveLast();
                    break;
                case RespCommand.BLPOP:
                    nextItem = listObj.LnkList.First!.Value;
                    listObj.LnkList.RemoveFirst();
                    break;
                default:
                    return false;
            }

            listObj.UpdateSize(nextItem, false);

            return true;
        }

        private static bool TryMoveNextListItem(ListObject srcListObj, ListObject dstListObj,
            OperationDirection srcDirection, OperationDirection dstDirection, out byte[] nextItem)
        {
            nextItem = default;

            // If object has no items, return
            if (srcListObj.LnkList.Count == 0) return false;

            // Get the next object according to source direction
            switch (srcDirection)
            {
                case OperationDirection.Right:
                    nextItem = srcListObj.LnkList.Last!.Value;
                    srcListObj.LnkList.RemoveLast();
                    break;
                case OperationDirection.Left:
                    nextItem = srcListObj.LnkList.First!.Value;
                    srcListObj.LnkList.RemoveFirst();
                    break;
                default:
                    return false;
            }

            srcListObj.UpdateSize(nextItem, false);

            // Add the object to the destination according to the destination direction
            switch (dstDirection)
            {
                case OperationDirection.Right:
                    dstListObj.LnkList.AddLast(nextItem);
                    break;
                case OperationDirection.Left:
                    dstListObj.LnkList.AddFirst(nextItem);
                    break;
                default:
                    return false;
            }

            dstListObj.UpdateSize(nextItem);

            return true;
        }

        /// <summary>
        /// Try to get next available item from sorted set object based on command type
        /// BZPOPMIN and BZPOPMAX share same implementation since Dictionary.First() and Last() 
        /// handle the ordering automatically based on sorted set scores
        /// </summary>
<<<<<<< HEAD
        private static unsafe bool TryGetNextSetObjects(byte[] key, SortedSetObject sortedSetObj, RespCommand command, PinnedSpanByte[] cmdArgs, out CollectionItemResult result)
=======
        private static unsafe bool TryGetNextSetObjects(byte[] key, SortedSetObject sortedSetObj, int count, RespCommand command, ArgSlice[] cmdArgs, out CollectionItemResult result)
>>>>>>> 3eb46a0c
        {
            result = default;

            if (count == 0) return false;

            switch (command)
            {
                case RespCommand.BZPOPMIN:
                case RespCommand.BZPOPMAX:
                    var element = sortedSetObj.PopMinOrMax(command == RespCommand.BZPOPMAX);
                    result = new CollectionItemResult(key, element.Score, element.Element);
                    return true;

                case RespCommand.BZMPOP:
<<<<<<< HEAD
                    var lowScoresFirst = *(bool*)cmdArgs[0].ToPointer();
                    var popCount = *(int*)cmdArgs[1].ToPointer();
                    popCount = Math.Min(popCount, sortedSetObj.Dictionary.Count);
=======
                    var lowScoresFirst = *(bool*)cmdArgs[0].ptr;
                    var popCount = *(int*)cmdArgs[1].ptr;
                    popCount = Math.Min(popCount, count);
>>>>>>> 3eb46a0c

                    var scores = new double[popCount];
                    var items = new byte[popCount][];

                    for (int i = 0; i < popCount; i++)
                    {
                        var popResult = sortedSetObj.PopMinOrMax(!lowScoresFirst);
                        scores[i] = popResult.Score;
                        items[i] = popResult.Element;
                    }

                    result = new CollectionItemResult(key, scores, items);
                    return true;

                default:
                    return false;
            }
        }

        private unsafe bool TryGetResult(byte[] key, StorageSession storageSession, RespCommand command, PinnedSpanByte[] cmdArgs, out int currCount, out CollectionItemResult result)
        {
            currCount = default;
            result = default;
            var createTransaction = false;

            var objectType = command switch
            {
                RespCommand.BLPOP or RespCommand.BRPOP or RespCommand.BLMOVE or RespCommand.BLMPOP => GarnetObjectType.List,
                RespCommand.BZPOPMIN or RespCommand.BZPOPMAX or RespCommand.BZMPOP => GarnetObjectType.SortedSet,
                _ => throw new NotSupportedException()
            };

            PinnedSpanByte dstKey = default;
            if (command == RespCommand.BLMOVE)
                dstKey = cmdArgs[0];

            var asKey = storageSession.scratchBufferManager.CreateArgSlice(key);

            // Create a transaction if not currently in a running transaction
            if (storageSession.txnManager.state != TxnState.Running)
            {
                Debug.Assert(storageSession.txnManager.state == TxnState.None);
                createTransaction = true;
                storageSession.txnManager.SaveKeyEntryToLock(asKey, true, LockType.Exclusive);

                if (command == RespCommand.BLMOVE)
                    storageSession.txnManager.SaveKeyEntryToLock(dstKey, true, LockType.Exclusive);

                _ = storageSession.txnManager.Run(true);
            }

            var objectTransactionalContext = storageSession.txnManager.ObjectStoreTransactionalContext;

            try
            {
                // Get the object stored at key
                var statusOp = storageSession.GET(asKey, out var osObject, ref objectTransactionalContext);
                if (statusOp == GarnetStatus.NOTFOUND) return false;

                IGarnetObject dstObj = null;
                if (command == RespCommand.BLMOVE)
                {
                    var dstStatusOp = storageSession.GET(dstKey, out var osDstObject, ref objectTransactionalContext);
                    if (dstStatusOp != GarnetStatus.NOTFOUND) dstObj = osDstObject.GarnetObject;
                }

                // Check for type match between the observer and the actual object type
                // If types match, get next item based on item type
                switch (osObject.GarnetObject)
                {
                    case ListObject listObj:
                        currCount = listObj.LnkList.Count;
                        if (objectType != GarnetObjectType.List) return false;
                        if (currCount == 0) return false;

                        switch (command)
                        {
                            case RespCommand.BLPOP:
                            case RespCommand.BRPOP:
                                var isSuccessful = TryGetNextListItem(listObj, command, out var nextItem);
                                result = new CollectionItemResult(key, nextItem);
                                return isSuccessful;
                            case RespCommand.BLMOVE:
                                ListObject dstList;
                                var newObj = false;
                                if (dstObj == null)
                                {
                                    dstList = new ListObject();
                                    newObj = true;
                                }
                                else if (dstObj is ListObject tmpDstList)
                                {
                                    dstList = tmpDstList;
                                }
                                else return false;

                                isSuccessful = TryMoveNextListItem(listObj, dstList, (OperationDirection)cmdArgs[1].ReadOnlySpan[0],
                                    (OperationDirection)cmdArgs[2].ReadOnlySpan[0], out nextItem);
                                result = new CollectionItemResult(key, nextItem);

                                if (isSuccessful && newObj)
                                {
                                    isSuccessful = storageSession.SET(dstKey, dstList, ref objectTransactionalContext) == GarnetStatus.OK;
                                }

                                return isSuccessful;
                            case RespCommand.BLMPOP:
                                var popDirection = (OperationDirection)cmdArgs[0].ReadOnlySpan[0];
                                var popCount = *(int*)(cmdArgs[1].ToPointer());
                                popCount = Math.Min(popCount, listObj.LnkList.Count);

                                var items = new byte[popCount][];
                                for (var i = 0; i < popCount; i++)
                                {
                                    var _ = TryGetNextListItem(listObj, popDirection == OperationDirection.Left ? RespCommand.BLPOP : RespCommand.BRPOP, out items[i]); // Return can be ignored because it is guaranteed to return true
                                }

                                result = new CollectionItemResult(key, items);
                                return true;
                            default:
                                return false;
                        }
                    case SortedSetObject setObj:
                        currCount = setObj.Count();
                        if (objectType != GarnetObjectType.SortedSet)
                            return false;
                        if (currCount == 0)
                            return false;

                        return TryGetNextSetObjects(key, setObj, currCount, command, cmdArgs, out result);

                    default:
                        return false;
                }
            }
            finally
            {
                if (createTransaction)
                    storageSession.txnManager.Commit(true);
            }
        }

        /// <summary>
        /// Broker's main loop logic
        /// </summary>
        /// <returns>Task</returns>
        private async Task Start()
        {
            try
            {
                // Repeat while not disposed or cancelled
                while (!disposed && !cts.IsCancellationRequested)
                {
                    // Try to synchronously get the next event
                    if (!BrokerEventsQueue.TryDequeue(out var nextEvent))
                    {
                        // Asynchronously dequeue next event in broker's queue
                        // once event is dequeued successfully, call handler method
                        try
                        {
                            nextEvent = await BrokerEventsQueue.DequeueAsync(cts.Token);
                        }
                        catch (OperationCanceledException)
                        {
                            // Ignored
                        }
                    }

                    if (nextEvent == default) continue;

                    HandleBrokerEvent(nextEvent);
                }
            }
            finally
            {
                done.Set();
            }
        }

        /// <inheritdoc />
        public void Dispose()
        {
            disposed = true;
            cts.Cancel();
            foreach (var observer in SessionIdToObserver.Values)
            {
                if (observer.Status == ObserverStatus.WaitingForResult &&
                    !observer.CancellationTokenSource.IsCancellationRequested)
                {
                    try
                    {
                        observer.CancellationTokenSource.Cancel();
                    }
                    catch (Exception)
                    {
                        // ignored
                    }
                }
            }
            done.Wait();
        }
    }
}<|MERGE_RESOLUTION|>--- conflicted
+++ resolved
@@ -399,11 +399,7 @@
         /// BZPOPMIN and BZPOPMAX share same implementation since Dictionary.First() and Last() 
         /// handle the ordering automatically based on sorted set scores
         /// </summary>
-<<<<<<< HEAD
-        private static unsafe bool TryGetNextSetObjects(byte[] key, SortedSetObject sortedSetObj, RespCommand command, PinnedSpanByte[] cmdArgs, out CollectionItemResult result)
-=======
-        private static unsafe bool TryGetNextSetObjects(byte[] key, SortedSetObject sortedSetObj, int count, RespCommand command, ArgSlice[] cmdArgs, out CollectionItemResult result)
->>>>>>> 3eb46a0c
+        private static unsafe bool TryGetNextSetObjects(byte[] key, SortedSetObject sortedSetObj, int count, RespCommand command, PinnedSpanByte[] cmdArgs, out CollectionItemResult result)
         {
             result = default;
 
@@ -418,15 +414,9 @@
                     return true;
 
                 case RespCommand.BZMPOP:
-<<<<<<< HEAD
                     var lowScoresFirst = *(bool*)cmdArgs[0].ToPointer();
                     var popCount = *(int*)cmdArgs[1].ToPointer();
-                    popCount = Math.Min(popCount, sortedSetObj.Dictionary.Count);
-=======
-                    var lowScoresFirst = *(bool*)cmdArgs[0].ptr;
-                    var popCount = *(int*)cmdArgs[1].ptr;
                     popCount = Math.Min(popCount, count);
->>>>>>> 3eb46a0c
 
                     var scores = new double[popCount];
                     var items = new byte[popCount][];
