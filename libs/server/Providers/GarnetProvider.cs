// Copyright (c) Microsoft Corporation.
// Licensed under the MIT license.

using System.Threading;
using Garnet.common;
using Garnet.networking;
using Tsavorite.core;

namespace Garnet.server
{
    using MainStoreAllocator = SpanByteAllocator<StoreFunctions<SpanByteComparer, SpanByteRecordDisposer>>;
    using MainStoreFunctions = StoreFunctions<SpanByteComparer, SpanByteRecordDisposer>;

    /// <summary>
    /// Session provider for Garnet
    /// </summary>
    public sealed class GarnetProvider : TsavoriteKVProviderBase<PinnedSpanByte, SpanByteAndMemory, MainStoreFunctions, MainStoreAllocator>
    {
        readonly StoreWrapper storeWrapper;

        long lastSessionId;

        /// <summary>
        /// StoreWrapper
        /// </summary>
        internal StoreWrapper StoreWrapper => storeWrapper;

        /// <summary>
        /// Create SpanByte TsavoriteKV backend for Garnet
        /// </summary>
        /// <param name="storeWrapper"></param>
        /// <param name="broker"></param>
        /// <param name="maxSizeSettings"></param>        
<<<<<<< HEAD
        public GarnetProvider(StoreWrapper storeWrapper, SubscribeBroker broker = null, MaxSizeSettings maxSizeSettings = default)
            : base(storeWrapper.store, broker, recoverStore:false, maxSizeSettings)
=======
        public GarnetProvider(StoreWrapper storeWrapper,
            SubscribeBroker broker = null,
            MaxSizeSettings maxSizeSettings = default)
            : base(new SpanByteServerSerializer(), broker, maxSizeSettings)
>>>>>>> 3eb46a0c
        {
            this.storeWrapper = storeWrapper;
        }

        /// <summary>
        /// Start
        /// </summary>
        public void Start()
            => storeWrapper.Start();

        /// <summary>
        /// Recover
        /// </summary>
        public void Recover()
            => storeWrapper.Recover();

        /// <summary>
        /// Dispose
        /// </summary>
        public void Dispose()
        {
            storeWrapper.Dispose();
        }

        /// <inheritdoc />
        public override IMessageConsumer GetSession(WireFormat wireFormat, INetworkSender networkSender)
            => (wireFormat == WireFormat.ASCII)
                ? new RespServerSession(Interlocked.Increment(ref lastSessionId), networkSender, storeWrapper, broker, authenticator: null, enableScripts: true)
                : throw new GarnetException($"Unsupported wireFormat {wireFormat}");
    }
}<|MERGE_RESOLUTION|>--- conflicted
+++ resolved
@@ -31,15 +31,8 @@
         /// <param name="storeWrapper"></param>
         /// <param name="broker"></param>
         /// <param name="maxSizeSettings"></param>        
-<<<<<<< HEAD
         public GarnetProvider(StoreWrapper storeWrapper, SubscribeBroker broker = null, MaxSizeSettings maxSizeSettings = default)
-            : base(storeWrapper.store, broker, recoverStore:false, maxSizeSettings)
-=======
-        public GarnetProvider(StoreWrapper storeWrapper,
-            SubscribeBroker broker = null,
-            MaxSizeSettings maxSizeSettings = default)
-            : base(new SpanByteServerSerializer(), broker, maxSizeSettings)
->>>>>>> 3eb46a0c
+            : base(broker, maxSizeSettings)
         {
             this.storeWrapper = storeWrapper;
         }
