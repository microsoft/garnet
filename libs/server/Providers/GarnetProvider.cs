--- conflicted
+++ resolved
@@ -32,15 +32,8 @@
         /// <param name="storeWrapper"></param>
         /// <param name="broker"></param>
         /// <param name="maxSizeSettings"></param>        
-<<<<<<< HEAD
-        public GarnetProvider(StoreWrapper storeWrapper, SubscribeBroker<SpanByte, IKeySerializer> broker = null, MaxSizeSettings maxSizeSettings = default)
-            : base(storeWrapper.store, broker, false, maxSizeSettings)
-=======
-        public GarnetProvider(StoreWrapper storeWrapper,
-            SubscribeBroker broker = null,
-            MaxSizeSettings maxSizeSettings = default)
-            : base(storeWrapper.store, new(), broker, false, maxSizeSettings)
->>>>>>> ecc0ec65
+        public GarnetProvider(StoreWrapper storeWrapper, SubscribeBroker broker = null, MaxSizeSettings maxSizeSettings = default)
+            : base(storeWrapper.store, broker, recoverStore:false, maxSizeSettings)
         {
             this.storeWrapper = storeWrapper;
         }
@@ -71,7 +64,7 @@
         /// <inheritdoc />
         public override IMessageConsumer GetSession(WireFormat wireFormat, INetworkSender networkSender)
             => (wireFormat == WireFormat.ASCII)
-                ? new RespServerSession(Interlocked.Increment(ref lastSessionId), networkSender, storeWrapper, broker, null, true)
+                ? new RespServerSession(Interlocked.Increment(ref lastSessionId), networkSender, storeWrapper, broker, authenticator: null, enableScripts: true)
                 : throw new GarnetException($"Unsupported wireFormat {wireFormat}");
     }
 }