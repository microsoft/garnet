﻿// Copyright (c) Microsoft Corporation.
// Licensed under the MIT license.

using System;

namespace Garnet.server
{
    public sealed class CheckpointMetadata
    {
        public long storeVersion;
        public Guid storeHlogToken;
        public Guid storeIndexToken;
        public AofAddress storeCheckpointCoveredAofAddress;
        public string storePrimaryReplId;

<<<<<<< HEAD
        public CheckpointMetadata()
=======
        public long objectStoreVersion;
        public Guid objectStoreHlogToken;
        public Guid objectStoreIndexToken;
        public AofAddress objectCheckpointCoveredAofAddress;
        public string objectStorePrimaryReplId;

        public CheckpointMetadata(int sublogCount)
>>>>>>> 4c04c9d0
        {
            storeVersion = -1;
            storeHlogToken = default;
            storeIndexToken = default;
            storeCheckpointCoveredAofAddress = AofAddress.Create(sublogCount, 0);
            storePrimaryReplId = null;
<<<<<<< HEAD
=======

            objectStoreVersion = -1;
            objectStoreHlogToken = default;
            objectStoreIndexToken = default;
            objectCheckpointCoveredAofAddress = AofAddress.Create(sublogCount, long.MaxValue);
            objectStorePrimaryReplId = null;
>>>>>>> 4c04c9d0
        }

        /// <summary>
        /// ToString implementation
        /// </summary>
        /// <returns></returns>
        public override string ToString()
        {
            return
                $"storeVersion={storeVersion}," +
                $"storeHlogToken={storeHlogToken}," +
                $"storeIndexToken={storeIndexToken}," +
                $"storeCheckpointCoveredAofAddress={storeCheckpointCoveredAofAddress}," +
                $"storePrimaryReplId={storePrimaryReplId ?? "(empty)"}";
        }
    }
}<|MERGE_RESOLUTION|>--- conflicted
+++ resolved
@@ -13,32 +13,13 @@
         public AofAddress storeCheckpointCoveredAofAddress;
         public string storePrimaryReplId;
 
-<<<<<<< HEAD
-        public CheckpointMetadata()
-=======
-        public long objectStoreVersion;
-        public Guid objectStoreHlogToken;
-        public Guid objectStoreIndexToken;
-        public AofAddress objectCheckpointCoveredAofAddress;
-        public string objectStorePrimaryReplId;
-
         public CheckpointMetadata(int sublogCount)
->>>>>>> 4c04c9d0
         {
             storeVersion = -1;
             storeHlogToken = default;
             storeIndexToken = default;
             storeCheckpointCoveredAofAddress = AofAddress.Create(sublogCount, 0);
             storePrimaryReplId = null;
-<<<<<<< HEAD
-=======
-
-            objectStoreVersion = -1;
-            objectStoreHlogToken = default;
-            objectStoreIndexToken = default;
-            objectCheckpointCoveredAofAddress = AofAddress.Create(sublogCount, long.MaxValue);
-            objectStorePrimaryReplId = null;
->>>>>>> 4c04c9d0
         }
 
         /// <summary>
