﻿// Copyright (c) Microsoft Corporation.
// Licensed under the MIT license.

using System;
using Garnet.common;
using Garnet.networking;
using Garnet.server.ACL;
using Garnet.server.Auth;
using Microsoft.Extensions.Logging;
using Tsavorite.core;

namespace Garnet.server
{
<<<<<<< HEAD
    using BasicGarnetApi = GarnetApi<BasicContext<SpanByte, SpanByte, SpanByte, SpanByteAndMemory, long, MainSessionFunctions,
            /* MainStoreFunctions */ StoreFunctions<SpanByte, SpanByte, SpanByteComparer, SpanByteRecordDisposer>,
            SpanByteAllocator<StoreFunctions<SpanByte, SpanByte, SpanByteComparer, SpanByteRecordDisposer>>>,
        BasicContext<byte[], IGarnetObject, SpanByte, GarnetObjectStoreOutput, long, ObjectSessionFunctions,
            /* ObjectStoreFunctions */ StoreFunctions<byte[], IGarnetObject, ByteArrayKeyComparer, DefaultRecordDisposer<byte[], IGarnetObject>>,
            GenericAllocator<byte[], IGarnetObject, StoreFunctions<byte[], IGarnetObject, ByteArrayKeyComparer, DefaultRecordDisposer<byte[], IGarnetObject>>>>>;
=======
    using BasicGarnetApi = GarnetApi<BasicContext<SpanByte, SpanByte, SpanByte, SpanByteAndMemory, long, MainStoreFunctions>, BasicContext<byte[], IGarnetObject, ObjectInput, GarnetObjectStoreOutput, long, ObjectStoreFunctions>>;
>>>>>>> 1f7e6d38

    /// <summary>
    /// Cluster provider
    /// </summary>
    public interface IClusterProvider : IDisposable
    {
        /// <summary>
        /// Create cluster session
        /// </summary>
        IClusterSession CreateClusterSession(TransactionManager txnManager, IGarnetAuthenticator authenticator, User user, GarnetSessionMetrics garnetSessionMetrics, BasicGarnetApi basicGarnetApi, INetworkSender networkSender, ILogger logger = null);

        /// <summary>
        /// Flush config
        /// </summary>
        void FlushConfig();

        /// <summary>
        /// Get gossip stats
        /// </summary>
        MetricsItem[] GetGossipStats(bool metricsDisabled);

        /// <summary>
        /// Get replication info
        /// </summary>
        MetricsItem[] GetReplicationInfo();

        /// <summary>
        /// Is replica
        /// </summary>
        /// <returns></returns>
        bool IsReplica();

        /// <summary>
        /// On checkpoint initiated
        /// </summary>
        /// <param name="CheckpointCoveredAofAddress"></param>
        void OnCheckpointInitiated(out long CheckpointCoveredAofAddress);

        /// <summary>
        /// Recover the cluster
        /// </summary>
        void Recover();

        /// <summary>
        /// Reset gossip stats
        /// </summary>
        void ResetGossipStats();

        /// <summary>
        /// Safe truncate AOF
        /// </summary>
        void SafeTruncateAOF(StoreType storeType, bool full, long CheckpointCoveredAofAddress, Guid storeCheckpointToken, Guid objectStoreCheckpointToken);

        /// <summary>
        /// Start cluster operations
        /// </summary>
        void Start();

        /// <summary>
        /// Update cluster auth (atomically)
        /// </summary>
        void UpdateClusterAuth(string clusterUsername, string clusterPassword);
    }
}<|MERGE_RESOLUTION|>--- conflicted
+++ resolved
@@ -11,16 +11,12 @@
 
 namespace Garnet.server
 {
-<<<<<<< HEAD
     using BasicGarnetApi = GarnetApi<BasicContext<SpanByte, SpanByte, SpanByte, SpanByteAndMemory, long, MainSessionFunctions,
             /* MainStoreFunctions */ StoreFunctions<SpanByte, SpanByte, SpanByteComparer, SpanByteRecordDisposer>,
             SpanByteAllocator<StoreFunctions<SpanByte, SpanByte, SpanByteComparer, SpanByteRecordDisposer>>>,
-        BasicContext<byte[], IGarnetObject, SpanByte, GarnetObjectStoreOutput, long, ObjectSessionFunctions,
+        BasicContext<byte[], IGarnetObject, ObjectInput, GarnetObjectStoreOutput, long, ObjectSessionFunctions,
             /* ObjectStoreFunctions */ StoreFunctions<byte[], IGarnetObject, ByteArrayKeyComparer, DefaultRecordDisposer<byte[], IGarnetObject>>,
             GenericAllocator<byte[], IGarnetObject, StoreFunctions<byte[], IGarnetObject, ByteArrayKeyComparer, DefaultRecordDisposer<byte[], IGarnetObject>>>>>;
-=======
-    using BasicGarnetApi = GarnetApi<BasicContext<SpanByte, SpanByte, SpanByte, SpanByteAndMemory, long, MainStoreFunctions>, BasicContext<byte[], IGarnetObject, ObjectInput, GarnetObjectStoreOutput, long, ObjectStoreFunctions>>;
->>>>>>> 1f7e6d38
 
     /// <summary>
     /// Cluster provider
