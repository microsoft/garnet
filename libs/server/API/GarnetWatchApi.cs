﻿// Copyright (c) Microsoft Corporation.
// Licensed under the MIT license.

using System;
using System.Collections.Generic;
using Garnet.common;
using Tsavorite.core;

namespace Garnet.server
{
    /// <summary>
    /// Garnet API implementation for watch purposes
    /// </summary>
    struct GarnetWatchApi<TGarnetApi> : IGarnetReadApi
        where TGarnetApi : IGarnetReadApi, IGarnetWatchApi
    {
        TGarnetApi garnetApi;

        public GarnetWatchApi(TGarnetApi garnetApi)
        {
            this.garnetApi = garnetApi;
        }

        #region GET
        /// <inheritdoc />
        public GarnetStatus GET(PinnedSpanByte key, ref RawStringInput input, ref SpanByteAndMemory output)
        {
            garnetApi.WATCH(key, StoreType.Main);
            return garnetApi.GET(key, ref input, ref output);
        }

        /// <inheritdoc />
        public GarnetStatus GETForMemoryResult(PinnedSpanByte key, out MemoryResult<byte> value)
        {
            garnetApi.WATCH(key, StoreType.Main);
            return garnetApi.GETForMemoryResult(key, out value);
        }

        /// <inheritdoc />
        public GarnetStatus GET(PinnedSpanByte key, out PinnedSpanByte value)
        {
            garnetApi.WATCH(key, StoreType.Main);
            return garnetApi.GET(key, out value);
        }

        /// <inheritdoc />
        public GarnetStatus GET(PinnedSpanByte key, out GarnetObjectStoreOutput value)
        {
            garnetApi.WATCH(key, StoreType.Object);
            return garnetApi.GET(key, out value);
        }

        /// <inheritdoc />
        public GarnetStatus LCS(PinnedSpanByte key1, PinnedSpanByte key2, ref SpanByteAndMemory output, bool lenOnly = false, bool withIndices = false, bool withMatchLen = false, int minMatchLen = 0)
        {
            garnetApi.WATCH(key1, StoreType.Object);
            garnetApi.WATCH(key2, StoreType.Object);
            return garnetApi.LCS(key1, key2, ref output, lenOnly, withIndices, withMatchLen, minMatchLen);
        }
        #endregion

        #region GETRANGE
        /// <inheritdoc />
        public GarnetStatus GETRANGE(PinnedSpanByte key, ref RawStringInput input, ref SpanByteAndMemory output)
        {
            garnetApi.WATCH(key, StoreType.Main);
            return garnetApi.GETRANGE(key, ref input, ref output);
        }
        #endregion

        #region TTL
        /// <inheritdoc />
        public GarnetStatus TTL(PinnedSpanByte key, StoreType storeType, ref SpanByteAndMemory output)
        {
            garnetApi.WATCH(key, storeType);
            return garnetApi.TTL(key, storeType, ref output);
        }

        /// <inheritdoc />
        public GarnetStatus PTTL(PinnedSpanByte key, StoreType storeType, ref SpanByteAndMemory output)
        {
            garnetApi.WATCH(key, storeType);
            return garnetApi.PTTL(key, storeType, ref output);
        }

        #endregion

        #region EXPIRETIME

        /// <inheritdoc />
        public GarnetStatus EXPIRETIME(PinnedSpanByte key, StoreType storeType, ref SpanByteAndMemory output)
        {
            garnetApi.WATCH(key, storeType);
            return garnetApi.EXPIRETIME(key, storeType, ref output);
        }

        /// <inheritdoc />
        public GarnetStatus PEXPIRETIME(PinnedSpanByte key, StoreType storeType, ref SpanByteAndMemory output)
        {
            garnetApi.WATCH(key, storeType);
            return garnetApi.PEXPIRETIME(key, storeType, ref output);
        }

        #endregion

        #region SortedSet Methods

        /// <inheritdoc />
        public GarnetStatus SortedSetLength(PinnedSpanByte key, out int zcardCount)
        {
            garnetApi.WATCH(key, StoreType.Object);
            return garnetApi.SortedSetLength(key, out zcardCount);
        }

        /// <inheritdoc />
        public GarnetStatus SortedSetLength(PinnedSpanByte key, ref ObjectInput input, out ObjectOutputHeader output)
        {
            garnetApi.WATCH(key, StoreType.Object);
            return garnetApi.SortedSetLength(key, ref input, out output);
        }

        /// <inheritdoc />
        public GarnetStatus SortedSetCount(PinnedSpanByte key, PinnedSpanByte minScore, PinnedSpanByte maxScore, out int numElements)
        {
            garnetApi.WATCH(key, StoreType.Object);
            return garnetApi.SortedSetCount(key, minScore, maxScore, out numElements);
        }

        /// <inheritdoc />
        public GarnetStatus SortedSetCount(PinnedSpanByte key, ref ObjectInput input, ref GarnetObjectStoreOutput output)
        {
            garnetApi.WATCH(key, StoreType.Object);
            return garnetApi.SortedSetCount(key, ref input, ref output);
        }

        /// <inheritdoc />
        public GarnetStatus SortedSetLengthByValue(PinnedSpanByte key, ref ObjectInput input, out ObjectOutputHeader output)
        {
            garnetApi.WATCH(key, StoreType.Object);
            return garnetApi.SortedSetLengthByValue(key, ref input, out output);
        }

        /// <inheritdoc />
        public GarnetStatus SortedSetRandomMember(PinnedSpanByte key, ref ObjectInput input, ref GarnetObjectStoreOutput output)
        {
            garnetApi.WATCH(key, StoreType.Object);
            return garnetApi.SortedSetRandomMember(key, ref input, ref output);
        }

        /// <inheritdoc />
        public GarnetStatus SortedSetRange(PinnedSpanByte key, ref ObjectInput input, ref GarnetObjectStoreOutput output)
        {
            garnetApi.WATCH(key, StoreType.Object);
            return garnetApi.SortedSetRange(key, ref input, ref output);
        }

        /// <inheritdoc />
        public GarnetStatus SortedSetScore(PinnedSpanByte key, ref ObjectInput input, ref GarnetObjectStoreOutput output)
        {
            garnetApi.WATCH(key, StoreType.Object);
            return garnetApi.SortedSetScore(key, ref input, ref output);
        }

        /// <inheritdoc />
        public GarnetStatus SortedSetScores(PinnedSpanByte key, ref ObjectInput input, ref GarnetObjectStoreOutput output)
        {
            garnetApi.WATCH(key, StoreType.Object);
            return garnetApi.SortedSetScores(key, ref input, ref output);
        }

        /// <inheritdoc />
        public GarnetStatus SortedSetRank(PinnedSpanByte key, ref ObjectInput input, ref GarnetObjectStoreOutput output)
        {
            garnetApi.WATCH(key, StoreType.Object);
            return garnetApi.SortedSetRank(key, ref input, ref output);
        }

        /// <inheritdoc />
        public GarnetStatus SortedSetRank(PinnedSpanByte key, PinnedSpanByte member, bool reverse, out long? rank)
        {
            garnetApi.WATCH(key, StoreType.Object);
            return garnetApi.SortedSetRank(key, member, reverse, out rank);
        }

        /// <inheritdoc />
        public GarnetStatus SortedSetRange(PinnedSpanByte key, PinnedSpanByte min, PinnedSpanByte max, SortedSetOrderOperation sortedSetOrderOperation, out PinnedSpanByte[] elements, out string error, bool withScores = false, bool reverse = false, (string, int) limit = default)
        {
            garnetApi.WATCH(key, StoreType.Object);
            return garnetApi.SortedSetRange(key, min, max, sortedSetOrderOperation, out elements, out error, withScores, reverse, limit);
        }

        /// <inheritdoc />
<<<<<<< HEAD
        public GarnetStatus SortedSetDifference(PinnedSpanByte[] keys, out Dictionary<byte[], double> pairs)
=======
        public GarnetStatus SortedSetDifference(ArgSlice[] keys, out SortedSet<(double, byte[])> pairs)
>>>>>>> 4d3316a7
        {
            foreach (var key in keys)
            {
                garnetApi.WATCH(key, StoreType.Object);
            }
            return garnetApi.SortedSetDifference(keys, out pairs);
        }

        /// <inheritdoc />
<<<<<<< HEAD
        public GarnetStatus SortedSetUnion(ReadOnlySpan<PinnedSpanByte> keys, double[] weights, SortedSetAggregateType aggregateType, out Dictionary<byte[], double> pairs)
=======
        public GarnetStatus SortedSetUnion(ReadOnlySpan<ArgSlice> keys, double[] weights, SortedSetAggregateType aggregateType, out SortedSet<(double, byte[])> pairs)
>>>>>>> 4d3316a7
        {
            foreach (var key in keys)
            {
                garnetApi.WATCH(key, StoreType.Object);
            }
            return garnetApi.SortedSetUnion(keys, weights, aggregateType, out pairs);
        }

        /// <inheritdoc />
        public GarnetStatus GeoCommands(PinnedSpanByte key, ref ObjectInput input, ref GarnetObjectStoreOutput output)
        {
            garnetApi.WATCH(key, StoreType.Object);
            return garnetApi.GeoCommands(key, ref input, ref output);
        }

        /// <inheritdoc />
        public GarnetStatus GeoSearchReadOnly(PinnedSpanByte key, ref GeoSearchOptions opts,
                                      ref ObjectInput input, ref SpanByteAndMemory output)
        {
            garnetApi.WATCH(key, StoreType.Object);
            return garnetApi.GeoSearchReadOnly(key, ref opts, ref input, ref output);
        }

        /// <inheritdoc />
        public GarnetStatus SortedSetScan(PinnedSpanByte key, long cursor, string match, int count, out PinnedSpanByte[] items)
        {
            garnetApi.WATCH(key, StoreType.Object);
            return garnetApi.SortedSetScan(key, cursor, match, count, out items);
        }

        /// <inheritdoc />
<<<<<<< HEAD
        public GarnetStatus SortedSetIntersect(ReadOnlySpan<PinnedSpanByte> keys, double[] weights, SortedSetAggregateType aggregateType, out Dictionary<byte[], double> pairs)
=======
        public GarnetStatus SortedSetIntersect(ReadOnlySpan<ArgSlice> keys, double[] weights, SortedSetAggregateType aggregateType, out SortedSet<(double, byte[])> pairs)
>>>>>>> 4d3316a7
        {
            foreach (var key in keys)
            {
                garnetApi.WATCH(key, StoreType.Object);
            }
            return garnetApi.SortedSetIntersect(keys, weights, aggregateType, out pairs);
        }

        /// <inheritdoc />
        public GarnetStatus SortedSetIntersectLength(ReadOnlySpan<PinnedSpanByte> keys, int? limit, out int count)
        {
            foreach (var key in keys)
            {
                garnetApi.WATCH(key, StoreType.Object);
            }
            return garnetApi.SortedSetIntersectLength(keys, limit, out count);
        }

        /// <inheritdoc />
        public GarnetStatus SortedSetTimeToLive(PinnedSpanByte key, ref ObjectInput input, ref GarnetObjectStoreOutput output)
        {
            garnetApi.WATCH(key, StoreType.Object);
            return garnetApi.SortedSetTimeToLive(key, ref input, ref output);
        }

        /// <inheritdoc />
        public GarnetStatus SortedSetTimeToLive(PinnedSpanByte key, ReadOnlySpan<PinnedSpanByte> members, out TimeSpan[] expireIn)
        {
            garnetApi.WATCH(key, StoreType.Object);
            return garnetApi.SortedSetTimeToLive(key, members, out expireIn);
        }

        #endregion

        #region List Methods

        /// <inheritdoc />
        public GarnetStatus ListLength(PinnedSpanByte key, out int count)
        {
            garnetApi.WATCH(key, StoreType.Object);
            return garnetApi.ListLength(key, out count);
        }

        /// <inheritdoc />
        public GarnetStatus ListLength(PinnedSpanByte key, ref ObjectInput input, out ObjectOutputHeader output)
        {
            garnetApi.WATCH(key, StoreType.Object);
            return garnetApi.ListLength(key, ref input, out output);
        }

        /// <inheritdoc />
        public GarnetStatus ListRange(PinnedSpanByte key, ref ObjectInput input, ref GarnetObjectStoreOutput output)
        {
            garnetApi.WATCH(key, StoreType.Object);
            return garnetApi.ListRange(key, ref input, ref output);
        }

        /// <inheritdoc />
        public GarnetStatus ListIndex(PinnedSpanByte key, ref ObjectInput input, ref GarnetObjectStoreOutput output)
        {
            garnetApi.WATCH(key, StoreType.Object);
            return garnetApi.ListIndex(key, ref input, ref output);
        }

        #endregion

        #region Set Methods

        /// <inheritdoc />
        public GarnetStatus SetLength(PinnedSpanByte key, out int scardCount)
        {
            garnetApi.WATCH(key, StoreType.Object);
            return garnetApi.SetLength(key, out scardCount);
        }

        /// <inheritdoc />
        public GarnetStatus SetLength(PinnedSpanByte key, ref ObjectInput input, out ObjectOutputHeader output)
        {
            garnetApi.WATCH(key, StoreType.Object);
            return garnetApi.SetLength(key, ref input, out output);
        }

        /// <inheritdoc />
        public GarnetStatus SetMembers(PinnedSpanByte key, out PinnedSpanByte[] members)
        {
            garnetApi.WATCH(key, StoreType.Object);
            return garnetApi.SetMembers(key, out members);
        }

        /// <inheritdoc />
        public GarnetStatus SetIsMember(PinnedSpanByte key, ref ObjectInput input, ref GarnetObjectStoreOutput output)
        {
            garnetApi.WATCH(key, StoreType.Object);
            return garnetApi.SetIsMember(key, ref input, ref output);
        }

        /// <inheritdoc />
        public GarnetStatus SetIsMember(PinnedSpanByte key, PinnedSpanByte[] members, out int[] result)
        {
            garnetApi.WATCH(key, StoreType.Object);
            return garnetApi.SetIsMember(key, members, out result);
        }

        /// <inheritdoc />
        public GarnetStatus SetMembers(PinnedSpanByte key, ref ObjectInput input, ref GarnetObjectStoreOutput output)
        {
            garnetApi.WATCH(key, StoreType.Object);
            return garnetApi.SetMembers(key, ref input, ref output);
        }

        /// <inheritdoc />
        public GarnetStatus SetScan(PinnedSpanByte key, long cursor, string match, int count, out PinnedSpanByte[] items)
        {
            garnetApi.WATCH(key, StoreType.Object);
            return garnetApi.SetScan(key, cursor, match, count, out items);
        }

        /// <inheritdoc />
        public GarnetStatus SetUnion(PinnedSpanByte[] keys, out HashSet<byte[]> output)
        {
            foreach (var key in keys)
            {
                garnetApi.WATCH(key, StoreType.Object);
            }
            return garnetApi.SetUnion(keys, out output);
        }

        /// <inheritdoc />
        public GarnetStatus SetIntersect(PinnedSpanByte[] keys, out HashSet<byte[]> output)
        {
            foreach (var key in keys)
            {
                garnetApi.WATCH(key, StoreType.Object);
            }
            return garnetApi.SetIntersect(keys, out output);
        }

        /// <inheritdoc />
        public GarnetStatus SetDiff(PinnedSpanByte[] keys, out HashSet<byte[]> output)
        {
            foreach (var key in keys)
            {
                garnetApi.WATCH(key, StoreType.Object);
            }
            return garnetApi.SetDiff(keys, out output);
        }

        public GarnetStatus SetIntersectLength(ReadOnlySpan<PinnedSpanByte> keys, int? limit, out int count)
        {
            foreach (var key in keys)
            {
                garnetApi.WATCH(key, StoreType.Object);
            }
            return garnetApi.SetIntersectLength(keys, limit, out count);
        }
        #endregion

        #region Hash Methods

        /// <inheritdoc />
        public GarnetStatus HashGet(PinnedSpanByte key, PinnedSpanByte field, out PinnedSpanByte value)
        {
            garnetApi.WATCH(key, StoreType.Object);
            return garnetApi.HashGet(key, field, out value);
        }

        /// <inheritdoc />
        public GarnetStatus HashGetMultiple(PinnedSpanByte key, PinnedSpanByte[] fields, out PinnedSpanByte[] values)
        {
            garnetApi.WATCH(key, StoreType.Object);
            return garnetApi.HashGetMultiple(key, fields, out values);
        }

        /// <inheritdoc />
        public GarnetStatus HashGetAll(PinnedSpanByte key, out PinnedSpanByte[] values)
        {
            garnetApi.WATCH(key, StoreType.Object);
            return garnetApi.HashGetAll(key, out values);
        }

        /// <inheritdoc />
        public GarnetStatus HashLength(PinnedSpanByte key, out int count)
        {
            garnetApi.WATCH(key, StoreType.Object);
            return garnetApi.HashLength(key, out count);
        }

        /// <inheritdoc />
        public GarnetStatus HashExists(PinnedSpanByte key, PinnedSpanByte field, out bool exists)
        {
            garnetApi.WATCH(key, StoreType.Object);
            return garnetApi.HashExists(key, field, out exists);
        }

        /// <inheritdoc />
        public GarnetStatus HashRandomField(PinnedSpanByte key, int count, bool withValues, out PinnedSpanByte[] fields)
        {
            garnetApi.WATCH(key, StoreType.Object);
            return garnetApi.HashRandomField(key, count, withValues, out fields);
        }

        /// <inheritdoc />
        public GarnetStatus HashRandomField(PinnedSpanByte key, out PinnedSpanByte field)
        {
            garnetApi.WATCH(key, StoreType.Object);
            return garnetApi.HashRandomField(key, out field);
        }

        /// <inheritdoc />
        public GarnetStatus HashRandomField(PinnedSpanByte key, ref ObjectInput input, ref GarnetObjectStoreOutput output)
        {
            garnetApi.WATCH(key, StoreType.Object);
            return garnetApi.HashRandomField(key, ref input, ref output);
        }

        /// <inheritdoc />
        public GarnetStatus HashGet(PinnedSpanByte key, ref ObjectInput input, ref GarnetObjectStoreOutput output)
        {
            garnetApi.WATCH(key, StoreType.Object);
            return garnetApi.HashGet(key, ref input, ref output);
        }

        public GarnetStatus HashGetAll(PinnedSpanByte key, ref ObjectInput input, ref GarnetObjectStoreOutput output)
        {
            garnetApi.WATCH(key, StoreType.Object);
            return garnetApi.HashGetAll(key, ref input, ref output);
        }

        public GarnetStatus HashGetMultiple(PinnedSpanByte key, ref ObjectInput input, ref GarnetObjectStoreOutput output)
        {
            garnetApi.WATCH(key, StoreType.Object);
            return garnetApi.HashGetMultiple(key, ref input, ref output);
        }

        /// <inheritdoc />
        public GarnetStatus HashStrLength(PinnedSpanByte key, ref ObjectInput input, out ObjectOutputHeader output)
        {
            garnetApi.WATCH(key, StoreType.Object);
            return garnetApi.HashStrLength(key, ref input, out output);
        }

        /// <inheritdoc />
        public GarnetStatus HashExists(PinnedSpanByte key, ref ObjectInput input, out ObjectOutputHeader output)
        {
            garnetApi.WATCH(key, StoreType.Object);
            return garnetApi.HashExists(key, ref input, out output);
        }

        /// <inheritdoc />
        public GarnetStatus HashKeys(PinnedSpanByte key, ref ObjectInput input, ref GarnetObjectStoreOutput output)
        {
            garnetApi.WATCH(key, StoreType.Object);
            return garnetApi.HashKeys(key, ref input, ref output);
        }

        /// <inheritdoc />
        public GarnetStatus HashVals(PinnedSpanByte key, ref ObjectInput input, ref GarnetObjectStoreOutput output)
        {
            garnetApi.WATCH(key, StoreType.Object);
            return garnetApi.HashVals(key, ref input, ref output);
        }

        /// <inheritdoc />
        public GarnetStatus HashLength(PinnedSpanByte key, ref ObjectInput input, out ObjectOutputHeader output)
        {
            garnetApi.WATCH(key, StoreType.Object);
            return garnetApi.HashLength(key, ref input, out output);
        }

        /// <inheritdoc />
        public GarnetStatus HashScan(PinnedSpanByte key, long cursor, string match, int count, out PinnedSpanByte[] items)
        {
            garnetApi.WATCH(key, StoreType.Object);
            return garnetApi.HashScan(key, cursor, match, count, out items);
        }

        /// <inheritdoc />
        public GarnetStatus HashTimeToLive(PinnedSpanByte key, bool isMilliseconds, bool isTimestamp, ref ObjectInput input, ref GarnetObjectStoreOutput output)
        {
            garnetApi.WATCH(key, StoreType.Object);
            return garnetApi.HashTimeToLive(key, isMilliseconds, isTimestamp, ref input, ref output);
        }

        #endregion

        #region Bitmap Methods

        /// <inheritdoc />
        public GarnetStatus StringGetBit(PinnedSpanByte key, ref RawStringInput input, ref SpanByteAndMemory output)
        {
            garnetApi.WATCH(key, StoreType.Main);
            return garnetApi.StringGetBit(key, ref input, ref output);
        }

        /// <inheritdoc />
        public GarnetStatus StringGetBit(PinnedSpanByte key, PinnedSpanByte offset, out bool bValue)
        {
            garnetApi.WATCH(key, StoreType.Main);
            return garnetApi.StringGetBit(key, offset, out bValue);
        }

        /// <inheritdoc />
        public GarnetStatus StringBitCount(PinnedSpanByte key, ref RawStringInput input, ref SpanByteAndMemory output)
        {
            garnetApi.WATCH(key, StoreType.Main);
            return garnetApi.StringBitCount(key, ref input, ref output);
        }

        /// <inheritdoc />
        public GarnetStatus StringBitCount(PinnedSpanByte key, long start, long end, out long result, bool useBitInterval = false)
        {
            garnetApi.WATCH(key, StoreType.Main);
            return garnetApi.StringBitCount(key, start, end, out result, useBitInterval);
        }

        /// <inheritdoc />
        public GarnetStatus StringBitPosition(PinnedSpanByte key, ref RawStringInput input, ref SpanByteAndMemory output)
        {
            garnetApi.WATCH(key, StoreType.Main);
            return garnetApi.StringBitPosition(key, ref input, ref output);
        }

        /// <inheritdoc />
        public GarnetStatus StringBitFieldReadOnly(PinnedSpanByte key, ref RawStringInput input, RespCommand secondaryCommand, ref SpanByteAndMemory output)
        {
            garnetApi.WATCH(key, StoreType.Main);
            return garnetApi.StringBitFieldReadOnly(key, ref input, secondaryCommand, ref output);
        }

        #endregion

        #region HLL Methods

        /// <inheritdoc />
        public GarnetStatus HyperLogLogLength(ref RawStringInput input, out long count, out bool error)
        {
            for (var i = 0; i < input.parseState.Count; i++)
            {
                var key = input.parseState.GetArgSliceByRef(i);
                garnetApi.WATCH(key, StoreType.Main);
            }

            return garnetApi.HyperLogLogLength(ref input, out count, out error);
        }

        /// <inheritdoc />
        public GarnetStatus HyperLogLogLength(Span<PinnedSpanByte> keys, out long count)
        {
            foreach (var key in keys)
            {
                garnetApi.WATCH(key, StoreType.Main);
            }
            return garnetApi.HyperLogLogLength(keys, out count);
        }

        #endregion

        #region Server Methods

        /// <inheritdoc />
        public List<byte[]> GetDbKeys(PinnedSpanByte pattern)
        {
            return garnetApi.GetDbKeys(pattern);
        }

        /// <inheritdoc />
        public int GetDbSize()
        {
            return garnetApi.GetDbSize();
        }

        /// <inheritdoc />
        public bool DbScan(PinnedSpanByte patternB, bool allKeys, long cursor, out long cursorStore, out List<byte[]> keys, long count = 10, ReadOnlySpan<byte> type = default)
        {
            return garnetApi.DbScan(patternB, allKeys, cursor, out cursorStore, out keys, count, type);
        }

        /// <inheritdoc />
<<<<<<< HEAD
        public bool IterateMainStore<TScanFunctions>(ref TScanFunctions scanFunctions, long untilAddress = -1)
            where TScanFunctions : IScanIteratorFunctions
            => garnetApi.IterateMainStore(ref scanFunctions, untilAddress);
=======
        public bool IterateMainStore<TScanFunctions>(ref TScanFunctions scanFunctions, ref long cursor, long untilAddress = -1, long maxAddress = long.MaxValue, bool includeTombstones = false)
            where TScanFunctions : IScanIteratorFunctions<SpanByte, SpanByte>
            => garnetApi.IterateMainStore(ref scanFunctions, ref cursor, untilAddress, maxAddress: maxAddress, includeTombstones: includeTombstones);
>>>>>>> 4d3316a7

        /// <inheritdoc />
        public ITsavoriteScanIterator IterateMainStore()
            => garnetApi.IterateMainStore();

        /// <inheritdoc />
<<<<<<< HEAD
        public bool IterateObjectStore<TScanFunctions>(ref TScanFunctions scanFunctions, long untilAddress = -1)
            where TScanFunctions : IScanIteratorFunctions
            => garnetApi.IterateObjectStore(ref scanFunctions, untilAddress);
=======
        public bool IterateObjectStore<TScanFunctions>(ref TScanFunctions scanFunctions, ref long cursor, long untilAddress = -1, long maxAddress = long.MaxValue, bool includeTombstones = false)
            where TScanFunctions : IScanIteratorFunctions<byte[], IGarnetObject>
            => garnetApi.IterateObjectStore(ref scanFunctions, ref cursor, untilAddress, maxAddress: maxAddress, includeTombstones: includeTombstones);
>>>>>>> 4d3316a7

        /// <inheritdoc />
        public ITsavoriteScanIterator IterateObjectStore()
            => garnetApi.IterateObjectStore();

        #endregion

        #region Common Methods

        public GarnetStatus ObjectScan(PinnedSpanByte key, ref ObjectInput input, ref GarnetObjectStoreOutput output)
        {
            garnetApi.WATCH(key, StoreType.All);
            return garnetApi.ObjectScan(key, ref input, ref output);
        }

        /// <inheritdoc />
        public int GetScratchBufferOffset()
            => garnetApi.GetScratchBufferOffset();

        /// <inheritdoc />
        public bool ResetScratchBuffer(int offset)
            => garnetApi.ResetScratchBuffer(offset);

        #endregion
    }
}<|MERGE_RESOLUTION|>--- conflicted
+++ resolved
@@ -190,11 +190,7 @@
         }
 
         /// <inheritdoc />
-<<<<<<< HEAD
-        public GarnetStatus SortedSetDifference(PinnedSpanByte[] keys, out Dictionary<byte[], double> pairs)
-=======
-        public GarnetStatus SortedSetDifference(ArgSlice[] keys, out SortedSet<(double, byte[])> pairs)
->>>>>>> 4d3316a7
+        public GarnetStatus SortedSetDifference(PinnedSpanByte[] keys, out SortedSet<(double, byte[])> pairs)
         {
             foreach (var key in keys)
             {
@@ -204,11 +200,7 @@
         }
 
         /// <inheritdoc />
-<<<<<<< HEAD
-        public GarnetStatus SortedSetUnion(ReadOnlySpan<PinnedSpanByte> keys, double[] weights, SortedSetAggregateType aggregateType, out Dictionary<byte[], double> pairs)
-=======
-        public GarnetStatus SortedSetUnion(ReadOnlySpan<ArgSlice> keys, double[] weights, SortedSetAggregateType aggregateType, out SortedSet<(double, byte[])> pairs)
->>>>>>> 4d3316a7
+        public GarnetStatus SortedSetUnion(ReadOnlySpan<PinnedSpanByte> keys, double[] weights, SortedSetAggregateType aggregateType, out SortedSet<(double, byte[])> pairs)
         {
             foreach (var key in keys)
             {
@@ -240,11 +232,7 @@
         }
 
         /// <inheritdoc />
-<<<<<<< HEAD
-        public GarnetStatus SortedSetIntersect(ReadOnlySpan<PinnedSpanByte> keys, double[] weights, SortedSetAggregateType aggregateType, out Dictionary<byte[], double> pairs)
-=======
-        public GarnetStatus SortedSetIntersect(ReadOnlySpan<ArgSlice> keys, double[] weights, SortedSetAggregateType aggregateType, out SortedSet<(double, byte[])> pairs)
->>>>>>> 4d3316a7
+        public GarnetStatus SortedSetIntersect(ReadOnlySpan<PinnedSpanByte> keys, double[] weights, SortedSetAggregateType aggregateType, out SortedSet<(double, byte[])> pairs)
         {
             foreach (var key in keys)
             {
@@ -623,30 +611,18 @@
         }
 
         /// <inheritdoc />
-<<<<<<< HEAD
-        public bool IterateMainStore<TScanFunctions>(ref TScanFunctions scanFunctions, long untilAddress = -1)
+        public bool IterateMainStore<TScanFunctions>(ref TScanFunctions scanFunctions, ref long cursor, long untilAddress = -1, long maxAddress = long.MaxValue, bool includeTombstones = false)
             where TScanFunctions : IScanIteratorFunctions
-            => garnetApi.IterateMainStore(ref scanFunctions, untilAddress);
-=======
-        public bool IterateMainStore<TScanFunctions>(ref TScanFunctions scanFunctions, ref long cursor, long untilAddress = -1, long maxAddress = long.MaxValue, bool includeTombstones = false)
-            where TScanFunctions : IScanIteratorFunctions<SpanByte, SpanByte>
             => garnetApi.IterateMainStore(ref scanFunctions, ref cursor, untilAddress, maxAddress: maxAddress, includeTombstones: includeTombstones);
->>>>>>> 4d3316a7
 
         /// <inheritdoc />
         public ITsavoriteScanIterator IterateMainStore()
             => garnetApi.IterateMainStore();
 
         /// <inheritdoc />
-<<<<<<< HEAD
-        public bool IterateObjectStore<TScanFunctions>(ref TScanFunctions scanFunctions, long untilAddress = -1)
+        public bool IterateObjectStore<TScanFunctions>(ref TScanFunctions scanFunctions, ref long cursor, long untilAddress = -1, long maxAddress = long.MaxValue, bool includeTombstones = false)
             where TScanFunctions : IScanIteratorFunctions
-            => garnetApi.IterateObjectStore(ref scanFunctions, untilAddress);
-=======
-        public bool IterateObjectStore<TScanFunctions>(ref TScanFunctions scanFunctions, ref long cursor, long untilAddress = -1, long maxAddress = long.MaxValue, bool includeTombstones = false)
-            where TScanFunctions : IScanIteratorFunctions<byte[], IGarnetObject>
             => garnetApi.IterateObjectStore(ref scanFunctions, ref cursor, untilAddress, maxAddress: maxAddress, includeTombstones: includeTombstones);
->>>>>>> 4d3316a7
 
         /// <inheritdoc />
         public ITsavoriteScanIterator IterateObjectStore()
