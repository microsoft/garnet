﻿// Copyright (c) Microsoft Corporation.
// Licensed under the MIT license.

using System;
using System.Collections.Generic;
using Garnet.common;
using Tsavorite.core;

namespace Garnet.server
{
    /// <summary>
    /// Garnet API implementation for watch purposes
    /// </summary>
    struct GarnetWatchApi<TGarnetApi> : IGarnetReadApi
        where TGarnetApi : IGarnetReadApi, IGarnetWatchApi
    {
        TGarnetApi garnetApi;

        public GarnetWatchApi(TGarnetApi garnetApi)
        {
            this.garnetApi = garnetApi;
        }

        #region GET
        /// <inheritdoc />
        public GarnetStatus GET(PinnedSpanByte key, ref RawStringInput input, ref SpanByteAndMemory output)
        {
            garnetApi.WATCH(key, StoreType.Main);
            return garnetApi.GET(key, ref input, ref output);
        }

        /// <inheritdoc />
        public GarnetStatus GETForMemoryResult(PinnedSpanByte key, out MemoryResult<byte> value)
        {
            garnetApi.WATCH(key, StoreType.Main);
            return garnetApi.GETForMemoryResult(key, out value);
        }

        /// <inheritdoc />
        public GarnetStatus GET(PinnedSpanByte key, out PinnedSpanByte value)
        {
            garnetApi.WATCH(key, StoreType.Main);
            return garnetApi.GET(key, out value);
        }

        /// <inheritdoc />
        public GarnetStatus GET(PinnedSpanByte key, out GarnetObjectStoreOutput value)
        {
            garnetApi.WATCH(key, StoreType.Object);
            return garnetApi.GET(key, out value);
        }

        /// <inheritdoc />
        public GarnetStatus LCS(PinnedSpanByte key1, PinnedSpanByte key2, ref SpanByteAndMemory output, bool lenOnly = false, bool withIndices = false, bool withMatchLen = false, int minMatchLen = 0)
        {
            garnetApi.WATCH(key1, StoreType.Object);
            garnetApi.WATCH(key2, StoreType.Object);
            return garnetApi.LCS(key1, key2, ref output, lenOnly, withIndices, withMatchLen, minMatchLen);
        }
        #endregion

        #region GETRANGE
        /// <inheritdoc />
        public GarnetStatus GETRANGE(PinnedSpanByte key, ref RawStringInput input, ref SpanByteAndMemory output)
        {
            garnetApi.WATCH(key, StoreType.Main);
            return garnetApi.GETRANGE(key, ref input, ref output);
        }
        #endregion

        #region TTL
        /// <inheritdoc />
        public GarnetStatus TTL(PinnedSpanByte key, StoreType storeType, ref SpanByteAndMemory output)
        {
            garnetApi.WATCH(key, storeType);
            return garnetApi.TTL(key, storeType, ref output);
        }

        /// <inheritdoc />
        public GarnetStatus PTTL(PinnedSpanByte key, StoreType storeType, ref SpanByteAndMemory output)
        {
            garnetApi.WATCH(key, storeType);
            return garnetApi.PTTL(key, storeType, ref output);
        }

        #endregion

        #region EXPIRETIME

        /// <inheritdoc />
        public GarnetStatus EXPIRETIME(PinnedSpanByte key, StoreType storeType, ref SpanByteAndMemory output)
        {
            garnetApi.WATCH(key, storeType);
            return garnetApi.EXPIRETIME(key, storeType, ref output);
        }

        /// <inheritdoc />
        public GarnetStatus PEXPIRETIME(PinnedSpanByte key, StoreType storeType, ref SpanByteAndMemory output)
        {
            garnetApi.WATCH(key, storeType);
            return garnetApi.PEXPIRETIME(key, storeType, ref output);
        }

        #endregion

        #region SortedSet Methods

        /// <inheritdoc />
        public GarnetStatus SortedSetLength(PinnedSpanByte key, out int zcardCount)
        {
            garnetApi.WATCH(key, StoreType.Object);
            return garnetApi.SortedSetLength(key, out zcardCount);
        }

        /// <inheritdoc />
        public GarnetStatus SortedSetLength(PinnedSpanByte key, ref ObjectInput input, out ObjectOutputHeader output)
        {
            garnetApi.WATCH(key, StoreType.Object);
            return garnetApi.SortedSetLength(key, ref input, out output);
        }

        /// <inheritdoc />
        public GarnetStatus SortedSetCount(PinnedSpanByte key, PinnedSpanByte minScore, PinnedSpanByte maxScore, out int numElements)
        {
            garnetApi.WATCH(key, StoreType.Object);
            return garnetApi.SortedSetCount(key, minScore, maxScore, out numElements);
        }

        /// <inheritdoc />
        public GarnetStatus SortedSetCount(PinnedSpanByte key, ref ObjectInput input, ref GarnetObjectStoreOutput output)
        {
            garnetApi.WATCH(key, StoreType.Object);
            return garnetApi.SortedSetCount(key, ref input, ref output);
        }

        /// <inheritdoc />
        public GarnetStatus SortedSetLengthByValue(PinnedSpanByte key, ref ObjectInput input, out ObjectOutputHeader output)
        {
            garnetApi.WATCH(key, StoreType.Object);
            return garnetApi.SortedSetLengthByValue(key, ref input, out output);
        }

        /// <inheritdoc />
        public GarnetStatus SortedSetRandomMember(PinnedSpanByte key, ref ObjectInput input, ref GarnetObjectStoreOutput outputFooter)
        {
            garnetApi.WATCH(key, StoreType.Object);
            return garnetApi.SortedSetRandomMember(key, ref input, ref outputFooter);
        }

        /// <inheritdoc />
        public GarnetStatus SortedSetRange(PinnedSpanByte key, ref ObjectInput input, ref GarnetObjectStoreOutput outputFooter)
        {
            garnetApi.WATCH(key, StoreType.Object);
            return garnetApi.SortedSetRange(key, ref input, ref outputFooter);
        }

        /// <inheritdoc />
        public GarnetStatus SortedSetScore(PinnedSpanByte key, ref ObjectInput input, ref GarnetObjectStoreOutput outputFooter)
        {
            garnetApi.WATCH(key, StoreType.Object);
            return garnetApi.SortedSetScore(key, ref input, ref outputFooter);
        }

        /// <inheritdoc />
        public GarnetStatus SortedSetScores(PinnedSpanByte key, ref ObjectInput input, ref GarnetObjectStoreOutput outputFooter)
        {
            garnetApi.WATCH(key, StoreType.Object);
            return garnetApi.SortedSetScores(key, ref input, ref outputFooter);
        }

        /// <inheritdoc />
        public GarnetStatus SortedSetRank(PinnedSpanByte key, ref ObjectInput input, ref GarnetObjectStoreOutput outputFooter)
        {
            garnetApi.WATCH(key, StoreType.Object);
            return garnetApi.SortedSetRank(key, ref input, ref outputFooter);
        }

        /// <inheritdoc />
        public GarnetStatus SortedSetRank(PinnedSpanByte key, PinnedSpanByte member, bool reverse, out long? rank)
        {
            garnetApi.WATCH(key, StoreType.Object);
            return garnetApi.SortedSetRank(key, member, reverse, out rank);
        }

        /// <inheritdoc />
        public GarnetStatus SortedSetRange(PinnedSpanByte key, PinnedSpanByte min, PinnedSpanByte max, SortedSetOrderOperation sortedSetOrderOperation, out PinnedSpanByte[] elements, out string error, bool withScores = false, bool reverse = false, (string, int) limit = default)
        {
            garnetApi.WATCH(key, StoreType.Object);
            return garnetApi.SortedSetRange(key, min, max, sortedSetOrderOperation, out elements, out error, withScores, reverse, limit);
        }

        /// <inheritdoc />
        public GarnetStatus SortedSetDifference(PinnedSpanByte[] keys, out Dictionary<byte[], double> pairs)
        {
            foreach (var key in keys)
            {
                garnetApi.WATCH(key, StoreType.Object);
            }
            return garnetApi.SortedSetDifference(keys, out pairs);
        }

        /// <inheritdoc />
        public GarnetStatus SortedSetUnion(ReadOnlySpan<PinnedSpanByte> keys, double[] weights, SortedSetAggregateType aggregateType, out Dictionary<byte[], double> pairs)
        {
            foreach (var key in keys)
            {
                garnetApi.WATCH(key, StoreType.Object);
            }
            return garnetApi.SortedSetUnion(keys, weights, aggregateType, out pairs);
        }

        /// <inheritdoc />
        public GarnetStatus GeoCommands(PinnedSpanByte key, ref ObjectInput input, ref GarnetObjectStoreOutput outputFooter)
        {
            garnetApi.WATCH(key, StoreType.Object);
            return garnetApi.GeoCommands(key, ref input, ref outputFooter);
        }

        /// <inheritdoc />
<<<<<<< HEAD
        public GarnetStatus SortedSetScan(PinnedSpanByte key, long cursor, string match, int count, out PinnedSpanByte[] items)
=======
        public GarnetStatus GeoSearchReadOnly(ArgSlice key, ref GeoSearchOptions opts,
                                      ref ObjectInput input, ref SpanByteAndMemory output)
        {
            garnetApi.WATCH(key, StoreType.Object);
            return garnetApi.GeoSearchReadOnly(key, ref opts, ref input, ref output);
        }

        /// <inheritdoc />
        public GarnetStatus SortedSetScan(ArgSlice key, long cursor, string match, int count, out ArgSlice[] items)
>>>>>>> 3eb46a0c
        {
            garnetApi.WATCH(key, StoreType.Object);
            return garnetApi.SortedSetScan(key, cursor, match, count, out items);
        }

        /// <inheritdoc />
        public GarnetStatus SortedSetIntersect(ReadOnlySpan<PinnedSpanByte> keys, double[] weights, SortedSetAggregateType aggregateType, out Dictionary<byte[], double> pairs)
        {
            foreach (var key in keys)
            {
                garnetApi.WATCH(key, StoreType.Object);
            }
            return garnetApi.SortedSetIntersect(keys, weights, aggregateType, out pairs);
        }

        /// <inheritdoc />
        public GarnetStatus SortedSetIntersectLength(ReadOnlySpan<PinnedSpanByte> keys, int? limit, out int count)
        {
            foreach (var key in keys)
            {
                garnetApi.WATCH(key, StoreType.Object);
            }
            return garnetApi.SortedSetIntersectLength(keys, limit, out count);
        }

        /// <inheritdoc />
        public GarnetStatus SortedSetTimeToLive(ArgSlice key, ref ObjectInput input, ref GarnetObjectStoreOutput outputFooter)
        {
            garnetApi.WATCH(key, StoreType.Object);
            return garnetApi.SortedSetTimeToLive(key, ref input, ref outputFooter);
        }

        /// <inheritdoc />
        public GarnetStatus SortedSetTimeToLive(ArgSlice key, ReadOnlySpan<ArgSlice> members, out TimeSpan[] expireIn)
        {
            garnetApi.WATCH(key, StoreType.Object);
            return garnetApi.SortedSetTimeToLive(key, members, out expireIn);
        }

        #endregion

        #region List Methods

        /// <inheritdoc />
        public GarnetStatus ListLength(PinnedSpanByte key, out int count)
        {
            garnetApi.WATCH(key, StoreType.Object);
            return garnetApi.ListLength(key, out count);
        }

        /// <inheritdoc />
        public GarnetStatus ListLength(PinnedSpanByte key, ref ObjectInput input, out ObjectOutputHeader output)
        {
            garnetApi.WATCH(key, StoreType.Object);
            return garnetApi.ListLength(key, ref input, out output);
        }

        /// <inheritdoc />
        public GarnetStatus ListRange(PinnedSpanByte key, ref ObjectInput input, ref GarnetObjectStoreOutput outputFooter)
        {
            garnetApi.WATCH(key, StoreType.Object);
            return garnetApi.ListRange(key, ref input, ref outputFooter);
        }

        /// <inheritdoc />
        public GarnetStatus ListIndex(PinnedSpanByte key, ref ObjectInput input, ref GarnetObjectStoreOutput outputFooter)
        {
            garnetApi.WATCH(key, StoreType.Object);
            return garnetApi.ListIndex(key, ref input, ref outputFooter);
        }

        #endregion

        #region Set Methods

        /// <inheritdoc />
        public GarnetStatus SetLength(PinnedSpanByte key, out int scardCount)
        {
            garnetApi.WATCH(key, StoreType.Object);
            return garnetApi.SetLength(key, out scardCount);
        }

        /// <inheritdoc />
        public GarnetStatus SetLength(PinnedSpanByte key, ref ObjectInput input, out ObjectOutputHeader output)
        {
            garnetApi.WATCH(key, StoreType.Object);
            return garnetApi.SetLength(key, ref input, out output);
        }

        /// <inheritdoc />
        public GarnetStatus SetMembers(PinnedSpanByte key, out PinnedSpanByte[] members)
        {
            garnetApi.WATCH(key, StoreType.Object);
            return garnetApi.SetMembers(key, out members);
        }

        /// <inheritdoc />
        public GarnetStatus SetIsMember(PinnedSpanByte key, ref ObjectInput input, ref GarnetObjectStoreOutput outputFooter)
        {
            garnetApi.WATCH(key, StoreType.Object);
            return garnetApi.SetIsMember(key, ref input, ref outputFooter);
        }

        /// <inheritdoc />
        public GarnetStatus SetIsMember(PinnedSpanByte key, PinnedSpanByte[] members, out int[] result)
        {
            garnetApi.WATCH(key, StoreType.Object);
            return garnetApi.SetIsMember(key, members, out result);
        }

        /// <inheritdoc />
        public GarnetStatus SetMembers(PinnedSpanByte key, ref ObjectInput input, ref GarnetObjectStoreOutput outputFooter)
        {
            garnetApi.WATCH(key, StoreType.Object);
            return garnetApi.SetMembers(key, ref input, ref outputFooter);
        }

        /// <inheritdoc />
        public GarnetStatus SetScan(PinnedSpanByte key, long cursor, string match, int count, out PinnedSpanByte[] items)
        {
            garnetApi.WATCH(key, StoreType.Object);
            return garnetApi.SetScan(key, cursor, match, count, out items);
        }

        /// <inheritdoc />
        public GarnetStatus SetUnion(PinnedSpanByte[] keys, out HashSet<byte[]> output)
        {
            foreach (var key in keys)
            {
                garnetApi.WATCH(key, StoreType.Object);
            }
            return garnetApi.SetUnion(keys, out output);
        }

        /// <inheritdoc />
        public GarnetStatus SetIntersect(PinnedSpanByte[] keys, out HashSet<byte[]> output)
        {
            foreach (var key in keys)
            {
                garnetApi.WATCH(key, StoreType.Object);
            }
            return garnetApi.SetIntersect(keys, out output);
        }

        /// <inheritdoc />
        public GarnetStatus SetDiff(PinnedSpanByte[] keys, out HashSet<byte[]> output)
        {
            foreach (var key in keys)
            {
                garnetApi.WATCH(key, StoreType.Object);
            }
            return garnetApi.SetDiff(keys, out output);
        }

        public GarnetStatus SetIntersectLength(ReadOnlySpan<PinnedSpanByte> keys, int? limit, out int count)
        {
            foreach (var key in keys)
            {
                garnetApi.WATCH(key, StoreType.Object);
            }
            return garnetApi.SetIntersectLength(keys, limit, out count);
        }
        #endregion

        #region Hash Methods

        /// <inheritdoc />
        public GarnetStatus HashGet(PinnedSpanByte key, PinnedSpanByte field, out PinnedSpanByte value)
        {
            garnetApi.WATCH(key, StoreType.Object);
            return garnetApi.HashGet(key, field, out value);
        }

        /// <inheritdoc />
        public GarnetStatus HashGetMultiple(PinnedSpanByte key, PinnedSpanByte[] fields, out PinnedSpanByte[] values)
        {
            garnetApi.WATCH(key, StoreType.Object);
            return garnetApi.HashGetMultiple(key, fields, out values);
        }

        /// <inheritdoc />
        public GarnetStatus HashGetAll(PinnedSpanByte key, out PinnedSpanByte[] values)
        {
            garnetApi.WATCH(key, StoreType.Object);
            return garnetApi.HashGetAll(key, out values);
        }

        /// <inheritdoc />
        public GarnetStatus HashLength(PinnedSpanByte key, out int count)
        {
            garnetApi.WATCH(key, StoreType.Object);
            return garnetApi.HashLength(key, out count);
        }

        /// <inheritdoc />
        public GarnetStatus HashExists(PinnedSpanByte key, PinnedSpanByte field, out bool exists)
        {
            garnetApi.WATCH(key, StoreType.Object);
            return garnetApi.HashExists(key, field, out exists);
        }

        /// <inheritdoc />
        public GarnetStatus HashRandomField(PinnedSpanByte key, int count, bool withValues, out PinnedSpanByte[] fields)
        {
            garnetApi.WATCH(key, StoreType.Object);
            return garnetApi.HashRandomField(key, count, withValues, out fields);
        }

        /// <inheritdoc />
        public GarnetStatus HashRandomField(PinnedSpanByte key, out PinnedSpanByte field)
        {
            garnetApi.WATCH(key, StoreType.Object);
            return garnetApi.HashRandomField(key, out field);
        }

        /// <inheritdoc />
        public GarnetStatus HashRandomField(PinnedSpanByte key, ref ObjectInput input, ref GarnetObjectStoreOutput outputFooter)
        {
            garnetApi.WATCH(key, StoreType.Object);
            return garnetApi.HashRandomField(key, ref input, ref outputFooter);
        }

        /// <inheritdoc />
        public GarnetStatus HashGet(PinnedSpanByte key, ref ObjectInput input, ref GarnetObjectStoreOutput outputFooter)
        {
            garnetApi.WATCH(key, StoreType.Object);
            return garnetApi.HashGet(key, ref input, ref outputFooter);
        }

        public GarnetStatus HashGetAll(PinnedSpanByte key, ref ObjectInput input, ref GarnetObjectStoreOutput outputFooter)
        {
            garnetApi.WATCH(key, StoreType.Object);
            return garnetApi.HashGetAll(key, ref input, ref outputFooter);
        }

        public GarnetStatus HashGetMultiple(PinnedSpanByte key, ref ObjectInput input, ref GarnetObjectStoreOutput outputFooter)
        {
            garnetApi.WATCH(key, StoreType.Object);
            return garnetApi.HashGetMultiple(key, ref input, ref outputFooter);
        }

        /// <inheritdoc />
        public GarnetStatus HashStrLength(PinnedSpanByte key, ref ObjectInput input, out ObjectOutputHeader output)
        {
            garnetApi.WATCH(key, StoreType.Object);
            return garnetApi.HashStrLength(key, ref input, out output);
        }

        /// <inheritdoc />
        public GarnetStatus HashExists(PinnedSpanByte key, ref ObjectInput input, out ObjectOutputHeader output)
        {
            garnetApi.WATCH(key, StoreType.Object);
            return garnetApi.HashExists(key, ref input, out output);
        }

        /// <inheritdoc />
        public GarnetStatus HashKeys(PinnedSpanByte key, ref ObjectInput input, ref GarnetObjectStoreOutput outputFooter)
        {
            garnetApi.WATCH(key, StoreType.Object);
            return garnetApi.HashKeys(key, ref input, ref outputFooter);
        }

        /// <inheritdoc />
        public GarnetStatus HashVals(PinnedSpanByte key, ref ObjectInput input, ref GarnetObjectStoreOutput outputFooter)
        {
            garnetApi.WATCH(key, StoreType.Object);
            return garnetApi.HashVals(key, ref input, ref outputFooter);
        }

        /// <inheritdoc />
        public GarnetStatus HashLength(PinnedSpanByte key, ref ObjectInput input, out ObjectOutputHeader output)
        {
            garnetApi.WATCH(key, StoreType.Object);
            return garnetApi.HashLength(key, ref input, out output);
        }

        /// <inheritdoc />
        public GarnetStatus HashScan(PinnedSpanByte key, long cursor, string match, int count, out PinnedSpanByte[] items)
        {
            garnetApi.WATCH(key, StoreType.Object);
            return garnetApi.HashScan(key, cursor, match, count, out items);
        }

        /// <inheritdoc />
        public GarnetStatus HashTimeToLive(PinnedSpanByte key, bool isMilliseconds, bool isTimestamp, ref ObjectInput input, ref GarnetObjectStoreOutput outputFooter)
        {
            garnetApi.WATCH(key, StoreType.Object);
            return garnetApi.HashTimeToLive(key, isMilliseconds, isTimestamp, ref input, ref outputFooter);
        }

        #endregion

        #region Bitmap Methods

        /// <inheritdoc />
        public GarnetStatus StringGetBit(PinnedSpanByte key, ref RawStringInput input, ref SpanByteAndMemory output)
        {
            garnetApi.WATCH(key, StoreType.Main);
            return garnetApi.StringGetBit(key, ref input, ref output);
        }

        /// <inheritdoc />
        public GarnetStatus StringGetBit(PinnedSpanByte key, PinnedSpanByte offset, out bool bValue)
        {
            garnetApi.WATCH(key, StoreType.Main);
            return garnetApi.StringGetBit(key, offset, out bValue);
        }

        /// <inheritdoc />
        public GarnetStatus StringBitCount(PinnedSpanByte key, ref RawStringInput input, ref SpanByteAndMemory output)
        {
            garnetApi.WATCH(key, StoreType.Main);
            return garnetApi.StringBitCount(key, ref input, ref output);
        }

        /// <inheritdoc />
        public GarnetStatus StringBitCount(PinnedSpanByte key, long start, long end, out long result, bool useBitInterval = false)
        {
            garnetApi.WATCH(key, StoreType.Main);
            return garnetApi.StringBitCount(key, start, end, out result, useBitInterval);
        }

        /// <inheritdoc />
        public GarnetStatus StringBitPosition(PinnedSpanByte key, ref RawStringInput input, ref SpanByteAndMemory output)
        {
            garnetApi.WATCH(key, StoreType.Main);
            return garnetApi.StringBitPosition(key, ref input, ref output);
        }

        /// <inheritdoc />
        public GarnetStatus StringBitFieldReadOnly(PinnedSpanByte key, ref RawStringInput input, RespCommand secondaryCommand, ref SpanByteAndMemory output)
        {
            garnetApi.WATCH(key, StoreType.Main);
            return garnetApi.StringBitFieldReadOnly(key, ref input, secondaryCommand, ref output);
        }

        #endregion

        #region HLL Methods

        /// <inheritdoc />
        public GarnetStatus HyperLogLogLength(ref RawStringInput input, out long count, out bool error)
        {
            for (var i = 0; i < input.parseState.Count; i++)
            {
                var key = input.parseState.GetArgSliceByRef(i);
                garnetApi.WATCH(key, StoreType.Main);
            }

            return garnetApi.HyperLogLogLength(ref input, out count, out error);
        }

        /// <inheritdoc />
        public GarnetStatus HyperLogLogLength(Span<PinnedSpanByte> keys, out long count)
        {
            foreach (var key in keys)
            {
                garnetApi.WATCH(key, StoreType.Main);
            }
            return garnetApi.HyperLogLogLength(keys, out count);
        }

        #endregion

        #region Server Methods

        /// <inheritdoc />
        public List<byte[]> GetDbKeys(PinnedSpanByte pattern)
        {
            return garnetApi.GetDbKeys(pattern);
        }

        /// <inheritdoc />
        public int GetDbSize()
        {
            return garnetApi.GetDbSize();
        }

        /// <inheritdoc />
        public bool DbScan(PinnedSpanByte patternB, bool allKeys, long cursor, out long cursorStore, out List<byte[]> keys, long count = 10, ReadOnlySpan<byte> type = default)
        {
            return garnetApi.DbScan(patternB, allKeys, cursor, out cursorStore, out keys, count, type);
        }

        /// <inheritdoc />
        public bool IterateMainStore<TScanFunctions>(ref TScanFunctions scanFunctions, long untilAddress = -1)
            where TScanFunctions : IScanIteratorFunctions
            => garnetApi.IterateMainStore(ref scanFunctions, untilAddress);

        /// <inheritdoc />
        public ITsavoriteScanIterator IterateMainStore()
            => garnetApi.IterateMainStore();

        /// <inheritdoc />
        public bool IterateObjectStore<TScanFunctions>(ref TScanFunctions scanFunctions, long untilAddress = -1)
            where TScanFunctions : IScanIteratorFunctions
            => garnetApi.IterateObjectStore(ref scanFunctions, untilAddress);

        /// <inheritdoc />
        public ITsavoriteScanIterator IterateObjectStore()
            => garnetApi.IterateObjectStore();

        #endregion

        #region Common Methods

        public GarnetStatus ObjectScan(PinnedSpanByte key, ref ObjectInput input, ref GarnetObjectStoreOutput outputFooter)
        {
            garnetApi.WATCH(key, StoreType.All);
            return garnetApi.ObjectScan(key, ref input, ref outputFooter);
        }

        /// <inheritdoc />
        public int GetScratchBufferOffset()
            => garnetApi.GetScratchBufferOffset();

        /// <inheritdoc />
        public bool ResetScratchBuffer(int offset)
            => garnetApi.ResetScratchBuffer(offset);

        #endregion
    }
}<|MERGE_RESOLUTION|>--- conflicted
+++ resolved
@@ -217,19 +217,15 @@
         }
 
         /// <inheritdoc />
-<<<<<<< HEAD
+        public GarnetStatus GeoSearchReadOnly(PinnedSpanByte key, ref GeoSearchOptions opts,
+                                      ref ObjectInput input, ref SpanByteAndMemory output)
+        {
+            garnetApi.WATCH(key, StoreType.Object);
+            return garnetApi.GeoSearchReadOnly(key, ref opts, ref input, ref output);
+        }
+
+        /// <inheritdoc />
         public GarnetStatus SortedSetScan(PinnedSpanByte key, long cursor, string match, int count, out PinnedSpanByte[] items)
-=======
-        public GarnetStatus GeoSearchReadOnly(ArgSlice key, ref GeoSearchOptions opts,
-                                      ref ObjectInput input, ref SpanByteAndMemory output)
-        {
-            garnetApi.WATCH(key, StoreType.Object);
-            return garnetApi.GeoSearchReadOnly(key, ref opts, ref input, ref output);
-        }
-
-        /// <inheritdoc />
-        public GarnetStatus SortedSetScan(ArgSlice key, long cursor, string match, int count, out ArgSlice[] items)
->>>>>>> 3eb46a0c
         {
             garnetApi.WATCH(key, StoreType.Object);
             return garnetApi.SortedSetScan(key, cursor, match, count, out items);
@@ -256,14 +252,14 @@
         }
 
         /// <inheritdoc />
-        public GarnetStatus SortedSetTimeToLive(ArgSlice key, ref ObjectInput input, ref GarnetObjectStoreOutput outputFooter)
+        public GarnetStatus SortedSetTimeToLive(PinnedSpanByte key, ref ObjectInput input, ref GarnetObjectStoreOutput outputFooter)
         {
             garnetApi.WATCH(key, StoreType.Object);
             return garnetApi.SortedSetTimeToLive(key, ref input, ref outputFooter);
         }
 
         /// <inheritdoc />
-        public GarnetStatus SortedSetTimeToLive(ArgSlice key, ReadOnlySpan<ArgSlice> members, out TimeSpan[] expireIn)
+        public GarnetStatus SortedSetTimeToLive(PinnedSpanByte key, ReadOnlySpan<PinnedSpanByte> members, out TimeSpan[] expireIn)
         {
             garnetApi.WATCH(key, StoreType.Object);
             return garnetApi.SortedSetTimeToLive(key, members, out expireIn);
