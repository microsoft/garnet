﻿// Copyright (c) Microsoft Corporation.
// Licensed under the MIT license.

using System;
using System.Collections.Generic;
using Garnet.common;
using Tsavorite.core;

namespace Garnet.server
{
    /// <summary>
    /// Garnet API implementation for watch purposes
    /// </summary>
    struct GarnetWatchApi<TGarnetApi> : IGarnetReadApi
        where TGarnetApi : IGarnetReadApi, IGarnetWatchApi
    {
        TGarnetApi garnetApi;

        public GarnetWatchApi(TGarnetApi garnetApi)
        {
            this.garnetApi = garnetApi;
        }

        #region GET
        /// <inheritdoc />
        public GarnetStatus GET(PinnedSpanByte key, ref RawStringInput input, ref SpanByteAndMemory output)
        {
            garnetApi.WATCH(key, StoreType.Main);
            return garnetApi.GET(key, ref input, ref output);
        }

        /// <inheritdoc />
        public GarnetStatus GETForMemoryResult(PinnedSpanByte key, out MemoryResult<byte> value)
        {
            garnetApi.WATCH(key, StoreType.Main);
            return garnetApi.GETForMemoryResult(key, out value);
        }

        /// <inheritdoc />
        public GarnetStatus GET(PinnedSpanByte key, out PinnedSpanByte value)
        {
            garnetApi.WATCH(key, StoreType.Main);
            return garnetApi.GET(key, out value);
        }

        /// <inheritdoc />
        public GarnetStatus GET(PinnedSpanByte key, out GarnetObjectStoreOutput value)
        {
            garnetApi.WATCH(key, StoreType.Object);
            return garnetApi.GET(key, out value);
        }

        /// <inheritdoc />
        public GarnetStatus LCS(PinnedSpanByte key1, PinnedSpanByte key2, ref SpanByteAndMemory output, bool lenOnly = false, bool withIndices = false, bool withMatchLen = false, int minMatchLen = 0)
        {
            garnetApi.WATCH(key1, StoreType.Object);
            garnetApi.WATCH(key2, StoreType.Object);
            return garnetApi.LCS(key1, key2, ref output, lenOnly, withIndices, withMatchLen, minMatchLen);
        }
        #endregion

        #region GETRANGE
        /// <inheritdoc />
        public GarnetStatus GETRANGE(PinnedSpanByte key, ref RawStringInput input, ref SpanByteAndMemory output)
        {
            garnetApi.WATCH(key, StoreType.Main);
            return garnetApi.GETRANGE(key, ref input, ref output);
        }
        #endregion

        #region TTL
        /// <inheritdoc />
        public GarnetStatus TTL(PinnedSpanByte key, StoreType storeType, ref SpanByteAndMemory output)
        {
            garnetApi.WATCH(key, storeType);
            return garnetApi.TTL(key, storeType, ref output);
        }

        /// <inheritdoc />
        public GarnetStatus PTTL(PinnedSpanByte key, StoreType storeType, ref SpanByteAndMemory output)
        {
            garnetApi.WATCH(key, storeType);
            return garnetApi.PTTL(key, storeType, ref output);
        }

        #endregion

        #region EXPIRETIME

        /// <inheritdoc />
        public GarnetStatus EXPIRETIME(PinnedSpanByte key, StoreType storeType, ref SpanByteAndMemory output)
        {
            garnetApi.WATCH(key, storeType);
            return garnetApi.EXPIRETIME(key, storeType, ref output);
        }

        /// <inheritdoc />
        public GarnetStatus PEXPIRETIME(PinnedSpanByte key, StoreType storeType, ref SpanByteAndMemory output)
        {
            garnetApi.WATCH(key, storeType);
            return garnetApi.PEXPIRETIME(key, storeType, ref output);
        }

        #endregion

        #region SortedSet Methods

        /// <inheritdoc />
        public GarnetStatus SortedSetLength(PinnedSpanByte key, out int zcardCount)
        {
            garnetApi.WATCH(key, StoreType.Object);
            return garnetApi.SortedSetLength(key, out zcardCount);
        }

        /// <inheritdoc />
        public GarnetStatus SortedSetLength(PinnedSpanByte key, ref ObjectInput input, out ObjectOutputHeader output)
        {
            garnetApi.WATCH(key, StoreType.Object);
            return garnetApi.SortedSetLength(key, ref input, out output);
        }

        /// <inheritdoc />
        public GarnetStatus SortedSetCount(PinnedSpanByte key, PinnedSpanByte minScore, PinnedSpanByte maxScore, out int numElements)
        {
            garnetApi.WATCH(key, StoreType.Object);
            return garnetApi.SortedSetCount(key, minScore, maxScore, out numElements);
        }

        /// <inheritdoc />
        public GarnetStatus SortedSetCount(PinnedSpanByte key, ref ObjectInput input, ref GarnetObjectStoreOutput output)
        {
            garnetApi.WATCH(key, StoreType.Object);
            return garnetApi.SortedSetCount(key, ref input, ref output);
        }

        /// <inheritdoc />
        public GarnetStatus SortedSetLengthByValue(PinnedSpanByte key, ref ObjectInput input, out ObjectOutputHeader output)
        {
            garnetApi.WATCH(key, StoreType.Object);
            return garnetApi.SortedSetLengthByValue(key, ref input, out output);
        }

        /// <inheritdoc />
<<<<<<< HEAD
        public GarnetStatus SortedSetRandomMember(PinnedSpanByte key, ref ObjectInput input, ref GarnetObjectStoreOutput outputFooter)
=======
        public GarnetStatus SortedSetRandomMember(byte[] key, ref ObjectInput input, ref GarnetObjectStoreOutput output)
>>>>>>> 33ab11e6
        {
            garnetApi.WATCH(key, StoreType.Object);
            return garnetApi.SortedSetRandomMember(key, ref input, ref output);
        }

        /// <inheritdoc />
<<<<<<< HEAD
        public GarnetStatus SortedSetRange(PinnedSpanByte key, ref ObjectInput input, ref GarnetObjectStoreOutput outputFooter)
=======
        public GarnetStatus SortedSetRange(byte[] key, ref ObjectInput input, ref GarnetObjectStoreOutput output)
>>>>>>> 33ab11e6
        {
            garnetApi.WATCH(key, StoreType.Object);
            return garnetApi.SortedSetRange(key, ref input, ref output);
        }

        /// <inheritdoc />
<<<<<<< HEAD
        public GarnetStatus SortedSetScore(PinnedSpanByte key, ref ObjectInput input, ref GarnetObjectStoreOutput outputFooter)
=======
        public GarnetStatus SortedSetScore(byte[] key, ref ObjectInput input, ref GarnetObjectStoreOutput output)
>>>>>>> 33ab11e6
        {
            garnetApi.WATCH(key, StoreType.Object);
            return garnetApi.SortedSetScore(key, ref input, ref output);
        }

        /// <inheritdoc />
<<<<<<< HEAD
        public GarnetStatus SortedSetScores(PinnedSpanByte key, ref ObjectInput input, ref GarnetObjectStoreOutput outputFooter)
=======
        public GarnetStatus SortedSetScores(byte[] key, ref ObjectInput input, ref GarnetObjectStoreOutput output)
>>>>>>> 33ab11e6
        {
            garnetApi.WATCH(key, StoreType.Object);
            return garnetApi.SortedSetScores(key, ref input, ref output);
        }

        /// <inheritdoc />
<<<<<<< HEAD
        public GarnetStatus SortedSetRank(PinnedSpanByte key, ref ObjectInput input, ref GarnetObjectStoreOutput outputFooter)
=======
        public GarnetStatus SortedSetRank(byte[] key, ref ObjectInput input, ref GarnetObjectStoreOutput output)
>>>>>>> 33ab11e6
        {
            garnetApi.WATCH(key, StoreType.Object);
            return garnetApi.SortedSetRank(key, ref input, ref output);
        }

        /// <inheritdoc />
        public GarnetStatus SortedSetRank(PinnedSpanByte key, PinnedSpanByte member, bool reverse, out long? rank)
        {
            garnetApi.WATCH(key, StoreType.Object);
            return garnetApi.SortedSetRank(key, member, reverse, out rank);
        }

        /// <inheritdoc />
        public GarnetStatus SortedSetRange(PinnedSpanByte key, PinnedSpanByte min, PinnedSpanByte max, SortedSetOrderOperation sortedSetOrderOperation, out PinnedSpanByte[] elements, out string error, bool withScores = false, bool reverse = false, (string, int) limit = default)
        {
            garnetApi.WATCH(key, StoreType.Object);
            return garnetApi.SortedSetRange(key, min, max, sortedSetOrderOperation, out elements, out error, withScores, reverse, limit);
        }

        /// <inheritdoc />
        public GarnetStatus SortedSetDifference(PinnedSpanByte[] keys, out Dictionary<byte[], double> pairs)
        {
            foreach (var key in keys)
            {
                garnetApi.WATCH(key, StoreType.Object);
            }
            return garnetApi.SortedSetDifference(keys, out pairs);
        }

        /// <inheritdoc />
        public GarnetStatus SortedSetUnion(ReadOnlySpan<PinnedSpanByte> keys, double[] weights, SortedSetAggregateType aggregateType, out Dictionary<byte[], double> pairs)
        {
            foreach (var key in keys)
            {
                garnetApi.WATCH(key, StoreType.Object);
            }
            return garnetApi.SortedSetUnion(keys, weights, aggregateType, out pairs);
        }

        /// <inheritdoc />
<<<<<<< HEAD
        public GarnetStatus GeoCommands(PinnedSpanByte key, ref ObjectInput input, ref GarnetObjectStoreOutput outputFooter)
=======
        public GarnetStatus GeoCommands(byte[] key, ref ObjectInput input, ref GarnetObjectStoreOutput output)
>>>>>>> 33ab11e6
        {
            garnetApi.WATCH(key, StoreType.Object);
            return garnetApi.GeoCommands(key, ref input, ref output);
        }

        /// <inheritdoc />
        public GarnetStatus GeoSearchReadOnly(PinnedSpanByte key, ref GeoSearchOptions opts,
                                      ref ObjectInput input, ref SpanByteAndMemory output)
        {
            garnetApi.WATCH(key, StoreType.Object);
            return garnetApi.GeoSearchReadOnly(key, ref opts, ref input, ref output);
        }

        /// <inheritdoc />
        public GarnetStatus SortedSetScan(PinnedSpanByte key, long cursor, string match, int count, out PinnedSpanByte[] items)
        {
            garnetApi.WATCH(key, StoreType.Object);
            return garnetApi.SortedSetScan(key, cursor, match, count, out items);
        }

        /// <inheritdoc />
        public GarnetStatus SortedSetIntersect(ReadOnlySpan<PinnedSpanByte> keys, double[] weights, SortedSetAggregateType aggregateType, out Dictionary<byte[], double> pairs)
        {
            foreach (var key in keys)
            {
                garnetApi.WATCH(key, StoreType.Object);
            }
            return garnetApi.SortedSetIntersect(keys, weights, aggregateType, out pairs);
        }

        /// <inheritdoc />
        public GarnetStatus SortedSetIntersectLength(ReadOnlySpan<PinnedSpanByte> keys, int? limit, out int count)
        {
            foreach (var key in keys)
            {
                garnetApi.WATCH(key, StoreType.Object);
            }
            return garnetApi.SortedSetIntersectLength(keys, limit, out count);
        }

        /// <inheritdoc />
<<<<<<< HEAD
        public GarnetStatus SortedSetTimeToLive(PinnedSpanByte key, ref ObjectInput input, ref GarnetObjectStoreOutput outputFooter)
=======
        public GarnetStatus SortedSetTimeToLive(ArgSlice key, ref ObjectInput input, ref GarnetObjectStoreOutput output)
>>>>>>> 33ab11e6
        {
            garnetApi.WATCH(key, StoreType.Object);
            return garnetApi.SortedSetTimeToLive(key, ref input, ref output);
        }

        /// <inheritdoc />
        public GarnetStatus SortedSetTimeToLive(PinnedSpanByte key, ReadOnlySpan<PinnedSpanByte> members, out TimeSpan[] expireIn)
        {
            garnetApi.WATCH(key, StoreType.Object);
            return garnetApi.SortedSetTimeToLive(key, members, out expireIn);
        }

        #endregion

        #region List Methods

        /// <inheritdoc />
        public GarnetStatus ListLength(PinnedSpanByte key, out int count)
        {
            garnetApi.WATCH(key, StoreType.Object);
            return garnetApi.ListLength(key, out count);
        }

        /// <inheritdoc />
        public GarnetStatus ListLength(PinnedSpanByte key, ref ObjectInput input, out ObjectOutputHeader output)
        {
            garnetApi.WATCH(key, StoreType.Object);
            return garnetApi.ListLength(key, ref input, out output);
        }

        /// <inheritdoc />
<<<<<<< HEAD
        public GarnetStatus ListRange(PinnedSpanByte key, ref ObjectInput input, ref GarnetObjectStoreOutput outputFooter)
=======
        public GarnetStatus ListRange(byte[] key, ref ObjectInput input, ref GarnetObjectStoreOutput output)
>>>>>>> 33ab11e6
        {
            garnetApi.WATCH(key, StoreType.Object);
            return garnetApi.ListRange(key, ref input, ref output);
        }

        /// <inheritdoc />
<<<<<<< HEAD
        public GarnetStatus ListIndex(PinnedSpanByte key, ref ObjectInput input, ref GarnetObjectStoreOutput outputFooter)
=======
        public GarnetStatus ListIndex(byte[] key, ref ObjectInput input, ref GarnetObjectStoreOutput output)
>>>>>>> 33ab11e6
        {
            garnetApi.WATCH(key, StoreType.Object);
            return garnetApi.ListIndex(key, ref input, ref output);
        }

        #endregion

        #region Set Methods

        /// <inheritdoc />
        public GarnetStatus SetLength(PinnedSpanByte key, out int scardCount)
        {
            garnetApi.WATCH(key, StoreType.Object);
            return garnetApi.SetLength(key, out scardCount);
        }

        /// <inheritdoc />
        public GarnetStatus SetLength(PinnedSpanByte key, ref ObjectInput input, out ObjectOutputHeader output)
        {
            garnetApi.WATCH(key, StoreType.Object);
            return garnetApi.SetLength(key, ref input, out output);
        }

        /// <inheritdoc />
        public GarnetStatus SetMembers(PinnedSpanByte key, out PinnedSpanByte[] members)
        {
            garnetApi.WATCH(key, StoreType.Object);
            return garnetApi.SetMembers(key, out members);
        }

        /// <inheritdoc />
<<<<<<< HEAD
        public GarnetStatus SetIsMember(PinnedSpanByte key, ref ObjectInput input, ref GarnetObjectStoreOutput outputFooter)
=======
        public GarnetStatus SetIsMember(byte[] key, ref ObjectInput input, ref GarnetObjectStoreOutput output)
>>>>>>> 33ab11e6
        {
            garnetApi.WATCH(key, StoreType.Object);
            return garnetApi.SetIsMember(key, ref input, ref output);
        }

        /// <inheritdoc />
        public GarnetStatus SetIsMember(PinnedSpanByte key, PinnedSpanByte[] members, out int[] result)
        {
            garnetApi.WATCH(key, StoreType.Object);
            return garnetApi.SetIsMember(key, members, out result);
        }

        /// <inheritdoc />
<<<<<<< HEAD
        public GarnetStatus SetMembers(PinnedSpanByte key, ref ObjectInput input, ref GarnetObjectStoreOutput outputFooter)
=======
        public GarnetStatus SetMembers(byte[] key, ref ObjectInput input, ref GarnetObjectStoreOutput output)
>>>>>>> 33ab11e6
        {
            garnetApi.WATCH(key, StoreType.Object);
            return garnetApi.SetMembers(key, ref input, ref output);
        }

        /// <inheritdoc />
        public GarnetStatus SetScan(PinnedSpanByte key, long cursor, string match, int count, out PinnedSpanByte[] items)
        {
            garnetApi.WATCH(key, StoreType.Object);
            return garnetApi.SetScan(key, cursor, match, count, out items);
        }

        /// <inheritdoc />
        public GarnetStatus SetUnion(PinnedSpanByte[] keys, out HashSet<byte[]> output)
        {
            foreach (var key in keys)
            {
                garnetApi.WATCH(key, StoreType.Object);
            }
            return garnetApi.SetUnion(keys, out output);
        }

        /// <inheritdoc />
        public GarnetStatus SetIntersect(PinnedSpanByte[] keys, out HashSet<byte[]> output)
        {
            foreach (var key in keys)
            {
                garnetApi.WATCH(key, StoreType.Object);
            }
            return garnetApi.SetIntersect(keys, out output);
        }

        /// <inheritdoc />
        public GarnetStatus SetDiff(PinnedSpanByte[] keys, out HashSet<byte[]> output)
        {
            foreach (var key in keys)
            {
                garnetApi.WATCH(key, StoreType.Object);
            }
            return garnetApi.SetDiff(keys, out output);
        }

        public GarnetStatus SetIntersectLength(ReadOnlySpan<PinnedSpanByte> keys, int? limit, out int count)
        {
            foreach (var key in keys)
            {
                garnetApi.WATCH(key, StoreType.Object);
            }
            return garnetApi.SetIntersectLength(keys, limit, out count);
        }
        #endregion

        #region Hash Methods

        /// <inheritdoc />
        public GarnetStatus HashGet(PinnedSpanByte key, PinnedSpanByte field, out PinnedSpanByte value)
        {
            garnetApi.WATCH(key, StoreType.Object);
            return garnetApi.HashGet(key, field, out value);
        }

        /// <inheritdoc />
        public GarnetStatus HashGetMultiple(PinnedSpanByte key, PinnedSpanByte[] fields, out PinnedSpanByte[] values)
        {
            garnetApi.WATCH(key, StoreType.Object);
            return garnetApi.HashGetMultiple(key, fields, out values);
        }

        /// <inheritdoc />
        public GarnetStatus HashGetAll(PinnedSpanByte key, out PinnedSpanByte[] values)
        {
            garnetApi.WATCH(key, StoreType.Object);
            return garnetApi.HashGetAll(key, out values);
        }

        /// <inheritdoc />
        public GarnetStatus HashLength(PinnedSpanByte key, out int count)
        {
            garnetApi.WATCH(key, StoreType.Object);
            return garnetApi.HashLength(key, out count);
        }

        /// <inheritdoc />
        public GarnetStatus HashExists(PinnedSpanByte key, PinnedSpanByte field, out bool exists)
        {
            garnetApi.WATCH(key, StoreType.Object);
            return garnetApi.HashExists(key, field, out exists);
        }

        /// <inheritdoc />
        public GarnetStatus HashRandomField(PinnedSpanByte key, int count, bool withValues, out PinnedSpanByte[] fields)
        {
            garnetApi.WATCH(key, StoreType.Object);
            return garnetApi.HashRandomField(key, count, withValues, out fields);
        }

        /// <inheritdoc />
        public GarnetStatus HashRandomField(PinnedSpanByte key, out PinnedSpanByte field)
        {
            garnetApi.WATCH(key, StoreType.Object);
            return garnetApi.HashRandomField(key, out field);
        }

        /// <inheritdoc />
<<<<<<< HEAD
        public GarnetStatus HashRandomField(PinnedSpanByte key, ref ObjectInput input, ref GarnetObjectStoreOutput outputFooter)
=======
        public GarnetStatus HashRandomField(byte[] key, ref ObjectInput input, ref GarnetObjectStoreOutput output)
>>>>>>> 33ab11e6
        {
            garnetApi.WATCH(key, StoreType.Object);
            return garnetApi.HashRandomField(key, ref input, ref output);
        }

        /// <inheritdoc />
<<<<<<< HEAD
        public GarnetStatus HashGet(PinnedSpanByte key, ref ObjectInput input, ref GarnetObjectStoreOutput outputFooter)
=======
        public GarnetStatus HashGet(byte[] key, ref ObjectInput input, ref GarnetObjectStoreOutput output)
>>>>>>> 33ab11e6
        {
            garnetApi.WATCH(key, StoreType.Object);
            return garnetApi.HashGet(key, ref input, ref output);
        }

<<<<<<< HEAD
        public GarnetStatus HashGetAll(PinnedSpanByte key, ref ObjectInput input, ref GarnetObjectStoreOutput outputFooter)
=======
        public GarnetStatus HashGetAll(byte[] key, ref ObjectInput input, ref GarnetObjectStoreOutput output)
>>>>>>> 33ab11e6
        {
            garnetApi.WATCH(key, StoreType.Object);
            return garnetApi.HashGetAll(key, ref input, ref output);
        }

<<<<<<< HEAD
        public GarnetStatus HashGetMultiple(PinnedSpanByte key, ref ObjectInput input, ref GarnetObjectStoreOutput outputFooter)
=======
        public GarnetStatus HashGetMultiple(byte[] key, ref ObjectInput input, ref GarnetObjectStoreOutput output)
>>>>>>> 33ab11e6
        {
            garnetApi.WATCH(key, StoreType.Object);
            return garnetApi.HashGetMultiple(key, ref input, ref output);
        }

        /// <inheritdoc />
        public GarnetStatus HashStrLength(PinnedSpanByte key, ref ObjectInput input, out ObjectOutputHeader output)
        {
            garnetApi.WATCH(key, StoreType.Object);
            return garnetApi.HashStrLength(key, ref input, out output);
        }

        /// <inheritdoc />
        public GarnetStatus HashExists(PinnedSpanByte key, ref ObjectInput input, out ObjectOutputHeader output)
        {
            garnetApi.WATCH(key, StoreType.Object);
            return garnetApi.HashExists(key, ref input, out output);
        }

        /// <inheritdoc />
<<<<<<< HEAD
        public GarnetStatus HashKeys(PinnedSpanByte key, ref ObjectInput input, ref GarnetObjectStoreOutput outputFooter)
=======
        public GarnetStatus HashKeys(byte[] key, ref ObjectInput input, ref GarnetObjectStoreOutput output)
>>>>>>> 33ab11e6
        {
            garnetApi.WATCH(key, StoreType.Object);
            return garnetApi.HashKeys(key, ref input, ref output);
        }

        /// <inheritdoc />
<<<<<<< HEAD
        public GarnetStatus HashVals(PinnedSpanByte key, ref ObjectInput input, ref GarnetObjectStoreOutput outputFooter)
=======
        public GarnetStatus HashVals(byte[] key, ref ObjectInput input, ref GarnetObjectStoreOutput output)
>>>>>>> 33ab11e6
        {
            garnetApi.WATCH(key, StoreType.Object);
            return garnetApi.HashVals(key, ref input, ref output);
        }

        /// <inheritdoc />
        public GarnetStatus HashLength(PinnedSpanByte key, ref ObjectInput input, out ObjectOutputHeader output)
        {
            garnetApi.WATCH(key, StoreType.Object);
            return garnetApi.HashLength(key, ref input, out output);
        }

        /// <inheritdoc />
        public GarnetStatus HashScan(PinnedSpanByte key, long cursor, string match, int count, out PinnedSpanByte[] items)
        {
            garnetApi.WATCH(key, StoreType.Object);
            return garnetApi.HashScan(key, cursor, match, count, out items);
        }

        /// <inheritdoc />
<<<<<<< HEAD
        public GarnetStatus HashTimeToLive(PinnedSpanByte key, bool isMilliseconds, bool isTimestamp, ref ObjectInput input, ref GarnetObjectStoreOutput outputFooter)
=======
        public GarnetStatus HashTimeToLive(ArgSlice key, bool isMilliseconds, bool isTimestamp, ref ObjectInput input, ref GarnetObjectStoreOutput output)
>>>>>>> 33ab11e6
        {
            garnetApi.WATCH(key, StoreType.Object);
            return garnetApi.HashTimeToLive(key, isMilliseconds, isTimestamp, ref input, ref output);
        }

        #endregion

        #region Bitmap Methods

        /// <inheritdoc />
        public GarnetStatus StringGetBit(PinnedSpanByte key, ref RawStringInput input, ref SpanByteAndMemory output)
        {
            garnetApi.WATCH(key, StoreType.Main);
            return garnetApi.StringGetBit(key, ref input, ref output);
        }

        /// <inheritdoc />
        public GarnetStatus StringGetBit(PinnedSpanByte key, PinnedSpanByte offset, out bool bValue)
        {
            garnetApi.WATCH(key, StoreType.Main);
            return garnetApi.StringGetBit(key, offset, out bValue);
        }

        /// <inheritdoc />
        public GarnetStatus StringBitCount(PinnedSpanByte key, ref RawStringInput input, ref SpanByteAndMemory output)
        {
            garnetApi.WATCH(key, StoreType.Main);
            return garnetApi.StringBitCount(key, ref input, ref output);
        }

        /// <inheritdoc />
        public GarnetStatus StringBitCount(PinnedSpanByte key, long start, long end, out long result, bool useBitInterval = false)
        {
            garnetApi.WATCH(key, StoreType.Main);
            return garnetApi.StringBitCount(key, start, end, out result, useBitInterval);
        }

        /// <inheritdoc />
        public GarnetStatus StringBitPosition(PinnedSpanByte key, ref RawStringInput input, ref SpanByteAndMemory output)
        {
            garnetApi.WATCH(key, StoreType.Main);
            return garnetApi.StringBitPosition(key, ref input, ref output);
        }

        /// <inheritdoc />
        public GarnetStatus StringBitFieldReadOnly(PinnedSpanByte key, ref RawStringInput input, RespCommand secondaryCommand, ref SpanByteAndMemory output)
        {
            garnetApi.WATCH(key, StoreType.Main);
            return garnetApi.StringBitFieldReadOnly(key, ref input, secondaryCommand, ref output);
        }

        #endregion

        #region HLL Methods

        /// <inheritdoc />
        public GarnetStatus HyperLogLogLength(ref RawStringInput input, out long count, out bool error)
        {
            for (var i = 0; i < input.parseState.Count; i++)
            {
                var key = input.parseState.GetArgSliceByRef(i);
                garnetApi.WATCH(key, StoreType.Main);
            }

            return garnetApi.HyperLogLogLength(ref input, out count, out error);
        }

        /// <inheritdoc />
        public GarnetStatus HyperLogLogLength(Span<PinnedSpanByte> keys, out long count)
        {
            foreach (var key in keys)
            {
                garnetApi.WATCH(key, StoreType.Main);
            }
            return garnetApi.HyperLogLogLength(keys, out count);
        }

        #endregion

        #region Server Methods

        /// <inheritdoc />
        public List<byte[]> GetDbKeys(PinnedSpanByte pattern)
        {
            return garnetApi.GetDbKeys(pattern);
        }

        /// <inheritdoc />
        public int GetDbSize()
        {
            return garnetApi.GetDbSize();
        }

        /// <inheritdoc />
        public bool DbScan(PinnedSpanByte patternB, bool allKeys, long cursor, out long cursorStore, out List<byte[]> keys, long count = 10, ReadOnlySpan<byte> type = default)
        {
            return garnetApi.DbScan(patternB, allKeys, cursor, out cursorStore, out keys, count, type);
        }

        /// <inheritdoc />
        public bool IterateMainStore<TScanFunctions>(ref TScanFunctions scanFunctions, long untilAddress = -1)
            where TScanFunctions : IScanIteratorFunctions
            => garnetApi.IterateMainStore(ref scanFunctions, untilAddress);

        /// <inheritdoc />
        public ITsavoriteScanIterator IterateMainStore()
            => garnetApi.IterateMainStore();

        /// <inheritdoc />
        public bool IterateObjectStore<TScanFunctions>(ref TScanFunctions scanFunctions, long untilAddress = -1)
            where TScanFunctions : IScanIteratorFunctions
            => garnetApi.IterateObjectStore(ref scanFunctions, untilAddress);

        /// <inheritdoc />
        public ITsavoriteScanIterator IterateObjectStore()
            => garnetApi.IterateObjectStore();

        #endregion

        #region Common Methods

<<<<<<< HEAD
        public GarnetStatus ObjectScan(PinnedSpanByte key, ref ObjectInput input, ref GarnetObjectStoreOutput outputFooter)
=======
        public GarnetStatus ObjectScan(byte[] key, ref ObjectInput input, ref GarnetObjectStoreOutput output)
>>>>>>> 33ab11e6
        {
            garnetApi.WATCH(key, StoreType.All);
            return garnetApi.ObjectScan(key, ref input, ref output);
        }

        /// <inheritdoc />
        public int GetScratchBufferOffset()
            => garnetApi.GetScratchBufferOffset();

        /// <inheritdoc />
        public bool ResetScratchBuffer(int offset)
            => garnetApi.ResetScratchBuffer(offset);

        #endregion
    }
}<|MERGE_RESOLUTION|>--- conflicted
+++ resolved
@@ -141,55 +141,35 @@
         }
 
         /// <inheritdoc />
-<<<<<<< HEAD
-        public GarnetStatus SortedSetRandomMember(PinnedSpanByte key, ref ObjectInput input, ref GarnetObjectStoreOutput outputFooter)
-=======
-        public GarnetStatus SortedSetRandomMember(byte[] key, ref ObjectInput input, ref GarnetObjectStoreOutput output)
->>>>>>> 33ab11e6
+        public GarnetStatus SortedSetRandomMember(PinnedSpanByte key, ref ObjectInput input, ref GarnetObjectStoreOutput output)
         {
             garnetApi.WATCH(key, StoreType.Object);
             return garnetApi.SortedSetRandomMember(key, ref input, ref output);
         }
 
         /// <inheritdoc />
-<<<<<<< HEAD
-        public GarnetStatus SortedSetRange(PinnedSpanByte key, ref ObjectInput input, ref GarnetObjectStoreOutput outputFooter)
-=======
-        public GarnetStatus SortedSetRange(byte[] key, ref ObjectInput input, ref GarnetObjectStoreOutput output)
->>>>>>> 33ab11e6
+        public GarnetStatus SortedSetRange(PinnedSpanByte key, ref ObjectInput input, ref GarnetObjectStoreOutput output)
         {
             garnetApi.WATCH(key, StoreType.Object);
             return garnetApi.SortedSetRange(key, ref input, ref output);
         }
 
         /// <inheritdoc />
-<<<<<<< HEAD
-        public GarnetStatus SortedSetScore(PinnedSpanByte key, ref ObjectInput input, ref GarnetObjectStoreOutput outputFooter)
-=======
-        public GarnetStatus SortedSetScore(byte[] key, ref ObjectInput input, ref GarnetObjectStoreOutput output)
->>>>>>> 33ab11e6
+        public GarnetStatus SortedSetScore(PinnedSpanByte key, ref ObjectInput input, ref GarnetObjectStoreOutput output)
         {
             garnetApi.WATCH(key, StoreType.Object);
             return garnetApi.SortedSetScore(key, ref input, ref output);
         }
 
         /// <inheritdoc />
-<<<<<<< HEAD
-        public GarnetStatus SortedSetScores(PinnedSpanByte key, ref ObjectInput input, ref GarnetObjectStoreOutput outputFooter)
-=======
-        public GarnetStatus SortedSetScores(byte[] key, ref ObjectInput input, ref GarnetObjectStoreOutput output)
->>>>>>> 33ab11e6
+        public GarnetStatus SortedSetScores(PinnedSpanByte key, ref ObjectInput input, ref GarnetObjectStoreOutput output)
         {
             garnetApi.WATCH(key, StoreType.Object);
             return garnetApi.SortedSetScores(key, ref input, ref output);
         }
 
         /// <inheritdoc />
-<<<<<<< HEAD
-        public GarnetStatus SortedSetRank(PinnedSpanByte key, ref ObjectInput input, ref GarnetObjectStoreOutput outputFooter)
-=======
-        public GarnetStatus SortedSetRank(byte[] key, ref ObjectInput input, ref GarnetObjectStoreOutput output)
->>>>>>> 33ab11e6
+        public GarnetStatus SortedSetRank(PinnedSpanByte key, ref ObjectInput input, ref GarnetObjectStoreOutput output)
         {
             garnetApi.WATCH(key, StoreType.Object);
             return garnetApi.SortedSetRank(key, ref input, ref output);
@@ -230,11 +210,7 @@
         }
 
         /// <inheritdoc />
-<<<<<<< HEAD
-        public GarnetStatus GeoCommands(PinnedSpanByte key, ref ObjectInput input, ref GarnetObjectStoreOutput outputFooter)
-=======
-        public GarnetStatus GeoCommands(byte[] key, ref ObjectInput input, ref GarnetObjectStoreOutput output)
->>>>>>> 33ab11e6
+        public GarnetStatus GeoCommands(PinnedSpanByte key, ref ObjectInput input, ref GarnetObjectStoreOutput output)
         {
             garnetApi.WATCH(key, StoreType.Object);
             return garnetApi.GeoCommands(key, ref input, ref output);
@@ -276,11 +252,7 @@
         }
 
         /// <inheritdoc />
-<<<<<<< HEAD
-        public GarnetStatus SortedSetTimeToLive(PinnedSpanByte key, ref ObjectInput input, ref GarnetObjectStoreOutput outputFooter)
-=======
-        public GarnetStatus SortedSetTimeToLive(ArgSlice key, ref ObjectInput input, ref GarnetObjectStoreOutput output)
->>>>>>> 33ab11e6
+        public GarnetStatus SortedSetTimeToLive(PinnedSpanByte key, ref ObjectInput input, ref GarnetObjectStoreOutput output)
         {
             garnetApi.WATCH(key, StoreType.Object);
             return garnetApi.SortedSetTimeToLive(key, ref input, ref output);
@@ -312,22 +284,14 @@
         }
 
         /// <inheritdoc />
-<<<<<<< HEAD
-        public GarnetStatus ListRange(PinnedSpanByte key, ref ObjectInput input, ref GarnetObjectStoreOutput outputFooter)
-=======
-        public GarnetStatus ListRange(byte[] key, ref ObjectInput input, ref GarnetObjectStoreOutput output)
->>>>>>> 33ab11e6
+        public GarnetStatus ListRange(PinnedSpanByte key, ref ObjectInput input, ref GarnetObjectStoreOutput output)
         {
             garnetApi.WATCH(key, StoreType.Object);
             return garnetApi.ListRange(key, ref input, ref output);
         }
 
         /// <inheritdoc />
-<<<<<<< HEAD
-        public GarnetStatus ListIndex(PinnedSpanByte key, ref ObjectInput input, ref GarnetObjectStoreOutput outputFooter)
-=======
-        public GarnetStatus ListIndex(byte[] key, ref ObjectInput input, ref GarnetObjectStoreOutput output)
->>>>>>> 33ab11e6
+        public GarnetStatus ListIndex(PinnedSpanByte key, ref ObjectInput input, ref GarnetObjectStoreOutput output)
         {
             garnetApi.WATCH(key, StoreType.Object);
             return garnetApi.ListIndex(key, ref input, ref output);
@@ -359,11 +323,7 @@
         }
 
         /// <inheritdoc />
-<<<<<<< HEAD
-        public GarnetStatus SetIsMember(PinnedSpanByte key, ref ObjectInput input, ref GarnetObjectStoreOutput outputFooter)
-=======
-        public GarnetStatus SetIsMember(byte[] key, ref ObjectInput input, ref GarnetObjectStoreOutput output)
->>>>>>> 33ab11e6
+        public GarnetStatus SetIsMember(PinnedSpanByte key, ref ObjectInput input, ref GarnetObjectStoreOutput output)
         {
             garnetApi.WATCH(key, StoreType.Object);
             return garnetApi.SetIsMember(key, ref input, ref output);
@@ -377,11 +337,7 @@
         }
 
         /// <inheritdoc />
-<<<<<<< HEAD
-        public GarnetStatus SetMembers(PinnedSpanByte key, ref ObjectInput input, ref GarnetObjectStoreOutput outputFooter)
-=======
-        public GarnetStatus SetMembers(byte[] key, ref ObjectInput input, ref GarnetObjectStoreOutput output)
->>>>>>> 33ab11e6
+        public GarnetStatus SetMembers(PinnedSpanByte key, ref ObjectInput input, ref GarnetObjectStoreOutput output)
         {
             garnetApi.WATCH(key, StoreType.Object);
             return garnetApi.SetMembers(key, ref input, ref output);
@@ -486,42 +442,26 @@
         }
 
         /// <inheritdoc />
-<<<<<<< HEAD
-        public GarnetStatus HashRandomField(PinnedSpanByte key, ref ObjectInput input, ref GarnetObjectStoreOutput outputFooter)
-=======
-        public GarnetStatus HashRandomField(byte[] key, ref ObjectInput input, ref GarnetObjectStoreOutput output)
->>>>>>> 33ab11e6
+        public GarnetStatus HashRandomField(PinnedSpanByte key, ref ObjectInput input, ref GarnetObjectStoreOutput output)
         {
             garnetApi.WATCH(key, StoreType.Object);
             return garnetApi.HashRandomField(key, ref input, ref output);
         }
 
         /// <inheritdoc />
-<<<<<<< HEAD
-        public GarnetStatus HashGet(PinnedSpanByte key, ref ObjectInput input, ref GarnetObjectStoreOutput outputFooter)
-=======
-        public GarnetStatus HashGet(byte[] key, ref ObjectInput input, ref GarnetObjectStoreOutput output)
->>>>>>> 33ab11e6
+        public GarnetStatus HashGet(PinnedSpanByte key, ref ObjectInput input, ref GarnetObjectStoreOutput output)
         {
             garnetApi.WATCH(key, StoreType.Object);
             return garnetApi.HashGet(key, ref input, ref output);
         }
 
-<<<<<<< HEAD
-        public GarnetStatus HashGetAll(PinnedSpanByte key, ref ObjectInput input, ref GarnetObjectStoreOutput outputFooter)
-=======
-        public GarnetStatus HashGetAll(byte[] key, ref ObjectInput input, ref GarnetObjectStoreOutput output)
->>>>>>> 33ab11e6
+        public GarnetStatus HashGetAll(PinnedSpanByte key, ref ObjectInput input, ref GarnetObjectStoreOutput output)
         {
             garnetApi.WATCH(key, StoreType.Object);
             return garnetApi.HashGetAll(key, ref input, ref output);
         }
 
-<<<<<<< HEAD
-        public GarnetStatus HashGetMultiple(PinnedSpanByte key, ref ObjectInput input, ref GarnetObjectStoreOutput outputFooter)
-=======
-        public GarnetStatus HashGetMultiple(byte[] key, ref ObjectInput input, ref GarnetObjectStoreOutput output)
->>>>>>> 33ab11e6
+        public GarnetStatus HashGetMultiple(PinnedSpanByte key, ref ObjectInput input, ref GarnetObjectStoreOutput output)
         {
             garnetApi.WATCH(key, StoreType.Object);
             return garnetApi.HashGetMultiple(key, ref input, ref output);
@@ -542,22 +482,14 @@
         }
 
         /// <inheritdoc />
-<<<<<<< HEAD
-        public GarnetStatus HashKeys(PinnedSpanByte key, ref ObjectInput input, ref GarnetObjectStoreOutput outputFooter)
-=======
-        public GarnetStatus HashKeys(byte[] key, ref ObjectInput input, ref GarnetObjectStoreOutput output)
->>>>>>> 33ab11e6
+        public GarnetStatus HashKeys(PinnedSpanByte key, ref ObjectInput input, ref GarnetObjectStoreOutput output)
         {
             garnetApi.WATCH(key, StoreType.Object);
             return garnetApi.HashKeys(key, ref input, ref output);
         }
 
         /// <inheritdoc />
-<<<<<<< HEAD
-        public GarnetStatus HashVals(PinnedSpanByte key, ref ObjectInput input, ref GarnetObjectStoreOutput outputFooter)
-=======
-        public GarnetStatus HashVals(byte[] key, ref ObjectInput input, ref GarnetObjectStoreOutput output)
->>>>>>> 33ab11e6
+        public GarnetStatus HashVals(PinnedSpanByte key, ref ObjectInput input, ref GarnetObjectStoreOutput output)
         {
             garnetApi.WATCH(key, StoreType.Object);
             return garnetApi.HashVals(key, ref input, ref output);
@@ -578,11 +510,7 @@
         }
 
         /// <inheritdoc />
-<<<<<<< HEAD
-        public GarnetStatus HashTimeToLive(PinnedSpanByte key, bool isMilliseconds, bool isTimestamp, ref ObjectInput input, ref GarnetObjectStoreOutput outputFooter)
-=======
-        public GarnetStatus HashTimeToLive(ArgSlice key, bool isMilliseconds, bool isTimestamp, ref ObjectInput input, ref GarnetObjectStoreOutput output)
->>>>>>> 33ab11e6
+        public GarnetStatus HashTimeToLive(PinnedSpanByte key, bool isMilliseconds, bool isTimestamp, ref ObjectInput input, ref GarnetObjectStoreOutput output)
         {
             garnetApi.WATCH(key, StoreType.Object);
             return garnetApi.HashTimeToLive(key, isMilliseconds, isTimestamp, ref input, ref output);
@@ -704,11 +632,7 @@
 
         #region Common Methods
 
-<<<<<<< HEAD
-        public GarnetStatus ObjectScan(PinnedSpanByte key, ref ObjectInput input, ref GarnetObjectStoreOutput outputFooter)
-=======
-        public GarnetStatus ObjectScan(byte[] key, ref ObjectInput input, ref GarnetObjectStoreOutput output)
->>>>>>> 33ab11e6
+        public GarnetStatus ObjectScan(PinnedSpanByte key, ref ObjectInput input, ref GarnetObjectStoreOutput output)
         {
             garnetApi.WATCH(key, StoreType.All);
             return garnetApi.ObjectScan(key, ref input, ref output);
