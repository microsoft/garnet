﻿// Copyright (c) Microsoft Corporation.
// Licensed under the MIT license.

using System;
using System.Collections.Generic;
using Garnet.common;
using Tsavorite.core;

namespace Garnet.server
{
    /// <summary>
    /// Garnet API implementation for watch purposes
    /// </summary>
    struct GarnetWatchApi<TGarnetApi> : IGarnetReadApi
        where TGarnetApi : IGarnetReadApi, IGarnetWatchApi
    {
        TGarnetApi garnetApi;

        public GarnetWatchApi(TGarnetApi garnetApi)
        {
            this.garnetApi = garnetApi;
        }

        #region GET
        /// <inheritdoc />
        public GarnetStatus GET(ref SpanByte key, ref SpanByte input, ref SpanByteAndMemory output)
        {
            garnetApi.WATCH(new ArgSlice(ref key), StoreType.Main);
            return garnetApi.GET(ref key, ref input, ref output);
        }

        /// <inheritdoc />
        public GarnetStatus GETForMemoryResult(ArgSlice key, out MemoryResult<byte> value)
        {
            garnetApi.WATCH(key, StoreType.Main);
            return garnetApi.GETForMemoryResult(key, out value);
        }

        /// <inheritdoc />
        public GarnetStatus GET(ArgSlice key, out ArgSlice value)
        {
            garnetApi.WATCH(key, StoreType.Main);
            return garnetApi.GET(key, out value);
        }

        /// <inheritdoc />
        public GarnetStatus GET(byte[] key, out GarnetObjectStoreOutput value)
        {
            garnetApi.WATCH(key, StoreType.Object);
            return garnetApi.GET(key, out value);
        }
        #endregion

        #region GETRANGE
        /// <inheritdoc />
        public GarnetStatus GETRANGE(ref SpanByte key, int sliceStart, int sliceLength, ref SpanByteAndMemory output)
        {
            garnetApi.WATCH(new ArgSlice(ref key), StoreType.Main);
            return garnetApi.GETRANGE(ref key, sliceStart, sliceLength, ref output);
        }
        #endregion

        #region TTL
        /// <inheritdoc />
        public GarnetStatus TTL(ref SpanByte key, StoreType storeType, ref SpanByteAndMemory output)
        {
            garnetApi.WATCH(new ArgSlice(ref key), storeType);
            return garnetApi.TTL(ref key, storeType, ref output);
        }

        /// <inheritdoc />
        public GarnetStatus PTTL(ref SpanByte key, StoreType storeType, ref SpanByteAndMemory output)
        {
            garnetApi.WATCH(new ArgSlice(ref key), storeType);
            return garnetApi.PTTL(ref key, storeType, ref output);
        }

        #endregion

        #region SortedSet Methods

        /// <inheritdoc />
        public GarnetStatus SortedSetLength(ArgSlice key, out int zcardCount)
        {
            garnetApi.WATCH(key, StoreType.Object);
            return garnetApi.SortedSetLength(key, out zcardCount);
        }

        /// <inheritdoc />
        public GarnetStatus SortedSetLength(byte[] key, ArgSlice input, out ObjectOutputHeader output)
        {
            garnetApi.WATCH(key, StoreType.Object);
            return garnetApi.SortedSetLength(key, input, out output);
        }

        /// <inheritdoc />
        public GarnetStatus SortedSetCount(byte[] key, ArgSlice input, out ObjectOutputHeader output)
        {
            garnetApi.WATCH(key, StoreType.Object);
            return garnetApi.SortedSetCount(key, input, out output);
        }

        /// <inheritdoc />
        public GarnetStatus SortedSetLengthByValue(byte[] key, ArgSlice input, out ObjectOutputHeader output)
        {
            garnetApi.WATCH(key, StoreType.Object);
            return garnetApi.SortedSetLengthByValue(key, input, out output);
        }

        /// <inheritdoc />
        public GarnetStatus SortedSetRandomMember(byte[] key, ArgSlice input, ref GarnetObjectStoreOutput outputFooter)
        {
            garnetApi.WATCH(key, StoreType.Object);
            return garnetApi.SortedSetRandomMember(key, input, ref outputFooter);
        }

        /// <inheritdoc />
        public GarnetStatus SortedSetRange(byte[] key, ArgSlice input, ref GarnetObjectStoreOutput outputFooter)
        {
            garnetApi.WATCH(key, StoreType.Object);
            return garnetApi.SortedSetRange(key, input, ref outputFooter);
        }

        /// <inheritdoc />
        public GarnetStatus SortedSetScore(byte[] key, ArgSlice input, ref GarnetObjectStoreOutput outputFooter)
        {
            garnetApi.WATCH(key, StoreType.Object);
            return garnetApi.SortedSetScore(key, input, ref outputFooter);
        }

        /// <inheritdoc />
        public GarnetStatus SortedSetScores(byte[] key, ArgSlice input, ref GarnetObjectStoreOutput outputFooter)
        {
            garnetApi.WATCH(key, StoreType.Object);
            return garnetApi.SortedSetScores(key, input, ref outputFooter);
        }

        /// <inheritdoc />
        public GarnetStatus SortedSetRank(byte[] key, ArgSlice input, out ObjectOutputHeader output)
        {
            garnetApi.WATCH(key, StoreType.Object);
            return garnetApi.SortedSetRank(key, input, out output);
        }

        /// <inheritdoc />
        public GarnetStatus SortedSetRange(ArgSlice key, ArgSlice min, ArgSlice max, SortedSetOrderOperation sortedSetOrderOperation, out ArgSlice[] elements, out string error, bool withScores = false, bool reverse = false, (string, int) limit = default)
        {
            garnetApi.WATCH(key, StoreType.Object);
            return garnetApi.SortedSetRange(key, min, max, sortedSetOrderOperation, out elements, out error, withScores, reverse, limit);
        }

        /// <inheritdoc />
        public GarnetStatus SortedSetDifference(ArgSlice[] keys, out Dictionary<byte[], double> pairs)
        {
            foreach (var key in keys)
            {
                garnetApi.WATCH(key, StoreType.Object);
            }
            return garnetApi.SortedSetDifference(keys, out pairs);
        }

        /// <inheritdoc />
        public GarnetStatus GeoCommands(byte[] key, ArgSlice input, ref GarnetObjectStoreOutput outputFooter)
        {
            garnetApi.WATCH(key, StoreType.Object);
            return garnetApi.GeoCommands(key, input, ref outputFooter);
        }

        /// <inheritdoc />
        public GarnetStatus SortedSetScan(ArgSlice key, long cursor, string match, int count, out ArgSlice[] items)
        {
            garnetApi.WATCH(key, StoreType.Object);
            return garnetApi.SortedSetScan(key, cursor, match, count, out items);
        }

        #endregion

        #region List Methods

        /// <inheritdoc />
        public GarnetStatus ListLength(ArgSlice key, out int count)
        {
            garnetApi.WATCH(key, StoreType.Object);
            return garnetApi.ListLength(key, out count);
        }

        /// <inheritdoc />
        public GarnetStatus ListLength(byte[] key, ArgSlice input, out ObjectOutputHeader output)
        {
            garnetApi.WATCH(key, StoreType.Object);
            return garnetApi.ListLength(key, input, out output);
        }

        /// <inheritdoc />
        public GarnetStatus ListRange(byte[] key, ArgSlice input, ref GarnetObjectStoreOutput outputFooter)
        {
            garnetApi.WATCH(key, StoreType.Object);
            return garnetApi.ListRange(key, input, ref outputFooter);
        }

        /// <inheritdoc />
        public GarnetStatus ListIndex(byte[] key, ArgSlice input, ref GarnetObjectStoreOutput outputFooter)
        {
            garnetApi.WATCH(key, StoreType.Object);
            return garnetApi.ListIndex(key, input, ref outputFooter);
        }

        #endregion

        #region Set Methods

        /// <inheritdoc />
        public GarnetStatus SetLength(ArgSlice key, out int scardCount)
        {
            garnetApi.WATCH(key, StoreType.Object);
            return garnetApi.SetLength(key, out scardCount);
        }

        /// <inheritdoc />
        public GarnetStatus SetLength(byte[] key, ArgSlice input, out ObjectOutputHeader output)
        {
            garnetApi.WATCH(key, StoreType.Object);
            return garnetApi.SetLength(key, input, out output);
        }

        /// <inheritdoc />
        public GarnetStatus SetMembers(ArgSlice key, out ArgSlice[] members)
        {
            garnetApi.WATCH(key, StoreType.Object);
            return garnetApi.SetMembers(key, out members);
        }

        /// <inheritdoc />
        public GarnetStatus SetIsMember(byte[] key, ArgSlice input, ref GarnetObjectStoreOutput outputFooter)
        {
            garnetApi.WATCH(key, StoreType.Object);
            return garnetApi.SetIsMember(key, input, ref outputFooter);
        }

        /// <inheritdoc />
        public GarnetStatus SetMembers(byte[] key, ArgSlice input, ref GarnetObjectStoreOutput outputFooter)
        {
            garnetApi.WATCH(key, StoreType.Object);
            return garnetApi.SetMembers(key, input, ref outputFooter);
        }

        /// <inheritdoc />
        public GarnetStatus SetScan(ArgSlice key, long cursor, string match, int count, out ArgSlice[] items)
        {
            garnetApi.WATCH(key, StoreType.Object);
            return garnetApi.SetScan(key, cursor, match, count, out items);
        }

        /// <inheritdoc />
<<<<<<< HEAD
        public GarnetStatus SetDiff(ArgSlice[] keys, out HashSet<byte[]> output)
=======
        public GarnetStatus SetUnion(ArgSlice[] keys, out HashSet<byte[]> output)
>>>>>>> 20c29607
        {
            foreach (var key in keys)
            {
                garnetApi.WATCH(key, StoreType.Object);
            }
<<<<<<< HEAD
            return garnetApi.SetDiff(keys, out output);
        }
=======
            return garnetApi.SetUnion(keys, out output);
        }


>>>>>>> 20c29607
        #endregion

        #region Hash Methods

        /// <inheritdoc />
        public GarnetStatus HashGet(ArgSlice key, ArgSlice field, out ArgSlice value)
        {
            garnetApi.WATCH(key, StoreType.Object);
            return garnetApi.HashGet(key, field, out value);
        }

        /// <inheritdoc />
        public GarnetStatus HashGet(ArgSlice key, ArgSlice[] fields, out ArgSlice[] values)
        {
            garnetApi.WATCH(key, StoreType.Object);
            return garnetApi.HashGet(key, fields, out values);
        }

        /// <inheritdoc />
        public GarnetStatus HashGetAll(ArgSlice key, out ArgSlice[] values)
        {
            garnetApi.WATCH(key, StoreType.Object);
            return garnetApi.HashGetAll(key, out values);
        }

        /// <inheritdoc />
        public GarnetStatus HashLength(ArgSlice key, out int count)
        {
            garnetApi.WATCH(key, StoreType.Object);
            return garnetApi.HashLength(key, out count);
        }

        /// <inheritdoc />
        public GarnetStatus HashExists(ArgSlice key, ArgSlice field, out bool exists)
        {
            garnetApi.WATCH(key, StoreType.Object);
            return garnetApi.HashExists(key, field, out exists);
        }

        /// <inheritdoc />
        public GarnetStatus HashRandomField(ArgSlice key, int count, bool withValues, out ArgSlice[] fields)
        {
            garnetApi.WATCH(key, StoreType.Object);
            return garnetApi.HashRandomField(key, count, withValues, out fields);
        }

        /// <inheritdoc />
        public GarnetStatus HashRandomField(ArgSlice key, out ArgSlice field)
        {
            garnetApi.WATCH(key, StoreType.Object);
            return garnetApi.HashRandomField(key, out field);
        }

        /// <inheritdoc />
        public GarnetStatus HashRandomField(byte[] key, ArgSlice input, ref GarnetObjectStoreOutput outputFooter)
        {
            garnetApi.WATCH(key, StoreType.Object);
            return garnetApi.HashRandomField(key, input, ref outputFooter);
        }

        /// <inheritdoc />
        public GarnetStatus HashGet(byte[] key, ArgSlice input, ref GarnetObjectStoreOutput outputFooter)
        {
            garnetApi.WATCH(key, StoreType.Object);
            return garnetApi.HashGet(key, input, ref outputFooter);
        }

        /// <inheritdoc />
        public GarnetStatus HashStrLength(byte[] key, ArgSlice input, out ObjectOutputHeader output)
        {
            garnetApi.WATCH(key, StoreType.Object);
            return garnetApi.HashStrLength(key, input, out output);
        }

        /// <inheritdoc />
        public GarnetStatus HashExists(byte[] key, ArgSlice input, out ObjectOutputHeader output)
        {
            garnetApi.WATCH(key, StoreType.Object);
            return garnetApi.HashExists(key, input, out output);
        }

        /// <inheritdoc />
        public GarnetStatus HashKeys(byte[] key, ArgSlice input, ref GarnetObjectStoreOutput outputFooter)
        {
            garnetApi.WATCH(key, StoreType.Object);
            return garnetApi.HashKeys(key, input, ref outputFooter);
        }

        /// <inheritdoc />
        public GarnetStatus HashVals(byte[] key, ArgSlice input, ref GarnetObjectStoreOutput outputFooter)
        {
            garnetApi.WATCH(key, StoreType.Object);
            return garnetApi.HashVals(key, input, ref outputFooter);
        }

        /// <inheritdoc />
        public GarnetStatus HashLength(byte[] key, ArgSlice input, out ObjectOutputHeader output)
        {
            garnetApi.WATCH(key, StoreType.Object);
            return garnetApi.HashLength(key, input, out output);
        }

        /// <inheritdoc />
        public GarnetStatus HashScan(ArgSlice key, long cursor, string match, long count, out ArgSlice[] items)
        {
            garnetApi.WATCH(key, StoreType.Object);
            return garnetApi.HashScan(key, cursor, match, count, out items);
        }

        #endregion

        #region Bitmap Methods

        /// <inheritdoc />
        public GarnetStatus StringGetBit(ref SpanByte key, ref SpanByte input, ref SpanByteAndMemory output)
        {
            garnetApi.WATCH(new ArgSlice(ref key), StoreType.Main);
            return garnetApi.StringGetBit(ref key, ref input, ref output);
        }

        /// <inheritdoc />
        public GarnetStatus StringGetBit(ArgSlice key, ArgSlice offset, out bool bValue)
        {
            garnetApi.WATCH(key, StoreType.Main);
            return garnetApi.StringGetBit(key, offset, out bValue);
        }

        /// <inheritdoc />
        public GarnetStatus StringBitCount(ref SpanByte key, ref SpanByte input, ref SpanByteAndMemory output)
        {
            garnetApi.WATCH(new ArgSlice(ref key), StoreType.Main);
            return garnetApi.StringBitCount(ref key, ref input, ref output);
        }

        /// <inheritdoc />
        public GarnetStatus StringBitCount(ArgSlice key, long start, long end, out long result, bool useBitInterval = false)
        {
            garnetApi.WATCH(key, StoreType.Main);
            return garnetApi.StringBitCount(key, start, end, out result, useBitInterval);
        }

        /// <inheritdoc />
        public GarnetStatus StringBitPosition(ref SpanByte key, ref SpanByte input, ref SpanByteAndMemory output)
        {
            garnetApi.WATCH(new ArgSlice(ref key), StoreType.Main);
            return garnetApi.StringBitPosition(ref key, ref input, ref output);
        }

        /// <inheritdoc />
        public GarnetStatus StringBitFieldReadOnly(ref SpanByte key, ref SpanByte input, byte secondaryCommand, ref SpanByteAndMemory output)
        {
            garnetApi.WATCH(new ArgSlice(ref key), StoreType.Main);
            return garnetApi.StringBitFieldReadOnly(ref key, ref input, secondaryCommand, ref output);
        }

        #endregion

        #region HLL Methods

        /// <inheritdoc />
        public GarnetStatus HyperLogLogLength(ArgSlice[] keys, ref SpanByte input, out long count, out bool error)
        {
            foreach (var key in keys)
            {
                garnetApi.WATCH(key, StoreType.Main);
            }
            return garnetApi.HyperLogLogLength(keys, ref input, out count, out error);
        }

        /// <inheritdoc />
        public GarnetStatus HyperLogLogLength(ArgSlice[] keys, out long count)
        {
            foreach (var key in keys)
            {
                garnetApi.WATCH(key, StoreType.Main);
            }
            return garnetApi.HyperLogLogLength(keys, out count);
        }

        #endregion

        #region Server Methods

        /// <inheritdoc />
        public List<byte[]> GetDbKeys(ArgSlice pattern)
        {
            return garnetApi.GetDbKeys(pattern);
        }

        /// <inheritdoc />
        public int GetDbSize()
        {
            return garnetApi.GetDbSize();
        }

        /// <inheritdoc />
        public bool DbScan(ArgSlice patternB, bool allKeys, long cursor, out long cursorStore, out List<byte[]> keys, long count = 10, Span<byte> type = default)
        {
            return garnetApi.DbScan(patternB, allKeys, cursor, out cursorStore, out keys, count, type);
        }

        /// <inheritdoc />
        public bool IterateMainStore<TScanFunctions>(ref TScanFunctions scanFunctions, long untilAddress = -1)
            where TScanFunctions : IScanIteratorFunctions<SpanByte, SpanByte>
            => garnetApi.IterateMainStore(ref scanFunctions, untilAddress);

        /// <inheritdoc />
        public ITsavoriteScanIterator<SpanByte, SpanByte> IterateMainStore()
            => garnetApi.IterateMainStore();

        /// <inheritdoc />
        public bool IterateObjectStore<TScanFunctions>(ref TScanFunctions scanFunctions, long untilAddress = -1)
            where TScanFunctions : IScanIteratorFunctions<byte[], IGarnetObject>
            => garnetApi.IterateObjectStore(ref scanFunctions, untilAddress);

        /// <inheritdoc />
        public ITsavoriteScanIterator<byte[], IGarnetObject> IterateObjectStore()
            => garnetApi.IterateObjectStore();

        #endregion

        #region Common Methods

        public GarnetStatus ObjectScan(byte[] key, ArgSlice input, ref GarnetObjectStoreOutput outputFooter)
        {
            garnetApi.WATCH(key, StoreType.All);
            return garnetApi.ObjectScan(key, input, ref outputFooter);
        }

        #endregion
    }
}<|MERGE_RESOLUTION|>--- conflicted
+++ resolved
@@ -252,25 +252,25 @@
         }
 
         /// <inheritdoc />
-<<<<<<< HEAD
-        public GarnetStatus SetDiff(ArgSlice[] keys, out HashSet<byte[]> output)
-=======
         public GarnetStatus SetUnion(ArgSlice[] keys, out HashSet<byte[]> output)
->>>>>>> 20c29607
         {
             foreach (var key in keys)
             {
                 garnetApi.WATCH(key, StoreType.Object);
             }
-<<<<<<< HEAD
+            return garnetApi.SetUnion(keys, out output);
+        }
+
+
+        /// <inheritdoc />
+        public GarnetStatus SetDiff(ArgSlice[] keys, out HashSet<byte[]> output)
+        {
+            foreach (var key in keys)
+            {
+                garnetApi.WATCH(key, StoreType.Object);
+            }
             return garnetApi.SetDiff(keys, out output);
         }
-=======
-            return garnetApi.SetUnion(keys, out output);
-        }
-
-
->>>>>>> 20c29607
         #endregion
 
         #region Hash Methods
