--- conflicted
+++ resolved
@@ -14,20 +14,15 @@
     using SpanByteStoreFunctions = StoreFunctions<SpanByte, SpanByte, SpanByteComparer, SpanByteRecordDisposer>;
 
     // Example aliases:
-    //   using BasicGarnetApi = GarnetApi<BasicContext<SpanByte, SpanByte, SpanByte, SpanByteAndMemory, long, MainSessionFunctions, SpanByteStoreFunctions, SpanByteAllocator<SpanByteStoreFunctions>>, BasicContext<byte[], IGarnetObject, SpanByte, GarnetObjectStoreOutput, long, ObjectSessionFunctions, ObjectStoreFunctions, ObjectAllocator>>;
-    //   using LockableGarnetApi = GarnetApi<LockableContext<SpanByte, SpanByte, SpanByte, SpanByteAndMemory, long, MainSessionFunctions, SpanByteStoreFunctions, SpanByteAllocator<SpanByteStoreFunctions>>, LockableContext<byte[], IGarnetObject, SpanByte, GarnetObjectStoreOutput, long, ObjectSessionFunctions, ObjectStoreFunctions, ObjectAllocator>>;
+    //   using BasicGarnetApi = GarnetApi<BasicContext<SpanByte, SpanByte, SpanByte, SpanByteAndMemory, long, MainSessionFunctions, SpanByteStoreFunctions, SpanByteAllocator<SpanByteStoreFunctions>>, BasicContext<byte[], IGarnetObject, ObjectInput, GarnetObjectStoreOutput, long, ObjectSessionFunctions, ObjectStoreFunctions, ObjectAllocator>>;
+    //   using LockableGarnetApi = GarnetApi<LockableContext<SpanByte, SpanByte, SpanByte, SpanByteAndMemory, long, MainSessionFunctions, SpanByteStoreFunctions, SpanByteAllocator<SpanByteStoreFunctions>>, LockableContext<byte[], IGarnetObject, ObjectInput, GarnetObjectStoreOutput, long, ObjectSessionFunctions, ObjectStoreFunctions, ObjectAllocator>>;
 
     /// <summary>
     /// Garnet API implementation
     /// </summary>
     public partial struct GarnetApi<TContext, TObjectContext> : IGarnetApi, IGarnetWatchApi
-<<<<<<< HEAD
         where TContext : ITsavoriteContext<SpanByte, SpanByte, SpanByte, SpanByteAndMemory, long, MainSessionFunctions, SpanByteStoreFunctions, SpanByteAllocator<SpanByteStoreFunctions>>
-        where TObjectContext : ITsavoriteContext<byte[], IGarnetObject, SpanByte, GarnetObjectStoreOutput, long, ObjectSessionFunctions, ObjectStoreFunctions, ObjectStoreAllocator>
-=======
-        where TContext : ITsavoriteContext<SpanByte, SpanByte, SpanByte, SpanByteAndMemory, long, MainStoreFunctions>
-        where TObjectContext : ITsavoriteContext<byte[], IGarnetObject, ObjectInput, GarnetObjectStoreOutput, long, ObjectStoreFunctions>
->>>>>>> 1f7e6d38
+        where TObjectContext : ITsavoriteContext<byte[], IGarnetObject, ObjectInput, GarnetObjectStoreOutput, long, ObjectSessionFunctions, ObjectStoreFunctions, ObjectStoreAllocator>
     {
         readonly StorageSession storageSession;
         TContext context;
