--- conflicted
+++ resolved
@@ -127,13 +127,8 @@
             => storageSession.SET_Conditional(ref key, ref input, ref context);
 
         /// <inheritdoc />
-<<<<<<< HEAD
-        public GarnetStatus SET_Conditional(ref SpanByte key, ref SpanByte input, ref SpanByteAndMemory output, RespCommand cmd)
+        public GarnetStatus SET_Conditional(ref SpanByte key, ref RawStringInput input, ref SpanByteAndMemory output, RespCommand cmd)
             => storageSession.SET_Conditional(ref key, ref input, ref output, ref context, cmd);
-=======
-        public GarnetStatus SET_Conditional(ref SpanByte key, ref RawStringInput input, ref SpanByteAndMemory output)
-            => storageSession.SET_Conditional(ref key, ref input, ref output, ref context);
->>>>>>> 4d11e66e
 
         /// <inheritdoc />
         public GarnetStatus SET(ArgSlice key, Memory<byte> value)
