﻿// Copyright (c) Microsoft Corporation.
// Licensed under the MIT license.

using System;
using System.Collections.Generic;
using Garnet.common;
using Tsavorite.core;

namespace Garnet.server
{
    using MainStoreAllocator = SpanByteAllocator<StoreFunctions<SpanByteComparer, SpanByteRecordDisposer>>;
    using MainStoreFunctions = StoreFunctions<SpanByteComparer, SpanByteRecordDisposer>;

    using ObjectStoreAllocator = ObjectAllocator<StoreFunctions<SpanByteComparer, DefaultRecordDisposer>>;
    using ObjectStoreFunctions = StoreFunctions<SpanByteComparer, DefaultRecordDisposer>;

    // See TransactionManager.cs for aliases BasicGarnetApi and TransactionalGarnetApi

    /// <summary>
    /// Garnet API implementation
    /// </summary>
    public partial struct GarnetApi<TContext, TObjectContext> : IGarnetApi, IGarnetWatchApi
        where TContext : ITsavoriteContext<RawStringInput, SpanByteAndMemory, long, MainSessionFunctions, MainStoreFunctions, MainStoreAllocator>
        where TObjectContext : ITsavoriteContext<ObjectInput, GarnetObjectStoreOutput, long, ObjectSessionFunctions, ObjectStoreFunctions, ObjectStoreAllocator>
    {
        readonly StorageSession storageSession;
        TContext context;
        TObjectContext objectContext;

        internal GarnetApi(StorageSession storageSession, TContext context, TObjectContext objectContext)
        {
            this.storageSession = storageSession;
            this.context = context;
            this.objectContext = objectContext;
        }

        #region WATCH
        /// <inheritdoc />
        public void WATCH(PinnedSpanByte key, StoreType type)
            => storageSession.WATCH(key, type);
        #endregion

        #region GET
        /// <inheritdoc />
        public GarnetStatus GET(PinnedSpanByte key, ref RawStringInput input, ref SpanByteAndMemory output)
            => storageSession.GET(key, ref input, ref output, ref context);

        /// <inheritdoc />
        public GarnetStatus GET_WithPending(PinnedSpanByte key, ref RawStringInput input, ref SpanByteAndMemory output, long ctx, out bool pending)
            => storageSession.GET_WithPending(key.ReadOnlySpan, ref input, ref output, ctx, out pending, ref context);

        /// <inheritdoc />
        public bool GET_CompletePending((GarnetStatus, SpanByteAndMemory)[] outputArr, bool wait = false)
            => storageSession.GET_CompletePending(outputArr, wait, ref context);

        public bool GET_CompletePending(out CompletedOutputIterator<RawStringInput, SpanByteAndMemory, long> completedOutputs, bool wait)
            => storageSession.GET_CompletePending(out completedOutputs, wait, ref context);

        /// <inheritdoc />
        public unsafe GarnetStatus GETForMemoryResult(PinnedSpanByte key, out MemoryResult<byte> value)
            => storageSession.GET(key, out value, ref context);

        /// <inheritdoc />
        public unsafe GarnetStatus GET(PinnedSpanByte key, out PinnedSpanByte value)
            => storageSession.GET(key, out value, ref context);

        /// <inheritdoc />
        public GarnetStatus GET(PinnedSpanByte key, out GarnetObjectStoreOutput value)
            => storageSession.GET(key, out value, ref objectContext);

        /// <inheritdoc />
        public GarnetStatus LCS(PinnedSpanByte key1, PinnedSpanByte key2, ref SpanByteAndMemory output, bool lenOnly = false, bool withIndices = false, bool withMatchLen = false, int minMatchLen = 0)
            => storageSession.LCS(key1, key2, ref output, lenOnly, withIndices, withMatchLen, minMatchLen);
        #endregion

        #region GETEX

        /// <inheritdoc />
        public GarnetStatus GETEX(PinnedSpanByte key, ref RawStringInput input, ref SpanByteAndMemory output)
            => storageSession.GETEX(key, ref input, ref output, ref context);

        #endregion

        #region GETRANGE
        /// <inheritdoc />
        public GarnetStatus GETRANGE(PinnedSpanByte key, ref RawStringInput input, ref SpanByteAndMemory output)
            => storageSession.GETRANGE(key, ref input, ref output, ref context);
        #endregion

        #region TTL

        /// <inheritdoc />
        public GarnetStatus TTL(PinnedSpanByte key, StoreType storeType, ref SpanByteAndMemory output)
            => storageSession.TTL(key, storeType, ref output, ref context, ref objectContext);

        /// <inheritdoc />
        public GarnetStatus PTTL(PinnedSpanByte key, StoreType storeType, ref SpanByteAndMemory output)
            => storageSession.TTL(key, storeType, ref output, ref context, ref objectContext, milliseconds: true);

        #endregion

        #region EXPIRETIME

        /// <inheritdoc />
        public GarnetStatus EXPIRETIME(PinnedSpanByte key, StoreType storeType, ref SpanByteAndMemory output)
            => storageSession.EXPIRETIME(key, storeType, ref output, ref context, ref objectContext);

        /// <inheritdoc />
        public GarnetStatus PEXPIRETIME(PinnedSpanByte key, StoreType storeType, ref SpanByteAndMemory output)
            => storageSession.EXPIRETIME(key, storeType, ref output, ref context, ref objectContext, milliseconds: true);

        #endregion

        #region SET
        /// <inheritdoc />
        public GarnetStatus SET(PinnedSpanByte key, PinnedSpanByte value)
            => storageSession.SET(key, value, ref context);

        /// <inheritdoc />
        public GarnetStatus SET(PinnedSpanByte key, ref RawStringInput input, PinnedSpanByte value)
            => storageSession.SET(key, ref input, value, ref context);

        /// <inheritdoc />
        public GarnetStatus SET_Conditional(PinnedSpanByte key, ref RawStringInput input)
            => storageSession.SET_Conditional(key, ref input, ref context);

        /// <inheritdoc />
<<<<<<< HEAD
        public GarnetStatus SET_Conditional(PinnedSpanByte key, ref RawStringInput input, ref SpanByteAndMemory output)
            => storageSession.SET_Conditional(key, ref input, ref output, ref context);
=======
        public GarnetStatus DEL_Conditional(ref SpanByte key, ref RawStringInput input)
            => storageSession.DEL_Conditional(ref key, ref input, ref context);

        /// <inheritdoc />
        public GarnetStatus SET_Conditional(ref SpanByte key, ref RawStringInput input, ref SpanByteAndMemory output)
            => storageSession.SET_Conditional(ref key, ref input, ref output, ref context);
>>>>>>> 3eb46a0c

        /// <inheritdoc />
        public GarnetStatus SET(PinnedSpanByte key, Memory<byte> value)
            => storageSession.SET(key, value, ref context);

        /// <inheritdoc />
        public GarnetStatus SET(PinnedSpanByte key, IGarnetObject value)
            => storageSession.SET(key, value, ref objectContext);

        /// <inheritdoc />
        public GarnetStatus SET<TSourceLogRecord>(ref TSourceLogRecord srcLogRecord, StoreType storeType)
            where TSourceLogRecord : ISourceLogRecord
            => storageSession.SET(ref srcLogRecord, storeType, ref context, ref objectContext);
        #endregion

        #region SETEX
        /// <inheritdoc />
        public unsafe GarnetStatus SETEX(PinnedSpanByte key, PinnedSpanByte value, PinnedSpanByte expiryMs)
            => storageSession.SETEX(key, value, expiryMs, ref context);

        /// <inheritdoc />
        public GarnetStatus SETEX(PinnedSpanByte key, PinnedSpanByte value, TimeSpan expiry)
            => storageSession.SETEX(key, value, expiry, ref context);

        #endregion

        #region SETRANGE

        /// <inheritdoc />
        public GarnetStatus SETRANGE(PinnedSpanByte key, ref RawStringInput input, ref PinnedSpanByte output)
            => storageSession.SETRANGE(key, ref input, ref output, ref context);

        #endregion

        #region MSETNX
        /// <inheritdoc />
        public GarnetStatus MSET_Conditional(ref RawStringInput input) =>
            storageSession.MSET_Conditional(ref input, ref context);
        #endregion

        #region APPEND

        /// <inheritdoc />
        public GarnetStatus APPEND(PinnedSpanByte key, ref RawStringInput input, ref SpanByteAndMemory output)
            => storageSession.APPEND(key, ref input, ref output, ref context);

        /// <inheritdoc />    
        public GarnetStatus APPEND(PinnedSpanByte key, PinnedSpanByte value, ref PinnedSpanByte output)
            => storageSession.APPEND(key, value, ref output, ref context);

        #endregion

        #region RENAME
        /// <inheritdoc />
        public GarnetStatus RENAME(PinnedSpanByte oldKey, PinnedSpanByte newKey, bool withEtag = false, StoreType storeType = StoreType.All)
            => storageSession.RENAME(oldKey, newKey, storeType, withEtag);

        /// <inheritdoc />
        public GarnetStatus RENAMENX(PinnedSpanByte oldKey, PinnedSpanByte newKey, out int result, bool withEtag = false, StoreType storeType = StoreType.All)
            => storageSession.RENAMENX(oldKey, newKey, storeType, out result, withEtag);
        #endregion

        #region EXISTS
        /// <inheritdoc />
        public GarnetStatus EXISTS(PinnedSpanByte key, StoreType storeType = StoreType.All)
            => storageSession.EXISTS(key, storeType, ref context, ref objectContext);
        #endregion

        #region EXPIRE
        /// <inheritdoc />
        public unsafe GarnetStatus EXPIRE(PinnedSpanByte key, ref RawStringInput input, out bool timeoutSet, StoreType storeType = StoreType.All)
            => storageSession.EXPIRE(key, ref input, out timeoutSet, storeType, ref context, ref objectContext);

        /// <inheritdoc />
        public unsafe GarnetStatus EXPIRE(PinnedSpanByte key, PinnedSpanByte expiryMs, out bool timeoutSet, StoreType storeType = StoreType.All, ExpireOption expireOption = ExpireOption.None)
            => storageSession.EXPIRE(key, expiryMs, out timeoutSet, storeType, expireOption, ref context, ref objectContext);

        /// <inheritdoc />
        public GarnetStatus EXPIRE(PinnedSpanByte key, TimeSpan expiry, out bool timeoutSet, StoreType storeType = StoreType.All, ExpireOption expireOption = ExpireOption.None)
            => storageSession.EXPIRE(key, expiry, out timeoutSet, storeType, expireOption, ref context, ref objectContext);
        #endregion

        #region EXPIREAT

        /// <inheritdoc />
        public GarnetStatus EXPIREAT(PinnedSpanByte key, long expiryTimestamp, out bool timeoutSet, StoreType storeType = StoreType.All, ExpireOption expireOption = ExpireOption.None)
            => storageSession.EXPIREAT(key, expiryTimestamp, out timeoutSet, storeType, expireOption, ref context, ref objectContext);

        /// <inheritdoc />
        public GarnetStatus PEXPIREAT(PinnedSpanByte key, long expiryTimestamp, out bool timeoutSet, StoreType storeType = StoreType.All, ExpireOption expireOption = ExpireOption.None)
             => storageSession.EXPIREAT(key, expiryTimestamp, out timeoutSet, storeType, expireOption, ref context, ref objectContext, milliseconds: true);

        #endregion

        #region PERSIST
        /// <inheritdoc />
        public unsafe GarnetStatus PERSIST(PinnedSpanByte key, StoreType storeType = StoreType.All)
            => storageSession.PERSIST(key, storeType, ref context, ref objectContext);
        #endregion

        #region Increment (INCR, INCRBY, DECR, DECRBY)
        /// <inheritdoc />
        public GarnetStatus Increment(PinnedSpanByte key, ref RawStringInput input, ref PinnedSpanByte output)
            => storageSession.Increment(key, ref input, ref output, ref context);

        /// <inheritdoc />
        public GarnetStatus Increment(PinnedSpanByte key, out long output, long incrementCount = 1)
            => storageSession.Increment(key, out output, incrementCount, ref context);

        /// <inheritdoc />
        public GarnetStatus Decrement(PinnedSpanByte key, out long output, long decrementCount = 1)
            => Increment(key, out output, -decrementCount);
        #endregion

        #region DELETE
        /// <inheritdoc />
        public GarnetStatus DELETE(PinnedSpanByte key, StoreType storeType = StoreType.All)
            => storageSession.DELETE(key, storeType, ref context, ref objectContext);
        #endregion

        #region GETDEL
        /// <inheritdoc />
        public GarnetStatus GETDEL(PinnedSpanByte key, ref SpanByteAndMemory output)
            => storageSession.GETDEL(key, ref output, ref context);
        #endregion

        #region TYPE

        /// <inheritdoc />
        public GarnetStatus GetKeyType(PinnedSpanByte key, out string typeName)
            => storageSession.GetKeyType(key, out typeName, ref context, ref objectContext);

        #endregion

        #region MEMORY

        /// <inheritdoc />
        public GarnetStatus MemoryUsageForKey(PinnedSpanByte key, out long memoryUsage, int samples = 0)
            => storageSession.MemoryUsageForKey(key, out memoryUsage, ref context, ref objectContext, samples);

        #endregion

        #region Advanced ops
        /// <inheritdoc />
        public GarnetStatus RMW_MainStore(PinnedSpanByte key, ref RawStringInput input, ref SpanByteAndMemory output)
            => storageSession.RMW_MainStore(key.ReadOnlySpan, ref input, ref output, ref context);

        /// <inheritdoc />
        public GarnetStatus Read_MainStore(PinnedSpanByte key, ref RawStringInput input, ref SpanByteAndMemory output)
            => storageSession.Read_MainStore(key.ReadOnlySpan, ref input, ref output, ref context);

        /// <inheritdoc />
        public GarnetStatus RMW_ObjectStore(PinnedSpanByte key, ref ObjectInput input, ref GarnetObjectStoreOutput output)
            => storageSession.RMW_ObjectStore(key.ReadOnlySpan, ref input, ref output, ref objectContext);

        /// <inheritdoc />
        public GarnetStatus Read_ObjectStore(PinnedSpanByte key, ref ObjectInput input, ref GarnetObjectStoreOutput output)
            => storageSession.Read_ObjectStore(key.ReadOnlySpan, ref input, ref output, ref objectContext);
        #endregion

        #region Bitmap Methods

        /// <inheritdoc />
        public GarnetStatus StringSetBit(PinnedSpanByte key, PinnedSpanByte offset, bool bit, out bool previous)
           => storageSession.StringSetBit(key, offset, bit, out previous, ref context);

        /// <inheritdoc />
        public GarnetStatus StringSetBit(PinnedSpanByte key, ref RawStringInput input, ref SpanByteAndMemory output)
           => storageSession.StringSetBit(key, ref input, ref output, ref context);

        /// <inheritdoc />
        public GarnetStatus StringGetBit(PinnedSpanByte key, ref RawStringInput input, ref SpanByteAndMemory output)
            => storageSession.StringGetBit(key, ref input, ref output, ref context);

        /// <inheritdoc />
        public GarnetStatus StringGetBit(PinnedSpanByte key, PinnedSpanByte offset, out bool bValue)
            => storageSession.StringGetBit(key, offset, out bValue, ref context);

        /// <inheritdoc />
        public GarnetStatus StringBitCount(PinnedSpanByte key, ref RawStringInput input, ref SpanByteAndMemory output)
            => storageSession.StringBitCount(key, ref input, ref output, ref context);

        /// <inheritdoc />
        public GarnetStatus StringBitCount(PinnedSpanByte key, long start, long end, out long result, bool useBitInterval = false)
             => storageSession.StringBitCount(key, start, end, useBitInterval, out result, ref context);

        /// <inheritdoc />
        public GarnetStatus StringBitOperation(ref RawStringInput input, BitmapOperation bitOp, out long result)
            => storageSession.StringBitOperation(ref input, bitOp, out result);

        /// <inheritdoc />
        public GarnetStatus StringBitOperation(BitmapOperation bitop, PinnedSpanByte destinationKey, PinnedSpanByte[] keys, out long result)
            => storageSession.StringBitOperation(bitop, destinationKey, keys, out result);

        /// <inheritdoc />
        public GarnetStatus StringBitPosition(PinnedSpanByte key, ref RawStringInput input, ref SpanByteAndMemory output)
            => storageSession.StringBitPosition(key, ref input, ref output, ref context);

        /// <inheritdoc />
        public GarnetStatus StringBitField(PinnedSpanByte key, ref RawStringInput input, RespCommand secondaryCommand, ref SpanByteAndMemory output)
            => storageSession.StringBitField(key, ref input, secondaryCommand, ref output, ref context);

        /// <inheritdoc />
        public GarnetStatus StringBitFieldReadOnly(PinnedSpanByte key, ref RawStringInput input, RespCommand secondaryCommand, ref SpanByteAndMemory output)
            => storageSession.StringBitFieldReadOnly(key, ref input, secondaryCommand, ref output, ref context);

        /// <inheritdoc />
        public GarnetStatus StringBitField(PinnedSpanByte key, List<BitFieldCmdArgs> commandArguments, out List<long?> result)
            => storageSession.StringBitField(key, commandArguments, out result, ref context);

        #endregion

        #region HyperLogLog Methods
        /// <inheritdoc />
        public GarnetStatus HyperLogLogAdd(PinnedSpanByte key, ref RawStringInput input, ref SpanByteAndMemory output)
            => storageSession.HyperLogLogAdd(key, ref input, ref output, ref context);

        /// <inheritdoc />
        public GarnetStatus HyperLogLogAdd(PinnedSpanByte key, string[] elements, out bool updated)
            => storageSession.HyperLogLogAdd(key, elements, out updated, ref context);

        /// <inheritdoc />
        public GarnetStatus HyperLogLogLength(ref RawStringInput input, out long count, out bool error)
            => storageSession.HyperLogLogLength(ref input, out count, out error, ref context);

        /// <inheritdoc />
        public GarnetStatus HyperLogLogLength(Span<PinnedSpanByte> keys, out long count)
            => storageSession.HyperLogLogLength(keys, out count, ref context);

        /// <inheritdoc />
        public GarnetStatus HyperLogLogMerge(ref RawStringInput input, out bool error)
            => storageSession.HyperLogLogMerge(ref input, out error);
        #endregion

        #region Server Methods

        /// <inheritdoc />
        public List<byte[]> GetDbKeys(PinnedSpanByte pattern)
            => storageSession.DBKeys(pattern);

        /// <inheritdoc />
        public int GetDbSize()
            => storageSession.DbSize();

        /// <inheritdoc />
        public readonly bool DbScan(PinnedSpanByte patternB, bool allKeys, long cursor, out long storeCursor, out List<byte[]> Keys, long count = 10, ReadOnlySpan<byte> type = default)
            => storageSession.DbScan(patternB, allKeys, cursor, out storeCursor, out Keys, count, type);

        /// <inheritdoc />
        public readonly bool IterateMainStore<TScanFunctions>(ref TScanFunctions scanFunctions, long untilAddress = -1)
            where TScanFunctions : IScanIteratorFunctions
            => storageSession.IterateMainStore(ref scanFunctions, untilAddress);

        /// <inheritdoc />
        public readonly ITsavoriteScanIterator IterateMainStore()
            => storageSession.IterateMainStore();

        /// <inheritdoc />
        public readonly bool IterateObjectStore<TScanFunctions>(ref TScanFunctions scanFunctions, long untilAddress = -1)
            where TScanFunctions : IScanIteratorFunctions
            => storageSession.IterateObjectStore(ref scanFunctions, untilAddress);

        /// <inheritdoc />
        public readonly ITsavoriteScanIterator IterateObjectStore()
            => storageSession.IterateObjectStore();

        #endregion

        #region Common Methods

        /// <inheritdoc />
        public GarnetStatus ObjectScan(PinnedSpanByte key, ref ObjectInput input, ref GarnetObjectStoreOutput outputFooter)
         => storageSession.ObjectScan(key.ReadOnlySpan, ref input, ref outputFooter, ref objectContext);

        /// <inheritdoc />
        public int GetScratchBufferOffset()
            => storageSession.scratchBufferManager.ScratchBufferOffset;

        /// <inheritdoc />
        public bool ResetScratchBuffer(int offset)
            => storageSession.scratchBufferManager.ResetScratchBuffer(offset);
        #endregion
    }
}<|MERGE_RESOLUTION|>--- conflicted
+++ resolved
@@ -125,17 +125,12 @@
             => storageSession.SET_Conditional(key, ref input, ref context);
 
         /// <inheritdoc />
-<<<<<<< HEAD
+        public GarnetStatus DEL_Conditional(PinnedSpanByte key, ref RawStringInput input)
+            => storageSession.DEL_Conditional(key, ref input, ref context);
+
+        /// <inheritdoc />
         public GarnetStatus SET_Conditional(PinnedSpanByte key, ref RawStringInput input, ref SpanByteAndMemory output)
             => storageSession.SET_Conditional(key, ref input, ref output, ref context);
-=======
-        public GarnetStatus DEL_Conditional(ref SpanByte key, ref RawStringInput input)
-            => storageSession.DEL_Conditional(ref key, ref input, ref context);
-
-        /// <inheritdoc />
-        public GarnetStatus SET_Conditional(ref SpanByte key, ref RawStringInput input, ref SpanByteAndMemory output)
-            => storageSession.SET_Conditional(ref key, ref input, ref output, ref context);
->>>>>>> 3eb46a0c
 
         /// <inheritdoc />
         public GarnetStatus SET(PinnedSpanByte key, Memory<byte> value)
