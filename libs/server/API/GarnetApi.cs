--- conflicted
+++ resolved
@@ -2,45 +2,45 @@
 // Licensed under the MIT license.
 
 global using BasicGarnetApi = Garnet.server.GarnetApi<
-        Tsavorite.core.BasicContext<Garnet.server.RawStringInput, Tsavorite.core.SpanByteAndMemory, long, Garnet.server.MainSessionFunctions,
+        Tsavorite.core.BasicContext<Garnet.server.StringInput, Tsavorite.core.SpanByteAndMemory, long, Garnet.server.MainSessionFunctions,
             /* MainStoreFunctions */ Tsavorite.core.StoreFunctions<Tsavorite.core.SpanByteComparer, Tsavorite.core.DefaultRecordDisposer>,
             Tsavorite.core.ObjectAllocator<Tsavorite.core.StoreFunctions<Tsavorite.core.SpanByteComparer, Tsavorite.core.DefaultRecordDisposer>>>,
-        Tsavorite.core.BasicContext<Garnet.server.ObjectInput, Garnet.server.GarnetObjectStoreOutput, long, Garnet.server.ObjectSessionFunctions,
+        Tsavorite.core.BasicContext<Garnet.server.ObjectInput, Garnet.server.ObjectOutput, long, Garnet.server.ObjectSessionFunctions,
             /* ObjectStoreFunctions */ Tsavorite.core.StoreFunctions<Tsavorite.core.SpanByteComparer, Tsavorite.core.DefaultRecordDisposer>,
             Tsavorite.core.ObjectAllocator<Tsavorite.core.StoreFunctions<Tsavorite.core.SpanByteComparer, Tsavorite.core.DefaultRecordDisposer>>>,
-        Tsavorite.core.BasicContext<Garnet.server.UnifiedStoreInput, Garnet.server.GarnetUnifiedStoreOutput, long, Garnet.server.UnifiedSessionFunctions,
+        Tsavorite.core.BasicContext<Garnet.server.UnifiedInput, Garnet.server.UnifiedOutput, long, Garnet.server.UnifiedSessionFunctions,
             /* UnifiedStoreFunctions */ Tsavorite.core.StoreFunctions<Tsavorite.core.SpanByteComparer, Tsavorite.core.DefaultRecordDisposer>,
             Tsavorite.core.ObjectAllocator<Tsavorite.core.StoreFunctions<Tsavorite.core.SpanByteComparer, Tsavorite.core.DefaultRecordDisposer>>>>;
 global using ConsistentReadGarnetApi = Garnet.server.GarnetApi<
-        Tsavorite.core.ConsistentReadContext<Garnet.server.RawStringInput, Tsavorite.core.SpanByteAndMemory, long, Garnet.server.MainSessionFunctions,
+        Tsavorite.core.ConsistentReadContext<Garnet.server.StringInput, Tsavorite.core.SpanByteAndMemory, long, Garnet.server.MainSessionFunctions,
             /* MainStoreFunctions */ Tsavorite.core.StoreFunctions<Tsavorite.core.SpanByteComparer, Tsavorite.core.DefaultRecordDisposer>,
             Tsavorite.core.ObjectAllocator<Tsavorite.core.StoreFunctions<Tsavorite.core.SpanByteComparer, Tsavorite.core.DefaultRecordDisposer>>>,
-        Tsavorite.core.ConsistentReadContext<Garnet.server.ObjectInput, Garnet.server.GarnetObjectStoreOutput, long, Garnet.server.ObjectSessionFunctions,
+        Tsavorite.core.ConsistentReadContext<Garnet.server.ObjectInput, Garnet.server.ObjectOutput, long, Garnet.server.ObjectSessionFunctions,
             /* ObjectStoreFunctions */ Tsavorite.core.StoreFunctions<Tsavorite.core.SpanByteComparer, Tsavorite.core.DefaultRecordDisposer>,
             Tsavorite.core.ObjectAllocator<Tsavorite.core.StoreFunctions<Tsavorite.core.SpanByteComparer, Tsavorite.core.DefaultRecordDisposer>>>,
-        Tsavorite.core.ConsistentReadContext<Garnet.server.UnifiedStoreInput, Garnet.server.GarnetUnifiedStoreOutput, long, Garnet.server.UnifiedSessionFunctions,
+        Tsavorite.core.ConsistentReadContext<Garnet.server.UnifiedInput, Garnet.server.UnifiedOutput, long, Garnet.server.UnifiedSessionFunctions,
             /* UnifiedStoreFunctions */ Tsavorite.core.StoreFunctions<Tsavorite.core.SpanByteComparer, Tsavorite.core.DefaultRecordDisposer>,
             Tsavorite.core.ObjectAllocator<Tsavorite.core.StoreFunctions<Tsavorite.core.SpanByteComparer, Tsavorite.core.DefaultRecordDisposer>>>>;
 global using StoreAllocator = Tsavorite.core.ObjectAllocator<Tsavorite.core.StoreFunctions<Tsavorite.core.SpanByteComparer, Tsavorite.core.DefaultRecordDisposer>>;
 global using StoreFunctions = Tsavorite.core.StoreFunctions<Tsavorite.core.SpanByteComparer, Tsavorite.core.DefaultRecordDisposer>;
 global using TransactionalConsistentReadGarnetApi = Garnet.server.GarnetApi<
-        Tsavorite.core.TransactionalConsistentReadContext<Garnet.server.RawStringInput, Tsavorite.core.SpanByteAndMemory, long, Garnet.server.MainSessionFunctions,
+        Tsavorite.core.TransactionalConsistentReadContext<Garnet.server.StringInput, Tsavorite.core.SpanByteAndMemory, long, Garnet.server.MainSessionFunctions,
             /* MainStoreFunctions */ Tsavorite.core.StoreFunctions<Tsavorite.core.SpanByteComparer, Tsavorite.core.DefaultRecordDisposer>,
             Tsavorite.core.ObjectAllocator<Tsavorite.core.StoreFunctions<Tsavorite.core.SpanByteComparer, Tsavorite.core.DefaultRecordDisposer>>>,
-        Tsavorite.core.TransactionalConsistentReadContext<Garnet.server.ObjectInput, Garnet.server.GarnetObjectStoreOutput, long, Garnet.server.ObjectSessionFunctions,
+        Tsavorite.core.TransactionalConsistentReadContext<Garnet.server.ObjectInput, Garnet.server.ObjectOutput, long, Garnet.server.ObjectSessionFunctions,
             /* ObjectStoreFunctions */ Tsavorite.core.StoreFunctions<Tsavorite.core.SpanByteComparer, Tsavorite.core.DefaultRecordDisposer>,
             Tsavorite.core.ObjectAllocator<Tsavorite.core.StoreFunctions<Tsavorite.core.SpanByteComparer, Tsavorite.core.DefaultRecordDisposer>>>,
-        Tsavorite.core.TransactionalConsistentReadContext<Garnet.server.UnifiedStoreInput, Garnet.server.GarnetUnifiedStoreOutput, long, Garnet.server.UnifiedSessionFunctions,
+        Tsavorite.core.TransactionalConsistentReadContext<Garnet.server.UnifiedInput, Garnet.server.UnifiedOutput, long, Garnet.server.UnifiedSessionFunctions,
             /* UnifiedStoreFunctions */ Tsavorite.core.StoreFunctions<Tsavorite.core.SpanByteComparer, Tsavorite.core.DefaultRecordDisposer>,
             Tsavorite.core.ObjectAllocator<Tsavorite.core.StoreFunctions<Tsavorite.core.SpanByteComparer, Tsavorite.core.DefaultRecordDisposer>>>>;
 global using TransactionalGarnetApi = Garnet.server.GarnetApi<
-        Tsavorite.core.TransactionalContext<Garnet.server.RawStringInput, Tsavorite.core.SpanByteAndMemory, long, Garnet.server.MainSessionFunctions,
+        Tsavorite.core.TransactionalContext<Garnet.server.StringInput, Tsavorite.core.SpanByteAndMemory, long, Garnet.server.MainSessionFunctions,
             /* MainStoreFunctions */ Tsavorite.core.StoreFunctions<Tsavorite.core.SpanByteComparer, Tsavorite.core.DefaultRecordDisposer>,
             Tsavorite.core.ObjectAllocator<Tsavorite.core.StoreFunctions<Tsavorite.core.SpanByteComparer, Tsavorite.core.DefaultRecordDisposer>>>,
-        Tsavorite.core.TransactionalContext<Garnet.server.ObjectInput, Garnet.server.GarnetObjectStoreOutput, long, Garnet.server.ObjectSessionFunctions,
+        Tsavorite.core.TransactionalContext<Garnet.server.ObjectInput, Garnet.server.ObjectOutput, long, Garnet.server.ObjectSessionFunctions,
             /* ObjectStoreFunctions */ Tsavorite.core.StoreFunctions<Tsavorite.core.SpanByteComparer, Tsavorite.core.DefaultRecordDisposer>,
             Tsavorite.core.ObjectAllocator<Tsavorite.core.StoreFunctions<Tsavorite.core.SpanByteComparer, Tsavorite.core.DefaultRecordDisposer>>>,
-        Tsavorite.core.TransactionalContext<Garnet.server.UnifiedStoreInput, Garnet.server.GarnetUnifiedStoreOutput, long, Garnet.server.UnifiedSessionFunctions,
+        Tsavorite.core.TransactionalContext<Garnet.server.UnifiedInput, Garnet.server.UnifiedOutput, long, Garnet.server.UnifiedSessionFunctions,
             /* UnifiedStoreFunctions */ Tsavorite.core.StoreFunctions<Tsavorite.core.SpanByteComparer, Tsavorite.core.DefaultRecordDisposer>,
             Tsavorite.core.ObjectAllocator<Tsavorite.core.StoreFunctions<Tsavorite.core.SpanByteComparer, Tsavorite.core.DefaultRecordDisposer>>>>;
 
@@ -51,39 +51,22 @@
 
 namespace Garnet.server
 {
-<<<<<<< HEAD
-=======
-    using StoreAllocator = ObjectAllocator<StoreFunctions<SpanByteComparer, DefaultRecordDisposer>>;
-    using StoreFunctions = StoreFunctions<SpanByteComparer, DefaultRecordDisposer>;
-
->>>>>>> 04c8fcf9
     // See TransactionManager.cs for aliases BasicGarnetApi and TransactionalGarnetApi
 
     /// <summary>
     /// Garnet API implementation
     /// </summary>
-<<<<<<< HEAD
-    public partial struct GarnetApi<TContext, TObjectContext, TUnifiedContext> : IGarnetApi, IGarnetWatchApi
-        where TContext : ITsavoriteContext<RawStringInput, SpanByteAndMemory, long, MainSessionFunctions, StoreFunctions, StoreAllocator>
-        where TObjectContext : ITsavoriteContext<ObjectInput, GarnetObjectStoreOutput, long, ObjectSessionFunctions, StoreFunctions, StoreAllocator>
-        where TUnifiedContext : ITsavoriteContext<UnifiedStoreInput, GarnetUnifiedStoreOutput, long, UnifiedSessionFunctions, StoreFunctions, StoreAllocator>
-=======
     public partial struct GarnetApi<TStringContext, TObjectContext, TUnifiedContext> : IGarnetApi, IGarnetWatchApi
         where TStringContext : ITsavoriteContext<StringInput, SpanByteAndMemory, long, MainSessionFunctions, StoreFunctions, StoreAllocator>
         where TObjectContext : ITsavoriteContext<ObjectInput, ObjectOutput, long, ObjectSessionFunctions, StoreFunctions, StoreAllocator>
         where TUnifiedContext : ITsavoriteContext<UnifiedInput, UnifiedOutput, long, UnifiedSessionFunctions, StoreFunctions, StoreAllocator>
->>>>>>> 04c8fcf9
     {
         readonly StorageSession storageSession;
         TStringContext stringContext;
         TObjectContext objectContext;
         TUnifiedContext unifiedContext;
 
-<<<<<<< HEAD
-        internal GarnetApi(StorageSession storageSession, TContext context, TObjectContext objectContext, TUnifiedContext unifiedContext)
-=======
         internal GarnetApi(StorageSession storageSession, TStringContext stringContext, TObjectContext objectContext, TUnifiedContext unifiedContext)
->>>>>>> 04c8fcf9
         {
             this.storageSession = storageSession;
             this.stringContext = stringContext;
@@ -99,41 +82,17 @@
 
         #region GET
         /// <inheritdoc />
-<<<<<<< HEAD
-        public GarnetStatus GET(PinnedSpanByte key, ref RawStringInput input, ref SpanByteAndMemory output)
-            => storageSession.GET(key, ref input, ref output, ref context);
-
-        /// <inheritdoc />
-        public GarnetStatus GET_WithPending(PinnedSpanByte key, ref RawStringInput input, ref SpanByteAndMemory output, long ctx, out bool pending)
-            => storageSession.GET_WithPending(key.ReadOnlySpan, ref input, ref output, ctx, out pending, ref context);
-=======
         public GarnetStatus GET(PinnedSpanByte key, ref StringInput input, ref SpanByteAndMemory output)
             => storageSession.GET(key, ref input, ref output, ref stringContext);
 
         /// <inheritdoc />
         public GarnetStatus GET_WithPending(PinnedSpanByte key, ref StringInput input, ref SpanByteAndMemory output, long ctx, out bool pending)
             => storageSession.GET_WithPending(key.ReadOnlySpan, ref input, ref output, ctx, out pending, ref stringContext);
->>>>>>> 04c8fcf9
 
         /// <inheritdoc />
         public bool GET_CompletePending((GarnetStatus, SpanByteAndMemory)[] outputArr, bool wait = false)
             => storageSession.GET_CompletePending(outputArr, wait, ref stringContext);
 
-<<<<<<< HEAD
-        public bool GET_CompletePending(out CompletedOutputIterator<RawStringInput, SpanByteAndMemory, long> completedOutputs, bool wait)
-            => storageSession.GET_CompletePending(out completedOutputs, wait, ref context);
-
-        /// <inheritdoc />
-        public unsafe GarnetStatus GETForMemoryResult(PinnedSpanByte key, out MemoryResult<byte> value)
-            => storageSession.GET(key, out value, ref context);
-
-        /// <inheritdoc />
-        public unsafe GarnetStatus GET(PinnedSpanByte key, out PinnedSpanByte value)
-            => storageSession.GET(key, out value, ref context);
-
-        /// <inheritdoc />
-        public GarnetStatus GET(PinnedSpanByte key, out GarnetObjectStoreOutput value)
-=======
         public bool GET_CompletePending(out CompletedOutputIterator<StringInput, SpanByteAndMemory, long> completedOutputs, bool wait)
             => storageSession.GET_CompletePending(out completedOutputs, wait, ref stringContext);
 
@@ -147,7 +106,6 @@
 
         /// <inheritdoc />
         public GarnetStatus GET(PinnedSpanByte key, out ObjectOutput value)
->>>>>>> 04c8fcf9
             => storageSession.GET(key, out value, ref objectContext);
 
         /// <inheritdoc />
@@ -158,48 +116,13 @@
         #region GETEX
 
         /// <inheritdoc />
-<<<<<<< HEAD
-        public GarnetStatus GETEX(PinnedSpanByte key, ref RawStringInput input, ref SpanByteAndMemory output)
-            => storageSession.GETEX(key, ref input, ref output, ref context);
-=======
         public GarnetStatus GETEX(PinnedSpanByte key, ref StringInput input, ref SpanByteAndMemory output)
             => storageSession.GETEX(key, ref input, ref output, ref stringContext);
->>>>>>> 04c8fcf9
 
         #endregion
 
         #region GETRANGE
         /// <inheritdoc />
-<<<<<<< HEAD
-        public GarnetStatus GETRANGE(PinnedSpanByte key, ref RawStringInput input, ref SpanByteAndMemory output)
-            => storageSession.GETRANGE(key, ref input, ref output, ref context);
-        #endregion
-
-        #region SET
-        /// <inheritdoc />
-        public GarnetStatus SET(PinnedSpanByte key, PinnedSpanByte value)
-            => storageSession.SET(key, value, ref context);
-
-        /// <inheritdoc />
-        public GarnetStatus SET(PinnedSpanByte key, ref RawStringInput input, PinnedSpanByte value)
-            => storageSession.SET(key, ref input, value, ref context);
-
-        /// <inheritdoc />
-        public GarnetStatus SET_Conditional(PinnedSpanByte key, ref RawStringInput input)
-            => storageSession.SET_Conditional(key, ref input, ref context);
-
-        /// <inheritdoc />
-        public GarnetStatus DEL_Conditional(PinnedSpanByte key, ref RawStringInput input)
-            => storageSession.DEL_Conditional(key, ref input, ref context);
-
-        /// <inheritdoc />
-        public GarnetStatus SET_Conditional(PinnedSpanByte key, ref RawStringInput input, ref SpanByteAndMemory output)
-            => storageSession.SET_Conditional(key, ref input, ref output, ref context);
-
-        /// <inheritdoc />
-        public GarnetStatus SET(PinnedSpanByte key, Memory<byte> value)
-            => storageSession.SET(key, value, ref context);
-=======
         public GarnetStatus GETRANGE(PinnedSpanByte key, ref StringInput input, ref SpanByteAndMemory output)
             => storageSession.GETRANGE(key, ref input, ref output, ref stringContext);
         #endregion
@@ -228,7 +151,6 @@
         /// <inheritdoc />
         public GarnetStatus SET(PinnedSpanByte key, Memory<byte> value)
             => storageSession.SET(key, value, ref stringContext);
->>>>>>> 04c8fcf9
 
         /// <inheritdoc />
         public GarnetStatus SET(PinnedSpanByte key, IGarnetObject value)
@@ -240,11 +162,7 @@
             => storageSession.SET(in srcLogRecord, ref unifiedContext);
 
         /// <inheritdoc />
-<<<<<<< HEAD
-        public GarnetStatus SET<TSourceLogRecord>(PinnedSpanByte key, ref UnifiedStoreInput input, in TSourceLogRecord srcLogRecord)
-=======
         public GarnetStatus SET<TSourceLogRecord>(PinnedSpanByte key, ref UnifiedInput input, in TSourceLogRecord srcLogRecord)
->>>>>>> 04c8fcf9
             where TSourceLogRecord : ISourceLogRecord
             => storageSession.SET(key, ref input, in srcLogRecord, ref unifiedContext);
 
@@ -253,32 +171,19 @@
         #region SETEX
         /// <inheritdoc />
         public unsafe GarnetStatus SETEX(PinnedSpanByte key, PinnedSpanByte value, PinnedSpanByte expiryMs)
-<<<<<<< HEAD
-            => storageSession.SETEX(key, value, expiryMs, ref context);
-
-        /// <inheritdoc />
-        public GarnetStatus SETEX(PinnedSpanByte key, PinnedSpanByte value, TimeSpan expiry)
-            => storageSession.SETEX(key, value, expiry, ref context);
-=======
             => storageSession.SETEX(key, value, expiryMs, ref stringContext);
 
         /// <inheritdoc />
         public GarnetStatus SETEX(PinnedSpanByte key, PinnedSpanByte value, TimeSpan expiry)
             => storageSession.SETEX(key, value, expiry, ref stringContext);
->>>>>>> 04c8fcf9
 
         #endregion
 
         #region SETRANGE
 
         /// <inheritdoc />
-<<<<<<< HEAD
-        public GarnetStatus SETRANGE(PinnedSpanByte key, ref RawStringInput input, ref PinnedSpanByte output)
-            => storageSession.SETRANGE(key, ref input, ref output, ref context);
-=======
         public GarnetStatus SETRANGE(PinnedSpanByte key, ref StringInput input, ref PinnedSpanByte output)
             => storageSession.SETRANGE(key, ref input, ref output, ref stringContext);
->>>>>>> 04c8fcf9
 
         #endregion
 
@@ -291,21 +196,12 @@
         #region APPEND
 
         /// <inheritdoc />
-<<<<<<< HEAD
-        public GarnetStatus APPEND(PinnedSpanByte key, ref RawStringInput input, ref SpanByteAndMemory output)
-            => storageSession.APPEND(key, ref input, ref output, ref context);
-
-        /// <inheritdoc />    
-        public GarnetStatus APPEND(PinnedSpanByte key, PinnedSpanByte value, ref PinnedSpanByte output)
-            => storageSession.APPEND(key, value, ref output, ref context);
-=======
         public GarnetStatus APPEND(PinnedSpanByte key, ref StringInput input, ref SpanByteAndMemory output)
             => storageSession.APPEND(key, ref input, ref output, ref stringContext);
 
         /// <inheritdoc />    
         public GarnetStatus APPEND(PinnedSpanByte key, PinnedSpanByte value, ref PinnedSpanByte output)
             => storageSession.APPEND(key, value, ref output, ref stringContext);
->>>>>>> 04c8fcf9
 
         #endregion
 
@@ -321,21 +217,12 @@
 
         #region Increment (INCR, INCRBY, DECR, DECRBY)
         /// <inheritdoc />
-<<<<<<< HEAD
-        public GarnetStatus Increment(PinnedSpanByte key, ref RawStringInput input, ref PinnedSpanByte output)
-            => storageSession.Increment(key, ref input, ref output, ref context);
-
-        /// <inheritdoc />
-        public GarnetStatus Increment(PinnedSpanByte key, out long output, long incrementCount = 1)
-            => storageSession.Increment(key, out output, incrementCount, ref context);
-=======
         public GarnetStatus Increment(PinnedSpanByte key, ref StringInput input, ref PinnedSpanByte output)
             => storageSession.Increment(key, ref input, ref output, ref stringContext);
 
         /// <inheritdoc />
         public GarnetStatus Increment(PinnedSpanByte key, out long output, long incrementCount = 1)
             => storageSession.Increment(key, out output, incrementCount, ref stringContext);
->>>>>>> 04c8fcf9
 
         /// <inheritdoc />
         public GarnetStatus Decrement(PinnedSpanByte key, out long output, long decrementCount = 1)
@@ -390,39 +277,11 @@
         #region GETDEL
         /// <inheritdoc />
         public GarnetStatus GETDEL(PinnedSpanByte key, ref SpanByteAndMemory output)
-<<<<<<< HEAD
-            => storageSession.GETDEL(key, ref output, ref context);
-=======
             => storageSession.GETDEL(key, ref output, ref stringContext);
->>>>>>> 04c8fcf9
         #endregion
 
         #region Advanced ops
         /// <inheritdoc />
-<<<<<<< HEAD
-        public GarnetStatus RMW_MainStore(PinnedSpanByte key, ref RawStringInput input, ref SpanByteAndMemory output)
-            => storageSession.RMW_MainStore(key.ReadOnlySpan, ref input, ref output, ref context);
-
-        /// <inheritdoc />
-        public GarnetStatus Read_MainStore(PinnedSpanByte key, ref RawStringInput input, ref SpanByteAndMemory output)
-            => storageSession.Read_MainStore(key.ReadOnlySpan, ref input, ref output, ref context);
-
-        /// <inheritdoc />
-        public GarnetStatus RMW_ObjectStore(PinnedSpanByte key, ref ObjectInput input, ref GarnetObjectStoreOutput output)
-            => storageSession.RMW_ObjectStore(key.ReadOnlySpan, ref input, ref output, ref objectContext);
-
-        /// <inheritdoc />
-        public GarnetStatus Read_ObjectStore(PinnedSpanByte key, ref ObjectInput input, ref GarnetObjectStoreOutput output)
-            => storageSession.Read_ObjectStore(key.ReadOnlySpan, ref input, ref output, ref objectContext);
-
-        /// <inheritdoc />
-        public GarnetStatus RMW_UnifiedStore(PinnedSpanByte key, ref UnifiedStoreInput input, ref GarnetUnifiedStoreOutput output)
-            => storageSession.RMW_UnifiedStore(key.ReadOnlySpan, ref input, ref output, ref unifiedContext);
-
-        /// <inheritdoc />
-        public GarnetStatus Read_UnifiedStore(PinnedSpanByte key, ref UnifiedStoreInput input, ref GarnetUnifiedStoreOutput output)
-            => storageSession.Read_UnifiedStore(key.ReadOnlySpan, ref input, ref output, ref unifiedContext);
-=======
         public GarnetStatus RMW_MainStore(PinnedSpanByte key, ref StringInput input, ref SpanByteAndMemory output)
             => storageSession.RMW_MainStore(key.ReadOnlySpan, ref input, ref output, ref stringContext);
 
@@ -453,36 +312,12 @@
             , allows ref struct
 #endif
             => storageSession.ReadWithPrefetch(ref batch, ref stringContext, userContext);
->>>>>>> 04c8fcf9
         #endregion
 
         #region Bitmap Methods
 
         /// <inheritdoc />
         public GarnetStatus StringSetBit(PinnedSpanByte key, PinnedSpanByte offset, bool bit, out bool previous)
-<<<<<<< HEAD
-           => storageSession.StringSetBit(key, offset, bit, out previous, ref context);
-
-        /// <inheritdoc />
-        public GarnetStatus StringSetBit(PinnedSpanByte key, ref RawStringInput input, ref SpanByteAndMemory output)
-           => storageSession.StringSetBit(key, ref input, ref output, ref context);
-
-        /// <inheritdoc />
-        public GarnetStatus StringGetBit(PinnedSpanByte key, ref RawStringInput input, ref SpanByteAndMemory output)
-            => storageSession.StringGetBit(key, ref input, ref output, ref context);
-
-        /// <inheritdoc />
-        public GarnetStatus StringGetBit(PinnedSpanByte key, PinnedSpanByte offset, out bool bValue)
-            => storageSession.StringGetBit(key, offset, out bValue, ref context);
-
-        /// <inheritdoc />
-        public GarnetStatus StringBitCount(PinnedSpanByte key, ref RawStringInput input, ref SpanByteAndMemory output)
-            => storageSession.StringBitCount(key, ref input, ref output, ref context);
-
-        /// <inheritdoc />
-        public GarnetStatus StringBitCount(PinnedSpanByte key, long start, long end, out long result, bool useBitInterval = false)
-             => storageSession.StringBitCount(key, start, end, useBitInterval, out result, ref context);
-=======
            => storageSession.StringSetBit(key, offset, bit, out previous, ref stringContext);
 
         /// <inheritdoc />
@@ -504,7 +339,6 @@
         /// <inheritdoc />
         public GarnetStatus StringBitCount(PinnedSpanByte key, long start, long end, out long result, bool useBitInterval = false)
              => storageSession.StringBitCount(key, start, end, useBitInterval, out result, ref stringContext);
->>>>>>> 04c8fcf9
 
         /// <inheritdoc />
         public GarnetStatus StringBitOperation(ref StringInput input, BitmapOperation bitOp, out long result)
@@ -515,22 +349,6 @@
             => storageSession.StringBitOperation(bitop, destinationKey, keys, out result);
 
         /// <inheritdoc />
-<<<<<<< HEAD
-        public GarnetStatus StringBitPosition(PinnedSpanByte key, ref RawStringInput input, ref SpanByteAndMemory output)
-            => storageSession.StringBitPosition(key, ref input, ref output, ref context);
-
-        /// <inheritdoc />
-        public GarnetStatus StringBitField(PinnedSpanByte key, ref RawStringInput input, RespCommand secondaryCommand, ref SpanByteAndMemory output)
-            => storageSession.StringBitField(key, ref input, secondaryCommand, ref output, ref context);
-
-        /// <inheritdoc />
-        public GarnetStatus StringBitFieldReadOnly(PinnedSpanByte key, ref RawStringInput input, RespCommand secondaryCommand, ref SpanByteAndMemory output)
-            => storageSession.StringBitFieldReadOnly(key, ref input, secondaryCommand, ref output, ref context);
-
-        /// <inheritdoc />
-        public GarnetStatus StringBitField(PinnedSpanByte key, List<BitFieldCmdArgs> commandArguments, out List<long?> result)
-            => storageSession.StringBitField(key, commandArguments, out result, ref context);
-=======
         public GarnetStatus StringBitPosition(PinnedSpanByte key, ref StringInput input, ref SpanByteAndMemory output)
             => storageSession.StringBitPosition(key, ref input, ref output, ref stringContext);
 
@@ -545,27 +363,17 @@
         /// <inheritdoc />
         public GarnetStatus StringBitField(PinnedSpanByte key, List<BitFieldCmdArgs> commandArguments, out List<long?> result)
             => storageSession.StringBitField(key, commandArguments, out result, ref stringContext);
->>>>>>> 04c8fcf9
 
         #endregion
 
         #region HyperLogLog Methods
         /// <inheritdoc />
-<<<<<<< HEAD
-        public GarnetStatus HyperLogLogAdd(PinnedSpanByte key, ref RawStringInput input, ref SpanByteAndMemory output)
-            => storageSession.HyperLogLogAdd(key, ref input, ref output, ref context);
-
-        /// <inheritdoc />
-        public GarnetStatus HyperLogLogAdd(PinnedSpanByte key, string[] elements, out bool updated)
-            => storageSession.HyperLogLogAdd(key, elements, out updated, ref context);
-=======
         public GarnetStatus HyperLogLogAdd(PinnedSpanByte key, ref StringInput input, ref SpanByteAndMemory output)
             => storageSession.HyperLogLogAdd(key, ref input, ref output, ref stringContext);
 
         /// <inheritdoc />
         public GarnetStatus HyperLogLogAdd(PinnedSpanByte key, string[] elements, out bool updated)
             => storageSession.HyperLogLogAdd(key, elements, out updated, ref stringContext);
->>>>>>> 04c8fcf9
 
         /// <inheritdoc />
         public GarnetStatus HyperLogLogLength(ref StringInput input, out long count, out bool error)
@@ -573,11 +381,7 @@
 
         /// <inheritdoc />
         public GarnetStatus HyperLogLogLength(Span<PinnedSpanByte> keys, out long count)
-<<<<<<< HEAD
-            => storageSession.HyperLogLogLength(keys, out count, ref context);
-=======
             => storageSession.HyperLogLogLength(keys, out count, ref stringContext);
->>>>>>> 04c8fcf9
 
         /// <inheritdoc />
         public GarnetStatus HyperLogLogMerge(ref StringInput input, out bool error)
@@ -612,11 +416,7 @@
         #region Common Methods
 
         /// <inheritdoc />
-<<<<<<< HEAD
-        public GarnetStatus ObjectScan(PinnedSpanByte key, ref ObjectInput input, ref GarnetObjectStoreOutput output)
-=======
         public GarnetStatus ObjectScan(PinnedSpanByte key, ref ObjectInput input, ref ObjectOutput output)
->>>>>>> 04c8fcf9
          => storageSession.ObjectScan(key.ReadOnlySpan, ref input, ref output, ref objectContext);
 
         /// <inheritdoc />
