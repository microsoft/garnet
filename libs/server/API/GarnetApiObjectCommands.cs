--- conflicted
+++ resolved
@@ -15,13 +15,8 @@
     /// Garnet API implementation
     /// </summary>
     public partial struct GarnetApi<TContext, TObjectContext> : IGarnetApi, IGarnetWatchApi
-<<<<<<< HEAD
         where TContext : ITsavoriteContext<SpanByte, SpanByte, SpanByte, SpanByteAndMemory, long, MainSessionFunctions, MainStoreFunctions, SpanByteAllocator<MainStoreFunctions>>
-        where TObjectContext : ITsavoriteContext<byte[], IGarnetObject, SpanByte, GarnetObjectStoreOutput, long, ObjectSessionFunctions, ObjectStoreFunctions, ObjectStoreAllocator>
-=======
-        where TContext : ITsavoriteContext<SpanByte, SpanByte, SpanByte, SpanByteAndMemory, long, MainStoreFunctions>
-        where TObjectContext : ITsavoriteContext<byte[], IGarnetObject, ObjectInput, GarnetObjectStoreOutput, long, ObjectStoreFunctions>
->>>>>>> 1f7e6d38
+        where TObjectContext : ITsavoriteContext<byte[], IGarnetObject, ObjectInput, GarnetObjectStoreOutput, long, ObjectSessionFunctions, ObjectStoreFunctions, ObjectStoreAllocator>
     {
         #region SortedSet Methods
 
