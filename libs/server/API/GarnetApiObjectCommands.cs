﻿// Copyright (c) Microsoft Corporation.
// Licensed under the MIT license.

using System;
using System.Collections.Generic;
using Tsavorite.core;

namespace Garnet.server
{
    using MainStoreAllocator = SpanByteAllocator<StoreFunctions<SpanByteComparer, SpanByteRecordDisposer>>;
    using MainStoreFunctions = StoreFunctions<SpanByteComparer, SpanByteRecordDisposer>;

    using ObjectStoreAllocator = ObjectAllocator<StoreFunctions<SpanByteComparer, DefaultRecordDisposer>>;
    using ObjectStoreFunctions = StoreFunctions<SpanByteComparer, DefaultRecordDisposer>;

    /// <summary>
    /// Garnet API implementation
    /// </summary>
    public partial struct GarnetApi<TContext, TObjectContext> : IGarnetApi, IGarnetWatchApi
        where TContext : ITsavoriteContext<RawStringInput, SpanByteAndMemory, long, MainSessionFunctions, MainStoreFunctions, MainStoreAllocator>
        where TObjectContext : ITsavoriteContext<ObjectInput, GarnetObjectStoreOutput, long, ObjectSessionFunctions, ObjectStoreFunctions, ObjectStoreAllocator>
    {
        #region SortedSet Methods

        /// <inheritdoc />
        public GarnetStatus SortedSetAdd(PinnedSpanByte key, PinnedSpanByte score, PinnedSpanByte member, out int zaddCount)
            => storageSession.SortedSetAdd(key, score, member, out zaddCount, ref objectContext);

        /// <inheritdoc />
        public GarnetStatus SortedSetAdd(PinnedSpanByte key, (PinnedSpanByte score, PinnedSpanByte member)[] inputs, out int zaddCount)
            => storageSession.SortedSetAdd(key, inputs, out zaddCount, ref objectContext);

        /// <inheritdoc />
        public GarnetStatus SortedSetAdd(PinnedSpanByte key, ref ObjectInput input, ref GarnetObjectStoreOutput output)
            => storageSession.SortedSetAdd(key, ref input, ref output, ref objectContext);

        /// <inheritdoc />
        public GarnetStatus SortedSetRangeStore(PinnedSpanByte dstKey, PinnedSpanByte srcKey, ref ObjectInput input, out int result)
            => storageSession.SortedSetRangeStore(dstKey, srcKey, ref input, out result, ref objectContext);

        /// <inheritdoc />
        public GarnetStatus SortedSetRemove(PinnedSpanByte key, PinnedSpanByte member, out int zremCount)
            => storageSession.SortedSetRemove(key, member, out zremCount, ref objectContext);

        /// <inheritdoc />
        public GarnetStatus SortedSetRemove(PinnedSpanByte key, PinnedSpanByte[] members, out int zaddCount)
            => storageSession.SortedSetRemove(key, members, out zaddCount, ref objectContext);

        /// <inheritdoc />
        public GarnetStatus SortedSetRemove(PinnedSpanByte key, ref ObjectInput input, out ObjectOutputHeader output)
            => storageSession.SortedSetRemove(key, ref input, out output, ref objectContext);

        /// <inheritdoc />
        public GarnetStatus SortedSetLength(PinnedSpanByte key, out int len)
            => storageSession.SortedSetLength(key, out len, ref objectContext);

        /// <inheritdoc />
        public GarnetStatus SortedSetLength(PinnedSpanByte key, ref ObjectInput input, out ObjectOutputHeader output)
            => storageSession.SortedSetLength(key, ref input, out output, ref objectContext);

        /// <inheritdoc />
        public GarnetStatus SortedSetRange(PinnedSpanByte key, ref ObjectInput input, ref GarnetObjectStoreOutput outputFooter)
            => storageSession.SortedSetRange(key, ref input, ref outputFooter, ref objectContext);

        /// <inheritdoc />
        public GarnetStatus SortedSetScore(PinnedSpanByte key, ref ObjectInput input, ref GarnetObjectStoreOutput outputFooter)
            => storageSession.SortedSetScore(key, ref input, ref outputFooter, ref objectContext);

        /// <inheritdoc />
        public GarnetStatus SortedSetScores(PinnedSpanByte key, ref ObjectInput input, ref GarnetObjectStoreOutput outputFooter)
            => storageSession.SortedSetScores(key, ref input, ref outputFooter, ref objectContext);

        /// <inheritdoc />
        public GarnetStatus SortedSetPop(PinnedSpanByte key, ref ObjectInput input, ref GarnetObjectStoreOutput outputFooter)
            => storageSession.SortedSetPop(key, ref input, ref outputFooter, ref objectContext);

        /// <inheritdoc />
        public GarnetStatus SortedSetMPop(ReadOnlySpan<PinnedSpanByte> keys, int count, bool lowScoresFirst, out PinnedSpanByte poppedKey, out (PinnedSpanByte member, PinnedSpanByte score)[] pairs)
            => storageSession.SortedSetMPop(keys, count, lowScoresFirst, out poppedKey, out pairs);

        /// <inheritdoc />
        public GarnetStatus SortedSetPop(PinnedSpanByte key, out (PinnedSpanByte member, PinnedSpanByte score)[] pairs, int count = 1, bool lowScoresFirst = true)
            => storageSession.SortedSetPop(key, count, lowScoresFirst, out pairs, ref objectContext);

        /// <inheritdoc />
        public GarnetStatus SortedSetCount(PinnedSpanByte key, PinnedSpanByte minScore, PinnedSpanByte maxScore, out int numElements)
            => storageSession.SortedSetCount(key, minScore, maxScore, out numElements, ref objectContext);

        /// <inheritdoc />
        public GarnetStatus SortedSetCount(PinnedSpanByte key, ref ObjectInput input, ref GarnetObjectStoreOutput output)
            => storageSession.SortedSetCount(key, ref input, ref output, ref objectContext);

        /// <inheritdoc />
        public GarnetStatus SortedSetLengthByValue(PinnedSpanByte key, ref ObjectInput input, out ObjectOutputHeader output)
            => storageSession.SortedSetLengthByValue(key, ref input, out output, ref objectContext);

        /// <inheritdoc />
        public GarnetStatus SortedSetRemoveRangeByLex(PinnedSpanByte key, ref ObjectInput input, out ObjectOutputHeader output)
            => storageSession.SortedSetRemoveRangeByLex(key, ref input, out output, ref objectContext);

        /// <inheritdoc />
        public GarnetStatus SortedSetRemoveRangeByLex(PinnedSpanByte key, string min, string max, out int countRemoved)
            => storageSession.SortedSetRemoveRangeByLex(key, min, max, out countRemoved, ref objectContext);

        /// <inheritdoc />
        public GarnetStatus SortedSetRemoveRangeByScore(PinnedSpanByte key, string min, string max, out int countRemoved)
            => storageSession.SortedSetRemoveRangeByScore(key, min, max, out countRemoved, ref objectContext);

        /// <inheritdoc />
        public GarnetStatus SortedSetRemoveRangeByRank(PinnedSpanByte key, int start, int stop, out int countRemoved)
            => storageSession.SortedSetRemoveRangeByRank(key, start, stop, out countRemoved, ref objectContext);

        /// <inheritdoc />
        public GarnetStatus SortedSetIncrement(PinnedSpanByte key, ref ObjectInput input, ref GarnetObjectStoreOutput outputFooter)
            => storageSession.SortedSetIncrement(key, ref input, ref outputFooter, ref objectContext);

        /// <inheritdoc />
        public GarnetStatus SortedSetIncrement(PinnedSpanByte key, double increment, PinnedSpanByte member, out double newScore)
            => storageSession.SortedSetIncrement(key, increment, member, out newScore, ref objectContext);

        /// <inheritdoc />
        public GarnetStatus SortedSetRemoveRange(PinnedSpanByte key, ref ObjectInput input, ref GarnetObjectStoreOutput outputFooter)
            => storageSession.SortedSetRemoveRange(key, ref input, ref outputFooter, ref objectContext);

        /// <inheritdoc />
        public GarnetStatus SortedSetRank(PinnedSpanByte key, ref ObjectInput input, ref GarnetObjectStoreOutput outputFooter)
            => storageSession.SortedSetRank(key, ref input, ref outputFooter, ref objectContext);

        /// <inheritdoc />
        public GarnetStatus SortedSetRank(PinnedSpanByte key, PinnedSpanByte member, bool reverse, out long? rank)
            => storageSession.SortedSetRank(key, member, reverse, out rank, ref objectContext);

        /// <inheritdoc />
        public GarnetStatus SortedSetRandomMember(PinnedSpanByte key, ref ObjectInput input, ref GarnetObjectStoreOutput outputFooter)
            => storageSession.SortedSetRandomMember(key, ref input, ref outputFooter, ref objectContext);

        /// <inheritdoc />
        public GarnetStatus SortedSetRange(PinnedSpanByte key, PinnedSpanByte min, PinnedSpanByte max, SortedSetOrderOperation sortedSetOrderOperation, out PinnedSpanByte[] elements, out string error, bool withScores = false, bool reverse = false, (string, int) limit = default)
            => storageSession.SortedSetRange(key, min, max, sortedSetOrderOperation, ref objectContext, out elements, out error, withScores, reverse, limit);

        /// <inheritdoc />
        public GarnetStatus SortedSetDifference(PinnedSpanByte[] keys, out Dictionary<byte[], double> pairs)
            => storageSession.SortedSetDifference(keys, out pairs);

        /// <inheritdoc />
        public GarnetStatus SortedSetUnion(ReadOnlySpan<PinnedSpanByte> keys, double[] weights, SortedSetAggregateType aggregateType, out Dictionary<byte[], double> pairs)
            => storageSession.SortedSetUnion(keys, weights, aggregateType, out pairs);

        /// <inheritdoc />
        public GarnetStatus SortedSetDifferenceStore(PinnedSpanByte destinationKey, ReadOnlySpan<PinnedSpanByte> keys, out int count)
            => storageSession.SortedSetDifferenceStore(destinationKey, keys, out count);

        public GarnetStatus SortedSetUnionStore(PinnedSpanByte destinationKey, ReadOnlySpan<PinnedSpanByte> keys, double[] weights, SortedSetAggregateType aggregateType, out int count)
            => storageSession.SortedSetUnionStore(destinationKey, keys, weights, aggregateType, out count);

        /// <inheritdoc />
        public GarnetStatus SortedSetScan(PinnedSpanByte key, long cursor, string match, int count, out PinnedSpanByte[] items)
            => storageSession.ObjectScan(GarnetObjectType.SortedSet, key, cursor, match, count, out items, ref objectContext);

        /// <inheritdoc />
        public GarnetStatus SortedSetIntersect(ReadOnlySpan<PinnedSpanByte> keys, double[] weights, SortedSetAggregateType aggregateType, out Dictionary<byte[], double> pairs)
            => storageSession.SortedSetIntersect(keys, weights, aggregateType, out pairs);

        /// <inheritdoc />
        public GarnetStatus SortedSetIntersectLength(ReadOnlySpan<PinnedSpanByte> keys, int? limit, out int count)
            => storageSession.SortedSetIntersectLength(keys, limit, out count);

        /// <inheritdoc />
        public GarnetStatus SortedSetIntersectStore(PinnedSpanByte destinationKey, ReadOnlySpan<PinnedSpanByte> keys, double[] weights, SortedSetAggregateType aggregateType, out int count)
            => storageSession.SortedSetIntersectStore(destinationKey, keys, weights, aggregateType, out count);

        /// <inheritdoc />
        public GarnetStatus SortedSetExpire(ArgSlice key, ref ObjectInput input, ref GarnetObjectStoreOutput outputFooter)
            => storageSession.SortedSetExpire(key, ref input, ref outputFooter, ref objectContext);

        /// <inheritdoc />
        public GarnetStatus SortedSetExpire(ArgSlice key, ReadOnlySpan<ArgSlice> members, DateTimeOffset expireAt, ExpireOption expireOption, out int[] results)
            => storageSession.SortedSetExpire(key, members, expireAt, expireOption, out results, ref objectContext);

        /// <inheritdoc />
        public GarnetStatus SortedSetPersist(ArgSlice key, ref ObjectInput input, ref GarnetObjectStoreOutput outputFooter)
            => storageSession.SortedSetPersist(key, ref input, ref outputFooter, ref objectContext);

        /// <inheritdoc />
        public GarnetStatus SortedSetPersist(ArgSlice key, ReadOnlySpan<ArgSlice> members, out int[] results)
            => storageSession.SortedSetPersist(key, members, out results, ref objectContext);

        /// <inheritdoc />
        public GarnetStatus SortedSetTimeToLive(ArgSlice key, ref ObjectInput input, ref GarnetObjectStoreOutput outputFooter)
            => storageSession.SortedSetTimeToLive(key, ref input, ref outputFooter, ref objectContext);

        /// <inheritdoc />
        public GarnetStatus SortedSetTimeToLive(ArgSlice key, ReadOnlySpan<ArgSlice> members, out TimeSpan[] expireIn)
            => storageSession.SortedSetTimeToLive(key, members, out expireIn, ref objectContext);

        /// <inheritdoc />
        public GarnetStatus SortedSetCollect(ReadOnlySpan<ArgSlice> keys, ref ObjectInput input)
            => storageSession.SortedSetCollect(keys, ref input, ref objectContext);

        /// <inheritdoc />
        public GarnetStatus SortedSetCollect()
            => storageSession.SortedSetCollect(ref objectContext);

        /// <inheritdoc />
        public GarnetStatus SortedSetCollect(ReadOnlySpan<ArgSlice> keys)
            => storageSession.SortedSetCollect(keys, ref objectContext);

        #endregion

        #region Geospatial commands

        /// <inheritdoc />
        public GarnetStatus GeoAdd(PinnedSpanByte key, ref ObjectInput input, ref GarnetObjectStoreOutput outputFooter)
            => storageSession.GeoAdd(key, ref input, ref outputFooter, ref objectContext);

        /// <inheritdoc />
        public GarnetStatus GeoCommands(PinnedSpanByte key, ref ObjectInput input, ref GarnetObjectStoreOutput outputFooter)
            => storageSession.GeoCommands(key, ref input, ref outputFooter, ref objectContext);

        /// <inheritdoc />
<<<<<<< HEAD
        public GarnetStatus GeoSearchStore(PinnedSpanByte key, PinnedSpanByte destinationKey, ref ObjectInput input, ref SpanByteAndMemory output)
            => storageSession.GeoSearchStore(key, destinationKey, ref input, ref output, ref objectContext);
=======
        public GarnetStatus GeoSearchReadOnly(ArgSlice key, ref GeoSearchOptions opts,
                                      ref ObjectInput input, ref SpanByteAndMemory output)
            => storageSession.GeoSearchReadOnly(key, ref opts, ref input, ref output, ref objectContext);
>>>>>>> 3eb46a0c

        /// <inheritdoc />
        public GarnetStatus GeoSearchStore(ArgSlice key, ArgSlice destinationKey, ref GeoSearchOptions opts,
                                           ref ObjectInput input, ref SpanByteAndMemory output)
            => storageSession.GeoSearchStore(key, destinationKey, ref opts, ref input, ref output, ref objectContext);
        #endregion

        #region List Methods

        #region PUSHPOP

        /// <inheritdoc />
        public GarnetStatus ListRightPush(PinnedSpanByte key, PinnedSpanByte element, out int itemsCount, bool whenExists = false)
            => storageSession.ListPush(key, element, whenExists ? ListOperation.RPUSHX : ListOperation.RPUSH, out itemsCount, ref objectContext);

        /// <inheritdoc />
        public GarnetStatus ListRightPush(PinnedSpanByte key, PinnedSpanByte[] elements, out int itemsCount, bool whenExists = false)
            => storageSession.ListPush(key, elements, whenExists ? ListOperation.RPUSHX : ListOperation.RPUSH, out itemsCount, ref objectContext);

        /// <inheritdoc />
        public GarnetStatus ListRightPush(PinnedSpanByte key, ref ObjectInput input, out ObjectOutputHeader output)
             => storageSession.ListPush(key, ref input, out output, ref objectContext);

        /// <inheritdoc />
        public GarnetStatus ListLeftPush(PinnedSpanByte key, PinnedSpanByte[] elements, out int itemsCount, bool onlyWhenExists = false)
            => storageSession.ListPush(key, elements, onlyWhenExists ? ListOperation.LPUSHX : ListOperation.LPUSH, out itemsCount, ref objectContext);

        /// <inheritdoc />
        public GarnetStatus ListLeftPush(PinnedSpanByte key, PinnedSpanByte element, out int count, bool onlyWhenExists = false)
            => storageSession.ListPush(key, element, onlyWhenExists ? ListOperation.LPUSHX : ListOperation.LPUSH, out count, ref objectContext);

        /// <inheritdoc />
        public GarnetStatus ListLeftPush(PinnedSpanByte key, ref ObjectInput input, out ObjectOutputHeader output)
            => storageSession.ListPush(key, ref input, out output, ref objectContext);

        /// <inheritdoc />
        public GarnetStatus ListPosition(PinnedSpanByte key, ref ObjectInput input, ref GarnetObjectStoreOutput outputFooter)
            => storageSession.ListPosition(key, ref input, ref outputFooter, ref objectContext);

        /// <inheritdoc />
        public GarnetStatus ListLeftPop(PinnedSpanByte key, ref ObjectInput input, ref GarnetObjectStoreOutput outputFooter)
            => storageSession.ListPop(key, ref input, ref outputFooter, ref objectContext);

        /// <inheritdoc />
        public unsafe GarnetStatus ListLeftPop(PinnedSpanByte key, out PinnedSpanByte element)
             => storageSession.ListPop(key, ListOperation.LPOP, ref objectContext, out element);

        /// <inheritdoc />
        public GarnetStatus ListLeftPop(PinnedSpanByte key, int count, out PinnedSpanByte[] poppedElements)
             => storageSession.ListPop(key, count, ListOperation.LPOP, ref objectContext, out poppedElements);

        /// <inheritdoc />
        public GarnetStatus ListLeftPop(PinnedSpanByte[] keys, int count, out PinnedSpanByte poppedKey, out PinnedSpanByte[] poppedElements)
            => storageSession.ListPopMultiple(keys, OperationDirection.Left, count, ref objectContext, out poppedKey, out poppedElements);

        /// <inheritdoc />
        public GarnetStatus ListRightPop(PinnedSpanByte key, ref ObjectInput input, ref GarnetObjectStoreOutput outputFooter)
            => storageSession.ListPop(key, ref input, ref outputFooter, ref objectContext);

        /// <inheritdoc />
        public unsafe GarnetStatus ListRightPop(PinnedSpanByte key, out PinnedSpanByte element)
            => storageSession.ListPop(key, ListOperation.RPOP, ref objectContext, out element);

        /// <inheritdoc />
        public GarnetStatus ListRightPop(PinnedSpanByte key, int count, out PinnedSpanByte[] poppedElements)
            => storageSession.ListPop(key, count, ListOperation.RPOP, ref objectContext, out poppedElements);

        /// <inheritdoc />
        public GarnetStatus ListRightPop(PinnedSpanByte[] keys, int count, out PinnedSpanByte poppedKey, out PinnedSpanByte[] poppedElements)
            => storageSession.ListPopMultiple(keys, OperationDirection.Right, count, ref objectContext, out poppedKey, out poppedElements);

        #endregion

        /// <inheritdoc />
        public GarnetStatus ListLength(PinnedSpanByte key, out int count)
            => storageSession.ListLength(key, ref objectContext, out count);

        /// <inheritdoc />
        public GarnetStatus ListLength(PinnedSpanByte key, ref ObjectInput input, out ObjectOutputHeader output)
            => storageSession.ListLength(key, ref input, out output, ref objectContext);

        /// <inheritdoc />
        public GarnetStatus ListMove(PinnedSpanByte source, PinnedSpanByte destination, OperationDirection sourceDirection, OperationDirection destinationDirection, out byte[] element)
            => storageSession.ListMove(source, destination, sourceDirection, destinationDirection, out element);

        /// <inheritdoc />
        public bool ListTrim(PinnedSpanByte key, int start, int stop)
            => storageSession.ListTrim(key, start, stop, ref objectContext);

        /// <inheritdoc />
        public GarnetStatus ListTrim(PinnedSpanByte key, ref ObjectInput input)
            => storageSession.ListTrim(key, ref input, ref objectContext);

        /// <inheritdoc />
        public GarnetStatus ListRange(PinnedSpanByte key, ref ObjectInput input, ref GarnetObjectStoreOutput outputFooter)
            => storageSession.ListRange(key, ref input, ref outputFooter, ref objectContext);

        /// <inheritdoc />
        public GarnetStatus ListInsert(PinnedSpanByte key, ref ObjectInput input, out ObjectOutputHeader output)
            => storageSession.ListInsert(key, ref input, out output, ref objectContext);

        /// <inheritdoc />
        public GarnetStatus ListIndex(PinnedSpanByte key, ref ObjectInput input, ref GarnetObjectStoreOutput outputFooter)
             => storageSession.ListIndex(key, ref input, ref outputFooter, ref objectContext);

        /// <inheritdoc />
        public GarnetStatus ListRemove(PinnedSpanByte key, ref ObjectInput input, out ObjectOutputHeader output)
            => storageSession.ListRemove(key, ref input, out output, ref objectContext);

        /// <inheritdoc />
        public GarnetStatus ListSet(PinnedSpanByte key, ref ObjectInput input, ref GarnetObjectStoreOutput outputFooter)
            => storageSession.ListSet(key, ref input, ref outputFooter, ref objectContext);

        #endregion

        #region Set Methods

        /// <inheritdoc />
        public GarnetStatus SetAdd(PinnedSpanByte key, PinnedSpanByte member, out int saddCount)
            => storageSession.SetAdd(key, member, out saddCount, ref objectContext);

        /// <inheritdoc />
        public GarnetStatus SetAdd(PinnedSpanByte key, PinnedSpanByte[] members, out int saddCount)
            => storageSession.SetAdd(key, members, out saddCount, ref objectContext);

        /// <inheritdoc />
        public GarnetStatus SetAdd(PinnedSpanByte key, ref ObjectInput input, out ObjectOutputHeader output)
            => storageSession.SetAdd(key, ref input, out output, ref objectContext);

        /// <inheritdoc />
        public GarnetStatus SetRemove(PinnedSpanByte key, PinnedSpanByte member, out int sremCount)
            => storageSession.SetRemove(key, member, out sremCount, ref objectContext);

        /// <inheritdoc />
        public GarnetStatus SetRemove(PinnedSpanByte key, PinnedSpanByte[] members, out int sremCount)
            => storageSession.SetRemove(key, members, out sremCount, ref objectContext);

        /// <inheritdoc />
        public GarnetStatus SetRemove(PinnedSpanByte key, ref ObjectInput input, out ObjectOutputHeader output)
            => storageSession.SetRemove(key, ref input, out output, ref objectContext);

        /// <inheritdoc />
        public GarnetStatus SetLength(PinnedSpanByte key, out int count)
            => storageSession.SetLength(key, out count, ref objectContext);

        /// <inheritdoc />
        public GarnetStatus SetLength(PinnedSpanByte key, ref ObjectInput input, out ObjectOutputHeader output)
            => storageSession.SetLength(key, ref input, out output, ref objectContext);

        /// <inheritdoc />
        public GarnetStatus SetMembers(PinnedSpanByte key, out PinnedSpanByte[] members)
            => storageSession.SetMembers(key, out members, ref objectContext);

        /// <inheritdoc />
        public GarnetStatus SetMembers(PinnedSpanByte key, ref ObjectInput input, ref GarnetObjectStoreOutput outputFooter)
            => storageSession.SetMembers(key, ref input, ref outputFooter, ref objectContext);

        /// <inheritdoc />
        public GarnetStatus SetIsMember(PinnedSpanByte key, ref ObjectInput input, ref GarnetObjectStoreOutput outputFooter)
            => storageSession.SetIsMember(key, ref input, ref outputFooter, ref objectContext);

        /// <inheritdoc />
        public GarnetStatus SetIsMember(PinnedSpanByte key, PinnedSpanByte[] members, out int[] result)
            => storageSession.SetIsMember(key, members, out result, ref objectContext);

        /// <inheritdoc />
        public GarnetStatus SetPop(PinnedSpanByte key, out PinnedSpanByte member)
            => storageSession.SetPop(key, out member, ref objectContext);

        /// <inheritdoc />
        public GarnetStatus SetPop(PinnedSpanByte key, int count, out PinnedSpanByte[] members)
            => storageSession.SetPop(key, count, out members, ref objectContext);

        /// <inheritdoc />
        public GarnetStatus SetPop(PinnedSpanByte key, ref ObjectInput input, ref GarnetObjectStoreOutput outputFooter)
            => storageSession.SetPop(key, ref input, ref outputFooter, ref objectContext);

        /// <inheritdoc />
        public GarnetStatus SetRandomMember(PinnedSpanByte key, ref ObjectInput input, ref GarnetObjectStoreOutput outputFooter)
            => storageSession.SetRandomMember(key, ref input, ref outputFooter, ref objectContext);

        /// <inheritdoc />
        public GarnetStatus SetScan(PinnedSpanByte key, long cursor, string match, int count, out PinnedSpanByte[] items)
            => storageSession.ObjectScan(GarnetObjectType.Set, key, cursor, match, count, out items, ref objectContext);

        /// <inheritdoc />
        public GarnetStatus SetMove(PinnedSpanByte sourceKey, PinnedSpanByte destinationKey, PinnedSpanByte member, out int smoveResult)
            => storageSession.SetMove(sourceKey, destinationKey, member, out smoveResult);

        public GarnetStatus SetUnion(PinnedSpanByte[] keys, out HashSet<byte[]> output)
            => storageSession.SetUnion(keys, out output);

        /// <inheritdoc />
        public GarnetStatus SetUnionStore(PinnedSpanByte key, PinnedSpanByte[] keys, out int count)
            => storageSession.SetUnionStore(key, keys, out count);

        /// <inheritdoc />
        public GarnetStatus SetDiff(PinnedSpanByte[] keys, out HashSet<byte[]> members)
            => storageSession.SetDiff(keys, out members);

        /// <inheritdoc />
        public GarnetStatus SetDiffStore(PinnedSpanByte key, PinnedSpanByte[] keys, out int count)
            => storageSession.SetDiffStore(key, keys, out count);

        /// <inheritdoc />
        public GarnetStatus SetIntersect(PinnedSpanByte[] keys, out HashSet<byte[]> output)
            => storageSession.SetIntersect(keys, out output);

        /// <inheritdoc />
        public GarnetStatus SetIntersectLength(ReadOnlySpan<PinnedSpanByte> keys, int? limit, out int count)
            => storageSession.SetIntersectLength(keys, limit, out count);

        /// <inheritdoc />
        public GarnetStatus SetIntersectStore(PinnedSpanByte key, PinnedSpanByte[] keys, out int count)
            => storageSession.SetIntersectStore(key, keys, out count);

        #endregion

        #region Hash Methods

        /// <inheritdoc />
        public GarnetStatus HashSet(PinnedSpanByte key, PinnedSpanByte field, PinnedSpanByte value, out int count)
            => storageSession.HashSet(key, field, value, out count, ref objectContext);

        /// <inheritdoc />
        public GarnetStatus HashSetWhenNotExists(PinnedSpanByte key, PinnedSpanByte field, PinnedSpanByte value, out int count)
            => storageSession.HashSet(key, field, value, out count, ref objectContext, nx: true);

        /// <inheritdoc />
        public GarnetStatus HashSet(PinnedSpanByte key, (PinnedSpanByte field, PinnedSpanByte value)[] elements, out int count)
         => storageSession.HashSet(key, elements, out count, ref objectContext);

        /// <inheritdoc />
        public GarnetStatus HashSet(PinnedSpanByte key, ref ObjectInput input, out ObjectOutputHeader output)
            => storageSession.HashSet(key, ref input, out output, ref objectContext);

        /// <inheritdoc />
        public GarnetStatus HashDelete(PinnedSpanByte key, PinnedSpanByte field, out int count)
        => storageSession.HashDelete(key, field, out count, ref objectContext);

        /// <inheritdoc />
        public GarnetStatus HashDelete(PinnedSpanByte key, PinnedSpanByte[] fields, out int count)
        => storageSession.HashDelete(key, fields, out count, ref objectContext);

        /// <inheritdoc />
        public GarnetStatus HashGet(PinnedSpanByte key, PinnedSpanByte field, out PinnedSpanByte value)
         => storageSession.HashGet(key, field, out value, ref objectContext);

        /// <inheritdoc />
        public GarnetStatus HashGetAll(PinnedSpanByte key, out PinnedSpanByte[] values)
        => storageSession.HashGetAll(key, out values, ref objectContext);

        /// <inheritdoc />
        public GarnetStatus HashGet(PinnedSpanByte key, ref ObjectInput input, ref GarnetObjectStoreOutput outputFooter)
        => storageSession.HashGet(key, ref input, ref outputFooter, ref objectContext);

        /// <inheritdoc />
        public GarnetStatus HashGetAll(PinnedSpanByte key, ref ObjectInput input, ref GarnetObjectStoreOutput outputFooter)
            => storageSession.HashGetAll(key, ref input, ref outputFooter, ref objectContext);

        /// <inheritdoc />
        public GarnetStatus HashGetMultiple(PinnedSpanByte key, ref ObjectInput input, ref GarnetObjectStoreOutput outputFooter)
            => storageSession.HashGetMultiple(key, ref input, ref outputFooter, ref objectContext);

        /// <inheritdoc />
        public GarnetStatus HashGetMultiple(PinnedSpanByte key, PinnedSpanByte[] fields, out PinnedSpanByte[] values)
            => storageSession.HashGetMultiple(key, fields, out values, ref objectContext);

        /// <inheritdoc />
        public GarnetStatus HashLength(PinnedSpanByte key, out int count)
        => storageSession.HashLength(key, out count, ref objectContext);

        /// <inheritdoc />
        public GarnetStatus HashLength(PinnedSpanByte key, ref ObjectInput input, out ObjectOutputHeader output)
            => storageSession.HashLength(key, ref input, out output, ref objectContext);

        /// <inheritdoc />
        public GarnetStatus HashStrLength(PinnedSpanByte key, ref ObjectInput input, out ObjectOutputHeader output)
            => storageSession.HashStrLength(key, ref input, out output, ref objectContext);

        /// <inheritdoc />
        public GarnetStatus HashExists(PinnedSpanByte key, PinnedSpanByte field, out bool exists)
            => storageSession.HashExists(key, field, out exists, ref objectContext);

        /// <inheritdoc />
        public GarnetStatus HashExists(PinnedSpanByte key, ref ObjectInput input, out ObjectOutputHeader output)
            => storageSession.HashExists(key, ref input, out output, ref objectContext);

        /// <inheritdoc />
        public GarnetStatus HashRandomField(PinnedSpanByte key, out PinnedSpanByte field)
        => storageSession.HashRandomField(key, out field, ref objectContext);

        /// <inheritdoc />
        public GarnetStatus HashRandomField(PinnedSpanByte key, int count, bool withValues, out PinnedSpanByte[] fields)
        => storageSession.HashRandomField(key, count, withValues, out fields, ref objectContext);

        /// <inheritdoc />
        public GarnetStatus HashRandomField(PinnedSpanByte key, ref ObjectInput input, ref GarnetObjectStoreOutput outputFooter)
            => storageSession.HashRandomField(key, ref input, ref outputFooter, ref objectContext);

        /// <inheritdoc />
        public GarnetStatus HashDelete(PinnedSpanByte key, ref ObjectInput input, out ObjectOutputHeader output)
            => storageSession.HashDelete(key, ref input, out output, ref objectContext);

        /// <inheritdoc />
        public GarnetStatus HashKeys(PinnedSpanByte key, ref ObjectInput input, ref GarnetObjectStoreOutput outputFooter)
            => storageSession.HashKeys(key, ref input, ref outputFooter, ref objectContext);

        /// <inheritdoc />
        public GarnetStatus HashVals(PinnedSpanByte key, ref ObjectInput input, ref GarnetObjectStoreOutput outputFooter)
            => storageSession.HashVals(key, ref input, ref outputFooter, ref objectContext);

        /// <inheritdoc />
        public GarnetStatus HashIncrement(PinnedSpanByte key, PinnedSpanByte input, out ObjectOutputHeader output)
            => storageSession.HashIncrement(key, input, out output, ref objectContext);

        /// <inheritdoc />
        public GarnetStatus HashIncrement(PinnedSpanByte key, ref ObjectInput input, ref GarnetObjectStoreOutput outputFooter)
            => storageSession.HashIncrement(key, ref input, ref outputFooter, ref objectContext);

        /// <inheritdoc />
        public GarnetStatus HashExpire(PinnedSpanByte key, long expireAt, bool isMilliseconds, ExpireOption expireOption, ref ObjectInput input, ref GarnetObjectStoreOutput outputFooter)
            => storageSession.HashExpire(key, expireAt, isMilliseconds, expireOption, ref input, ref outputFooter, ref objectContext);

        /// <inheritdoc />
        public GarnetStatus HashPersist(PinnedSpanByte key, ref ObjectInput input, ref GarnetObjectStoreOutput outputFooter)
            => storageSession.HashPersist(key, ref input, ref outputFooter, ref objectContext);

        /// <inheritdoc />
        public GarnetStatus HashScan(PinnedSpanByte key, long cursor, string match, int count, out PinnedSpanByte[] items)
            => storageSession.ObjectScan(GarnetObjectType.Hash, key, cursor, match, count, out items, ref objectContext);

        /// <inheritdoc />
        public GarnetStatus HashTimeToLive(PinnedSpanByte key, bool isMilliseconds, bool isTimestamp, ref ObjectInput input, ref GarnetObjectStoreOutput outputFooter)
            => storageSession.HashTimeToLive(key, isMilliseconds, isTimestamp, ref input, ref outputFooter, ref objectContext);

        /// <inheritdoc />
        public GarnetStatus HashCollect(ReadOnlySpan<PinnedSpanByte> keys, ref ObjectInput input)
            => storageSession.HashCollect(keys, ref input, ref objectContext);

        #endregion
    }
}<|MERGE_RESOLUTION|>--- conflicted
+++ resolved
@@ -170,31 +170,31 @@
             => storageSession.SortedSetIntersectStore(destinationKey, keys, weights, aggregateType, out count);
 
         /// <inheritdoc />
-        public GarnetStatus SortedSetExpire(ArgSlice key, ref ObjectInput input, ref GarnetObjectStoreOutput outputFooter)
+        public GarnetStatus SortedSetExpire(PinnedSpanByte key, ref ObjectInput input, ref GarnetObjectStoreOutput outputFooter)
             => storageSession.SortedSetExpire(key, ref input, ref outputFooter, ref objectContext);
 
         /// <inheritdoc />
-        public GarnetStatus SortedSetExpire(ArgSlice key, ReadOnlySpan<ArgSlice> members, DateTimeOffset expireAt, ExpireOption expireOption, out int[] results)
+        public GarnetStatus SortedSetExpire(PinnedSpanByte key, ReadOnlySpan<PinnedSpanByte> members, DateTimeOffset expireAt, ExpireOption expireOption, out int[] results)
             => storageSession.SortedSetExpire(key, members, expireAt, expireOption, out results, ref objectContext);
 
         /// <inheritdoc />
-        public GarnetStatus SortedSetPersist(ArgSlice key, ref ObjectInput input, ref GarnetObjectStoreOutput outputFooter)
+        public GarnetStatus SortedSetPersist(PinnedSpanByte key, ref ObjectInput input, ref GarnetObjectStoreOutput outputFooter)
             => storageSession.SortedSetPersist(key, ref input, ref outputFooter, ref objectContext);
 
         /// <inheritdoc />
-        public GarnetStatus SortedSetPersist(ArgSlice key, ReadOnlySpan<ArgSlice> members, out int[] results)
+        public GarnetStatus SortedSetPersist(PinnedSpanByte key, ReadOnlySpan<PinnedSpanByte> members, out int[] results)
             => storageSession.SortedSetPersist(key, members, out results, ref objectContext);
 
         /// <inheritdoc />
-        public GarnetStatus SortedSetTimeToLive(ArgSlice key, ref ObjectInput input, ref GarnetObjectStoreOutput outputFooter)
+        public GarnetStatus SortedSetTimeToLive(PinnedSpanByte key, ref ObjectInput input, ref GarnetObjectStoreOutput outputFooter)
             => storageSession.SortedSetTimeToLive(key, ref input, ref outputFooter, ref objectContext);
 
         /// <inheritdoc />
-        public GarnetStatus SortedSetTimeToLive(ArgSlice key, ReadOnlySpan<ArgSlice> members, out TimeSpan[] expireIn)
+        public GarnetStatus SortedSetTimeToLive(PinnedSpanByte key, ReadOnlySpan<PinnedSpanByte> members, out TimeSpan[] expireIn)
             => storageSession.SortedSetTimeToLive(key, members, out expireIn, ref objectContext);
 
         /// <inheritdoc />
-        public GarnetStatus SortedSetCollect(ReadOnlySpan<ArgSlice> keys, ref ObjectInput input)
+        public GarnetStatus SortedSetCollect(ReadOnlySpan<PinnedSpanByte> keys, ref ObjectInput input)
             => storageSession.SortedSetCollect(keys, ref input, ref objectContext);
 
         /// <inheritdoc />
@@ -202,7 +202,7 @@
             => storageSession.SortedSetCollect(ref objectContext);
 
         /// <inheritdoc />
-        public GarnetStatus SortedSetCollect(ReadOnlySpan<ArgSlice> keys)
+        public GarnetStatus SortedSetCollect(ReadOnlySpan<PinnedSpanByte> keys)
             => storageSession.SortedSetCollect(keys, ref objectContext);
 
         #endregion
@@ -218,17 +218,12 @@
             => storageSession.GeoCommands(key, ref input, ref outputFooter, ref objectContext);
 
         /// <inheritdoc />
-<<<<<<< HEAD
-        public GarnetStatus GeoSearchStore(PinnedSpanByte key, PinnedSpanByte destinationKey, ref ObjectInput input, ref SpanByteAndMemory output)
-            => storageSession.GeoSearchStore(key, destinationKey, ref input, ref output, ref objectContext);
-=======
-        public GarnetStatus GeoSearchReadOnly(ArgSlice key, ref GeoSearchOptions opts,
+        public GarnetStatus GeoSearchReadOnly(PinnedSpanByte key, ref GeoSearchOptions opts,
                                       ref ObjectInput input, ref SpanByteAndMemory output)
             => storageSession.GeoSearchReadOnly(key, ref opts, ref input, ref output, ref objectContext);
->>>>>>> 3eb46a0c
-
-        /// <inheritdoc />
-        public GarnetStatus GeoSearchStore(ArgSlice key, ArgSlice destinationKey, ref GeoSearchOptions opts,
+
+        /// <inheritdoc />
+        public GarnetStatus GeoSearchStore(PinnedSpanByte key, PinnedSpanByte destinationKey, ref GeoSearchOptions opts,
                                            ref ObjectInput input, ref SpanByteAndMemory output)
             => storageSession.GeoSearchStore(key, destinationKey, ref opts, ref input, ref output, ref objectContext);
         #endregion
