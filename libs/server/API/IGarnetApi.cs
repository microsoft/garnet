﻿// Copyright (c) Microsoft Corporation.
// Licensed under the MIT license.

using System;
using System.Collections.Generic;
using Garnet.common;
using Tsavorite.core;

namespace Garnet.server
{
    /// <summary>
    /// Interface for Garnet API
    /// </summary>
    public interface IGarnetApi : IGarnetReadApi, IGarnetAdvancedApi
    {
        #region GETEX

        /// <summary>
        /// GETEX
        /// </summary>
        GarnetStatus GETEX(ref SpanByte key, ref RawStringInput input, ref SpanByteAndMemory output);

        #endregion

        #region SET
        /// <summary>
        /// SET
        /// </summary>
        GarnetStatus SET(ref SpanByte key, ref SpanByte value);

        /// <summary>
        /// SET
        /// </summary>
        GarnetStatus SET(ref SpanByte key, ref RawStringInput input, ref SpanByte value);

        /// <summary>
        /// SET Conditional
        /// </summary>
        GarnetStatus SET_Conditional(ref SpanByte key, ref RawStringInput input);

        /// <summary>
        /// SET Conditional
        /// </summary>
<<<<<<< HEAD
        GarnetStatus SET_Conditional(ref SpanByte key, ref SpanByte input, ref SpanByteAndMemory output, RespCommand cmd);
=======
        GarnetStatus SET_Conditional(ref SpanByte key, ref RawStringInput input, ref SpanByteAndMemory output);
>>>>>>> 4d11e66e

        /// <summary>
        /// SET
        /// </summary>
        /// <param name="key"></param>
        /// <param name="value"></param>
        /// <returns></returns>
        GarnetStatus SET(ArgSlice key, Memory<byte> value);

        /// <summary>
        /// SET
        /// </summary>
        /// <param name="key"></param>
        /// <param name="value"></param>
        /// <returns></returns>
        GarnetStatus SET(ArgSlice key, ArgSlice value);

        /// <summary>
        /// SET
        /// </summary>
        /// <param name="key"></param>
        /// <param name="value"></param>
        /// <returns></returns>
        GarnetStatus SET(byte[] key, IGarnetObject value);
        #endregion

        #region SETEX
        /// <summary>
        /// SETEX
        /// </summary>
        /// <param name="key">Key</param>
        /// <param name="value">Value</param>
        /// <param name="expiryMs">Expiry in milliseconds, formatted as ASCII digits</param>
        /// <returns></returns>
        GarnetStatus SETEX(ArgSlice key, ArgSlice value, ArgSlice expiryMs);

        /// <summary>
        /// SETEX
        /// </summary>
        /// <param name="key">Key</param>
        /// <param name="value">Value</param>
        /// <param name="expiry">Expiry</param>
        GarnetStatus SETEX(ArgSlice key, ArgSlice value, TimeSpan expiry);

        #endregion

        #region SETRANGE

        /// <summary>
        /// SETRANGE
        /// </summary>
        /// <param name="key">Key</param>
        /// <param name="input"></param>
        /// <param name="output">The output of the operation</param>
        /// <returns></returns>
        GarnetStatus SETRANGE(ArgSlice key, ref RawStringInput input, ref ArgSlice output);


        #endregion

        #region APPEND

        /// <summary>
        /// APPEND command
        /// </summary>
        /// <param name="key">Key whose value is to be appended</param>
        /// <param name="input"></param>
        /// <param name="output">Length of updated value</param>
        /// <returns>Operation status</returns>
        GarnetStatus APPEND(ref SpanByte key, ref RawStringInput input, ref SpanByteAndMemory output);

        /// <summary>
        /// APPEND command
        /// </summary>
        /// <param name="key">Key whose value is to be appended</param>
        /// <param name="value">Value to be appended</param>
        /// <param name="output">Length of updated value</param>
        /// <returns>Operation status</returns>
        GarnetStatus APPEND(ArgSlice key, ArgSlice value, ref ArgSlice output);
        #endregion

        #region RENAME
        /// <summary>
        /// RENAME
        /// </summary>
        /// <param name="oldKey"></param>
        /// <param name="newKey"></param>
        /// <param name="storeType"></param>
        /// <returns></returns>
        GarnetStatus RENAME(ArgSlice oldKey, ArgSlice newKey, StoreType storeType = StoreType.All);

        /// <summary>
        /// Renames key to newkey if newkey does not yet exist. It returns an error when key does not exist.
        /// </summary>
        /// <param name="oldKey">The old key to be renamed.</param>
        /// <param name="newKey">The new key name.</param>
        /// <param name="result">The result of the operation.</param>
        /// <param name="storeType">The type of store to perform the operation on.</param>
        /// <returns></returns>
        GarnetStatus RENAMENX(ArgSlice oldKey, ArgSlice newKey, out int result, StoreType storeType = StoreType.All);
        #endregion

        #region EXISTS
        /// <summary>
        /// EXISTS
        /// </summary>
        /// <param name="key"></param>
        /// <param name="storeType"></param>
        /// <returns></returns>
        GarnetStatus EXISTS(ArgSlice key, StoreType storeType = StoreType.All);
        #endregion

        #region EXPIRE
        /// <summary>
        /// Set a timeout on key
        /// </summary>
        /// <param name="key">Key</param>
        /// <param name="expiryMs">Expiry in milliseconds, formatted as ASCII digits</param>
        /// <param name="timeoutSet">Whether timeout was set by the call</param>
        /// <param name="storeType">Store type: main, object, or both</param>
        /// <param name="expireOption">Expire option</param>
        /// <returns></returns>
        GarnetStatus EXPIRE(ArgSlice key, ArgSlice expiryMs, out bool timeoutSet, StoreType storeType = StoreType.All, ExpireOption expireOption = ExpireOption.None);

        /// <summary>
        /// Set a timeout on key using a timeSpan in seconds
        /// </summary>
        /// <param name="key">Key</param>
        /// <param name="input"></param>
        /// <param name="timeoutSet">Whether timeout was set by the call</param>
        /// <param name="storeType">Store type: main, object, or both</param>
        /// <returns></returns>
        GarnetStatus EXPIRE(ArgSlice key, ref RawStringInput input, out bool timeoutSet, StoreType storeType = StoreType.All);

        /// <summary>
        /// Set a timeout on key using a timeSpan in seconds
        /// </summary>
        /// <param name="key">Key</param>
        /// <param name="expiry">Expiry in TimeSpan</param>
        /// <param name="timeoutSet">Whether timeout was set by the call</param>
        /// <param name="storeType">Store type: main, object, or both</param>
        /// <param name="expireOption">Expire option</param>
        /// <returns></returns>
        GarnetStatus EXPIRE(ArgSlice key, TimeSpan expiry, out bool timeoutSet, StoreType storeType = StoreType.All, ExpireOption expireOption = ExpireOption.None);
        #endregion

        #region EXPIREAT

        /// <summary>
        /// Set a timeout on key using absolute Unix timestamp (seconds since January 1, 1970) in seconds
        /// </summary>
        /// <param name="key">Key</param>
        /// <param name="expiryTimestamp">Absolute Unix timestamp in seconds</param>
        /// <param name="timeoutSet">Whether timeout was set by the call</param>
        /// <param name="storeType">Store type: main, object, or both</param>
        /// <param name="expireOption">Expire option</param>
        /// <returns></returns>
        GarnetStatus EXPIREAT(ArgSlice key, long expiryTimestamp, out bool timeoutSet, StoreType storeType = StoreType.All, ExpireOption expireOption = ExpireOption.None);

        /// <summary>
        /// Set a timeout on key using absolute Unix timestamp (seconds since January 1, 1970) in milliseconds
        /// </summary>
        /// <param name="key">Key</param>
        /// <param name="expiryTimestamp">Absolute Unix timestamp in milliseconds</param>
        /// <param name="timeoutSet">Whether timeout was set by the call</param>
        /// <param name="storeType">Store type: main, object, or both</param>
        /// <param name="expireOption">Expire option</param>
        /// <returns></returns>
        GarnetStatus PEXPIREAT(ArgSlice key, long expiryTimestamp, out bool timeoutSet, StoreType storeType = StoreType.All, ExpireOption expireOption = ExpireOption.None);

        #endregion

        #region PERSIST
        /// <summary>
        /// PERSIST
        /// </summary>
        /// <param name="key">Key</param>
        /// <param name="storeType">Store type: main, object, or both</param>
        /// <returns></returns>
        GarnetStatus PERSIST(ArgSlice key, StoreType storeType = StoreType.All);
        #endregion

        #region Increment (INCR, INCRBY, DECR, DECRBY)
        /// <summary>
        /// Increment (INCR, INCRBY, DECR, DECRBY)
        /// </summary>
        /// <param name="key"></param>
        /// <param name="input"></param>
        /// <param name="output"></param>
        /// <returns></returns>
        GarnetStatus Increment(ArgSlice key, ref RawStringInput input, ref ArgSlice output);

        /// <summary>
        /// Increment (INCR, INCRBY)
        /// </summary>
        /// <param name="key"></param>
        /// <param name="output"></param>
        /// <param name="incrementCount"></param>
        /// <returns></returns>
        GarnetStatus Increment(ArgSlice key, out long output, long incrementCount = 1);

        /// <summary>
        /// Decrement (DECR, DECRBY)
        /// </summary>
        /// <param name="key"></param>
        /// <param name="output"></param>
        /// <param name="decrementCount"></param>
        /// <returns></returns>
        GarnetStatus Decrement(ArgSlice key, out long output, long decrementCount = 1);
        #endregion

        #region DELETE
        /// <summary>
        /// DELETE
        /// </summary>
        /// <param name="key"></param>
        /// <param name="storeType"></param>
        /// <returns></returns>
        GarnetStatus DELETE(ArgSlice key, StoreType storeType = StoreType.All);

        /// <summary>
        /// DELETE
        /// </summary>
        /// <param name="key"></param>
        /// <param name="storeType"></param>
        /// <returns></returns>
        GarnetStatus DELETE(ref SpanByte key, StoreType storeType = StoreType.All);

        /// <summary>
        /// DELETE
        /// </summary>
        /// <param name="key"></param>
        /// <param name="storeType"></param>
        /// <returns></returns>
        GarnetStatus DELETE(byte[] key, StoreType storeType = StoreType.All);
        #endregion

        #region GETDEL
        /// <summary>
        /// GETDEL
        /// </summary>
        /// <param name="key"> Key to get and delete </param>
        /// <param name="output"> Current value of key </param>
        /// <returns> Operation status </returns>
        GarnetStatus GETDEL(ref SpanByte key, ref SpanByteAndMemory output);

        /// <summary>
        /// GETDEL
        /// </summary>
        /// <param name="key"> Key to get and delete </param>
        /// <param name="output"> Current value of key </param>
        /// <returns> Operation status </returns>
        GarnetStatus GETDEL(ArgSlice key, ref SpanByteAndMemory output);
        #endregion

        #region TYPE

        /// <summary>
        /// Returns the string representation of the type of the value stored at key.
        /// string, list, set, zset, and hash.
        /// </summary>
        /// <param name="key"></param>
        /// <param name="typeName"></param>
        /// <returns></returns>
        GarnetStatus GetKeyType(ArgSlice key, out string typeName);

        #endregion

        #region MEMORY

        /// <summary>
        ///  Gets the number of bytes that a key and its value require to be stored in RAM.
        /// </summary>
        /// <param name="key">Name of the key or object to get the memory usage</param>
        /// <param name="memoryUsage">The value in bytes the key or object is using</param>
        /// <param name="samples">Number of sampled nested values</param>
        /// <returns>GarnetStatus</returns>
        GarnetStatus MemoryUsageForKey(ArgSlice key, out long memoryUsage, int samples = 0);

        #endregion

        #region SortedSet Methods

        /// <summary>
        /// Adds the specified member with the specified score to the sorted set stored at key.
        /// </summary>
        /// <param name="key">Key</param>
        /// <param name="score">Score</param>
        /// <param name="member">Member</param>
        /// <param name="zaddCount">Number of adds performed</param>
        /// <returns></returns>
        GarnetStatus SortedSetAdd(ArgSlice key, ArgSlice score, ArgSlice member, out int zaddCount);

        /// <summary>
        /// Adds all the specified members with the specified scores to the sorted set stored at key.
        /// Current members get the score updated and reordered.
        /// </summary>
        /// <param name="key">Key</param>
        /// <param name="inputs">Input key-value pairs to add</param>
        /// <param name="zaddCount">Number of adds performed</param>
        /// <returns></returns>
        GarnetStatus SortedSetAdd(ArgSlice key, (ArgSlice score, ArgSlice member)[] inputs, out int zaddCount);

        /// <summary>
        /// Adds all the specified members with the specified scores to the sorted set stored at key.
        /// Current members get the score updated and reordered.
        /// </summary>
        /// <param name="key"></param>
        /// <param name="input"></param>
        /// <param name="output"></param>
        /// <returns></returns>
        GarnetStatus SortedSetAdd(byte[] key, ref ObjectInput input, ref GarnetObjectStoreOutput output);

        /// <summary>
        /// Removes the specified member from the sorted set stored at key.
        /// </summary>
        GarnetStatus SortedSetRemove(ArgSlice key, ArgSlice member, out int zremCount);

        /// <summary>
        /// Removes the specified members from the sorted set stored at key.
        /// Non existing members are ignored.
        /// </summary>
        /// <param name="key">Key</param>
        /// <param name="members">Input members to remove</param>
        /// <param name="zremCount">Number of removes performed</param>
        /// <returns></returns>
        GarnetStatus SortedSetRemove(ArgSlice key, ArgSlice[] members, out int zremCount);

        /// <summary>
        /// Removes the specified members from the sorted set stored at key.
        /// Non existing members are ignored.
        /// </summary>
        /// <param name="key"></param>
        /// <param name="input"></param>
        /// <param name="output"></param>
        /// <returns></returns>
        GarnetStatus SortedSetRemove(byte[] key, ref ObjectInput input, out ObjectOutputHeader output);

        /// <summary>
        /// Removes all elements in the sorted set between the
        /// lexicographical range specified by min and max.
        /// </summary>
        /// <param name="key"></param>
        /// <param name="input"></param>
        /// <param name="output"></param>
        /// <returns></returns>
        GarnetStatus SortedSetRemoveRangeByLex(byte[] key, ref ObjectInput input, out ObjectOutputHeader output);

        /// <summary>
        /// Removes and returns the first element from the sorted set stored at key,
        /// with the scores ordered from low to high (min) or high to low (max).
        /// </summary>
        /// <param name="key"></param>
        /// <param name="input"></param>
        /// <param name="outputFooter"></param>
        /// <returns></returns>
        GarnetStatus SortedSetPop(byte[] key, ref ObjectInput input, ref GarnetObjectStoreOutput outputFooter);

        /// <summary>
        /// Removes and returns up to count members with the highest or lowest scores in the sorted set stored at key.
        /// </summary>
        /// <param name="key"></param>
        /// <param name="pairs"></param>
        /// <param name="count"></param>
        /// <param name="lowScoresFirst">When true, return the members with the lowest scores, otherwise return the highest scores.</param>
        /// <returns></returns>
        GarnetStatus SortedSetPop(ArgSlice key, out (ArgSlice member, ArgSlice score)[] pairs, int count = 1, bool lowScoresFirst = true);

        /// <summary>
        /// Increments the score of member in the sorted set stored at key by increment.
        /// If member does not exist in the sorted set, it is added with increment as its score (as if its previous score was 0.0).
        /// </summary>
        /// <param name="key"></param>
        /// <param name="input"></param>
        /// <param name="outputFooter"></param>
        /// <returns></returns>
        GarnetStatus SortedSetIncrement(byte[] key, ref ObjectInput input, ref GarnetObjectStoreOutput outputFooter);

        /// <summary>
        /// Increments the score of member in the sorted set stored at key by increment.
        /// Returns the new score of member.
        /// If member does not exist in the sorted set, it is added with increment as its score (as if its previous score was 0.0).
        /// </summary>
        /// <param name="key"></param>
        /// <param name="increment"></param>
        /// <param name="member"></param>
        /// <param name="newScore"></param>
        /// <returns></returns>
        GarnetStatus SortedSetIncrement(ArgSlice key, Double increment, ArgSlice member, out double newScore);

        /// <summary>
        /// ZREMRANGEBYRANK: Removes all elements in the sorted set stored at key with rank between start and stop.
        /// Both start and stop are 0 -based indexes with 0 being the element with the lowest score.
        /// ZREMRANGEBYSCORE: Removes all elements in the sorted set stored at key with a score between min and max (inclusive by default).
        /// </summary>
        /// <param name="key"></param>
        /// <param name="input"></param>
        /// <param name="outputFooter"></param>
        /// <returns></returns>
        GarnetStatus SortedSetRemoveRange(byte[] key, ref ObjectInput input, ref GarnetObjectStoreOutput outputFooter);

        /// <summary>
        /// Removes all elements in the range specified by min and max, having the same score.
        /// </summary>
        /// <param name="key"></param>
        /// <param name="min"></param>
        /// <param name="max"></param>
        /// <param name="countRemoved"></param>
        /// <returns></returns>
        GarnetStatus SortedSetRemoveRangeByLex(ArgSlice key, string min, string max, out int countRemoved);

        /// <summary>
        /// Removes all elements that have a score in the range specified by min and max.
        /// </summary>
        /// <param name="key"></param>
        /// <param name="min"></param>
        /// <param name="max"></param>
        /// <param name="countRemoved"></param>
        /// <returns></returns>
        GarnetStatus SortedSetRemoveRangeByScore(ArgSlice key, string min, string max, out int countRemoved);

        /// <summary>
        /// Removes all elements with the index in the range specified by start and stop.
        /// </summary>
        /// <param name="key"></param>
        /// <param name="start"></param>
        /// <param name="stop"></param>
        /// <param name="countRemoved"></param>
        /// <returns></returns>
        GarnetStatus SortedSetRemoveRangeByRank(ArgSlice key, int start, int stop, out int countRemoved);

        /// <summary>
        /// Computes the difference between the first and all successive sorted sets and store resulting pairs in the output key.
        /// </summary>
        /// <param name="keys"></param>
        /// <param name="destinationKey"></param>
        /// <param name="count"></param>
        /// <returns></returns>
        GarnetStatus SortedSetDifferenceStore(ArgSlice destinationKey, ReadOnlySpan<ArgSlice> keys, out int count);

        /// <summary>
        /// Adds geospatial items (longitude, latitude, name) to the specified key.
        /// </summary>
        /// <param name="key"></param>
        /// <param name="input"></param>
        /// <param name="outputFooter"></param>
        /// <returns></returns>
        GarnetStatus GeoAdd(byte[] key, ref ObjectInput input, ref GarnetObjectStoreOutput outputFooter);

        /// <summary>
        /// Geospatial search and store in destination key.
        /// </summary>
        /// <param name="key"></param>
        /// <param name="input"></param>
        /// <param name="output"></param>
        /// <returns></returns>
        GarnetStatus GeoSearchStore(ArgSlice key, ArgSlice destinationKey, ref ObjectInput input, ref SpanByteAndMemory output);

        #endregion

        #region Set Methods

        /// <summary>
        ///  Adds the specified member to the set at key.
        ///  If key does not exist, a new set is created.
        /// </summary>
        /// <param name="key"></param>
        /// <param name="member"></param>
        /// <param name="saddCount"></param>
        /// <returns></returns>
        GarnetStatus SetAdd(ArgSlice key, ArgSlice member, out int saddCount);

        /// <summary>
        ///  Adds the specified members to the set at key.
        ///  Specified members that are already a member of this set are ignored.
        ///  If key does not exist, a new set is created.
        /// </summary>
        /// <param name="key"></param>
        /// <param name="members"></param>
        /// <param name="saddCount"></param>
        /// <returns></returns>
        GarnetStatus SetAdd(ArgSlice key, ArgSlice[] members, out int saddCount);

        /// <summary>
        ///  Adds the specified members to the set at key.
        ///  Specified members that are already a member of this set are ignored.
        ///  If key does not exist, a new set is created.
        /// </summary>
        /// <param name="key"></param>
        /// <param name="input"></param>
        /// <param name="output"></param>
        /// <returns></returns>
        GarnetStatus SetAdd(byte[] key, ref ObjectInput input, out ObjectOutputHeader output);

        /// <summary>
        /// Removes the specified member from the set.
        /// Specified members that are not a member of this set are ignored.
        /// If key does not exist, this command returns 0.
        /// </summary>
        /// <param name="key"></param>
        /// <param name="member"></param>
        /// <param name="sremCount"></param>
        /// <returns></returns>
        GarnetStatus SetRemove(ArgSlice key, ArgSlice member, out int sremCount);

        /// <summary>
        /// Removes the specified members from the set.
        /// Specified members that are not a member of this set are ignored.
        /// If key does not exist, this command returns 0.
        /// </summary>
        /// <param name="key"></param>
        /// <param name="members"></param>
        /// <param name="sremCount"></param>
        /// <returns></returns>
        GarnetStatus SetRemove(ArgSlice key, ArgSlice[] members, out int sremCount);

        /// <summary>
        /// Removes the specified members from the set.
        /// Specified members that are not a member of this set are ignored.
        /// If key does not exist, this command returns 0.
        /// </summary>
        /// <param name="key"></param>
        /// <param name="input"></param>
        /// <param name="output"></param>
        /// <returns></returns>
        GarnetStatus SetRemove(byte[] key, ref ObjectInput input, out ObjectOutputHeader output);

        /// <summary>
        /// Removes and returns one random member from the set at key.
        /// </summary>
        /// <param name="key"></param>
        /// <param name="member"></param>
        /// <returns></returns>
        GarnetStatus SetPop(ArgSlice key, out ArgSlice member);

        /// <summary>
        /// Removes and returns random members from the set at key.
        /// </summary>
        /// <param name="key"></param>
        /// <param name="count"></param>
        /// <param name="members"></param>
        /// <returns></returns>
        GarnetStatus SetPop(ArgSlice key, int count, out ArgSlice[] members);

        /// <summary>
        /// Removes and returns random members from the set at key.
        /// </summary>
        /// <param name="key"></param>
        /// <param name="input"></param>
        /// <param name="outputFooter"></param>
        /// <returns></returns>
        GarnetStatus SetPop(byte[] key, ref ObjectInput input, ref GarnetObjectStoreOutput outputFooter);

        /// <summary>
        /// Moves a member from a source set to a destination set.
        /// If the move was performed, this command returns 1.
        /// If the member was not found in the source set, or if no operation was performed, this command returns 0.
        /// </summary>
        /// <param name="sourceKey"></param>
        /// <param name="destinationKey"></param>
        /// <param name="member"></param>
        /// <param name="smoveResult"></param>
        /// <returns></returns>
        GarnetStatus SetMove(ArgSlice sourceKey, ArgSlice destinationKey, ArgSlice member, out int smoveResult);

        /// <summary>
        /// When called with just the key argument, return a random element from the set value stored at key.
        /// If the provided count argument is positive, return an array of distinct elements. 
        /// The array's length is either count or the set's cardinality (SCARD), whichever is lower.
        /// If called with a negative count, the behavior changes and the command is allowed to return the same element multiple times. 
        /// In this case, the number of returned elements is the absolute value of the specified count.
        /// </summary>
        /// <param name="key"></param>
        /// <param name="input"></param>
        /// <param name="outputFooter"></param>
        /// <returns></returns>
        GarnetStatus SetRandomMember(byte[] key, ref ObjectInput input, ref GarnetObjectStoreOutput outputFooter);

        /// <summary>
        /// This command is equal to SUNION, but instead of returning the resulting set, it is stored in destination.
        /// If destination already exists, it is overwritten.
        /// </summary>
        /// <param name="key"></param>
        /// <param name="keys"></param>
        /// <param name="count"></param>
        /// <returns></returns>
        GarnetStatus SetUnionStore(byte[] key, ArgSlice[] keys, out int count);

        /// <summary>
        /// This command is equal to SINTER, but instead of returning the resulting set, it is stored in destination.
        /// If destination already exists, it is overwritten.
        /// </summary>
        /// <param name="key"></param>
        /// <param name="keys"></param>
        /// <param name="count"></param>
        /// <returns></returns>
        GarnetStatus SetIntersectStore(byte[] key, ArgSlice[] keys, out int count);

        /// <summary>
        /// This command is equal to SDIFF, but instead of returning the resulting set, it is stored in destination.
        /// If destination already exists, it is overwritten.
        /// </summary>
        /// <param name="key">destination</param>
        /// <param name="keys"></param>
        /// <param name="count"></param>
        /// <returns></returns>
        public GarnetStatus SetDiffStore(byte[] key, ArgSlice[] keys, out int count);
        #endregion

        #region List Methods

        #region ListPush Methods

        /// <summary>
        /// The command returns the index of matching elements inside a Redis list.
        /// By default, when no options are given, it will scan the list from head to tail, looking for the first match of "element".
        /// </summary>
        /// <param name="key"></param>
        /// <param name="input"></param>
        /// <param name="outputFooter"></param>
        /// <returns></returns>
        GarnetStatus ListPosition(byte[] key, ref ObjectInput input, ref GarnetObjectStoreOutput outputFooter);

        /// <summary>
        /// ListLeftPush ArgSlice version with ObjectOutputHeader output
        /// </summary>
        /// <param name="key"></param>
        /// <param name="input"></param>
        /// <param name="output"></param>
        /// <returns></returns>
        GarnetStatus ListLeftPush(byte[] key, ref ObjectInput input, out ObjectOutputHeader output);

        /// <summary>
        /// ListLeftPush ArgSlice version, one element
        /// </summary>
        /// <param name="key"></param>
        /// <param name="element"></param>
        /// <param name="count"></param>
        /// <param name="whenExists">When true the operation is executed only if the key already exists</param>
        /// <returns></returns>
        GarnetStatus ListLeftPush(ArgSlice key, ArgSlice element, out int count, bool whenExists = false);

        /// <summary>
        /// ListLeftPush ArgSlice version for multiple values
        /// </summary>
        /// <param name="key"></param>
        /// <param name="elements"></param>
        /// <param name="count"></param>
        /// <param name="whenExists">When true the operation is executed only if the key already exists</param>
        /// <returns></returns>
        GarnetStatus ListLeftPush(ArgSlice key, ArgSlice[] elements, out int count, bool whenExists = false);

        /// <summary>
        /// ListRightPush ArgSlice version with ObjectOutputHeader output
        /// </summary>
        /// <param name="key"></param>
        /// <param name="input"></param>
        /// <param name="output"></param>
        /// <returns></returns>
        public GarnetStatus ListRightPush(byte[] key, ref ObjectInput input, out ObjectOutputHeader output);

        /// <summary>
        /// ListRightPush ArgSlice version, one element
        /// </summary>
        /// <param name="key"></param>
        /// <param name="element"></param>
        /// <param name="count"></param>
        /// <param name="whenExists">When true the operation is executed only if the key already exists</param>
        /// <returns></returns>
        GarnetStatus ListRightPush(ArgSlice key, ArgSlice element, out int count, bool whenExists = false);

        /// <summary>
        /// ListRightPush ArgSlice version for multiple values
        /// </summary>
        /// <param name="key"></param>
        /// <param name="elements"></param>
        /// <param name="count"></param>
        /// <param name="whenExists">When true the operation is executed only if the key already exists</param>
        /// <returns></returns>
        GarnetStatus ListRightPush(ArgSlice key, ArgSlice[] elements, out int count, bool whenExists = false);

        #endregion

        #region ListPop Methods

        /// <summary>
        /// ListLeftPop ArgSlice version, with GarnetObjectStoreOuput
        /// </summary>
        /// <param name="key"></param>
        /// <param name="input"></param>
        /// <param name="outputFooter"></param>
        /// <returns></returns>
        GarnetStatus ListLeftPop(byte[] key, ref ObjectInput input, ref GarnetObjectStoreOutput outputFooter);

        /// <summary>
        /// ListLeftPop ArgSlice version, one element
        /// </summary>
        /// <param name="key"></param>
        /// <param name="element"></param>
        /// <returns></returns>
        GarnetStatus ListLeftPop(ArgSlice key, out ArgSlice element);

        /// <summary>
        /// ListLeftPop ArgSlice version for multiple values
        /// </summary>
        /// <param name="key"></param>
        /// <param name="elements"></param>
        /// <param name="count"></param>
        /// <returns></returns>
        GarnetStatus ListLeftPop(ArgSlice key, int count, out ArgSlice[] elements);

        /// <summary>
        /// ListLeftPop ArgSlice version for multiple keys and values
        /// </summary>
        /// <param name="keys"></param>
        /// <param name="count"></param>
        /// <param name="key"></param>
        /// <param name="elements"></param>
        /// <returns>GarnetStatus</returns>
        GarnetStatus ListLeftPop(ArgSlice[] keys, int count, out ArgSlice key, out ArgSlice[] elements);

        /// <summary>
        /// ListRightPop ArgSlice version, with GarnetObjectStoreOutput
        /// </summary>
        /// <param name="key"></param>
        /// <param name="input"></param>
        /// <param name="outputFooter"></param>
        /// <returns></returns>
        GarnetStatus ListRightPop(byte[] key, ref ObjectInput input, ref GarnetObjectStoreOutput outputFooter);

        /// <summary>
        /// ListRightPop ArgSlice version, one element
        /// </summary>
        /// <param name="key"></param>
        /// <param name="element"></param>
        /// <returns></returns>
        GarnetStatus ListRightPop(ArgSlice key, out ArgSlice element);

        /// <summary>
        /// ListRightPop ArgSlice version for multiple values
        /// </summary>
        /// <param name="key"></param>
        /// <param name="elements"></param>
        /// <param name="count"></param>
        /// <returns></returns>
        GarnetStatus ListRightPop(ArgSlice key, int count, out ArgSlice[] elements);


        /// <summary>
        /// ListRightPop ArgSlice version for multiple keys and values
        /// </summary>
        /// <param name="keys"></param>
        /// <param name="count"></param>
        /// <param name="key"></param>
        /// <param name="elements"></param>
        /// <returns>GarnetStatus</returns>
        GarnetStatus ListRightPop(ArgSlice[] keys, int count, out ArgSlice key, out ArgSlice[] elements);

        #endregion

        /// <summary>
        /// Atomically removes the first/last element of the list stored at source
        /// and pushes it to the first/last element of the list stored at destination.
        /// </summary>
        /// <param name="sourceKey"></param>
        /// <param name="destinationKey"></param>
        /// <param name="sourceDirection"></param>
        /// <param name="destinationDirection"></param>
        /// <param name="element">The element being popped and pushed</param>
        /// <returns>GarnetStatus</returns>
        public GarnetStatus ListMove(ArgSlice sourceKey, ArgSlice destinationKey, OperationDirection sourceDirection, OperationDirection destinationDirection, out byte[] element);

        /// <summary>
        /// Trim an existing list so it only contains the specified range of elements.
        /// </summary>
        /// <param name="key"></param>
        /// <param name="start"></param>
        /// <param name="stop"></param>
        /// <returns></returns>
        public bool ListTrim(ArgSlice key, int start, int stop);

        /// <summary>
        /// Trim an existing list so it only contains the specified range of elements.
        /// </summary>
        /// <param name="key"></param>
        /// <param name="input"></param>
        /// <returns></returns>
        GarnetStatus ListTrim(byte[] key, ref ObjectInput input);

        /// <summary>
        /// Inserts a new element in the list stored at key either before or after a value pivot
        /// </summary>
        /// <param name="key"></param>
        /// <param name="input"></param>
        /// <param name="output"></param>
        /// <returns></returns>
        GarnetStatus ListInsert(byte[] key, ref ObjectInput input, out ObjectOutputHeader output);

        /// <summary>
        /// Removes the first count occurrences of elements equal to element from the list.
        /// </summary>
        /// <param name="key"></param>
        /// <param name="input"></param>
        /// <param name="output"></param>
        /// <returns></returns>
        GarnetStatus ListRemove(byte[] key, ref ObjectInput input, out ObjectOutputHeader output);

        /// <summary>
        /// Sets the list element at index to element.
        /// </summary>
        /// <param name="key"></param>
        /// <param name="input"></param>
        /// <param name="output"></param>
        /// <returns></returns>
        GarnetStatus ListSet(byte[] key, ref ObjectInput input, ref GarnetObjectStoreOutput output);

        #endregion

        #region Hash Methods

        /// <summary>
        /// Sets the specified field to their respective value in the hash stored at key.
        /// </summary>
        /// <param name="key"></param>
        /// <param name="field"></param>
        /// <param name="value"></param>
        /// <param name="count"></param>
        /// <returns></returns>
        GarnetStatus HashSet(ArgSlice key, ArgSlice field, ArgSlice value, out int count);

        /// <summary>
        /// Sets the specified fields to their respective values in the hash stored at key.
        /// </summary>
        /// <param name="key"></param>
        /// <param name="elements"></param>
        /// <param name="count"></param>
        /// <returns></returns>
        GarnetStatus HashSet(ArgSlice key, (ArgSlice field, ArgSlice value)[] elements, out int count);

        /// <summary>
        /// Sets or updates the values of the specified fields that exist in the hash.
        /// if the Hash doesn't exist, a new a new hash is created.
        /// HashSet with nx parameter
        /// HashSet key field value
        /// HashSet key field value [field value...]
        /// </summary>
        /// <param name="key"></param>
        /// <param name="input"></param>
        /// <param name="output"></param>
        /// <returns></returns>
        GarnetStatus HashSet(byte[] key, ref ObjectInput input, out ObjectOutputHeader output);

        /// <summary>
        /// Set only if field does not yet exist. If key does not exist, a new key holding a hash is created.
        /// If field already exists, no action is performed.
        /// HashSet only when field does not exist
        /// </summary>
        /// <param name="key"></param>
        /// <param name="field"></param>
        /// <param name="value"></param>
        /// <param name="count"></param>
        /// <returns></returns>
        GarnetStatus HashSetWhenNotExists(ArgSlice key, ArgSlice field, ArgSlice value, out int count);

        /// <summary>
        /// Removes the specified field from the hash stored at key.
        /// </summary>
        /// <param name="key"></param>
        /// <param name="field"></param>
        /// <param name="count">Number of fields removed</param>
        /// <returns></returns>
        GarnetStatus HashDelete(ArgSlice key, ArgSlice field, out int count);

        /// <summary>
        /// Removes the specified fields from the hash stored at key.
        /// </summary>
        /// <param name="key"></param>
        /// <param name="fields"></param>
        /// <param name="count">Number of fields removed</param>
        /// <returns></returns>
        GarnetStatus HashDelete(ArgSlice key, ArgSlice[] fields, out int count);

        /// <summary>
        /// Removes the specified fields from the hash stored at key.
        /// </summary>
        /// <param name="key"></param>
        /// <param name="input"></param>
        /// <param name="output"></param>
        /// <returns></returns>
        GarnetStatus HashDelete(byte[] key, ref ObjectInput input, out ObjectOutputHeader output);

        /// <summary>
        /// Increments the number stored at field in the hash key by increment parameter.
        /// </summary>
        /// <param name="key"></param>
        /// <param name="input"></param>
        /// <param name="output"></param>
        /// <returns></returns>
        GarnetStatus HashIncrement(byte[] key, ArgSlice input, out ObjectOutputHeader output);

        /// <summary>
        /// Increments the number stored at field representing a floating point value
        /// in the hash key by increment parameter.
        /// </summary>
        /// <param name="key"></param>
        /// <param name="input"></param>
        /// <param name="outputFooter"></param>
        /// <returns></returns>
        GarnetStatus HashIncrement(byte[] key, ref ObjectInput input, ref GarnetObjectStoreOutput outputFooter);

        #endregion

        #region BitMaps Methods

        /// <summary>
        ///
        /// </summary>
        /// <param name="key"></param>
        /// <param name="offset"></param>
        /// <param name="bit"></param>
        /// <param name="previous"></param>
        /// <returns></returns>
        GarnetStatus StringSetBit(ArgSlice key, ArgSlice offset, bool bit, out bool previous);

        /// <summary>
        /// Sets or clears the bit at offset in the given key.
        /// The bit is either set or cleared depending on value, which can be either 0 or 1.
        /// When key does not exist, a new key is created.The key is grown to make sure it can hold a bit at offset.
        /// </summary>
        /// <param name="key"></param>
        /// <param name="input"></param>
        /// <param name="output"></param>
        /// <returns></returns>
        GarnetStatus StringSetBit(ref SpanByte key, ref RawStringInput input, ref SpanByteAndMemory output);

        /// <summary>
        /// Performs a bitwise operations on multiple keys
        /// </summary>
        /// <param name="input"></param>
        /// <param name="bitOp"></param>
        /// <param name="result"></param>
        /// <returns></returns>
        GarnetStatus StringBitOperation(ref RawStringInput input, BitmapOperation bitOp, out long result);

        /// <summary>
        /// Perform a bitwise operation between multiple keys
        /// and store the result in the destination key.
        /// </summary>
        /// <param name="bitop"></param>
        /// <param name="destinationKey"></param>
        /// <param name="keys"></param>
        /// <param name="result"></param>
        /// <returns></returns>
        GarnetStatus StringBitOperation(BitmapOperation bitop, ArgSlice destinationKey, ArgSlice[] keys, out long result);

        /// <summary>
        /// Performs arbitrary bitfield integer operations on strings.
        /// </summary>
        /// <param name="key"></param>
        /// <param name="input"></param>
        /// <param name="output"></param>
        /// <param name="secondaryCommand"></param>
        /// <returns></returns>
        GarnetStatus StringBitField(ref SpanByte key, ref RawStringInput input, RespCommand secondaryCommand, ref SpanByteAndMemory output);

        /// <summary>
        /// Performs arbitrary bitfield integer operations on strings.
        /// </summary>
        GarnetStatus StringBitField(ArgSlice key, List<BitFieldCmdArgs> commandArguments, out List<long?> result);
        #endregion

        #region HyperLogLog Methods

        /// <summary>
        /// Adds all the element arguments to the HyperLogLog data structure stored at the variable name specified as key.
        /// </summary>
        /// <param name="key"></param>
        /// <param name="input"></param>
        /// <param name="output"></param>
        /// <returns></returns>
        GarnetStatus HyperLogLogAdd(ref SpanByte key, ref RawStringInput input, ref SpanByteAndMemory output);

        /// <summary>
        /// Adds all the element arguments to the HyperLogLog data structure stored at the variable name specified as key.
        /// </summary>
        /// <param name="keys"></param>
        /// <param name="elements"></param>
        /// <param name="updated">true if at least 1 HyperLogLog internal register was altered</param>
        /// <returns></returns>
        GarnetStatus HyperLogLogAdd(ArgSlice keys, string[] elements, out bool updated);

        /// <summary>
        /// Merge multiple HyperLogLog values into a unique value that will approximate the cardinality
        /// of the union of the observed Sets of the source HyperLogLog structures.
        /// </summary>
        /// <param name="input"></param>
        /// <param name="error"></param>
        /// <returns></returns>
        GarnetStatus HyperLogLogMerge(ref RawStringInput input, out bool error);

        #endregion
    }

    /// <summary>
    /// Interface for Garnet API
    /// </summary>
    public interface IGarnetReadApi
    {
        #region GET
        /// <summary>
        /// GET
        /// </summary>
        GarnetStatus GET(ref SpanByte key, ref RawStringInput input, ref SpanByteAndMemory output);

        /// <summary>
        /// GET
        /// </summary>
        /// <param name="key"></param>
        /// <param name="value"></param>
        /// <returns></returns>
        GarnetStatus GETForMemoryResult(ArgSlice key, out MemoryResult<byte> value);

        /// <summary>
        /// GET
        /// </summary>
        /// <param name="key"></param>
        /// <param name="value"></param>
        /// <returns></returns>
        GarnetStatus GET(ArgSlice key, out ArgSlice value);

        /// <summary>
        /// GET
        /// </summary>
        /// <param name="key"></param>
        /// <param name="value"></param>
        /// <returns></returns>
        GarnetStatus GET(byte[] key, out GarnetObjectStoreOutput value);
        #endregion

        #region GETRANGE

        /// <summary>
        /// GETRANGE
        /// </summary>
        /// <param name="key"></param>
        /// <param name="input"></param>
        /// <param name="output"></param>
        /// <returns></returns>
        GarnetStatus GETRANGE(ref SpanByte key, ref RawStringInput input, ref SpanByteAndMemory output);
        #endregion

        #region TTL

        /// <summary>
        /// Returns the remaining time to live in seconds of a key that has a timeout.
        /// </summary>
        /// <param name="key">The key to return the remaining time to live in the store</param>
        /// <param name="storeType">The store type to operate on.</param>
        /// <param name="output">The span to allocate the output of the operation.</param>
        /// <returns></returns>
        GarnetStatus TTL(ref SpanByte key, StoreType storeType, ref SpanByteAndMemory output);

        /// <summary>
        /// Returns the remaining time to live in milliseconds of a key that has a timeout.
        /// </summary>
        /// <param name="key">The key to return the remaining time to live in the store.</param>
        /// <param name="storeType">The store type to operate on.</param>
        /// <param name="output">The span to allocate the output of the operation.</param>
        /// <returns></returns>
        GarnetStatus PTTL(ref SpanByte key, StoreType storeType, ref SpanByteAndMemory output);

        #endregion

        #region EXPIRETIME

        /// <summary>
        /// Returns the absolute Unix timestamp (since January 1, 1970) in seconds at which the given key will expire.
        /// </summary>
        /// <param name="key">The key to get the expiration time for.</param>
        /// <param name="storeType">The type of store to retrieve the key from.</param>
        /// <param name="output">The output containing the expiration time.</param>
        /// <returns>The status of the operation.</returns>
        GarnetStatus EXPIRETIME(ref SpanByte key, StoreType storeType, ref SpanByteAndMemory output);

        /// <summary>
        /// Returns the absolute Unix timestamp (since January 1, 1970) in milliseconds at which the given key will expire.
        /// </summary>
        /// <param name="key">The key to get the expiration time for.</param>
        /// <param name="storeType">The type of store to retrieve the key from.</param>
        /// <param name="output">The output containing the expiration time.</param>
        /// <returns>The status of the operation.</returns>
        GarnetStatus PEXPIRETIME(ref SpanByte key, StoreType storeType, ref SpanByteAndMemory output);

        #endregion

        #region SortedSet Methods

        /// <summary>
        /// Returns the sorted set cardinality (number of elements) of the sorted set
        /// </summary>
        /// <param name="key">Key</param>
        /// <param name="zcardCount"></param>
        /// <returns></returns>
        GarnetStatus SortedSetLength(ArgSlice key, out int zcardCount);

        /// <summary>
        /// Returns the sorted set cardinality (number of elements) of the sorted set
        /// </summary>
        /// <param name="key"></param>
        /// <param name="input"></param>
        /// <param name="output"></param>
        /// <returns></returns>
        GarnetStatus SortedSetLength(byte[] key, ref ObjectInput input, out ObjectOutputHeader output);

        /// <summary>
        /// Returns the specified range of elements in the sorted set stored at key.
        /// Both start and stop are zero-based indexes, where 0 is the first element, 1 is the next element and so on.
        /// There can also be negative numbers indicating offsets from the end of the sorted set, with -1 being the last element of the sorted set, -2 the penultimate element and so on.
        /// </summary>
        /// <param name="key"></param>
        /// <param name="input"></param>
        /// <param name="outputFooter"></param>
        /// <returns></returns>
        GarnetStatus SortedSetRange(byte[] key, ref ObjectInput input, ref GarnetObjectStoreOutput outputFooter);

        /// <summary>
        /// Returns the score of member in the sorted set at key.
        /// If member does not exist in the sorted set, or key does not exist, nil is returned.
        /// </summary>
        /// <param name="key"></param>
        /// <param name="input"></param>
        /// <param name="outputFooter"></param>
        /// <returns></returns>
        GarnetStatus SortedSetScore(byte[] key, ref ObjectInput input, ref GarnetObjectStoreOutput outputFooter);

        /// <summary>
        /// Returns the scores associated with the specified members in the sorted set stored at key.
        /// For every member that does not exist in the sorted set, a nil value is returned.
        /// </summary>
        /// <param name="key"></param>
        /// <param name="input"></param>
        /// <param name="outputFooter"></param>
        /// <returns></returns>
        GarnetStatus SortedSetScores(byte[] key, ref ObjectInput input, ref GarnetObjectStoreOutput outputFooter);

        /// <summary>
        /// Returns the number of elements in the sorted set at key with a score between min and max.
        /// </summary>
        /// <param name="key"></param>
        /// <param name="input"></param>
        /// <param name="output"></param>
        /// <returns></returns>
        GarnetStatus SortedSetCount(byte[] key, ref ObjectInput input, ref GarnetObjectStoreOutput output);

        /// <summary>
        /// Returns the number of elements in the sorted set with a value between min and max.
        /// When all the elements in a sorted set have the same score,
        /// this command forces lexicographical ordering.
        /// </summary>
        /// <param name="key"></param>
        /// <param name="input"></param>
        /// <param name="output"></param>
        /// <returns></returns>
        GarnetStatus SortedSetLengthByValue(byte[] key, ref ObjectInput input, out ObjectOutputHeader output);

        /// <summary>
        /// ZRANK: Returns the rank of member in the sorted set, the scores in the sorted set are ordered from low to high
        /// ZREVRANK: Returns the rank of member in the sorted set, with the scores ordered from high to low
        /// </summary>
        /// <param name="key"></param>
        /// <param name="input"></param>
        /// <param name="outputFooter"></param>
        /// <returns></returns>
        GarnetStatus SortedSetRank(byte[] key, ref ObjectInput input, ref GarnetObjectStoreOutput outputFooter);

        /// <summary>
        /// ZRANK: Returns the rank of member in the sorted set, the scores in the sorted set are ordered from low to high
        /// ZREVRANK: Returns the rank of member in the sorted set, with the scores ordered from high to low
        /// </summary>
        /// <param name="key"></param>
        /// <param name="member"></param>
        /// <param name="reverse"></param>
        /// <param name="rank"></param>
        /// <returns></returns>
        GarnetStatus SortedSetRank(ArgSlice key, ArgSlice member, bool reverse, out long? rank);

        /// <summary>
        /// Returns a random element from the sorted set key.
        /// </summary>
        /// <param name="key"></param>
        /// <param name="input"></param>
        /// <param name="outputFooter"></param>
        /// <returns></returns>
        GarnetStatus SortedSetRandomMember(byte[] key, ref ObjectInput input, ref GarnetObjectStoreOutput outputFooter);

        /// <summary>
        /// Returns the specified range of elements in the sorted set stored at key, using byscore, bylex and rev modifiers.
        /// Min and max are range boundaries, where 0 is the first element, 1 is the next element and so on.
        /// There can also be negative numbers indicating offsets from the end of the sorted set, with -1 being the last element of the sorted set, -2 the penultimate element and so on.
        /// </summary>
        /// <param name="key"></param>
        /// <param name="min"></param>
        /// <param name="max"></param>
        /// <param name="sortedSetOrderOperation"></param>
        /// <param name="elements"></param>
        /// <param name="error"></param>
        /// <param name="withScores"></param>
        /// <param name="reverse"></param>
        /// <param name="limit"></param>
        /// <returns></returns>
        GarnetStatus SortedSetRange(ArgSlice key, ArgSlice min, ArgSlice max, SortedSetOrderOperation sortedSetOrderOperation, out ArgSlice[] elements, out string error, bool withScores = false, bool reverse = false, (string, int) limit = default);

        /// <summary>
        /// Computes the difference between the first and all successive sorted sets and returns resulting pairs.
        /// </summary>
        /// <param name="keys"></param>
        /// <param name="pairs"></param>
        /// <returns></returns>
        GarnetStatus SortedSetDifference(ArgSlice[] keys, out Dictionary<byte[], double> pairs);

        /// <summary>
        /// Iterates members of SortedSet key and their associated scores using a cursor,
        /// a match pattern and count parameters
        /// </summary>
        /// <param name="key">The key of the sorted set</param>
        /// <param name="cursor">The value of the cursor</param>
        /// <param name="match">The pattern to match the members</param>
        /// <param name="count">Limit number for the response</param>
        /// <param name="items">The list of items for the response</param>
        /// <returns></returns>
        GarnetStatus SortedSetScan(ArgSlice key, long cursor, string match, int count, out ArgSlice[] items);

        #endregion

        #region Geospatial Methods

        /// <summary>
        /// GEOHASH: Returns valid Geohash strings representing the position of one or more elements in a geospatial data of the sorted set.
        /// GEODIST: Returns the distance between two members in the geospatial index represented by the sorted set.
        /// GEOPOS: Returns the positions (longitude,latitude) of all the specified members in the sorted set.
        /// GEOSEARCH: Returns the members of a sorted set populated with geospatial data, which are within the borders of the area specified by a given shape.
        /// </summary>
        /// <param name="key"></param>
        /// <param name="input"></param>
        /// <param name="outputFooter"></param>
        /// <returns></returns>
        GarnetStatus GeoCommands(byte[] key, ref ObjectInput input, ref GarnetObjectStoreOutput outputFooter);

        #endregion

        #region List Methods

        /// <summary>
        /// Gets length of the list
        /// </summary>
        /// <param name="key"></param>
        /// <param name="count"></param>
        /// <returns></returns>
        GarnetStatus ListLength(ArgSlice key, out int count);

        /// <summary>
        /// Gets length of the list, RESP version
        /// </summary>
        /// <param name="key"></param>
        /// <param name="input"></param>
        /// <param name="output"></param>
        /// <returns></returns>
        GarnetStatus ListLength(byte[] key, ref ObjectInput input, out ObjectOutputHeader output);

        /// <summary>
        /// Gets the specified elements of the list stored at key.
        /// </summary>
        /// <param name="key"></param>
        /// <param name="input"></param>
        /// <param name="outputFooter"></param>
        /// <returns></returns>
        GarnetStatus ListRange(byte[] key, ref ObjectInput input, ref GarnetObjectStoreOutput outputFooter);

        /// <summary>
        /// Returns the element at index.
        /// </summary>
        /// <param name="key"></param>
        /// <param name="input"></param>
        /// <param name="outputFooter"></param>
        /// <returns></returns>
        GarnetStatus ListIndex(byte[] key, ref ObjectInput input, ref GarnetObjectStoreOutput outputFooter);

        #endregion

        #region Set Methods

        /// <summary>
        /// SCARD key
        /// </summary>
        /// <param name="key">Key</param>
        /// <param name="count"></param>
        /// <returns></returns>
        GarnetStatus SetLength(ArgSlice key, out int count);

        /// <summary>
        /// Returns the number of elements of the set.
        /// </summary>
        /// <param name="key"></param>
        /// <param name="input"></param>
        /// <param name="output"></param>
        /// <returns></returns>
        GarnetStatus SetLength(byte[] key, ref ObjectInput input, out ObjectOutputHeader output);

        /// <summary>
        /// SMEMBERS key
        /// </summary>
        /// <param name="key"></param>
        /// <param name="members"></param>
        /// <returns></returns>
        GarnetStatus SetMembers(ArgSlice key, out ArgSlice[] members);

        /// <summary>
        /// Returns all members of the set at key.
        /// </summary>
        /// <param name="key"></param>
        /// <param name="input"></param>
        /// <param name="outputFooter"></param>
        /// <returns></returns>
        GarnetStatus SetMembers(byte[] key, ref ObjectInput input, ref GarnetObjectStoreOutput outputFooter);

        /// <summary>
        /// Returns if member is a member of the set stored at key.
        /// </summary>
        /// <param name="key"></param>
        /// <param name="input"></param>
        /// <param name="outputFooter"></param>
        /// <returns></returns>
        GarnetStatus SetIsMember(byte[] key, ref ObjectInput input, ref GarnetObjectStoreOutput outputFooter);

        /// <summary>
        /// Returns whether each member is a member of the set stored at key.
        /// </summary>
        /// <param name="key"></param>
        /// <param name="members"></param>
        /// <returns></returns>
        GarnetStatus SetIsMember(ArgSlice key, ArgSlice[] members, out int[] result);

        /// <summary>
        /// Iterates over the members of the Set with the given key using a cursor,
        /// a match pattern and count parameters.
        /// </summary>
        /// <param name="key"></param>
        /// <param name="cursor"></param>
        /// <param name="match"></param>
        /// <param name="count"></param>
        /// <param name="items"></param>
        /// <returns></returns>
        GarnetStatus SetScan(ArgSlice key, long cursor, string match, int count, out ArgSlice[] items);

        /// <summary>
        /// Returns the members of the set resulting from the union of all the given sets.
        /// Keys that do not exist are considered to be empty sets.
        /// </summary>
        /// <param name="keys"></param>
        /// <param name="output"></param>
        /// <returns></returns>
        GarnetStatus SetUnion(ArgSlice[] keys, out HashSet<byte[]> output);

        /// <summary>
        /// Returns the members of the set resulting from the intersection of all the given sets.
        /// Keys that do not exist are considered to be empty sets.
        /// </summary>
        /// <param name="keys"></param>
        /// <param name="output"></param>
        /// <returns></returns>
        GarnetStatus SetIntersect(ArgSlice[] keys, out HashSet<byte[]> output);

        /// <summary>
        /// Returns the members of the set resulting from the difference between the first set and all the successive sets.
        /// </summary>
        /// <param name="keys"></param>
        /// <param name="members"></param>
        /// <returns></returns>
        GarnetStatus SetDiff(ArgSlice[] keys, out HashSet<byte[]> members);
        #endregion

        #region Hash Methods

        /// <summary>
        /// Returns the value associated to the field in the hash stored at key.
        /// </summary>
        /// <param name="key"></param>
        /// <param name="field"></param>
        /// <param name="value"></param>
        /// <returns></returns>
        GarnetStatus HashGet(ArgSlice key, ArgSlice field, out ArgSlice value);

        /// <summary>
        /// Returns the values associated with the fields in the hash stored at key.
        /// </summary>
        /// <param name="key"></param>
        /// <param name="fields"></param>
        /// <param name="values"></param>
        /// <returns></returns>
        GarnetStatus HashGetMultiple(ArgSlice key, ArgSlice[] fields, out ArgSlice[] values);

        /// <summary>
        /// Returns the value associated with field in the hash stored at key.
        /// </summary>
        /// <param name="key"></param>
        /// <param name="input">The metadata input for the operation</param>
        /// <param name="outputFooter"></param>
        /// <returns></returns>
        GarnetStatus HashGet(byte[] key, ref ObjectInput input, ref GarnetObjectStoreOutput outputFooter);

        /// <summary>
        /// Returns all fields and values of the hash stored at key.
        /// </summary>
        /// <param name="key"></param>
        /// <param name="input">The metadata input for the operation</param>
        /// <param name="outputFooter"></param>
        /// <returns></returns>
        GarnetStatus HashGetAll(byte[] key, ref ObjectInput input, ref GarnetObjectStoreOutput outputFooter);

        /// <summary>
        /// Returns the values associated with the specified fields in the hash stored at key.
        /// </summary>
        /// <param name="key"></param>
        /// <param name="input">The metadata input for the operation</param>
        /// <param name="outputFooter"></param>
        /// <returns></returns>
        GarnetStatus HashGetMultiple(byte[] key, ref ObjectInput input, ref GarnetObjectStoreOutput outputFooter);

        /// <summary>
        /// Returns ALL the values in the hash stored at key.
        /// </summary>
        /// <param name="key"></param>
        /// <param name="values"></param>
        /// <returns></returns>
        GarnetStatus HashGetAll(ArgSlice key, out ArgSlice[] values);

        /// <summary>
        /// Returns the number of fields contained in the hash Key
        /// </summary>
        /// <param name="key"></param>
        /// <param name="count"></param>
        /// <returns></returns>
        GarnetStatus HashLength(ArgSlice key, out int count);

        /// <summary>
        ///Returns the string length of the value associated with field in the hash stored at key. If the key or the field do not exist, 0 is returned.
        /// </summary>
        /// <param name="key"></param>
        /// <param name="input"></param>
        /// <param name="output"></param>
        /// <returns></returns>
        GarnetStatus HashStrLength(byte[] key, ref ObjectInput input, out ObjectOutputHeader output);

        /// <summary>
        /// Returns the number of fields contained in the hash Key.
        /// </summary>
        /// <param name="key"></param>
        /// <param name="input"></param>
        /// <param name="output"></param>
        /// <returns></returns>
        GarnetStatus HashLength(byte[] key, ref ObjectInput input, out ObjectOutputHeader output);

        /// <summary>
        /// Returns if field is an existing field in the hash stored at key.
        /// </summary>
        /// <param name="key"></param>
        /// <param name="field"></param>
        /// <param name="exists"></param>
        /// <returns></returns>
        GarnetStatus HashExists(ArgSlice key, ArgSlice field, out bool exists);

        /// <summary>
        /// Returns if field is an existing field in the hash stored at key.
        /// </summary>
        /// <param name="key"></param>
        /// <param name="input"></param>
        /// <param name="output"></param>
        /// <returns></returns>
        GarnetStatus HashExists(byte[] key, ref ObjectInput input, out ObjectOutputHeader output);

        /// <summary>
        /// Returns count random fields from the hash value.
        /// </summary>
        /// <param name="key"></param>
        /// <param name="count"></param>
        /// <param name="withValues"></param>
        /// <param name="fields"></param>
        /// <returns></returns>
        GarnetStatus HashRandomField(ArgSlice key, int count, bool withValues, out ArgSlice[] fields);

        /// <summary>
        /// Returns a random field from the hash value stored at key.
        /// </summary>
        /// <param name="key"></param>
        /// <param name="field"></param>
        /// <returns></returns>
        GarnetStatus HashRandomField(ArgSlice key, out ArgSlice field);

        /// <summary>
        /// Returns a random field(s) from the hash value stored at key.
        /// </summary>
        /// <param name="key"></param>
        /// <param name="input"></param>
        /// <param name="outputFooter"></param>
        /// <returns></returns>
        GarnetStatus HashRandomField(byte[] key, ref ObjectInput input, ref GarnetObjectStoreOutput outputFooter);

        /// <summary>
        /// Returns all field names in the hash key.
        /// </summary>
        /// <param name="key"></param>
        /// <param name="input"></param>
        /// <param name="outputFooter"></param>
        /// <returns></returns>
        GarnetStatus HashKeys(byte[] key, ref ObjectInput input, ref GarnetObjectStoreOutput outputFooter);

        /// <summary>
        /// Returns all values in the hash key.
        /// </summary>
        /// <param name="key"></param>
        /// <param name="input"></param>
        /// <param name="outputFooter"></param>
        /// <returns></returns>
        GarnetStatus HashVals(byte[] key, ref ObjectInput input, ref GarnetObjectStoreOutput outputFooter);

        /// <summary>
        /// Iterates fields of Hash key and their associated values using a cursor,
        /// a match pattern and count parameters
        /// </summary>
        /// <param name="key"></param>
        /// <param name="cursor"></param>
        /// <param name="match"></param>
        /// <param name="count"></param>
        /// <param name="items"></param>
        /// <returns></returns>
        GarnetStatus HashScan(ArgSlice key, long cursor, string match, int count, out ArgSlice[] items);

        #endregion

        #region Bitmaps Methods

        /// <summary>
        /// Returns the bit value at offset in the key stored.
        /// </summary>
        /// <param name="key"></param>
        /// <param name="input"></param>
        /// <param name="output"></param>
        /// <returns></returns>
        GarnetStatus StringGetBit(ref SpanByte key, ref RawStringInput input, ref SpanByteAndMemory output);

        /// <summary>
        /// Returns the bit value at offset in the key stored.
        /// </summary>
        /// <param name="key"></param>
        /// <param name="offset"></param>
        /// <param name="bValue"></param>
        /// <returns></returns>
        GarnetStatus StringGetBit(ArgSlice key, ArgSlice offset, out bool bValue);

        /// <summary>
        /// Count the number of set bits in a string.
        /// It can be specified an interval for counting, passing the start and end arguments.
        /// </summary>
        /// <param name="key"></param>
        /// <param name="input"></param>
        /// <param name="output"></param>
        /// <returns></returns>
        GarnetStatus StringBitCount(ref SpanByte key, ref RawStringInput input, ref SpanByteAndMemory output);

        /// <summary>
        /// Count the number of set bits in a string.
        /// It can be specified an interval for counting, passing the start and end arguments.
        /// </summary>
        /// <param name="key"></param>
        /// <param name="start"></param>
        /// <param name="end"></param>
        /// <param name="result"></param>
        /// <param name="useBitInterval"></param>
        /// <returns></returns>
        GarnetStatus StringBitCount(ArgSlice key, long start, long end, out long result, bool useBitInterval = false);

        /// <summary>
        /// Returns the position of the first bit set to 1 or 0 in a key.
        /// </summary>
        /// <param name="key"></param>
        /// <param name="input"></param>
        /// <param name="output"></param>
        /// <returns></returns>
        GarnetStatus StringBitPosition(ref SpanByte key, ref RawStringInput input, ref SpanByteAndMemory output);

        /// <summary>
        /// Read-only variant of the StringBitField method.
        /// </summary>
        /// <param name="key"></param>
        /// <param name="input"></param>
        /// <param name="secondaryCommand"></param>
        /// <param name="output"></param>
        /// <returns></returns>
        GarnetStatus StringBitFieldReadOnly(ref SpanByte key, ref RawStringInput input, RespCommand secondaryCommand, ref SpanByteAndMemory output);

        #endregion

        #region HLL Methods
        /// <summary>
        /// Returns the approximated cardinality computed by the HyperLogLog data structure stored at the specified key,
        /// or 0 if the key does not exist.
        /// </summary>
        /// <param name="input"></param>
        /// <param name="count"></param>
        /// <param name="error"></param>
        /// <returns></returns>
        GarnetStatus HyperLogLogLength(ref RawStringInput input, out long count, out bool error);

        /// <summary>
        ///
        /// </summary>
        /// <param name="keys"></param>
        /// <param name="count"></param>
        /// <returns></returns>
        GarnetStatus HyperLogLogLength(Span<ArgSlice> keys, out long count);
        #endregion

        #region Server Methods

        /// <summary>
        /// Gets the keys store in the DB matching the given pattern
        /// </summary>
        /// <param name="pattern">Expression to match the keys name</param>
        /// <returns></returns>
        List<byte[]> GetDbKeys(ArgSlice pattern);

        /// <summary>
        /// Gets the number of existing keys in both stores
        /// </summary>
        /// <returns></returns>
        int GetDbSize();

        /// <summary>
        /// Iterates the set of keys in the main store.
        /// </summary>
        /// <param name="patternB">The pattern to apply for filtering</param>
        /// <param name="allKeys">When true the filter is ommited</param>
        /// <param name="cursor">The value of the cursor in the command request</param>
        /// <param name="storeCursor">Value of the cursor returned</param>
        /// <param name="Keys">The list of keys from the stores</param>
        /// <param name="count">The size of the batch of keys</param>
        /// <param name="type">Type of key to filter out</param>
        /// <returns></returns>
        public bool DbScan(ArgSlice patternB, bool allKeys, long cursor, out long storeCursor, out List<byte[]> Keys, long count = 10, ReadOnlySpan<byte> type = default);

        /// <summary>
        /// Iterate the contents of the main store
        /// </summary>
        /// <typeparam name="TScanFunctions"></typeparam>
        /// <param name="scanFunctions"></param>
        /// <param name="untilAddress"></param>
        /// <returns></returns>
        public bool IterateMainStore<TScanFunctions>(ref TScanFunctions scanFunctions, long untilAddress = -1)
            where TScanFunctions : IScanIteratorFunctions<SpanByte, SpanByte>;

        /// <summary>
        /// Iterate the contents of the main store (pull based)
        /// </summary>
        /// <returns></returns>
        public ITsavoriteScanIterator<SpanByte, SpanByte> IterateMainStore();

        /// <summary>
        /// Iterate the contents of the object store
        /// </summary>
        /// <typeparam name="TScanFunctions"></typeparam>
        /// <param name="scanFunctions"></param>
        /// <param name="untilAddress"></param>
        /// <returns></returns>
        public bool IterateObjectStore<TScanFunctions>(ref TScanFunctions scanFunctions, long untilAddress = -1)
            where TScanFunctions : IScanIteratorFunctions<byte[], IGarnetObject>;

        /// <summary>
        /// Iterate the contents of the object store (pull based)
        /// </summary>
        /// <returns></returns>
        public ITsavoriteScanIterator<byte[], IGarnetObject> IterateObjectStore();

        #endregion

        #region Common Methods

        /// <summary>
        /// Iterates over the items of a collection object using a cursor,
        /// a match pattern and count parameters
        /// </summary>
        /// <param name="key">The key of the sorted set</param>
        /// <param name="input"></param>
        /// <param name="outputFooter"></param>
        GarnetStatus ObjectScan(byte[] key, ref ObjectInput input, ref GarnetObjectStoreOutput outputFooter);

        /// <summary>
        /// Retrieve the current scratch buffer offset.
        /// </summary>
        /// <returns>Current offset</returns>
        int GetScratchBufferOffset();

        /// <summary>
        /// Resets the scratch buffer to the given offset.
        /// </summary>
        /// <param name="offset">Offset to reset to</param>
        /// <returns>True if successful, else false</returns>
        bool ResetScratchBuffer(int offset);

        #endregion

    }

    /// <summary>
    /// Garnet Watch API
    /// </summary>
    public interface IGarnetWatchApi
    {
        /// <summary>
        /// WATCH
        /// </summary>
        /// <param name="key"></param>
        /// <param name="type"></param>
        void WATCH(ArgSlice key, StoreType type);

        /// <summary>
        /// WATCH
        /// </summary>
        /// <param name="key"></param>
        /// <param name="type"></param>
        void WATCH(byte[] key, StoreType type);
    }
}<|MERGE_RESOLUTION|>--- conflicted
+++ resolved
@@ -41,11 +41,7 @@
         /// <summary>
         /// SET Conditional
         /// </summary>
-<<<<<<< HEAD
-        GarnetStatus SET_Conditional(ref SpanByte key, ref SpanByte input, ref SpanByteAndMemory output, RespCommand cmd);
-=======
-        GarnetStatus SET_Conditional(ref SpanByte key, ref RawStringInput input, ref SpanByteAndMemory output);
->>>>>>> 4d11e66e
+        GarnetStatus SET_Conditional(ref SpanByte key, ref RawStringInput input, ref SpanByteAndMemory output, RespCommand cmd);
 
         /// <summary>
         /// SET
