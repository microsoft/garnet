﻿// Copyright (c) Microsoft Corporation.
// Licensed under the MIT license.

using System;
using System.Collections.Generic;
using Garnet.common;
using Tsavorite.core;

namespace Garnet.server
{
    /// <summary>
    /// Interface for Garnet API
    /// </summary>
    public interface IGarnetApi : IGarnetReadApi, IGarnetAdvancedApi
    {
        #region SET
        /// <summary>
        /// SET
        /// </summary>
        GarnetStatus SET(ref SpanByte key, ref SpanByte value);

        /// <summary>
        /// SET Conditional
        /// </summary>
        GarnetStatus SET_Conditional(ref SpanByte key, ref SpanByte input);

        /// <summary>
        /// SET Conditional
        /// </summary>
        GarnetStatus SET_Conditional(ref SpanByte key, ref SpanByte input, ref SpanByteAndMemory output);

        /// <summary>
        /// SET
        /// </summary>
        /// <param name="key"></param>
        /// <param name="value"></param>
        /// <returns></returns>
        GarnetStatus SET(ArgSlice key, Memory<byte> value);

        /// <summary>
        /// SET
        /// </summary>
        /// <param name="key"></param>
        /// <param name="value"></param>
        /// <returns></returns>
        GarnetStatus SET(ArgSlice key, ArgSlice value);

        /// <summary>
        /// SET
        /// </summary>
        /// <param name="key"></param>
        /// <param name="value"></param>
        /// <returns></returns>
        GarnetStatus SET(byte[] key, IGarnetObject value);
        #endregion

        #region SETEX
        /// <summary>
        /// SETEX
        /// </summary>
        /// <param name="key">Key</param>
        /// <param name="value">Value</param>
        /// <param name="expiryMs">Expiry in milliseconds, formatted as ASCII digits</param>
        /// <returns></returns>
        GarnetStatus SETEX(ArgSlice key, ArgSlice value, ArgSlice expiryMs);

        /// <summary>
        /// SETEX
        /// </summary>
        /// <param name="key">Key</param>
        /// <param name="value">Value</param>
        /// <param name="expiry">Expiry</param>
        GarnetStatus SETEX(ArgSlice key, ArgSlice value, TimeSpan expiry);

        #endregion

        #region SETRANGE

        /// <summary>
        /// SETRANGE
        /// </summary>
        /// <param name="key">Key</param>
        /// <param name="value">Value</param>
        /// <param name="offset">Offset in Bytes</param>
        /// <param name="output">The output of the operation</param>
        /// <returns></returns>
        GarnetStatus SETRANGE(ArgSlice key, ArgSlice value, int offset, ref ArgSlice output);


        #endregion

        #region APPEND
        /// <summary>
        /// APPEND command
        /// </summary>
        /// <param name="key">Key whose value is to be appended</param>
        /// <param name="value">Value to be appended</param>
        /// <param name="output">Length of updated value</param>
        /// <returns>Operation status</returns>
        GarnetStatus APPEND(ref SpanByte key, ref SpanByte value, ref SpanByteAndMemory output);

        /// <summary>
        /// APPEND command
        /// </summary>
        /// <param name="key">Key whose value is to be appended</param>
        /// <param name="value">Value to be appended</param>
        /// <param name="output">Length of updated value</param>
        /// <returns>Operation status</returns>
        GarnetStatus APPEND(ArgSlice key, ArgSlice value, ref ArgSlice output);
        #endregion

        #region RENAME
        /// <summary>
        /// RENAME
        /// </summary>
        /// <param name="oldKey"></param>
        /// <param name="newKey"></param>
        /// <param name="storeType"></param>
        /// <returns></returns>
        GarnetStatus RENAME(ArgSlice oldKey, ArgSlice newKey, StoreType storeType = StoreType.All);
        #endregion

        #region EXISTS
        /// <summary>
        /// EXISTS
        /// </summary>
        /// <param name="key"></param>
        /// <param name="storeType"></param>
        /// <returns></returns>
        GarnetStatus EXISTS(ArgSlice key, StoreType storeType = StoreType.All);
        #endregion

        #region EXPIRE
        /// <summary>
        /// Set a timeout on key
        /// </summary>
        /// <param name="key">Key</param>
        /// <param name="expiryMs">Expiry in milliseconds, formatted as ASCII digits</param>
        /// <param name="timeoutSet">Whether timeout was set by the call</param>
        /// <param name="storeType">Store type: main, object, or both</param>
        /// <param name="expireOption">Expire option</param>
        /// <returns></returns>
        GarnetStatus EXPIRE(ArgSlice key, ArgSlice expiryMs, out bool timeoutSet, StoreType storeType = StoreType.All, ExpireOption expireOption = ExpireOption.None);

        /// <summary>
        /// Set a timeout on key using a timeSpan in seconds
        /// </summary>
        /// <param name="key">Key</param>
        /// <param name="expiry">Expiry in TimeSpan</param>
        /// <param name="timeoutSet">Whether timeout was set by the call</param>
        /// <param name="storeType">Store type: main, object, or both</param>
        /// <param name="expireOption">Expire option</param>
        /// <returns></returns>
        GarnetStatus EXPIRE(ArgSlice key, TimeSpan expiry, out bool timeoutSet, StoreType storeType = StoreType.All, ExpireOption expireOption = ExpireOption.None);

        /// <summary>
        /// Set a timeout on key using a timeSpan in milliseconds
        /// </summary>
        /// <param name="key">Key</param>
        /// <param name="expiry">Expiry in TimeSpan</param>
        /// <param name="timeoutSet">Whether timeout was set by the call</param>
        /// <param name="storeType">Store type: main, object, or both</param>
        /// <param name="expireOption">Expire option</param>
        /// <returns></returns>
        GarnetStatus PEXPIRE(ArgSlice key, TimeSpan expiry, out bool timeoutSet, StoreType storeType = StoreType.All, ExpireOption expireOption = ExpireOption.None);

        #endregion

        #region PERSIST
        /// <summary>
        /// PERSIST
        /// </summary>
        /// <param name="key">Key</param>
        /// <param name="storeType">Store type: main, object, or both</param>
        /// <returns></returns>
        GarnetStatus PERSIST(ArgSlice key, StoreType storeType = StoreType.All);
        #endregion

        #region Increment (INCR, INCRBY, DECR, DECRBY)
        /// <summary>
        /// Increment (INCR, INCRBY, DECR, DECRBY)
        /// </summary>
        /// <param name="key"></param>
        /// <param name="input"></param>
        /// <param name="output"></param>
        /// <returns></returns>
        GarnetStatus Increment(ArgSlice key, ArgSlice input, ref ArgSlice output);
        #endregion

        #region DELETE
        /// <summary>
        /// DELETE
        /// </summary>
        /// <param name="key"></param>
        /// <param name="storeType"></param>
        /// <returns></returns>
        GarnetStatus DELETE(ArgSlice key, StoreType storeType = StoreType.All);

        /// <summary>
        /// DELETE
        /// </summary>
        /// <param name="key"></param>
        /// <param name="storeType"></param>
        /// <returns></returns>
        GarnetStatus DELETE(ref SpanByte key, StoreType storeType = StoreType.All);

        /// <summary>
        /// DELETE
        /// </summary>
        /// <param name="key"></param>
        /// <param name="storeType"></param>
        /// <returns></returns>
        GarnetStatus DELETE(byte[] key, StoreType storeType = StoreType.All);
        #endregion

        #region GETDEL
        /// <summary>
        /// GETDEL
        /// </summary>
        /// <param name="key"> Key to get and delete </param>
        /// <param name="output"> Current value of key </param>
        /// <returns> Operation status </returns>
        GarnetStatus GETDEL(ref SpanByte key, ref SpanByteAndMemory output);

        /// <summary>
        /// GETDEL
        /// </summary>
        /// <param name="key"> Key to get and delete </param>
        /// <param name="output"> Current value of key </param>
        /// <returns> Operation status </returns>
        GarnetStatus GETDEL(ArgSlice key, ref SpanByteAndMemory output);
        #endregion

        #region TYPE

        /// <summary>
        /// Returns the string representation of the type of the value stored at key.
        /// string, list, set, zset, and hash.
        /// </summary>
        /// <param name="key"></param>
        /// <param name="typeName"></param>
        /// <returns></returns>
        GarnetStatus GetKeyType(ArgSlice key, out string typeName);

        #endregion

        #region MEMORY

        /// <summary>
        ///  Gets the number of bytes that a key and its value require to be stored in RAM.
        /// </summary>
        /// <param name="key">Name of the key or object to get the memory usage</param>
        /// <param name="memoryUsage">The value in bytes the key or object is using</param>
        /// <param name="samples">Number of sampled nested values</param>
        /// <returns>GarnetStatus</returns>
        GarnetStatus MemoryUsageForKey(ArgSlice key, out long memoryUsage, int samples = 0);

        #endregion

        #region SortedSet Methods

        /// <summary>
        /// Adds all the specified members with the specified scores to the sorted set stored at key.
        /// Current members get the score updated and reordered.
        /// </summary>
        /// <param name="key">Key</param>
        /// <param name="input">Formatted input arguments with header [ObjectInputHeader][RESP score][RESP member]...</param>
        /// <param name="zaddCount">Number of adds performed</param>
        /// <returns></returns>
        GarnetStatus SortedSetAdd(byte[] key, ArgSlice input, out int zaddCount);

        /// <summary>
        /// Adds the specified member with the specified score to the sorted set stored at key.
        /// </summary>
        /// <param name="key">Key</param>
        /// <param name="score">Score</param>
        /// <param name="member">Member</param>
        /// <param name="zaddCount">Number of adds performed</param>
        /// <returns></returns>
        GarnetStatus SortedSetAdd(ArgSlice key, ArgSlice score, ArgSlice member, out int zaddCount);

        /// <summary>
        /// Adds all the specified members with the specified scores to the sorted set stored at key.
        /// Current members get the score updated and reordered.
        /// </summary>
        /// <param name="key">Key</param>
        /// <param name="inputs">Input key-value pairs to add</param>
        /// <param name="zaddCount">Number of adds performed</param>
        /// <returns></returns>
        GarnetStatus SortedSetAdd(ArgSlice key, (ArgSlice score, ArgSlice member)[] inputs, out int zaddCount);

        /// <summary>
        /// Adds all the specified members with the specified scores to the sorted set stored at key.
        /// Current members get the score updated and reordered.
        /// </summary>
        /// <param name="key"></param>
        /// <param name="input"></param>
        /// <param name="output"></param>
        /// <returns></returns>
        GarnetStatus SortedSetAdd(byte[] key, ArgSlice input, out ObjectOutputHeader output);

        /// <summary>
        /// Removes the specified member from the sorted set stored at key.
        /// </summary>
        GarnetStatus SortedSetRemove(ArgSlice key, ArgSlice member, out int zremCount);

        /// <summary>
        /// Removes the specified members from the sorted set stored at key.
        /// Non existing members are ignored.
        /// </summary>
        /// <param name="key">Key</param>
        /// <param name="members">Input members to remove</param>
        /// <param name="zremCount">Number of removes performed</param>
        /// <returns></returns>
        GarnetStatus SortedSetRemove(ArgSlice key, ArgSlice[] members, out int zremCount);

        /// <summary>
        /// Removes the specified members from the sorted set stored at key.
        /// Non existing members are ignored.
        /// </summary>
        /// <param name="key"></param>
        /// <param name="input"></param>
        /// <param name="output"></param>
        /// <returns></returns>
        GarnetStatus SortedSetRemove(byte[] key, ArgSlice input, out ObjectOutputHeader output);

        /// <summary>
        /// Removes all elements in the sorted set between the
        /// lexicographical range specified by min and max.
        /// </summary>
        /// <param name="key"></param>
        /// <param name="input"></param>
        /// <param name="output"></param>
        /// <returns></returns>
        GarnetStatus SortedSetRemoveRangeByLex(byte[] key, ArgSlice input, out ObjectOutputHeader output);

        /// <summary>
        /// Removes and returns the first element from the sorted set stored at key,
        /// with the scores ordered from low to high (min) or high to low (max).
        /// </summary>
        /// <param name="key"></param>
        /// <param name="input"></param>
        /// <param name="outputFooter"></param>
        /// <returns></returns>
        GarnetStatus SortedSetPop(byte[] key, ArgSlice input, ref GarnetObjectStoreOutput outputFooter);

        /// <summary>
        /// Removes and returns up to count members with the highest or lowest scores in the sorted set stored at key.
        /// </summary>
        /// <param name="key"></param>
        /// <param name="pairs"></param>
        /// <param name="count"></param>
        /// <param name="lowScoresFirst">When true, return the members with the lowest scores, otherwise return the highest scores.</param>
        /// <returns></returns>
        GarnetStatus SortedSetPop(ArgSlice key, out (ArgSlice score, ArgSlice member)[] pairs, int count = 1, bool lowScoresFirst = true);

        /// <summary>
        /// Increments the score of member in the sorted set stored at key by increment.
        /// If member does not exist in the sorted set, it is added with increment as its score (as if its previous score was 0.0).
        /// </summary>
        /// <param name="key"></param>
        /// <param name="input"></param>
        /// <param name="outputFooter"></param>
        /// <returns></returns>
        GarnetStatus SortedSetIncrement(byte[] key, ArgSlice input, ref GarnetObjectStoreOutput outputFooter);

        /// <summary>
        /// Increments the score of member in the sorted set stored at key by increment.
        /// Returns the new score of member.
        /// If member does not exist in the sorted set, it is added with increment as its score (as if its previous score was 0.0).
        /// </summary>
        /// <param name="key"></param>
        /// <param name="increment"></param>
        /// <param name="member"></param>
        /// <param name="newScore"></param>
        /// <returns></returns>
        GarnetStatus SortedSetIncrement(ArgSlice key, Double increment, ArgSlice member, out double newScore);

        /// <summary>
        /// ZREMRANGEBYRANK: Removes all elements in the sorted set stored at key with rank between start and stop.
        /// Both start and stop are 0 -based indexes with 0 being the element with the lowest score.
        /// ZREMRANGEBYSCORE: Removes all elements in the sorted set stored at key with a score between min and max (inclusive by default).
        /// </summary>
        /// <param name="key"></param>
        /// <param name="input"></param>
        /// <param name="output"></param>
        /// <returns></returns>
        GarnetStatus SortedSetRemoveRange(byte[] key, ArgSlice input, out ObjectOutputHeader output);

        /// <summary>
        /// Removes all elements in the range specified by min and max, having the same score.
        /// </summary>
        /// <param name="key"></param>
        /// <param name="min"></param>
        /// <param name="max"></param>
        /// <param name="countRemoved"></param>
        /// <returns></returns>
        GarnetStatus SortedSetRemoveRangeByLex(ArgSlice key, string min, string max, out int countRemoved);

        /// <summary>
        /// Removes all elements that have a score in the range specified by min and max.
        /// </summary>
        /// <param name="key"></param>
        /// <param name="min"></param>
        /// <param name="max"></param>
        /// <param name="countRemoved"></param>
        /// <returns></returns>
        GarnetStatus SortedSetRemoveRangeByScore(ArgSlice key, string min, string max, out int countRemoved);

        /// <summary>
        /// Removes all elements with the index in the range specified by start and stop.
        /// </summary>
        /// <param name="key"></param>
        /// <param name="start"></param>
        /// <param name="stop"></param>
        /// <param name="countRemoved"></param>
        /// <returns></returns>
        GarnetStatus SortedSetRemoveRangeByRank(ArgSlice key, int start, int stop, out int countRemoved);

        /// <summary>
        /// Adds geospatial items (longitude, latitude, name) to the specified key.
        /// </summary>
        /// <param name="key"></param>
        /// <param name="input"></param>
        /// <param name="output"></param>
        /// <returns></returns>
        GarnetStatus GeoAdd(byte[] key, ArgSlice input, out ObjectOutputHeader output);

        #endregion

        #region Set Methods

        /// <summary>
        ///  Adds the specified member to the set at key.
        ///  If key does not exist, a new set is created.
        /// </summary>
        /// <param name="key"></param>
        /// <param name="member"></param>
        /// <param name="saddCount"></param>
        /// <returns></returns>
        GarnetStatus SetAdd(ArgSlice key, ArgSlice member, out int saddCount);

        /// <summary>
        ///  Adds the specified members to the set at key.
        ///  Specified members that are already a member of this set are ignored.
        ///  If key does not exist, a new set is created.
        /// </summary>
        /// <param name="key"></param>
        /// <param name="members"></param>
        /// <param name="saddCount"></param>
        /// <returns></returns>
        GarnetStatus SetAdd(ArgSlice key, ArgSlice[] members, out int saddCount);

        /// <summary>
        ///  Adds the specified members to the set at key.
        ///  Specified members that are already a member of this set are ignored.
        ///  If key does not exist, a new set is created.
        /// </summary>
        /// <param name="key"></param>
        /// <param name="input"></param>
        /// <param name="output"></param>
        /// <returns></returns>
        GarnetStatus SetAdd(byte[] key, ArgSlice input, out ObjectOutputHeader output);

        /// <summary>
        /// Removes the specified member from the set.
        /// Specified members that are not a member of this set are ignored.
        /// If key does not exist, this command returns 0.
        /// </summary>
        /// <param name="key"></param>
        /// <param name="member"></param>
        /// <param name="sremCount"></param>
        /// <returns></returns>
        GarnetStatus SetRemove(ArgSlice key, ArgSlice member, out int sremCount);

        /// <summary>
        /// Removes the specified members from the set.
        /// Specified members that are not a member of this set are ignored.
        /// If key does not exist, this command returns 0.
        /// </summary>
        /// <param name="key"></param>
        /// <param name="members"></param>
        /// <param name="sremCount"></param>
        /// <returns></returns>
        GarnetStatus SetRemove(ArgSlice key, ArgSlice[] members, out int sremCount);

        /// <summary>
        /// Removes the specified members from the set.
        /// Specified members that are not a member of this set are ignored.
        /// If key does not exist, this command returns 0.
        /// </summary>
        /// <param name="key"></param>
        /// <param name="input"></param>
        /// <param name="output"></param>
        /// <returns></returns>
        GarnetStatus SetRemove(byte[] key, ArgSlice input, out ObjectOutputHeader output);

        /// <summary>
        /// Removes and returns one random member from the set at key.
        /// </summary>
        /// <param name="key"></param>
        /// <param name="member"></param>
        /// <returns></returns>
        GarnetStatus SetPop(ArgSlice key, out ArgSlice member);

        /// <summary>
        /// Removes and returns random members from the set at key.
        /// </summary>
        /// <param name="key"></param>
        /// <param name="count"></param>
        /// <param name="members"></param>
        /// <returns></returns>
        GarnetStatus SetPop(ArgSlice key, int count, out ArgSlice[] members);

        /// <summary>
        /// Removes and returns random members from the set at key.
        /// </summary>
        /// <param name="key"></param>
        /// <param name="input"></param>
        /// <param name="outputFooter"></param>
        /// <returns></returns>
        GarnetStatus SetPop(byte[] key, ArgSlice input, ref GarnetObjectStoreOutput outputFooter);

        /// <summary>
        /// When called with just the key argument, return a random element from the set value stored at key.
        /// If the provided count argument is positive, return an array of distinct elements. 
        /// The array's length is either count or the set's cardinality (SCARD), whichever is lower.
        /// If called with a negative count, the behavior changes and the command is allowed to return the same element multiple times. 
        /// In this case, the number of returned elements is the absolute value of the specified count.
        /// </summary>
        /// <param name="key"></param>
        /// <param name="input"></param>
        /// <param name="outputFooter"></param>
        /// <returns></returns>
        GarnetStatus SetRandomMember(byte[] key, ArgSlice input, ref GarnetObjectStoreOutput outputFooter);

        /// <summary>
        /// This command is equal to SDIFF, but instead of returning the resulting set, it is stored in destination.
        /// If destination already exists, it is overwritten.
        /// </summary>
        /// <param name="key">destination</param>
        /// <param name="keys"></param>
        /// <param name="count"></param>
        /// <returns></returns>
        public GarnetStatus SetDiffStore(byte[] key, ArgSlice[] keys, out int count);
        #endregion

        #region List Methods

        #region ListPush Methods

        /// <summary>
        /// ListLeftPush ArgSlice version with ObjectOutputHeader output
        /// </summary>
        /// <param name="key"></param>
        /// <param name="input"></param>
        /// <param name="output"></param>
        /// <returns></returns>
        GarnetStatus ListLeftPush(byte[] key, ArgSlice input, out ObjectOutputHeader output);

        /// <summary>
        /// ListLeftPush ArgSlice version, one element
        /// </summary>
        /// <param name="key"></param>
        /// <param name="element"></param>
        /// <param name="count"></param>
        /// <param name="whenExists">When true the operation is executed only if the key already exists</param>
        /// <returns></returns>
        GarnetStatus ListLeftPush(ArgSlice key, ArgSlice element, out int count, bool whenExists = false);

        /// <summary>
        /// ListLeftPush ArgSlice version for multiple values
        /// </summary>
        /// <param name="key"></param>
        /// <param name="elements"></param>
        /// <param name="count"></param>
        /// <param name="whenExists">When true the operation is executed only if the key already exists</param>
        /// <returns></returns>
        GarnetStatus ListLeftPush(ArgSlice key, ArgSlice[] elements, out int count, bool whenExists = false);

        /// <summary>
        /// ListRightPush ArgSlice version with ObjectOutputHeader output
        /// </summary>
        /// <param name="key"></param>
        /// <param name="input"></param>
        /// <param name="output"></param>
        /// <returns></returns>
        public GarnetStatus ListRightPush(byte[] key, ArgSlice input, out ObjectOutputHeader output);

        /// <summary>
        /// ListRightPush ArgSlice version, one element
        /// </summary>
        /// <param name="key"></param>
        /// <param name="element"></param>
        /// <param name="count"></param>
        /// <param name="whenExists">When true the operation is executed only if the key already exists</param>
        /// <returns></returns>
        GarnetStatus ListRightPush(ArgSlice key, ArgSlice element, out int count, bool whenExists = false);

        /// <summary>
        /// ListRightPush ArgSlice version for multiple values
        /// </summary>
        /// <param name="key"></param>
        /// <param name="elements"></param>
        /// <param name="count"></param>
        /// <param name="whenExists">When true the operation is executed only if the key already exists</param>
        /// <returns></returns>
        GarnetStatus ListRightPush(ArgSlice key, ArgSlice[] elements, out int count, bool whenExists = false);

        #endregion

        #region ListPop Methods

        /// <summary>
        /// ListLeftPop ArgSlice version, with GarnetObjectStoreOuput
        /// </summary>
        /// <param name="key"></param>
        /// <param name="input"></param>
        /// <param name="outputFooter"></param>
        /// <returns></returns>
        GarnetStatus ListLeftPop(byte[] key, ArgSlice input, ref GarnetObjectStoreOutput outputFooter);

        /// <summary>
        /// ListLeftPop ArgSlice version, one element
        /// </summary>
        /// <param name="key"></param>
        /// <param name="element"></param>
        /// <returns></returns>
        GarnetStatus ListLeftPop(ArgSlice key, out ArgSlice element);

        /// <summary>
        /// ListLeftPop ArgSlice version for multiple values
        /// </summary>
        /// <param name="key"></param>
        /// <param name="elements"></param>
        /// <param name="count"></param>
        /// <returns></returns>
        GarnetStatus ListLeftPop(ArgSlice key, int count, out ArgSlice[] elements);

        /// <summary>
        /// ListRightPop ArgSlice version, with GarnetObjectStoreOutput
        /// </summary>
        /// <param name="key"></param>
        /// <param name="input"></param>
        /// <param name="outputFooter"></param>
        /// <returns></returns>
        GarnetStatus ListRightPop(byte[] key, ArgSlice input, ref GarnetObjectStoreOutput outputFooter);

        /// <summary>
        /// ListRightPop ArgSlice version, one element
        /// </summary>
        /// <param name="key"></param>
        /// <param name="element"></param>
        /// <returns></returns>
        GarnetStatus ListRightPop(ArgSlice key, out ArgSlice element);

        /// <summary>
        /// ListRightPop ArgSlice version for multiple values
        /// </summary>
        /// <param name="key"></param>
        /// <param name="elements"></param>
        /// <param name="count"></param>
        /// <returns></returns>
        GarnetStatus ListRightPop(ArgSlice key, int count, out ArgSlice[] elements);
        #endregion

        /// <summary>
        /// Atomically removes the first/last element of the list stored at source
        /// and pushes it to the first/last element of the list stored at destination.
        /// </summary>
        /// <param name="sourceKey"></param>
        /// <param name="destinationKey"></param>
        /// <param name="sourceDirection"></param>
        /// <param name="destinationDirection"></param>
        /// <param name="element">The element being popped and pushed</param>
        /// <returns>true when success</returns>
        public bool ListMove(ArgSlice sourceKey, ArgSlice destinationKey, OperationDirection sourceDirection, OperationDirection destinationDirection, out byte[] element);

        /// <summary>
        /// Trim an existing list so it only contains the specified range of elements.
        /// </summary>
        /// <param name="key"></param>
        /// <param name="start"></param>
        /// <param name="stop"></param>
        /// <returns></returns>
        public bool ListTrim(ArgSlice key, int start, int stop);

        /// <summary>
        /// Trim an existing list so it only contains the specified range of elements.
        /// </summary>
        /// <param name="key"></param>
        /// <param name="input"></param>
        /// <returns></returns>
        GarnetStatus ListTrim(byte[] key, ArgSlice input);

        /// <summary>
        /// Inserts a new element in the list stored at key either before or after a value pivot
        /// </summary>
        /// <param name="key"></param>
        /// <param name="input"></param>
        /// <param name="output"></param>
        /// <returns></returns>
        GarnetStatus ListInsert(byte[] key, ArgSlice input, out ObjectOutputHeader output);

        /// <summary>
        /// Removes the first count occurrences of elements equal to element from the list.
        /// </summary>
        /// <param name="key"></param>
        /// <param name="input"></param>
        /// <param name="output"></param>
        /// <returns></returns>
        GarnetStatus ListRemove(byte[] key, ArgSlice input, out ObjectOutputHeader output);

        #endregion

        #region Hash Methods

        /// <summary>
        /// Sets the specified field to their respective value in the hash stored at key.
        /// </summary>
        /// <param name="key"></param>
        /// <param name="field"></param>
        /// <param name="value"></param>
        /// <param name="count"></param>
        /// <returns></returns>
        GarnetStatus HashSet(ArgSlice key, ArgSlice field, ArgSlice value, out int count);

        /// <summary>
        /// Sets the specified fields to their respective values in the hash stored at key.
        /// </summary>
        /// <param name="key"></param>
        /// <param name="elements"></param>
        /// <param name="count"></param>
        /// <returns></returns>
        GarnetStatus HashSet(ArgSlice key, (ArgSlice field, ArgSlice value)[] elements, out int count);

        /// <summary>
        /// Sets or updates the values of the specified fields that exist in the hash.
        /// if the Hash doesn't exist, a new a new hash is created.
        /// HashSet with nx parameter
        /// HashSet key field value
        /// HashSet key field value [field value...]
        /// </summary>
        /// <param name="key"></param>
        /// <param name="input"></param>
        /// <param name="output"></param>
        /// <returns></returns>
        GarnetStatus HashSet(byte[] key, ArgSlice input, out ObjectOutputHeader output);

        /// <summary>
        /// Set only if field does not yet exist. If key does not exist, a new key holding a hash is created.
        /// If field already exists, no action is performed.
        /// HashSet only when field does not exist
        /// </summary>
        /// <param name="key"></param>
        /// <param name="field"></param>
        /// <param name="value"></param>
        /// <param name="count"></param>
        /// <returns></returns>
        GarnetStatus HashSetWhenNotExists(ArgSlice key, ArgSlice field, ArgSlice value, out int count);

        /// <summary>
        /// Removes the specified field from the hash stored at key.
        /// </summary>
        /// <param name="key"></param>
        /// <param name="field"></param>
        /// <param name="count">Number of fields removed</param>
        /// <returns></returns>
        GarnetStatus HashDelete(ArgSlice key, ArgSlice field, out int count);

        /// <summary>
        /// Removes the specified fields from the hash stored at key.
        /// </summary>
        /// <param name="key"></param>
        /// <param name="fields"></param>
        /// <param name="count">Number of fields removed</param>
        /// <returns></returns>
        GarnetStatus HashDelete(ArgSlice key, ArgSlice[] fields, out int count);

        /// <summary>
        /// Removes the specified fields from the hash stored at key.
        /// </summary>
        /// <param name="key"></param>
        /// <param name="input"></param>
        /// <param name="output"></param>
        /// <returns></returns>
        GarnetStatus HashDelete(byte[] key, ArgSlice input, out ObjectOutputHeader output);

        /// <summary>
        /// Increments the number stored at field in the hash key by increment parameter.
        /// </summary>
        /// <param name="key"></param>
        /// <param name="input"></param>
        /// <param name="output"></param>
        /// <returns></returns>
        GarnetStatus HashIncrement(byte[] key, ArgSlice input, out ObjectOutputHeader output);

        /// <summary>
        /// Increments the number stored at field representing a floating point value
        /// in the hash key by increment parameter.
        /// </summary>
        /// <param name="key"></param>
        /// <param name="input"></param>
        /// <param name="outputFooter"></param>
        /// <returns></returns>
        GarnetStatus HashIncrement(byte[] key, ArgSlice input, ref GarnetObjectStoreOutput outputFooter);

        #endregion

        #region BitMaps Methods

        /// <summary>
        ///
        /// </summary>
        /// <param name="key"></param>
        /// <param name="offset"></param>
        /// <param name="bit"></param>
        /// <param name="previous"></param>
        /// <returns></returns>
        GarnetStatus StringSetBit(ArgSlice key, ArgSlice offset, bool bit, out bool previous);

        /// <summary>
        /// Sets or clears the bit at offset in the given key.
        /// The bit is either set or cleared depending on value, which can be either 0 or 1.
        /// When key does not exist, a new key is created.The key is grown to make sure it can hold a bit at offset.
        /// </summary>
        /// <param name="key"></param>
        /// <param name="input"></param>
        /// <param name="output"></param>
        /// <returns></returns>
        GarnetStatus StringSetBit(ref SpanByte key, ref SpanByte input, ref SpanByteAndMemory output);

        /// <summary>
        /// Performs a bitwise operations on multiple keys
        /// </summary>
        /// <param name="keys"></param>
        /// <param name="bitop"></param>
        /// <param name="result"></param>
        /// <returns></returns>
        GarnetStatus StringBitOperation(ArgSlice[] keys, BitmapOperation bitop, out long result);

        /// <summary>
        /// Perform a bitwise operation between multiple keys
        /// and store the result in the destination key.
        /// </summary>
        /// <param name="bitop"></param>
        /// <param name="destinationKey"></param>
        /// <param name="keys"></param>
        /// <param name="result"></param>
        /// <returns></returns>
        GarnetStatus StringBitOperation(BitmapOperation bitop, ArgSlice destinationKey, ArgSlice[] keys, out long result);

        /// <summary>
        /// Performs arbitrary bitfield integer operations on strings.
        /// </summary>
        /// <param name="key"></param>
        /// <param name="input"></param>
        /// <param name="output"></param>
        /// <param name="secondaryCommand"></param>
        /// <returns></returns>
        GarnetStatus StringBitField(ref SpanByte key, ref SpanByte input, byte secondaryCommand, ref SpanByteAndMemory output);

        /// <summary>
        /// Performs arbitrary bitfield integer operations on strings.
        /// </summary>
        GarnetStatus StringBitField(ArgSlice key, List<BitFieldCmdArgs> commandArguments, out List<long?> result);
        #endregion

        #region HyperLogLog Methods

        /// <summary>
        /// Adds all the element arguments to the HyperLogLog data structure stored at the variable name specified as key.
        /// </summary>
        /// <param name="key"></param>
        /// <param name="input"></param>
        /// <param name="output"></param>
        /// <returns></returns>
        GarnetStatus HyperLogLogAdd(ref SpanByte key, ref SpanByte input, ref SpanByteAndMemory output);

        /// <summary>
        /// Adds all the element arguments to the HyperLogLog data structure stored at the variable name specified as key.
        /// </summary>
        /// <param name="keys"></param>
        /// <param name="elements"></param>
        /// <param name="updated">true if at least 1 HyperLogLog internal register was altered</param>
        /// <returns></returns>
        GarnetStatus HyperLogLogAdd(ArgSlice keys, string[] elements, out bool updated);

        /// <summary>
        /// Merge multiple HyperLogLog values into a unique value that will approximate the cardinality
        /// of the union of the observed Sets of the source HyperLogLog structures.
        /// </summary>
        /// <param name="keys"></param>
        /// <param name="error"></param>
        /// <returns></returns>
        GarnetStatus HyperLogLogMerge(ArgSlice[] keys, out bool error);

        #endregion
    }

    /// <summary>
    /// Interface for Garnet API
    /// </summary>
    public interface IGarnetReadApi
    {
        #region GET
        /// <summary>
        /// GET
        /// </summary>
        GarnetStatus GET(ref SpanByte key, ref SpanByte input, ref SpanByteAndMemory output);

        /// <summary>
        /// GET
        /// </summary>
        /// <param name="key"></param>
        /// <param name="value"></param>
        /// <returns></returns>
        GarnetStatus GETForMemoryResult(ArgSlice key, out MemoryResult<byte> value);

        /// <summary>
        /// GET
        /// </summary>
        /// <param name="key"></param>
        /// <param name="value"></param>
        /// <returns></returns>
        GarnetStatus GET(ArgSlice key, out ArgSlice value);

        /// <summary>
        /// GET
        /// </summary>
        /// <param name="key"></param>
        /// <param name="value"></param>
        /// <returns></returns>
        GarnetStatus GET(byte[] key, out GarnetObjectStoreOutput value);
        #endregion

        #region GETRANGE
        /// <summary>
        /// GETRANGE
        /// </summary>
        /// <param name="key"></param>
        /// <param name="sliceStart"></param>
        /// <param name="sliceLength"></param>
        /// <param name="output"></param>
        /// <returns></returns>
        GarnetStatus GETRANGE(ref SpanByte key, int sliceStart, int sliceLength, ref SpanByteAndMemory output);
        #endregion

        #region TTL

        /// <summary>
        /// Returns the remaining time to live in seconds of a key that has a timeout.
        /// </summary>
        /// <param name="key">The key to return the remaining time to live in the store</param>
        /// <param name="storeType">The store type to operate on.</param>
        /// <param name="output">The span to allocate the output of the operation.</param>
        /// <returns></returns>
        GarnetStatus TTL(ref SpanByte key, StoreType storeType, ref SpanByteAndMemory output);

        /// <summary>
        /// Returns the remaining time to live in milliseconds of a key that has a timeout.
        /// </summary>
        /// <param name="key">The key to return the remaining time to live in the store.</param>
        /// <param name="storeType">The store type to operate on.</param>
        /// <param name="output">The span to allocate the output of the operation.</param>
        /// <returns></returns>
        GarnetStatus PTTL(ref SpanByte key, StoreType storeType, ref SpanByteAndMemory output);

        #endregion

        #region SortedSet Methods

        /// <summary>
        /// Returns the sorted set cardinality (number of elements) of the sorted set
        /// </summary>
        /// <param name="key">Key</param>
        /// <param name="zcardCount"></param>
        /// <returns></returns>
        GarnetStatus SortedSetLength(ArgSlice key, out int zcardCount);

        /// <summary>
        /// Returns the sorted set cardinality (number of elements) of the sorted set
        /// </summary>
        /// <param name="key"></param>
        /// <param name="input"></param>
        /// <param name="output"></param>
        /// <returns></returns>
        GarnetStatus SortedSetLength(byte[] key, ArgSlice input, out ObjectOutputHeader output);

        /// <summary>
        /// Returns the specified range of elements in the sorted set stored at key.
        /// Both start and stop are zero-based indexes, where 0 is the first element, 1 is the next element and so on.
        /// There can also be negative numbers indicating offsets from the end of the sorted set, with -1 being the last element of the sorted set, -2 the penultimate element and so on.
        /// </summary>
        /// <param name="key"></param>
        /// <param name="input"></param>
        /// <param name="outputFooter"></param>
        /// <returns></returns>
        GarnetStatus SortedSetRange(byte[] key, ArgSlice input, ref GarnetObjectStoreOutput outputFooter);

        /// <summary>
        /// Returns the score of member in the sorted set at key.
        /// If member does not exist in the sorted set, or key does not exist, nil is returned.
        /// </summary>
        /// <param name="key"></param>
        /// <param name="input"></param>
        /// <param name="outputFooter"></param>
        /// <returns></returns>
        GarnetStatus SortedSetScore(byte[] key, ArgSlice input, ref GarnetObjectStoreOutput outputFooter);

        /// <summary>
        /// Returns the scores associated with the specified members in the sorted set stored at key.
        /// For every member that does not exist in the sorted set, a nil value is returned.
        /// </summary>
        /// <param name="key"></param>
        /// <param name="input"></param>
        /// <param name="outputFooter"></param>
        /// <returns></returns>
        GarnetStatus SortedSetScores(byte[] key, ArgSlice input, ref GarnetObjectStoreOutput outputFooter);

        /// <summary>
        /// Returns the number of elements in the sorted set at key with a score between min and max.
        /// </summary>
        /// <param name="key"></param>
        /// <param name="input"></param>
        /// <param name="output"></param>
        /// <returns></returns>
        GarnetStatus SortedSetCount(byte[] key, ArgSlice input, out ObjectOutputHeader output);

        /// <summary>
        /// Returns the number of elements in the sorted set with a value between min and max.
        /// When all the elements in a sorted set have the same score,
        /// this command forces lexicographical ordering.
        /// </summary>
        /// <param name="key"></param>
        /// <param name="input"></param>
        /// <param name="output"></param>
        /// <returns></returns>
        GarnetStatus SortedSetLengthByValue(byte[] key, ArgSlice input, out ObjectOutputHeader output);

        /// <summary>
        /// ZRANK: Returns the rank of member in the sorted set, the scores in the sorted set are ordered from low to high
        /// ZREVRANK: Returns the rank of member in the sorted set, with the scores ordered from high to low
        /// </summary>
        /// <param name="key"></param>
        /// <param name="input"></param>
        /// <param name="output"></param>
        /// <returns></returns>
        GarnetStatus SortedSetRank(byte[] key, ArgSlice input, out ObjectOutputHeader output);

        /// <summary>
        /// Returns a random element from the sorted set key.
        /// </summary>
        /// <param name="key"></param>
        /// <param name="input"></param>
        /// <param name="outputFooter"></param>
        /// <returns></returns>
        GarnetStatus SortedSetRandomMember(byte[] key, ArgSlice input, ref GarnetObjectStoreOutput outputFooter);

        /// <summary>
        /// Returns the specified range of elements in the sorted set stored at key, using byscore, bylex and rev modifiers.
        /// Min and max are range boundaries, where 0 is the first element, 1 is the next element and so on.
        /// There can also be negative numbers indicating offsets from the end of the sorted set, with -1 being the last element of the sorted set, -2 the penultimate element and so on.
        /// </summary>
        /// <param name="key"></param>
        /// <param name="min"></param>
        /// <param name="max"></param>
        /// <param name="sortedSetOrderOperation"></param>
        /// <param name="elements"></param>
        /// <param name="error"></param>
        /// <param name="withScores"></param>
        /// <param name="reverse"></param>
        /// <param name="limit"></param>
        /// <returns></returns>
        GarnetStatus SortedSetRange(ArgSlice key, ArgSlice min, ArgSlice max, SortedSetOrderOperation sortedSetOrderOperation, out ArgSlice[] elements, out string error, bool withScores = false, bool reverse = false, (string, int) limit = default);

        /// <summary>
        /// Computes the difference between the first and all successive sorted sets and returns resulting pairs.
        /// </summary>
        /// <param name="keys"></param>
        /// <param name="pairs"></param>
        /// <returns></returns>
        GarnetStatus SortedSetDifference(ArgSlice[] keys, out Dictionary<byte[], double> pairs);

        /// <summary>
        /// Iterates members of SortedSet key and their associated scores using a cursor,
        /// a match pattern and count parameters
        /// </summary>
        /// <param name="key">The key of the sorted set</param>
        /// <param name="cursor">The value of the cursor</param>
        /// <param name="match">The pattern to match the members</param>
        /// <param name="count">Limit number for the response</param>
        /// <param name="items">The list of items for the response</param>
        /// <returns></returns>
        GarnetStatus SortedSetScan(ArgSlice key, long cursor, string match, int count, out ArgSlice[] items);

        #endregion

        #region Geospatial Methods

        /// <summary>
        /// GEOHASH: Returns valid Geohash strings representing the position of one or more elements in a geospatial data of the sorted set.
        /// GEODIST: Returns the distance between two members in the geospatial index represented by the sorted set.
        /// GEOPOS: Returns the positions (longitude,latitude) of all the specified members in the sorted set.
        /// GEOSEARCH: Returns the members of a sorted set populated with geospatial data, which are within the borders of the area specified by a given shape.
        /// </summary>
        /// <param name="key"></param>
        /// <param name="input"></param>
        /// <param name="outputFooter"></param>
        /// <returns></returns>
        GarnetStatus GeoCommands(byte[] key, ArgSlice input, ref GarnetObjectStoreOutput outputFooter);

        #endregion

        #region List Methods

        /// <summary>
        /// Gets length of the list
        /// </summary>
        /// <param name="key"></param>
        /// <param name="count"></param>
        /// <returns></returns>
        GarnetStatus ListLength(ArgSlice key, out int count);

        /// <summary>
        /// Gets length of the list, RESP version
        /// </summary>
        /// <param name="key"></param>
        /// <param name="input"></param>
        /// <param name="output"></param>
        /// <returns></returns>
        GarnetStatus ListLength(byte[] key, ArgSlice input, out ObjectOutputHeader output);

        /// <summary>
        /// Gets the specified elements of the list stored at key.
        /// </summary>
        /// <param name="key"></param>
        /// <param name="input"></param>
        /// <param name="outputFooter"></param>
        /// <returns></returns>
        GarnetStatus ListRange(byte[] key, ArgSlice input, ref GarnetObjectStoreOutput outputFooter);

        /// <summary>
        /// Returns the element at index.
        /// </summary>
        /// <param name="key"></param>
        /// <param name="input"></param>
        /// <param name="outputFooter"></param>
        /// <returns></returns>
        GarnetStatus ListIndex(byte[] key, ArgSlice input, ref GarnetObjectStoreOutput outputFooter);

        #endregion

        #region Set Methods

        /// <summary>
        /// SCARD key
        /// </summary>
        /// <param name="key">Key</param>
        /// <param name="count"></param>
        /// <returns></returns>
        GarnetStatus SetLength(ArgSlice key, out int count);

        /// <summary>
        /// Returns the number of elements of the set.
        /// </summary>
        /// <param name="key"></param>
        /// <param name="input"></param>
        /// <param name="output"></param>
        /// <returns></returns>
        GarnetStatus SetLength(byte[] key, ArgSlice input, out ObjectOutputHeader output);

        /// <summary>
        /// SMEMBERS key
        /// </summary>
        /// <param name="key"></param>
        /// <param name="members"></param>
        /// <returns></returns>
        GarnetStatus SetMembers(ArgSlice key, out ArgSlice[] members);

        /// <summary>
        /// Returns all members of the set at key.
        /// </summary>
        /// <param name="key"></param>
        /// <param name="input"></param>
        /// <param name="outputFooter"></param>
        /// <returns></returns>
        GarnetStatus SetMembers(byte[] key, ArgSlice input, ref GarnetObjectStoreOutput outputFooter);

        /// <summary>
        /// Returns if member is a member of the set stored at key.
        /// </summary>
        /// <param name="key"></param>
        /// <param name="input"></param>
        /// <param name="outputFooter"></param>
        /// <returns></returns>
        GarnetStatus SetIsMember(byte[] key, ArgSlice input, ref GarnetObjectStoreOutput outputFooter);

        /// <summary>
        /// Iterates over the members of the Set with the given key using a cursor,
        /// a match pattern and count parameters.
        /// </summary>
        /// <param name="key"></param>
        /// <param name="cursor"></param>
        /// <param name="match"></param>
        /// <param name="count"></param>
        /// <param name="items"></param>
        /// <returns></returns>
        GarnetStatus SetScan(ArgSlice key, long cursor, string match, int count, out ArgSlice[] items);

        /// <summary>
<<<<<<< HEAD
        /// Returns the members of the set resulting from the difference between the first set and all the successive sets.
        /// </summary>
        /// <param name="keys"></param>
        /// <param name="members"></param>
        /// <returns></returns>
        GarnetStatus SetDiff(ArgSlice[] keys, out HashSet<byte[]> members);
=======
        /// Returns the members of the set resulting from the union of all the given sets.
        /// Keys that do not exist are considered to be empty sets.
        /// </summary>
        /// <param name="keys"></param>
        /// <param name="output"></param>
        /// <returns></returns>
        GarnetStatus SetUnion(ArgSlice[] keys, out HashSet<byte[]> output);

>>>>>>> 20c29607
        #endregion

        #region Hash Methods

        /// <summary>
        /// Returns the value associated to the field in the hash stored at key.
        /// </summary>
        /// <param name="key"></param>
        /// <param name="field"></param>
        /// <param name="value"></param>
        /// <returns></returns>
        GarnetStatus HashGet(ArgSlice key, ArgSlice field, out ArgSlice value);

        /// <summary>
        /// Returns the values associated with the fields in the hash stored at key.
        /// </summary>
        /// <param name="key"></param>
        /// <param name="fields"></param>
        /// <param name="values"></param>
        /// <returns></returns>
        GarnetStatus HashGet(ArgSlice key, ArgSlice[] fields, out ArgSlice[] values);

        /// <summary>
        /// HashGet: Returns the value associated with field in the hash stored at key.
        /// HashGetAll: Returns all fields and values of the hash stored at key.
        /// HashGetMultiple: Returns the values associated with the specified fields in the hash stored at key.
        /// HashRandomField: Returns a random field from the hash value stored at key.
        /// </summary>
        /// <param name="key"></param>
        /// <param name="input">The metadata input for the operation</param>
        /// <param name="outputFooter"></param>
        /// <returns></returns>
        GarnetStatus HashGet(byte[] key, ArgSlice input, ref GarnetObjectStoreOutput outputFooter);

        /// <summary>
        /// Returns ALL the values in the hash stored at key.
        /// </summary>
        /// <param name="key"></param>
        /// <param name="values"></param>
        /// <returns></returns>
        GarnetStatus HashGetAll(ArgSlice key, out ArgSlice[] values);

        /// <summary>
        /// Returns the number of fields contained in the hash Key
        /// </summary>
        /// <param name="key"></param>
        /// <param name="count"></param>
        /// <returns></returns>
        GarnetStatus HashLength(ArgSlice key, out int count);

        /// <summary>
        ///Returns the string length of the value associated with field in the hash stored at key. If the key or the field do not exist, 0 is returned.
        /// </summary>
        /// <param name="key"></param>
        /// <param name="input"></param>
        /// <param name="output"></param>
        /// <returns></returns>
        GarnetStatus HashStrLength(byte[] key, ArgSlice input, out ObjectOutputHeader output);

        /// <summary>
        /// Returns the number of fields contained in the hash Key.
        /// </summary>
        /// <param name="key"></param>
        /// <param name="input"></param>
        /// <param name="output"></param>
        /// <returns></returns>
        GarnetStatus HashLength(byte[] key, ArgSlice input, out ObjectOutputHeader output);

        /// <summary>
        /// Returns if field is an existing field in the hash stored at key.
        /// </summary>
        /// <param name="key"></param>
        /// <param name="field"></param>
        /// <param name="exists"></param>
        /// <returns></returns>
        GarnetStatus HashExists(ArgSlice key, ArgSlice field, out bool exists);

        /// <summary>
        /// Returns if field is an existing field in the hash stored at key.
        /// </summary>
        /// <param name="key"></param>
        /// <param name="input"></param>
        /// <param name="output"></param>
        /// <returns></returns>
        GarnetStatus HashExists(byte[] key, ArgSlice input, out ObjectOutputHeader output);

        /// <summary>
        /// Returns count random fields from the hash value.
        /// </summary>
        /// <param name="key"></param>
        /// <param name="count"></param>
        /// <param name="withValues"></param>
        /// <param name="fields"></param>
        /// <returns></returns>
        GarnetStatus HashRandomField(ArgSlice key, int count, bool withValues, out ArgSlice[] fields);

        /// <summary>
        /// Returns a random field from the hash value stored at key.
        /// </summary>
        /// <param name="key"></param>
        /// <param name="field"></param>
        /// <returns></returns>
        GarnetStatus HashRandomField(ArgSlice key, out ArgSlice field);

        /// <summary>
        /// Returns a random field(s) from the hash value stored at key.
        /// </summary>
        /// <param name="key"></param>
        /// <param name="input"></param>
        /// <param name="outputFooter"></param>
        /// <returns></returns>
        GarnetStatus HashRandomField(byte[] key, ArgSlice input, ref GarnetObjectStoreOutput outputFooter);

        /// <summary>
        /// Returns all field names in the hash key.
        /// </summary>
        /// <param name="key"></param>
        /// <param name="input"></param>
        /// <param name="outputFooter"></param>
        /// <returns></returns>
        GarnetStatus HashKeys(byte[] key, ArgSlice input, ref GarnetObjectStoreOutput outputFooter);

        /// <summary>
        /// Returns all values in the hash key.
        /// </summary>
        /// <param name="key"></param>
        /// <param name="input"></param>
        /// <param name="outputFooter"></param>
        /// <returns></returns>
        GarnetStatus HashVals(byte[] key, ArgSlice input, ref GarnetObjectStoreOutput outputFooter);

        /// <summary>
        /// Iterates fields of Hash key and their associated values using a cursor,
        /// a match pattern and count parameters
        /// </summary>
        /// <param name="key"></param>
        /// <param name="cursor"></param>
        /// <param name="match"></param>
        /// <param name="count"></param>
        /// <param name="items"></param>
        /// <returns></returns>
        GarnetStatus HashScan(ArgSlice key, long cursor, string match, long count, out ArgSlice[] items);

        #endregion

        #region Bitmaps Methods

        /// <summary>
        /// Returns the bit value at offset in the key stored.
        /// </summary>
        /// <param name="key"></param>
        /// <param name="input"></param>
        /// <param name="output"></param>
        /// <returns></returns>
        GarnetStatus StringGetBit(ref SpanByte key, ref SpanByte input, ref SpanByteAndMemory output);

        /// <summary>
        /// Returns the bit value at offset in the key stored.
        /// </summary>
        /// <param name="key"></param>
        /// <param name="offset"></param>
        /// <param name="bValue"></param>
        /// <returns></returns>
        GarnetStatus StringGetBit(ArgSlice key, ArgSlice offset, out bool bValue);

        /// <summary>
        /// Count the number of set bits in a string.
        /// It can be specified an interval for counting, passing the start and end arguments.
        /// </summary>
        /// <param name="key"></param>
        /// <param name="input"></param>
        /// <param name="output"></param>
        /// <returns></returns>
        GarnetStatus StringBitCount(ref SpanByte key, ref SpanByte input, ref SpanByteAndMemory output);

        /// <summary>
        /// Count the number of set bits in a string.
        /// It can be specified an interval for counting, passing the start and end arguments.
        /// </summary>
        /// <param name="key"></param>
        /// <param name="start"></param>
        /// <param name="end"></param>
        /// <param name="result"></param>
        /// <param name="useBitInterval"></param>
        /// <returns></returns>
        GarnetStatus StringBitCount(ArgSlice key, long start, long end, out long result, bool useBitInterval = false);

        /// <summary>
        /// Returns the position of the first bit set to 1 or 0 in a key.
        /// </summary>
        /// <param name="key"></param>
        /// <param name="input"></param>
        /// <param name="output"></param>
        /// <returns></returns>
        GarnetStatus StringBitPosition(ref SpanByte key, ref SpanByte input, ref SpanByteAndMemory output);

        /// <summary>
        /// Read-only variant of the StringBitField method.
        /// </summary>
        /// <param name="key"></param>
        /// <param name="input"></param>
        /// <param name="secondaryCommand"></param>
        /// <param name="output"></param>
        /// <returns></returns>
        GarnetStatus StringBitFieldReadOnly(ref SpanByte key, ref SpanByte input, byte secondaryCommand, ref SpanByteAndMemory output);

        #endregion

        #region HLL Methods
        /// <summary>
        /// Returns the approximated cardinality computed by the HyperLogLog data structure stored at the specified key,
        /// or 0 if the key does not exist.
        /// </summary>
        /// <param name="keys"></param>
        /// <param name="input"></param>
        /// <param name="count"></param>
        /// <param name="error"></param>
        /// <returns></returns>
        GarnetStatus HyperLogLogLength(ArgSlice[] keys, ref SpanByte input, out long count, out bool error);

        /// <summary>
        ///
        /// </summary>
        /// <param name="keys"></param>
        /// <param name="count"></param>
        /// <returns></returns>
        GarnetStatus HyperLogLogLength(ArgSlice[] keys, out long count);
        #endregion

        #region Server Methods

        /// <summary>
        /// Gets the keys store in the DB matching the given pattern
        /// </summary>
        /// <param name="pattern">Expression to match the keys name</param>
        /// <returns></returns>
        List<byte[]> GetDbKeys(ArgSlice pattern);

        /// <summary>
        /// Gets the number of existing keys in both stores
        /// </summary>
        /// <returns></returns>
        int GetDbSize();

        /// <summary>
        /// Iterates the set of keys in the main store.
        /// </summary>
        /// <param name="patternB">The pattern to apply for filtering</param>
        /// <param name="allKeys">When true the filter is ommited</param>
        /// <param name="cursor">The value of the cursor in the command request</param>
        /// <param name="storeCursor">Value of the cursor returned</param>
        /// <param name="Keys">The list of keys from the stores</param>
        /// <param name="count">The size of the batch of keys</param>
        /// <param name="type">Type of key to filter out</param>
        /// <returns></returns>
        public bool DbScan(ArgSlice patternB, bool allKeys, long cursor, out long storeCursor, out List<byte[]> Keys, long count = 10, Span<byte> type = default);

        /// <summary>
        /// Iterate the contents of the main store
        /// </summary>
        /// <typeparam name="TScanFunctions"></typeparam>
        /// <param name="scanFunctions"></param>
        /// <param name="untilAddress"></param>
        /// <returns></returns>
        public bool IterateMainStore<TScanFunctions>(ref TScanFunctions scanFunctions, long untilAddress = -1)
            where TScanFunctions : IScanIteratorFunctions<SpanByte, SpanByte>;

        /// <summary>
        /// Iterate the contents of the main store (pull based)
        /// </summary>
        /// <returns></returns>
        public ITsavoriteScanIterator<SpanByte, SpanByte> IterateMainStore();

        /// <summary>
        /// Iterate the contents of the object store
        /// </summary>
        /// <typeparam name="TScanFunctions"></typeparam>
        /// <param name="scanFunctions"></param>
        /// <param name="untilAddress"></param>
        /// <returns></returns>
        public bool IterateObjectStore<TScanFunctions>(ref TScanFunctions scanFunctions, long untilAddress = -1)
            where TScanFunctions : IScanIteratorFunctions<byte[], IGarnetObject>;

        /// <summary>
        /// Iterate the contents of the object store (pull based)
        /// </summary>
        /// <returns></returns>
        public ITsavoriteScanIterator<byte[], IGarnetObject> IterateObjectStore();

        #endregion

        #region Common Methods

        /// <summary>
        /// Iterates over the items of a collection object using a cursor,
        /// a match pattern and count parameters
        /// </summary>
        /// <param name="key">The key of the sorted set</param>
        /// <param name="input"></param>
        /// <param name="outputFooter"></param>
        GarnetStatus ObjectScan(byte[] key, ArgSlice input, ref GarnetObjectStoreOutput outputFooter);

        #endregion

    }

    /// <summary>
    /// Garnet Watch API
    /// </summary>
    public interface IGarnetWatchApi
    {
        /// <summary>
        /// WATCH
        /// </summary>
        /// <param name="key"></param>
        /// <param name="type"></param>
        void WATCH(ArgSlice key, StoreType type);

        /// <summary>
        /// WATCH
        /// </summary>
        /// <param name="key"></param>
        /// <param name="type"></param>
        void WATCH(byte[] key, StoreType type);
    }
}<|MERGE_RESOLUTION|>--- conflicted
+++ resolved
@@ -1209,23 +1209,21 @@
         GarnetStatus SetScan(ArgSlice key, long cursor, string match, int count, out ArgSlice[] items);
 
         /// <summary>
-<<<<<<< HEAD
+        /// Returns the members of the set resulting from the union of all the given sets.
+        /// Keys that do not exist are considered to be empty sets.
+        /// </summary>
+        /// <param name="keys"></param>
+        /// <param name="output"></param>
+        /// <returns></returns>
+        GarnetStatus SetUnion(ArgSlice[] keys, out HashSet<byte[]> output);
+
+        /// <summary>
         /// Returns the members of the set resulting from the difference between the first set and all the successive sets.
         /// </summary>
         /// <param name="keys"></param>
         /// <param name="members"></param>
         /// <returns></returns>
         GarnetStatus SetDiff(ArgSlice[] keys, out HashSet<byte[]> members);
-=======
-        /// Returns the members of the set resulting from the union of all the given sets.
-        /// Keys that do not exist are considered to be empty sets.
-        /// </summary>
-        /// <param name="keys"></param>
-        /// <param name="output"></param>
-        /// <returns></returns>
-        GarnetStatus SetUnion(ArgSlice[] keys, out HashSet<byte[]> output);
-
->>>>>>> 20c29607
         #endregion
 
         #region Hash Methods
