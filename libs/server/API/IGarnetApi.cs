--- conflicted
+++ resolved
@@ -522,7 +522,6 @@
         GarnetStatus SetPop(byte[] key, ArgSlice input, ref GarnetObjectStoreOutput outputFooter);
 
         /// <summary>
-<<<<<<< HEAD
         /// Moves a member from a source set to a destination set.
         /// If the move was performed, this command returns 1.
         /// If the member was not found in the source set, or if no operation was performed, this command returns 0.
@@ -533,7 +532,7 @@
         /// <param name="smoveResult"></param>
         /// <returns></returns>
         GarnetStatus SetMove(ArgSlice sourceKey, ArgSlice destinationKey, ArgSlice member, out int smoveResult);
-=======
+
         /// When called with just the key argument, return a random element from the set value stored at key.
         /// If the provided count argument is positive, return an array of distinct elements. 
         /// The array's length is either count or the set's cardinality (SCARD), whichever is lower.
@@ -545,7 +544,6 @@
         /// <param name="outputFooter"></param>
         /// <returns></returns>
         GarnetStatus SetRandomMember(byte[] key, ArgSlice input, ref GarnetObjectStoreOutput outputFooter);
->>>>>>> 86a924c3
 
         #endregion
 
