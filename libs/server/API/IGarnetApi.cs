﻿// Copyright (c) Microsoft Corporation.
// Licensed under the MIT license.

using System;
using System.Collections.Generic;
using Garnet.common;
using Tsavorite.core;

namespace Garnet.server
{
    /// <summary>
    /// Interface for Garnet API
    /// </summary>
    public interface IGarnetApi : IGarnetReadApi, IGarnetAdvancedApi
    {
        #region GETEX

        /// <summary>
        /// GETEX
        /// </summary>
        GarnetStatus GETEX(ref SpanByte key, ref RawStringInput input, ref SpanByteAndMemory output);

        #endregion

        #region SET
        /// <summary>
        /// SET
        /// </summary>
        GarnetStatus SET(ref SpanByte key, ref SpanByte value);

        /// <summary>
        /// SET
        /// </summary>
        GarnetStatus SET(ref SpanByte key, ref RawStringInput input, ref SpanByte value);

        /// <summary>
        /// SET Conditional
        /// </summary>
        GarnetStatus SET_Conditional(ref SpanByte key, ref RawStringInput input);

        /// <summary>
        /// SET Conditional
        /// </summary>
        GarnetStatus SET_Conditional(ref SpanByte key, ref RawStringInput input, ref SpanByteAndMemory output);

        /// <summary>
        /// SET
        /// </summary>
        /// <param name="key"></param>
        /// <param name="value"></param>
        /// <returns></returns>
        GarnetStatus SET(ArgSlice key, Memory<byte> value);

        /// <summary>
        /// SET
        /// </summary>
        /// <param name="key"></param>
        /// <param name="value"></param>
        /// <returns></returns>
        GarnetStatus SET(ArgSlice key, ArgSlice value);

        /// <summary>
        /// SET
        /// </summary>
        /// <param name="key"></param>
        /// <param name="value"></param>
        /// <returns></returns>
        GarnetStatus SET(byte[] key, IGarnetObject value);
        #endregion

        #region SETEX
        /// <summary>
        /// SETEX
        /// </summary>
        /// <param name="key">Key</param>
        /// <param name="value">Value</param>
        /// <param name="expiryMs">Expiry in milliseconds, formatted as ASCII digits</param>
        /// <returns></returns>
        GarnetStatus SETEX(ArgSlice key, ArgSlice value, ArgSlice expiryMs);

        /// <summary>
        /// SETEX
        /// </summary>
        /// <param name="key">Key</param>
        /// <param name="value">Value</param>
        /// <param name="expiry">Expiry</param>
        GarnetStatus SETEX(ArgSlice key, ArgSlice value, TimeSpan expiry);

        #endregion

        #region SETRANGE

        /// <summary>
        /// SETRANGE
        /// </summary>
        /// <param name="key">Key</param>
        /// <param name="input"></param>
        /// <param name="output">The output of the operation</param>
        /// <returns></returns>
        GarnetStatus SETRANGE(ArgSlice key, ref RawStringInput input, ref ArgSlice output);


        #endregion

        #region APPEND

        /// <summary>
        /// APPEND command
        /// </summary>
        /// <param name="key">Key whose value is to be appended</param>
        /// <param name="input"></param>
        /// <param name="output">Length of updated value</param>
        /// <returns>Operation status</returns>
        GarnetStatus APPEND(ref SpanByte key, ref RawStringInput input, ref SpanByteAndMemory output);

        /// <summary>
        /// APPEND command
        /// </summary>
        /// <param name="key">Key whose value is to be appended</param>
        /// <param name="value">Value to be appended</param>
        /// <param name="output">Length of updated value</param>
        /// <returns>Operation status</returns>
        GarnetStatus APPEND(ArgSlice key, ArgSlice value, ref ArgSlice output);
        #endregion

        #region RENAME
        /// <summary>
        /// RENAME
        /// </summary>
        /// <param name="oldKey"></param>
        /// <param name="newKey"></param>
        /// <param name="storeType"></param>
        /// <returns></returns>
        GarnetStatus RENAME(ArgSlice oldKey, ArgSlice newKey, StoreType storeType = StoreType.All);

        /// <summary>
        /// Renames key to newkey if newkey does not yet exist. It returns an error when key does not exist.
        /// </summary>
        /// <param name="oldKey">The old key to be renamed.</param>
        /// <param name="newKey">The new key name.</param>
        /// <param name="result">The result of the operation.</param>
        /// <param name="storeType">The type of store to perform the operation on.</param>
        /// <returns></returns>
        GarnetStatus RENAMENX(ArgSlice oldKey, ArgSlice newKey, out int result, StoreType storeType = StoreType.All);
        #endregion

        #region EXISTS
        /// <summary>
        /// EXISTS
        /// </summary>
        /// <param name="key"></param>
        /// <param name="storeType"></param>
        /// <returns></returns>
        GarnetStatus EXISTS(ArgSlice key, StoreType storeType = StoreType.All);
        #endregion

        #region EXPIRE
        /// <summary>
        /// Set a timeout on key
        /// </summary>
        /// <param name="key">Key</param>
        /// <param name="expiryMs">Expiry in milliseconds, formatted as ASCII digits</param>
        /// <param name="timeoutSet">Whether timeout was set by the call</param>
        /// <param name="storeType">Store type: main, object, or both</param>
        /// <param name="expireOption">Expire option</param>
        /// <returns></returns>
        GarnetStatus EXPIRE(ArgSlice key, ArgSlice expiryMs, out bool timeoutSet, StoreType storeType = StoreType.All, ExpireOption expireOption = ExpireOption.None);

        /// <summary>
        /// Set a timeout on key using a timeSpan in seconds
        /// </summary>
        /// <param name="key">Key</param>
        /// <param name="input"></param>
        /// <param name="timeoutSet">Whether timeout was set by the call</param>
        /// <param name="storeType">Store type: main, object, or both</param>
        /// <returns></returns>
        GarnetStatus EXPIRE(ArgSlice key, ref RawStringInput input, out bool timeoutSet, StoreType storeType = StoreType.All);

        /// <summary>
        /// Set a timeout on key using a timeSpan in seconds
        /// </summary>
        /// <param name="key">Key</param>
        /// <param name="expiry">Expiry in TimeSpan</param>
        /// <param name="timeoutSet">Whether timeout was set by the call</param>
        /// <param name="storeType">Store type: main, object, or both</param>
        /// <param name="expireOption">Expire option</param>
        /// <returns></returns>
        GarnetStatus EXPIRE(ArgSlice key, TimeSpan expiry, out bool timeoutSet, StoreType storeType = StoreType.All, ExpireOption expireOption = ExpireOption.None);
        #endregion

        #region EXPIREAT

        /// <summary>
        /// Set a timeout on key using absolute Unix timestamp (seconds since January 1, 1970) in seconds
        /// </summary>
        /// <param name="key">Key</param>
        /// <param name="expiryTimestamp">Absolute Unix timestamp in seconds</param>
        /// <param name="timeoutSet">Whether timeout was set by the call</param>
        /// <param name="storeType">Store type: main, object, or both</param>
        /// <param name="expireOption">Expire option</param>
        /// <returns></returns>
        GarnetStatus EXPIREAT(ArgSlice key, long expiryTimestamp, out bool timeoutSet, StoreType storeType = StoreType.All, ExpireOption expireOption = ExpireOption.None);

        /// <summary>
        /// Set a timeout on key using absolute Unix timestamp (seconds since January 1, 1970) in milliseconds
        /// </summary>
        /// <param name="key">Key</param>
        /// <param name="expiryTimestamp">Absolute Unix timestamp in milliseconds</param>
        /// <param name="timeoutSet">Whether timeout was set by the call</param>
        /// <param name="storeType">Store type: main, object, or both</param>
        /// <param name="expireOption">Expire option</param>
        /// <returns></returns>
        GarnetStatus PEXPIREAT(ArgSlice key, long expiryTimestamp, out bool timeoutSet, StoreType storeType = StoreType.All, ExpireOption expireOption = ExpireOption.None);

        #endregion

        #region PERSIST
        /// <summary>
        /// PERSIST
        /// </summary>
        /// <param name="key">Key</param>
        /// <param name="storeType">Store type: main, object, or both</param>
        /// <returns></returns>
        GarnetStatus PERSIST(ArgSlice key, StoreType storeType = StoreType.All);
        #endregion

        #region Increment (INCR, INCRBY, DECR, DECRBY)
        /// <summary>
        /// Increment (INCR, INCRBY, DECR, DECRBY)
        /// </summary>
        /// <param name="key"></param>
        /// <param name="input"></param>
        /// <param name="output"></param>
        /// <returns></returns>
        GarnetStatus Increment(ArgSlice key, ref RawStringInput input, ref ArgSlice output);

        /// <summary>
        /// Increment (INCR, INCRBY)
        /// </summary>
        /// <param name="key"></param>
        /// <param name="output"></param>
        /// <param name="incrementCount"></param>
        /// <returns></returns>
        GarnetStatus Increment(ArgSlice key, out long output, long incrementCount = 1);

        /// <summary>
        /// Decrement (DECR, DECRBY)
        /// </summary>
        /// <param name="key"></param>
        /// <param name="output"></param>
        /// <param name="decrementCount"></param>
        /// <returns></returns>
        GarnetStatus Decrement(ArgSlice key, out long output, long decrementCount = 1);
        #endregion

        #region DELETE
        /// <summary>
        /// DELETE
        /// </summary>
        /// <param name="key"></param>
        /// <param name="storeType"></param>
        /// <returns></returns>
        GarnetStatus DELETE(ArgSlice key, StoreType storeType = StoreType.All);

        /// <summary>
        /// DELETE
        /// </summary>
        /// <param name="key"></param>
        /// <param name="storeType"></param>
        /// <returns></returns>
        GarnetStatus DELETE(ref SpanByte key, StoreType storeType = StoreType.All);

        /// <summary>
        /// DELETE
        /// </summary>
        /// <param name="key"></param>
        /// <param name="storeType"></param>
        /// <returns></returns>
        GarnetStatus DELETE(byte[] key, StoreType storeType = StoreType.All);
        #endregion

        #region GETDEL
        /// <summary>
        /// GETDEL
        /// </summary>
        /// <param name="key"> Key to get and delete </param>
        /// <param name="output"> Current value of key </param>
        /// <returns> Operation status </returns>
        GarnetStatus GETDEL(ref SpanByte key, ref SpanByteAndMemory output);

        /// <summary>
        /// GETDEL
        /// </summary>
        /// <param name="key"> Key to get and delete </param>
        /// <param name="output"> Current value of key </param>
        /// <returns> Operation status </returns>
        GarnetStatus GETDEL(ArgSlice key, ref SpanByteAndMemory output);
        #endregion

        #region TYPE

        /// <summary>
        /// Returns the string representation of the type of the value stored at key.
        /// string, list, set, zset, and hash.
        /// </summary>
        /// <param name="key"></param>
        /// <param name="typeName"></param>
        /// <returns></returns>
        GarnetStatus GetKeyType(ArgSlice key, out string typeName);

        #endregion

        #region MEMORY

        /// <summary>
        ///  Gets the number of bytes that a key and its value require to be stored in RAM.
        /// </summary>
        /// <param name="key">Name of the key or object to get the memory usage</param>
        /// <param name="memoryUsage">The value in bytes the key or object is using</param>
        /// <param name="samples">Number of sampled nested values</param>
        /// <returns>GarnetStatus</returns>
        GarnetStatus MemoryUsageForKey(ArgSlice key, out long memoryUsage, int samples = 0);

        #endregion

        #region SortedSet Methods

        /// <summary>
        /// Adds the specified member with the specified score to the sorted set stored at key.
        /// </summary>
        /// <param name="key">Key</param>
        /// <param name="score">Score</param>
        /// <param name="member">Member</param>
        /// <param name="zaddCount">Number of adds performed</param>
        /// <returns></returns>
        GarnetStatus SortedSetAdd(ArgSlice key, ArgSlice score, ArgSlice member, out int zaddCount);

        /// <summary>
        /// Adds all the specified members with the specified scores to the sorted set stored at key.
        /// Current members get the score updated and reordered.
        /// </summary>
        /// <param name="key">Key</param>
        /// <param name="inputs">Input key-value pairs to add</param>
        /// <param name="zaddCount">Number of adds performed</param>
        /// <returns></returns>
        GarnetStatus SortedSetAdd(ArgSlice key, (ArgSlice score, ArgSlice member)[] inputs, out int zaddCount);

        /// <summary>
        /// Adds all the specified members with the specified scores to the sorted set stored at key.
        /// Current members get the score updated and reordered.
        /// </summary>
        /// <param name="key"></param>
        /// <param name="input"></param>
        /// <param name="output"></param>
        /// <returns></returns>
        GarnetStatus SortedSetAdd(byte[] key, ref ObjectInput input, ref GarnetObjectStoreOutput output);

        /// <summary>
        /// Stores a range of sorted set elements in the specified key space.
        /// </summary>
        /// <param name="dstKey">The distribution key for the sorted set.</param>
        /// <param name="srcKey">The sub-key for the sorted set.</param>
        /// <param name="input">The input object containing the elements to store.</param>
        /// <param name="result">The result of the store operation.</param>
        /// <returns>A <see cref="GarnetStatus"/> indicating the status of the operation.</returns>
        GarnetStatus SortedSetRangeStore(ArgSlice dstKey, ArgSlice srcKey, ref ObjectInput input, out int result);

        /// <summary>
        /// Removes the specified member from the sorted set stored at key.
        /// </summary>
        GarnetStatus SortedSetRemove(ArgSlice key, ArgSlice member, out int zremCount);

        /// <summary>
        /// Removes the specified members from the sorted set stored at key.
        /// Non existing members are ignored.
        /// </summary>
        /// <param name="key">Key</param>
        /// <param name="members">Input members to remove</param>
        /// <param name="zremCount">Number of removes performed</param>
        /// <returns></returns>
        GarnetStatus SortedSetRemove(ArgSlice key, ArgSlice[] members, out int zremCount);

        /// <summary>
        /// Removes the specified members from the sorted set stored at key.
        /// Non existing members are ignored.
        /// </summary>
        /// <param name="key"></param>
        /// <param name="input"></param>
        /// <param name="output"></param>
        /// <returns></returns>
        GarnetStatus SortedSetRemove(byte[] key, ref ObjectInput input, out ObjectOutputHeader output);

        /// <summary>
        /// Removes all elements in the sorted set between the
        /// lexicographical range specified by min and max.
        /// </summary>
        /// <param name="key"></param>
        /// <param name="input"></param>
        /// <param name="output"></param>
        /// <returns></returns>
        GarnetStatus SortedSetRemoveRangeByLex(byte[] key, ref ObjectInput input, out ObjectOutputHeader output);

        /// <summary>
        /// Removes and returns the first element from the sorted set stored at key,
        /// with the scores ordered from low to high (min) or high to low (max).
        /// </summary>
        /// <param name="key"></param>
        /// <param name="input"></param>
        /// <param name="outputFooter"></param>
        /// <returns></returns>
        GarnetStatus SortedSetPop(byte[] key, ref ObjectInput input, ref GarnetObjectStoreOutput outputFooter);

        /// <summary>
        /// Removes and returns multiple elements from a sorted set.
        /// </summary>
        /// <param name="keys">The keys of the sorted set.</param>
        /// <param name="count">The number of elements to pop.</param>
        /// <param name="lowScoresFirst">If true, elements with the lowest scores are popped first; otherwise, elements with the highest scores are popped first.</param>
        /// <param name="poppedKey">The key of the popped element.</param>
        /// <param name="pairs">An array of tuples containing the member and score of each popped element.</param>
        /// <returns>A <see cref="GarnetStatus"/> indicating the result of the operation.</returns>
        GarnetStatus SortedSetMPop(ReadOnlySpan<ArgSlice> keys, int count, bool lowScoresFirst, out ArgSlice poppedKey, out (ArgSlice member, ArgSlice score)[] pairs);

        /// <summary>
        /// Removes and returns up to count members with the highest or lowest scores in the sorted set stored at key.
        /// </summary>
        /// <param name="key"></param>
        /// <param name="pairs"></param>
        /// <param name="count"></param>
        /// <param name="lowScoresFirst">When true, return the members with the lowest scores, otherwise return the highest scores.</param>
        /// <returns></returns>
        GarnetStatus SortedSetPop(ArgSlice key, out (ArgSlice member, ArgSlice score)[] pairs, int count = 1, bool lowScoresFirst = true);

        /// <summary>
        /// Increments the score of member in the sorted set stored at key by increment.
        /// If member does not exist in the sorted set, it is added with increment as its score (as if its previous score was 0.0).
        /// </summary>
        /// <param name="key"></param>
        /// <param name="input"></param>
        /// <param name="outputFooter"></param>
        /// <returns></returns>
        GarnetStatus SortedSetIncrement(byte[] key, ref ObjectInput input, ref GarnetObjectStoreOutput outputFooter);

        /// <summary>
        /// Increments the score of member in the sorted set stored at key by increment.
        /// Returns the new score of member.
        /// If member does not exist in the sorted set, it is added with increment as its score (as if its previous score was 0.0).
        /// </summary>
        /// <param name="key"></param>
        /// <param name="increment"></param>
        /// <param name="member"></param>
        /// <param name="newScore"></param>
        /// <returns></returns>
        GarnetStatus SortedSetIncrement(ArgSlice key, Double increment, ArgSlice member, out double newScore);

        /// <summary>
        /// ZREMRANGEBYRANK: Removes all elements in the sorted set stored at key with rank between start and stop.
        /// Both start and stop are 0 -based indexes with 0 being the element with the lowest score.
        /// ZREMRANGEBYSCORE: Removes all elements in the sorted set stored at key with a score between min and max (inclusive by default).
        /// </summary>
        /// <param name="key"></param>
        /// <param name="input"></param>
        /// <param name="outputFooter"></param>
        /// <returns></returns>
        GarnetStatus SortedSetRemoveRange(byte[] key, ref ObjectInput input, ref GarnetObjectStoreOutput outputFooter);

        /// <summary>
        /// Removes all elements in the range specified by min and max, having the same score.
        /// </summary>
        /// <param name="key"></param>
        /// <param name="min"></param>
        /// <param name="max"></param>
        /// <param name="countRemoved"></param>
        /// <returns></returns>
        GarnetStatus SortedSetRemoveRangeByLex(ArgSlice key, string min, string max, out int countRemoved);

        /// <summary>
        /// Removes all elements that have a score in the range specified by min and max.
        /// </summary>
        /// <param name="key"></param>
        /// <param name="min"></param>
        /// <param name="max"></param>
        /// <param name="countRemoved"></param>
        /// <returns></returns>
        GarnetStatus SortedSetRemoveRangeByScore(ArgSlice key, string min, string max, out int countRemoved);

        /// <summary>
        /// Removes all elements with the index in the range specified by start and stop.
        /// </summary>
        /// <param name="key"></param>
        /// <param name="start"></param>
        /// <param name="stop"></param>
        /// <param name="countRemoved"></param>
        /// <returns></returns>
        GarnetStatus SortedSetRemoveRangeByRank(ArgSlice key, int start, int stop, out int countRemoved);

        /// <summary>
        /// Computes the difference between the first and all successive sorted sets and store resulting pairs in the output key.
        /// </summary>
        /// <param name="keys"></param>
        /// <param name="destinationKey"></param>
        /// <param name="count"></param>
        /// <returns></returns>
        GarnetStatus SortedSetDifferenceStore(ArgSlice destinationKey, ReadOnlySpan<ArgSlice> keys, out int count);

        /// <summary>
        /// Adds geospatial items (longitude, latitude, name) to the specified key.
        /// </summary>
        /// <param name="key"></param>
        /// <param name="input"></param>
        /// <param name="outputFooter"></param>
        /// <returns></returns>
        GarnetStatus GeoAdd(byte[] key, ref ObjectInput input, ref GarnetObjectStoreOutput outputFooter);

        /// <summary>
        /// Geospatial search and store in destination key.
        /// </summary>
        /// <param name="key"></param>
        /// <param name="input"></param>
        /// <param name="output"></param>
        /// <returns></returns>
        GarnetStatus GeoSearchStore(ArgSlice key, ArgSlice destinationKey, ref ObjectInput input, ref SpanByteAndMemory output);

        /// <summary>
<<<<<<< HEAD
        /// Performs a union of multiple sorted sets and stores the result in the destination key.
        /// </summary>
        /// <param name="destinationKey">The key where the result will be stored.</param>
        /// <param name="keys">The keys of the sorted sets to union.</param>
        /// <param name="count">The number of elements in the resulting sorted set.</param>
        /// <param name="weights">Optional weights to apply to each sorted set.</param>
        /// <param name="aggregateType">The type of aggregation to perform (e.g., Sum, Min, Max).</param>
        /// <returns>A <see cref="GarnetStatus"/> indicating the status of the operation.</returns>
        GarnetStatus SortedSetUnionStore(ArgSlice destinationKey, ReadOnlySpan<ArgSlice> keys, double[] weights, SortedSetAggregateType aggregateType, out int count);
=======
        /// Intersects multiple sorted sets and stores the result in the destination key.
        /// </summary>
        /// <param name="destinationKey">The key where the result will be stored.</param>
        /// <param name="keys">The keys of the sorted sets to intersect.</param>
        /// <param name="weights">The weights to apply to each sorted set during the intersection.</param>
        /// <param name="aggregateType">The type of aggregation to use for the intersection.</param>
        /// <param name="count">The number of elements in the resulting sorted set.</param>
        /// <returns>A <see cref="GarnetStatus"/> indicating the status of the operation.</returns>
        GarnetStatus SortedSetIntersectStore(ArgSlice destinationKey, ReadOnlySpan<ArgSlice> keys, double[] weights, SortedSetAggregateType aggregateType, out int count);
>>>>>>> f1f9e51c

        #endregion

        #region Set Methods

        /// <summary>
        ///  Adds the specified member to the set at key.
        ///  If key does not exist, a new set is created.
        /// </summary>
        /// <param name="key"></param>
        /// <param name="member"></param>
        /// <param name="saddCount"></param>
        /// <returns></returns>
        GarnetStatus SetAdd(ArgSlice key, ArgSlice member, out int saddCount);

        /// <summary>
        ///  Adds the specified members to the set at key.
        ///  Specified members that are already a member of this set are ignored.
        ///  If key does not exist, a new set is created.
        /// </summary>
        /// <param name="key"></param>
        /// <param name="members"></param>
        /// <param name="saddCount"></param>
        /// <returns></returns>
        GarnetStatus SetAdd(ArgSlice key, ArgSlice[] members, out int saddCount);

        /// <summary>
        ///  Adds the specified members to the set at key.
        ///  Specified members that are already a member of this set are ignored.
        ///  If key does not exist, a new set is created.
        /// </summary>
        /// <param name="key"></param>
        /// <param name="input"></param>
        /// <param name="output"></param>
        /// <returns></returns>
        GarnetStatus SetAdd(byte[] key, ref ObjectInput input, out ObjectOutputHeader output);

        /// <summary>
        /// Removes the specified member from the set.
        /// Specified members that are not a member of this set are ignored.
        /// If key does not exist, this command returns 0.
        /// </summary>
        /// <param name="key"></param>
        /// <param name="member"></param>
        /// <param name="sremCount"></param>
        /// <returns></returns>
        GarnetStatus SetRemove(ArgSlice key, ArgSlice member, out int sremCount);

        /// <summary>
        /// Removes the specified members from the set.
        /// Specified members that are not a member of this set are ignored.
        /// If key does not exist, this command returns 0.
        /// </summary>
        /// <param name="key"></param>
        /// <param name="members"></param>
        /// <param name="sremCount"></param>
        /// <returns></returns>
        GarnetStatus SetRemove(ArgSlice key, ArgSlice[] members, out int sremCount);

        /// <summary>
        /// Removes the specified members from the set.
        /// Specified members that are not a member of this set are ignored.
        /// If key does not exist, this command returns 0.
        /// </summary>
        /// <param name="key"></param>
        /// <param name="input"></param>
        /// <param name="output"></param>
        /// <returns></returns>
        GarnetStatus SetRemove(byte[] key, ref ObjectInput input, out ObjectOutputHeader output);

        /// <summary>
        /// Removes and returns one random member from the set at key.
        /// </summary>
        /// <param name="key"></param>
        /// <param name="member"></param>
        /// <returns></returns>
        GarnetStatus SetPop(ArgSlice key, out ArgSlice member);

        /// <summary>
        /// Removes and returns random members from the set at key.
        /// </summary>
        /// <param name="key"></param>
        /// <param name="count"></param>
        /// <param name="members"></param>
        /// <returns></returns>
        GarnetStatus SetPop(ArgSlice key, int count, out ArgSlice[] members);

        /// <summary>
        /// Removes and returns random members from the set at key.
        /// </summary>
        /// <param name="key"></param>
        /// <param name="input"></param>
        /// <param name="outputFooter"></param>
        /// <returns></returns>
        GarnetStatus SetPop(byte[] key, ref ObjectInput input, ref GarnetObjectStoreOutput outputFooter);

        /// <summary>
        /// Moves a member from a source set to a destination set.
        /// If the move was performed, this command returns 1.
        /// If the member was not found in the source set, or if no operation was performed, this command returns 0.
        /// </summary>
        /// <param name="sourceKey"></param>
        /// <param name="destinationKey"></param>
        /// <param name="member"></param>
        /// <param name="smoveResult"></param>
        /// <returns></returns>
        GarnetStatus SetMove(ArgSlice sourceKey, ArgSlice destinationKey, ArgSlice member, out int smoveResult);

        /// <summary>
        /// When called with just the key argument, return a random element from the set value stored at key.
        /// If the provided count argument is positive, return an array of distinct elements. 
        /// The array's length is either count or the set's cardinality (SCARD), whichever is lower.
        /// If called with a negative count, the behavior changes and the command is allowed to return the same element multiple times. 
        /// In this case, the number of returned elements is the absolute value of the specified count.
        /// </summary>
        /// <param name="key"></param>
        /// <param name="input"></param>
        /// <param name="outputFooter"></param>
        /// <returns></returns>
        GarnetStatus SetRandomMember(byte[] key, ref ObjectInput input, ref GarnetObjectStoreOutput outputFooter);

        /// <summary>
        /// This command is equal to SUNION, but instead of returning the resulting set, it is stored in destination.
        /// If destination already exists, it is overwritten.
        /// </summary>
        /// <param name="key"></param>
        /// <param name="keys"></param>
        /// <param name="count"></param>
        /// <returns></returns>
        GarnetStatus SetUnionStore(byte[] key, ArgSlice[] keys, out int count);

        /// <summary>
        /// This command is equal to SINTER, but instead of returning the resulting set, it is stored in destination.
        /// If destination already exists, it is overwritten.
        /// </summary>
        /// <param name="key"></param>
        /// <param name="keys"></param>
        /// <param name="count"></param>
        /// <returns></returns>
        GarnetStatus SetIntersectStore(byte[] key, ArgSlice[] keys, out int count);

        /// <summary>
        /// This command is equal to SDIFF, but instead of returning the resulting set, it is stored in destination.
        /// If destination already exists, it is overwritten.
        /// </summary>
        /// <param name="key">destination</param>
        /// <param name="keys"></param>
        /// <param name="count"></param>
        /// <returns></returns>
        public GarnetStatus SetDiffStore(byte[] key, ArgSlice[] keys, out int count);
        #endregion

        #region List Methods

        #region ListPush Methods

        /// <summary>
        /// The command returns the index of matching elements inside a Redis list.
        /// By default, when no options are given, it will scan the list from head to tail, looking for the first match of "element".
        /// </summary>
        /// <param name="key"></param>
        /// <param name="input"></param>
        /// <param name="outputFooter"></param>
        /// <returns></returns>
        GarnetStatus ListPosition(byte[] key, ref ObjectInput input, ref GarnetObjectStoreOutput outputFooter);

        /// <summary>
        /// ListLeftPush ArgSlice version with ObjectOutputHeader output
        /// </summary>
        /// <param name="key"></param>
        /// <param name="input"></param>
        /// <param name="output"></param>
        /// <returns></returns>
        GarnetStatus ListLeftPush(byte[] key, ref ObjectInput input, out ObjectOutputHeader output);

        /// <summary>
        /// ListLeftPush ArgSlice version, one element
        /// </summary>
        /// <param name="key"></param>
        /// <param name="element"></param>
        /// <param name="count"></param>
        /// <param name="whenExists">When true the operation is executed only if the key already exists</param>
        /// <returns></returns>
        GarnetStatus ListLeftPush(ArgSlice key, ArgSlice element, out int count, bool whenExists = false);

        /// <summary>
        /// ListLeftPush ArgSlice version for multiple values
        /// </summary>
        /// <param name="key"></param>
        /// <param name="elements"></param>
        /// <param name="count"></param>
        /// <param name="whenExists">When true the operation is executed only if the key already exists</param>
        /// <returns></returns>
        GarnetStatus ListLeftPush(ArgSlice key, ArgSlice[] elements, out int count, bool whenExists = false);

        /// <summary>
        /// ListRightPush ArgSlice version with ObjectOutputHeader output
        /// </summary>
        /// <param name="key"></param>
        /// <param name="input"></param>
        /// <param name="output"></param>
        /// <returns></returns>
        public GarnetStatus ListRightPush(byte[] key, ref ObjectInput input, out ObjectOutputHeader output);

        /// <summary>
        /// ListRightPush ArgSlice version, one element
        /// </summary>
        /// <param name="key"></param>
        /// <param name="element"></param>
        /// <param name="count"></param>
        /// <param name="whenExists">When true the operation is executed only if the key already exists</param>
        /// <returns></returns>
        GarnetStatus ListRightPush(ArgSlice key, ArgSlice element, out int count, bool whenExists = false);

        /// <summary>
        /// ListRightPush ArgSlice version for multiple values
        /// </summary>
        /// <param name="key"></param>
        /// <param name="elements"></param>
        /// <param name="count"></param>
        /// <param name="whenExists">When true the operation is executed only if the key already exists</param>
        /// <returns></returns>
        GarnetStatus ListRightPush(ArgSlice key, ArgSlice[] elements, out int count, bool whenExists = false);

        #endregion

        #region ListPop Methods

        /// <summary>
        /// ListLeftPop ArgSlice version, with GarnetObjectStoreOuput
        /// </summary>
        /// <param name="key"></param>
        /// <param name="input"></param>
        /// <param name="outputFooter"></param>
        /// <returns></returns>
        GarnetStatus ListLeftPop(byte[] key, ref ObjectInput input, ref GarnetObjectStoreOutput outputFooter);

        /// <summary>
        /// ListLeftPop ArgSlice version, one element
        /// </summary>
        /// <param name="key"></param>
        /// <param name="element"></param>
        /// <returns></returns>
        GarnetStatus ListLeftPop(ArgSlice key, out ArgSlice element);

        /// <summary>
        /// ListLeftPop ArgSlice version for multiple values
        /// </summary>
        /// <param name="key"></param>
        /// <param name="elements"></param>
        /// <param name="count"></param>
        /// <returns></returns>
        GarnetStatus ListLeftPop(ArgSlice key, int count, out ArgSlice[] elements);

        /// <summary>
        /// ListLeftPop ArgSlice version for multiple keys and values
        /// </summary>
        /// <param name="keys"></param>
        /// <param name="count"></param>
        /// <param name="key"></param>
        /// <param name="elements"></param>
        /// <returns>GarnetStatus</returns>
        GarnetStatus ListLeftPop(ArgSlice[] keys, int count, out ArgSlice key, out ArgSlice[] elements);

        /// <summary>
        /// ListRightPop ArgSlice version, with GarnetObjectStoreOutput
        /// </summary>
        /// <param name="key"></param>
        /// <param name="input"></param>
        /// <param name="outputFooter"></param>
        /// <returns></returns>
        GarnetStatus ListRightPop(byte[] key, ref ObjectInput input, ref GarnetObjectStoreOutput outputFooter);

        /// <summary>
        /// ListRightPop ArgSlice version, one element
        /// </summary>
        /// <param name="key"></param>
        /// <param name="element"></param>
        /// <returns></returns>
        GarnetStatus ListRightPop(ArgSlice key, out ArgSlice element);

        /// <summary>
        /// ListRightPop ArgSlice version for multiple values
        /// </summary>
        /// <param name="key"></param>
        /// <param name="elements"></param>
        /// <param name="count"></param>
        /// <returns></returns>
        GarnetStatus ListRightPop(ArgSlice key, int count, out ArgSlice[] elements);


        /// <summary>
        /// ListRightPop ArgSlice version for multiple keys and values
        /// </summary>
        /// <param name="keys"></param>
        /// <param name="count"></param>
        /// <param name="key"></param>
        /// <param name="elements"></param>
        /// <returns>GarnetStatus</returns>
        GarnetStatus ListRightPop(ArgSlice[] keys, int count, out ArgSlice key, out ArgSlice[] elements);

        #endregion

        /// <summary>
        /// Atomically removes the first/last element of the list stored at source
        /// and pushes it to the first/last element of the list stored at destination.
        /// </summary>
        /// <param name="sourceKey"></param>
        /// <param name="destinationKey"></param>
        /// <param name="sourceDirection"></param>
        /// <param name="destinationDirection"></param>
        /// <param name="element">The element being popped and pushed</param>
        /// <returns>GarnetStatus</returns>
        public GarnetStatus ListMove(ArgSlice sourceKey, ArgSlice destinationKey, OperationDirection sourceDirection, OperationDirection destinationDirection, out byte[] element);

        /// <summary>
        /// Trim an existing list so it only contains the specified range of elements.
        /// </summary>
        /// <param name="key"></param>
        /// <param name="start"></param>
        /// <param name="stop"></param>
        /// <returns></returns>
        public bool ListTrim(ArgSlice key, int start, int stop);

        /// <summary>
        /// Trim an existing list so it only contains the specified range of elements.
        /// </summary>
        /// <param name="key"></param>
        /// <param name="input"></param>
        /// <returns></returns>
        GarnetStatus ListTrim(byte[] key, ref ObjectInput input);

        /// <summary>
        /// Inserts a new element in the list stored at key either before or after a value pivot
        /// </summary>
        /// <param name="key"></param>
        /// <param name="input"></param>
        /// <param name="output"></param>
        /// <returns></returns>
        GarnetStatus ListInsert(byte[] key, ref ObjectInput input, out ObjectOutputHeader output);

        /// <summary>
        /// Removes the first count occurrences of elements equal to element from the list.
        /// </summary>
        /// <param name="key"></param>
        /// <param name="input"></param>
        /// <param name="output"></param>
        /// <returns></returns>
        GarnetStatus ListRemove(byte[] key, ref ObjectInput input, out ObjectOutputHeader output);

        /// <summary>
        /// Sets the list element at index to element.
        /// </summary>
        /// <param name="key"></param>
        /// <param name="input"></param>
        /// <param name="output"></param>
        /// <returns></returns>
        GarnetStatus ListSet(byte[] key, ref ObjectInput input, ref GarnetObjectStoreOutput output);

        #endregion

        #region Hash Methods

        /// <summary>
        /// Sets the specified field to their respective value in the hash stored at key.
        /// </summary>
        /// <param name="key"></param>
        /// <param name="field"></param>
        /// <param name="value"></param>
        /// <param name="count"></param>
        /// <returns></returns>
        GarnetStatus HashSet(ArgSlice key, ArgSlice field, ArgSlice value, out int count);

        /// <summary>
        /// Sets the specified fields to their respective values in the hash stored at key.
        /// </summary>
        /// <param name="key"></param>
        /// <param name="elements"></param>
        /// <param name="count"></param>
        /// <returns></returns>
        GarnetStatus HashSet(ArgSlice key, (ArgSlice field, ArgSlice value)[] elements, out int count);

        /// <summary>
        /// Sets or updates the values of the specified fields that exist in the hash.
        /// if the Hash doesn't exist, a new a new hash is created.
        /// HashSet with nx parameter
        /// HashSet key field value
        /// HashSet key field value [field value...]
        /// </summary>
        /// <param name="key"></param>
        /// <param name="input"></param>
        /// <param name="output"></param>
        /// <returns></returns>
        GarnetStatus HashSet(byte[] key, ref ObjectInput input, out ObjectOutputHeader output);

        /// <summary>
        /// Set only if field does not yet exist. If key does not exist, a new key holding a hash is created.
        /// If field already exists, no action is performed.
        /// HashSet only when field does not exist
        /// </summary>
        /// <param name="key"></param>
        /// <param name="field"></param>
        /// <param name="value"></param>
        /// <param name="count"></param>
        /// <returns></returns>
        GarnetStatus HashSetWhenNotExists(ArgSlice key, ArgSlice field, ArgSlice value, out int count);

        /// <summary>
        /// Removes the specified field from the hash stored at key.
        /// </summary>
        /// <param name="key"></param>
        /// <param name="field"></param>
        /// <param name="count">Number of fields removed</param>
        /// <returns></returns>
        GarnetStatus HashDelete(ArgSlice key, ArgSlice field, out int count);

        /// <summary>
        /// Removes the specified fields from the hash stored at key.
        /// </summary>
        /// <param name="key"></param>
        /// <param name="fields"></param>
        /// <param name="count">Number of fields removed</param>
        /// <returns></returns>
        GarnetStatus HashDelete(ArgSlice key, ArgSlice[] fields, out int count);

        /// <summary>
        /// Removes the specified fields from the hash stored at key.
        /// </summary>
        /// <param name="key"></param>
        /// <param name="input"></param>
        /// <param name="output"></param>
        /// <returns></returns>
        GarnetStatus HashDelete(byte[] key, ref ObjectInput input, out ObjectOutputHeader output);

        /// <summary>
        /// Increments the number stored at field in the hash key by increment parameter.
        /// </summary>
        /// <param name="key"></param>
        /// <param name="input"></param>
        /// <param name="output"></param>
        /// <returns></returns>
        GarnetStatus HashIncrement(byte[] key, ArgSlice input, out ObjectOutputHeader output);

        /// <summary>
        /// Increments the number stored at field representing a floating point value
        /// in the hash key by increment parameter.
        /// </summary>
        /// <param name="key"></param>
        /// <param name="input"></param>
        /// <param name="outputFooter"></param>
        /// <returns></returns>
        GarnetStatus HashIncrement(byte[] key, ref ObjectInput input, ref GarnetObjectStoreOutput outputFooter);

        #endregion

        #region BitMaps Methods

        /// <summary>
        ///
        /// </summary>
        /// <param name="key"></param>
        /// <param name="offset"></param>
        /// <param name="bit"></param>
        /// <param name="previous"></param>
        /// <returns></returns>
        GarnetStatus StringSetBit(ArgSlice key, ArgSlice offset, bool bit, out bool previous);

        /// <summary>
        /// Sets or clears the bit at offset in the given key.
        /// The bit is either set or cleared depending on value, which can be either 0 or 1.
        /// When key does not exist, a new key is created.The key is grown to make sure it can hold a bit at offset.
        /// </summary>
        /// <param name="key"></param>
        /// <param name="input"></param>
        /// <param name="output"></param>
        /// <returns></returns>
        GarnetStatus StringSetBit(ref SpanByte key, ref RawStringInput input, ref SpanByteAndMemory output);

        /// <summary>
        /// Performs a bitwise operations on multiple keys
        /// </summary>
        /// <param name="input"></param>
        /// <param name="bitOp"></param>
        /// <param name="result"></param>
        /// <returns></returns>
        GarnetStatus StringBitOperation(ref RawStringInput input, BitmapOperation bitOp, out long result);

        /// <summary>
        /// Perform a bitwise operation between multiple keys
        /// and store the result in the destination key.
        /// </summary>
        /// <param name="bitop"></param>
        /// <param name="destinationKey"></param>
        /// <param name="keys"></param>
        /// <param name="result"></param>
        /// <returns></returns>
        GarnetStatus StringBitOperation(BitmapOperation bitop, ArgSlice destinationKey, ArgSlice[] keys, out long result);

        /// <summary>
        /// Performs arbitrary bitfield integer operations on strings.
        /// </summary>
        /// <param name="key"></param>
        /// <param name="input"></param>
        /// <param name="output"></param>
        /// <param name="secondaryCommand"></param>
        /// <returns></returns>
        GarnetStatus StringBitField(ref SpanByte key, ref RawStringInput input, RespCommand secondaryCommand, ref SpanByteAndMemory output);

        /// <summary>
        /// Performs arbitrary bitfield integer operations on strings.
        /// </summary>
        GarnetStatus StringBitField(ArgSlice key, List<BitFieldCmdArgs> commandArguments, out List<long?> result);
        #endregion

        #region HyperLogLog Methods

        /// <summary>
        /// Adds all the element arguments to the HyperLogLog data structure stored at the variable name specified as key.
        /// </summary>
        /// <param name="key"></param>
        /// <param name="input"></param>
        /// <param name="output"></param>
        /// <returns></returns>
        GarnetStatus HyperLogLogAdd(ref SpanByte key, ref RawStringInput input, ref SpanByteAndMemory output);

        /// <summary>
        /// Adds all the element arguments to the HyperLogLog data structure stored at the variable name specified as key.
        /// </summary>
        /// <param name="keys"></param>
        /// <param name="elements"></param>
        /// <param name="updated">true if at least 1 HyperLogLog internal register was altered</param>
        /// <returns></returns>
        GarnetStatus HyperLogLogAdd(ArgSlice keys, string[] elements, out bool updated);

        /// <summary>
        /// Merge multiple HyperLogLog values into a unique value that will approximate the cardinality
        /// of the union of the observed Sets of the source HyperLogLog structures.
        /// </summary>
        /// <param name="input"></param>
        /// <param name="error"></param>
        /// <returns></returns>
        GarnetStatus HyperLogLogMerge(ref RawStringInput input, out bool error);

        #endregion
    }

    /// <summary>
    /// Interface for Garnet API
    /// </summary>
    public interface IGarnetReadApi
    {
        #region GET
        /// <summary>
        /// GET
        /// </summary>
        GarnetStatus GET(ref SpanByte key, ref RawStringInput input, ref SpanByteAndMemory output);

        /// <summary>
        /// GET
        /// </summary>
        /// <param name="key"></param>
        /// <param name="value"></param>
        /// <returns></returns>
        GarnetStatus GETForMemoryResult(ArgSlice key, out MemoryResult<byte> value);

        /// <summary>
        /// GET
        /// </summary>
        /// <param name="key"></param>
        /// <param name="value"></param>
        /// <returns></returns>
        GarnetStatus GET(ArgSlice key, out ArgSlice value);

        /// <summary>
        /// GET
        /// </summary>
        /// <param name="key"></param>
        /// <param name="value"></param>
        /// <returns></returns>
        GarnetStatus GET(byte[] key, out GarnetObjectStoreOutput value);
        #endregion

        #region GETRANGE

        /// <summary>
        /// GETRANGE
        /// </summary>
        /// <param name="key"></param>
        /// <param name="input"></param>
        /// <param name="output"></param>
        /// <returns></returns>
        GarnetStatus GETRANGE(ref SpanByte key, ref RawStringInput input, ref SpanByteAndMemory output);
        #endregion

        #region TTL

        /// <summary>
        /// Returns the remaining time to live in seconds of a key that has a timeout.
        /// </summary>
        /// <param name="key">The key to return the remaining time to live in the store</param>
        /// <param name="storeType">The store type to operate on.</param>
        /// <param name="output">The span to allocate the output of the operation.</param>
        /// <returns></returns>
        GarnetStatus TTL(ref SpanByte key, StoreType storeType, ref SpanByteAndMemory output);

        /// <summary>
        /// Returns the remaining time to live in milliseconds of a key that has a timeout.
        /// </summary>
        /// <param name="key">The key to return the remaining time to live in the store.</param>
        /// <param name="storeType">The store type to operate on.</param>
        /// <param name="output">The span to allocate the output of the operation.</param>
        /// <returns></returns>
        GarnetStatus PTTL(ref SpanByte key, StoreType storeType, ref SpanByteAndMemory output);

        #endregion

        #region EXPIRETIME

        /// <summary>
        /// Returns the absolute Unix timestamp (since January 1, 1970) in seconds at which the given key will expire.
        /// </summary>
        /// <param name="key">The key to get the expiration time for.</param>
        /// <param name="storeType">The type of store to retrieve the key from.</param>
        /// <param name="output">The output containing the expiration time.</param>
        /// <returns>The status of the operation.</returns>
        GarnetStatus EXPIRETIME(ref SpanByte key, StoreType storeType, ref SpanByteAndMemory output);

        /// <summary>
        /// Returns the absolute Unix timestamp (since January 1, 1970) in milliseconds at which the given key will expire.
        /// </summary>
        /// <param name="key">The key to get the expiration time for.</param>
        /// <param name="storeType">The type of store to retrieve the key from.</param>
        /// <param name="output">The output containing the expiration time.</param>
        /// <returns>The status of the operation.</returns>
        GarnetStatus PEXPIRETIME(ref SpanByte key, StoreType storeType, ref SpanByteAndMemory output);

        #endregion

        #region SortedSet Methods

        /// <summary>
        /// Returns the sorted set cardinality (number of elements) of the sorted set
        /// </summary>
        /// <param name="key">Key</param>
        /// <param name="zcardCount"></param>
        /// <returns></returns>
        GarnetStatus SortedSetLength(ArgSlice key, out int zcardCount);

        /// <summary>
        /// Returns the sorted set cardinality (number of elements) of the sorted set
        /// </summary>
        /// <param name="key"></param>
        /// <param name="input"></param>
        /// <param name="output"></param>
        /// <returns></returns>
        GarnetStatus SortedSetLength(byte[] key, ref ObjectInput input, out ObjectOutputHeader output);

        /// <summary>
        /// Returns the specified range of elements in the sorted set stored at key.
        /// Both start and stop are zero-based indexes, where 0 is the first element, 1 is the next element and so on.
        /// There can also be negative numbers indicating offsets from the end of the sorted set, with -1 being the last element of the sorted set, -2 the penultimate element and so on.
        /// </summary>
        /// <param name="key"></param>
        /// <param name="input"></param>
        /// <param name="outputFooter"></param>
        /// <returns></returns>
        GarnetStatus SortedSetRange(byte[] key, ref ObjectInput input, ref GarnetObjectStoreOutput outputFooter);

        /// <summary>
        /// Returns the score of member in the sorted set at key.
        /// If member does not exist in the sorted set, or key does not exist, nil is returned.
        /// </summary>
        /// <param name="key"></param>
        /// <param name="input"></param>
        /// <param name="outputFooter"></param>
        /// <returns></returns>
        GarnetStatus SortedSetScore(byte[] key, ref ObjectInput input, ref GarnetObjectStoreOutput outputFooter);

        /// <summary>
        /// Returns the scores associated with the specified members in the sorted set stored at key.
        /// For every member that does not exist in the sorted set, a nil value is returned.
        /// </summary>
        /// <param name="key"></param>
        /// <param name="input"></param>
        /// <param name="outputFooter"></param>
        /// <returns></returns>
        GarnetStatus SortedSetScores(byte[] key, ref ObjectInput input, ref GarnetObjectStoreOutput outputFooter);

        /// <summary>
        /// Returns the number of elements in the sorted set at key with a score between min and max.
        /// </summary>
        /// <param name="key"></param>
        /// <param name="input"></param>
        /// <param name="output"></param>
        /// <returns></returns>
        GarnetStatus SortedSetCount(byte[] key, ref ObjectInput input, ref GarnetObjectStoreOutput output);

        /// <summary>
        /// Returns the number of elements in the sorted set with a value between min and max.
        /// When all the elements in a sorted set have the same score,
        /// this command forces lexicographical ordering.
        /// </summary>
        /// <param name="key"></param>
        /// <param name="input"></param>
        /// <param name="output"></param>
        /// <returns></returns>
        GarnetStatus SortedSetLengthByValue(byte[] key, ref ObjectInput input, out ObjectOutputHeader output);

        /// <summary>
        /// ZRANK: Returns the rank of member in the sorted set, the scores in the sorted set are ordered from low to high
        /// ZREVRANK: Returns the rank of member in the sorted set, with the scores ordered from high to low
        /// </summary>
        /// <param name="key"></param>
        /// <param name="input"></param>
        /// <param name="outputFooter"></param>
        /// <returns></returns>
        GarnetStatus SortedSetRank(byte[] key, ref ObjectInput input, ref GarnetObjectStoreOutput outputFooter);

        /// <summary>
        /// ZRANK: Returns the rank of member in the sorted set, the scores in the sorted set are ordered from low to high
        /// ZREVRANK: Returns the rank of member in the sorted set, with the scores ordered from high to low
        /// </summary>
        /// <param name="key"></param>
        /// <param name="member"></param>
        /// <param name="reverse"></param>
        /// <param name="rank"></param>
        /// <returns></returns>
        GarnetStatus SortedSetRank(ArgSlice key, ArgSlice member, bool reverse, out long? rank);

        /// <summary>
        /// Returns a random element from the sorted set key.
        /// </summary>
        /// <param name="key"></param>
        /// <param name="input"></param>
        /// <param name="outputFooter"></param>
        /// <returns></returns>
        GarnetStatus SortedSetRandomMember(byte[] key, ref ObjectInput input, ref GarnetObjectStoreOutput outputFooter);

        /// <summary>
        /// Returns the specified range of elements in the sorted set stored at key, using byscore, bylex and rev modifiers.
        /// Min and max are range boundaries, where 0 is the first element, 1 is the next element and so on.
        /// There can also be negative numbers indicating offsets from the end of the sorted set, with -1 being the last element of the sorted set, -2 the penultimate element and so on.
        /// </summary>
        /// <param name="key"></param>
        /// <param name="min"></param>
        /// <param name="max"></param>
        /// <param name="sortedSetOrderOperation"></param>
        /// <param name="elements"></param>
        /// <param name="error"></param>
        /// <param name="withScores"></param>
        /// <param name="reverse"></param>
        /// <param name="limit"></param>
        /// <returns></returns>
        GarnetStatus SortedSetRange(ArgSlice key, ArgSlice min, ArgSlice max, SortedSetOrderOperation sortedSetOrderOperation, out ArgSlice[] elements, out string error, bool withScores = false, bool reverse = false, (string, int) limit = default);

        /// <summary>
        /// Computes the difference between the first and all successive sorted sets and returns resulting pairs.
        /// </summary>
        /// <param name="keys"></param>
        /// <param name="pairs"></param>
        /// <returns></returns>
        GarnetStatus SortedSetDifference(ArgSlice[] keys, out Dictionary<byte[], double> pairs);

        /// <summary>
        /// Performs a union of multiple sorted sets and stores the result in a dictionary.
        /// </summary>
        /// <param name="keys">A read-only span of ArgSlice representing the keys of the sorted sets to union.</param>
        /// <param name="pairs">An output dictionary where the result of the union will be stored, with byte arrays as keys and doubles as values.</param>
        /// <param name="weights">An optional array of doubles representing the weights to apply to each sorted set during the union.</param>
        /// <param name="aggregateType">The type of aggregation to use when combining scores from the sorted sets. Defaults to <see cref="SortedSetAggregateType.Sum"/>.</param>
        /// <returns>A <see cref="GarnetStatus"/> indicating the status of the operation.</returns>
        GarnetStatus SortedSetUnion(ReadOnlySpan<ArgSlice> keys, double[] weights, SortedSetAggregateType aggregateType, out Dictionary<byte[], double> pairs);

        /// <summary>
        /// Iterates members of SortedSet key and their associated scores using a cursor,
        /// a match pattern and count parameters
        /// </summary>
        /// <param name="key">The key of the sorted set</param>
        /// <param name="cursor">The value of the cursor</param>
        /// <param name="match">The pattern to match the members</param>
        /// <param name="count">Limit number for the response</param>
        /// <param name="items">The list of items for the response</param>
        /// <returns></returns>
        GarnetStatus SortedSetScan(ArgSlice key, long cursor, string match, int count, out ArgSlice[] items);

        /// <summary>
        /// Intersects multiple sorted sets and returns the result.
        /// </summary>
        /// <param name="keys">The keys of the sorted sets to intersect.</param>
        /// <param name="weights">The weights to apply to each sorted set.</param>
        /// <param name="aggregateType">The type of aggregation to perform.</param>
        /// <param name="pairs">The resulting dictionary of intersected elements and their scores.</param>
        /// <returns>A <see cref="GarnetStatus"/> indicating the status of the operation.</returns>
        GarnetStatus SortedSetIntersect(ReadOnlySpan<ArgSlice> keys, double[] weights, SortedSetAggregateType aggregateType, out Dictionary<byte[], double> pairs);

        /// <summary>
        /// Computes the intersection of multiple sorted sets and counts the elements.
        /// </summary>
        /// <param name="keys">Input sorted set keys</param>
        /// <param name="limit">Optional max count limit</param> 
        /// <param name="count">The count of elements in the intersection</param>
        /// <returns>Operation status</returns>
        GarnetStatus SortedSetIntersectLength(ReadOnlySpan<ArgSlice> keys, int? limit, out int count);

        #endregion

        #region Geospatial Methods

        /// <summary>
        /// GEOHASH: Returns valid Geohash strings representing the position of one or more elements in a geospatial data of the sorted set.
        /// GEODIST: Returns the distance between two members in the geospatial index represented by the sorted set.
        /// GEOPOS: Returns the positions (longitude,latitude) of all the specified members in the sorted set.
        /// GEOSEARCH: Returns the members of a sorted set populated with geospatial data, which are within the borders of the area specified by a given shape.
        /// </summary>
        /// <param name="key"></param>
        /// <param name="input"></param>
        /// <param name="outputFooter"></param>
        /// <returns></returns>
        GarnetStatus GeoCommands(byte[] key, ref ObjectInput input, ref GarnetObjectStoreOutput outputFooter);

        #endregion

        #region List Methods

        /// <summary>
        /// Gets length of the list
        /// </summary>
        /// <param name="key"></param>
        /// <param name="count"></param>
        /// <returns></returns>
        GarnetStatus ListLength(ArgSlice key, out int count);

        /// <summary>
        /// Gets length of the list, RESP version
        /// </summary>
        /// <param name="key"></param>
        /// <param name="input"></param>
        /// <param name="output"></param>
        /// <returns></returns>
        GarnetStatus ListLength(byte[] key, ref ObjectInput input, out ObjectOutputHeader output);

        /// <summary>
        /// Gets the specified elements of the list stored at key.
        /// </summary>
        /// <param name="key"></param>
        /// <param name="input"></param>
        /// <param name="outputFooter"></param>
        /// <returns></returns>
        GarnetStatus ListRange(byte[] key, ref ObjectInput input, ref GarnetObjectStoreOutput outputFooter);

        /// <summary>
        /// Returns the element at index.
        /// </summary>
        /// <param name="key"></param>
        /// <param name="input"></param>
        /// <param name="outputFooter"></param>
        /// <returns></returns>
        GarnetStatus ListIndex(byte[] key, ref ObjectInput input, ref GarnetObjectStoreOutput outputFooter);

        #endregion

        #region Set Methods

        /// <summary>
        /// SCARD key
        /// </summary>
        /// <param name="key">Key</param>
        /// <param name="count"></param>
        /// <returns></returns>
        GarnetStatus SetLength(ArgSlice key, out int count);

        /// <summary>
        /// Returns the number of elements of the set.
        /// </summary>
        /// <param name="key"></param>
        /// <param name="input"></param>
        /// <param name="output"></param>
        /// <returns></returns>
        GarnetStatus SetLength(byte[] key, ref ObjectInput input, out ObjectOutputHeader output);

        /// <summary>
        /// SMEMBERS key
        /// </summary>
        /// <param name="key"></param>
        /// <param name="members"></param>
        /// <returns></returns>
        GarnetStatus SetMembers(ArgSlice key, out ArgSlice[] members);

        /// <summary>
        /// Returns all members of the set at key.
        /// </summary>
        /// <param name="key"></param>
        /// <param name="input"></param>
        /// <param name="outputFooter"></param>
        /// <returns></returns>
        GarnetStatus SetMembers(byte[] key, ref ObjectInput input, ref GarnetObjectStoreOutput outputFooter);

        /// <summary>
        /// Returns if member is a member of the set stored at key.
        /// </summary>
        /// <param name="key"></param>
        /// <param name="input"></param>
        /// <param name="outputFooter"></param>
        /// <returns></returns>
        GarnetStatus SetIsMember(byte[] key, ref ObjectInput input, ref GarnetObjectStoreOutput outputFooter);

        /// <summary>
        /// Returns whether each member is a member of the set stored at key.
        /// </summary>
        /// <param name="key"></param>
        /// <param name="members"></param>
        /// <returns></returns>
        GarnetStatus SetIsMember(ArgSlice key, ArgSlice[] members, out int[] result);

        /// <summary>
        /// Iterates over the members of the Set with the given key using a cursor,
        /// a match pattern and count parameters.
        /// </summary>
        /// <param name="key"></param>
        /// <param name="cursor"></param>
        /// <param name="match"></param>
        /// <param name="count"></param>
        /// <param name="items"></param>
        /// <returns></returns>
        GarnetStatus SetScan(ArgSlice key, long cursor, string match, int count, out ArgSlice[] items);

        /// <summary>
        /// Returns the members of the set resulting from the union of all the given sets.
        /// Keys that do not exist are considered to be empty sets.
        /// </summary>
        /// <param name="keys"></param>
        /// <param name="output"></param>
        /// <returns></returns>
        GarnetStatus SetUnion(ArgSlice[] keys, out HashSet<byte[]> output);

        /// <summary>
        /// Returns the members of the set resulting from the intersection of all the given sets.
        /// Keys that do not exist are considered to be empty sets.
        /// </summary>
        /// <param name="keys"></param>
        /// <param name="output"></param>
        /// <returns></returns>
        GarnetStatus SetIntersect(ArgSlice[] keys, out HashSet<byte[]> output);

        /// <summary>
        /// Returns the members of the set resulting from the difference between the first set and all the successive sets.
        /// </summary>
        /// <param name="keys"></param>
        /// <param name="members"></param>
        /// <returns></returns>
        GarnetStatus SetDiff(ArgSlice[] keys, out HashSet<byte[]> members);

        /// <summary>
        /// Returns the cardinality of the intersection between multiple sets.
        /// When limit is greater than 0, stops counting when reaching limit.
        /// </summary>
        /// <param name="keys">Keys of the sets to intersect</param>
        /// <param name="limit">Optional limit to stop counting at</param>
        /// <param name="count">The cardinality of the intersection</param>
        /// <returns>Operation status</returns>
        GarnetStatus SetIntersectLength(ReadOnlySpan<ArgSlice> keys, int? limit, out int count);
        #endregion

        #region Hash Methods

        /// <summary>
        /// Returns the value associated to the field in the hash stored at key.
        /// </summary>
        /// <param name="key"></param>
        /// <param name="field"></param>
        /// <param name="value"></param>
        /// <returns></returns>
        GarnetStatus HashGet(ArgSlice key, ArgSlice field, out ArgSlice value);

        /// <summary>
        /// Returns the values associated with the fields in the hash stored at key.
        /// </summary>
        /// <param name="key"></param>
        /// <param name="fields"></param>
        /// <param name="values"></param>
        /// <returns></returns>
        GarnetStatus HashGetMultiple(ArgSlice key, ArgSlice[] fields, out ArgSlice[] values);

        /// <summary>
        /// Returns the value associated with field in the hash stored at key.
        /// </summary>
        /// <param name="key"></param>
        /// <param name="input">The metadata input for the operation</param>
        /// <param name="outputFooter"></param>
        /// <returns></returns>
        GarnetStatus HashGet(byte[] key, ref ObjectInput input, ref GarnetObjectStoreOutput outputFooter);

        /// <summary>
        /// Returns all fields and values of the hash stored at key.
        /// </summary>
        /// <param name="key"></param>
        /// <param name="input">The metadata input for the operation</param>
        /// <param name="outputFooter"></param>
        /// <returns></returns>
        GarnetStatus HashGetAll(byte[] key, ref ObjectInput input, ref GarnetObjectStoreOutput outputFooter);

        /// <summary>
        /// Returns the values associated with the specified fields in the hash stored at key.
        /// </summary>
        /// <param name="key"></param>
        /// <param name="input">The metadata input for the operation</param>
        /// <param name="outputFooter"></param>
        /// <returns></returns>
        GarnetStatus HashGetMultiple(byte[] key, ref ObjectInput input, ref GarnetObjectStoreOutput outputFooter);

        /// <summary>
        /// Returns ALL the values in the hash stored at key.
        /// </summary>
        /// <param name="key"></param>
        /// <param name="values"></param>
        /// <returns></returns>
        GarnetStatus HashGetAll(ArgSlice key, out ArgSlice[] values);

        /// <summary>
        /// Returns the number of fields contained in the hash Key
        /// </summary>
        /// <param name="key"></param>
        /// <param name="count"></param>
        /// <returns></returns>
        GarnetStatus HashLength(ArgSlice key, out int count);

        /// <summary>
        ///Returns the string length of the value associated with field in the hash stored at key. If the key or the field do not exist, 0 is returned.
        /// </summary>
        /// <param name="key"></param>
        /// <param name="input"></param>
        /// <param name="output"></param>
        /// <returns></returns>
        GarnetStatus HashStrLength(byte[] key, ref ObjectInput input, out ObjectOutputHeader output);

        /// <summary>
        /// Returns the number of fields contained in the hash Key.
        /// </summary>
        /// <param name="key"></param>
        /// <param name="input"></param>
        /// <param name="output"></param>
        /// <returns></returns>
        GarnetStatus HashLength(byte[] key, ref ObjectInput input, out ObjectOutputHeader output);

        /// <summary>
        /// Returns if field is an existing field in the hash stored at key.
        /// </summary>
        /// <param name="key"></param>
        /// <param name="field"></param>
        /// <param name="exists"></param>
        /// <returns></returns>
        GarnetStatus HashExists(ArgSlice key, ArgSlice field, out bool exists);

        /// <summary>
        /// Returns if field is an existing field in the hash stored at key.
        /// </summary>
        /// <param name="key"></param>
        /// <param name="input"></param>
        /// <param name="output"></param>
        /// <returns></returns>
        GarnetStatus HashExists(byte[] key, ref ObjectInput input, out ObjectOutputHeader output);

        /// <summary>
        /// Returns count random fields from the hash value.
        /// </summary>
        /// <param name="key"></param>
        /// <param name="count"></param>
        /// <param name="withValues"></param>
        /// <param name="fields"></param>
        /// <returns></returns>
        GarnetStatus HashRandomField(ArgSlice key, int count, bool withValues, out ArgSlice[] fields);

        /// <summary>
        /// Returns a random field from the hash value stored at key.
        /// </summary>
        /// <param name="key"></param>
        /// <param name="field"></param>
        /// <returns></returns>
        GarnetStatus HashRandomField(ArgSlice key, out ArgSlice field);

        /// <summary>
        /// Returns a random field(s) from the hash value stored at key.
        /// </summary>
        /// <param name="key"></param>
        /// <param name="input"></param>
        /// <param name="outputFooter"></param>
        /// <returns></returns>
        GarnetStatus HashRandomField(byte[] key, ref ObjectInput input, ref GarnetObjectStoreOutput outputFooter);

        /// <summary>
        /// Returns all field names in the hash key.
        /// </summary>
        /// <param name="key"></param>
        /// <param name="input"></param>
        /// <param name="outputFooter"></param>
        /// <returns></returns>
        GarnetStatus HashKeys(byte[] key, ref ObjectInput input, ref GarnetObjectStoreOutput outputFooter);

        /// <summary>
        /// Returns all values in the hash key.
        /// </summary>
        /// <param name="key"></param>
        /// <param name="input"></param>
        /// <param name="outputFooter"></param>
        /// <returns></returns>
        GarnetStatus HashVals(byte[] key, ref ObjectInput input, ref GarnetObjectStoreOutput outputFooter);

        /// <summary>
        /// Iterates fields of Hash key and their associated values using a cursor,
        /// a match pattern and count parameters
        /// </summary>
        /// <param name="key"></param>
        /// <param name="cursor"></param>
        /// <param name="match"></param>
        /// <param name="count"></param>
        /// <param name="items"></param>
        /// <returns></returns>
        GarnetStatus HashScan(ArgSlice key, long cursor, string match, int count, out ArgSlice[] items);

        #endregion

        #region Bitmaps Methods

        /// <summary>
        /// Returns the bit value at offset in the key stored.
        /// </summary>
        /// <param name="key"></param>
        /// <param name="input"></param>
        /// <param name="output"></param>
        /// <returns></returns>
        GarnetStatus StringGetBit(ref SpanByte key, ref RawStringInput input, ref SpanByteAndMemory output);

        /// <summary>
        /// Returns the bit value at offset in the key stored.
        /// </summary>
        /// <param name="key"></param>
        /// <param name="offset"></param>
        /// <param name="bValue"></param>
        /// <returns></returns>
        GarnetStatus StringGetBit(ArgSlice key, ArgSlice offset, out bool bValue);

        /// <summary>
        /// Count the number of set bits in a string.
        /// It can be specified an interval for counting, passing the start and end arguments.
        /// </summary>
        /// <param name="key"></param>
        /// <param name="input"></param>
        /// <param name="output"></param>
        /// <returns></returns>
        GarnetStatus StringBitCount(ref SpanByte key, ref RawStringInput input, ref SpanByteAndMemory output);

        /// <summary>
        /// Count the number of set bits in a string.
        /// It can be specified an interval for counting, passing the start and end arguments.
        /// </summary>
        /// <param name="key"></param>
        /// <param name="start"></param>
        /// <param name="end"></param>
        /// <param name="result"></param>
        /// <param name="useBitInterval"></param>
        /// <returns></returns>
        GarnetStatus StringBitCount(ArgSlice key, long start, long end, out long result, bool useBitInterval = false);

        /// <summary>
        /// Returns the position of the first bit set to 1 or 0 in a key.
        /// </summary>
        /// <param name="key"></param>
        /// <param name="input"></param>
        /// <param name="output"></param>
        /// <returns></returns>
        GarnetStatus StringBitPosition(ref SpanByte key, ref RawStringInput input, ref SpanByteAndMemory output);

        /// <summary>
        /// Read-only variant of the StringBitField method.
        /// </summary>
        /// <param name="key"></param>
        /// <param name="input"></param>
        /// <param name="secondaryCommand"></param>
        /// <param name="output"></param>
        /// <returns></returns>
        GarnetStatus StringBitFieldReadOnly(ref SpanByte key, ref RawStringInput input, RespCommand secondaryCommand, ref SpanByteAndMemory output);

        #endregion

        #region HLL Methods
        /// <summary>
        /// Returns the approximated cardinality computed by the HyperLogLog data structure stored at the specified key,
        /// or 0 if the key does not exist.
        /// </summary>
        /// <param name="input"></param>
        /// <param name="count"></param>
        /// <param name="error"></param>
        /// <returns></returns>
        GarnetStatus HyperLogLogLength(ref RawStringInput input, out long count, out bool error);

        /// <summary>
        ///
        /// </summary>
        /// <param name="keys"></param>
        /// <param name="count"></param>
        /// <returns></returns>
        GarnetStatus HyperLogLogLength(Span<ArgSlice> keys, out long count);
        #endregion

        #region Server Methods

        /// <summary>
        /// Gets the keys store in the DB matching the given pattern
        /// </summary>
        /// <param name="pattern">Expression to match the keys name</param>
        /// <returns></returns>
        List<byte[]> GetDbKeys(ArgSlice pattern);

        /// <summary>
        /// Gets the number of existing keys in both stores
        /// </summary>
        /// <returns></returns>
        int GetDbSize();

        /// <summary>
        /// Iterates the set of keys in the main store.
        /// </summary>
        /// <param name="patternB">The pattern to apply for filtering</param>
        /// <param name="allKeys">When true the filter is ommited</param>
        /// <param name="cursor">The value of the cursor in the command request</param>
        /// <param name="storeCursor">Value of the cursor returned</param>
        /// <param name="Keys">The list of keys from the stores</param>
        /// <param name="count">The size of the batch of keys</param>
        /// <param name="type">Type of key to filter out</param>
        /// <returns></returns>
        public bool DbScan(ArgSlice patternB, bool allKeys, long cursor, out long storeCursor, out List<byte[]> Keys, long count = 10, ReadOnlySpan<byte> type = default);

        /// <summary>
        /// Iterate the contents of the main store
        /// </summary>
        /// <typeparam name="TScanFunctions"></typeparam>
        /// <param name="scanFunctions"></param>
        /// <param name="untilAddress"></param>
        /// <returns></returns>
        public bool IterateMainStore<TScanFunctions>(ref TScanFunctions scanFunctions, long untilAddress = -1)
            where TScanFunctions : IScanIteratorFunctions<SpanByte, SpanByte>;

        /// <summary>
        /// Iterate the contents of the main store (pull based)
        /// </summary>
        /// <returns></returns>
        public ITsavoriteScanIterator<SpanByte, SpanByte> IterateMainStore();

        /// <summary>
        /// Iterate the contents of the object store
        /// </summary>
        /// <typeparam name="TScanFunctions"></typeparam>
        /// <param name="scanFunctions"></param>
        /// <param name="untilAddress"></param>
        /// <returns></returns>
        public bool IterateObjectStore<TScanFunctions>(ref TScanFunctions scanFunctions, long untilAddress = -1)
            where TScanFunctions : IScanIteratorFunctions<byte[], IGarnetObject>;

        /// <summary>
        /// Iterate the contents of the object store (pull based)
        /// </summary>
        /// <returns></returns>
        public ITsavoriteScanIterator<byte[], IGarnetObject> IterateObjectStore();

        #endregion

        #region Common Methods

        /// <summary>
        /// Iterates over the items of a collection object using a cursor,
        /// a match pattern and count parameters
        /// </summary>
        /// <param name="key">The key of the sorted set</param>
        /// <param name="input"></param>
        /// <param name="outputFooter"></param>
        GarnetStatus ObjectScan(byte[] key, ref ObjectInput input, ref GarnetObjectStoreOutput outputFooter);

        /// <summary>
        /// Retrieve the current scratch buffer offset.
        /// </summary>
        /// <returns>Current offset</returns>
        int GetScratchBufferOffset();

        /// <summary>
        /// Resets the scratch buffer to the given offset.
        /// </summary>
        /// <param name="offset">Offset to reset to</param>
        /// <returns>True if successful, else false</returns>
        bool ResetScratchBuffer(int offset);

        #endregion

    }

    /// <summary>
    /// Garnet Watch API
    /// </summary>
    public interface IGarnetWatchApi
    {
        /// <summary>
        /// WATCH
        /// </summary>
        /// <param name="key"></param>
        /// <param name="type"></param>
        void WATCH(ArgSlice key, StoreType type);

        /// <summary>
        /// WATCH
        /// </summary>
        /// <param name="key"></param>
        /// <param name="type"></param>
        void WATCH(byte[] key, StoreType type);
    }
}<|MERGE_RESOLUTION|>--- conflicted
+++ resolved
@@ -522,7 +522,17 @@
         GarnetStatus GeoSearchStore(ArgSlice key, ArgSlice destinationKey, ref ObjectInput input, ref SpanByteAndMemory output);
 
         /// <summary>
-<<<<<<< HEAD
+        /// Intersects multiple sorted sets and stores the result in the destination key.
+        /// </summary>
+        /// <param name="destinationKey">The key where the result will be stored.</param>
+        /// <param name="keys">The keys of the sorted sets to intersect.</param>
+        /// <param name="weights">The weights to apply to each sorted set during the intersection.</param>
+        /// <param name="aggregateType">The type of aggregation to use for the intersection.</param>
+        /// <param name="count">The number of elements in the resulting sorted set.</param>
+        /// <returns>A <see cref="GarnetStatus"/> indicating the status of the operation.</returns>
+        GarnetStatus SortedSetIntersectStore(ArgSlice destinationKey, ReadOnlySpan<ArgSlice> keys, double[] weights, SortedSetAggregateType aggregateType, out int count);
+
+        /// <summary>
         /// Performs a union of multiple sorted sets and stores the result in the destination key.
         /// </summary>
         /// <param name="destinationKey">The key where the result will be stored.</param>
@@ -532,17 +542,6 @@
         /// <param name="aggregateType">The type of aggregation to perform (e.g., Sum, Min, Max).</param>
         /// <returns>A <see cref="GarnetStatus"/> indicating the status of the operation.</returns>
         GarnetStatus SortedSetUnionStore(ArgSlice destinationKey, ReadOnlySpan<ArgSlice> keys, double[] weights, SortedSetAggregateType aggregateType, out int count);
-=======
-        /// Intersects multiple sorted sets and stores the result in the destination key.
-        /// </summary>
-        /// <param name="destinationKey">The key where the result will be stored.</param>
-        /// <param name="keys">The keys of the sorted sets to intersect.</param>
-        /// <param name="weights">The weights to apply to each sorted set during the intersection.</param>
-        /// <param name="aggregateType">The type of aggregation to use for the intersection.</param>
-        /// <param name="count">The number of elements in the resulting sorted set.</param>
-        /// <returns>A <see cref="GarnetStatus"/> indicating the status of the operation.</returns>
-        GarnetStatus SortedSetIntersectStore(ArgSlice destinationKey, ReadOnlySpan<ArgSlice> keys, double[] weights, SortedSetAggregateType aggregateType, out int count);
->>>>>>> f1f9e51c
 
         #endregion
 
