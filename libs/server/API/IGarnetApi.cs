﻿// Copyright (c) Microsoft Corporation.
// Licensed under the MIT license.

using System;
using System.Collections.Generic;
using Garnet.common;
using Tsavorite.core;

namespace Garnet.server
{
    /// <summary>
    /// Interface for Garnet API
    /// </summary>
    public interface IGarnetApi : IGarnetReadApi, IGarnetAdvancedApi
    {
        #region GETEX

        /// <summary>
        /// GETEX
        /// </summary>
        GarnetStatus GETEX(PinnedSpanByte key, ref RawStringInput input, ref SpanByteAndMemory output);

        #endregion

        #region SET
        /// <summary>
        /// SET
        /// </summary>
        GarnetStatus SET(PinnedSpanByte key, PinnedSpanByte value);

        /// <summary>
        /// SET
        /// </summary>
        GarnetStatus SET(PinnedSpanByte key, ref RawStringInput input, PinnedSpanByte value);

        /// <summary>
        /// SET Conditional
        /// </summary>
        GarnetStatus SET_Conditional(PinnedSpanByte key, ref RawStringInput input);

        /// <summary>
        /// DEL Conditional
        /// </summary>
        GarnetStatus DEL_Conditional(ref SpanByte key, ref RawStringInput input);

        /// <summary>
        /// SET Conditional
        /// </summary>
        GarnetStatus SET_Conditional(PinnedSpanByte key, ref RawStringInput input, ref SpanByteAndMemory output);

        /// <summary>
        /// SET
        /// </summary>
        GarnetStatus SET(PinnedSpanByte key, Memory<byte> value);

        /// <summary>
        /// SET
        /// </summary>
        GarnetStatus SET(PinnedSpanByte key, IGarnetObject value);

        /// <summary>
        /// SET
        /// </summary>
        GarnetStatus SET<TSourceLogRecord>(ref TSourceLogRecord srcLogRecord, StoreType storeType)
            where TSourceLogRecord : ISourceLogRecord;
        #endregion

        #region SETEX
        /// <summary>
        /// SETEX
        /// </summary>
        /// <param name="key">Key</param>
        /// <param name="value">Value</param>
        /// <param name="expiryMs">Expiry in milliseconds, formatted as ASCII digits</param>
        /// <returns></returns>
        GarnetStatus SETEX(PinnedSpanByte key, PinnedSpanByte value, PinnedSpanByte expiryMs);

        /// <summary>
        /// SETEX
        /// </summary>
        /// <param name="key">Key</param>
        /// <param name="value">Value</param>
        /// <param name="expiry">Expiry</param>
        GarnetStatus SETEX(PinnedSpanByte key, PinnedSpanByte value, TimeSpan expiry);

        #endregion

        #region SETRANGE

        /// <summary>
        /// SETRANGE
        /// </summary>
        /// <param name="key">Key</param>
        /// <param name="input"></param>
        /// <param name="output">The output of the operation</param>
        /// <returns></returns>
        GarnetStatus SETRANGE(PinnedSpanByte key, ref RawStringInput input, ref PinnedSpanByte output);


        #endregion

        #region MSETNX
        /// <summary>
        /// MSETNX
        /// </summary>
        /// <param name="input"></param>
        /// <returns></returns>
        GarnetStatus MSET_Conditional(ref RawStringInput input);
        #endregion

        #region APPEND

        /// <summary>
        /// APPEND command
        /// </summary>
        /// <param name="key">Key whose value is to be appended</param>
        /// <param name="input"></param>
        /// <param name="output">Length of updated value</param>
        /// <returns>Operation status</returns>
        GarnetStatus APPEND(PinnedSpanByte key, ref RawStringInput input, ref SpanByteAndMemory output);

        /// <summary>
        /// APPEND command
        /// </summary>
        /// <param name="key">Key whose value is to be appended</param>
        /// <param name="value">Value to be appended</param>
        /// <param name="output">Length of updated value</param>
        /// <returns>Operation status</returns>
        GarnetStatus APPEND(PinnedSpanByte key, PinnedSpanByte value, ref PinnedSpanByte output);
        #endregion

        #region RENAME
        /// <summary>
        /// RENAME
        /// </summary>
        /// <param name="oldKey"></param>
        /// <param name="newKey"></param>
        /// <param name="storeType"></param>
        /// <returns></returns>
        GarnetStatus RENAME(PinnedSpanByte oldKey, PinnedSpanByte newKey, bool withEtag = false, StoreType storeType = StoreType.All);

        /// <summary>
        /// Renames key to newkey if newkey does not yet exist. It returns an error when key does not exist.
        /// </summary>
        /// <param name="oldKey">The old key to be renamed.</param>
        /// <param name="newKey">The new key name.</param>
        /// <param name="result">The result of the operation.</param>
        /// <param name="storeType">The type of store to perform the operation on.</param>
        /// <returns></returns>
        GarnetStatus RENAMENX(PinnedSpanByte oldKey, PinnedSpanByte newKey, out int result, bool withEtag = false, StoreType storeType = StoreType.All);
        #endregion

        #region EXISTS
        /// <summary>
        /// EXISTS
        /// </summary>
        /// <param name="key"></param>
        /// <param name="storeType"></param>
        /// <returns></returns>
        GarnetStatus EXISTS(PinnedSpanByte key, StoreType storeType = StoreType.All);
        #endregion

        #region EXPIRE
        /// <summary>
        /// Set a timeout on key
        /// </summary>
        /// <param name="key">Key</param>
        /// <param name="expiryMs">Expiry in milliseconds, formatted as ASCII digits</param>
        /// <param name="timeoutSet">Whether timeout was set by the call</param>
        /// <param name="storeType">Store type: main, object, or both</param>
        /// <param name="expireOption">Expire option</param>
        /// <returns></returns>
        GarnetStatus EXPIRE(PinnedSpanByte key, PinnedSpanByte expiryMs, out bool timeoutSet, StoreType storeType = StoreType.All, ExpireOption expireOption = ExpireOption.None);

        /// <summary>
        /// Set a timeout on key using a timeSpan in seconds
        /// </summary>
        /// <param name="key">Key</param>
        /// <param name="input"></param>
        /// <param name="timeoutSet">Whether timeout was set by the call</param>
        /// <param name="storeType">Store type: main, object, or both</param>
        /// <returns></returns>
        GarnetStatus EXPIRE(PinnedSpanByte key, ref RawStringInput input, out bool timeoutSet, StoreType storeType = StoreType.All);

        /// <summary>
        /// Set a timeout on key using a timeSpan in seconds
        /// </summary>
        /// <param name="key">Key</param>
        /// <param name="expiry">Expiry in TimeSpan</param>
        /// <param name="timeoutSet">Whether timeout was set by the call</param>
        /// <param name="storeType">Store type: main, object, or both</param>
        /// <param name="expireOption">Expire option</param>
        /// <returns></returns>
        GarnetStatus EXPIRE(PinnedSpanByte key, TimeSpan expiry, out bool timeoutSet, StoreType storeType = StoreType.All, ExpireOption expireOption = ExpireOption.None);
        #endregion

        #region EXPIREAT

        /// <summary>
        /// Set a timeout on key using absolute Unix timestamp (seconds since January 1, 1970) in seconds
        /// </summary>
        /// <param name="key">Key</param>
        /// <param name="expiryTimestamp">Absolute Unix timestamp in seconds</param>
        /// <param name="timeoutSet">Whether timeout was set by the call</param>
        /// <param name="storeType">Store type: main, object, or both</param>
        /// <param name="expireOption">Expire option</param>
        /// <returns></returns>
        GarnetStatus EXPIREAT(PinnedSpanByte key, long expiryTimestamp, out bool timeoutSet, StoreType storeType = StoreType.All, ExpireOption expireOption = ExpireOption.None);

        /// <summary>
        /// Set a timeout on key using absolute Unix timestamp (seconds since January 1, 1970) in milliseconds
        /// </summary>
        /// <param name="key">Key</param>
        /// <param name="expiryTimestamp">Absolute Unix timestamp in milliseconds</param>
        /// <param name="timeoutSet">Whether timeout was set by the call</param>
        /// <param name="storeType">Store type: main, object, or both</param>
        /// <param name="expireOption">Expire option</param>
        /// <returns></returns>
        GarnetStatus PEXPIREAT(PinnedSpanByte key, long expiryTimestamp, out bool timeoutSet, StoreType storeType = StoreType.All, ExpireOption expireOption = ExpireOption.None);

        #endregion

        #region PERSIST
        /// <summary>
        /// PERSIST
        /// </summary>
        /// <param name="key">Key</param>
        /// <param name="storeType">Store type: main, object, or both</param>
        /// <returns></returns>
        GarnetStatus PERSIST(PinnedSpanByte key, StoreType storeType = StoreType.All);
        #endregion

        #region Increment (INCR, INCRBY, DECR, DECRBY)
        /// <summary>
        /// Increment (INCR, INCRBY, DECR, DECRBY)
        /// </summary>
        /// <param name="key"></param>
        /// <param name="input"></param>
        /// <param name="output"></param>
        /// <returns></returns>
        GarnetStatus Increment(PinnedSpanByte key, ref RawStringInput input, ref PinnedSpanByte output);

        /// <summary>
        /// Increment (INCR, INCRBY)
        /// </summary>
        /// <param name="key"></param>
        /// <param name="output"></param>
        /// <param name="incrementCount"></param>
        /// <returns></returns>
        GarnetStatus Increment(PinnedSpanByte key, out long output, long incrementCount = 1);

        /// <summary>
        /// Decrement (DECR, DECRBY)
        /// </summary>
        /// <param name="key"></param>
        /// <param name="output"></param>
        /// <param name="decrementCount"></param>
        /// <returns></returns>
        GarnetStatus Decrement(PinnedSpanByte key, out long output, long decrementCount = 1);
        #endregion

        #region DELETE
        /// <summary>
        /// DELETE
        /// </summary>
        /// <param name="key"></param>
        /// <param name="storeType"></param>
        /// <returns></returns>
        GarnetStatus DELETE(PinnedSpanByte key, StoreType storeType = StoreType.All);
        #endregion

        #region GETDEL
        /// <summary>
        /// GETDEL
        /// </summary>
        /// <param name="key"> Key to get and delete </param>
        /// <param name="output"> Current value of key </param>
        /// <returns> Operation status </returns>
        GarnetStatus GETDEL(PinnedSpanByte key, ref SpanByteAndMemory output);
        #endregion

        #region TYPE

        /// <summary>
        /// Returns the string representation of the type of the value stored at key.
        /// string, list, set, zset, and hash.
        /// </summary>
        /// <param name="key"></param>
        /// <param name="typeName"></param>
        /// <returns></returns>
        GarnetStatus GetKeyType(PinnedSpanByte key, out string typeName);

        #endregion

        #region MEMORY

        /// <summary>
        ///  Gets the number of bytes that a key and its value require to be stored in RAM.
        /// </summary>
        /// <param name="key">Name of the key or object to get the memory usage</param>
        /// <param name="memoryUsage">The value in bytes the key or object is using</param>
        /// <param name="samples">Number of sampled nested values</param>
        /// <returns>GarnetStatus</returns>
        GarnetStatus MemoryUsageForKey(PinnedSpanByte key, out long memoryUsage, int samples = 0);

        #endregion

        #region SortedSet Methods

        /// <summary>
        /// Adds the specified member with the specified score to the sorted set stored at key.
        /// </summary>
        /// <param name="key">Key</param>
        /// <param name="score">Score</param>
        /// <param name="member">Member</param>
        /// <param name="zaddCount">Number of adds performed</param>
        /// <returns></returns>
        GarnetStatus SortedSetAdd(PinnedSpanByte key, PinnedSpanByte score, PinnedSpanByte member, out int zaddCount);

        /// <summary>
        /// Adds all the specified members with the specified scores to the sorted set stored at key.
        /// Current members get the score updated and reordered.
        /// </summary>
        /// <param name="key">Key</param>
        /// <param name="inputs">Input key-value pairs to add</param>
        /// <param name="zaddCount">Number of adds performed</param>
        /// <returns></returns>
        GarnetStatus SortedSetAdd(PinnedSpanByte key, (PinnedSpanByte score, PinnedSpanByte member)[] inputs, out int zaddCount);

        /// <summary>
        /// Adds all the specified members with the specified scores to the sorted set stored at key.
        /// Current members get the score updated and reordered.
        /// </summary>
        /// <param name="key"></param>
        /// <param name="input"></param>
        /// <param name="output"></param>
        /// <returns></returns>
        GarnetStatus SortedSetAdd(PinnedSpanByte key, ref ObjectInput input, ref GarnetObjectStoreOutput output);

        /// <summary>
        /// Stores a range of sorted set elements in the specified key space.
        /// </summary>
        /// <param name="dstKey">The distribution key for the sorted set.</param>
        /// <param name="srcKey">The sub-key for the sorted set.</param>
        /// <param name="input">The input object containing the elements to store.</param>
        /// <param name="result">The result of the store operation.</param>
        /// <returns>A <see cref="GarnetStatus"/> indicating the status of the operation.</returns>
        GarnetStatus SortedSetRangeStore(PinnedSpanByte dstKey, PinnedSpanByte srcKey, ref ObjectInput input, out int result);

        /// <summary>
        /// Removes the specified member from the sorted set stored at key.
        /// </summary>
        GarnetStatus SortedSetRemove(PinnedSpanByte key, PinnedSpanByte member, out int zremCount);

        /// <summary>
        /// Removes the specified members from the sorted set stored at key.
        /// Non existing members are ignored.
        /// </summary>
        /// <param name="key">Key</param>
        /// <param name="members">Input members to remove</param>
        /// <param name="zremCount">Number of removes performed</param>
        /// <returns></returns>
        GarnetStatus SortedSetRemove(PinnedSpanByte key, PinnedSpanByte[] members, out int zremCount);

        /// <summary>
        /// Removes the specified members from the sorted set stored at key.
        /// Non existing members are ignored.
        /// </summary>
        /// <param name="key"></param>
        /// <param name="input"></param>
        /// <param name="output"></param>
        /// <returns></returns>
        GarnetStatus SortedSetRemove(PinnedSpanByte key, ref ObjectInput input, out ObjectOutputHeader output);

        /// <summary>
        /// Removes all elements in the sorted set between the
        /// lexicographical range specified by min and max.
        /// </summary>
        /// <param name="key"></param>
        /// <param name="input"></param>
        /// <param name="output"></param>
        /// <returns></returns>
        GarnetStatus SortedSetRemoveRangeByLex(PinnedSpanByte key, ref ObjectInput input, out ObjectOutputHeader output);

        /// <summary>
        /// Removes and returns the first element from the sorted set stored at key,
        /// with the scores ordered from low to high (min) or high to low (max).
        /// </summary>
        /// <param name="key"></param>
        /// <param name="input"></param>
        /// <param name="outputFooter"></param>
        /// <returns></returns>
        GarnetStatus SortedSetPop(PinnedSpanByte key, ref ObjectInput input, ref GarnetObjectStoreOutput outputFooter);

        /// <summary>
        /// Removes and returns multiple elements from a sorted set.
        /// </summary>
        /// <param name="keys">The keys of the sorted set.</param>
        /// <param name="count">The number of elements to pop.</param>
        /// <param name="lowScoresFirst">If true, elements with the lowest scores are popped first; otherwise, elements with the highest scores are popped first.</param>
        /// <param name="poppedKey">The key of the popped element.</param>
        /// <param name="pairs">An array of tuples containing the member and score of each popped element.</param>
        /// <returns>A <see cref="GarnetStatus"/> indicating the result of the operation.</returns>
        GarnetStatus SortedSetMPop(ReadOnlySpan<PinnedSpanByte> keys, int count, bool lowScoresFirst, out PinnedSpanByte poppedKey, out (PinnedSpanByte member, PinnedSpanByte score)[] pairs);

        /// <summary>
        /// Removes and returns up to count members with the highest or lowest scores in the sorted set stored at key.
        /// </summary>
        /// <param name="key"></param>
        /// <param name="pairs"></param>
        /// <param name="count"></param>
        /// <param name="lowScoresFirst">When true, return the members with the lowest scores, otherwise return the highest scores.</param>
        /// <returns></returns>
        GarnetStatus SortedSetPop(PinnedSpanByte key, out (PinnedSpanByte member, PinnedSpanByte score)[] pairs, int count = 1, bool lowScoresFirst = true);

        /// <summary>
        /// Increments the score of member in the sorted set stored at key by increment.
        /// If member does not exist in the sorted set, it is added with increment as its score (as if its previous score was 0.0).
        /// </summary>
        /// <param name="key"></param>
        /// <param name="input"></param>
        /// <param name="outputFooter"></param>
        /// <returns></returns>
        GarnetStatus SortedSetIncrement(PinnedSpanByte key, ref ObjectInput input, ref GarnetObjectStoreOutput outputFooter);

        /// <summary>
        /// Increments the score of member in the sorted set stored at key by increment.
        /// Returns the new score of member.
        /// If member does not exist in the sorted set, it is added with increment as its score (as if its previous score was 0.0).
        /// </summary>
        /// <param name="key"></param>
        /// <param name="increment"></param>
        /// <param name="member"></param>
        /// <param name="newScore"></param>
        /// <returns></returns>
        GarnetStatus SortedSetIncrement(PinnedSpanByte key, Double increment, PinnedSpanByte member, out double newScore);

        /// <summary>
        /// ZREMRANGEBYRANK: Removes all elements in the sorted set stored at key with rank between start and stop.
        /// Both start and stop are 0 -based indexes with 0 being the element with the lowest score.
        /// ZREMRANGEBYSCORE: Removes all elements in the sorted set stored at key with a score between min and max (inclusive by default).
        /// </summary>
        /// <param name="key"></param>
        /// <param name="input"></param>
        /// <param name="outputFooter"></param>
        /// <returns></returns>
        GarnetStatus SortedSetRemoveRange(PinnedSpanByte key, ref ObjectInput input, ref GarnetObjectStoreOutput outputFooter);

        /// <summary>
        /// Removes all elements in the range specified by min and max, having the same score.
        /// </summary>
        /// <param name="key"></param>
        /// <param name="min"></param>
        /// <param name="max"></param>
        /// <param name="countRemoved"></param>
        /// <returns></returns>
        GarnetStatus SortedSetRemoveRangeByLex(PinnedSpanByte key, string min, string max, out int countRemoved);

        /// <summary>
        /// Removes all elements that have a score in the range specified by min and max.
        /// </summary>
        /// <param name="key"></param>
        /// <param name="min"></param>
        /// <param name="max"></param>
        /// <param name="countRemoved"></param>
        /// <returns></returns>
        GarnetStatus SortedSetRemoveRangeByScore(PinnedSpanByte key, string min, string max, out int countRemoved);

        /// <summary>
        /// Removes all elements with the index in the range specified by start and stop.
        /// </summary>
        /// <param name="key"></param>
        /// <param name="start"></param>
        /// <param name="stop"></param>
        /// <param name="countRemoved"></param>
        /// <returns></returns>
        GarnetStatus SortedSetRemoveRangeByRank(PinnedSpanByte key, int start, int stop, out int countRemoved);

        /// <summary>
        /// Computes the difference between the first and all successive sorted sets and store resulting pairs in the output key.
        /// </summary>
        /// <param name="keys"></param>
        /// <param name="destinationKey"></param>
        /// <param name="count"></param>
        /// <returns></returns>
        GarnetStatus SortedSetDifferenceStore(PinnedSpanByte destinationKey, ReadOnlySpan<PinnedSpanByte> keys, out int count);

        /// <summary>
        /// Adds geospatial items (longitude, latitude, name) to the specified key.
        /// </summary>
        /// <param name="key"></param>
        /// <param name="input"></param>
        /// <param name="outputFooter"></param>
        /// <returns></returns>
        GarnetStatus GeoAdd(PinnedSpanByte key, ref ObjectInput input, ref GarnetObjectStoreOutput outputFooter);

        /// <summary>
        /// Geospatial search and store in destination key.
        /// </summary>
        /// <param name="key"></param>
        /// <param name="destinationKey"></param>
        /// <param name="opts"></param>
        /// <param name="input"></param>
        /// <param name="output"></param>
        /// <returns></returns>
<<<<<<< HEAD
        GarnetStatus GeoSearchStore(PinnedSpanByte key, PinnedSpanByte destinationKey, ref ObjectInput input, ref SpanByteAndMemory output);
=======
        GarnetStatus GeoSearchStore(ArgSlice key, ArgSlice destinationKey, ref GeoSearchOptions opts,
                                    ref ObjectInput input, ref SpanByteAndMemory output);
>>>>>>> 3eb46a0c

        /// <summary>
        /// Intersects multiple sorted sets and stores the result in the destination key.
        /// </summary>
        /// <param name="destinationKey">The key where the result will be stored.</param>
        /// <param name="keys">The keys of the sorted sets to intersect.</param>
        /// <param name="weights">The weights to apply to each sorted set during the intersection.</param>
        /// <param name="aggregateType">The type of aggregation to use for the intersection.</param>
        /// <param name="count">The number of elements in the resulting sorted set.</param>
        /// <returns>A <see cref="GarnetStatus"/> indicating the status of the operation.</returns>
        GarnetStatus SortedSetIntersectStore(PinnedSpanByte destinationKey, ReadOnlySpan<PinnedSpanByte> keys, double[] weights, SortedSetAggregateType aggregateType, out int count);

        /// <summary>
        /// Performs a union of multiple sorted sets and stores the result in the destination key.
        /// </summary>
        /// <param name="destinationKey">The key where the result will be stored.</param>
        /// <param name="keys">The keys of the sorted sets to union.</param>
        /// <param name="count">The number of elements in the resulting sorted set.</param>
        /// <param name="weights">Optional weights to apply to each sorted set.</param>
        /// <param name="aggregateType">The type of aggregation to perform (e.g., Sum, Min, Max).</param>
        /// <returns>A <see cref="GarnetStatus"/> indicating the status of the operation.</returns>
        GarnetStatus SortedSetUnionStore(PinnedSpanByte destinationKey, ReadOnlySpan<PinnedSpanByte> keys, double[] weights, SortedSetAggregateType aggregateType, out int count);

        /// <summary>
        /// Sets an expiration time on a sorted set member.
        /// </summary>
        /// <param name="key">The key of the sorted set.</param>
        /// <param name="input">The input object containing additional parameters.</param>
        /// <param name="outputFooter">The output object to store the result.</param>
        /// <returns>The status of the operation.</returns>
        GarnetStatus SortedSetExpire(ArgSlice key, ref ObjectInput input, ref GarnetObjectStoreOutput outputFooter);

        /// <summary>
        /// Sets an expiration time on a sorted set member.
        /// </summary>
        /// <param name="key">The key of the sorted set.</param>
        /// <param name="members">The members to set expiration for.</param>
        /// <param name="expireAt">The expiration time.</param>
        /// <param name="expireOption">The expiration option to apply.</param>
        /// <param name="results">The results of the operation.</param>
        /// <returns>The status of the operation.</returns>
        GarnetStatus SortedSetExpire(ArgSlice key, ReadOnlySpan<ArgSlice> members, DateTimeOffset expireAt, ExpireOption expireOption, out int[] results);

        /// <summary>
        /// Persists the specified sorted set member, removing any expiration time set on it.
        /// </summary>
        /// <param name="key">The key of the sorted set to persist.</param>
        /// <param name="input">The input object containing additional parameters.</param>
        /// <param name="outputFooter">The output object to store the result.</param>
        /// <returns>The status of the operation.</returns>
        GarnetStatus SortedSetPersist(ArgSlice key, ref ObjectInput input, ref GarnetObjectStoreOutput outputFooter);

        /// <summary>
        /// Persists the specified sorted set members, removing any expiration time set on them.
        /// </summary>
        /// <param name="key">The key of the sorted set.</param>
        /// <param name="members">The members to persist.</param>
        /// <param name="results">The results of the operation.</param>
        /// <returns>The status of the operation.</returns>
        GarnetStatus SortedSetPersist(ArgSlice key, ReadOnlySpan<ArgSlice> members, out int[] results);

        /// <summary>
        /// Deletes already expired members from the sorted set.
        /// </summary>
        /// <param name="keys">The keys of the sorted set members to check for expiration.</param>
        /// <param name="input">The input object containing additional parameters.</param>
        /// <returns>The status of the operation.</returns>
        GarnetStatus SortedSetCollect(ReadOnlySpan<ArgSlice> keys, ref ObjectInput input);

        /// <summary>
        /// Collects expired elements from the sorted set.
        /// </summary>
        /// <returns>The status of the operation.</returns>
        GarnetStatus SortedSetCollect();

        /// <summary>
        /// Collects expired elements from the sorted set for the specified keys.
        /// </summary>
        /// <param name="keys">The keys of the sorted sets to collect expired elements from.</param>
        /// <returns>The status of the operation.</returns>
        GarnetStatus SortedSetCollect(ReadOnlySpan<ArgSlice> keys);

        #endregion

        #region Set Methods

        /// <summary>
        ///  Adds the specified member to the set at key.
        ///  If key does not exist, a new set is created.
        /// </summary>
        /// <param name="key"></param>
        /// <param name="member"></param>
        /// <param name="saddCount"></param>
        /// <returns></returns>
        GarnetStatus SetAdd(PinnedSpanByte key, PinnedSpanByte member, out int saddCount);

        /// <summary>
        ///  Adds the specified members to the set at key.
        ///  Specified members that are already a member of this set are ignored.
        ///  If key does not exist, a new set is created.
        /// </summary>
        /// <param name="key"></param>
        /// <param name="members"></param>
        /// <param name="saddCount"></param>
        /// <returns></returns>
        GarnetStatus SetAdd(PinnedSpanByte key, PinnedSpanByte[] members, out int saddCount);

        /// <summary>
        ///  Adds the specified members to the set at key.
        ///  Specified members that are already a member of this set are ignored.
        ///  If key does not exist, a new set is created.
        /// </summary>
        /// <param name="key"></param>
        /// <param name="input"></param>
        /// <param name="output"></param>
        /// <returns></returns>
        GarnetStatus SetAdd(PinnedSpanByte key, ref ObjectInput input, out ObjectOutputHeader output);

        /// <summary>
        /// Removes the specified member from the set.
        /// Specified members that are not a member of this set are ignored.
        /// If key does not exist, this command returns 0.
        /// </summary>
        /// <param name="key"></param>
        /// <param name="member"></param>
        /// <param name="sremCount"></param>
        /// <returns></returns>
        GarnetStatus SetRemove(PinnedSpanByte key, PinnedSpanByte member, out int sremCount);

        /// <summary>
        /// Removes the specified members from the set.
        /// Specified members that are not a member of this set are ignored.
        /// If key does not exist, this command returns 0.
        /// </summary>
        /// <param name="key"></param>
        /// <param name="members"></param>
        /// <param name="sremCount"></param>
        /// <returns></returns>
        GarnetStatus SetRemove(PinnedSpanByte key, PinnedSpanByte[] members, out int sremCount);

        /// <summary>
        /// Removes the specified members from the set.
        /// Specified members that are not a member of this set are ignored.
        /// If key does not exist, this command returns 0.
        /// </summary>
        /// <param name="key"></param>
        /// <param name="input"></param>
        /// <param name="output"></param>
        /// <returns></returns>
        GarnetStatus SetRemove(PinnedSpanByte key, ref ObjectInput input, out ObjectOutputHeader output);

        /// <summary>
        /// Removes and returns one random member from the set at key.
        /// </summary>
        /// <param name="key"></param>
        /// <param name="member"></param>
        /// <returns></returns>
        GarnetStatus SetPop(PinnedSpanByte key, out PinnedSpanByte member);

        /// <summary>
        /// Removes and returns random members from the set at key.
        /// </summary>
        /// <param name="key"></param>
        /// <param name="count"></param>
        /// <param name="members"></param>
        /// <returns></returns>
        GarnetStatus SetPop(PinnedSpanByte key, int count, out PinnedSpanByte[] members);

        /// <summary>
        /// Removes and returns random members from the set at key.
        /// </summary>
        /// <param name="key"></param>
        /// <param name="input"></param>
        /// <param name="outputFooter"></param>
        /// <returns></returns>
        GarnetStatus SetPop(PinnedSpanByte key, ref ObjectInput input, ref GarnetObjectStoreOutput outputFooter);

        /// <summary>
        /// Moves a member from a source set to a destination set.
        /// If the move was performed, this command returns 1.
        /// If the member was not found in the source set, or if no operation was performed, this command returns 0.
        /// </summary>
        /// <param name="sourceKey"></param>
        /// <param name="destinationKey"></param>
        /// <param name="member"></param>
        /// <param name="smoveResult"></param>
        /// <returns></returns>
        GarnetStatus SetMove(PinnedSpanByte sourceKey, PinnedSpanByte destinationKey, PinnedSpanByte member, out int smoveResult);

        /// <summary>
        /// When called with just the key argument, return a random element from the set value stored at key.
        /// If the provided count argument is positive, return an array of distinct elements. 
        /// The array's length is either count or the set's cardinality (SCARD), whichever is lower.
        /// If called with a negative count, the behavior changes and the command is allowed to return the same element multiple times. 
        /// In this case, the number of returned elements is the absolute value of the specified count.
        /// </summary>
        /// <param name="key"></param>
        /// <param name="input"></param>
        /// <param name="outputFooter"></param>
        /// <returns></returns>
        GarnetStatus SetRandomMember(PinnedSpanByte key, ref ObjectInput input, ref GarnetObjectStoreOutput outputFooter);

        /// <summary>
        /// This command is equal to SUNION, but instead of returning the resulting set, it is stored in destination.
        /// If destination already exists, it is overwritten.
        /// </summary>
        /// <param name="key"></param>
        /// <param name="keys"></param>
        /// <param name="count"></param>
        /// <returns></returns>
        GarnetStatus SetUnionStore(PinnedSpanByte key, PinnedSpanByte[] keys, out int count);

        /// <summary>
        /// This command is equal to SINTER, but instead of returning the resulting set, it is stored in destination.
        /// If destination already exists, it is overwritten.
        /// </summary>
        /// <param name="key"></param>
        /// <param name="keys"></param>
        /// <param name="count"></param>
        /// <returns></returns>
        GarnetStatus SetIntersectStore(PinnedSpanByte key, PinnedSpanByte[] keys, out int count);

        /// <summary>
        /// This command is equal to SDIFF, but instead of returning the resulting set, it is stored in destination.
        /// If destination already exists, it is overwritten.
        /// </summary>
        /// <param name="key">destination</param>
        /// <param name="keys"></param>
        /// <param name="count"></param>
        /// <returns></returns>
        public GarnetStatus SetDiffStore(PinnedSpanByte key, PinnedSpanByte[] keys, out int count);
        #endregion

        #region List Methods

        #region ListPush Methods

        /// <summary>
        /// The command returns the index of matching elements inside a Redis list.
        /// By default, when no options are given, it will scan the list from head to tail, looking for the first match of "element".
        /// </summary>
        /// <param name="key"></param>
        /// <param name="input"></param>
        /// <param name="outputFooter"></param>
        /// <returns></returns>
        GarnetStatus ListPosition(PinnedSpanByte key, ref ObjectInput input, ref GarnetObjectStoreOutput outputFooter);

        /// <summary>
        /// ListLeftPush ArgSlice version with ObjectOutputHeader output
        /// </summary>
        /// <param name="key"></param>
        /// <param name="input"></param>
        /// <param name="output"></param>
        /// <returns></returns>
        GarnetStatus ListLeftPush(PinnedSpanByte key, ref ObjectInput input, out ObjectOutputHeader output);

        /// <summary>
        /// ListLeftPush ArgSlice version, one element
        /// </summary>
        /// <param name="key"></param>
        /// <param name="element"></param>
        /// <param name="count"></param>
        /// <param name="whenExists">When true the operation is executed only if the key already exists</param>
        /// <returns></returns>
        GarnetStatus ListLeftPush(PinnedSpanByte key, PinnedSpanByte element, out int count, bool whenExists = false);

        /// <summary>
        /// ListLeftPush ArgSlice version for multiple values
        /// </summary>
        /// <param name="key"></param>
        /// <param name="elements"></param>
        /// <param name="count"></param>
        /// <param name="whenExists">When true the operation is executed only if the key already exists</param>
        /// <returns></returns>
        GarnetStatus ListLeftPush(PinnedSpanByte key, PinnedSpanByte[] elements, out int count, bool whenExists = false);

        /// <summary>
        /// ListRightPush ArgSlice version with ObjectOutputHeader output
        /// </summary>
        /// <param name="key"></param>
        /// <param name="input"></param>
        /// <param name="output"></param>
        /// <returns></returns>
        public GarnetStatus ListRightPush(PinnedSpanByte key, ref ObjectInput input, out ObjectOutputHeader output);

        /// <summary>
        /// ListRightPush ArgSlice version, one element
        /// </summary>
        /// <param name="key"></param>
        /// <param name="element"></param>
        /// <param name="count"></param>
        /// <param name="whenExists">When true the operation is executed only if the key already exists</param>
        /// <returns></returns>
        GarnetStatus ListRightPush(PinnedSpanByte key, PinnedSpanByte element, out int count, bool whenExists = false);

        /// <summary>
        /// ListRightPush ArgSlice version for multiple values
        /// </summary>
        /// <param name="key"></param>
        /// <param name="elements"></param>
        /// <param name="count"></param>
        /// <param name="whenExists">When true the operation is executed only if the key already exists</param>
        /// <returns></returns>
        GarnetStatus ListRightPush(PinnedSpanByte key, PinnedSpanByte[] elements, out int count, bool whenExists = false);

        #endregion

        #region ListPop Methods

        /// <summary>
        /// ListLeftPop ArgSlice version, with GarnetObjectStoreOuput
        /// </summary>
        /// <param name="key"></param>
        /// <param name="input"></param>
        /// <param name="outputFooter"></param>
        /// <returns></returns>
        GarnetStatus ListLeftPop(PinnedSpanByte key, ref ObjectInput input, ref GarnetObjectStoreOutput outputFooter);

        /// <summary>
        /// ListLeftPop ArgSlice version, one element
        /// </summary>
        /// <param name="key"></param>
        /// <param name="element"></param>
        /// <returns></returns>
        GarnetStatus ListLeftPop(PinnedSpanByte key, out PinnedSpanByte element);

        /// <summary>
        /// ListLeftPop ArgSlice version for multiple values
        /// </summary>
        /// <param name="key"></param>
        /// <param name="elements"></param>
        /// <param name="count"></param>
        /// <returns></returns>
        GarnetStatus ListLeftPop(PinnedSpanByte key, int count, out PinnedSpanByte[] elements);

        /// <summary>
        /// ListLeftPop ArgSlice version for multiple keys and values
        /// </summary>
        /// <param name="keys"></param>
        /// <param name="count"></param>
        /// <param name="key"></param>
        /// <param name="elements"></param>
        /// <returns>GarnetStatus</returns>
        GarnetStatus ListLeftPop(PinnedSpanByte[] keys, int count, out PinnedSpanByte key, out PinnedSpanByte[] elements);

        /// <summary>
        /// ListRightPop ArgSlice version, with GarnetObjectStoreOutput
        /// </summary>
        /// <param name="key"></param>
        /// <param name="input"></param>
        /// <param name="outputFooter"></param>
        /// <returns></returns>
        GarnetStatus ListRightPop(PinnedSpanByte key, ref ObjectInput input, ref GarnetObjectStoreOutput outputFooter);

        /// <summary>
        /// ListRightPop ArgSlice version, one element
        /// </summary>
        /// <param name="key"></param>
        /// <param name="element"></param>
        /// <returns></returns>
        GarnetStatus ListRightPop(PinnedSpanByte key, out PinnedSpanByte element);

        /// <summary>
        /// ListRightPop ArgSlice version for multiple values
        /// </summary>
        /// <param name="key"></param>
        /// <param name="elements"></param>
        /// <param name="count"></param>
        /// <returns></returns>
        GarnetStatus ListRightPop(PinnedSpanByte key, int count, out PinnedSpanByte[] elements);


        /// <summary>
        /// ListRightPop ArgSlice version for multiple keys and values
        /// </summary>
        /// <param name="keys"></param>
        /// <param name="count"></param>
        /// <param name="key"></param>
        /// <param name="elements"></param>
        /// <returns>GarnetStatus</returns>
        GarnetStatus ListRightPop(PinnedSpanByte[] keys, int count, out PinnedSpanByte key, out PinnedSpanByte[] elements);

        #endregion

        /// <summary>
        /// Atomically removes the first/last element of the list stored at source
        /// and pushes it to the first/last element of the list stored at destination.
        /// </summary>
        /// <param name="sourceKey"></param>
        /// <param name="destinationKey"></param>
        /// <param name="sourceDirection"></param>
        /// <param name="destinationDirection"></param>
        /// <param name="element">The element being popped and pushed</param>
        /// <returns>GarnetStatus</returns>
        public GarnetStatus ListMove(PinnedSpanByte sourceKey, PinnedSpanByte destinationKey, OperationDirection sourceDirection, OperationDirection destinationDirection, out byte[] element);

        /// <summary>
        /// Trim an existing list so it only contains the specified range of elements.
        /// </summary>
        /// <param name="key"></param>
        /// <param name="start"></param>
        /// <param name="stop"></param>
        /// <returns></returns>
        public bool ListTrim(PinnedSpanByte key, int start, int stop);

        /// <summary>
        /// Trim an existing list so it only contains the specified range of elements.
        /// </summary>
        /// <param name="key"></param>
        /// <param name="input"></param>
        /// <returns></returns>
        GarnetStatus ListTrim(PinnedSpanByte key, ref ObjectInput input);

        /// <summary>
        /// Inserts a new element in the list stored at key either before or after a value pivot
        /// </summary>
        /// <param name="key"></param>
        /// <param name="input"></param>
        /// <param name="output"></param>
        /// <returns></returns>
        GarnetStatus ListInsert(PinnedSpanByte key, ref ObjectInput input, out ObjectOutputHeader output);

        /// <summary>
        /// Removes the first count occurrences of elements equal to element from the list.
        /// </summary>
        /// <param name="key"></param>
        /// <param name="input"></param>
        /// <param name="output"></param>
        /// <returns></returns>
        GarnetStatus ListRemove(PinnedSpanByte key, ref ObjectInput input, out ObjectOutputHeader output);

        /// <summary>
        /// Sets the list element at index to element.
        /// </summary>
        /// <param name="key"></param>
        /// <param name="input"></param>
        /// <param name="output"></param>
        /// <returns></returns>
        GarnetStatus ListSet(PinnedSpanByte key, ref ObjectInput input, ref GarnetObjectStoreOutput output);

        #endregion

        #region Hash Methods

        /// <summary>
        /// Sets the specified field to their respective value in the hash stored at key.
        /// </summary>
        /// <param name="key"></param>
        /// <param name="field"></param>
        /// <param name="value"></param>
        /// <param name="count"></param>
        /// <returns></returns>
        GarnetStatus HashSet(PinnedSpanByte key, PinnedSpanByte field, PinnedSpanByte value, out int count);

        /// <summary>
        /// Sets the specified fields to their respective values in the hash stored at key.
        /// </summary>
        /// <param name="key"></param>
        /// <param name="elements"></param>
        /// <param name="count"></param>
        /// <returns></returns>
        GarnetStatus HashSet(PinnedSpanByte key, (PinnedSpanByte field, PinnedSpanByte value)[] elements, out int count);

        /// <summary>
        /// Sets or updates the values of the specified fields that exist in the hash.
        /// if the Hash doesn't exist, a new a new hash is created.
        /// HashSet with nx parameter
        /// HashSet key field value
        /// HashSet key field value [field value...]
        /// </summary>
        /// <param name="key"></param>
        /// <param name="input"></param>
        /// <param name="output"></param>
        /// <returns></returns>
        GarnetStatus HashSet(PinnedSpanByte key, ref ObjectInput input, out ObjectOutputHeader output);

        /// <summary>
        /// Set only if field does not yet exist. If key does not exist, a new key holding a hash is created.
        /// If field already exists, no action is performed.
        /// HashSet only when field does not exist
        /// </summary>
        /// <param name="key"></param>
        /// <param name="field"></param>
        /// <param name="value"></param>
        /// <param name="count"></param>
        /// <returns></returns>
        GarnetStatus HashSetWhenNotExists(PinnedSpanByte key, PinnedSpanByte field, PinnedSpanByte value, out int count);

        /// <summary>
        /// Removes the specified field from the hash stored at key.
        /// </summary>
        /// <param name="key"></param>
        /// <param name="field"></param>
        /// <param name="count">Number of fields removed</param>
        /// <returns></returns>
        GarnetStatus HashDelete(PinnedSpanByte key, PinnedSpanByte field, out int count);

        /// <summary>
        /// Removes the specified fields from the hash stored at key.
        /// </summary>
        /// <param name="key"></param>
        /// <param name="fields"></param>
        /// <param name="count">Number of fields removed</param>
        /// <returns></returns>
        GarnetStatus HashDelete(PinnedSpanByte key, PinnedSpanByte[] fields, out int count);

        /// <summary>
        /// Removes the specified fields from the hash stored at key.
        /// </summary>
        /// <param name="key"></param>
        /// <param name="input"></param>
        /// <param name="output"></param>
        /// <returns></returns>
        GarnetStatus HashDelete(PinnedSpanByte key, ref ObjectInput input, out ObjectOutputHeader output);

        /// <summary>
        /// Increments the number stored at field in the hash key by increment parameter.
        /// </summary>
        /// <param name="key"></param>
        /// <param name="input"></param>
        /// <param name="output"></param>
        /// <returns></returns>
        GarnetStatus HashIncrement(PinnedSpanByte key, PinnedSpanByte input, out ObjectOutputHeader output);

        /// <summary>
        /// Increments the number stored at field representing a floating point value
        /// in the hash key by increment parameter.
        /// </summary>
        /// <param name="key"></param>
        /// <param name="input"></param>
        /// <param name="outputFooter"></param>
        /// <returns></returns>
        GarnetStatus HashIncrement(PinnedSpanByte key, ref ObjectInput input, ref GarnetObjectStoreOutput outputFooter);

        /// <summary>
        /// Sets an expiration time on a hash field.
        /// </summary>
        /// <param name="key">The key of the hash.</param>
        /// <param name="expireAt">The expiration time in Unix timestamp format.</param>
        /// <param name="expireOption">The expiration option to apply.</param>
        /// <param name="input">The input object containing additional parameters.</param>
        /// <param name="outputFooter">The output object to store the result.</param>
        /// <returns>The status of the operation.</returns>
        GarnetStatus HashExpire(PinnedSpanByte key, long expireAt, bool isMilliseconds, ExpireOption expireOption, ref ObjectInput input, ref GarnetObjectStoreOutput outputFooter);

        /// <summary>
        /// Persists the specified hash key, removing any expiration time set on it.
        /// </summary>
        /// <param name="key">The key of the hash to persist.</param>
        /// <param name="input">The input object containing additional parameters.</param>
        /// <param name="outputFooter">The output object to store the result.</param>
        /// <returns>The status of the operation.</returns>
        GarnetStatus HashPersist(PinnedSpanByte key, ref ObjectInput input, ref GarnetObjectStoreOutput outputFooter);

        /// <summary>
        /// Deletes already expired fields from the hash.
        /// </summary>
        /// <param name="keys">The keys of the hash fields to check for expiration.</param>
        /// <param name="input">The input object containing additional parameters.</param>
        /// <returns>The status of the operation.</returns>
        GarnetStatus HashCollect(ReadOnlySpan<PinnedSpanByte> keys, ref ObjectInput input);

        #endregion

        #region BitMaps Methods

        /// <summary>
        ///
        /// </summary>
        /// <param name="key"></param>
        /// <param name="offset"></param>
        /// <param name="bit"></param>
        /// <param name="previous"></param>
        /// <returns></returns>
        GarnetStatus StringSetBit(PinnedSpanByte key, PinnedSpanByte offset, bool bit, out bool previous);

        /// <summary>
        /// Sets or clears the bit at offset in the given key.
        /// The bit is either set or cleared depending on value, which can be either 0 or 1.
        /// When key does not exist, a new key is created.The key is grown to make sure it can hold a bit at offset.
        /// </summary>
        /// <param name="key"></param>
        /// <param name="input"></param>
        /// <param name="output"></param>
        /// <returns></returns>
        GarnetStatus StringSetBit(PinnedSpanByte key, ref RawStringInput input, ref SpanByteAndMemory output);

        /// <summary>
        /// Performs a bitwise operations on multiple keys
        /// </summary>
        /// <param name="input"></param>
        /// <param name="bitOp"></param>
        /// <param name="result"></param>
        /// <returns></returns>
        GarnetStatus StringBitOperation(ref RawStringInput input, BitmapOperation bitOp, out long result);

        /// <summary>
        /// Perform a bitwise operation between multiple keys
        /// and store the result in the destination key.
        /// </summary>
        /// <param name="bitop"></param>
        /// <param name="destinationKey"></param>
        /// <param name="keys"></param>
        /// <param name="result"></param>
        /// <returns></returns>
        GarnetStatus StringBitOperation(BitmapOperation bitop, PinnedSpanByte destinationKey, PinnedSpanByte[] keys, out long result);

        /// <summary>
        /// Performs arbitrary bitfield integer operations on strings.
        /// </summary>
        /// <param name="key"></param>
        /// <param name="input"></param>
        /// <param name="output"></param>
        /// <param name="secondaryCommand"></param>
        /// <returns></returns>
        GarnetStatus StringBitField(PinnedSpanByte key, ref RawStringInput input, RespCommand secondaryCommand, ref SpanByteAndMemory output);

        /// <summary>
        /// Performs arbitrary bitfield integer operations on strings.
        /// </summary>
        GarnetStatus StringBitField(PinnedSpanByte key, List<BitFieldCmdArgs> commandArguments, out List<long?> result);
        #endregion

        #region HyperLogLog Methods

        /// <summary>
        /// Adds all the element arguments to the HyperLogLog data structure stored at the variable name specified as key.
        /// </summary>
        /// <param name="key"></param>
        /// <param name="input"></param>
        /// <param name="output"></param>
        /// <returns></returns>
        GarnetStatus HyperLogLogAdd(PinnedSpanByte key, ref RawStringInput input, ref SpanByteAndMemory output);

        /// <summary>
        /// Adds all the element arguments to the HyperLogLog data structure stored at the variable name specified as key.
        /// </summary>
        /// <param name="keys"></param>
        /// <param name="elements"></param>
        /// <param name="updated">true if at least 1 HyperLogLog internal register was altered</param>
        /// <returns></returns>
        GarnetStatus HyperLogLogAdd(PinnedSpanByte keys, string[] elements, out bool updated);

        /// <summary>
        /// Merge multiple HyperLogLog values into a unique value that will approximate the cardinality
        /// of the union of the observed Sets of the source HyperLogLog structures.
        /// </summary>
        /// <param name="input"></param>
        /// <param name="error"></param>
        /// <returns></returns>
        GarnetStatus HyperLogLogMerge(ref RawStringInput input, out bool error);

        #endregion
    }

    /// <summary>
    /// Interface for Garnet API
    /// </summary>
    public interface IGarnetReadApi
    {
        #region GET
        /// <summary>
        /// GET
        /// </summary>
        GarnetStatus GET(PinnedSpanByte key, ref RawStringInput input, ref SpanByteAndMemory output);

        /// <summary>
        /// GET
        /// </summary>
        /// <param name="key"></param>
        /// <param name="value"></param>
        /// <returns></returns>
        GarnetStatus GETForMemoryResult(PinnedSpanByte key, out MemoryResult<byte> value);

        /// <summary>
        /// GET
        /// </summary>
        /// <param name="key"></param>
        /// <param name="value"></param>
        /// <returns></returns>
        GarnetStatus GET(PinnedSpanByte key, out PinnedSpanByte value);

        /// <summary>
        /// GET
        /// </summary>
        /// <param name="key"></param>
        /// <param name="value"></param>
        /// <returns></returns>
        GarnetStatus GET(PinnedSpanByte key, out GarnetObjectStoreOutput value);

        /// <summary>
        /// Finds the longest common subsequence (LCS) between two keys.
        /// </summary>
        /// <param name="key1">The first key to compare.</param>
        /// <param name="key2">The second key to compare.</param>
        /// <param name="output">The output containing the LCS result.</param>
        /// <param name="lenOnly">If true, only the length of the LCS is returned.</param>
        /// <param name="withIndices">If true, the indices of the LCS in both keys are returned.</param>
        /// <param name="withMatchLen">If true, the length of each match is returned.</param>
        /// <param name="minMatchLen">The minimum length of a match to be considered.</param>
        /// <returns>The status of the operation.</returns>
        GarnetStatus LCS(PinnedSpanByte key1, PinnedSpanByte key2, ref SpanByteAndMemory output, bool lenOnly = false, bool withIndices = false, bool withMatchLen = false, int minMatchLen = 0);
        #endregion

        #region GETRANGE

        /// <summary>
        /// GETRANGE
        /// </summary>
        /// <param name="key"></param>
        /// <param name="input"></param>
        /// <param name="output"></param>
        /// <returns></returns>
        GarnetStatus GETRANGE(PinnedSpanByte key, ref RawStringInput input, ref SpanByteAndMemory output);
        #endregion

        #region TTL

        /// <summary>
        /// Returns the remaining time to live in seconds of a key that has a timeout.
        /// </summary>
        /// <param name="key">The key to return the remaining time to live in the store</param>
        /// <param name="storeType">The store type to operate on.</param>
        /// <param name="output">The span to allocate the output of the operation.</param>
        /// <returns></returns>
        GarnetStatus TTL(PinnedSpanByte key, StoreType storeType, ref SpanByteAndMemory output);

        /// <summary>
        /// Returns the remaining time to live in milliseconds of a key that has a timeout.
        /// </summary>
        /// <param name="key">The key to return the remaining time to live in the store.</param>
        /// <param name="storeType">The store type to operate on.</param>
        /// <param name="output">The span to allocate the output of the operation.</param>
        /// <returns></returns>
        GarnetStatus PTTL(PinnedSpanByte key, StoreType storeType, ref SpanByteAndMemory output);

        #endregion

        #region EXPIRETIME

        /// <summary>
        /// Returns the absolute Unix timestamp (since January 1, 1970) in seconds at which the given key will expire.
        /// </summary>
        /// <param name="key">The key to get the expiration time for.</param>
        /// <param name="storeType">The type of store to retrieve the key from.</param>
        /// <param name="output">The output containing the expiration time.</param>
        /// <returns>The status of the operation.</returns>
        GarnetStatus EXPIRETIME(PinnedSpanByte key, StoreType storeType, ref SpanByteAndMemory output);

        /// <summary>
        /// Returns the absolute Unix timestamp (since January 1, 1970) in milliseconds at which the given key will expire.
        /// </summary>
        /// <param name="key">The key to get the expiration time for.</param>
        /// <param name="storeType">The type of store to retrieve the key from.</param>
        /// <param name="output">The output containing the expiration time.</param>
        /// <returns>The status of the operation.</returns>
        GarnetStatus PEXPIRETIME(PinnedSpanByte key, StoreType storeType, ref SpanByteAndMemory output);

        #endregion

        #region SortedSet Methods

        /// <summary>
        /// Returns the sorted set cardinality (number of elements) of the sorted set
        /// </summary>
        /// <param name="key">Key</param>
        /// <param name="zcardCount"></param>
        /// <returns></returns>
        GarnetStatus SortedSetLength(PinnedSpanByte key, out int zcardCount);

        /// <summary>
        /// Returns the sorted set cardinality (number of elements) of the sorted set
        /// </summary>
        /// <param name="key"></param>
        /// <param name="input"></param>
        /// <param name="output"></param>
        /// <returns></returns>
        GarnetStatus SortedSetLength(PinnedSpanByte key, ref ObjectInput input, out ObjectOutputHeader output);

        /// <summary>
        /// Returns the specified range of elements in the sorted set stored at key.
        /// Both start and stop are zero-based indexes, where 0 is the first element, 1 is the next element and so on.
        /// There can also be negative numbers indicating offsets from the end of the sorted set, with -1 being the last element of the sorted set, -2 the penultimate element and so on.
        /// </summary>
        /// <param name="key"></param>
        /// <param name="input"></param>
        /// <param name="outputFooter"></param>
        /// <returns></returns>
        GarnetStatus SortedSetRange(PinnedSpanByte key, ref ObjectInput input, ref GarnetObjectStoreOutput outputFooter);

        /// <summary>
        /// Returns the score of member in the sorted set at key.
        /// If member does not exist in the sorted set, or key does not exist, nil is returned.
        /// </summary>
        /// <param name="key"></param>
        /// <param name="input"></param>
        /// <param name="outputFooter"></param>
        /// <returns></returns>
        GarnetStatus SortedSetScore(PinnedSpanByte key, ref ObjectInput input, ref GarnetObjectStoreOutput outputFooter);

        /// <summary>
        /// Returns the scores associated with the specified members in the sorted set stored at key.
        /// For every member that does not exist in the sorted set, a nil value is returned.
        /// </summary>
        /// <param name="key"></param>
        /// <param name="input"></param>
        /// <param name="outputFooter"></param>
        /// <returns></returns>
        GarnetStatus SortedSetScores(PinnedSpanByte key, ref ObjectInput input, ref GarnetObjectStoreOutput outputFooter);

        /// <summary>
        /// Returns the number of elements in the sorted set at key with a score between min and max.
        /// </summary>
        /// <param name="key">Key</param>
        /// <param name="minScore">Min Score</param>
        /// <param name="maxScore">Max score</param>
        /// <param name="numElements">Number of elements</param>
        /// <returns></returns>
        GarnetStatus SortedSetCount(PinnedSpanByte key, PinnedSpanByte minScore, PinnedSpanByte maxScore, out int numElements);

        /// <summary>
        /// Returns the number of elements in the sorted set at key with a score between min and max.
        /// </summary>
        /// <param name="key"></param>
        /// <param name="input"></param>
        /// <param name="output"></param>
        /// <returns></returns>
        GarnetStatus SortedSetCount(PinnedSpanByte key, ref ObjectInput input, ref GarnetObjectStoreOutput output);

        /// <summary>
        /// Returns the number of elements in the sorted set with a value between min and max.
        /// When all the elements in a sorted set have the same score,
        /// this command forces lexicographical ordering.
        /// </summary>
        /// <param name="key"></param>
        /// <param name="input"></param>
        /// <param name="output"></param>
        /// <returns></returns>
        GarnetStatus SortedSetLengthByValue(PinnedSpanByte key, ref ObjectInput input, out ObjectOutputHeader output);

        /// <summary>
        /// ZRANK: Returns the rank of member in the sorted set, the scores in the sorted set are ordered from low to high
        /// ZREVRANK: Returns the rank of member in the sorted set, with the scores ordered from high to low
        /// </summary>
        /// <param name="key"></param>
        /// <param name="input"></param>
        /// <param name="outputFooter"></param>
        /// <returns></returns>
        GarnetStatus SortedSetRank(PinnedSpanByte key, ref ObjectInput input, ref GarnetObjectStoreOutput outputFooter);

        /// <summary>
        /// ZRANK: Returns the rank of member in the sorted set, the scores in the sorted set are ordered from low to high
        /// ZREVRANK: Returns the rank of member in the sorted set, with the scores ordered from high to low
        /// </summary>
        /// <param name="key"></param>
        /// <param name="member"></param>
        /// <param name="reverse"></param>
        /// <param name="rank"></param>
        /// <returns></returns>
        GarnetStatus SortedSetRank(PinnedSpanByte key, PinnedSpanByte member, bool reverse, out long? rank);

        /// <summary>
        /// Returns a random element from the sorted set key.
        /// </summary>
        /// <param name="key"></param>
        /// <param name="input"></param>
        /// <param name="outputFooter"></param>
        /// <returns></returns>
        GarnetStatus SortedSetRandomMember(PinnedSpanByte key, ref ObjectInput input, ref GarnetObjectStoreOutput outputFooter);

        /// <summary>
        /// Returns the specified range of elements in the sorted set stored at key, using byscore, bylex and rev modifiers.
        /// Min and max are range boundaries, where 0 is the first element, 1 is the next element and so on.
        /// There can also be negative numbers indicating offsets from the end of the sorted set, with -1 being the last element of the sorted set, -2 the penultimate element and so on.
        /// </summary>
        /// <param name="key"></param>
        /// <param name="min"></param>
        /// <param name="max"></param>
        /// <param name="sortedSetOrderOperation"></param>
        /// <param name="elements"></param>
        /// <param name="error"></param>
        /// <param name="withScores"></param>
        /// <param name="reverse"></param>
        /// <param name="limit"></param>
        /// <returns></returns>
        GarnetStatus SortedSetRange(PinnedSpanByte key, PinnedSpanByte min, PinnedSpanByte max, SortedSetOrderOperation sortedSetOrderOperation, out PinnedSpanByte[] elements, out string error, bool withScores = false, bool reverse = false, (string, int) limit = default);

        /// <summary>
        /// Computes the difference between the first and all successive sorted sets and returns resulting pairs.
        /// </summary>
        /// <param name="keys"></param>
        /// <param name="pairs"></param>
        /// <returns></returns>
        GarnetStatus SortedSetDifference(PinnedSpanByte[] keys, out Dictionary<byte[], double> pairs);

        /// <summary>
        /// Performs a union of multiple sorted sets and stores the result in a dictionary.
        /// </summary>
        /// <param name="keys">A read-only span of ArgSlice representing the keys of the sorted sets to union.</param>
        /// <param name="pairs">An output dictionary where the result of the union will be stored, with byte arrays as keys and doubles as values.</param>
        /// <param name="weights">An optional array of doubles representing the weights to apply to each sorted set during the union.</param>
        /// <param name="aggregateType">The type of aggregation to use when combining scores from the sorted sets. Defaults to <see cref="SortedSetAggregateType.Sum"/>.</param>
        /// <returns>A <see cref="GarnetStatus"/> indicating the status of the operation.</returns>
        GarnetStatus SortedSetUnion(ReadOnlySpan<PinnedSpanByte> keys, double[] weights, SortedSetAggregateType aggregateType, out Dictionary<byte[], double> pairs);

        /// <summary>
        /// Iterates members of SortedSet key and their associated scores using a cursor,
        /// a match pattern and count parameters
        /// </summary>
        /// <param name="key">The key of the sorted set</param>
        /// <param name="cursor">The value of the cursor</param>
        /// <param name="match">The pattern to match the members</param>
        /// <param name="count">Limit number for the response</param>
        /// <param name="items">The list of items for the response</param>
        /// <returns></returns>
        GarnetStatus SortedSetScan(PinnedSpanByte key, long cursor, string match, int count, out PinnedSpanByte[] items);

        /// <summary>
        /// Intersects multiple sorted sets and returns the result.
        /// </summary>
        /// <param name="keys">The keys of the sorted sets to intersect.</param>
        /// <param name="weights">The weights to apply to each sorted set.</param>
        /// <param name="aggregateType">The type of aggregation to perform.</param>
        /// <param name="pairs">The resulting dictionary of intersected elements and their scores.</param>
        /// <returns>A <see cref="GarnetStatus"/> indicating the status of the operation.</returns>
        GarnetStatus SortedSetIntersect(ReadOnlySpan<PinnedSpanByte> keys, double[] weights, SortedSetAggregateType aggregateType, out Dictionary<byte[], double> pairs);

        /// <summary>
        /// Computes the intersection of multiple sorted sets and counts the elements.
        /// </summary>
        /// <param name="keys">Input sorted set keys</param>
        /// <param name="limit">Optional max count limit</param> 
        /// <param name="count">The count of elements in the intersection</param>
        /// <returns>Operation status</returns>
        GarnetStatus SortedSetIntersectLength(ReadOnlySpan<PinnedSpanByte> keys, int? limit, out int count);

        /// <summary>
        /// Returns the time to live for a sorted set members.
        /// </summary>
        /// <param name="key">The key of the sorted set.</param>
        /// <param name="input">The input object containing additional parameters.</param>
        /// <param name="outputFooter">The output object to store the result.</param>
        /// <returns>The status of the operation.</returns>
        GarnetStatus SortedSetTimeToLive(ArgSlice key, ref ObjectInput input, ref GarnetObjectStoreOutput outputFooter);

        /// <summary>
        /// Returns the time to live for a sorted set members.
        /// </summary>
        /// <param name="key">The key of the sorted set.</param>
        /// <param name="members">The members to get the time to live for.</param>
        /// <param name="expireIn">The output array containing the time to live for each member.</param>
        /// <returns>The status of the operation.</returns>
        GarnetStatus SortedSetTimeToLive(ArgSlice key, ReadOnlySpan<ArgSlice> members, out TimeSpan[] expireIn);

        #endregion

        #region Geospatial Methods

        /// <summary>
        /// GEOHASH: Returns valid Geohash strings representing the position of one or more elements in a geospatial data of the sorted set.
        /// GEODIST: Returns the distance between two members in the geospatial index represented by the sorted set.
        /// GEOPOS: Returns the positions (longitude,latitude) of all the specified members in the sorted set.
        /// </summary>
        /// <param name="key"></param>
        /// <param name="input"></param>
        /// <param name="outputFooter"></param>
        /// <returns></returns>
        GarnetStatus GeoCommands(PinnedSpanByte key, ref ObjectInput input, ref GarnetObjectStoreOutput outputFooter);

        /// <summary>
        /// GEORADIUS (read variant): Return the members of a sorted set populated with geospatial data, which are inside the circular area delimited by center and radius.
        /// GEORADIUS_RO: Return the members of a sorted set populated with geospatial data, which are inside the circular area delimited by center and radius.
        /// GEORADIUSBYMEMBER (read variant): Return the members of a sorted set populated with geospatial data, which are inside the circular area delimited by center (derived from member) and radius.
        /// GEORADIUSBYMEMBER_RO: Return the members of a sorted set populated with geospatial data, which are inside the circular area delimited by center (derived from member) and radius.
        /// GEOSEARCH: Returns the members of a sorted set populated with geospatial data, which are within the borders of the area specified by a given shape.
        /// </summary>
        /// <param name="key"></param>
        /// <param name="opts"></param>
        /// <param name="input"></param>
        /// <param name="output"></param>
        /// <returns></returns>
        GarnetStatus GeoSearchReadOnly(ArgSlice key, ref GeoSearchOptions opts,
                                       ref ObjectInput input, ref SpanByteAndMemory output);

        #endregion

        #region List Methods

        /// <summary>
        /// Gets length of the list
        /// </summary>
        /// <param name="key"></param>
        /// <param name="count"></param>
        /// <returns></returns>
        GarnetStatus ListLength(PinnedSpanByte key, out int count);

        /// <summary>
        /// Gets length of the list, RESP version
        /// </summary>
        /// <param name="key"></param>
        /// <param name="input"></param>
        /// <param name="output"></param>
        /// <returns></returns>
        GarnetStatus ListLength(PinnedSpanByte key, ref ObjectInput input, out ObjectOutputHeader output);

        /// <summary>
        /// Gets the specified elements of the list stored at key.
        /// </summary>
        /// <param name="key"></param>
        /// <param name="input"></param>
        /// <param name="outputFooter"></param>
        /// <returns></returns>
        GarnetStatus ListRange(PinnedSpanByte key, ref ObjectInput input, ref GarnetObjectStoreOutput outputFooter);

        /// <summary>
        /// Returns the element at index.
        /// </summary>
        /// <param name="key"></param>
        /// <param name="input"></param>
        /// <param name="outputFooter"></param>
        /// <returns></returns>
        GarnetStatus ListIndex(PinnedSpanByte key, ref ObjectInput input, ref GarnetObjectStoreOutput outputFooter);

        #endregion

        #region Set Methods

        /// <summary>
        /// SCARD key
        /// </summary>
        /// <param name="key">Key</param>
        /// <param name="count"></param>
        /// <returns></returns>
        GarnetStatus SetLength(PinnedSpanByte key, out int count);

        /// <summary>
        /// Returns the number of elements of the set.
        /// </summary>
        /// <param name="key"></param>
        /// <param name="input"></param>
        /// <param name="output"></param>
        /// <returns></returns>
        GarnetStatus SetLength(PinnedSpanByte key, ref ObjectInput input, out ObjectOutputHeader output);

        /// <summary>
        /// SMEMBERS key
        /// </summary>
        /// <param name="key"></param>
        /// <param name="members"></param>
        /// <returns></returns>
        GarnetStatus SetMembers(PinnedSpanByte key, out PinnedSpanByte[] members);

        /// <summary>
        /// Returns all members of the set at key.
        /// </summary>
        /// <param name="key"></param>
        /// <param name="input"></param>
        /// <param name="outputFooter"></param>
        /// <returns></returns>
        GarnetStatus SetMembers(PinnedSpanByte key, ref ObjectInput input, ref GarnetObjectStoreOutput outputFooter);

        /// <summary>
        /// Returns if member is a member of the set stored at key.
        /// </summary>
        /// <param name="key"></param>
        /// <param name="input"></param>
        /// <param name="outputFooter"></param>
        /// <returns></returns>
        GarnetStatus SetIsMember(PinnedSpanByte key, ref ObjectInput input, ref GarnetObjectStoreOutput outputFooter);

        /// <summary>
        /// Returns whether each member is a member of the set stored at key.
        /// </summary>
        /// <param name="key"></param>
        /// <param name="members"></param>
        /// <returns></returns>
        GarnetStatus SetIsMember(PinnedSpanByte key, PinnedSpanByte[] members, out int[] result);

        /// <summary>
        /// Iterates over the members of the Set with the given key using a cursor,
        /// a match pattern and count parameters.
        /// </summary>
        /// <param name="key"></param>
        /// <param name="cursor"></param>
        /// <param name="match"></param>
        /// <param name="count"></param>
        /// <param name="items"></param>
        /// <returns></returns>
        GarnetStatus SetScan(PinnedSpanByte key, long cursor, string match, int count, out PinnedSpanByte[] items);

        /// <summary>
        /// Returns the members of the set resulting from the union of all the given sets.
        /// Keys that do not exist are considered to be empty sets.
        /// </summary>
        /// <param name="keys"></param>
        /// <param name="output"></param>
        /// <returns></returns>
        GarnetStatus SetUnion(PinnedSpanByte[] keys, out HashSet<byte[]> output);

        /// <summary>
        /// Returns the members of the set resulting from the intersection of all the given sets.
        /// Keys that do not exist are considered to be empty sets.
        /// </summary>
        /// <param name="keys"></param>
        /// <param name="output"></param>
        /// <returns></returns>
        GarnetStatus SetIntersect(PinnedSpanByte[] keys, out HashSet<byte[]> output);

        /// <summary>
        /// Returns the members of the set resulting from the difference between the first set and all the successive sets.
        /// </summary>
        /// <param name="keys"></param>
        /// <param name="members"></param>
        /// <returns></returns>
        GarnetStatus SetDiff(PinnedSpanByte[] keys, out HashSet<byte[]> members);

        /// <summary>
        /// Returns the cardinality of the intersection between multiple sets.
        /// When limit is greater than 0, stops counting when reaching limit.
        /// </summary>
        /// <param name="keys">Keys of the sets to intersect</param>
        /// <param name="limit">Optional limit to stop counting at</param>
        /// <param name="count">The cardinality of the intersection</param>
        /// <returns>Operation status</returns>
        GarnetStatus SetIntersectLength(ReadOnlySpan<PinnedSpanByte> keys, int? limit, out int count);
        #endregion

        #region Hash Methods

        /// <summary>
        /// Returns the value associated to the field in the hash stored at key.
        /// </summary>
        /// <param name="key"></param>
        /// <param name="field"></param>
        /// <param name="value"></param>
        /// <returns></returns>
        GarnetStatus HashGet(PinnedSpanByte key, PinnedSpanByte field, out PinnedSpanByte value);

        /// <summary>
        /// Returns the values associated with the fields in the hash stored at key.
        /// </summary>
        /// <param name="key"></param>
        /// <param name="fields"></param>
        /// <param name="values"></param>
        /// <returns></returns>
        GarnetStatus HashGetMultiple(PinnedSpanByte key, PinnedSpanByte[] fields, out PinnedSpanByte[] values);

        /// <summary>
        /// Returns the value associated with field in the hash stored at key.
        /// </summary>
        /// <param name="key"></param>
        /// <param name="input">The metadata input for the operation</param>
        /// <param name="outputFooter"></param>
        /// <returns></returns>
        GarnetStatus HashGet(PinnedSpanByte key, ref ObjectInput input, ref GarnetObjectStoreOutput outputFooter);

        /// <summary>
        /// Returns all fields and values of the hash stored at key.
        /// </summary>
        /// <param name="key"></param>
        /// <param name="input">The metadata input for the operation</param>
        /// <param name="outputFooter"></param>
        /// <returns></returns>
        GarnetStatus HashGetAll(PinnedSpanByte key, ref ObjectInput input, ref GarnetObjectStoreOutput outputFooter);

        /// <summary>
        /// Returns the values associated with the specified fields in the hash stored at key.
        /// </summary>
        /// <param name="key"></param>
        /// <param name="input">The metadata input for the operation</param>
        /// <param name="outputFooter"></param>
        /// <returns></returns>
        GarnetStatus HashGetMultiple(PinnedSpanByte key, ref ObjectInput input, ref GarnetObjectStoreOutput outputFooter);

        /// <summary>
        /// Returns ALL the values in the hash stored at key.
        /// </summary>
        /// <param name="key"></param>
        /// <param name="values"></param>
        /// <returns></returns>
        GarnetStatus HashGetAll(PinnedSpanByte key, out PinnedSpanByte[] values);

        /// <summary>
        /// Returns the number of fields contained in the hash Key
        /// </summary>
        /// <param name="key"></param>
        /// <param name="count"></param>
        /// <returns></returns>
        GarnetStatus HashLength(PinnedSpanByte key, out int count);

        /// <summary>
        ///Returns the string length of the value associated with field in the hash stored at key. If the key or the field do not exist, 0 is returned.
        /// </summary>
        /// <param name="key"></param>
        /// <param name="input"></param>
        /// <param name="output"></param>
        /// <returns></returns>
        GarnetStatus HashStrLength(PinnedSpanByte key, ref ObjectInput input, out ObjectOutputHeader output);

        /// <summary>
        /// Returns the number of fields contained in the hash Key.
        /// </summary>
        /// <param name="key"></param>
        /// <param name="input"></param>
        /// <param name="output"></param>
        /// <returns></returns>
        GarnetStatus HashLength(PinnedSpanByte key, ref ObjectInput input, out ObjectOutputHeader output);

        /// <summary>
        /// Returns if field is an existing field in the hash stored at key.
        /// </summary>
        /// <param name="key"></param>
        /// <param name="field"></param>
        /// <param name="exists"></param>
        /// <returns></returns>
        GarnetStatus HashExists(PinnedSpanByte key, PinnedSpanByte field, out bool exists);

        /// <summary>
        /// Returns if field is an existing field in the hash stored at key.
        /// </summary>
        /// <param name="key"></param>
        /// <param name="input"></param>
        /// <param name="output"></param>
        /// <returns></returns>
        GarnetStatus HashExists(PinnedSpanByte key, ref ObjectInput input, out ObjectOutputHeader output);

        /// <summary>
        /// Returns count random fields from the hash value.
        /// </summary>
        /// <param name="key"></param>
        /// <param name="count"></param>
        /// <param name="withValues"></param>
        /// <param name="fields"></param>
        /// <returns></returns>
        GarnetStatus HashRandomField(PinnedSpanByte key, int count, bool withValues, out PinnedSpanByte[] fields);

        /// <summary>
        /// Returns a random field from the hash value stored at key.
        /// </summary>
        /// <param name="key"></param>
        /// <param name="field"></param>
        /// <returns></returns>
        GarnetStatus HashRandomField(PinnedSpanByte key, out PinnedSpanByte field);

        /// <summary>
        /// Returns a random field(s) from the hash value stored at key.
        /// </summary>
        /// <param name="key"></param>
        /// <param name="input"></param>
        /// <param name="outputFooter"></param>
        /// <returns></returns>
        GarnetStatus HashRandomField(PinnedSpanByte key, ref ObjectInput input, ref GarnetObjectStoreOutput outputFooter);

        /// <summary>
        /// Returns all field names in the hash key.
        /// </summary>
        /// <param name="key"></param>
        /// <param name="input"></param>
        /// <param name="outputFooter"></param>
        /// <returns></returns>
        GarnetStatus HashKeys(PinnedSpanByte key, ref ObjectInput input, ref GarnetObjectStoreOutput outputFooter);

        /// <summary>
        /// Returns all values in the hash key.
        /// </summary>
        /// <param name="key"></param>
        /// <param name="input"></param>
        /// <param name="outputFooter"></param>
        /// <returns></returns>
        GarnetStatus HashVals(PinnedSpanByte key, ref ObjectInput input, ref GarnetObjectStoreOutput outputFooter);

        /// <summary>
        /// Iterates fields of Hash key and their associated values using a cursor,
        /// a match pattern and count parameters
        /// </summary>
        /// <param name="key"></param>
        /// <param name="cursor"></param>
        /// <param name="match"></param>
        /// <param name="count"></param>
        /// <param name="items"></param>
        /// <returns></returns>
        GarnetStatus HashScan(PinnedSpanByte key, long cursor, string match, int count, out PinnedSpanByte[] items);

        /// <summary>
        /// Returns the time to live for a hash key.
        /// </summary>
        /// <param name="key">The key of the hash.</param>
        /// <param name="isMilliseconds">Indicates if the time to live is in milliseconds.</param>
        /// <param name="isTimestamp">Indicates if the time to live is a timestamp.</param>
        /// <param name="input">The input object containing additional parameters.</param>
        /// <param name="outputFooter">The output object to store the result.</param>
        /// <returns>The status of the operation.</returns>
        GarnetStatus HashTimeToLive(PinnedSpanByte key, bool isMilliseconds, bool isTimestamp, ref ObjectInput input, ref GarnetObjectStoreOutput outputFooter);

        #endregion

        #region Bitmaps Methods

        /// <summary>
        /// Returns the bit value at offset in the key stored.
        /// </summary>
        /// <param name="key"></param>
        /// <param name="input"></param>
        /// <param name="output"></param>
        /// <returns></returns>
        GarnetStatus StringGetBit(PinnedSpanByte key, ref RawStringInput input, ref SpanByteAndMemory output);

        /// <summary>
        /// Returns the bit value at offset in the key stored.
        /// </summary>
        /// <param name="key"></param>
        /// <param name="offset"></param>
        /// <param name="bValue"></param>
        /// <returns></returns>
        GarnetStatus StringGetBit(PinnedSpanByte key, PinnedSpanByte offset, out bool bValue);

        /// <summary>
        /// Count the number of set bits in a string.
        /// It can be specified an interval for counting, passing the start and end arguments.
        /// </summary>
        /// <param name="key"></param>
        /// <param name="input"></param>
        /// <param name="output"></param>
        /// <returns></returns>
        GarnetStatus StringBitCount(PinnedSpanByte key, ref RawStringInput input, ref SpanByteAndMemory output);

        /// <summary>
        /// Count the number of set bits in a string.
        /// It can be specified an interval for counting, passing the start and end arguments.
        /// </summary>
        /// <param name="key"></param>
        /// <param name="start"></param>
        /// <param name="end"></param>
        /// <param name="result"></param>
        /// <param name="useBitInterval"></param>
        /// <returns></returns>
        GarnetStatus StringBitCount(PinnedSpanByte key, long start, long end, out long result, bool useBitInterval = false);

        /// <summary>
        /// Returns the position of the first bit set to 1 or 0 in a key.
        /// </summary>
        /// <param name="key"></param>
        /// <param name="input"></param>
        /// <param name="output"></param>
        /// <returns></returns>
        GarnetStatus StringBitPosition(PinnedSpanByte key, ref RawStringInput input, ref SpanByteAndMemory output);

        /// <summary>
        /// Read-only variant of the StringBitField method.
        /// </summary>
        /// <param name="key"></param>
        /// <param name="input"></param>
        /// <param name="secondaryCommand"></param>
        /// <param name="output"></param>
        /// <returns></returns>
        GarnetStatus StringBitFieldReadOnly(PinnedSpanByte key, ref RawStringInput input, RespCommand secondaryCommand, ref SpanByteAndMemory output);

        #endregion

        #region HLL Methods
        /// <summary>
        /// Returns the approximated cardinality computed by the HyperLogLog data structure stored at the specified key,
        /// or 0 if the key does not exist.
        /// </summary>
        /// <param name="input"></param>
        /// <param name="count"></param>
        /// <param name="error"></param>
        /// <returns></returns>
        GarnetStatus HyperLogLogLength(ref RawStringInput input, out long count, out bool error);

        /// <summary>
        ///
        /// </summary>
        /// <param name="keys"></param>
        /// <param name="count"></param>
        /// <returns></returns>
        GarnetStatus HyperLogLogLength(Span<PinnedSpanByte> keys, out long count);
        #endregion

        #region Server Methods

        /// <summary>
        /// Gets the keys store in the DB matching the given pattern
        /// </summary>
        /// <param name="pattern">Expression to match the keys name</param>
        /// <returns></returns>
        List<byte[]> GetDbKeys(PinnedSpanByte pattern);

        /// <summary>
        /// Gets the number of existing keys in both stores
        /// </summary>
        /// <returns></returns>
        int GetDbSize();

        /// <summary>
        /// Iterates the set of keys in the main store.
        /// </summary>
        /// <param name="patternB">The pattern to apply for filtering</param>
        /// <param name="allKeys">When true the filter is ommited</param>
        /// <param name="cursor">The value of the cursor in the command request</param>
        /// <param name="storeCursor">Value of the cursor returned</param>
        /// <param name="Keys">The list of keys from the stores</param>
        /// <param name="count">The size of the batch of keys</param>
        /// <param name="type">Type of key to filter out</param>
        /// <returns></returns>
        public bool DbScan(PinnedSpanByte patternB, bool allKeys, long cursor, out long storeCursor, out List<byte[]> Keys, long count = 10, ReadOnlySpan<byte> type = default);

        /// <summary>
        /// Iterate the contents of the main store
        /// </summary>
        /// <typeparam name="TScanFunctions"></typeparam>
        /// <param name="scanFunctions"></param>
        /// <param name="untilAddress"></param>
        /// <returns></returns>
        public bool IterateMainStore<TScanFunctions>(ref TScanFunctions scanFunctions, long untilAddress = -1)
            where TScanFunctions : IScanIteratorFunctions;

        /// <summary>
        /// Iterate the contents of the main store (pull based)
        /// </summary>
        /// <returns></returns>
        public ITsavoriteScanIterator IterateMainStore();

        /// <summary>
        /// Iterate the contents of the object store
        /// </summary>
        /// <typeparam name="TScanFunctions"></typeparam>
        /// <param name="scanFunctions"></param>
        /// <param name="untilAddress"></param>
        /// <returns></returns>
        public bool IterateObjectStore<TScanFunctions>(ref TScanFunctions scanFunctions, long untilAddress = -1)
            where TScanFunctions : IScanIteratorFunctions;

        /// <summary>
        /// Iterate the contents of the object store (pull based)
        /// </summary>
        /// <returns></returns>
        public ITsavoriteScanIterator IterateObjectStore();

        #endregion

        #region Common Methods

        /// <summary>
        /// Iterates over the items of a collection object using a cursor,
        /// a match pattern and count parameters
        /// </summary>
        /// <param name="key">The key of the sorted set</param>
        /// <param name="input"></param>
        /// <param name="outputFooter"></param>
        GarnetStatus ObjectScan(PinnedSpanByte key, ref ObjectInput input, ref GarnetObjectStoreOutput outputFooter);

        /// <summary>
        /// Retrieve the current scratch buffer offset.
        /// </summary>
        /// <returns>Current offset</returns>
        int GetScratchBufferOffset();

        /// <summary>
        /// Resets the scratch buffer to the given offset.
        /// </summary>
        /// <param name="offset">Offset to reset to</param>
        /// <returns>True if successful, else false</returns>
        bool ResetScratchBuffer(int offset);

        #endregion

    }

    /// <summary>
    /// Garnet Watch API
    /// </summary>
    public interface IGarnetWatchApi
    {
        /// <summary>
        /// WATCH
        /// </summary>
        /// <param name="key"></param>
        /// <param name="type"></param>
        void WATCH(PinnedSpanByte key, StoreType type);
    }
}<|MERGE_RESOLUTION|>--- conflicted
+++ resolved
@@ -41,7 +41,7 @@
         /// <summary>
         /// DEL Conditional
         /// </summary>
-        GarnetStatus DEL_Conditional(ref SpanByte key, ref RawStringInput input);
+        GarnetStatus DEL_Conditional(PinnedSpanByte key, ref RawStringInput input);
 
         /// <summary>
         /// SET Conditional
@@ -133,9 +133,6 @@
         /// <summary>
         /// RENAME
         /// </summary>
-        /// <param name="oldKey"></param>
-        /// <param name="newKey"></param>
-        /// <param name="storeType"></param>
         /// <returns></returns>
         GarnetStatus RENAME(PinnedSpanByte oldKey, PinnedSpanByte newKey, bool withEtag = false, StoreType storeType = StoreType.All);
 
@@ -145,6 +142,7 @@
         /// <param name="oldKey">The old key to be renamed.</param>
         /// <param name="newKey">The new key name.</param>
         /// <param name="result">The result of the operation.</param>
+        /// <param name="withEtag"></param>
         /// <param name="storeType">The type of store to perform the operation on.</param>
         /// <returns></returns>
         GarnetStatus RENAMENX(PinnedSpanByte oldKey, PinnedSpanByte newKey, out int result, bool withEtag = false, StoreType storeType = StoreType.All);
@@ -433,7 +431,7 @@
         /// <param name="member"></param>
         /// <param name="newScore"></param>
         /// <returns></returns>
-        GarnetStatus SortedSetIncrement(PinnedSpanByte key, Double increment, PinnedSpanByte member, out double newScore);
+        GarnetStatus SortedSetIncrement(PinnedSpanByte key, double increment, PinnedSpanByte member, out double newScore);
 
         /// <summary>
         /// ZREMRANGEBYRANK: Removes all elements in the sorted set stored at key with rank between start and stop.
@@ -503,12 +501,8 @@
         /// <param name="input"></param>
         /// <param name="output"></param>
         /// <returns></returns>
-<<<<<<< HEAD
-        GarnetStatus GeoSearchStore(PinnedSpanByte key, PinnedSpanByte destinationKey, ref ObjectInput input, ref SpanByteAndMemory output);
-=======
-        GarnetStatus GeoSearchStore(ArgSlice key, ArgSlice destinationKey, ref GeoSearchOptions opts,
+        GarnetStatus GeoSearchStore(PinnedSpanByte key, PinnedSpanByte destinationKey, ref GeoSearchOptions opts,
                                     ref ObjectInput input, ref SpanByteAndMemory output);
->>>>>>> 3eb46a0c
 
         /// <summary>
         /// Intersects multiple sorted sets and stores the result in the destination key.
@@ -539,7 +533,7 @@
         /// <param name="input">The input object containing additional parameters.</param>
         /// <param name="outputFooter">The output object to store the result.</param>
         /// <returns>The status of the operation.</returns>
-        GarnetStatus SortedSetExpire(ArgSlice key, ref ObjectInput input, ref GarnetObjectStoreOutput outputFooter);
+        GarnetStatus SortedSetExpire(PinnedSpanByte key, ref ObjectInput input, ref GarnetObjectStoreOutput outputFooter);
 
         /// <summary>
         /// Sets an expiration time on a sorted set member.
@@ -550,7 +544,7 @@
         /// <param name="expireOption">The expiration option to apply.</param>
         /// <param name="results">The results of the operation.</param>
         /// <returns>The status of the operation.</returns>
-        GarnetStatus SortedSetExpire(ArgSlice key, ReadOnlySpan<ArgSlice> members, DateTimeOffset expireAt, ExpireOption expireOption, out int[] results);
+        GarnetStatus SortedSetExpire(PinnedSpanByte key, ReadOnlySpan<PinnedSpanByte> members, DateTimeOffset expireAt, ExpireOption expireOption, out int[] results);
 
         /// <summary>
         /// Persists the specified sorted set member, removing any expiration time set on it.
@@ -559,7 +553,7 @@
         /// <param name="input">The input object containing additional parameters.</param>
         /// <param name="outputFooter">The output object to store the result.</param>
         /// <returns>The status of the operation.</returns>
-        GarnetStatus SortedSetPersist(ArgSlice key, ref ObjectInput input, ref GarnetObjectStoreOutput outputFooter);
+        GarnetStatus SortedSetPersist(PinnedSpanByte key, ref ObjectInput input, ref GarnetObjectStoreOutput outputFooter);
 
         /// <summary>
         /// Persists the specified sorted set members, removing any expiration time set on them.
@@ -568,7 +562,7 @@
         /// <param name="members">The members to persist.</param>
         /// <param name="results">The results of the operation.</param>
         /// <returns>The status of the operation.</returns>
-        GarnetStatus SortedSetPersist(ArgSlice key, ReadOnlySpan<ArgSlice> members, out int[] results);
+        GarnetStatus SortedSetPersist(PinnedSpanByte key, ReadOnlySpan<PinnedSpanByte> members, out int[] results);
 
         /// <summary>
         /// Deletes already expired members from the sorted set.
@@ -576,7 +570,7 @@
         /// <param name="keys">The keys of the sorted set members to check for expiration.</param>
         /// <param name="input">The input object containing additional parameters.</param>
         /// <returns>The status of the operation.</returns>
-        GarnetStatus SortedSetCollect(ReadOnlySpan<ArgSlice> keys, ref ObjectInput input);
+        GarnetStatus SortedSetCollect(ReadOnlySpan<PinnedSpanByte> keys, ref ObjectInput input);
 
         /// <summary>
         /// Collects expired elements from the sorted set.
@@ -589,7 +583,7 @@
         /// </summary>
         /// <param name="keys">The keys of the sorted sets to collect expired elements from.</param>
         /// <returns>The status of the operation.</returns>
-        GarnetStatus SortedSetCollect(ReadOnlySpan<ArgSlice> keys);
+        GarnetStatus SortedSetCollect(ReadOnlySpan<PinnedSpanByte> keys);
 
         #endregion
 
@@ -1048,6 +1042,7 @@
         /// </summary>
         /// <param name="key">The key of the hash.</param>
         /// <param name="expireAt">The expiration time in Unix timestamp format.</param>
+        /// <param name="isMilliseconds"></param>
         /// <param name="expireOption">The expiration option to apply.</param>
         /// <param name="input">The input object containing additional parameters.</param>
         /// <param name="outputFooter">The output object to store the result.</param>
@@ -1452,7 +1447,7 @@
         /// <param name="input">The input object containing additional parameters.</param>
         /// <param name="outputFooter">The output object to store the result.</param>
         /// <returns>The status of the operation.</returns>
-        GarnetStatus SortedSetTimeToLive(ArgSlice key, ref ObjectInput input, ref GarnetObjectStoreOutput outputFooter);
+        GarnetStatus SortedSetTimeToLive(PinnedSpanByte key, ref ObjectInput input, ref GarnetObjectStoreOutput outputFooter);
 
         /// <summary>
         /// Returns the time to live for a sorted set members.
@@ -1461,7 +1456,7 @@
         /// <param name="members">The members to get the time to live for.</param>
         /// <param name="expireIn">The output array containing the time to live for each member.</param>
         /// <returns>The status of the operation.</returns>
-        GarnetStatus SortedSetTimeToLive(ArgSlice key, ReadOnlySpan<ArgSlice> members, out TimeSpan[] expireIn);
+        GarnetStatus SortedSetTimeToLive(PinnedSpanByte key, ReadOnlySpan<PinnedSpanByte> members, out TimeSpan[] expireIn);
 
         #endregion
 
@@ -1490,8 +1485,7 @@
         /// <param name="input"></param>
         /// <param name="output"></param>
         /// <returns></returns>
-        GarnetStatus GeoSearchReadOnly(ArgSlice key, ref GeoSearchOptions opts,
-                                       ref ObjectInput input, ref SpanByteAndMemory output);
+        GarnetStatus GeoSearchReadOnly(PinnedSpanByte key, ref GeoSearchOptions opts, ref ObjectInput input, ref SpanByteAndMemory output);
 
         #endregion
 
@@ -1584,6 +1578,7 @@
         /// </summary>
         /// <param name="key"></param>
         /// <param name="members"></param>
+        /// <param name="result"></param>
         /// <returns></returns>
         GarnetStatus SetIsMember(PinnedSpanByte key, PinnedSpanByte[] members, out int[] result);
 
