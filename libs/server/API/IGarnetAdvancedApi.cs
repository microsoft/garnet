﻿// Copyright (c) Microsoft Corporation.
// Licensed under the MIT license.

using Tsavorite.core;

namespace Garnet.server
{
    /// <summary>
    /// Advanced API calls, not to be used by normal clients
    /// </summary>
    public interface IGarnetAdvancedApi
    {
        /// <summary>
        /// GET with support for pending multiple ongoing operations, scatter gather IO for outputs
        /// </summary>
        GarnetStatus GET_WithPending(PinnedSpanByte key, ref StringInput input, ref SpanByteAndMemory output, long ctx, out bool pending);

        /// <summary>
        /// Complete pending read operations on main store
        /// </summary>
        /// <param name="outputArr"></param>
        /// <param name="wait"></param>
        bool GET_CompletePending((GarnetStatus, SpanByteAndMemory)[] outputArr, bool wait = false);

        /// <summary>
        /// Complete pending read operations on main store
        /// </summary>
        /// <param name="completedOutputs"></param>
        /// <param name="wait"></param>
        /// <returns></returns>
        bool GET_CompletePending(out CompletedOutputIterator<StringInput, SpanByteAndMemory, long> completedOutputs, bool wait = false);

        /// <summary>
        /// RMW operation on main store
        /// </summary>
        GarnetStatus RMW_MainStore(PinnedSpanByte key, ref StringInput input, ref SpanByteAndMemory output);

        /// <summary>
        /// Read operation on main store
        /// </summary>
        GarnetStatus Read_MainStore(PinnedSpanByte key, ref StringInput input, ref SpanByteAndMemory output);

        /// <summary>
        /// RMW operation on object store
        /// </summary>
        GarnetStatus RMW_ObjectStore(PinnedSpanByte key, ref ObjectInput input, ref ObjectOutput output);

        /// <summary>
        /// Read operation on object store
        /// </summary>
<<<<<<< HEAD
        GarnetStatus Read_ObjectStore(PinnedSpanByte key, ref ObjectInput input, ref ObjectOutput output);

        /// <summary>
        /// RMW operation on unified store
        /// </summary>
        GarnetStatus RMW_UnifiedStore(PinnedSpanByte key, ref UnifiedInput input, ref UnifiedOutput output);

        /// <summary>
        /// Read operation on unified store
        /// </summary>
        GarnetStatus Read_UnifiedStore(PinnedSpanByte key, ref UnifiedInput input, ref UnifiedOutput output);
=======
        GarnetStatus Read_ObjectStore(ref byte[] key, ref ObjectInput input, ref GarnetObjectStoreOutput output);

        /// <summary>
        /// Read batch of keys on main store.
        /// </summary>
        void ReadWithPrefetch<TBatch>(ref TBatch batch, long context = default)
            where TBatch : IReadArgBatch<SpanByte, RawStringInput, SpanByteAndMemory>
#if NET9_0_OR_GREATER
            , allows ref struct
#endif
            ;
>>>>>>> fd22a747
    }
}<|MERGE_RESOLUTION|>--- conflicted
+++ resolved
@@ -48,7 +48,6 @@
         /// <summary>
         /// Read operation on object store
         /// </summary>
-<<<<<<< HEAD
         GarnetStatus Read_ObjectStore(PinnedSpanByte key, ref ObjectInput input, ref ObjectOutput output);
 
         /// <summary>
@@ -60,18 +59,15 @@
         /// Read operation on unified store
         /// </summary>
         GarnetStatus Read_UnifiedStore(PinnedSpanByte key, ref UnifiedInput input, ref UnifiedOutput output);
-=======
-        GarnetStatus Read_ObjectStore(ref byte[] key, ref ObjectInput input, ref GarnetObjectStoreOutput output);
 
         /// <summary>
         /// Read batch of keys on main store.
         /// </summary>
         void ReadWithPrefetch<TBatch>(ref TBatch batch, long context = default)
-            where TBatch : IReadArgBatch<SpanByte, RawStringInput, SpanByteAndMemory>
+            where TBatch : IReadArgBatch<StringInput, SpanByteAndMemory>
 #if NET9_0_OR_GREATER
             , allows ref struct
 #endif
             ;
->>>>>>> fd22a747
     }
 }