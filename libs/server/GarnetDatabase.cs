--- conflicted
+++ resolved
@@ -98,16 +98,9 @@
 
         bool disposed = false;
 
-<<<<<<< HEAD
-        public GarnetDatabase(int id, TsavoriteKV<StoreFunctions, StoreAllocator> store,
-            LightEpoch epoch, StateMachineDriver stateMachineDriver,
-            CacheSizeTracker sizeTracker, IDevice aofDevice, TsavoriteLog appendOnlyFile,
-            bool storeIndexMaxedOut) : this()
-=======
         public GarnetDatabase(KVSettings kvSettings, int id, TsavoriteKV<StoreFunctions, StoreAllocator> store, LightEpoch epoch, StateMachineDriver stateMachineDriver,
                 CacheSizeTracker sizeTracker, IDevice aofDevice, TsavoriteLog appendOnlyFile, bool storeIndexMaxedOut)
             : this()
->>>>>>> 04c8fcf9
         {
             this.kvSettings = kvSettings;
             Id = id;
@@ -163,12 +156,9 @@
             AppendOnlyFile?.Dispose();
             StoreCollectionDbStorageSession?.Dispose();
             StoreExpiredKeyDeletionDbStorageSession?.Dispose();
-<<<<<<< HEAD
-=======
 
             kvSettings?.LogDevice?.Dispose();
             kvSettings?.ObjectLogDevice?.Dispose();
->>>>>>> 04c8fcf9
 
             if (SizeTracker != null)
             {
