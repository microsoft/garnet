﻿// Copyright (c) Microsoft Corporation.
// Licensed under the MIT license.

using System;
using System.Threading;
using Garnet.common;
using Tsavorite.core;

namespace Garnet.server
{
    using StoreAllocator = ObjectAllocator<StoreFunctions<SpanByteComparer, DefaultRecordDisposer>>;
    using StoreFunctions = StoreFunctions<SpanByteComparer, DefaultRecordDisposer>;

    /// <summary>
    /// Represents a logical database in Garnet
    /// </summary>
    public class GarnetDatabase : IDisposable
    {
        /// <summary>
        /// Default size for version map
        /// </summary>
        // TODO: Change map size to a reasonable number
        const int DefaultVersionMapSize = 1 << 16;

        /// <summary>
        /// Database ID
        /// </summary>
        public int Id { get; }

        /// <summary>
        /// Store
        /// </summary>
        public TsavoriteKV<StoreFunctions, StoreAllocator> Store { get; }

        /// <summary>
        /// Epoch instance used by server
        /// </summary>
        public LightEpoch Epoch { get; }

        /// <summary>
        /// Common state machine driver used by Garnet
        /// </summary>
        public StateMachineDriver StateMachineDriver { get; }

        /// <summary>
        /// Size Tracker
        /// </summary>
        public CacheSizeTracker SizeTracker { get; }
<<<<<<< HEAD
=======

        /// <summary>
        /// Device used for AOF logging
        /// </summary>
        public IDevice AofDevice { get; }
>>>>>>> 04c8fcf9

        /// <summary>
        /// AOF log
        /// </summary>
        public GarnetAppendOnlyFile AppendOnlyFile { get; }

        /// <summary>
        /// Version map
        /// </summary>
        public WatchVersionMap VersionMap { get; }

        /// <summary>
        /// Tail address of store log at last save
        /// </summary>
        public long LastSaveStoreTailAddress;

        /// <summary>
        /// Last time checkpoint of database was taken
        /// </summary>
        public DateTimeOffset LastSaveTime;

        /// <summary>
        /// True if database's store index has maxed-out
        /// </summary>
        public bool StoreIndexMaxedOut;

        /// <summary>
        /// Reader-Writer lock for database checkpointing
        /// </summary>
        public SingleWriterMultiReaderLock CheckpointingLock;

        /// <summary>
        /// Storage session intended for store-wide object collection operations
        /// </summary>
        internal StorageSession StoreCollectionDbStorageSession;

        /// <summary>
        /// Storage session intended for store expired key deletion operations
        /// </summary>
        internal StorageSession StoreExpiredKeyDeletionDbStorageSession;

        internal StorageSession HybridLogStatScanStorageSession;

        private KVSettings kvSettings;

        bool disposed = false;

<<<<<<< HEAD
        public GarnetDatabase(int id, TsavoriteKV<StoreFunctions, StoreAllocator> store,
            LightEpoch epoch, StateMachineDriver stateMachineDriver,
            CacheSizeTracker sizeTracker, GarnetAppendOnlyFile appendOnlyFile,
            bool storeIndexMaxedOut) : this()
=======
        public GarnetDatabase(KVSettings kvSettings, int id, TsavoriteKV<StoreFunctions, StoreAllocator> store, LightEpoch epoch, StateMachineDriver stateMachineDriver,
                CacheSizeTracker sizeTracker, IDevice aofDevice, TsavoriteLog appendOnlyFile, bool storeIndexMaxedOut)
            : this()
>>>>>>> 04c8fcf9
        {
            this.kvSettings = kvSettings;
            Id = id;
            Store = store;
            Epoch = epoch;
            StateMachineDriver = stateMachineDriver;
            SizeTracker = sizeTracker;
<<<<<<< HEAD
=======
            AofDevice = aofDevice;
>>>>>>> 04c8fcf9
            AppendOnlyFile = appendOnlyFile;
            StoreIndexMaxedOut = storeIndexMaxedOut;
        }

        public GarnetDatabase(int id, GarnetDatabase srcDb, bool enableAof, bool copyLastSaveData = false) : this()
        {
            kvSettings = srcDb.kvSettings;
            Id = id;
            Store = srcDb.Store;
            Epoch = srcDb.Epoch;
            StateMachineDriver = srcDb.StateMachineDriver;
            SizeTracker = srcDb.SizeTracker;
<<<<<<< HEAD
=======
            AofDevice = enableAof ? srcDb.AofDevice : null;
>>>>>>> 04c8fcf9
            AppendOnlyFile = enableAof ? srcDb.AppendOnlyFile : null;
            StoreIndexMaxedOut = srcDb.StoreIndexMaxedOut;

            if (copyLastSaveData)
            {
                LastSaveTime = srcDb.LastSaveTime;
                LastSaveStoreTailAddress = srcDb.LastSaveStoreTailAddress;
            }
        }

        public GarnetDatabase()
        {
            VersionMap = new WatchVersionMap(DefaultVersionMapSize);
            LastSaveStoreTailAddress = 0;
            LastSaveTime = DateTimeOffset.FromUnixTimeSeconds(0);
        }

        /// <summary>
        /// Dispose method
        /// </summary>
        public void Dispose()
        {
            if (disposed)
                return;
            disposed = true;

            // Wait for checkpoints to complete and disable checkpointing
            CheckpointingLock.CloseLock();

            Store?.Dispose();
<<<<<<< HEAD
            AppendOnlyFile?.Dispose();
            StoreCollectionDbStorageSession?.Dispose();
            StoreExpiredKeyDeletionDbStorageSession?.Dispose();
=======
            AofDevice?.Dispose();
            AppendOnlyFile?.Dispose();
            StoreCollectionDbStorageSession?.Dispose();
            StoreExpiredKeyDeletionDbStorageSession?.Dispose();

            kvSettings?.LogDevice?.Dispose();
            kvSettings?.ObjectLogDevice?.Dispose();
>>>>>>> 04c8fcf9

            if (SizeTracker != null)
            {
                // If tracker has previously started, wait for it to stop
                if (!SizeTracker.TryPreventStart())
                {
                    while (!SizeTracker.Stopped)
                        Thread.Yield();
                }
            }
        }
    }
}<|MERGE_RESOLUTION|>--- conflicted
+++ resolved
@@ -46,14 +46,6 @@
         /// Size Tracker
         /// </summary>
         public CacheSizeTracker SizeTracker { get; }
-<<<<<<< HEAD
-=======
-
-        /// <summary>
-        /// Device used for AOF logging
-        /// </summary>
-        public IDevice AofDevice { get; }
->>>>>>> 04c8fcf9
 
         /// <summary>
         /// AOF log
@@ -101,16 +93,10 @@
 
         bool disposed = false;
 
-<<<<<<< HEAD
-        public GarnetDatabase(int id, TsavoriteKV<StoreFunctions, StoreAllocator> store,
+        public GarnetDatabase(KVSettings kvSettings, int id, TsavoriteKV<StoreFunctions, StoreAllocator> store,
             LightEpoch epoch, StateMachineDriver stateMachineDriver,
             CacheSizeTracker sizeTracker, GarnetAppendOnlyFile appendOnlyFile,
             bool storeIndexMaxedOut) : this()
-=======
-        public GarnetDatabase(KVSettings kvSettings, int id, TsavoriteKV<StoreFunctions, StoreAllocator> store, LightEpoch epoch, StateMachineDriver stateMachineDriver,
-                CacheSizeTracker sizeTracker, IDevice aofDevice, TsavoriteLog appendOnlyFile, bool storeIndexMaxedOut)
-            : this()
->>>>>>> 04c8fcf9
         {
             this.kvSettings = kvSettings;
             Id = id;
@@ -118,10 +104,6 @@
             Epoch = epoch;
             StateMachineDriver = stateMachineDriver;
             SizeTracker = sizeTracker;
-<<<<<<< HEAD
-=======
-            AofDevice = aofDevice;
->>>>>>> 04c8fcf9
             AppendOnlyFile = appendOnlyFile;
             StoreIndexMaxedOut = storeIndexMaxedOut;
         }
@@ -134,10 +116,6 @@
             Epoch = srcDb.Epoch;
             StateMachineDriver = srcDb.StateMachineDriver;
             SizeTracker = srcDb.SizeTracker;
-<<<<<<< HEAD
-=======
-            AofDevice = enableAof ? srcDb.AofDevice : null;
->>>>>>> 04c8fcf9
             AppendOnlyFile = enableAof ? srcDb.AppendOnlyFile : null;
             StoreIndexMaxedOut = srcDb.StoreIndexMaxedOut;
 
@@ -168,19 +146,12 @@
             CheckpointingLock.CloseLock();
 
             Store?.Dispose();
-<<<<<<< HEAD
-            AppendOnlyFile?.Dispose();
-            StoreCollectionDbStorageSession?.Dispose();
-            StoreExpiredKeyDeletionDbStorageSession?.Dispose();
-=======
-            AofDevice?.Dispose();
             AppendOnlyFile?.Dispose();
             StoreCollectionDbStorageSession?.Dispose();
             StoreExpiredKeyDeletionDbStorageSession?.Dispose();
 
             kvSettings?.LogDevice?.Dispose();
             kvSettings?.ObjectLogDevice?.Dispose();
->>>>>>> 04c8fcf9
 
             if (SizeTracker != null)
             {
