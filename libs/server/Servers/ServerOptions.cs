--- conflicted
+++ resolved
@@ -184,55 +184,6 @@
         }
 
         /// <summary>
-<<<<<<< HEAD
-        /// Get KVSettings
-        /// </summary>
-        public void GetSettings<TValue>()
-        {
-            var indexCacheLines = IndexSizeCachelines("hash index size", IndexSize);
-            var kvSettings = new KVSettings()
-            {
-                IndexSize = indexCacheLines * 64L,
-                PreallocateLog = false,
-                PageSize = 1L << PageSizeBits()
-            };
-            logger?.LogInformation("[Store] Using page size of {PageSize}", PrettySize(kvSettings.PageSize));
-
-            kvSettings.MemorySize = 1L << MemorySizeBits();
-            logger?.LogInformation("[Store] Using log memory size of {MemorySize}", PrettySize(kvSettings.MemorySize));
-
-            logger?.LogInformation("[Store] There are {LogPages} log pages in memory", PrettySize(kvSettings.MemorySize / kvSettings.PageSize));
-
-            kvSettings.SegmentSize = 1L << SegmentSizeBits();
-            logger?.LogInformation("[Store] Using disk segment size of {SegmentSize}", PrettySize(kvSettings.SegmentSize));
-
-            logger?.LogInformation("[Store] Using hash index size of {IndexSize} ({CacheLines} cache lines)", PrettySize(kvSettings.IndexSize), PrettySize(indexCacheLines));
-
-            if (EnableStorageTier)
-            {
-                if (LogDir is null or "")
-                    LogDir = Directory.GetCurrentDirectory();
-                kvSettings.LogDevice = Devices.CreateLogDevice(LogDir + "/Store/hlog", logger: logger);
-            }
-            else
-            {
-                if (LogDir != null)
-                    throw new Exception("LogDir specified without enabling tiered storage (UseStorage)");
-                kvSettings.LogDevice = new NullDevice();
-            }
-
-            if (CheckpointDir == null) CheckpointDir = LogDir;
-
-            if (CheckpointDir is null or "")
-                CheckpointDir = Directory.GetCurrentDirectory();
-
-            kvSettings.CheckpointDir = CheckpointDir + "/Store/checkpoints";
-            kvSettings.RemoveOutdatedCheckpoints = true;
-        }
-
-        /// <summary>
-=======
->>>>>>> fd22a747
         /// Parse size from string specification
         /// </summary>
         /// <param name="value"></param>
