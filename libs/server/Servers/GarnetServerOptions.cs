--- conflicted
+++ resolved
@@ -513,7 +513,6 @@
             => UseAofNullDevice || (FastAofTruncate && !OnDemandCheckpoint);
 
         /// <summary>
-<<<<<<< HEAD
         /// Get the directory name for database checkpoints
         /// </summary>
         /// <param name="dbId">Database Id</param>
@@ -521,8 +520,6 @@
         public string GetCheckpointDirectoryName(int dbId) => $"checkpoints{(dbId == 0 ? string.Empty : $"_{dbId}")}";
 
         /// <summary>
-=======
->>>>>>> 04c8fcf9
         /// Get the directory for database checkpoints
         /// </summary>
         /// <param name="dbId">Database Id</param>
@@ -759,7 +756,6 @@
         /// </summary>
         /// <param name="dbId">DB ID</param>
         /// <param name="tsavoriteLogSettings">Tsavorite log settings</param>
-<<<<<<< HEAD
         public void GetAofSettings(int dbId, out TsavoriteLogSettings[] tsavoriteLogSettings)
         {
             tsavoriteLogSettings = new TsavoriteLogSettings[AofPhysicalSublogCount];
@@ -793,34 +789,6 @@
                         removeOutdated: true,
                         fastCommitThrottleFreq: EnableFastCommit ? FastCommitThrottleFreq : 0);
             }
-=======
-        public void GetAofSettings(int dbId, out TsavoriteLogSettings tsavoriteLogSettings)
-        {
-            tsavoriteLogSettings = new TsavoriteLogSettings
-            {
-                MemorySizeBits = AofMemorySizeBits(),
-                PageSizeBits = AofPageSizeBits(),
-                LogDevice = GetAofDevice(dbId),
-                TryRecoverLatest = false,
-                SafeTailRefreshFrequencyMs = EnableCluster ? AofReplicationRefreshFrequencyMs : -1,
-                FastCommitMode = EnableFastCommit,
-                AutoCommit = CommitFrequencyMs == 0,
-                MutableFraction = 0.9,
-            };
-            if (tsavoriteLogSettings.PageSize > tsavoriteLogSettings.MemorySize)
-            {
-                logger?.LogError("AOF Page size cannot be more than the AOF memory size.");
-                throw new Exception("AOF Page size cannot be more than the AOF memory size.");
-            }
-
-            var aofDir = GetAppendOnlyFileDirectory(dbId);
-            // We use Tsavorite's default checkpoint manager for AOF, since cookie is not needed for AOF commits
-            tsavoriteLogSettings.LogCommitManager = new DeviceLogCommitCheckpointManager(
-                FastAofTruncate ? new NullNamedDeviceFactoryCreator() : DeviceFactoryCreator,
-                    new DefaultCheckpointNamingScheme(aofDir),
-                    removeOutdated: true,
-                    fastCommitThrottleFreq: EnableFastCommit ? FastCommitThrottleFreq : 0);
->>>>>>> 04c8fcf9
         }
 
         /// <summary>
