--- conflicted
+++ resolved
@@ -486,14 +486,9 @@
             if (MutablePercent is < 10 or > 95)
                 throw new Exception("MutablePercent must be between 10 and 95");
 
-<<<<<<< HEAD
-            KVSettings kvSettings = new(baseDir: null, logger: logger);
-
-=======
->>>>>>> 8f92e695
             var indexCacheLines = IndexSizeCachelines("hash index size", IndexSize);
 
-            KVSettings<SpanByte, SpanByte> kvSettings = new()
+            KVSettings kvSettings = new()
             {
                 IndexSize = indexCacheLines * 64L,
                 PreallocateLog = false,
@@ -644,24 +639,15 @@
         /// <summary>
         /// Get KVSettings for the object store log
         /// </summary>
-<<<<<<< HEAD
-        public KVSettings GetObjectStoreSettings(ILogger logger, out long objHeapMemorySize, out long objReadCacheHeapMemorySize)
-=======
-        public KVSettings<byte[], IGarnetObject> GetObjectStoreSettings(ILoggerFactory loggerFactory, out long objHeapMemorySize, out long objReadCacheHeapMemorySize)
->>>>>>> 8f92e695
+        public KVSettings GetObjectStoreSettings(ILoggerFactory loggerFactory, out long objHeapMemorySize, out long objReadCacheHeapMemorySize)
         {
             objReadCacheHeapMemorySize = default;
 
             if (ObjectStoreMutablePercent is < 10 or > 95)
                 throw new Exception("ObjectStoreMutablePercent must be between 10 and 95");
 
-<<<<<<< HEAD
-            KVSettings kvSettings = new(baseDir: null, logger: logger);
-
-=======
->>>>>>> 8f92e695
             var indexCacheLines = IndexSizeCachelines("object store hash index size", ObjectStoreIndexSize);
-            KVSettings<byte[], IGarnetObject> kvSettings = new()
+            KVSettings kvSettings = new()
             {
                 IndexSize = indexCacheLines * 64L,
                 PreallocateLog = false,
