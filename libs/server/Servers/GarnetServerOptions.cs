﻿// Copyright (c) Microsoft Corporation.
// Licensed under the MIT license.

using System;
using System.Collections.Generic;
using System.IO;
using Garnet.server.Auth.Settings;
using Garnet.server.TLS;
using Microsoft.Extensions.Logging;
using Tsavorite.core;

namespace Garnet.server
{
    /// <summary>
    /// Options when creating Garnet server
    /// </summary>
    public class GarnetServerOptions : ServerOptions
    {
        /// <summary>
        /// Support data structure objects.
        /// </summary>
        public bool DisableObjects = false;

        /// <summary>
        /// Heap memory size limit of object store.
        /// </summary>
        public string ObjectStoreHeapMemorySize = "";

        /// <summary>
        /// Object store log memory used in bytes excluding heap memory.
        /// </summary>
        public string ObjectStoreLogMemorySize = "32m";

        /// <summary>
        /// Size of each object store page in bytes (rounds down to power of 2).
        /// </summary>
        public string ObjectStorePageSize = "1m";

        /// <summary>
        /// Size of each object store log segment in bytes on disk (rounds down to power of 2).
        /// </summary>
        public string ObjectStoreSegmentSize = "32m";

        /// <summary>
        /// Size of object store hash index in bytes (rounds down to power of 2).
        /// </summary>
        public string ObjectStoreIndexSize = "16m";

        /// <summary>
        /// Max size of object store hash index in bytes (rounds down to power of 2). 
        /// If unspecified, index size doesn't grow (default behavior).
        /// </summary>
        public string ObjectStoreIndexMaxSize = string.Empty;

        /// <summary>
        /// Percentage of object store log memory that is kept mutable.
        /// </summary>
        public int ObjectStoreMutablePercent = 90;

        /// <summary>
        /// Enable cluster.
        /// </summary>
        public bool EnableCluster = false;

        /// <summary>
        /// Start with clean cluster config
        /// </summary>
        public bool CleanClusterConfig = false;

        /// <summary>
        /// Authentication settings
        /// </summary>
        public IAuthenticationSettings AuthSettings = null;

        /// <summary>
        /// Enable append-only file (write ahead log)
        /// </summary>
        public bool EnableAOF = false;

        // Enable Lua scripts on server
        public bool EnableLua = false;

        // Run Lua scripts as a transaction (lock keys - run script - unlock keys)
        public bool LuaTransactionMode = false;

        /// <summary>
        /// Total AOF memory buffer used in bytes (rounds down to power of 2) - spills to disk after this limit.
        /// </summary>
        public string AofMemorySize = "64m";

        /// <summary>
        /// Aof page size in bytes (rounds down to power of 2).
        /// </summary>
        public string AofPageSize = "4m";

        /// <summary>
        /// AOF replication (safe tail address) refresh frequency in milliseconds. 0 = auto refresh after every enqueue.
        /// </summary>
        public int AofReplicationRefreshFrequencyMs = 10;

        /// <summary>
        /// Subscriber (safe tail address) refresh frequency in milliseconds (for pub-sub). 0 = auto refresh after every enqueue.
        /// </summary>
        public int SubscriberRefreshFrequencyMs = 0;

        /// <summary>
        /// Write ahead logging (append-only file) commit issue frequency in milliseconds.
        /// 0 = issue an immediate commit per operation
        /// -1 = manually issue commits using COMMITAOF command (no auto-commit)
        /// </summary>
        public int CommitFrequencyMs = 0;

        /// <summary>
        /// Index resize check frequency in seconds.
        /// </summary>
        public int IndexResizeFrequencySecs = 60;

        /// <summary>
        /// Overflow bucket count over total index size in percentage to trigger index resize.
        /// </summary>
        public int IndexResizeThreshold = 50;

        /// <summary>
        /// Wait for AOF to commit before returning results to client.
        /// Warning: will greatly increase operation latency.
        /// </summary>
        public bool WaitForCommit = false;

        /// <summary>
        /// Aof size limit in bytes
        /// </summary>
        public string AofSizeLimit = "";

        /// <summary>
        /// Hybrid log compaction frequency in seconds. 0 = disabled
        /// </summary>
        public int CompactionFrequencySecs = 0;

        /// <summary>
        /// Hash collection frequency in seconds. 0 = disabled. Hash collect is used to delete expired fields from hash without waiting for a write operation.
        /// </summary>
        public int HashCollectFrequencySecs = 0;

        /// <summary>
        /// Hybrid log compaction type.
        ///  None - no compaction.
        ///  Shift - shift begin address without compaction (data loss).
        ///  Scan - scan old pages and move live records to tail (no data loss).
        ///  Lookup - lookup each record in compaction range, for record liveness checking using hash chain (no data loss).
        /// </summary>
        public LogCompactionType CompactionType = LogCompactionType.None;

        /// <summary>
        /// Forcefully delete the inactive segments immediately after the compaction strategy (type) is applied.
        /// If false, take a checkpoint to actually delete the older data files from disk.
        /// </summary>
        public bool CompactionForceDelete = false;

        /// <summary>
        /// Number of log segments created on disk before compaction triggers.
        /// </summary>
        public int CompactionMaxSegments = 32;

        /// <summary>
        /// Number of object store log segments created on disk before compaction triggers.
        /// </summary>
        public int ObjectStoreCompactionMaxSegments = 32;

        /// <summary>
        /// Percent of cluster nodes to gossip with at each gossip iteration.
        /// </summary>
        public int GossipSamplePercent = 100;

        /// <summary>
        /// Cluster mode gossip protocol per node sleep (in seconds) delay to send updated config.
        /// </summary>
        public int GossipDelay = 5;

        /// <summary>
        /// Cluster node timeout is the amount of seconds a node must be unreachable. 
        /// </summary>
        public int ClusterTimeout = 60;

        /// <summary>
        /// TLS options
        /// </summary>
        public IGarnetTlsOptions TlsOptions;

        /// <summary>
        /// Username for clients used by cluster backend
        /// </summary>
        public string ClusterUsername;

        /// <summary>
        /// Password for clients used by cluster backend
        /// </summary>
        public string ClusterPassword;

        /// <summary>
        /// Enable per command latency tracking for all commands
        /// </summary>
        public bool LatencyMonitor = false;

        /// <summary>
        /// Threshold (microseconds) for logging command in the slow log. 0 to disable
        /// </summary>
        public int SlowLogThreshold = 0;

        /// <summary>
        /// Maximum number of slow log entries to keep
        /// </summary>
        public int SlowLogMaxEntries = 128;

        /// <summary>
        /// Metrics sampling frequency
        /// </summary>
        public int MetricsSamplingFrequency = 0;

        /// <summary>
        /// Logging level. Value options: Trace, Debug, Information, Warning, Error, Critical, None
        /// </summary>
        public LogLevel LogLevel = LogLevel.Error;

        /// <summary>
        /// Frequency (in seconds) of logging (used for tracking progress of long running operations e.g. migration)
        /// </summary>
        public int LoggingFrequency = TimeSpan.FromSeconds(5).Seconds;

        /// <summary>
        /// Metrics sampling frequency
        /// </summary>
        public bool QuietMode = false;

        /// <summary>
        /// SAVE and BGSAVE: Enable incremental snapshots, try to write only changes compared to base snapshot
        /// </summary>
        public bool EnableIncrementalSnapshots = false;

        /// <summary>
        /// SAVE and BGSAVE: We will take a full (index + log) checkpoint when ReadOnlyAddress of log increases by this amount, from the last full checkpoint.
        /// </summary>
        public long FullCheckpointLogInterval = 1L << 30;

        /// <summary>
        /// SAVE and BGSAVE: Limit on size of delta log for incremental snapshot, we perform a non-incremental checkpoint after this limit is reached.
        /// </summary>
        public long IncrementalSnapshotLogSizeLimit = 1L << 30;

        /// <summary>
        /// SAVE and BGSAVE: Use fold-over checkpoints instead of snapshots.
        /// </summary>
        public bool UseFoldOverCheckpoints = false;

        /// <summary>
        /// Minimum worker threads in thread pool (0 for default)
        /// </summary>
        public int ThreadPoolMinThreads = 0;

        /// <summary>
        /// Maximum worker threads in thread pool (0 for default)
        /// </summary>
        public int ThreadPoolMaxThreads = 0;

        /// <summary>
        /// Minimum IO completion threads in thread pool (0 for default)
        /// </summary>
        public int ThreadPoolMinIOCompletionThreads = 0;

        /// <summary>
        /// Maximum IO completion threads in thread pool (0 for default)
        /// </summary>
        public int ThreadPoolMaxIOCompletionThreads = 0;

        /// <summary>
        /// Maximum client connection limit
        /// </summary>
        public int NetworkConnectionLimit = -1;

        /// <summary>
        /// Instance of interface to create named device factories
        /// </summary>
        public INamedDeviceFactoryCreator DeviceFactoryCreator = null;

        /// <summary>
        /// Whether and by how much should we throttle the disk IO for checkpoints (default = 0)
        /// -1   - disable throttling
        /// >= 0 - run checkpoint flush in separate task, sleep for specified time after each WRiteAsync
        /// </summary>
        public int CheckpointThrottleFlushDelayMs = 0;

        /// <summary>
        /// Enable FastCommit mode for TsavoriteLog
        /// </summary>
        public bool EnableFastCommit = true;

        /// <summary>
        /// Throttle FastCommit to write metadata once every K commits
        /// </summary>
        public int FastCommitThrottleFreq = 1000;

        /// <summary>
        /// Throttle the maximum outstanding network sends per session
        /// </summary>
        public int NetworkSendThrottleMax = 8;

        /// <summary>
        /// Whether we use scatter gather IO for MGET operations - useful to saturate disk random read IO
        /// </summary>
        public bool EnableScatterGatherGet = false;

        /// <summary>
        /// Whether and by how much should we throttle replica sync frequency (default = 5ms)
        /// 0   - disable throttling
        /// </summary>
        public int ReplicaSyncDelayMs = 5;

        /// <summary>
        /// Throttle ClusterAppendLog when replica.AOFTailAddress - ReplicationOffset > ReplicationOffsetMaxLag. 0: Synchronous replay,  >=1: background replay with specified lag, -1: infinite lag
        /// </summary>
        public int ReplicationOffsetMaxLag = -1;

        /// <summary>
        /// Whether we truncate AOF as soon as replicas are fed (not just after checkpoints)
        /// </summary>
        public bool FastAofTruncate = false;

        /// <summary>
        /// Used with main-memory replication model. Take on demand checkpoint to avoid missing data when attaching
        /// </summary>
        public bool OnDemandCheckpoint = false;

        /// <summary>
        /// Whether diskless replication is enabled or not.
        /// </summary>
        public bool ReplicaDisklessSync = false;

        /// <summary>
        /// Delay in diskless replication sync in seconds. =0: Immediately start diskless replication sync.
        /// </summary>
        public int ReplicaDisklessSyncDelay = 5;

        /// <summary>
        /// With main-memory replication, whether we use null device for AOF. Ensures no disk IO, but can cause data loss during replication.
        /// </summary>
        public bool UseAofNullDevice = false;

        /// <summary>
        /// Use native device on Linux for local storage
        /// </summary>
        public bool UseNativeDeviceLinux = false;

        /// <summary>
        /// Limit of items to return in one iteration of *SCAN command
        /// </summary>
        public int ObjectScanCountLimit = 1000;

        /// <summary>
        /// Sizes of records in each revivification bin, in order of increasing size. See Options helptext for details.
        /// </summary>
        public int[] RevivBinRecordSizes = null;

        /// <summary>
        /// Number of records in each bin. See Options helptext for details.
        /// </summary>
        public int[] RevivBinRecordCounts = null;

        /// <summary>
        /// How much of the in-memory storage space, from the highest log address down, is eligible for revivification.
        /// It may be important for recent records to remain in mutable memory as long as possible before entering the read-only
        /// memory region or being evicted to disk.
        /// </summary>
        public double RevivifiableFraction;

        /// <summary>
        /// A shortcut to specify revivification with power-of-2-sized bins. See Options helptext for details.
        /// </summary>
        public bool UseRevivBinsPowerOf2;

        /// <summary>
        /// Search this number of next-higher bins if the search cannot be satisfied in the best-fitting bin. See Options helptext for details.
        /// </summary>
        public int RevivNumberOfBinsToSearch;

        /// <summary>
        /// Number of records to scan for best fit after finding first fit. See Options helptext for details.
        /// </summary>
        public int RevivBinBestFitScanLimit;

        /// <summary>
        /// Revivify tombstoned records in tag chains only (do not use free list). See Options helptext for details.
        /// </summary>
        public bool RevivInChainOnly;

        /// <summary>
        /// Number of records in the single free record bin for the object store.
        /// </summary>
        public int RevivObjBinRecordCount;

        /// <summary>Max size of hash index (cache lines) after rounding down size in bytes to power of 2.</summary>
        public int AdjustedIndexMaxCacheLines;

        /// <summary>Max size of object store hash index (cache lines) after rounding down size in bytes to power of 2.</summary>
        public int AdjustedObjectStoreIndexMaxCacheLines;

        /// <summary>
        /// Enables the DEBUG command
        /// </summary>
        public ConnectionProtectionOption EnableDebugCommand;

        /// <summary>
        /// Directories on server from which custom command binaries can be loaded by admin users
        /// </summary>
        public string[] ExtensionBinPaths;

        /// <summary>
        /// Allow loading custom commands from digitally unsigned assemblies
        /// </summary>
        public bool ExtensionAllowUnsignedAssemblies;

        /// <summary>List of modules to load</summary>
        public IEnumerable<string> LoadModuleCS;

        public bool EnableReadCache = false;

        public string ReadCacheMemorySize = "16g";

        public string ReadCachePageSize = "32m";

        public string ObjectStoreReadCachePageSize = "1m";

        public string ObjectStoreReadCacheLogMemorySize = "32m";

        public string ObjectStoreReadCacheHeapMemorySize = "";

        public bool EnableObjectStoreReadCache = false;

        public LuaOptions LuaOptions;

        /// <summary>
        /// Unix socket address path to bind server to
        /// </summary>
        public string UnixSocketPath { get; set; }

        /// <summary>
        /// Unix socket file permissions
        /// </summary>
        public UnixFileMode UnixSocketPermission { get; set; }

        /// <summary>
<<<<<<< HEAD
        /// Max number of logical databases allowed
        /// </summary>
        public int MaxDatabases = 16;

        /// <summary>
        /// Allow more than one logical database in server
        /// </summary>
        public bool AllowMultiDb => !EnableCluster && MaxDatabases > 1;

        /// <summary>
        /// Gets the base directory for storing checkpoints
        /// </summary>
        public string CheckpointBaseDirectory => (CheckpointDir ?? LogDir) ?? string.Empty;

        /// <summary>
        /// Gets the base directory for storing main-store checkpoints
        /// </summary>
        public string MainStoreCheckpointBaseDirectory => Path.Combine(CheckpointBaseDirectory, "Store");

        /// <summary>
        /// Gets the base directory for storing object-store checkpoints
        /// </summary>
        public string ObjectStoreCheckpointBaseDirectory => Path.Combine(CheckpointBaseDirectory, "ObjectStore");

        /// <summary>
        /// Get the directory name for database checkpoints
        /// </summary>
        /// <param name="dbId">Database Id</param>
        /// <returns>Directory name</returns>
        public string GetCheckpointDirectoryName(int dbId) => $"checkpoints{(dbId == 0 ? string.Empty : $"_{dbId}")}";

        /// <summary>
        /// Get the directory for main-store database checkpoints
        /// </summary>
        /// <param name="dbId">Database Id</param>
        /// <returns>Directory</returns>
        public string GetMainStoreCheckpointDirectory(int dbId) =>
            Path.Combine(MainStoreCheckpointBaseDirectory, GetCheckpointDirectoryName(dbId));

        /// <summary>
        /// Get the directory for object-store database checkpoints
        /// </summary>
        /// <param name="dbId">Database Id</param>
        /// <returns>Directory</returns>
        public string GetObjectStoreCheckpointDirectory(int dbId) =>
            Path.Combine(ObjectStoreCheckpointBaseDirectory, GetCheckpointDirectoryName(dbId));

        /// <summary>
        /// Gets the base directory for storing AOF commits
        /// </summary>
        public string AppendOnlyFileBaseDirectory => CheckpointDir ?? string.Empty;

        /// <summary>
        /// Get the directory name for database AOF commits
        /// </summary>
        /// <param name="dbId">Database Id</param>
        /// <returns>Directory name</returns>
        public string GetAppendOnlyFileDirectoryName(int dbId) => $"AOF{(dbId == 0 ? string.Empty : $"_{dbId}")}";

        /// <summary>
        /// Get the directory for database AOF commits
        /// </summary>
        /// <param name="dbId">Database Id</param>
        /// <returns>Directory</returns>
        public string GetAppendOnlyFileDirectory(int dbId) =>
            Path.Combine(AppendOnlyFileBaseDirectory, GetAppendOnlyFileDirectoryName(dbId));
=======
        /// Epoch instance used by server
        /// </summary>
        public LightEpoch Epoch;

        /// <summary>
        /// Common state machine driver used by Garnet
        /// </summary>
        public StateMachineDriver StateMachineDriver;
>>>>>>> b74267e9

        /// <summary>
        /// Constructor
        /// </summary>
        public GarnetServerOptions(ILogger logger = null) : base(logger)
        {
            this.logger = logger;
        }

        /// <summary>
        /// Initialize Garnet server options
        /// </summary>
        /// <param name="loggerFactory"></param>
        public void Initialize(ILoggerFactory loggerFactory = null)
        {
            Epoch = new LightEpoch();
            StateMachineDriver = new(Epoch, loggerFactory?.CreateLogger($"StateMachineDriver"));
        }

        /// <summary>
        /// Get main store settings
        /// </summary>
        /// <param name="loggerFactory">Logger factory for debugging and error tracing</param>
        /// <param name="logFactory">Tsavorite Log factory instance</param>
        /// <returns></returns>
        /// <exception cref="Exception"></exception>
        public KVSettings<SpanByte, SpanByte> GetSettings(ILoggerFactory loggerFactory, out INamedDeviceFactory logFactory)
        {
            if (MutablePercent is < 10 or > 95)
                throw new Exception("MutablePercent must be between 10 and 95");

            var indexCacheLines = IndexSizeCachelines("hash index size", IndexSize);

            KVSettings<SpanByte, SpanByte> kvSettings = new()
            {
                IndexSize = indexCacheLines * 64L,
                PreallocateLog = false,
                MutableFraction = MutablePercent / 100.0,
                PageSize = 1L << PageSizeBits(),
                Epoch = Epoch,
                StateMachineDriver = StateMachineDriver,
                loggerFactory = loggerFactory,
                logger = loggerFactory?.CreateLogger("TsavoriteKV [main]")
            };

            logger?.LogInformation("[Store] Using page size of {PageSize}", PrettySize(kvSettings.PageSize));

            kvSettings.MemorySize = 1L << MemorySizeBits(MemorySize, PageSize, out var storeEmptyPageCount);
            kvSettings.MinEmptyPageCount = storeEmptyPageCount;

            long effectiveSize = kvSettings.MemorySize - storeEmptyPageCount * kvSettings.MemorySize;
            if (storeEmptyPageCount == 0)
                logger?.LogInformation("[Store] Using log memory size of {MemorySize}", PrettySize(kvSettings.MemorySize));
            else
                logger?.LogInformation("[Store] Using log memory size of {MemorySize}, with {storeEmptyPageCount} empty pages, for effective size of {effectiveSize}",
                    PrettySize(kvSettings.MemorySize), storeEmptyPageCount, PrettySize(effectiveSize));

            logger?.LogInformation("[Store] There are {LogPages} log pages in memory", PrettySize(kvSettings.MemorySize / kvSettings.PageSize));

            kvSettings.SegmentSize = 1L << SegmentSizeBits();
            logger?.LogInformation("[Store] Using disk segment size of {SegmentSize}", PrettySize(kvSettings.SegmentSize));

            logger?.LogInformation("[Store] Using hash index size of {IndexSize} ({indexCacheLines} cache lines)", PrettySize(kvSettings.IndexSize), PrettySize(indexCacheLines));
            logger?.LogInformation("[Store] Hash index size is optimized for up to ~{distinctKeys} distinct keys", PrettySize(indexCacheLines * 4L));

            AdjustedIndexMaxCacheLines = IndexMaxSize == string.Empty ? 0 : IndexSizeCachelines("hash index max size", IndexMaxSize);
            if (AdjustedIndexMaxCacheLines != 0 && AdjustedIndexMaxCacheLines < indexCacheLines)
                throw new Exception($"Index size {IndexSize} should not be less than index max size {IndexMaxSize}");

            if (AdjustedIndexMaxCacheLines > 0)
            {
                logger?.LogInformation("[Store] Using hash index max size of {MaxSize}, ({CacheLines} cache lines)", PrettySize(AdjustedIndexMaxCacheLines * 64L), PrettySize(AdjustedIndexMaxCacheLines));
                logger?.LogInformation("[Store] Hash index max size is optimized for up to ~{distinctKeys} distinct keys", PrettySize(AdjustedIndexMaxCacheLines * 4L));
            }
            logger?.LogInformation("[Store] Using log mutable percentage of {MutablePercent}%", MutablePercent);

            DeviceFactoryCreator ??= new LocalStorageNamedDeviceFactoryCreator(useNativeDeviceLinux: UseNativeDeviceLinux, logger: logger);

            if (LatencyMonitor && MetricsSamplingFrequency == 0)
                throw new Exception("LatencyMonitor requires MetricsSamplingFrequency to be set");

            // Read cache related settings
            if (EnableReadCache && !EnableStorageTier)
            {
                throw new Exception("Read cache requires storage tiering to be enabled");
            }

            if (EnableReadCache)
            {
                kvSettings.ReadCacheEnabled = true;
                kvSettings.ReadCachePageSize = ParseSize(ReadCachePageSize);
                kvSettings.ReadCacheMemorySize = ParseSize(ReadCacheMemorySize);
                logger?.LogInformation("[Store] Read cache enabled with page size of {ReadCachePageSize} and memory size of {ReadCacheMemorySize}",
                    PrettySize(kvSettings.ReadCachePageSize), PrettySize(kvSettings.ReadCacheMemorySize));
            }

            if (EnableStorageTier)
            {
                if (LogDir is null or "")
                    LogDir = Directory.GetCurrentDirectory();
                logFactory = GetInitializedDeviceFactory(LogDir);
                kvSettings.LogDevice = logFactory.Get(new FileDescriptor("Store", "hlog"));
            }
            else
            {
                if (LogDir != null)
                    throw new Exception("LogDir specified without enabling tiered storage (UseStorage)");
                kvSettings.LogDevice = new NullDevice();
                logFactory = null;
            }

            if (CopyReadsToTail)
                kvSettings.ReadCopyOptions = new(ReadCopyFrom.AllImmutable, ReadCopyTo.MainLog);

            if (RevivInChainOnly)
            {
                logger?.LogInformation("[Store] Using Revivification in-chain only");
                kvSettings.RevivificationSettings = RevivificationSettings.InChainOnly.Clone();
            }
            else if (UseRevivBinsPowerOf2)
            {
                logger?.LogInformation("[Store] Using Revivification with power-of-2 bins");
                kvSettings.RevivificationSettings = RevivificationSettings.PowerOf2Bins.Clone();
                kvSettings.RevivificationSettings.NumberOfBinsToSearch = RevivNumberOfBinsToSearch;
                kvSettings.RevivificationSettings.RevivifiableFraction = RevivifiableFraction;
            }
            else if (RevivBinRecordSizes?.Length > 0)
            {
                logger?.LogInformation("[Store] Using Revivification with custom bins");

                // We use this in the RevivBinRecordCounts and RevivObjBinRecordCount Options help text, so assert it here because we can't use an interpolated string there.
                System.Diagnostics.Debug.Assert(RevivificationBin.DefaultRecordsPerBin == 256);
                kvSettings.RevivificationSettings = new()
                {
                    NumberOfBinsToSearch = RevivNumberOfBinsToSearch,
                    FreeRecordBins = new RevivificationBin[RevivBinRecordSizes.Length],
                    RevivifiableFraction = RevivifiableFraction
                };
                for (var ii = 0; ii < RevivBinRecordSizes.Length; ++ii)
                {
                    var recordCount = RevivBinRecordCounts?.Length switch
                    {
                        0 => RevivificationBin.DefaultRecordsPerBin,
                        1 => RevivBinRecordCounts[0],
                        _ => RevivBinRecordCounts[ii]
                    };
                    kvSettings.RevivificationSettings.FreeRecordBins[ii] = new()
                    {
                        RecordSize = RevivBinRecordSizes[ii],
                        NumberOfRecords = recordCount,
                        BestFitScanLimit = RevivBinBestFitScanLimit
                    };
                }
            }
            else
            {
                logger?.LogInformation("[Store] Not using Revivification");
            }

            return kvSettings;
        }

        /// <summary>
        /// Get memory size
        /// </summary>
        /// <returns></returns>
        public static int MemorySizeBits(string memorySize, string storePageSize, out int emptyPageCount)
        {
            emptyPageCount = 0;
            long size = ParseSize(memorySize);
            long adjustedSize = PreviousPowerOf2(size);
            if (size != adjustedSize)
            {
                adjustedSize *= 2;
                long pageSize = ParseSize(storePageSize);
                pageSize = PreviousPowerOf2(pageSize);
                emptyPageCount = (int)((adjustedSize - size) / pageSize);
            }
            return (int)Math.Log(adjustedSize, 2);
        }

        /// <summary>
        /// Get KVSettings for the object store log
        /// </summary>
        public KVSettings<byte[], IGarnetObject> GetObjectStoreSettings(ILoggerFactory loggerFactory, out long objHeapMemorySize, out long objReadCacheHeapMemorySize)
        {
            objReadCacheHeapMemorySize = default;

            if (ObjectStoreMutablePercent is < 10 or > 95)
                throw new Exception("ObjectStoreMutablePercent must be between 10 and 95");

            var indexCacheLines = IndexSizeCachelines("object store hash index size", ObjectStoreIndexSize);
            KVSettings<byte[], IGarnetObject> kvSettings = new()
            {
                IndexSize = indexCacheLines * 64L,
                PreallocateLog = false,
                MutableFraction = ObjectStoreMutablePercent / 100.0,
                PageSize = 1L << ObjectStorePageSizeBits(),
                Epoch = Epoch,
                StateMachineDriver = StateMachineDriver,
                loggerFactory = loggerFactory,
                logger = loggerFactory?.CreateLogger("TsavoriteKV  [obj]")
            };

            logger?.LogInformation("[Object Store] Using page size of {PageSize}", PrettySize(kvSettings.PageSize));
            logger?.LogInformation("[Object Store] Each page can hold ~{PageSize} key-value pairs of objects", kvSettings.PageSize / 24);

            kvSettings.MemorySize = 1L << MemorySizeBits(ObjectStoreLogMemorySize, ObjectStorePageSize, out var objectStoreEmptyPageCount);
            kvSettings.MinEmptyPageCount = objectStoreEmptyPageCount;

            long effectiveSize = kvSettings.MemorySize - objectStoreEmptyPageCount * kvSettings.PageSize;
            if (objectStoreEmptyPageCount == 0)
                logger?.LogInformation("[Object Store] Using log memory size of {MemorySize}", PrettySize(kvSettings.MemorySize));
            else
                logger?.LogInformation("[Object Store] Using log memory size of {MemorySize}, with {objectStoreEmptyPageCount} empty pages, for effective size of {effectiveSize}", PrettySize(kvSettings.MemorySize), objectStoreEmptyPageCount, PrettySize(effectiveSize));

            logger?.LogInformation("[Object Store] This can hold ~{PageSize} key-value pairs of objects in memory total", effectiveSize / 24);

            logger?.LogInformation("[Object Store] There are {LogPages} log pages in memory", PrettySize(kvSettings.MemorySize / kvSettings.PageSize));

            kvSettings.SegmentSize = 1L << ObjectStoreSegmentSizeBits();
            logger?.LogInformation("[Object Store] Using disk segment size of {SegmentSize}", PrettySize(kvSettings.SegmentSize));

            logger?.LogInformation("[Object Store] Using hash index size of {IndexSize} ({indexCacheLines} cache lines)", PrettySize(kvSettings.IndexSize), PrettySize(indexCacheLines));
            logger?.LogInformation("[Object Store] Hash index size is optimized for up to ~{distinctKeys} distinct keys", PrettySize(indexCacheLines * 4L));

            AdjustedObjectStoreIndexMaxCacheLines = ObjectStoreIndexMaxSize == string.Empty ? 0 : IndexSizeCachelines("hash index max size", ObjectStoreIndexMaxSize);
            if (AdjustedObjectStoreIndexMaxCacheLines != 0 && AdjustedObjectStoreIndexMaxCacheLines < indexCacheLines)
                throw new Exception($"Index size {IndexSize} should not be less than index max size {IndexMaxSize}");

            if (AdjustedObjectStoreIndexMaxCacheLines > 0)
            {
                logger?.LogInformation("[Object Store] Using hash index max size of {MaxSize}, ({CacheLines} cache lines)", PrettySize(AdjustedObjectStoreIndexMaxCacheLines * 64L), PrettySize(AdjustedObjectStoreIndexMaxCacheLines));
                logger?.LogInformation("[Object Store] Hash index max size is optimized for up to ~{distinctKeys} distinct keys", PrettySize(AdjustedObjectStoreIndexMaxCacheLines * 4L));
            }
            logger?.LogInformation("[Object Store] Using log mutable percentage of {ObjectStoreMutablePercent}%", ObjectStoreMutablePercent);

            objHeapMemorySize = ParseSize(ObjectStoreHeapMemorySize);
            logger?.LogInformation("[Object Store] Heap memory size is {objHeapMemorySize}", objHeapMemorySize > 0 ? PrettySize(objHeapMemorySize) : "unlimited");

            // Read cache related settings
            if (EnableObjectStoreReadCache && !EnableStorageTier)
            {
                throw new Exception("Read cache requires storage tiering to be enabled");
            }

            if (EnableObjectStoreReadCache)
            {
                kvSettings.ReadCacheEnabled = true;
                kvSettings.ReadCachePageSize = ParseSize(ObjectStoreReadCachePageSize);
                kvSettings.ReadCacheMemorySize = ParseSize(ObjectStoreReadCacheLogMemorySize);
                logger?.LogInformation("[Object Store] Read cache enabled with page size of {ReadCachePageSize} and memory size of {ReadCacheMemorySize}",
                    PrettySize(kvSettings.ReadCachePageSize), PrettySize(kvSettings.ReadCacheMemorySize));

                objReadCacheHeapMemorySize = ParseSize(ObjectStoreReadCacheHeapMemorySize);
                logger?.LogInformation("[Object Store] Read cache heap memory size is {objReadCacheHeapMemorySize}", objReadCacheHeapMemorySize > 0 ? PrettySize(objReadCacheHeapMemorySize) : "unlimited");
            }

            if (EnableStorageTier)
            {
                if (LogDir is null or "")
                    LogDir = Directory.GetCurrentDirectory();
                kvSettings.LogDevice = GetInitializedDeviceFactory(LogDir).Get(new FileDescriptor("ObjectStore", "hlog"));
                kvSettings.ObjectLogDevice = GetInitializedDeviceFactory(LogDir).Get(new FileDescriptor("ObjectStore", "hlog.obj"));
            }
            else
            {
                if (LogDir != null)
                    throw new Exception("LogDir specified without enabling tiered storage (UseStorage)");
                kvSettings.LogDevice = kvSettings.ObjectLogDevice = new NullDevice();
            }

            if (ObjectStoreCopyReadsToTail)
                kvSettings.ReadCopyOptions = new(ReadCopyFrom.AllImmutable, ReadCopyTo.MainLog);

            if (RevivInChainOnly)
            {
                logger?.LogInformation("[Object Store] Using Revivification in-chain only");
                kvSettings.RevivificationSettings = RevivificationSettings.InChainOnly.Clone();
            }
            else if (UseRevivBinsPowerOf2 || RevivBinRecordSizes?.Length > 0)
            {
                logger?.LogInformation("[Object Store] Using Revivification with a single fixed-size bin");
                kvSettings.RevivificationSettings = RevivificationSettings.DefaultFixedLength.Clone();
                kvSettings.RevivificationSettings.RevivifiableFraction = RevivifiableFraction;
                kvSettings.RevivificationSettings.FreeRecordBins[0].NumberOfRecords = RevivObjBinRecordCount;
                kvSettings.RevivificationSettings.FreeRecordBins[0].BestFitScanLimit = RevivBinBestFitScanLimit;
            }
            else
            {
                logger?.LogInformation("[Object Store] Not using Revivification");
            }

            return kvSettings;
        }

        /// <summary>
        /// Get AOF settings
        /// </summary>
        /// <param name="dbId">DB ID</param>
        /// <param name="tsavoriteLogSettings">Tsavorite log settings</param>
        public void GetAofSettings(int dbId, out TsavoriteLogSettings tsavoriteLogSettings)
        {
            tsavoriteLogSettings = new TsavoriteLogSettings
            {
                MemorySizeBits = AofMemorySizeBits(),
                PageSizeBits = AofPageSizeBits(),
                LogDevice = GetAofDevice(dbId),
                TryRecoverLatest = false,
                SafeTailRefreshFrequencyMs = EnableCluster ? AofReplicationRefreshFrequencyMs : -1,
                FastCommitMode = EnableFastCommit,
                AutoCommit = CommitFrequencyMs == 0,
                MutableFraction = 0.9,
            };
            if (tsavoriteLogSettings.PageSize > tsavoriteLogSettings.MemorySize)
            {
                logger?.LogError("AOF Page size cannot be more than the AOF memory size.");
                throw new Exception("AOF Page size cannot be more than the AOF memory size.");
            }

            var aofDir = GetAppendOnlyFileDirectory(dbId);
            tsavoriteLogSettings.LogCommitManager = new DeviceLogCommitCheckpointManager(
                FastAofTruncate ? new NullNamedDeviceFactoryCreator() : DeviceFactoryCreator,
                    new DefaultCheckpointNamingScheme(aofDir),
                    removeOutdated: true,
                    fastCommitThrottleFreq: EnableFastCommit ? FastCommitThrottleFreq : 0);
        }

        /// <summary>
        /// Gets a new instance of device factory initialized with the supplied baseName.
        /// </summary>
        /// <param name="baseName"></param>
        /// <returns></returns>
        public INamedDeviceFactory GetInitializedDeviceFactory(string baseName)
        {
            return DeviceFactoryCreator.Create(baseName);
        }

        /// <summary>
        /// Get AOF memory size in bits
        /// </summary>
        /// <returns></returns>
        public int AofMemorySizeBits()
        {
            long size = ParseSize(AofMemorySize);
            long adjustedSize = PreviousPowerOf2(size);
            if (size != adjustedSize)
                logger?.LogInformation("Warning: using lower AOF memory size than specified (power of 2)");
            return (int)Math.Log(adjustedSize, 2);
        }

        /// <summary>
        /// Get AOF Page size in bits
        /// </summary>
        /// <returns></returns>
        public int AofPageSizeBits()
        {
            long size = ParseSize(AofPageSize);
            long adjustedSize = PreviousPowerOf2(size);
            if (size != adjustedSize)
                logger?.LogInformation("Warning: using lower AOF page size than specified (power of 2)");
            return (int)Math.Log(adjustedSize, 2);
        }

        /// <summary>
        /// Get maximum AOF size in bits
        /// </summary>
        /// <returns></returns>
        public int AofSizeLimitSizeBits()
        {
            long size = ParseSize(AofSizeLimit);
            long adjustedSize = PreviousPowerOf2(size);
            if (size != adjustedSize)
                logger?.LogInformation("Warning: using lower AOF memory size than specified (power of 2)");
            return (int)Math.Log(adjustedSize, 2);
        }

        /// <summary>
        /// Get object store page size
        /// </summary>
        /// <returns></returns>
        public int ObjectStorePageSizeBits()
        {
            long size = ParseSize(ObjectStorePageSize);
            long adjustedSize = PreviousPowerOf2(size);
            if (size != adjustedSize)
                logger?.LogInformation("Warning: using lower object store page size than specified (power of 2)");
            return (int)Math.Log(adjustedSize, 2);
        }

        /// <summary>
        /// Get object store segment size
        /// </summary>
        /// <returns></returns>
        public int ObjectStoreSegmentSizeBits()
        {
            long size = ParseSize(ObjectStoreSegmentSize);
            long adjustedSize = PreviousPowerOf2(size);
            if (size != adjustedSize)
                logger?.LogInformation("Warning: using lower object store disk segment size than specified (power of 2)");
            return (int)Math.Log(adjustedSize, 2);
        }

        /// <summary>
        /// Get device for AOF
        /// </summary>
        /// <returns></returns>
        IDevice GetAofDevice(int dbId)
        {
            if (UseAofNullDevice && EnableCluster && !FastAofTruncate)
                throw new Exception("Cannot use null device for AOF when cluster is enabled and you are not using main memory replication");
            if (UseAofNullDevice) return new NullDevice();

            return GetInitializedDeviceFactory(AppendOnlyFileBaseDirectory)
                .Get(new FileDescriptor(GetAppendOnlyFileDirectoryName(dbId), "aof.log"));
        }
    }
}<|MERGE_RESOLUTION|>--- conflicted
+++ resolved
@@ -447,7 +447,6 @@
         public UnixFileMode UnixSocketPermission { get; set; }
 
         /// <summary>
-<<<<<<< HEAD
         /// Max number of logical databases allowed
         /// </summary>
         public int MaxDatabases = 16;
@@ -514,16 +513,6 @@
         /// <returns>Directory</returns>
         public string GetAppendOnlyFileDirectory(int dbId) =>
             Path.Combine(AppendOnlyFileBaseDirectory, GetAppendOnlyFileDirectoryName(dbId));
-=======
-        /// Epoch instance used by server
-        /// </summary>
-        public LightEpoch Epoch;
-
-        /// <summary>
-        /// Common state machine driver used by Garnet
-        /// </summary>
-        public StateMachineDriver StateMachineDriver;
->>>>>>> b74267e9
 
         /// <summary>
         /// Constructor
@@ -539,18 +528,19 @@
         /// <param name="loggerFactory"></param>
         public void Initialize(ILoggerFactory loggerFactory = null)
         {
-            Epoch = new LightEpoch();
-            StateMachineDriver = new(Epoch, loggerFactory?.CreateLogger($"StateMachineDriver"));
         }
 
         /// <summary>
         /// Get main store settings
         /// </summary>
         /// <param name="loggerFactory">Logger factory for debugging and error tracing</param>
+        /// <param name="epoch">Epoch instance used by server</param>
+        /// <param name="stateMachineDriver">Common state machine driver used by Garnet</param>
         /// <param name="logFactory">Tsavorite Log factory instance</param>
         /// <returns></returns>
         /// <exception cref="Exception"></exception>
-        public KVSettings<SpanByte, SpanByte> GetSettings(ILoggerFactory loggerFactory, out INamedDeviceFactory logFactory)
+        public KVSettings<SpanByte, SpanByte> GetSettings(ILoggerFactory loggerFactory, LightEpoch epoch, StateMachineDriver stateMachineDriver, 
+            out INamedDeviceFactory logFactory)
         {
             if (MutablePercent is < 10 or > 95)
                 throw new Exception("MutablePercent must be between 10 and 95");
@@ -563,8 +553,8 @@
                 PreallocateLog = false,
                 MutableFraction = MutablePercent / 100.0,
                 PageSize = 1L << PageSizeBits(),
-                Epoch = Epoch,
-                StateMachineDriver = StateMachineDriver,
+                Epoch = epoch,
+                StateMachineDriver = stateMachineDriver,
                 loggerFactory = loggerFactory,
                 logger = loggerFactory?.CreateLogger("TsavoriteKV [main]")
             };
@@ -708,7 +698,8 @@
         /// <summary>
         /// Get KVSettings for the object store log
         /// </summary>
-        public KVSettings<byte[], IGarnetObject> GetObjectStoreSettings(ILoggerFactory loggerFactory, out long objHeapMemorySize, out long objReadCacheHeapMemorySize)
+        public KVSettings<byte[], IGarnetObject> GetObjectStoreSettings(ILoggerFactory loggerFactory, LightEpoch epoch, StateMachineDriver stateMachineDriver,
+            out long objHeapMemorySize, out long objReadCacheHeapMemorySize)
         {
             objReadCacheHeapMemorySize = default;
 
@@ -722,8 +713,8 @@
                 PreallocateLog = false,
                 MutableFraction = ObjectStoreMutablePercent / 100.0,
                 PageSize = 1L << ObjectStorePageSizeBits(),
-                Epoch = Epoch,
-                StateMachineDriver = StateMachineDriver,
+                Epoch = epoch,
+                StateMachineDriver = stateMachineDriver,
                 loggerFactory = loggerFactory,
                 logger = loggerFactory?.CreateLogger("TsavoriteKV  [obj]")
             };
