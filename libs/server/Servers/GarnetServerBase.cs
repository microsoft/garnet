﻿// Copyright (c) Microsoft Corporation.
// Licensed under the MIT license.

using System.Collections.Concurrent;
using System.Collections.Generic;
using System.Linq;
using System.Net;
using System.Runtime.CompilerServices;
using System.Threading;
using Garnet.common;
using Garnet.networking;
using Microsoft.Extensions.Logging;

namespace Garnet.server
{
    /// <summary>
    /// Garnet server - common base class
    /// </summary>
    public abstract class GarnetServerBase : IGarnetServer
    {
        /// <summary>
        /// Active network handlers
        /// </summary>
        protected readonly ConcurrentDictionary<INetworkHandler, byte> activeHandlers;

        /// <summary>
        /// Count of active network handlers sessions
        /// </summary>
        protected int activeHandlerCount;

        /// <summary>
        /// Session providers
        /// </summary>
        readonly ConcurrentDictionary<WireFormat, ISessionProvider> sessionProviders;

        readonly int networkBufferSize;

        /// <summary>
        /// The endpoint server listener socket is bound to.
        /// </summary>
        public EndPoint EndPoint { get; }

        /// <summary>
        /// Server NetworkBufferSize
        /// </summary>        
        public int NetworkBufferSize => networkBufferSize;

        /// <summary>
        /// Check if server has been disposed
        /// </summary>
        public bool Disposed { get; set; }

        /// <summary>
        /// Logger
        /// </summary>
        protected readonly ILogger logger;


        long totalConnectionsReceived = 0;
        long totalConnectionsDisposed = 0;

        /// <summary>
        /// Add to total_connections_received
        /// </summary>
        [MethodImpl(MethodImplOptions.AggressiveInlining)]
        public void IncrementConnectionsReceived() => Interlocked.Increment(ref totalConnectionsReceived);

        /// <summary>
        /// Add to total_connections_disposed
        /// </summary>
        [MethodImpl(MethodImplOptions.AggressiveInlining)]
        public void IncrementConnectionsDisposed() => Interlocked.Increment(ref totalConnectionsDisposed);

        /// <summary>
        /// Returns all the active message consumers.
        /// </summary>
        public virtual IEnumerable<IMessageConsumer> ActiveConsumers()
        {
            return this.activeHandlers.Keys.Select(k => k.Session);
        }

        /// <summary>
<<<<<<< HEAD
        /// Get the total number of connections received.
=======
        /// Get total_connections_active
        /// </summary>
        [MethodImpl(MethodImplOptions.AggressiveInlining)]
        public long get_conn_active() => this.activeHandlers.Count;

        /// <summary>
        /// Get total_connections_received
>>>>>>> c5b43ebd
        /// </summary>
        public long TotalConnectionsReceived => totalConnectionsReceived;

        /// <summary>
        /// Get the total number of connections received.
        /// </summary>
        public long TotalConnectionsDisposed => totalConnectionsDisposed;

        /// <summary>
        /// Reset connections received counter. Multiplier for accounting for pub/sub
        /// </summary>
        public void ResetConnectionsReceived() => Interlocked.Exchange(ref totalConnectionsReceived, activeHandlers.Count);

        /// <summary>
        /// Reset connections disposed counter
        /// </summary>
        public void ResetConnectionsDiposed() => Interlocked.Exchange(ref totalConnectionsDisposed, 0);

        public GarnetServerBase(EndPoint endpoint, int networkBufferSize, ILogger logger = null)
        {
            this.logger = logger;
            this.networkBufferSize = networkBufferSize;
            if (networkBufferSize == default)
                this.networkBufferSize = BufferSizeUtils.ClientBufferSize(new MaxSizeSettings());

            activeHandlers = new();
            sessionProviders = new();
            activeHandlerCount = 0;

            EndPoint = endpoint;
            Disposed = false;
        }

        /// <inheritdoc />
        public void Register(WireFormat wireFormat, ISessionProvider backendProvider)
        {
            if (!sessionProviders.TryAdd(wireFormat, backendProvider))
                throw new GarnetException($"Wire format {wireFormat} already registered");
        }

        /// <inheritdoc />
        public void Unregister(WireFormat wireFormat, out ISessionProvider provider)
            => sessionProviders.TryRemove(wireFormat, out provider);

        /// <inheritdoc />
        public ConcurrentDictionary<WireFormat, ISessionProvider> GetSessionProviders() => sessionProviders;

        /// <inheritdoc />
        [MethodImpl(MethodImplOptions.AggressiveInlining)]
        public bool AddSession(WireFormat protocol, ref ISessionProvider provider, INetworkSender networkSender, out IMessageConsumer session)
        {
            session = provider.GetSession(protocol, networkSender);

            // RESP sessions need to be able to enumerate other sessions.
            // So stash a reference back to the GarnetServer if we created a RespServerSessions.
            if (session is RespServerSession respSession)
            {
                respSession.Server = this;
            }

            return true;
        }

        /// <inheritdoc />
        public abstract void Start();

        /// <inheritdoc />
        public virtual void Dispose()
        {
            Disposed = true;
            DisposeActiveHandlers();
            sessionProviders.Clear();
        }

        internal void DisposeActiveHandlers()
        {
            logger?.LogTrace("Begin disposing active handlers");
#if HANGDETECT
            int count = 0;
#endif
            while (activeHandlerCount >= 0)
            {
                while (activeHandlerCount > 0)
                {
                    foreach (var kvp in activeHandlers)
                    {
                        var _handler = kvp.Key;
                        _handler?.Dispose();
                    }
                    Thread.Yield();
#if HANGDETECT
                    if (++count % 10000 == 0)
                        logger?.LogTrace("Dispose iteration {count}, {activeHandlerCount}", count, activeHandlerCount);
#endif
                }
                if (Interlocked.CompareExchange(ref activeHandlerCount, int.MinValue, 0) == 0)
                    break;
            }
            logger?.LogTrace("End disposing active handlers");
        }
    }
}<|MERGE_RESOLUTION|>--- conflicted
+++ resolved
@@ -80,17 +80,13 @@
         }
 
         /// <summary>
-<<<<<<< HEAD
-        /// Get the total number of connections received.
-=======
         /// Get total_connections_active
         /// </summary>
         [MethodImpl(MethodImplOptions.AggressiveInlining)]
         public long get_conn_active() => this.activeHandlers.Count;
 
         /// <summary>
-        /// Get total_connections_received
->>>>>>> c5b43ebd
+        /// Get the total number of connections received.
         /// </summary>
         public long TotalConnectionsReceived => totalConnectionsReceived;
 
