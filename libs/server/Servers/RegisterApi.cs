--- conflicted
+++ resolved
@@ -97,9 +97,8 @@
         /// <param name="customObjectFunctions">Custom object command implementation</param>
         /// <param name="commandInfo">RESP command info</param>
         /// <returns>ID of the registered command</returns>
-<<<<<<< HEAD
-        public (int, int) NewCommand(string name, int numParams, CommandType commandType, CustomObjectFactory factory, RespCommandsInfo commandInfo = null)
-            => provider.StoreWrapper.customCommandManager.Register(name, numParams, commandType, factory, commandInfo);
+        public (int objectTypeId, int subCommandId) NewCommand(string name, int numParams, CommandType commandType, CustomObjectFactory factory, CustomObjectFunctions customObjectFunctions, RespCommandsInfo commandInfo = null)
+            => provider.StoreWrapper.customCommandManager.Register(name, numParams, commandType, factory, customObjectFunctions, commandInfo);
 
         /// <summary>
         /// Register custom command with Garnet
@@ -110,9 +109,5 @@
         /// <returns></returns>
         public int NewCommand(string name, CustomCommandProc customCommandProc, RespCommandsInfo commandInfo = null)
             => provider.StoreWrapper.customCommandManager.Register(name, customCommandProc, commandInfo);
-=======
-        public (int objectTypeId, int subCommandId) NewCommand(string name, int numParams, CommandType commandType, CustomObjectFactory factory, CustomObjectFunctions customObjectFunctions, RespCommandsInfo commandInfo = null)
-            => provider.StoreWrapper.customCommandManager.Register(name, numParams, commandType, factory, customObjectFunctions, commandInfo);
->>>>>>> dd31566a
     }
 }