--- conflicted
+++ resolved
@@ -241,12 +241,6 @@
             if (clusterFactory != null)
                 clusterProvider = clusterFactory.CreateClusterProvider(this);
             ctsCommit = new();
-<<<<<<< HEAD
-            run_id = Generator.CreateHexId();
-
-            // initialize stream manager
-            this.streamManager = new StreamManager(serverOptions.StreamPageSizeBytes(), serverOptions.StreamMemorySizeBytes(), 0);
-=======
             runId = Generator.CreateHexId();
         }
 
@@ -266,7 +260,9 @@
             clusterFactory: null,
             loggerFactory: storeWrapper.loggerFactory)
         {
->>>>>>> fc84667e
+
+            // initialize stream manager
+            this.streamManager = new StreamManager(serverOptions.StreamPageSizeBytes(), serverOptions.StreamMemorySizeBytes(), 0);
         }
 
         /// <summary>
