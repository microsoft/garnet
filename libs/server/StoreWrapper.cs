--- conflicted
+++ resolved
@@ -5,6 +5,7 @@
 using System.Collections.Concurrent;
 using System.Collections.Generic;
 using System.Diagnostics;
+using System.Linq;
 using System.Net;
 using System.Net.Sockets;
 using System.Threading;
@@ -32,6 +33,7 @@
         internal readonly string version;
         internal readonly string redisProtocolVersion;
         readonly IGarnetServer[] servers;
+        readonly GarnetServerTcp[] tcpServers;
         internal readonly long startupTime;
 
         /// <summary>
@@ -62,11 +64,7 @@
         /// <summary>
         /// Object store size tracker (of DB 0)
         /// </summary>
-<<<<<<< HEAD
         public CacheSizeTracker objectStoreSizeTracker => databaseManager.ObjectStoreSizeTracker;
-=======
-        public IGarnetServer[] TcpServer => servers;
->>>>>>> 699c4176
 
         /// <summary>
         /// Server options
@@ -79,9 +77,9 @@
         public readonly SubscribeBroker subscribeBroker;
 
         /// <summary>
-        /// Get server
-        /// </summary>
-        public GarnetServerTcp TcpServer => server as GarnetServerTcp;
+        /// Get TCP servers
+        /// </summary>
+        public GarnetServerTcp[] TcpServers => tcpServers;
 
         /// <summary>
         /// Access control list governing all commands
@@ -153,14 +151,7 @@
         public StoreWrapper(
             string version,
             string redisProtocolVersion,
-<<<<<<< HEAD
-            IGarnetServer server,
-=======
             IGarnetServer[] servers,
-            TsavoriteKV<SpanByte, SpanByte, MainStoreFunctions, MainStoreAllocator> store,
-            TsavoriteKV<byte[], IGarnetObject, ObjectStoreFunctions, ObjectStoreAllocator> objectStore,
-            CacheSizeTracker objectStoreSizeTracker,
->>>>>>> 699c4176
             CustomCommandManager customCommandManager,
             GarnetServerOptions serverOptions,
             SubscribeBroker subscribeBroker,
@@ -173,20 +164,16 @@
             this.version = version;
             this.redisProtocolVersion = redisProtocolVersion;
             this.servers = servers;
+            this.tcpServers = servers.OfType<GarnetServerTcp>().ToArray();
             this.startupTime = DateTimeOffset.UtcNow.Ticks;
             this.serverOptions = serverOptions;
             this.subscribeBroker = subscribeBroker;
             this.customCommandManager = customCommandManager;
-<<<<<<< HEAD
             this.databaseManager = databaseManager ?? DatabaseManagerFactory.CreateDatabaseManager(serverOptions, createDatabaseDelegate, this);
             this.monitor = serverOptions.MetricsSamplingFrequency > 0
-                ? new GarnetServerMonitor(this, serverOptions, server,
+                ? new GarnetServerMonitor(this, serverOptions, servers,
                     loggerFactory?.CreateLogger("GarnetServerMonitor"))
                 : null;
-=======
-            this.monitor = serverOptions.MetricsSamplingFrequency > 0 ? new GarnetServerMonitor(this, serverOptions, this.servers, loggerFactory?.CreateLogger("GarnetServerMonitor")) : null;
-            this.objectStoreSizeTracker = objectStoreSizeTracker;
->>>>>>> 699c4176
             this.loggerFactory = loggerFactory;
             this.logger = loggerFactory?.CreateLogger("StoreWrapper");
             this.sessionLogger = loggerFactory?.CreateLogger("Session");
@@ -260,7 +247,7 @@
         /// <param name="recordToAof">Enable AOF in database manager</param>
         public StoreWrapper(StoreWrapper storeWrapper, bool recordToAof) : this(storeWrapper.version,
             storeWrapper.redisProtocolVersion,
-            storeWrapper.server,
+            storeWrapper.servers,
             storeWrapper.customCommandManager,
             storeWrapper.serverOptions,
             storeWrapper.subscribeBroker,
@@ -280,9 +267,9 @@
             IPEndPoint localEndPoint = null;
             if (serverOptions.ClusterAnnounceEndpoint == null)
             {
-                foreach (var server in servers)
-                {
-                    if (((GarnetServerTcp)server).EndPoint is IPEndPoint point)
+                foreach (var server in tcpServers)
+                {
+                    if (server.EndPoint is IPEndPoint point)
                     {
                         localEndPoint = point;
                         break;
