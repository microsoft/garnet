// Copyright (c) Microsoft Corporation.
// Licensed under the MIT license.

using System;
using System.Collections.Concurrent;
using System.Collections.Generic;
using System.Diagnostics;
using System.Net;
using System.Net.Sockets;
using System.Runtime.CompilerServices;
using System.Threading;
using System.Threading.Tasks;
using Garnet.common;
using Garnet.server.ACL;
using Garnet.server.Auth.Settings;
using Garnet.server.Lua;
using Garnet.server.Metrics;
using Microsoft.Extensions.Logging;
using Tsavorite.core;

namespace Garnet.server
{
    using StoreAllocator = ObjectAllocator<StoreFunctions<SpanByteComparer, DefaultRecordDisposer>>;
    using StoreFunctions = StoreFunctions<SpanByteComparer, DefaultRecordDisposer>;

    /// <summary>
    /// Wrapper for store and store-specific information
    /// </summary>   
    public sealed class StoreWrapper
    {
        internal readonly string version;
        internal readonly string redisProtocolVersion;
        readonly IGarnetServer[] servers;
        internal readonly long startupTime;

        /// <summary>
        /// Default database (DB 0)
        /// </summary>
        public GarnetDatabase DefaultDatabase => databaseManager.DefaultDatabase;

        /// <summary>
        /// Store (of DB 0)
        /// </summary>
        public TsavoriteKV<StoreFunctions, StoreAllocator> store => databaseManager.Store;
<<<<<<< HEAD

        /// <summary>
        /// AOF (of DB 0)
        /// </summary>
        public GarnetAppendOnlyFile appendOnlyFile => databaseManager.AppendOnlyFile;
=======
>>>>>>> 04c8fcf9

        /// <summary>
        /// Get total AOF size (i.e. diff TailAddres - BeginAddress)
        /// </summary>
        /// <returns></returns>
        public long AofSize() => appendOnlyFile.Log.TailAddress.AggregateDiff(appendOnlyFile.Log.BeginAddress);

        /// <summary>
        /// AOF BeginAddress
        /// </summary>
        public AofAddress BeginAddress => appendOnlyFile.Log.BeginAddress;

        /// <summary>
        /// AOF TailAddress
        /// </summary>
        public AofAddress TailAddress => appendOnlyFile.Log.TailAddress;

        /// <summary>
        /// Last save time (of DB 0)
        /// </summary>
        public DateTimeOffset lastSaveTime => databaseManager.LastSaveTime;

        /// <summary>
        /// Store size tracker (of DB 0)
        /// </summary>
        public CacheSizeTracker sizeTracker => databaseManager.SizeTracker;

        public IStoreFunctions storeFunctions => store.StoreFunctions;

        /// <summary>
        /// Server options
        /// </summary>
        public readonly GarnetServerOptions serverOptions;

        /// <summary>
        /// Subscribe broker
        /// </summary>
        public readonly SubscribeBroker subscribeBroker;

        /// <summary>
        /// Get servers
        /// </summary>
        public IGarnetServer[] Servers => servers;

        /// <summary>
        /// Access control list governing all commands
        /// </summary>
        public readonly AccessControlList accessControlList;

        /// <summary>
        /// Logger factory
        /// </summary>
        public readonly ILoggerFactory loggerFactory;

        /// <summary>
        /// Object serializer
        /// </summary>
        public readonly GarnetObjectSerializer GarnetObjectSerializer;

        /// <summary>
        /// The main logger instance associated with this store.
        /// </summary>
        public readonly ILogger logger;

        /// <summary>
        /// Lua script cache
        /// </summary>
        public readonly ConcurrentDictionary<ScriptHashKey, LuaScriptHandle> storeScriptCache;

        /// <summary>
        /// Logging frequency
        /// </summary>
        public readonly TimeSpan loggingFrequency;

        /// <summary>
        /// Definition for delegate creating a new logical database
        /// </summary>
        public delegate GarnetDatabase DatabaseCreatorDelegate(int dbId);

        /// <summary>
        /// Number of active databases
        /// </summary>
        public int DatabaseCount => databaseManager.DatabaseCount;

        /// <summary>
        /// Current max database ID
        /// </summary>
        public int MaxDatabaseId => databaseManager.MaxDatabaseId;

        /// <summary>
        /// Shared timeout manager for all <see cref="LuaRunner"/> across all sessions.
        /// </summary>
        internal readonly LuaTimeoutManager luaTimeoutManager;

        private IDatabaseManager databaseManager;
        SingleWriterMultiReaderLock databaseManagerLock;

        internal readonly CollectionItemBroker itemBroker;
        internal readonly CustomCommandManager customCommandManager;
        internal readonly GarnetServerMonitor monitor;
        internal readonly IClusterProvider clusterProvider;
        internal readonly SlowLogContainer slowLogContainer;
        internal readonly ILogger sessionLogger;
        internal long safeAofAddress = -1;

        // Standalone instance node_id
        internal readonly string runId;

        /// <summary>
        /// Run ID identifies instance history when taking a checkpoint.
        /// </summary>
        public string RunId => serverOptions.EnableCluster ? clusterProvider.GetRunId() : runId;

        internal readonly CancellationTokenSource ctsCommit;

        // True if StoreWrapper instance is disposed
        bool disposed;

        /// <summary>
        /// Garnet checkpoint manager
        /// </summary>
        public GarnetCheckpointManager StoreCheckpointManager => (GarnetCheckpointManager)store?.CheckpointManager;

        /// <summary>
        /// Constructor
        /// </summary>
        public StoreWrapper(
            string version,
            string redisProtocolVersion,
            IGarnetServer[] servers,
            CustomCommandManager customCommandManager,
            GarnetServerOptions serverOptions,
            SubscribeBroker subscribeBroker,
            AccessControlList accessControlList = null,
            DatabaseCreatorDelegate createDatabaseDelegate = null,
            IDatabaseManager databaseManager = null,
            IClusterFactory clusterFactory = null,
            ILoggerFactory loggerFactory = null)
        {
            this.version = version;
            this.redisProtocolVersion = redisProtocolVersion;
            this.servers = servers;
            this.startupTime = DateTimeOffset.UtcNow.Ticks;
            this.serverOptions = serverOptions;
            this.subscribeBroker = subscribeBroker;
            this.customCommandManager = customCommandManager;
            this.loggerFactory = loggerFactory;
            this.databaseManager = databaseManager ?? DatabaseManagerFactory.CreateDatabaseManager(serverOptions, createDatabaseDelegate, this);
            this.monitor = serverOptions.MetricsSamplingFrequency > 0
                ? new GarnetServerMonitor(this, serverOptions, servers,
                    loggerFactory?.CreateLogger("GarnetServerMonitor"))
                : null;
            this.logger = loggerFactory?.CreateLogger("StoreWrapper");
            this.sessionLogger = loggerFactory?.CreateLogger("Session");
            this.accessControlList = accessControlList;
            this.GarnetObjectSerializer = new GarnetObjectSerializer(this.customCommandManager);
            this.loggingFrequency = TimeSpan.FromSeconds(serverOptions.LoggingFrequency);

            logger?.LogTrace("StoreWrapper logging frequency: {loggingFrequency} seconds.", this.loggingFrequency);

            if (serverOptions.SlowLogThreshold > 0)
                this.slowLogContainer = new SlowLogContainer(serverOptions.SlowLogMaxEntries);

            if (!serverOptions.DisableObjects)
                this.itemBroker = new CollectionItemBroker();

            // Initialize store scripting cache
            if (serverOptions.EnableLua)
            {
                this.storeScriptCache = [];

                if (!LuaRunner.TryProbeSupport(out var errorMessage))
                {
                    logger?.LogCritical("Lua probe failed, Lua scripts will fail {errorMessage}", errorMessage);
                }

                if (serverOptions.LuaOptions.Timeout != Timeout.InfiniteTimeSpan)
                {
                    this.luaTimeoutManager = new(serverOptions.LuaOptions.Timeout, loggerFactory?.CreateLogger<LuaTimeoutManager>());
                }
            }

            if (accessControlList == null)
            {
                // If ACL authentication is enabled, initiate access control list
                // NOTE: This is a temporary workflow. ACL should always be initiated and authenticator
                //       should become a parameter of AccessControlList.
                if ((this.serverOptions.AuthSettings != null) && (this.serverOptions.AuthSettings.GetType().BaseType ==
                                                                  typeof(AclAuthenticationSettings)))
                {
                    // Create a new access control list and register it with the authentication settings
                    var aclAuthenticationSettings =
                        (AclAuthenticationSettings)this.serverOptions.AuthSettings;

                    if (!string.IsNullOrEmpty(aclAuthenticationSettings.AclConfigurationFile))
                    {
                        logger?.LogInformation("Reading ACL configuration file '{filepath}'",
                            aclAuthenticationSettings.AclConfigurationFile);
                        this.accessControlList = new AccessControlList(aclAuthenticationSettings.DefaultPassword,
                            aclAuthenticationSettings.AclConfigurationFile);
                    }
                    else
                    {
                        // If no configuration file is specified, initiate ACL with default settings
                        this.accessControlList = new AccessControlList(aclAuthenticationSettings.DefaultPassword);
                    }
                }
                else
                {
                    this.accessControlList = new AccessControlList();
                }
            }

            if (clusterFactory != null)
                clusterProvider = clusterFactory.CreateClusterProvider(this);
            ctsCommit = new();

            if (!serverOptions.EnableCluster)
            {
                runId = Generator.CreateHexId();
                if (StoreCheckpointManager != null)
                {
                    StoreCheckpointManager.CurrentHistoryId = runId;
                }
            }
        }

        /// <summary>
        /// Copy Constructor
        /// </summary>
        /// <param name="storeWrapper">Source instance</param>
        /// <param name="recordToAof">Enable AOF in database manager</param>
        public StoreWrapper(StoreWrapper storeWrapper, bool recordToAof) : this(storeWrapper.version,
            storeWrapper.redisProtocolVersion,
            storeWrapper.servers,
            storeWrapper.customCommandManager,
            storeWrapper.serverOptions,
            storeWrapper.subscribeBroker,
            storeWrapper.accessControlList,
            databaseManager: storeWrapper.databaseManager.Clone(recordToAof),
            clusterFactory: null,
            loggerFactory: storeWrapper.loggerFactory)
        {
        }

        /// <summary>
        /// Get IP
        /// </summary>
        /// <returns></returns>
        public IPEndPoint GetClusterEndpoint()
        {
            IPEndPoint localEndPoint = null;
            if (serverOptions.ClusterAnnounceEndpoint == null)
            {
                foreach (var server in servers)
                {
                    if (server is GarnetServerTcp tcpServer && tcpServer.EndPoint is IPEndPoint point)
                    {
                        localEndPoint = point;
                        break;
                    }
                }
            }
            else
            {
                if (serverOptions.ClusterAnnounceEndpoint is IPEndPoint point)
                    localEndPoint = point;
            }

            // Fail if we cannot advertise an endpoint for remote nodes to connect to
            if (localEndPoint == null)
                throw new GarnetException("Cluster mode requires definition of at least one TCP socket through either the --bind or --cluster-announce-ip options!");

            if (localEndPoint.Address.Equals(IPAddress.Any))
            {
                using (Socket socket = new(AddressFamily.InterNetwork, SocketType.Dgram, 0))
                {
                    socket.Connect("8.8.8.8", 65530);
                    var endPoint = socket.LocalEndPoint as IPEndPoint;
                    return new IPEndPoint(endPoint.Address, localEndPoint.Port);
                }
            }
            else if (localEndPoint.Address.Equals(IPAddress.IPv6Any))
            {
                using (Socket socket = new(AddressFamily.InterNetworkV6, SocketType.Dgram, 0))
                {
                    socket.Connect("2001:4860:4860::8888", 65530);
                    var endPoint = socket.LocalEndPoint as IPEndPoint;
                    return new IPEndPoint(endPoint.Address, localEndPoint.Port);
                }
            }
            return localEndPoint;
        }

        internal void Recover()
        {
            if (serverOptions.EnableCluster)
            {
                if (serverOptions.Recover)
                {
                    clusterProvider.Recover();
                }
            }
            else
            {
                if (serverOptions.Recover)
                {
                    RecoverCheckpoint();
                    RecoverAOF();
                    ReplayAOF(appendOnlyFile.Log.TailAddress);
                }
            }
        }

        /// <summary>
        /// Take checkpoint of all active databases
        /// </summary>
        /// <param name="background">True if method can return before checkpoint is taken</param>
        /// <param name="logger">Logger</param>
        /// <param name="token">Cancellation token</param>
        /// <returns>False if another checkpointing process is already in progress</returns>
        public bool TakeCheckpoint(bool background, ILogger logger = null,
            CancellationToken token = default) => databaseManager.TakeCheckpoint(background, logger, token);

        /// <summary>
        /// Take checkpoint of all active database IDs or a specified database ID
        /// </summary>
        /// <param name="background">True if method can return before checkpoint is taken</param>
        /// <param name="dbId">ID of database to checkpoint (default: -1 - checkpoint all active databases)</param>
        /// <param name="logger">Logger</param>
        /// <param name="token">Cancellation token</param>
        /// <returns>False if another checkpointing process is already in progress</returns>
        public bool TakeCheckpoint(bool background, int dbId = -1, ILogger logger = null, CancellationToken token = default)
        {
            if (dbId == -1)
            {
                return databaseManager.TakeCheckpoint(background, logger, token);
            }

            if (dbId != 0 && !CheckMultiDatabaseCompatibility())
                throw new GarnetException($"Unable to call {nameof(databaseManager.TakeCheckpoint)} with DB ID: {dbId}");

            return databaseManager.TakeCheckpoint(background, dbId, logger, token);
        }

        /// <summary>
        /// Take a checkpoint if no checkpoint was taken after the provided time offset
        /// </summary>
        /// <param name="entryTime"></param>
        /// <param name="dbId"></param>
        /// <returns></returns>
        public async Task TakeOnDemandCheckpoint(DateTimeOffset entryTime, int dbId = 0)
        {
            if (dbId != 0 && !CheckMultiDatabaseCompatibility())
                throw new GarnetException($"Unable to call {nameof(databaseManager.TakeOnDemandCheckpointAsync)} with DB ID: {dbId}");

            await databaseManager.TakeOnDemandCheckpointAsync(entryTime, dbId);
        }

        /// <summary>
        /// Recover checkpoint
        /// </summary>
<<<<<<< HEAD
        public void RecoverCheckpoint(bool replicaRecover = false, bool recoverMainStoreFromToken = false, CheckpointMetadata metadata = null)
            => databaseManager.RecoverCheckpoint(replicaRecover, recoverMainStoreFromToken, metadata);
=======
        public void RecoverCheckpoint(bool replicaRecover = false, bool recoverFromToken = false, CheckpointMetadata metadata = null)
            => databaseManager.RecoverCheckpoint(replicaRecover, recoverFromToken, metadata);
>>>>>>> 04c8fcf9

        /// <summary>
        /// Mark the beginning of a checkpoint by taking and a lock to avoid concurrent checkpointing
        /// </summary>
        /// <param name="dbId">ID of database to lock</param>
        /// <returns>True if lock acquired</returns>
        public bool TryPauseCheckpoints(int dbId = 0)
        {
            if (dbId != 0 && !CheckMultiDatabaseCompatibility())
                throw new GarnetException($"Unable to call {nameof(databaseManager.TryPauseCheckpoints)} with DB ID: {dbId}");

            return databaseManager.TryPauseCheckpoints(dbId);
        }

        /// <summary>
        /// Release checkpoint task lock
        /// </summary>
        /// <param name="dbId">ID of database to unlock</param>
        public void ResumeCheckpoints(int dbId = 0)
        {
            if (dbId != 0 && !CheckMultiDatabaseCompatibility())
                throw new GarnetException($"Unable to call {nameof(databaseManager.ResumeCheckpoints)} with DB ID: {dbId}");

            databaseManager.ResumeCheckpoints(dbId);
        }

        /// <summary>
        /// Recover AOF
        /// </summary>
        public void RecoverAOF() => databaseManager.RecoverAOF();

        /// <summary>
        /// When replaying AOF we do not want to write AOF records again.
        /// </summary>
        public AofAddress ReplayAOF(AofAddress untilAddress) => this.databaseManager.ReplayAOF(untilAddress);

        /// <summary>
        /// Append a checkpoint commit to the AOF
        /// </summary>
        /// <param name="entryType"></param>
        /// <param name="version"></param>
        /// <param name="dbId"></param>
        public void EnqueueCommit(AofEntryType entryType, long version, int dbId = 0)
        {
            if (dbId != 0 && !CheckMultiDatabaseCompatibility())
                throw new GarnetException($"Unable to call {nameof(databaseManager.EnqueueCommit)} with DB ID: {dbId}");

            this.databaseManager.EnqueueCommit(entryType, version, dbId);
        }

        /// <summary>
        /// Commit AOF for all active databases
        /// </summary>
        /// <param name="spinWait">True if should wait until all commits complete</param>
        /// <returns>false if config prevents committing to AOF</returns>
        internal bool CommitAOF(bool spinWait)
        {
            if (!serverOptions.EnableAOF)
            {
                return false;
            }

            var task = databaseManager.CommitToAofAsync();
            if (!spinWait) return true;

            task.GetAwaiter().GetResult();

            return true;
        }

        /// <summary>
        /// Wait for commits from all active databases
        /// </summary>
        /// <returns>false if config prevents committing to AOF</returns>
        internal bool WaitForCommit() =>
            WaitForCommitAsync().GetAwaiter().GetResult();

        /// <summary>
        /// Asynchronously wait for commits from all active databases
        /// </summary>
        /// <param name="token">Cancellation token</param>
        /// <returns>false if commit is skipped for config reasons</returns>
        internal async ValueTask<bool> WaitForCommitAsync(CancellationToken token = default)
        {
            if (!serverOptions.EnableAOF) return false;

            await databaseManager.WaitForCommitToAofAsync(token);
            return true;
        }

        /// <summary>
        /// Asynchronously wait for AOF commits on all active databases,
        /// unless specific database ID specified (by default: -1 = all)
        /// </summary>
        /// <param name="dbId">Specific database ID to commit AOF for (optional)</param>
        /// <param name="token">Cancellation token</param>
        /// <returns>false if commit is skipped for config reasons</returns>
        internal async ValueTask<bool> CommitAOFAsync(int dbId = -1, CancellationToken token = default)
        {
            if (!serverOptions.EnableAOF) return false;

            if (dbId == -1)
            {
                await databaseManager.CommitToAofAsync(token, logger);
                return true;
            }

            if (dbId != 0 && !CheckMultiDatabaseCompatibility())
                throw new GarnetException($"Unable to call {nameof(databaseManager.CommitToAofAsync)} with DB ID: {dbId}");

            await databaseManager.CommitToAofAsync(dbId, token);
            return true;
        }

        /// <summary>
        /// Create database functions state
        /// </summary>
        /// <param name="dbId">Database ID</param>
        /// <param name="respProtocolVersion">Resp protocol version</param>
        /// <returns>Functions state</returns>
        /// <exception cref="GarnetException"></exception>
        internal FunctionsState CreateFunctionsState(int dbId = 0, byte respProtocolVersion = ServerOptions.DEFAULT_RESP_VERSION)
        {
            if (dbId != 0 && !CheckMultiDatabaseCompatibility())
                throw new GarnetException($"Unable to call {nameof(databaseManager.CreateFunctionsState)} with DB ID: {dbId}");

            return databaseManager.CreateFunctionsState(dbId, respProtocolVersion);
        }

        /// <summary>
        /// Reset
        /// </summary>
        /// <param name="dbId">Database ID</param>
        public void Reset(int dbId = 0)
        {
            if (dbId != 0 && !CheckMultiDatabaseCompatibility())
                throw new GarnetException($"Unable to call {nameof(databaseManager.Reset)} with DB ID: {dbId}");

            databaseManager.Reset(dbId);
        }

        /// <summary>
        /// Get a snapshot of all active databases
        /// </summary>
        /// <returns>Array of active databases</returns>
        public GarnetDatabase[] GetDatabasesSnapshot() => databaseManager.GetDatabasesSnapshot();

        /// <summary>
        /// Get database DB ID
        /// </summary>
        /// <param name="dbId">DB Id</param>
        /// <param name="database">Retrieved database</param>
        /// <returns>True if database was found</returns>
        public bool TryGetDatabase(int dbId, out GarnetDatabase database)
        {

            if (dbId != 0 && !CheckMultiDatabaseCompatibility())
            {
                database = default;
                return false;
            }

            database = databaseManager.TryGetDatabase(dbId, out var success);
            return success;
        }

        /// <summary>
        /// Try to get or add a new database
        /// </summary>
        /// <param name="dbId">Database ID</param>
        /// <param name="database">Retrieved or added database</param>
        /// <param name="added">True if database was added</param>
        /// <returns>True if database was found or added</returns>
        public bool TryGetOrAddDatabase(int dbId, out GarnetDatabase database, out bool added)
        {
            if (dbId != 0 && !CheckMultiDatabaseCompatibility())
            {
                database = default;
                added = false;
                return false;
            }

            database = databaseManager.TryGetOrAddDatabase(dbId, out var success, out added);
            return success;
        }

        /// <summary>
        /// Flush database with specified ID
        /// </summary>
        /// <param name="unsafeTruncateLog">Truncate log</param>
        /// <param name="dbId">Database ID</param>
        public void FlushDatabase(bool unsafeTruncateLog, int dbId = 0)
        {
            if (dbId != 0 && !CheckMultiDatabaseCompatibility())
                throw new GarnetException($"Unable to call {nameof(databaseManager.FlushDatabase)} with DB ID: {dbId}");

            databaseManager.FlushDatabase(unsafeTruncateLog, dbId);
        }

        /// <summary>
        /// Flush all active databases 
        /// </summary>
        /// <param name="unsafeTruncateLog">Truncate log</param>
        public void FlushAllDatabases(bool unsafeTruncateLog)
        {
            databaseManager.FlushAllDatabases(unsafeTruncateLog);
        }

        /// <summary>
        /// Try to swap between two database instances
        /// </summary>
        /// <param name="dbId1">First database ID</param>
        /// <param name="dbId2">Second database ID</param>
        /// <returns>True if swap successful</returns>
        public bool TrySwapDatabases(int dbId1, int dbId2)
        {
            if (databaseManager is SingleDatabaseManager) return false;

            return this.databaseManager.TrySwapDatabases(dbId1, dbId2, ctsCommit.Token);
        }

        /// <summary>
        /// Resets the revivification stats.
        /// </summary>
        public void ResetRevivificationStats() => databaseManager.ResetRevivificationStats();

        async Task AutoCheckpointBasedOnAofSizeLimit(long aofSizeLimit, CancellationToken token = default, ILogger logger = null)
        {
            try
            {
                while (true)
                {
                    await Task.Delay(TimeSpan.FromSeconds(serverOptions.AofSizeLimitEnforceFrequencySecs), token);
                    if (token.IsCancellationRequested) break;

                    await databaseManager.TaskCheckpointBasedOnAofSizeLimitAsync(aofSizeLimit, token, logger);
                }
            }
            catch (Exception ex)
            {
                logger?.LogError(ex, "Exception received at AutoCheckpointTask");
            }
        }

        async Task CommitTask(int commitFrequencyMs, ILogger logger = null, CancellationToken token = default)
        {
            try
            {
                while (true)
                {
                    if (token.IsCancellationRequested) break;

                    // if we are replica and in auto-commit - do not commit as it will clobber the AOF addresses
                    if (serverOptions.EnableFastCommit && (clusterProvider?.IsReplica() ?? false))
                    {
                        await Task.Delay(commitFrequencyMs, token);
                    }
                    else
                    {
                        await databaseManager.CommitToAofAsync(token, logger);

                        await Task.Delay(commitFrequencyMs, token);
                    }
                }
            }
            catch (Exception ex)
            {
                logger?.LogError(ex, "CommitTask exception received.");
            }
        }

        async Task CompactionTask(int compactionFrequencySecs, CancellationToken token = default)
        {
            Debug.Assert(compactionFrequencySecs > 0);
            try
            {
                while (true)
                {
                    if (token.IsCancellationRequested) return;

                    databaseManager.DoCompaction(token, logger);

                    if (!serverOptions.CompactionForceDelete)
                        logger?.LogInformation("NOTE: Take a checkpoint (SAVE/BGSAVE) in order to actually delete the older data segments (files) from disk");
                    else
                        logger?.LogInformation("NOTE: Compaction will delete files, make sure checkpoint/recovery is not being used");

                    await Task.Delay(compactionFrequencySecs * 1000, token);
                }
            }
            catch (Exception ex)
            {
                logger?.LogError(ex, "CompactionTask exception received.");
            }
        }

        async Task ObjectCollectTask(int objectCollectFrequencySecs, CancellationToken token = default)
        {
            Debug.Assert(objectCollectFrequencySecs > 0);
            try
            {
                if (serverOptions.DisableObjects)
                {
                    logger?.LogWarning("ExpiredObjectCollectionFrequencySecs option is configured but Object store is disabled. Stopping the background hash collect task.");
                    return;
                }

                while (true)
                {
                    if (token.IsCancellationRequested) return;

                    databaseManager.ExecuteObjectCollection();

                    await Task.Delay(TimeSpan.FromSeconds(objectCollectFrequencySecs), token);
                }
            }
            catch (TaskCanceledException) when (token.IsCancellationRequested)
            {
                // Suppress the exception if the task was cancelled because of store wrapper disposal
            }
            catch (Exception ex)
            {
                logger?.LogCritical(ex, "Unknown exception received for background hash collect task. Object collect task won't be resumed.");
            }
        }

        async Task ExpiredKeyDeletionScanTask(int expiredKeyDeletionScanFrequencySecs, CancellationToken token = default)
        {
            Debug.Assert(expiredKeyDeletionScanFrequencySecs > 0);
            try
            {
                while (true)
                {
                    if (token.IsCancellationRequested) return;

                    databaseManager.ExpiredKeyDeletionScan();

                    await Task.Delay(TimeSpan.FromSeconds(expiredKeyDeletionScanFrequencySecs), token);
                }
            }
            catch (TaskCanceledException) when (token.IsCancellationRequested)
            {
                // Suppress the exception if the task was cancelled because of store wrapper disposal
            }
            catch (Exception ex)
            {
                logger?.LogCritical(ex, "Unknown exception received for background expired key deletion scan task. The task won't be resumed.");
            }
        }

        /// <summary>
        /// Expired key deletion scan for a specific database ID.
        /// </summary>
        /// <param name="dbId"></param>
        /// <returns></returns>
        public (long numExpiredKeysFound, long totalRecordsScanned) ExpiredKeyDeletionScan(int dbId)
            => databaseManager.ExpiredKeyDeletionScan(dbId);

        /// <summary>Grows indexes of both main store and object store if current size is too small.</summary>
        /// <param name="token"></param>
        private async void IndexAutoGrowTask(CancellationToken token)
        {
            try
            {
                var allIndexesMaxedOut = false;

                while (!allIndexesMaxedOut)
                {
                    if (token.IsCancellationRequested) break;

                    await Task.Delay(TimeSpan.FromSeconds(serverOptions.IndexResizeFrequencySecs), token);

                    allIndexesMaxedOut = databaseManager.GrowIndexesIfNeeded(token);
                }
            }
            catch (Exception ex)
            {
                logger?.LogError(ex, $"{nameof(IndexAutoGrowTask)} exception received");
            }
        }

        public (HybridLogScanMetrics, HybridLogScanMetrics)[] HybridLogDistributionScan() => databaseManager.CollectHybridLogStats();

        internal void Start()
        {
            monitor?.Start();
            clusterProvider?.Start();
            luaTimeoutManager?.Start();

            if (serverOptions.AofSizeLimit.Length > 0)
            {
                var aofSizeLimitBytes = 1L << serverOptions.AofSizeLimitSizeBits();
                Task.Run(async () => await AutoCheckpointBasedOnAofSizeLimit(aofSizeLimitBytes, ctsCommit.Token, logger));
            }

            if (serverOptions.CommitFrequencyMs > 0 && serverOptions.EnableAOF)
            {
                Task.Run(async () => await CommitTask(serverOptions.CommitFrequencyMs, logger, ctsCommit.Token));
            }

            if (serverOptions.CompactionFrequencySecs > 0 && serverOptions.CompactionType != LogCompactionType.None)
            {
                Task.Run(async () => await CompactionTask(serverOptions.CompactionFrequencySecs, ctsCommit.Token));
            }

            if (serverOptions.ExpiredObjectCollectionFrequencySecs > 0)
            {
                Task.Run(async () => await ObjectCollectTask(serverOptions.ExpiredObjectCollectionFrequencySecs, ctsCommit.Token));
            }

            if (serverOptions.ExpiredKeyDeletionScanFrequencySecs > 0)
            {
                Task.Run(async () => await ExpiredKeyDeletionScanTask(serverOptions.ExpiredKeyDeletionScanFrequencySecs, ctsCommit.Token));
            }

            if (serverOptions.AdjustedIndexMaxCacheLines > 0 || serverOptions.AdjustedObjectStoreIndexMaxCacheLines > 0)
            {
                Task.Run(() => IndexAutoGrowTask(ctsCommit.Token));
            }

            databaseManager.StartSizeTrackers(ctsCommit.Token);
        }

        public bool HasKeysInSlots(List<int> slots)
        {
            if (slots.Count > 0)
            {
                bool hasKeyInSlots = false;
                {
                    using var iter = store.Iterate<IGarnetObject, IGarnetObject, Empty, SimpleGarnetObjectSessionFunctions>(new SimpleGarnetObjectSessionFunctions());  // TODO replace with Push iterator
                    while (!hasKeyInSlots && iter.GetNext())
                    {
                        var key = iter.Key;
                        ushort hashSlotForKey = HashSlotUtils.HashSlot(key);
                        if (slots.Contains(hashSlotForKey))
                            hasKeyInSlots = true;
                    }
                }

                if (!hasKeyInSlots && !serverOptions.DisableObjects)
                {
                    var functionsState = databaseManager.CreateFunctionsState();
                    var objStorefunctions = new ObjectSessionFunctions(functionsState);
<<<<<<< HEAD
                    var objectStoreSession = store?.NewSession<ObjectInput, GarnetObjectStoreOutput, long, ObjectSessionFunctions>(objStorefunctions);
=======
                    var objectStoreSession = store?.NewSession<ObjectInput, ObjectOutput, long, ObjectSessionFunctions>(objStorefunctions);
>>>>>>> 04c8fcf9
                    var iter = objectStoreSession.Iterate();
                    while (!hasKeyInSlots && iter.GetNext())
                    {
                        ushort hashSlotForKey = HashSlotUtils.HashSlot(iter.Key);
                        if (slots.Contains(hashSlotForKey))
                            hasKeyInSlots = true;
                    }
                }

                return hasKeyInSlots;
            }

            return false;
        }

        /// <summary>
        /// Check if database manager supports multiple databases. 
        /// If not - try to swap it with a new MultiDatabaseManager.
        /// </summary>
        /// <returns>True if database manager supports multiple databases</returns>
        private bool CheckMultiDatabaseCompatibility()
        {
            if (!serverOptions.AllowMultiDb)
                return false;

            if (databaseManager is MultiDatabaseManager)
                return true;

            databaseManagerLock.WriteLock();
            try
            {
                if (databaseManager is SingleDatabaseManager singleDatabaseManager)
                    databaseManager = new MultiDatabaseManager(singleDatabaseManager);

                return true;
            }
            finally
            {
                databaseManagerLock.WriteUnlock();
            }
        }

        /// <summary>
        /// Check whether to perform consistent read
        /// </summary>
        /// <returns></returns>
        [MethodImpl(MethodImplOptions.AggressiveInlining)]
        public bool EnforceConsistentRead()
            => serverOptions.EnableCluster && serverOptions.EnableAOF && serverOptions.MultiLogEnabled && clusterProvider.IsReplica();

        /// <summary>
        /// Dispose
        /// </summary>
        public void Dispose()
        {
            if (disposed)
                return;
            disposed = true;

            clusterProvider?.Dispose();
            itemBroker?.Dispose();
            clusterProvider?.Dispose();
            monitor?.Dispose();
            luaTimeoutManager?.Dispose();
            ctsCommit?.Cancel();
            databaseManager.Dispose();

            ctsCommit?.Dispose();
        }
    }
}<|MERGE_RESOLUTION|>--- conflicted
+++ resolved
@@ -42,14 +42,11 @@
         /// Store (of DB 0)
         /// </summary>
         public TsavoriteKV<StoreFunctions, StoreAllocator> store => databaseManager.Store;
-<<<<<<< HEAD
 
         /// <summary>
         /// AOF (of DB 0)
         /// </summary>
         public GarnetAppendOnlyFile appendOnlyFile => databaseManager.AppendOnlyFile;
-=======
->>>>>>> 04c8fcf9
 
         /// <summary>
         /// Get total AOF size (i.e. diff TailAddres - BeginAddress)
@@ -412,13 +409,8 @@
         /// <summary>
         /// Recover checkpoint
         /// </summary>
-<<<<<<< HEAD
-        public void RecoverCheckpoint(bool replicaRecover = false, bool recoverMainStoreFromToken = false, CheckpointMetadata metadata = null)
-            => databaseManager.RecoverCheckpoint(replicaRecover, recoverMainStoreFromToken, metadata);
-=======
         public void RecoverCheckpoint(bool replicaRecover = false, bool recoverFromToken = false, CheckpointMetadata metadata = null)
             => databaseManager.RecoverCheckpoint(replicaRecover, recoverFromToken, metadata);
->>>>>>> 04c8fcf9
 
         /// <summary>
         /// Mark the beginning of a checkpoint by taking and a lock to avoid concurrent checkpointing
@@ -862,11 +854,7 @@
                 {
                     var functionsState = databaseManager.CreateFunctionsState();
                     var objStorefunctions = new ObjectSessionFunctions(functionsState);
-<<<<<<< HEAD
-                    var objectStoreSession = store?.NewSession<ObjectInput, GarnetObjectStoreOutput, long, ObjectSessionFunctions>(objStorefunctions);
-=======
                     var objectStoreSession = store?.NewSession<ObjectInput, ObjectOutput, long, ObjectSessionFunctions>(objStorefunctions);
->>>>>>> 04c8fcf9
                     var iter = objectStoreSession.Iterate();
                     while (!hasKeyInSlots && iter.GetNext())
                     {
@@ -928,7 +916,6 @@
 
             clusterProvider?.Dispose();
             itemBroker?.Dispose();
-            clusterProvider?.Dispose();
             monitor?.Dispose();
             luaTimeoutManager?.Dispose();
             ctsCommit?.Cancel();
