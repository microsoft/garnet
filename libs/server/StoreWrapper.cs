// Copyright (c) Microsoft Corporation.
// Licensed under the MIT license.

using System;
using System.Collections.Concurrent;
using System.Collections.Generic;
using System.Diagnostics;
using System.Net;
using System.Net.Sockets;
using System.Threading;
using System.Threading.Tasks;
using Garnet.common;
using Garnet.server.ACL;
using Garnet.server.Auth.Settings;
using Garnet.server.Lua;
using Microsoft.Extensions.Logging;
using Tsavorite.core;

namespace Garnet.server
{
    using MainStoreAllocator = SpanByteAllocator<StoreFunctions<SpanByte, SpanByte, SpanByteComparer, SpanByteRecordDisposer>>;
    using MainStoreFunctions = StoreFunctions<SpanByte, SpanByte, SpanByteComparer, SpanByteRecordDisposer>;

    using ObjectStoreAllocator = GenericAllocator<byte[], IGarnetObject, StoreFunctions<byte[], IGarnetObject, ByteArrayKeyComparer, DefaultRecordDisposer<byte[], IGarnetObject>>>;
    using ObjectStoreFunctions = StoreFunctions<byte[], IGarnetObject, ByteArrayKeyComparer, DefaultRecordDisposer<byte[], IGarnetObject>>;

    /// <summary>
    /// Wrapper for store and store-specific information
    /// </summary>   
    public sealed class StoreWrapper
    {
        internal readonly string version;
        internal readonly string redisProtocolVersion;
        readonly IGarnetServer[] servers;
        internal readonly long startupTime;

        /// <summary>
        /// Default database (DB 0)
        /// </summary>
        public GarnetDatabase DefaultDatabase => databaseManager.DefaultDatabase;

        /// <summary>
        /// Store (of DB 0)
        /// </summary>
        public TsavoriteKV<SpanByte, SpanByte, MainStoreFunctions, MainStoreAllocator> store => this.databaseManager.MainStore;

        /// <summary>
        /// Object store (of DB 0)
        /// </summary>
        public TsavoriteKV<byte[], IGarnetObject, ObjectStoreFunctions, ObjectStoreAllocator> objectStore => this.databaseManager.ObjectStore;

        /// <summary>
        /// AOF (of DB 0)
        /// </summary>
        public TsavoriteLog appendOnlyFile => databaseManager.AppendOnlyFile;

        /// <summary>
        /// Last save time (of DB 0)
        /// </summary>
        public DateTimeOffset lastSaveTime => databaseManager.LastSaveTime;

        /// <summary>
        /// Object store size tracker (of DB 0)
        /// </summary>
        public CacheSizeTracker objectStoreSizeTracker => databaseManager.ObjectStoreSizeTracker;

        /// <summary>
        /// Server options
        /// </summary>
        public readonly GarnetServerOptions serverOptions;

        /// <summary>
        /// Subscribe broker
        /// </summary>
        public readonly SubscribeBroker subscribeBroker;

        /// <summary>
        /// Get servers
        /// </summary>
        public IGarnetServer[] Servers => servers;

        /// <summary>
        /// Access control list governing all commands
        /// </summary>
        public readonly AccessControlList accessControlList;

        /// <summary>
        /// Logger factory
        /// </summary>
        public readonly ILoggerFactory loggerFactory;

        /// <summary>
        /// Object serializer
        /// </summary>
        public readonly GarnetObjectSerializer GarnetObjectSerializer;

        /// <summary>
        /// The main logger instance associated with this store.
        /// </summary>
        public readonly ILogger logger;

        /// <summary>
        /// Lua script cache
        /// </summary>
        public readonly ConcurrentDictionary<ScriptHashKey, LuaScriptHandle> storeScriptCache;

        /// <summary>
        /// Logging frequency
        /// </summary>
        public readonly TimeSpan loggingFrequency;

        /// <summary>
        /// Definition for delegate creating a new logical database
        /// </summary>
        public delegate GarnetDatabase DatabaseCreatorDelegate(int dbId);

        /// <summary>
        /// Number of active databases
        /// </summary>
        public int DatabaseCount => databaseManager.DatabaseCount;

        /// <summary>
        /// Current max database ID
        /// </summary>
        public int MaxDatabaseId => databaseManager.MaxDatabaseId;

        /// <summary>
        /// Shared timeout manager for all <see cref="LuaRunner"/> across all sessions.
        /// </summary>
        internal readonly LuaTimeoutManager luaTimeoutManager;

        private IDatabaseManager databaseManager;
        SingleWriterMultiReaderLock databaseManagerLock;

        internal readonly CollectionItemBroker itemBroker;
        internal readonly CustomCommandManager customCommandManager;
        internal readonly GarnetServerMonitor monitor;
        internal readonly IClusterProvider clusterProvider;
        internal readonly SlowLogContainer slowLogContainer;
        internal readonly ILogger sessionLogger;
        internal long safeAofAddress = -1;

        // Standalone instance node_id
        internal readonly string runId;

        /// <summary>
        /// Run ID identifies instance history when taking a checkpoint.
        /// </summary>
        public string RunId => serverOptions.EnableCluster ? clusterProvider.GetRunId() : runId;

        internal readonly CancellationTokenSource ctsCommit;

        // True if StoreWrapper instance is disposed
        bool disposed;

        internal readonly StreamManager streamManager;

        /// <summary>
        /// Garnet checkpoint manager for main store
        /// </summary>
        public GarnetCheckpointManager StoreCheckpointManager => (GarnetCheckpointManager)store?.CheckpointManager;

        /// <summary>
        /// Garnet checkpoint manager for object store
        /// </summary>
        public GarnetCheckpointManager ObjectStoreCheckpointManager => (GarnetCheckpointManager)objectStore?.CheckpointManager;

        /// <summary>
        /// Constructor
        /// </summary>
        public StoreWrapper(
            string version,
            string redisProtocolVersion,
            IGarnetServer[] servers,
            CustomCommandManager customCommandManager,
            GarnetServerOptions serverOptions,
            SubscribeBroker subscribeBroker,
            AccessControlList accessControlList = null,
            DatabaseCreatorDelegate createDatabaseDelegate = null,
            IDatabaseManager databaseManager = null,
            IClusterFactory clusterFactory = null,
            ILoggerFactory loggerFactory = null)
        {
            this.version = version;
            this.redisProtocolVersion = redisProtocolVersion;
            this.servers = servers;
            this.startupTime = DateTimeOffset.UtcNow.Ticks;
            this.serverOptions = serverOptions;
            this.subscribeBroker = subscribeBroker;
            this.customCommandManager = customCommandManager;
            this.loggerFactory = loggerFactory;
            this.databaseManager = databaseManager ?? DatabaseManagerFactory.CreateDatabaseManager(serverOptions, createDatabaseDelegate, this);
            this.monitor = serverOptions.MetricsSamplingFrequency > 0
                ? new GarnetServerMonitor(this, serverOptions, servers,
                    loggerFactory?.CreateLogger("GarnetServerMonitor"))
                : null;
            this.logger = loggerFactory?.CreateLogger("StoreWrapper");
            this.sessionLogger = loggerFactory?.CreateLogger("Session");
            this.accessControlList = accessControlList;
            this.GarnetObjectSerializer = new GarnetObjectSerializer(this.customCommandManager);
            this.loggingFrequency = TimeSpan.FromSeconds(serverOptions.LoggingFrequency);

            logger?.LogTrace("StoreWrapper logging frequency: {loggingFrequency} seconds.", this.loggingFrequency);

            if (serverOptions.SlowLogThreshold > 0)
                this.slowLogContainer = new SlowLogContainer(serverOptions.SlowLogMaxEntries);

            if (!serverOptions.DisableObjects)
                this.itemBroker = new CollectionItemBroker();

            // Initialize store scripting cache
            if (serverOptions.EnableLua)
            {
                this.storeScriptCache = [];

                if (!LuaRunner.TryProbeSupport(out var errorMessage))
                {
                    logger?.LogCritical("Lua probe failed, Lua scripts will fail {errorMessage}", errorMessage);
                }

                if (serverOptions.LuaOptions.Timeout != Timeout.InfiniteTimeSpan)
                {
                    this.luaTimeoutManager = new(serverOptions.LuaOptions.Timeout, loggerFactory?.CreateLogger<LuaTimeoutManager>());
                }
            }

            if (accessControlList == null)
            {
                // If ACL authentication is enabled, initiate access control list
                // NOTE: This is a temporary workflow. ACL should always be initiated and authenticator
                //       should become a parameter of AccessControlList.
                if ((this.serverOptions.AuthSettings != null) && (this.serverOptions.AuthSettings.GetType().BaseType ==
                                                                  typeof(AclAuthenticationSettings)))
                {
                    // Create a new access control list and register it with the authentication settings
                    var aclAuthenticationSettings =
                        (AclAuthenticationSettings)this.serverOptions.AuthSettings;

                    if (!string.IsNullOrEmpty(aclAuthenticationSettings.AclConfigurationFile))
                    {
                        logger?.LogInformation("Reading ACL configuration file '{filepath}'",
                            aclAuthenticationSettings.AclConfigurationFile);
                        this.accessControlList = new AccessControlList(aclAuthenticationSettings.DefaultPassword,
                            aclAuthenticationSettings.AclConfigurationFile);
                    }
                    else
                    {
                        // If no configuration file is specified, initiate ACL with default settings
                        this.accessControlList = new AccessControlList(aclAuthenticationSettings.DefaultPassword);
                    }
                }
                else
                {
                    this.accessControlList = new AccessControlList();
                }
            }

            if (clusterFactory != null)
                clusterProvider = clusterFactory.CreateClusterProvider(this);
            ctsCommit = new();
<<<<<<< HEAD
            runId = Generator.CreateHexId();
            if (serverOptions.EnableStreams)
            {
                this.streamManager = new StreamManager(serverOptions.StreamPageSizeBytes(), serverOptions.StreamMemorySizeBytes(), 0);
=======

            if (!serverOptions.EnableCluster)
            {
                runId = Generator.CreateHexId();
                if (StoreCheckpointManager != null)
                {
                    StoreCheckpointManager.CurrentHistoryId = runId;
                }

                if (!serverOptions.DisableObjects && ObjectStoreCheckpointManager != null)
                {
                    ObjectStoreCheckpointManager.CurrentHistoryId = runId;
                }
>>>>>>> abc4f341
            }
        }

        /// <summary>
        /// Copy Constructor
        /// </summary>
        /// <param name="storeWrapper">Source instance</param>
        /// <param name="recordToAof">Enable AOF in database manager</param>
        public StoreWrapper(StoreWrapper storeWrapper, bool recordToAof) : this(storeWrapper.version,
            storeWrapper.redisProtocolVersion,
            storeWrapper.servers,
            storeWrapper.customCommandManager,
            storeWrapper.serverOptions,
            storeWrapper.subscribeBroker,
            storeWrapper.accessControlList,
            databaseManager: storeWrapper.databaseManager.Clone(recordToAof),
            clusterFactory: null,
            loggerFactory: storeWrapper.loggerFactory)
        {
            // initialize stream manager
            if (serverOptions.EnableStreams)
            {
                this.streamManager = new StreamManager(serverOptions.StreamPageSizeBytes(), serverOptions.StreamMemorySizeBytes(), 0);
            }
        }

        /// <summary>
        /// Get IP
        /// </summary>
        /// <returns></returns>
        public IPEndPoint GetClusterEndpoint()
        {
            IPEndPoint localEndPoint = null;
            if (serverOptions.ClusterAnnounceEndpoint == null)
            {
                foreach (var server in servers)
                {
                    if (server is GarnetServerTcp tcpServer && tcpServer.EndPoint is IPEndPoint point)
                    {
                        localEndPoint = point;
                        break;
                    }
                }
            }
            else
            {
                if (serverOptions.ClusterAnnounceEndpoint is IPEndPoint point)
                    localEndPoint = point;
            }

            // Fail if we cannot advertise an endpoint for remote nodes to connect to
            if (localEndPoint == null)
                throw new GarnetException("Cluster mode requires definition of at least one TCP socket through either the --bind or --cluster-announce-ip options!");

            if (localEndPoint.Address.Equals(IPAddress.Any))
            {
                using (Socket socket = new(AddressFamily.InterNetwork, SocketType.Dgram, 0))
                {
                    socket.Connect("8.8.8.8", 65530);
                    var endPoint = socket.LocalEndPoint as IPEndPoint;
                    return new IPEndPoint(endPoint.Address, localEndPoint.Port);
                }
            }
            else if (localEndPoint.Address.Equals(IPAddress.IPv6Any))
            {
                using (Socket socket = new(AddressFamily.InterNetworkV6, SocketType.Dgram, 0))
                {
                    socket.Connect("2001:4860:4860::8888", 65530);
                    var endPoint = socket.LocalEndPoint as IPEndPoint;
                    return new IPEndPoint(endPoint.Address, localEndPoint.Port);
                }
            }
            return localEndPoint;
        }

        internal void Recover()
        {
            if (serverOptions.EnableCluster)
            {
                if (serverOptions.Recover)
                {
                    clusterProvider.Recover();
                }
            }
            else
            {
                if (serverOptions.Recover)
                {
                    RecoverCheckpoint();
                    RecoverAOF();
                    ReplayAOF();
                }
            }
        }

        /// <summary>
        /// Take checkpoint of all active databases
        /// </summary>
        /// <param name="background">True if method can return before checkpoint is taken</param>
        /// <param name="logger">Logger</param>
        /// <param name="token">Cancellation token</param>
        /// <returns>False if another checkpointing process is already in progress</returns>
        public bool TakeCheckpoint(bool background, ILogger logger = null,
            CancellationToken token = default) => databaseManager.TakeCheckpoint(background, logger, token);

        /// <summary>
        /// Take checkpoint of all active database IDs or a specified database ID
        /// </summary>
        /// <param name="background">True if method can return before checkpoint is taken</param>
        /// <param name="dbId">ID of database to checkpoint (default: -1 - checkpoint all active databases)</param>
        /// <param name="logger">Logger</param>
        /// <param name="token">Cancellation token</param>
        /// <returns>False if another checkpointing process is already in progress</returns>
        public bool TakeCheckpoint(bool background, int dbId = -1, ILogger logger = null, CancellationToken token = default)
        {
            if (dbId == -1)
            {
                return databaseManager.TakeCheckpoint(background, logger, token);
            }

            if (dbId != 0 && !CheckMultiDatabaseCompatibility())
                throw new GarnetException($"Unable to call {nameof(databaseManager.TakeCheckpoint)} with DB ID: {dbId}");

            return databaseManager.TakeCheckpoint(background, dbId, logger, token);
        }

        /// <summary>
        /// Take a checkpoint if no checkpoint was taken after the provided time offset
        /// </summary>
        /// <param name="entryTime"></param>
        /// <param name="dbId"></param>
        /// <returns></returns>
        public async Task TakeOnDemandCheckpoint(DateTimeOffset entryTime, int dbId = 0)
        {
            if (dbId != 0 && !CheckMultiDatabaseCompatibility())
                throw new GarnetException($"Unable to call {nameof(databaseManager.TakeOnDemandCheckpointAsync)} with DB ID: {dbId}");

            await databaseManager.TakeOnDemandCheckpointAsync(entryTime, dbId);
        }

        /// <summary>
        /// Recover checkpoint
        /// </summary>
        public void RecoverCheckpoint(bool replicaRecover = false, bool recoverMainStoreFromToken = false,
            bool recoverObjectStoreFromToken = false, CheckpointMetadata metadata = null)
            => databaseManager.RecoverCheckpoint(replicaRecover, recoverMainStoreFromToken, recoverObjectStoreFromToken, metadata);

        /// <summary>
        /// Mark the beginning of a checkpoint by taking and a lock to avoid concurrent checkpointing
        /// </summary>
        /// <param name="dbId">ID of database to lock</param>
        /// <returns>True if lock acquired</returns>
        public bool TryPauseCheckpoints(int dbId = 0)
        {
            if (dbId != 0 && !CheckMultiDatabaseCompatibility())
                throw new GarnetException($"Unable to call {nameof(databaseManager.TryPauseCheckpoints)} with DB ID: {dbId}");

            return databaseManager.TryPauseCheckpoints(dbId);
        }

        /// <summary>
        /// Release checkpoint task lock
        /// </summary>
        /// <param name="dbId">ID of database to unlock</param>
        public void ResumeCheckpoints(int dbId = 0)
        {
            if (dbId != 0 && !CheckMultiDatabaseCompatibility())
                throw new GarnetException($"Unable to call {nameof(databaseManager.ResumeCheckpoints)} with DB ID: {dbId}");

            databaseManager.ResumeCheckpoints(dbId);
        }

        /// <summary>
        /// Recover AOF
        /// </summary>
        public void RecoverAOF() => databaseManager.RecoverAOF();

        /// <summary>
        /// When replaying AOF we do not want to write AOF records again.
        /// </summary>
        public long ReplayAOF(long untilAddress = -1) => this.databaseManager.ReplayAOF();

        /// <summary>
        /// Append a checkpoint commit to the AOF
        /// </summary>
        /// <param name="entryType"></param>
        /// <param name="version"></param>
        /// <param name="dbId"></param>
        public void EnqueueCommit(AofEntryType entryType, long version, int dbId = 0)
        {
            if (dbId != 0 && !CheckMultiDatabaseCompatibility())
                throw new GarnetException($"Unable to call {nameof(databaseManager.EnqueueCommit)} with DB ID: {dbId}");

            this.databaseManager.EnqueueCommit(entryType, version, dbId);
        }

        /// <summary>
        /// Commit AOF for all active databases
        /// </summary>
        /// <param name="spinWait">True if should wait until all commits complete</param>
        internal void CommitAOF(bool spinWait)
        {
            if (!serverOptions.EnableAOF) return;

            var task = databaseManager.CommitToAofAsync();
            if (!spinWait) return;

            task.GetAwaiter().GetResult();
        }

        /// <summary>
        /// Wait for commits from all active databases
        /// </summary>
        internal void WaitForCommit() =>
            WaitForCommitAsync().GetAwaiter().GetResult();

        /// <summary>
        /// Asynchronously wait for commits from all active databases
        /// </summary>
        /// <param name="token">Cancellation token</param>
        /// <returns>ValueTask</returns>
        internal async ValueTask WaitForCommitAsync(CancellationToken token = default)
        {
            if (!serverOptions.EnableAOF) return;

            await databaseManager.WaitForCommitToAofAsync(token);
        }

        /// <summary>
        /// Asynchronously wait for AOF commits on all active databases,
        /// unless specific database ID specified (by default: -1 = all)
        /// </summary>
        /// <param name="dbId">Specific database ID to commit AOF for (optional)</param>
        /// <param name="token">Cancellation token</param>
        /// <returns>ValueTask</returns>
        internal async ValueTask CommitAOFAsync(int dbId = -1, CancellationToken token = default)
        {
            if (!serverOptions.EnableAOF) return;

            if (dbId == -1)
            {
                await databaseManager.CommitToAofAsync(token, logger);
                return;
            }

            if (dbId != 0 && !CheckMultiDatabaseCompatibility())
                throw new GarnetException($"Unable to call {nameof(databaseManager.CommitToAofAsync)} with DB ID: {dbId}");

            await databaseManager.CommitToAofAsync(dbId, token);
        }

        /// <summary>
        /// Create database functions state
        /// </summary>
        /// <param name="dbId">Database ID</param>
        /// <returns>Functions state</returns>
        /// <exception cref="GarnetException"></exception>
        internal FunctionsState CreateFunctionsState(int dbId = 0, byte respProtocolVersion = ServerOptions.DEFAULT_RESP_VERSION)
        {
            if (dbId != 0 && !CheckMultiDatabaseCompatibility())
                throw new GarnetException($"Unable to call {nameof(databaseManager.CreateFunctionsState)} with DB ID: {dbId}");

            return databaseManager.CreateFunctionsState(dbId, respProtocolVersion);
        }

        /// <summary>
        /// Reset
        /// </summary>
        /// <param name="dbId">Database ID</param>
        public void Reset(int dbId = 0)
        {
            if (dbId != 0 && !CheckMultiDatabaseCompatibility())
                throw new GarnetException($"Unable to call {nameof(databaseManager.Reset)} with DB ID: {dbId}");

            databaseManager.Reset(dbId);
        }

        /// <summary>
        /// Get a snapshot of all active databases
        /// </summary>
        /// <returns>Array of active databases</returns>
        public GarnetDatabase[] GetDatabasesSnapshot() => databaseManager.GetDatabasesSnapshot();

        /// <summary>
        /// Get database DB ID
        /// </summary>
        /// <param name="dbId">DB Id</param>
        /// <param name="database">Retrieved database</param>
        /// <returns>True if database was found</returns>
        public bool TryGetDatabase(int dbId, out GarnetDatabase database)
        {

            if (dbId != 0 && !CheckMultiDatabaseCompatibility())
            {
                database = default;
                return false;
            }

            database = databaseManager.TryGetDatabase(dbId, out var success);
            return success;
        }

        /// <summary>
        /// Try to get or add a new database
        /// </summary>
        /// <param name="dbId">Database ID</param>
        /// <param name="database">Retrieved or added database</param>
        /// <param name="added">True if database was added</param>
        /// <returns>True if database was found or added</returns>
        public bool TryGetOrAddDatabase(int dbId, out GarnetDatabase database, out bool added)
        {
            if (dbId != 0 && !CheckMultiDatabaseCompatibility())
            {
                database = default;
                added = false;
                return false;
            }

            database = databaseManager.TryGetOrAddDatabase(dbId, out var success, out added);
            return success;
        }

        /// <summary>
        /// Flush database with specified ID
        /// </summary>
        /// <param name="unsafeTruncateLog">Truncate log</param>
        /// <param name="dbId">Database ID</param>
        public void FlushDatabase(bool unsafeTruncateLog, int dbId = 0)
        {
            if (dbId != 0 && !CheckMultiDatabaseCompatibility())
                throw new GarnetException($"Unable to call {nameof(databaseManager.FlushDatabase)} with DB ID: {dbId}");

            databaseManager.FlushDatabase(unsafeTruncateLog, dbId);
        }

        /// <summary>
        /// Flush all active databases 
        /// </summary>
        /// <param name="unsafeTruncateLog">Truncate log</param>
        public void FlushAllDatabases(bool unsafeTruncateLog)
        {
            databaseManager.FlushAllDatabases(unsafeTruncateLog);
        }

        /// <summary>
        /// Try to swap between two database instances
        /// </summary>
        /// <param name="dbId1">First database ID</param>
        /// <param name="dbId2">Second database ID</param>
        /// <returns>True if swap successful</returns>
        public bool TrySwapDatabases(int dbId1, int dbId2)
        {
            if (databaseManager is SingleDatabaseManager) return false;

            return this.databaseManager.TrySwapDatabases(dbId1, dbId2, ctsCommit.Token);
        }

        /// <summary>
        /// Resets the revivification stats.
        /// </summary>
        public void ResetRevivificationStats() => databaseManager.ResetRevivificationStats();

        async Task AutoCheckpointBasedOnAofSizeLimit(long aofSizeLimit, CancellationToken token = default, ILogger logger = null)
        {
            try
            {
                while (true)
                {
                    await Task.Delay(1000, token);
                    if (token.IsCancellationRequested) break;

                    await databaseManager.TaskCheckpointBasedOnAofSizeLimitAsync(aofSizeLimit, token, logger);
                }
            }
            catch (Exception ex)
            {
                logger?.LogError(ex, "Exception received at AutoCheckpointTask");
            }
        }

        async Task CommitTask(int commitFrequencyMs, ILogger logger = null, CancellationToken token = default)
        {
            try
            {
                while (true)
                {
                    if (token.IsCancellationRequested) break;

                    // if we are replica and in auto-commit - do not commit as it will clobber the AOF addresses
                    if (serverOptions.EnableFastCommit && (clusterProvider?.IsReplica() ?? false))
                    {
                        await Task.Delay(commitFrequencyMs, token);
                    }
                    else
                    {
                        await databaseManager.CommitToAofAsync(token, logger);

                        await Task.Delay(commitFrequencyMs, token);
                    }
                }
            }
            catch (Exception ex)
            {
                logger?.LogError(ex, "CommitTask exception received.");
            }
        }

        async Task CompactionTask(int compactionFrequencySecs, CancellationToken token = default)
        {
            Debug.Assert(compactionFrequencySecs > 0);
            try
            {
                while (true)
                {
                    if (token.IsCancellationRequested) return;

                    databaseManager.DoCompaction(token, logger);

                    if (!serverOptions.CompactionForceDelete)
                        logger?.LogInformation("NOTE: Take a checkpoint (SAVE/BGSAVE) in order to actually delete the older data segments (files) from disk");
                    else
                        logger?.LogInformation("NOTE: Compaction will delete files, make sure checkpoint/recovery is not being used");

                    await Task.Delay(compactionFrequencySecs * 1000, token);
                }
            }
            catch (Exception ex)
            {
                logger?.LogError(ex, "CompactionTask exception received.");
            }
        }

        async Task ObjectCollectTask(int objectCollectFrequencySecs, CancellationToken token = default)
        {
            Debug.Assert(objectCollectFrequencySecs > 0);
            try
            {
                if (serverOptions.DisableObjects)
                {
                    logger?.LogWarning("ExpiredObjectCollectionFrequencySecs option is configured but Object store is disabled. Stopping the background hash collect task.");
                    return;
                }

                while (true)
                {
                    if (token.IsCancellationRequested) return;

                    databaseManager.ExecuteObjectCollection();

                    await Task.Delay(TimeSpan.FromSeconds(objectCollectFrequencySecs), token);
                }
            }
            catch (TaskCanceledException) when (token.IsCancellationRequested)
            {
                // Suppress the exception if the task was cancelled because of store wrapper disposal
            }
            catch (Exception ex)
            {
                logger?.LogCritical(ex, "Unknown exception received for background hash collect task. Object collect task won't be resumed.");
            }
        }

        async Task ExpiredKeyDeletionScanTask(int expiredKeyDeletionScanFrequencySecs, CancellationToken token = default)
        {
            Debug.Assert(expiredKeyDeletionScanFrequencySecs > 0);
            try
            {
                while (true)
                {
                    if (token.IsCancellationRequested) return;

                    databaseManager.ExpiredKeyDeletionScan();

                    await Task.Delay(TimeSpan.FromSeconds(expiredKeyDeletionScanFrequencySecs), token);
                }
            }
            catch (TaskCanceledException) when (token.IsCancellationRequested)
            {
                // Suppress the exception if the task was cancelled because of store wrapper disposal
            }
            catch (Exception ex)
            {
                logger?.LogCritical(ex, "Unknown exception received for background expired key deletion scan task. The task won't be resumed.");
            }
        }

        /// <summary>
        /// Expired key deletion scan for a specific database ID.
        /// </summary>
        /// <param name="dbId"></param>
        /// <returns></returns>
        public (long numExpiredKeysFound, long totalRecordsScanned) ExpiredKeyDeletionScan(int dbId)
            => databaseManager.ExpiredKeyDeletionScan(dbId);

        /// <summary>Grows indexes of both main store and object store if current size is too small.</summary>
        /// <param name="token"></param>
        private async void IndexAutoGrowTask(CancellationToken token)
        {
            try
            {
                var allIndexesMaxedOut = false;

                while (!allIndexesMaxedOut)
                {
                    if (token.IsCancellationRequested) break;

                    await Task.Delay(TimeSpan.FromSeconds(serverOptions.IndexResizeFrequencySecs), token);

                    allIndexesMaxedOut = databaseManager.GrowIndexesIfNeeded(token);
                }
            }
            catch (Exception ex)
            {
                logger?.LogError(ex, $"{nameof(IndexAutoGrowTask)} exception received");
            }
        }

        internal void Start()
        {
            monitor?.Start();
            clusterProvider?.Start();
            luaTimeoutManager?.Start();

            if (serverOptions.AofSizeLimit.Length > 0)
            {
                var aofSizeLimitBytes = 1L << serverOptions.AofSizeLimitSizeBits();
                Task.Run(async () => await AutoCheckpointBasedOnAofSizeLimit(aofSizeLimitBytes, ctsCommit.Token, logger));
            }

            if (serverOptions.CommitFrequencyMs > 0 && serverOptions.EnableAOF)
            {
                Task.Run(async () => await CommitTask(serverOptions.CommitFrequencyMs, logger, ctsCommit.Token));
            }

            if (serverOptions.CompactionFrequencySecs > 0 && serverOptions.CompactionType != LogCompactionType.None)
            {
                Task.Run(async () => await CompactionTask(serverOptions.CompactionFrequencySecs, ctsCommit.Token));
            }

            if (serverOptions.ExpiredObjectCollectionFrequencySecs > 0)
            {
                Task.Run(async () => await ObjectCollectTask(serverOptions.ExpiredObjectCollectionFrequencySecs, ctsCommit.Token));
            }

            if (serverOptions.ExpiredKeyDeletionScanFrequencySecs > 0)
            {
                Task.Run(async () => await ExpiredKeyDeletionScanTask(serverOptions.ExpiredKeyDeletionScanFrequencySecs, ctsCommit.Token));
            }

            if (serverOptions.AdjustedIndexMaxCacheLines > 0 || serverOptions.AdjustedObjectStoreIndexMaxCacheLines > 0)
            {
                Task.Run(() => IndexAutoGrowTask(ctsCommit.Token));
            }

            databaseManager.StartObjectSizeTrackers(ctsCommit.Token);
        }

        public bool HasKeysInSlots(List<int> slots)
        {
            if (slots.Count > 0)
            {
                bool hasKeyInSlots = false;
                {
                    using var iter = store.Iterate<SpanByte, SpanByte, Empty, SimpleSessionFunctions<SpanByte, SpanByte, Empty>>(new SimpleSessionFunctions<SpanByte, SpanByte, Empty>());
                    while (!hasKeyInSlots && iter.GetNext(out RecordInfo record))
                    {
                        ref var key = ref iter.GetKey();
                        ushort hashSlotForKey = HashSlotUtils.HashSlot(ref key);
                        if (slots.Contains(hashSlotForKey))
                        {
                            hasKeyInSlots = true;
                        }
                    }
                }

                if (!hasKeyInSlots && !serverOptions.DisableObjects)
                {
                    var functionsState = databaseManager.CreateFunctionsState();
                    var objstorefunctions = new ObjectSessionFunctions(functionsState);
                    var objectStoreSession = objectStore?.NewSession<ObjectInput, GarnetObjectStoreOutput, long, ObjectSessionFunctions>(objstorefunctions);
                    var iter = objectStoreSession.Iterate();
                    while (!hasKeyInSlots && iter.GetNext(out RecordInfo record))
                    {
                        ref var key = ref iter.GetKey();
                        ushort hashSlotForKey = HashSlotUtils.HashSlot(key.AsSpan());
                        if (slots.Contains(hashSlotForKey))
                        {
                            hasKeyInSlots = true;
                        }
                    }
                }

                return hasKeyInSlots;
            }

            return false;
        }

        /// <summary>
        /// Check if database manager supports multiple databases. 
        /// If not - try to swap it with a new MultiDatabaseManager.
        /// </summary>
        /// <returns>True if database manager supports multiple databases</returns>
        private bool CheckMultiDatabaseCompatibility()
        {
            if (!serverOptions.AllowMultiDb)
                return false;

            if (databaseManager is MultiDatabaseManager)
                return true;

            databaseManagerLock.WriteLock();
            try
            {
                if (databaseManager is SingleDatabaseManager singleDatabaseManager)
                    databaseManager = new MultiDatabaseManager(singleDatabaseManager);

                return true;
            }
            finally
            {
                databaseManagerLock.WriteUnlock();
            }
        }

        /// <summary>
        /// Dispose
        /// </summary>
        public void Dispose()
        {
            if (disposed) return;
            disposed = true;

            itemBroker?.Dispose();
            monitor?.Dispose();
            luaTimeoutManager?.Dispose();
            ctsCommit?.Cancel();
            databaseManager.Dispose();

            ctsCommit?.Dispose();
            clusterProvider?.Dispose();
        }
    }
}<|MERGE_RESOLUTION|>--- conflicted
+++ resolved
@@ -153,17 +153,17 @@
         // True if StoreWrapper instance is disposed
         bool disposed;
 
+        /// <summary>
+        /// Garnet checkpoint manager for main store
+        /// </summary>
+        public GarnetCheckpointManager StoreCheckpointManager => (GarnetCheckpointManager)store?.CheckpointManager;
+
+        /// <summary>
+        /// Garnet checkpoint manager for object store
+        /// </summary>
+        public GarnetCheckpointManager ObjectStoreCheckpointManager => (GarnetCheckpointManager)objectStore?.CheckpointManager;
+
         internal readonly StreamManager streamManager;
-
-        /// <summary>
-        /// Garnet checkpoint manager for main store
-        /// </summary>
-        public GarnetCheckpointManager StoreCheckpointManager => (GarnetCheckpointManager)store?.CheckpointManager;
-
-        /// <summary>
-        /// Garnet checkpoint manager for object store
-        /// </summary>
-        public GarnetCheckpointManager ObjectStoreCheckpointManager => (GarnetCheckpointManager)objectStore?.CheckpointManager;
 
         /// <summary>
         /// Constructor
@@ -258,12 +258,6 @@
             if (clusterFactory != null)
                 clusterProvider = clusterFactory.CreateClusterProvider(this);
             ctsCommit = new();
-<<<<<<< HEAD
-            runId = Generator.CreateHexId();
-            if (serverOptions.EnableStreams)
-            {
-                this.streamManager = new StreamManager(serverOptions.StreamPageSizeBytes(), serverOptions.StreamMemorySizeBytes(), 0);
-=======
 
             if (!serverOptions.EnableCluster)
             {
@@ -277,7 +271,10 @@
                 {
                     ObjectStoreCheckpointManager.CurrentHistoryId = runId;
                 }
->>>>>>> abc4f341
+            }
+            if (serverOptions.EnableStreams)
+            {
+                this.streamManager = new StreamManager(serverOptions.StreamPageSizeBytes(), serverOptions.StreamMemorySizeBytes(), 0);
             }
         }
 
