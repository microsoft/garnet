--- conflicted
+++ resolved
@@ -37,30 +37,22 @@
         /// <summary>
         /// Default database (DB 0)
         /// </summary>
-<<<<<<< HEAD
-        public readonly TsavoriteKV<MainStoreFunctions, MainStoreAllocator> store;
-=======
         public GarnetDatabase DefaultDatabase => databaseManager.DefaultDatabase;
->>>>>>> 3eb46a0c
 
         /// <summary>
         /// Store (of DB 0)
         /// </summary>
-<<<<<<< HEAD
-        public readonly TsavoriteKV<ObjectStoreFunctions, ObjectStoreAllocator> objectStore;
-=======
-        public TsavoriteKV<SpanByte, SpanByte, MainStoreFunctions, MainStoreAllocator> store => databaseManager.MainStore;
->>>>>>> 3eb46a0c
+        public TsavoriteKV<MainStoreFunctions, MainStoreAllocator> store => databaseManager.MainStore;
 
         /// <summary>
         /// Object store (of DB 0)
         /// </summary>
-        public TsavoriteKV<byte[], IGarnetObject, ObjectStoreFunctions, ObjectStoreAllocator> objectStore => databaseManager.ObjectStore;
+        public TsavoriteKV<ObjectStoreFunctions, ObjectStoreAllocator> objectStore => databaseManager.ObjectStore;
 
         /// <summary>
         /// AOF (of DB 0)
         /// </summary>
-        public TsavoriteLog appendOnlyFile => databaseManager.AppendOnlyFile;
+        public TsavoriteAof appendOnlyFile => databaseManager.AppendOnlyFile;
 
         /// <summary>
         /// Last save time (of DB 0)
@@ -80,11 +72,7 @@
         /// <summary>
         /// Subscribe broker
         /// </summary>
-<<<<<<< HEAD
-        public readonly TsavoriteAof appendOnlyFile;
-=======
         public readonly SubscribeBroker subscribeBroker;
->>>>>>> 3eb46a0c
 
         /// <summary>
         /// Get servers
@@ -166,17 +154,8 @@
         public StoreWrapper(
             string version,
             string redisProtocolVersion,
-<<<<<<< HEAD
-            IGarnetServer server,
-            TsavoriteKV<MainStoreFunctions, MainStoreAllocator> store,
-            TsavoriteKV<ObjectStoreFunctions, ObjectStoreAllocator> objectStore,
-            CacheSizeTracker objectStoreSizeTracker,
-            CustomCommandManager customCommandManager,
-            TsavoriteAof appendOnlyFile,
-=======
             IGarnetServer[] servers,
             CustomCommandManager customCommandManager,
->>>>>>> 3eb46a0c
             GarnetServerOptions serverOptions,
             SubscribeBroker subscribeBroker,
             AccessControlList accessControlList = null,
@@ -330,13 +309,6 @@
             return localEndPoint;
         }
 
-<<<<<<< HEAD
-        internal FunctionsState CreateFunctionsState()
-            => new(appendOnlyFile, versionMap, customCommandManager, null, objectStoreSizeTracker, GarnetObjectSerializer,
-                    logger ?? loggerFactory?.CreateLogger("Garnet SessionFunctions"));
-
-=======
->>>>>>> 3eb46a0c
         internal void Recover()
         {
             if (serverOptions.EnableCluster)
@@ -748,89 +720,15 @@
         /// <param name="token"></param>
         private async void IndexAutoGrowTask(CancellationToken token)
         {
-<<<<<<< HEAD
-            if (compactionType == LogCompactionType.None) return;
-
-            long mainStoreMaxLogSize = (1L << serverOptions.SegmentSizeBits()) * mainStoreMaxSegments;
-
-            if (store.Log.ReadOnlyAddress - store.Log.BeginAddress > mainStoreMaxLogSize)
-            {
-                long readOnlyAddress = store.Log.ReadOnlyAddress;
-                long compactLength = (1L << serverOptions.SegmentSizeBits()) * (mainStoreMaxSegments - numSegmentsToCompact);
-                long untilAddress = readOnlyAddress - compactLength;
-                logger?.LogInformation("Begin main store compact until {untilAddress}, Begin = {beginAddress}, ReadOnly = {readOnlyAddress}, Tail = {tailAddress}", untilAddress, store.Log.BeginAddress, readOnlyAddress, store.Log.TailAddress);
-
-                switch (compactionType)
-                {
-                    case LogCompactionType.Shift:
-                        store.Log.ShiftBeginAddress(untilAddress, true, compactionForceDelete);
-                        break;
-
-                    case LogCompactionType.Scan:
-                        store.Log.Compact<PinnedSpanByte, Empty, Empty>(untilAddress, CompactionType.Scan);
-                        if (compactionForceDelete)
-                        {
-                            CompactionCommitAof();
-                            store.Log.Truncate();
-                        }
-                        break;
-
-                    case LogCompactionType.Lookup:
-                        store.Log.Compact<PinnedSpanByte, Empty, Empty>(untilAddress, CompactionType.Lookup);
-                        if (compactionForceDelete)
-                        {
-                            CompactionCommitAof();
-                            store.Log.Truncate();
-                        }
-                        break;
-
-                    default:
-                        break;
-                }
-
-                logger?.LogInformation("End main store compact until {untilAddress}, Begin = {beginAddress}, ReadOnly = {readOnlyAddress}, Tail = {tailAddress}", untilAddress, store.Log.BeginAddress, readOnlyAddress, store.Log.TailAddress);
-            }
-
-            if (objectStore == null) return;
-
-            long objectStoreMaxLogSize = (1L << serverOptions.ObjectStoreSegmentSizeBits()) * objectStoreMaxSegments;
-
-            if (objectStore.Log.ReadOnlyAddress - objectStore.Log.BeginAddress > objectStoreMaxLogSize)
-=======
             try
->>>>>>> 3eb46a0c
             {
                 var allIndexesMaxedOut = false;
 
                 while (!allIndexesMaxedOut)
                 {
-<<<<<<< HEAD
-                    case LogCompactionType.Shift:
-                        objectStore.Log.ShiftBeginAddress(untilAddress, compactionForceDelete);
-                        break;
-
-                    case LogCompactionType.Scan:
-                        objectStore.Log.Compact<IGarnetObject, IGarnetObject, Empty>(untilAddress, CompactionType.Scan);
-                        if (compactionForceDelete)
-                        {
-                            CompactionCommitAof();
-                            objectStore.Log.Truncate();
-                        }
-                        break;
-
-                    case LogCompactionType.Lookup:
-                        objectStore.Log.Compact<IGarnetObject, IGarnetObject, Empty>(untilAddress, CompactionType.Lookup);
-                        if (compactionForceDelete)
-                        {
-                            CompactionCommitAof();
-                            objectStore.Log.Truncate();
-                        }
-                        break;
-=======
                     if (token.IsCancellationRequested) break;
 
                     await Task.Delay(TimeSpan.FromSeconds(serverOptions.IndexResizeFrequencySecs), token);
->>>>>>> 3eb46a0c
 
                     allIndexesMaxedOut = databaseManager.GrowIndexesIfNeeded(token);
                 }
@@ -873,254 +771,7 @@
                 Task.Run(() => IndexAutoGrowTask(ctsCommit.Token));
             }
 
-<<<<<<< HEAD
-            objectStoreSizeTracker?.Start(ctsCommit.Token);
-        }
-
-        /// <summary>Grows indexes of both main store and object store if current size is too small.</summary>
-        /// <param name="token"></param>
-        private async void IndexAutoGrowTask(CancellationToken token)
-        {
-            try
-            {
-                bool indexMaxedOut = serverOptions.AdjustedIndexMaxCacheLines == 0;
-                bool objectStoreIndexMaxedOut = serverOptions.AdjustedObjectStoreIndexMaxCacheLines == 0;
-                while (!indexMaxedOut || !objectStoreIndexMaxedOut)
-                {
-                    if (token.IsCancellationRequested) break;
-
-                    await Task.Delay(TimeSpan.FromSeconds(serverOptions.IndexResizeFrequencySecs), token);
-
-                    if (!indexMaxedOut)
-                        indexMaxedOut = GrowIndexIfNeeded(StoreType.Main, serverOptions.AdjustedIndexMaxCacheLines, store.OverflowBucketAllocations,
-                            () => store.IndexSize, async () => await store.GrowIndexAsync());
-
-                    if (!objectStoreIndexMaxedOut)
-                        objectStoreIndexMaxedOut = GrowIndexIfNeeded(StoreType.Object, serverOptions.AdjustedObjectStoreIndexMaxCacheLines, objectStore.OverflowBucketAllocations,
-                            () => objectStore.IndexSize, async () => await objectStore.GrowIndexAsync());
-                }
-            }
-            catch (Exception ex)
-            {
-                logger?.LogError(ex, $"{nameof(IndexAutoGrowTask)} exception received");
-            }
-        }
-
-        /// <summary>
-        /// Grows index if current size is smaller than max size.
-        /// Decision is based on whether overflow bucket allocation is more than a threshold which indicates a contention
-        /// in the index leading many allocations to the same bucket.
-        /// </summary>
-        /// <param name="storeType"></param>
-        /// <param name="indexMaxSize"></param>
-        /// <param name="overflowCount"></param>
-        /// <param name="indexSizeRetriever"></param>
-        /// <param name="growAction"></param>
-        /// <returns>True if index has reached its max size</returns>
-        private bool GrowIndexIfNeeded(StoreType storeType, long indexMaxSize, long overflowCount, Func<long> indexSizeRetriever, Action growAction)
-        {
-            logger?.LogDebug($"{nameof(IndexAutoGrowTask)}[{{storeType}}]: checking index size {{indexSizeRetriever}} against max {{indexMaxSize}} with overflow {{overflowCount}}", storeType, indexSizeRetriever(), indexMaxSize, overflowCount);
-
-            if (indexSizeRetriever() < indexMaxSize &&
-                overflowCount > (indexSizeRetriever() * serverOptions.IndexResizeThreshold / 100))
-            {
-                logger?.LogInformation($"{nameof(IndexAutoGrowTask)}[{{storeType}}]: overflowCount {{overflowCount}} ratio more than threshold {{indexResizeThreshold}}%. Doubling index size...", storeType, overflowCount, serverOptions.IndexResizeThreshold);
-                growAction();
-            }
-
-            if (indexSizeRetriever() < indexMaxSize) return false;
-
-            logger?.LogDebug($"{nameof(IndexAutoGrowTask)}[{{storeType}}]: index size {{indexSizeRetriever}} reached index max size {{indexMaxSize}}", storeType, indexSizeRetriever(), indexMaxSize);
-            return true;
-        }
-
-        /// <summary>
-        /// Dispose
-        /// </summary>
-        public void Dispose()
-        {
-            // Wait for checkpoints to complete and disable checkpointing
-            _checkpointTaskLock.WriteLock();
-
-            itemBroker?.Dispose();
-            monitor?.Dispose();
-            luaTimeoutManager?.Dispose();
-            ctsCommit?.Cancel();
-
-            while (objectStoreSizeTracker != null && !objectStoreSizeTracker.Stopped)
-                Thread.Yield();
-
-            ctsCommit?.Dispose();
-            clusterProvider?.Dispose();
-        }
-
-        /// <summary>
-        /// Mark the beginning of a checkpoint by taking and a lock to avoid concurrent checkpoint tasks
-        /// </summary>
-        /// <returns></returns>
-        public bool TryPauseCheckpoints()
-            => _checkpointTaskLock.TryWriteLock();
-
-        /// <summary>
-        /// Release checkpoint task lock
-        /// </summary>
-        public void ResumeCheckpoints()
-            => _checkpointTaskLock.WriteUnlock();
-
-        /// <summary>
-        /// Take a checkpoint if no checkpoint was taken after the provided time offset
-        /// </summary>
-        /// <param name="entryTime"></param>
-        /// <returns></returns>
-        public async Task TakeOnDemandCheckpoint(DateTimeOffset entryTime)
-        {
-            // Take lock to ensure no other task will be taking a checkpoint
-            while (!TryPauseCheckpoints())
-                await Task.Yield();
-
-            // If an external task has taken a checkpoint beyond the provided entryTime return
-            if (this.lastSaveTime > entryTime)
-            {
-                ResumeCheckpoints();
-                return;
-            }
-
-            // Necessary to take a checkpoint because the latest checkpoint is before entryTime
-            await CheckpointTask(logger);
-        }
-
-        /// <summary>
-        /// Take checkpoint
-        /// </summary>
-        /// <param name="background"></param>
-        /// <param name="logger"></param>
-        /// <returns></returns>
-        public bool TakeCheckpoint(bool background, ILogger logger = null)
-        {
-            // Prevent parallel checkpoint
-            if (!TryPauseCheckpoints()) return false;
-            if (background)
-                Task.Run(async () => await CheckpointTask(logger));
-            else
-                CheckpointTask(logger).ConfigureAwait(false).GetAwaiter().GetResult();
-            return true;
-        }
-
-        private async Task CheckpointTask(ILogger logger = null)
-        {
-            try
-            {
-                DoCompaction();
-                var lastSaveStoreTailAddress = store.Log.TailAddress;
-                var lastSaveObjectStoreTailAddress = (objectStore?.Log.TailAddress).GetValueOrDefault();
-
-                var full = false;
-                if (this.lastSaveStoreTailAddress == 0 || lastSaveStoreTailAddress - this.lastSaveStoreTailAddress >= serverOptions.FullCheckpointLogInterval)
-                    full = true;
-                if (objectStore != null && (this.lastSaveObjectStoreTailAddress == 0 || lastSaveObjectStoreTailAddress - this.lastSaveObjectStoreTailAddress >= serverOptions.FullCheckpointLogInterval))
-                    full = true;
-
-                var tryIncremental = serverOptions.EnableIncrementalSnapshots;
-                if (store.IncrementalSnapshotTailAddress >= serverOptions.IncrementalSnapshotLogSizeLimit)
-                    tryIncremental = false;
-                if (objectStore?.IncrementalSnapshotTailAddress >= serverOptions.IncrementalSnapshotLogSizeLimit)
-                    tryIncremental = false;
-
-                var checkpointType = serverOptions.UseFoldOverCheckpoints ? CheckpointType.FoldOver : CheckpointType.Snapshot;
-                await InitiateCheckpoint(full, checkpointType, tryIncremental, logger);
-                if (full)
-                {
-                    this.lastSaveStoreTailAddress = lastSaveStoreTailAddress;
-                    if (objectStore != null)
-                        this.lastSaveObjectStoreTailAddress = lastSaveObjectStoreTailAddress;
-                }
-                lastSaveTime = DateTimeOffset.UtcNow;
-            }
-            catch (Exception ex)
-            {
-                logger?.LogError(ex, "Checkpointing threw exception");
-            }
-            finally
-            {
-                ResumeCheckpoints();
-            }
-        }
-
-        private async Task InitiateCheckpoint(bool full, CheckpointType checkpointType, bool tryIncremental, ILogger logger = null)
-        {
-            logger?.LogInformation("Initiating checkpoint; full = {full}, type = {checkpointType}, tryIncremental = {tryIncremental}", full, checkpointType, tryIncremental);
-
-            long CheckpointCoveredAofAddress = 0;
-            if (appendOnlyFile != null)
-            {
-                if (serverOptions.EnableCluster)
-                    clusterProvider.OnCheckpointInitiated(out CheckpointCoveredAofAddress);
-                else
-                    CheckpointCoveredAofAddress = appendOnlyFile.TailAddress;
-
-                if (CheckpointCoveredAofAddress > 0)
-                    logger?.LogInformation("Will truncate AOF to {tailAddress} after checkpoint (files deleted after next commit)", CheckpointCoveredAofAddress);
-            }
-
-            (bool success, Guid token) checkpointResult = default;
-            IStateMachine sm;
-            if (full)
-            {
-                sm = objectStore == null ?
-                        Checkpoint.Full(store, checkpointType, out checkpointResult.token) :
-                        Checkpoint.Full(store, objectStore, checkpointType, out checkpointResult.token);
-            }
-            else
-            {
-                tryIncremental = tryIncremental && store.CanTakeIncrementalCheckpoint(checkpointType, out checkpointResult.token);
-                if (objectStore != null)
-                    tryIncremental = tryIncremental && objectStore.CanTakeIncrementalCheckpoint(checkpointType, out var guid2) && checkpointResult.token == guid2;
-
-                if (tryIncremental)
-                {
-                    sm = objectStore == null ?
-                        Checkpoint.IncrementalHybridLogOnly(store, checkpointResult.token) :
-                        Checkpoint.IncrementalHybridLogOnly(store, objectStore, checkpointResult.token);
-                }
-                else
-                {
-                    sm = objectStore == null ?
-                        Checkpoint.HybridLogOnly(store, checkpointType, out checkpointResult.token) :
-                        Checkpoint.HybridLogOnly(store, objectStore, checkpointType, out checkpointResult.token);
-                }
-            }
-
-            checkpointResult.success = await serverOptions.StateMachineDriver.RunAsync(sm);
-
-            // If cluster is enabled the replication manager is responsible for truncating AOF
-            if (serverOptions.EnableCluster && serverOptions.EnableAOF)
-            {
-                clusterProvider.SafeTruncateAOF(StoreType.All, full, CheckpointCoveredAofAddress, checkpointResult.token, checkpointResult.token);
-            }
-            else
-            {
-                appendOnlyFile?.TruncateUntil(CheckpointCoveredAofAddress);
-                appendOnlyFile?.Commit();
-            }
-
-            if (objectStore != null)
-            {
-                // During the checkpoint, we may have serialized Garnet objects in (v) versions of objects.
-                // We can now safely remove these serialized versions as they are no longer needed.
-                using (var iter1 = objectStore.Log.Scan(objectStore.Log.ReadOnlyAddress, objectStore.Log.TailAddress, DiskScanBufferingMode.SinglePageBuffering, includeSealedRecords: true))
-                {
-                    while (iter1.GetNext())
-                    {
-                        if (iter1.ValueObject != null)
-                            ((GarnetObjectBase)iter1.ValueObject).serialized = null;
-                    }
-                }
-            }
-
-            logger?.LogInformation("Completed checkpoint");
-=======
             databaseManager.StartObjectSizeTrackers(ctsCommit.Token);
->>>>>>> 3eb46a0c
         }
 
         public bool HasKeysInSlots(List<int> slots)
