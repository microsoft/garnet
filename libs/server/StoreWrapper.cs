--- conflicted
+++ resolved
@@ -333,16 +333,15 @@
         /// <summary>
         /// Append a checkpoint commit to the AOF
         /// </summary>
-        /// <param name="isMainStore"></param>
+        /// <param name="entryType"></param>
         /// <param name="version"></param>
         /// <param name="dbId"></param>
-        /// <param name="diskless"></param>
-        public void EnqueueCommit(bool isMainStore, long version, int dbId = 0, bool diskless = false)
+        public void EnqueueCommit(AofEntryType entryType, long version, int dbId = 0)
         {
             if (dbId != 0 && !CheckMultiDatabaseCompatibility())
                 throw new GarnetException($"Unable to call {nameof(databaseManager.EnqueueCommit)} with DB ID: {dbId}");
 
-            this.databaseManager.EnqueueCommit(isMainStore, version, dbId, diskless);
+            this.databaseManager.EnqueueCommit(entryType, version, dbId);
         }
 
         internal FunctionsState CreateFunctionsState(int dbId = 0)
@@ -580,7 +579,6 @@
         /// <summary>
         /// Wait for commits from all active databases
         /// </summary>
-<<<<<<< HEAD
         internal void WaitForCommit() =>
             WaitForCommitAsync().GetAwaiter().GetResult();
 
@@ -594,19 +592,6 @@
             if (!serverOptions.EnableAOF) return;
 
             await databaseManager.WaitForCommitToAofAsync(token);
-=======
-        /// <param name="entryType"></param>
-        /// <param name="version"></param>
-        public void EnqueueCommit(AofEntryType entryType, long version)
-        {
-            AofHeader header = new()
-            {
-                opType = entryType,
-                storeVersion = version,
-                sessionID = -1
-            };
-            appendOnlyFile?.Enqueue(header, out _);
->>>>>>> 1f589164
         }
 
         /// <summary>
@@ -703,17 +688,7 @@
 
                     await Task.Delay(TimeSpan.FromSeconds(serverOptions.IndexResizeFrequencySecs), token);
 
-<<<<<<< HEAD
                     allIndexesMaxedOut = databaseManager.GrowIndexesIfNeeded(token);
-=======
-                    if (!indexMaxedOut)
-                        indexMaxedOut = GrowIndexIfNeeded(StoreType.Main, serverOptions.AdjustedIndexMaxCacheLines, store.OverflowBucketAllocations,
-                            () => store.IndexSize, async () => await store.GrowIndexAsync());
-
-                    if (!objectStoreIndexMaxedOut)
-                        objectStoreIndexMaxedOut = GrowIndexIfNeeded(StoreType.Object, serverOptions.AdjustedObjectStoreIndexMaxCacheLines, objectStore.OverflowBucketAllocations,
-                            () => objectStore.IndexSize, async () => await objectStore.GrowIndexAsync());
->>>>>>> 1f589164
                 }
             }
             catch (Exception ex)
@@ -776,124 +751,7 @@
             if (dbId != 0 && !CheckMultiDatabaseCompatibility())
                 throw new GarnetException($"Unable to call {nameof(databaseManager.TakeOnDemandCheckpointAsync)} with DB ID: {dbId}");
 
-<<<<<<< HEAD
             await databaseManager.TakeOnDemandCheckpointAsync(entryTime, dbId);
-=======
-        private async Task CheckpointTask(StoreType storeType, ILogger logger = null)
-        {
-            try
-            {
-                DoCompaction();
-                var lastSaveStoreTailAddress = store.Log.TailAddress;
-                var lastSaveObjectStoreTailAddress = (objectStore?.Log.TailAddress).GetValueOrDefault();
-
-                var full = false;
-                if (this.lastSaveStoreTailAddress == 0 || lastSaveStoreTailAddress - this.lastSaveStoreTailAddress >= serverOptions.FullCheckpointLogInterval)
-                    full = true;
-                if (objectStore != null && (this.lastSaveObjectStoreTailAddress == 0 || lastSaveObjectStoreTailAddress - this.lastSaveObjectStoreTailAddress >= serverOptions.FullCheckpointLogInterval))
-                    full = true;
-
-                var tryIncremental = serverOptions.EnableIncrementalSnapshots;
-                if (store.IncrementalSnapshotTailAddress >= serverOptions.IncrementalSnapshotLogSizeLimit)
-                    tryIncremental = false;
-                if (objectStore?.IncrementalSnapshotTailAddress >= serverOptions.IncrementalSnapshotLogSizeLimit)
-                    tryIncremental = false;
-
-                var checkpointType = serverOptions.UseFoldOverCheckpoints ? CheckpointType.FoldOver : CheckpointType.Snapshot;
-                await InitiateCheckpoint(full, checkpointType, tryIncremental, storeType, logger);
-                if (full)
-                {
-                    if (storeType is StoreType.Main or StoreType.All)
-                        this.lastSaveStoreTailAddress = lastSaveStoreTailAddress;
-                    if (storeType is StoreType.Object or StoreType.All)
-                        this.lastSaveObjectStoreTailAddress = lastSaveObjectStoreTailAddress;
-                }
-                lastSaveTime = DateTimeOffset.UtcNow;
-            }
-            catch (Exception ex)
-            {
-                logger?.LogError(ex, "Checkpointing threw exception");
-            }
-            finally
-            {
-                ResumeCheckpoints();
-            }
-        }
-
-        private async Task InitiateCheckpoint(bool full, CheckpointType checkpointType, bool tryIncremental, StoreType storeType, ILogger logger = null)
-        {
-            logger?.LogInformation("Initiating checkpoint; full = {full}, type = {checkpointType}, tryIncremental = {tryIncremental}, storeType = {storeType}", full, checkpointType, tryIncremental, storeType);
-
-            long CheckpointCoveredAofAddress = 0;
-            if (appendOnlyFile != null)
-            {
-                if (serverOptions.EnableCluster)
-                    clusterProvider.OnCheckpointInitiated(out CheckpointCoveredAofAddress);
-                else
-                    CheckpointCoveredAofAddress = appendOnlyFile.TailAddress;
-
-                if (CheckpointCoveredAofAddress > 0)
-                    logger?.LogInformation("Will truncate AOF to {tailAddress} after checkpoint (files deleted after next commit)", CheckpointCoveredAofAddress);
-            }
-
-            (bool success, Guid token) storeCheckpointResult = default;
-            (bool success, Guid token) objectStoreCheckpointResult = default;
-            if (full)
-            {
-                if (storeType is StoreType.Main or StoreType.All)
-                {
-                    storeCheckpointResult = await store.TakeFullCheckpointAsync(checkpointType);
-                    if (serverOptions.EnableCluster && clusterProvider.IsPrimary()) EnqueueCommit(AofEntryType.MainStoreCheckpointEndCommit, store.CurrentVersion);
-                }
-
-                if (objectStore != null && (storeType == StoreType.Object || storeType == StoreType.All))
-                {
-                    objectStoreCheckpointResult = await objectStore.TakeFullCheckpointAsync(checkpointType);
-                    if (serverOptions.EnableCluster && clusterProvider.IsPrimary()) EnqueueCommit(AofEntryType.ObjectStoreCheckpointEndCommit, objectStore.CurrentVersion);
-                }
-            }
-            else
-            {
-                if (storeType is StoreType.Main or StoreType.All)
-                {
-                    storeCheckpointResult = await store.TakeHybridLogCheckpointAsync(checkpointType, tryIncremental);
-                    if (serverOptions.EnableCluster && clusterProvider.IsPrimary()) EnqueueCommit(AofEntryType.MainStoreCheckpointEndCommit, store.CurrentVersion);
-                }
-
-                if (objectStore != null && (storeType == StoreType.Object || storeType == StoreType.All))
-                {
-                    objectStoreCheckpointResult = await objectStore.TakeHybridLogCheckpointAsync(checkpointType, tryIncremental);
-                    if (serverOptions.EnableCluster && clusterProvider.IsPrimary()) EnqueueCommit(AofEntryType.ObjectStoreCheckpointEndCommit, objectStore.CurrentVersion);
-                }
-            }
-
-            // If cluster is enabled the replication manager is responsible for truncating AOF
-            if (serverOptions.EnableCluster && serverOptions.EnableAOF)
-            {
-                clusterProvider.SafeTruncateAOF(storeType, full, CheckpointCoveredAofAddress, storeCheckpointResult.token, objectStoreCheckpointResult.token);
-            }
-            else
-            {
-                appendOnlyFile?.TruncateUntil(CheckpointCoveredAofAddress);
-                appendOnlyFile?.Commit();
-            }
-
-            if (objectStore != null)
-            {
-                // During the checkpoint, we may have serialized Garnet objects in (v) versions of objects.
-                // We can now safely remove these serialized versions as they are no longer needed.
-                using (var iter1 = objectStore.Log.Scan(objectStore.Log.ReadOnlyAddress, objectStore.Log.TailAddress, ScanBufferingMode.SinglePageBuffering, includeSealedRecords: true))
-                {
-                    while (iter1.GetNext(out _, out _, out var value))
-                    {
-                        if (value != null)
-                            ((GarnetObjectBase)value).serialized = null;
-                    }
-                }
-            }
-
-            logger?.LogInformation("Completed checkpoint");
->>>>>>> 1f589164
         }
 
         public bool HasKeysInSlots(List<int> slots)
