--- conflicted
+++ resolved
@@ -57,29 +57,24 @@
         public DateTimeOffset lastSaveTime;
 
         /// <summary>
+        /// Object store size tracker (of DB 0)
+        /// </summary>
+        public CacheSizeTracker objectStoreSizeTracker;
+
+        /// <summary>
         /// Version map (of DB 0)
         /// </summary>
         internal WatchVersionMap versionMap;
 
         /// <summary>
-        /// Object store size tracker (of DB 0)
-        /// </summary>
-        internal CacheSizeTracker objectStoreSizeTracker;
-
-        /// <summary>
         /// Server options
         /// </summary>
         public readonly GarnetServerOptions serverOptions;
-<<<<<<< HEAD
-=======
 
         /// <summary>
         /// Subscribe broker
         /// </summary>
         public readonly SubscribeBroker<SpanByte, SpanByte, IKeySerializer<SpanByte>> subscribeBroker;
-
-        internal readonly IClusterProvider clusterProvider;
->>>>>>> 91644c89
 
         /// <summary>
         /// Get server
@@ -135,6 +130,7 @@
         internal readonly CustomCommandManager customCommandManager;
         internal readonly GarnetServerMonitor monitor;
         internal readonly IClusterProvider clusterProvider;
+        internal readonly SlowLogContainer slowLogContainer;
         internal readonly ILogger sessionLogger;
         internal long safeAofAddress = -1;
 
@@ -153,15 +149,8 @@
         // Array containing active database IDs
         int[] activeDbIds;
 
-<<<<<<< HEAD
         // Total number of current active database IDs
         int activeDbIdsLength;
-=======
-        // Standalone instance node_id
-        internal readonly string run_id;
-        private SingleWriterMultiReaderLock _checkpointTaskLock;
-        internal readonly SlowLogContainer slowLogContainer;
->>>>>>> 91644c89
 
         // Last DB ID activated
         int lastActivatedDbId = -1;
@@ -197,11 +186,8 @@
             DatabaseCreatorDelegate createsDatabaseDelegate,
             CustomCommandManager customCommandManager,
             GarnetServerOptions serverOptions,
-<<<<<<< HEAD
+            SubscribeBroker<SpanByte, SpanByte, IKeySerializer<SpanByte>> subscribeBroker,
             bool createDefaultDatabase = true,
-=======
-            SubscribeBroker<SpanByte, SpanByte, IKeySerializer<SpanByte>> subscribeBroker,
->>>>>>> 91644c89
             AccessControlList accessControlList = null,
             IClusterFactory clusterFactory = null,
             ILoggerFactory loggerFactory = null)
@@ -211,12 +197,8 @@
             this.server = server;
             this.startupTime = DateTimeOffset.UtcNow.Ticks;
             this.serverOptions = serverOptions;
-<<<<<<< HEAD
+            this.subscribeBroker = subscribeBroker;
             this.lastSaveTime = DateTimeOffset.FromUnixTimeSeconds(0);
-=======
-            this.subscribeBroker = subscribeBroker;
-            lastSaveTime = DateTimeOffset.FromUnixTimeSeconds(0);
->>>>>>> 91644c89
             this.customCommandManager = customCommandManager;
             this.createDatabasesDelegate = createsDatabaseDelegate;
             this.monitor = serverOptions.MetricsSamplingFrequency > 0
@@ -257,6 +239,7 @@
 
             if (serverOptions.SlowLogThreshold > 0)
                 this.slowLogContainer = new SlowLogContainer(serverOptions.SlowLogMaxEntries);
+
             if (!serverOptions.DisableObjects)
                 this.itemBroker = new CollectionItemBroker();
 
@@ -313,6 +296,7 @@
             storeWrapper.createDatabasesDelegate,
             storeWrapper.customCommandManager,
             storeWrapper.serverOptions,
+            storeWrapper.subscribeBroker,
             createDefaultDatabase: false,
             storeWrapper.accessControlList,
             null,
@@ -1584,20 +1568,6 @@
             this.objectStoreSizeTracker = db.ObjectStoreSizeTracker;
             this.appendOnlyFile = db.AppendOnlyFile;
             this.versionMap = db.VersionMap;
-
-            // Log configured memory limit for each database
-            if (logger != null)
-            {
-                var configMemoryLimit = (store.IndexSize * 64) + store.Log.MaxMemorySizeBytes +
-                                        (store.ReadCache?.MaxMemorySizeBytes ?? 0) +
-                                        (appendOnlyFile?.MaxMemorySizeBytes ?? 0);
-                if (objectStore != null)
-                    configMemoryLimit += (objectStore.IndexSize * 64) + objectStore.Log.MaxMemorySizeBytes +
-                                         (objectStore.ReadCache?.MaxMemorySizeBytes ?? 0) +
-                                         (objectStoreSizeTracker?.TargetSize ?? 0) +
-                                         (objectStoreSizeTracker?.ReadCacheTargetSize ?? 0);
-                logger.LogInformation("Total configured memory limit: {configMemoryLimit}", configMemoryLimit);
-            }
         }
 
         /// <summary>
