﻿<Project Sdk="Microsoft.NET.Sdk">

  <PropertyGroup>
    <SignAssembly>true</SignAssembly>
    <AssemblyOriginatorKeyFile>../../Garnet.snk</AssemblyOriginatorKeyFile>
    <DelaySign>false</DelaySign>
    <EmbedUntrackedSources>true</EmbedUntrackedSources>
<<<<<<< HEAD
    <DocumentationFile>bin\$(Platform)\$(Configuration)\$(TargetFramework)\$(AssemblyName).xml</DocumentationFile>
  </PropertyGroup>

  <PropertyGroup Condition="'$(Configuration)' == 'Debug'">
    <DefineConstants>DEBUG</DefineConstants>
    <DebugType>full</DebugType>
    <OutputPath>bin\$(Platform)\Debug\</OutputPath>
  </PropertyGroup>

	<PropertyGroup Condition="'$(Configuration)' == 'Release'">
		<Optimize>true</Optimize>
		<OutputPath>bin\$(Platform)\Release\</OutputPath>
	</PropertyGroup>

  <ItemGroup>
    <EmbeddedResource Include="Resp\RespCommandsInfo.json" />
  </ItemGroup>
=======
  </PropertyGroup>
>>>>>>> 2dc2c732

  <ItemGroup>
    <ProjectReference Include="..\..\libs\storage\Tsavorite\cs\src\core\Tsavorite.core.csproj" />
    <ProjectReference Include="..\..\metrics\HdrHistogram\HdrHistogram.csproj" />
    <ProjectReference Include="..\client\Garnet.client.csproj" />
    <ProjectReference Include="..\common\Garnet.common.csproj" />
  </ItemGroup>

  <ItemGroup>
    <PackageReference Include="Microsoft.SourceLink.GitHub" PrivateAssets="All" />
    <PackageReference Include="Microsoft.Extensions.Logging" />
    <PackageReference Include="Microsoft.IdentityModel.Protocols.OpenIdConnect" />
    <PackageReference Include="System.IdentityModel.Tokens.Jwt" />
  </ItemGroup>

</Project><|MERGE_RESOLUTION|>--- conflicted
+++ resolved
@@ -5,27 +5,11 @@
     <AssemblyOriginatorKeyFile>../../Garnet.snk</AssemblyOriginatorKeyFile>
     <DelaySign>false</DelaySign>
     <EmbedUntrackedSources>true</EmbedUntrackedSources>
-<<<<<<< HEAD
-    <DocumentationFile>bin\$(Platform)\$(Configuration)\$(TargetFramework)\$(AssemblyName).xml</DocumentationFile>
   </PropertyGroup>
-
-  <PropertyGroup Condition="'$(Configuration)' == 'Debug'">
-    <DefineConstants>DEBUG</DefineConstants>
-    <DebugType>full</DebugType>
-    <OutputPath>bin\$(Platform)\Debug\</OutputPath>
-  </PropertyGroup>
-
-	<PropertyGroup Condition="'$(Configuration)' == 'Release'">
-		<Optimize>true</Optimize>
-		<OutputPath>bin\$(Platform)\Release\</OutputPath>
-	</PropertyGroup>
 
   <ItemGroup>
     <EmbeddedResource Include="Resp\RespCommandsInfo.json" />
   </ItemGroup>
-=======
-  </PropertyGroup>
->>>>>>> 2dc2c732
 
   <ItemGroup>
     <ProjectReference Include="..\..\libs\storage\Tsavorite\cs\src\core\Tsavorite.core.csproj" />
