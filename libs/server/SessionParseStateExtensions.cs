--- conflicted
+++ resolved
@@ -848,18 +848,11 @@
         /// Tries to extract keys from the key specifications in the given RespCommandsInfo.
         /// </summary>
         /// <param name="state">The SessionParseState instance.</param>
-<<<<<<< HEAD
-        /// <param name="keySpecs">The RespCommandKeySpecification array contains the key specification</param>
-        /// <param name="keys">The list to store extracted keys.</param>
-        /// <returns>True if keys were successfully extracted, otherwise false.</returns>
-        internal static bool TryExtractKeysFromSpecs(this ref SessionParseState state, RespCommandKeySpecification[] keySpecs, out List<PinnedSpanByte> keys)
-=======
         /// <param name="commandInfo">The command's simplified info</param>
         /// <returns>The extracted keys</returns>
-        internal static ArgSlice[] ExtractCommandKeys(this ref SessionParseState state, SimpleRespCommandInfo commandInfo)
->>>>>>> 424f0030
-        {
-            var keysIndexes = new List<(ArgSlice Key, int Index)>();
+        internal static PinnedSpanByte[] ExtractCommandKeys(this ref SessionParseState state, SimpleRespCommandInfo commandInfo)
+        {
+            var keysIndexes = new List<(PinnedSpanByte Key, int Index)>();
 
             foreach (var spec in commandInfo.KeySpecs)
                 TryAppendKeysFromSpec(ref state, spec, commandInfo.IsSubCommand, keysIndexes);
@@ -871,24 +864,16 @@
         /// Tries to extract keys and their associated flags from the key specifications in the given RespCommandsInfo.
         /// </summary>
         /// <param name="state">The SessionParseState instance.</param>
-<<<<<<< HEAD
-        /// <param name="keySpecs">The RespCommandKeySpecification array containing the key specifications.</param>
-        /// <param name="keys">The list to store extracted keys.</param>
-        /// <param name="flags">The list to store associated flags for each key.</param>
-        /// <returns>True if keys and flags were successfully extracted, otherwise false.</returns>
-        internal static bool TryExtractKeysAndFlagsFromSpecs(this ref SessionParseState state, RespCommandKeySpecification[] keySpecs, out List<PinnedSpanByte> keys, out List<string[]> flags)
-=======
         /// <param name="commandInfo">The command's simplified info</param>
         /// <returns>The extracted keys and flags</returns>
-        internal static (ArgSlice, KeySpecificationFlags)[] ExtractCommandKeysAndFlags(this ref SessionParseState state, SimpleRespCommandInfo commandInfo)
->>>>>>> 424f0030
-        {
-            var keysFlagsIndexes = new List<(ArgSlice Key, KeySpecificationFlags Flags, int Index)>();
+        internal static (PinnedSpanByte, KeySpecificationFlags)[] ExtractCommandKeysAndFlags(this ref SessionParseState state, SimpleRespCommandInfo commandInfo)
+        {
+            var keysFlagsIndexes = new List<(PinnedSpanByte Key, KeySpecificationFlags Flags, int Index)>();
 
             foreach (var spec in commandInfo.KeySpecs)
-                TryAppendKeysAndFlagsFromSpec(ref state, spec, commandInfo.IsSubCommand, keysFlagsIndexes);
-
-            return keysFlagsIndexes.OrderBy(k => k.Index).Select(k => (k.Key, k.Flags)).ToArray();
+                _ = TryAppendKeysAndFlagsFromSpec(ref state, spec, commandInfo.IsSubCommand, keysFlagsIndexes);
+
+            return [.. keysFlagsIndexes.OrderBy(k => k.Index).Select(k => (k.Key, k.Flags))];
         }
 
         /// <summary>
@@ -898,7 +883,7 @@
         /// <param name="keySpec">The key specification to use for extraction.</param>
         /// <param name="isSubCommand">True if command is a sub-command</param>
         /// <param name="keysToIndexes">The list to store extracted keys and their matching indexes</param>
-        private static bool TryAppendKeysFromSpec(ref SessionParseState parseState, SimpleRespKeySpec keySpec, bool isSubCommand, List<(ArgSlice Key, int Index)> keysToIndexes)
+        private static bool TryAppendKeysFromSpec(ref SessionParseState parseState, SimpleRespKeySpec keySpec, bool isSubCommand, List<(PinnedSpanByte Key, int Index)> keysToIndexes)
         {
             if (!parseState.TryGetKeySearchArgsFromSimpleKeySpec(keySpec, isSubCommand, out var searchArgs))
                 return false;
@@ -918,19 +903,11 @@
         /// <summary>
         /// Extracts keys from the given key specification in the provided SessionParseState.
         /// </summary>
-<<<<<<< HEAD
-        /// <param name="state">The SessionParseState instance.</param>
-        /// <param name="keys">The list to store extracted keys.</param>
-        /// <param name="spec">The key specification to use for extraction.</param>
-        /// <returns>True if keys were successfully extracted, otherwise false.</returns>
-        private static bool ExtractKeysFromSpec(ref SessionParseState state, List<PinnedSpanByte> keys, RespCommandKeySpecification spec)
-=======
         /// <param name="parseState">The SessionParseState instance.</param>
         /// <param name="keySpec">The key specification to use for extraction.</param>
         /// <param name="isSubCommand">True if command is a sub-command</param>
         /// <param name="keysAndFlags">The list to store extracted keys and flags and their indexes</param>
-        private static bool TryAppendKeysAndFlagsFromSpec(ref SessionParseState parseState, SimpleRespKeySpec keySpec, bool isSubCommand, List<(ArgSlice Key, KeySpecificationFlags Flags, int Index)> keysAndFlags)
->>>>>>> 424f0030
+        private static bool TryAppendKeysAndFlagsFromSpec(ref SessionParseState parseState, SimpleRespKeySpec keySpec, bool isSubCommand, List<(PinnedSpanByte Key, KeySpecificationFlags Flags, int Index)> keysAndFlags)
         {
             if (!parseState.TryGetKeySearchArgsFromSimpleKeySpec(keySpec, isSubCommand, out var searchArgs))
                 return false;
