--- conflicted
+++ resolved
@@ -865,15 +865,9 @@
             var keysFlagsIndexes = new List<(PinnedSpanByte Key, KeySpecificationFlags Flags, int Index)>();
 
             foreach (var spec in commandInfo.KeySpecs)
-<<<<<<< HEAD
-                TryAppendKeysAndFlagsFromSpec(ref state, spec, commandInfo.IsSubCommand, keysFlagsIndexes);
-
-            return keysFlagsIndexes.OrderBy(k => k.Index).Select(k => (k.Key, k.Flags)).ToArray();
-=======
                 _ = TryAppendKeysAndFlagsFromSpec(ref state, spec, commandInfo.IsSubCommand, keysFlagsIndexes);
 
             return [.. keysFlagsIndexes.OrderBy(k => k.Index).Select(k => (k.Key, k.Flags))];
->>>>>>> 18e48c7d
         }
 
         /// <summary>
