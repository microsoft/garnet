﻿// Copyright (c) Microsoft Corporation.
// Licensed under the MIT license.

using System;
using System.Threading;
using System.Threading.Tasks;
using Garnet.common;
using Microsoft.Extensions.Logging;
using Tsavorite.core;

namespace Garnet.server
{
    /// <summary>
    /// Single logical database management
    /// </summary>
    internal class SingleDatabaseManager : DatabaseManagerBase
    {
        /// <inheritdoc/>
        public override GarnetDatabase DefaultDatabase => defaultDatabase;

        /// <inheritdoc/>
        public override int DatabaseCount => 1;

        public override int MaxDatabaseId => 0;

        readonly GarnetDatabase defaultDatabase;

        public SingleDatabaseManager(StoreWrapper.DatabaseCreatorDelegate createDatabaseDelegate, StoreWrapper storeWrapper, bool createDefaultDatabase = true) :
            base(createDatabaseDelegate, storeWrapper)
        {
            Logger = storeWrapper.loggerFactory?.CreateLogger(nameof(SingleDatabaseManager));

            // Create default database of index 0 (unless specified otherwise)
            if (createDefaultDatabase)
            {
                defaultDatabase = createDatabaseDelegate(0);
            }
        }

        public SingleDatabaseManager(SingleDatabaseManager src, bool enableAof) : this(src.CreateDatabaseDelegate, src.StoreWrapper, createDefaultDatabase: false)
        {
            defaultDatabase = new GarnetDatabase(0, src.DefaultDatabase, enableAof);
        }

        /// <inheritdoc/>
        public override GarnetDatabase TryGetOrAddDatabase(int dbId, out bool success, out bool added)
        {
            ArgumentOutOfRangeException.ThrowIfNotEqual(dbId, 0);

            success = true;
            added = false;
            return defaultDatabase;
        }

        /// <inheritdoc/>
        public override void RecoverCheckpoint(bool replicaRecover = false, bool recoverMainStoreFromToken = false, bool recoverObjectStoreFromToken = false, CheckpointMetadata metadata = null)
        {
            long storeVersion = 0, objectStoreVersion = 0;
            try
            {
                if (replicaRecover)
                {
                    // Note: Since replicaRecover only pertains to cluster-mode, we can use the default store pointers (since multi-db mode is disabled in cluster-mode)
                    if (metadata!.storeIndexToken != default && metadata.storeHlogToken != default)
                    {
                        storeVersion = !recoverMainStoreFromToken ? MainStore.Recover() : MainStore.Recover(metadata.storeIndexToken, metadata.storeHlogToken);
                    }

                    if (ObjectStore != null)
                    {
                        if (metadata.objectStoreIndexToken != default && metadata.objectStoreHlogToken != default)
                        {
                            objectStoreVersion = !recoverObjectStoreFromToken ? ObjectStore.Recover() : ObjectStore.Recover(metadata.objectStoreIndexToken, metadata.objectStoreHlogToken);
                        }
                    }

                    if (storeVersion > 0 || objectStoreVersion > 0)
                        defaultDatabase.LastSaveTime = DateTimeOffset.UtcNow;
                }
                else
                {
                    RecoverDatabaseCheckpoint(defaultDatabase, out storeVersion, out objectStoreVersion);
                }
            }
            catch (TsavoriteNoHybridLogException ex)
            {
                // No hybrid log being found is not the same as an error in recovery. e.g. fresh start
                Logger?.LogInformation(ex,
                    "No Hybrid Log found for recovery; storeVersion = {storeVersion}; objectStoreVersion = {objectStoreVersion}",
                    storeVersion, objectStoreVersion);
            }
            catch (Exception ex)
            {
                Logger?.LogInformation(ex,
                    "Error during recovery of store; storeVersion = {storeVersion}; objectStoreVersion = {objectStoreVersion}",
                    storeVersion, objectStoreVersion);

                if (StoreWrapper.serverOptions.FailOnRecoveryError)
                    throw;
            }

            // After recovery, we check if store versions match
            if (ObjectStore != null && storeVersion != objectStoreVersion)
            {
                Logger?.LogInformation("Main store and object store checkpoint versions do not match; storeVersion = {storeVersion}; objectStoreVersion = {objectStoreVersion}", storeVersion, objectStoreVersion);
                if (StoreWrapper.serverOptions.FailOnRecoveryError)
                    throw new GarnetException("Main store and object store checkpoint versions do not match");
            }
        }

        /// <inheritdoc/>
        public override bool TryPauseCheckpoints(int dbId)
        {
            ArgumentOutOfRangeException.ThrowIfNotEqual(dbId, 0);

            return TryPauseCheckpoints(defaultDatabase);
        }

        /// <inheritdoc/>
        public override void ResumeCheckpoints(int dbId)
        {
            ArgumentOutOfRangeException.ThrowIfNotEqual(dbId, 0);

            ResumeCheckpoints(defaultDatabase);
        }

        /// <inheritdoc/>
        public override bool TakeCheckpoint(bool background, ILogger logger = null, CancellationToken token = default)
        {
            if (!TryPauseCheckpointsContinuousAsync(defaultDatabase.Id, token: token).GetAwaiter().GetResult())
                return false;

            var checkpointTask = TakeCheckpointAsync(defaultDatabase, logger: logger, token: token).ContinueWith(
                t =>
                {
                    try
                    {
                        if (t.IsCompletedSuccessfully)
                        {
                            var storeTailAddress = t.Result.Item1;
                            var objectStoreTailAddress = t.Result.Item2;

                            if (storeTailAddress.HasValue)
                                defaultDatabase.LastSaveStoreTailAddress = storeTailAddress.Value;
                            if (ObjectStore != null && objectStoreTailAddress.HasValue)
                                defaultDatabase.LastSaveObjectStoreTailAddress = objectStoreTailAddress.Value;

                            defaultDatabase.LastSaveTime = DateTimeOffset.UtcNow;
                        }
                    }
                    finally
                    {
                        ResumeCheckpoints(defaultDatabase.Id);
                    }
                }, TaskContinuationOptions.ExecuteSynchronously).GetAwaiter();

            if (background)
                return true;

            checkpointTask.GetResult();
            return true;
        }

        /// <inheritdoc/>
        public override bool TakeCheckpoint(bool background, int dbId, ILogger logger = null, CancellationToken token = default)
        {
            ArgumentOutOfRangeException.ThrowIfNotEqual(dbId, 0);

            return TakeCheckpoint(background, logger, token);
        }

        /// <inheritdoc/>
        public override async Task TakeOnDemandCheckpointAsync(DateTimeOffset entryTime, int dbId = 0)
        {
            ArgumentOutOfRangeException.ThrowIfNotEqual(dbId, 0);

            // Take lock to ensure no other task will be taking a checkpoint
            var checkpointsPaused = TryPauseCheckpoints(dbId);

            try
            {
                // If an external task has taken a checkpoint beyond the provided entryTime return
                if (!checkpointsPaused || defaultDatabase.LastSaveTime > entryTime)
                    return;

                // Necessary to take a checkpoint because the latest checkpoint is before entryTime
                var result = await TakeCheckpointAsync(defaultDatabase, logger: Logger);

                var storeTailAddress = result.Item1;
                var objectStoreTailAddress = result.Item2;

                if (storeTailAddress.HasValue)
                    defaultDatabase.LastSaveStoreTailAddress = storeTailAddress.Value;
                if (ObjectStore != null && objectStoreTailAddress.HasValue)
                    defaultDatabase.LastSaveObjectStoreTailAddress = objectStoreTailAddress.Value;

                defaultDatabase.LastSaveTime = DateTimeOffset.UtcNow;
            }
            finally
            {
                ResumeCheckpoints(dbId);
            }
        }

        /// <inheritdoc/>
        public override async Task TaskCheckpointBasedOnAofSizeLimitAsync(long aofSizeLimit,
            CancellationToken token = default, ILogger logger = null)
        {
            var aofSize = AppendOnlyFile.TailAddress - AppendOnlyFile.BeginAddress;
            if (aofSize <= aofSizeLimit) return;

            if (!TryPauseCheckpointsContinuousAsync(defaultDatabase.Id, token: token).GetAwaiter().GetResult())
                return;

            logger?.LogInformation("Enforcing AOF size limit currentAofSize: {aofSize} >  AofSizeLimit: {aofSizeLimit}",
                aofSize, aofSizeLimit);

            try
            {
                var result = await TakeCheckpointAsync(defaultDatabase, logger: logger, token: token);

                var storeTailAddress = result.Item1;
                var objectStoreTailAddress = result.Item2;

                if (storeTailAddress.HasValue)
                    defaultDatabase.LastSaveStoreTailAddress = storeTailAddress.Value;
                if (ObjectStore != null && objectStoreTailAddress.HasValue)
                    defaultDatabase.LastSaveObjectStoreTailAddress = objectStoreTailAddress.Value;

                defaultDatabase.LastSaveTime = DateTimeOffset.UtcNow;
            }
            finally
            {
                ResumeCheckpoints(defaultDatabase.Id);
            }
        }

        /// <inheritdoc/>
        public override async Task CommitToAofAsync(CancellationToken token = default, ILogger logger = null)
        {
            try
            {
                await AppendOnlyFile.CommitAsync(token: token);
            }
            catch (Exception ex)
            {
                logger?.LogError(ex,
                    "Exception raised while committing to AOF. AOF tail address = {tailAddress}; AOF committed until address = {commitAddress}; ",
                    AppendOnlyFile.TailAddress, AppendOnlyFile.CommittedUntilAddress);
                throw;
            }
        }

        /// <inheritdoc/>
        public override async Task CommitToAofAsync(int dbId, CancellationToken token = default, ILogger logger = null)
        {
            ArgumentOutOfRangeException.ThrowIfNotEqual(dbId, 0);

            await CommitToAofAsync(token, logger);
        }

        /// <inheritdoc/>
        public override async Task WaitForCommitToAofAsync(CancellationToken token = default, ILogger logger = null)
        {
            await AppendOnlyFile.WaitForCommitAsync(token: token);
        }

        /// <inheritdoc/>
        public override void RecoverAOF() => RecoverDatabaseAOF(defaultDatabase);

        /// <inheritdoc/>
        public override long ReplayAOF(long untilAddress = -1)
        {
            if (!StoreWrapper.serverOptions.EnableAOF)
                return -1;

            // When replaying AOF we do not want to write record again to AOF.
            // So initialize local AofProcessor with recordToAof: false.
            var aofProcessor = new AofProcessor(StoreWrapper, recordToAof: false, Logger);

            try
            {
                return ReplayDatabaseAOF(aofProcessor, defaultDatabase, untilAddress);
            }
            finally
            {
                aofProcessor.Dispose();
            }
        }

        /// <inheritdoc/>
        public override void DoCompaction(CancellationToken token = default, ILogger logger = null) => DoCompaction(defaultDatabase);

        public override bool GrowIndexesIfNeeded(CancellationToken token = default) =>
            GrowIndexesIfNeeded(defaultDatabase);

        /// <inheritdoc/>
        public override void StartObjectSizeTrackers(CancellationToken token = default) =>
            ObjectStoreSizeTracker?.Start(token);

        /// <inheritdoc/>
        public override void Reset(int dbId = 0)
        {
            ArgumentOutOfRangeException.ThrowIfNotEqual(dbId, 0);

            ResetDatabase(defaultDatabase);
        }

        /// <inheritdoc/>
        public override void ResetRevivificationStats()
        {
            MainStore.ResetRevivificationStats();
            ObjectStore?.ResetRevivificationStats();
        }

        /// <inheritdoc/>
        public override void EnqueueCommit(AofEntryType entryType, long version, int dbId = 0)
        {
            ArgumentOutOfRangeException.ThrowIfNotEqual(dbId, 0);

            EnqueueDatabaseCommit(defaultDatabase, entryType, version);
        }

        public override GarnetDatabase[] GetDatabasesSnapshot() => [defaultDatabase];

        /// <inheritdoc/>
        public override GarnetDatabase TryGetDatabase(int dbId, out bool found)
        {
            ArgumentOutOfRangeException.ThrowIfNotEqual(dbId, 0);

            found = true;
            return defaultDatabase;
        }

        /// <inheritdoc/>
        public override void FlushDatabase(bool unsafeTruncateLog, int dbId = 0)
        {
            ArgumentOutOfRangeException.ThrowIfNotEqual(dbId, 0);

            var safeTruncateAof = StoreWrapper.serverOptions.EnableCluster && StoreWrapper.serverOptions.EnableAOF;

            FlushDatabase(defaultDatabase, unsafeTruncateLog, !safeTruncateAof);

            if (safeTruncateAof)
                SafeTruncateAOF(AofEntryType.FlushDb, unsafeTruncateLog);
        }

        /// <inheritdoc/>
        public override void FlushAllDatabases(bool unsafeTruncateLog)
        {
            var safeTruncateAof = StoreWrapper.serverOptions.EnableCluster && StoreWrapper.serverOptions.EnableAOF;

            FlushDatabase(defaultDatabase, unsafeTruncateLog, !safeTruncateAof);

            if (safeTruncateAof)
                SafeTruncateAOF(AofEntryType.FlushAll, unsafeTruncateLog);
        }

        /// <inheritdoc/>
        public override bool TrySwapDatabases(int dbId1, int dbId2, CancellationToken token = default) => false;

        /// <inheritdoc/>
        public override IDatabaseManager Clone(bool enableAof) => new SingleDatabaseManager(this, enableAof);

        /// <inheritdoc/>
        public override FunctionsState CreateFunctionsState(int dbId = 0, byte respProtocolVersion = ServerOptions.DEFAULT_RESP_VERSION)
        {
            ArgumentOutOfRangeException.ThrowIfNotEqual(dbId, 0);

            return new(AppendOnlyFile, VersionMap, StoreWrapper.customCommandManager, null, ObjectStoreSizeTracker,
<<<<<<< HEAD
                StoreWrapper.GarnetObjectSerializer, Logger);
=======
                StoreWrapper.GarnetObjectSerializer, respProtocolVersion);
>>>>>>> 33ab11e6
        }

        private async Task<bool> TryPauseCheckpointsContinuousAsync(int dbId,
            CancellationToken token = default)
        {
            ArgumentOutOfRangeException.ThrowIfNotEqual(dbId, 0);

            var checkpointsPaused = TryPauseCheckpoints(defaultDatabase);

            while (!checkpointsPaused && !token.IsCancellationRequested && !Disposed)
            {
                await Task.Yield();
                checkpointsPaused = TryPauseCheckpoints(defaultDatabase);
            }

            return checkpointsPaused;
        }

        private void SafeTruncateAOF(AofEntryType entryType, bool unsafeTruncateLog)
        {
            StoreWrapper.clusterProvider.SafeTruncateAOF(AppendOnlyFile.TailAddress);
            if (StoreWrapper.clusterProvider.IsPrimary())
            {
                AofHeader header = new()
                {
                    opType = entryType,
                    storeVersion = 0,
                    sessionID = -1,
                    unsafeTruncateLog = unsafeTruncateLog ? (byte)0 : (byte)1,
                    databaseId = (byte)defaultDatabase.Id
                };
                AppendOnlyFile?.Enqueue(header, out _);
            }
        }

        public override void Dispose()
        {
            if (Disposed) return;

            DefaultDatabase.Dispose();

            Disposed = true;
        }
    }
}<|MERGE_RESOLUTION|>--- conflicted
+++ resolved
@@ -368,11 +368,7 @@
             ArgumentOutOfRangeException.ThrowIfNotEqual(dbId, 0);
 
             return new(AppendOnlyFile, VersionMap, StoreWrapper.customCommandManager, null, ObjectStoreSizeTracker,
-<<<<<<< HEAD
-                StoreWrapper.GarnetObjectSerializer, Logger);
-=======
-                StoreWrapper.GarnetObjectSerializer, respProtocolVersion);
->>>>>>> 33ab11e6
+                StoreWrapper.GarnetObjectSerializer, Logger, respProtocolVersion);
         }
 
         private async Task<bool> TryPauseCheckpointsContinuousAsync(int dbId,
