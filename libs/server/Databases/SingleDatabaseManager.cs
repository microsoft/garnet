--- conflicted
+++ resolved
@@ -4,6 +4,7 @@
 using System;
 using System.Threading;
 using System.Threading.Tasks;
+using Garnet.common;
 using Garnet.server.Metrics;
 using Microsoft.Extensions.Logging;
 using Tsavorite.core;
@@ -57,11 +58,7 @@
         }
 
         /// <inheritdoc/>
-<<<<<<< HEAD
-        public override void RecoverCheckpoint(bool replicaRecover = false, bool recoverMainStoreFromToken = false, CheckpointMetadata metadata = null)
-=======
         public override void RecoverCheckpoint(bool replicaRecover = false, bool recoverFromToken = false, CheckpointMetadata metadata = null)
->>>>>>> 04c8fcf9
         {
             long storeVersion = 0;
             try
@@ -71,11 +68,7 @@
                     // Note: Since replicaRecover only pertains to cluster-mode, we can use the default store pointers (since multi-db mode is disabled in cluster-mode)
                     if (metadata!.storeIndexToken != default && metadata.storeHlogToken != default)
                     {
-<<<<<<< HEAD
-                        storeVersion = !recoverMainStoreFromToken ? Store.Recover() : Store.Recover(metadata.storeIndexToken, metadata.storeHlogToken);
-=======
                         storeVersion = !recoverFromToken ? Store.Recover() : Store.Recover(metadata.storeIndexToken, metadata.storeHlogToken);
->>>>>>> 04c8fcf9
                     }
 
                     if (storeVersion > 0)
@@ -89,23 +82,11 @@
             catch (TsavoriteNoHybridLogException ex)
             {
                 // No hybrid log being found is not the same as an error in recovery. e.g. fresh start
-<<<<<<< HEAD
-                Logger?.LogInformation(ex,
-                    "No Hybrid Log found for recovery; storeVersion = {storeVersion};",
-                    storeVersion);
+                Logger?.LogInformation(ex, "No Hybrid Log found for recovery; storeVersion = {storeVersion};", storeVersion);
             }
             catch (Exception ex)
             {
-                Logger?.LogInformation(ex,
-                    "Error during recovery of store; storeVersion = {storeVersion};",
-                    storeVersion);
-=======
-                Logger?.LogInformation(ex, "No Hybrid Log found for recovery; storeVersion = {storeVersion};", storeVersion);
-            }
-            catch (Exception ex)
-            {
                 Logger?.LogInformation(ex, "Error during recovery of store; storeVersion = {storeVersion};", storeVersion);
->>>>>>> 04c8fcf9
 
                 if (StoreWrapper.serverOptions.FailOnRecoveryError)
                     throw;
