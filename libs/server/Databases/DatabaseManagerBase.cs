﻿// Copyright (c) Microsoft Corporation.
// Licensed under the MIT license.

using System;
using System.Threading;
using System.Threading.Tasks;
using Microsoft.Extensions.Logging;
using Tsavorite.core;

namespace Garnet.server
{
    using MainStoreAllocator = SpanByteAllocator<StoreFunctions<SpanByteComparer, SpanByteRecordDisposer>>;
    using MainStoreFunctions = StoreFunctions<SpanByteComparer, SpanByteRecordDisposer>;

    using ObjectStoreAllocator = ObjectAllocator<StoreFunctions<SpanByteComparer, DefaultRecordDisposer>>;
    using ObjectStoreFunctions = StoreFunctions<SpanByteComparer, DefaultRecordDisposer>;

    /// <summary>
    /// Base class for logical database management
    /// </summary>
    internal abstract class DatabaseManagerBase : IDatabaseManager
    {
        /// <inheritdoc/>
        public abstract GarnetDatabase DefaultDatabase { get; }

        /// <inheritdoc/>
        public abstract int DatabaseCount { get; }

        /// <inheritdoc/>
        public abstract int MaxDatabaseId { get; }

        /// <inheritdoc/>
        public abstract GarnetDatabase TryGetOrAddDatabase(int dbId, out bool success, out bool added);

        /// <inheritdoc/>
        public abstract bool TryPauseCheckpoints(int dbId);

        /// <inheritdoc/>
        public abstract void ResumeCheckpoints(int dbId);

        /// <inheritdoc/>
        public abstract void RecoverCheckpoint(bool replicaRecover = false, bool recoverMainStoreFromToken = false,
            bool recoverObjectStoreFromToken = false, CheckpointMetadata metadata = null);

        /// <inheritdoc/>
        public abstract bool TakeCheckpoint(bool background, ILogger logger = null, CancellationToken token = default);

        /// <inheritdoc/>
        public abstract bool TakeCheckpoint(bool background, int dbId, ILogger logger = null, CancellationToken token = default);

        /// <inheritdoc/>
        public abstract Task TakeOnDemandCheckpointAsync(DateTimeOffset entryTime, int dbId = 0);

        /// <inheritdoc/>
        public abstract Task TaskCheckpointBasedOnAofSizeLimitAsync(long aofSizeLimit,
            CancellationToken token = default, ILogger logger = null);

        /// <inheritdoc/>
        public abstract Task CommitToAofAsync(CancellationToken token = default, ILogger logger = null);

        /// <inheritdoc/>
        public abstract Task CommitToAofAsync(int dbId, CancellationToken token = default, ILogger logger = null);

        /// <inheritdoc/>
        public abstract Task WaitForCommitToAofAsync(CancellationToken token = default, ILogger logger = null);

        /// <inheritdoc/>
        public abstract void RecoverAOF();

        /// <inheritdoc/>
        public abstract long ReplayAOF(long untilAddress = -1);

        /// <inheritdoc/>
        public abstract void DoCompaction(CancellationToken token = default, ILogger logger = null);

        /// <inheritdoc/>
        public abstract bool GrowIndexesIfNeeded(CancellationToken token = default);

        /// <inheritdoc/>
        public abstract void ExecuteObjectCollection();

        /// <inheritdoc/>
        public abstract void ExpiredKeyDeletionScan();

        /// <inheritdoc/>
        public abstract void StartObjectSizeTrackers(CancellationToken token = default);

        /// <inheritdoc/>
        public abstract void Reset(int dbId = 0);

        /// <inheritdoc/>
        public abstract void ResetRevivificationStats();

        /// <inheritdoc/>
        public abstract void EnqueueCommit(AofEntryType entryType, long version, int dbId = 0);

        /// <inheritdoc/>
        public abstract GarnetDatabase[] GetDatabasesSnapshot();

        /// <inheritdoc/>
        public abstract GarnetDatabase TryGetDatabase(int dbId, out bool found);

        /// <inheritdoc/>
        public abstract void FlushDatabase(bool unsafeTruncateLog, int dbId = 0);

        /// <inheritdoc/>
        public abstract void FlushAllDatabases(bool unsafeTruncateLog);

        /// <inheritdoc/>
        public abstract bool TrySwapDatabases(int dbId1, int dbId2, CancellationToken token = default);

        /// <inheritdoc/>
        public abstract FunctionsState CreateFunctionsState(int dbId = 0, byte respProtocolVersion = ServerOptions.DEFAULT_RESP_VERSION);

        /// <inheritdoc/>
        public abstract void Dispose();

        /// <inheritdoc/>
        public abstract IDatabaseManager Clone(bool enableAof);

        /// <inheritdoc/>
        public TsavoriteKV<MainStoreFunctions, MainStoreAllocator> MainStore => DefaultDatabase.MainStore;

        /// <inheritdoc/>
        public TsavoriteKV<ObjectStoreFunctions, ObjectStoreAllocator> ObjectStore => DefaultDatabase.ObjectStore;

        /// <inheritdoc/>
        public TsavoriteLog AppendOnlyFile => DefaultDatabase.AppendOnlyFile;

        /// <inheritdoc/>
        public DateTimeOffset LastSaveTime => DefaultDatabase.LastSaveTime;

        /// <inheritdoc/>
        public CacheSizeTracker ObjectStoreSizeTracker => DefaultDatabase.ObjectStoreSizeTracker;

        /// <inheritdoc/>
        public WatchVersionMap VersionMap => DefaultDatabase.VersionMap;

        /// <summary>
        /// Store Wrapper
        /// </summary>
        public readonly StoreWrapper StoreWrapper;

        /// <summary>
        /// Delegate for creating a new logical database
        /// </summary>
        public readonly StoreWrapper.DatabaseCreatorDelegate CreateDatabaseDelegate;

        /// <summary>
        /// The main logger instance associated with the database manager.
        /// </summary>
        protected ILogger Logger;

        /// <summary>
        /// The logger factory used to create logger instances
        /// </summary>
        protected ILoggerFactory LoggerFactory;

        /// <summary>
        /// True if instance has been previously disposed
        /// </summary>
        protected bool Disposed;

        protected DatabaseManagerBase(StoreWrapper.DatabaseCreatorDelegate createDatabaseDelegate, StoreWrapper storeWrapper)
        {
            this.CreateDatabaseDelegate = createDatabaseDelegate;
            this.StoreWrapper = storeWrapper;
            this.LoggerFactory = storeWrapper.loggerFactory;
        }

        /// <summary>
        /// Recover single database from checkpoint
        /// </summary>
        /// <param name="db">Database to recover</param>
        /// <param name="storeVersion">Store version</param>
        /// <param name="objectStoreVersion">Object store version</param>
        protected void RecoverDatabaseCheckpoint(GarnetDatabase db, out long storeVersion, out long objectStoreVersion)
        {
            storeVersion = 0;
            objectStoreVersion = 0;

            if (db.ObjectStore != null)
            {
                // Get store recover version
                var currStoreVersion = db.MainStore.GetRecoverVersion();
                // Get object store recover version
                var currObjectStoreVersion = db.ObjectStore.GetRecoverVersion();

                // Choose the minimum common recover version for both stores
                if (currStoreVersion < currObjectStoreVersion)
                    currObjectStoreVersion = currStoreVersion;
                else if (objectStoreVersion > 0) // handle the case where object store was disabled at checkpointing time
                    currStoreVersion = currObjectStoreVersion;

                // Recover to the minimum common recover version
                storeVersion = db.MainStore.Recover(recoverTo: currStoreVersion);
                objectStoreVersion = db.ObjectStore.Recover(recoverTo: currObjectStoreVersion);
                Logger?.LogInformation("Recovered store to version {storeVersion} and object store to version {objectStoreVersion}", storeVersion, objectStoreVersion);
            }
            else
            {
                storeVersion = db.MainStore.Recover();
                Logger?.LogInformation("Recovered store to version {storeVersion}", storeVersion);
            }

            if (storeVersion > 0 || objectStoreVersion > 0)
            {
                db.LastSaveTime = DateTimeOffset.UtcNow;
            }
        }

        /// <summary>
        /// Asynchronously checkpoint a single database
        /// </summary>
        /// <param name="db">Database to checkpoint</param>
        /// <param name="logger">Logger</param>
        /// <param name="token">Cancellation token</param>
        /// <returns>Tuple of store tail address and object store tail address</returns>
        protected async Task<(long?, long?)> TakeCheckpointAsync(GarnetDatabase db, ILogger logger = null, CancellationToken token = default)
        {
            try
            {
                DoCompaction(db, isFromCheckpoint: true, logger);
                var lastSaveStoreTailAddress = db.MainStore.Log.TailAddress;
                var lastSaveObjectStoreTailAddress = (db.ObjectStore?.Log.TailAddress).GetValueOrDefault();

                var full = db.LastSaveStoreTailAddress == 0 ||
                           lastSaveStoreTailAddress - db.LastSaveStoreTailAddress >= StoreWrapper.serverOptions.FullCheckpointLogInterval ||
                           (db.ObjectStore != null && (db.LastSaveObjectStoreTailAddress == 0 ||
                                                       lastSaveObjectStoreTailAddress - db.LastSaveObjectStoreTailAddress >= StoreWrapper.serverOptions.FullCheckpointLogInterval));

                var tryIncremental = StoreWrapper.serverOptions.EnableIncrementalSnapshots;
                if (db.MainStore.IncrementalSnapshotTailAddress >= StoreWrapper.serverOptions.IncrementalSnapshotLogSizeLimit)
                    tryIncremental = false;
                if (db.ObjectStore?.IncrementalSnapshotTailAddress >= StoreWrapper.serverOptions.IncrementalSnapshotLogSizeLimit)
                    tryIncremental = false;

                var checkpointType = StoreWrapper.serverOptions.UseFoldOverCheckpoints ? CheckpointType.FoldOver : CheckpointType.Snapshot;
                await InitiateCheckpointAsync(db, full, checkpointType, tryIncremental, logger);

                return full ? new(lastSaveStoreTailAddress, lastSaveObjectStoreTailAddress) : (null, null);
            }
            catch (Exception ex)
            {
                logger?.LogError(ex, "Checkpointing threw exception, DB ID: {id}", db.Id);
            }

            return (null, null);
        }

        /// <summary>
        /// Try to take checkpointing lock for specified database
        /// </summary>
        /// <param name="db">Database to checkpoint</param>
        /// <returns>True if acquired a lock</returns>
        protected static bool TryPauseCheckpoints(GarnetDatabase db)
            => db.CheckpointingLock.TryWriteLock();

        /// <summary>
        /// Release existing checkpointing lock for 
        /// </summary>
        /// <param name="db">Database to checkpoint</param>
        protected static void ResumeCheckpoints(GarnetDatabase db)
            => db.CheckpointingLock.WriteUnlock();

        /// <summary>
        /// Recover a single database from AOF
        /// </summary>
        /// <param name="db">Database to recover</param>
        protected void RecoverDatabaseAOF(GarnetDatabase db)
        {
            if (db.AppendOnlyFile == null) return;

            db.AppendOnlyFile.Recover();
            Logger?.LogInformation("Recovered AOF: begin address = {beginAddress}, tail address = {tailAddress}, DB ID: {id}",
                db.AppendOnlyFile.BeginAddress, db.AppendOnlyFile.TailAddress, db.Id);
        }

        /// <summary>
        /// Replay AOF for specified database
        /// </summary>
        /// <param name="aofProcessor">AOF processor</param>
        /// <param name="db">Database to replay</param>
        /// <param name="untilAddress">Tail address</param>
        /// <returns>Tail address</returns>
        protected long ReplayDatabaseAOF(AofProcessor aofProcessor, GarnetDatabase db, long untilAddress = -1)
        {
            long replicationOffset = 0;
            try
            {
                replicationOffset = aofProcessor.Recover(db, untilAddress);
                db.LastSaveTime = DateTimeOffset.UtcNow;
            }
            catch (Exception ex)
            {
                Logger?.LogError(ex, "Error during recovery of AofProcessor");
                if (StoreWrapper.serverOptions.FailOnRecoveryError)
                    throw;
            }

            return replicationOffset;
        }

        /// <summary>
        /// Reset database
        /// </summary>
        /// <param name="db">Database to reset</param>
        protected void ResetDatabase(GarnetDatabase db)
        {
            try
            {
                if (db.MainStore.Log.TailAddress > 64)
                    db.MainStore.Reset();
                if (db.ObjectStore?.Log.TailAddress > 64)
                    db.ObjectStore?.Reset();
                db.AppendOnlyFile?.Reset();

                var lastSave = DateTimeOffset.FromUnixTimeSeconds(0);
                db.LastSaveTime = lastSave;
            }
            catch (Exception ex)
            {
                Logger?.LogError(ex, "Error during reset of store");
            }
        }

        /// <summary>
        /// Enqueue AOF commit for single database
        /// </summary>
        /// <param name="db">Database to enqueue commit for</param>
        /// <param name="entryType">AOF entry type</param>
        /// <param name="version">Store version</param>
        protected static void EnqueueDatabaseCommit(GarnetDatabase db, AofEntryType entryType, long version)
        {
            if (db.AppendOnlyFile == null) return;

            AofHeader header = new()
            {
                opType = entryType,
                storeVersion = version,
                sessionID = -1
            };

            db.AppendOnlyFile.Enqueue(header, out _);
        }

        /// <summary>
        /// Flush a single database
        /// </summary>
        /// <param name="db">Database to flush</param>
        /// <param name="unsafeTruncateLog">Truncate log</param>
        /// <param name="truncateAof">Truncate AOF log</param>
        protected static void FlushDatabase(GarnetDatabase db, bool unsafeTruncateLog, bool truncateAof = true)
        {
            db.MainStore.Log.ShiftBeginAddress(db.MainStore.Log.TailAddress, truncateLog: unsafeTruncateLog);
            db.ObjectStore?.Log.ShiftBeginAddress(db.ObjectStore.Log.TailAddress, truncateLog: unsafeTruncateLog);

            if (truncateAof)
                db.AppendOnlyFile?.TruncateUntil(db.AppendOnlyFile.TailAddress);
        }

        /// <summary>
        /// Grow store indexes for specified database, if necessary
        /// </summary>
        /// <param name="db">Database to grow store indexes for</param>
        /// <returns>True if both store indexes are maxed out</returns>
        protected bool GrowIndexesIfNeeded(GarnetDatabase db)
        {
            var indexesMaxedOut = true;

            if (!DefaultDatabase.MainStoreIndexMaxedOut)
            {
                var dbMainStore = DefaultDatabase.MainStore;
                if (GrowIndexIfNeeded(StoreType.Main,
                        StoreWrapper.serverOptions.AdjustedIndexMaxCacheLines, dbMainStore.OverflowBucketAllocations,
                        () => dbMainStore.IndexSize, async () => await dbMainStore.GrowIndexAsync()))
                {
                    db.MainStoreIndexMaxedOut = true;
                }
                else
                {
                    indexesMaxedOut = false;
                }
            }

            if (!db.ObjectStoreIndexMaxedOut)
            {
                var dbObjectStore = db.ObjectStore;
                if (GrowIndexIfNeeded(StoreType.Object,
                        StoreWrapper.serverOptions.AdjustedObjectStoreIndexMaxCacheLines,
                        dbObjectStore.OverflowBucketAllocations,
                        () => dbObjectStore.IndexSize, async () => await dbObjectStore.GrowIndexAsync()))
                {
                    db.ObjectStoreIndexMaxedOut = true;
                }
                else
                {
                    indexesMaxedOut = false;
                }
            }

            return indexesMaxedOut;
        }

        /// <summary>
        /// Executes a store-wide object collect operation for the specified database
        /// </summary>
        /// <param name="db">Database for object collection</param>
        /// <param name="logger">Logger</param>
        protected void ExecuteObjectCollection(GarnetDatabase db, ILogger logger = null)
        {
            if (db.ObjectStoreCollectionDbStorageSession == null)
            {
                var scratchBufferManager = new ScratchBufferBuilder();
                db.ObjectStoreCollectionDbStorageSession =
                    new StorageSession(StoreWrapper, scratchBufferManager, null, null, db.Id, Logger);
            }

            ExecuteHashCollect(db.ObjectStoreCollectionDbStorageSession);
            ExecuteSortedSetCollect(db.ObjectStoreCollectionDbStorageSession);
        }

        /// <summary>
        /// Execute a store-wide expired key deletion scan operation for the specified database
        /// </summary>
        /// <param name="db">Database</param>
        protected void ExpiredKeyDeletionScan(GarnetDatabase db)
        {
            _ = MainStoreExpiredKeyDeletionScan(db);

            if (StoreWrapper.serverOptions.DisableObjects)
                return;

            _ = ObjectStoreExpiredKeyDeletionScan(db);
        }

        /// <summary>
        /// Run compaction on specified database
        /// </summary>
        /// <param name="db">Database to run compaction on</param>
        /// <param name="logger">Logger</param>
        /// <param name="isFromCheckpoint">True if called from checkpointing, false if called from background task</param>
        protected void DoCompaction(GarnetDatabase db, bool isFromCheckpoint = false, ILogger logger = null)
        {
            try
            {
                // If periodic compaction is enabled and this is called from checkpointing, skip compaction
                if (isFromCheckpoint && StoreWrapper.serverOptions.CompactionFrequencySecs > 0) return;

                DoCompaction(db, StoreWrapper.serverOptions.CompactionMaxSegments,
                    StoreWrapper.serverOptions.ObjectStoreCompactionMaxSegments, 1,
                    StoreWrapper.serverOptions.CompactionType, StoreWrapper.serverOptions.CompactionForceDelete);
            }
            catch (Exception ex)
            {
                logger?.LogError(ex,
                    "Exception raised during compaction. AOF tail address = {tailAddress}; AOF committed until address = {commitAddress}; DB ID = {id}",
                    db.AppendOnlyFile.TailAddress, db.AppendOnlyFile.CommittedUntilAddress, db.Id);
                throw;
            }
        }

        /// <summary>
        /// Grows index if current size is smaller than max size.
        /// Decision is based on whether overflow bucket allocation is more than a threshold which indicates a contention
        /// in the index leading many allocations to the same bucket.
        /// </summary>
        /// <param name="storeType"></param>
        /// <param name="indexMaxSize"></param>
        /// <param name="overflowCount"></param>
        /// <param name="indexSizeRetriever"></param>
        /// <param name="growAction"></param>
        /// <returns>True if index has reached its max size</returns>
        protected bool GrowIndexIfNeeded(StoreType storeType, long indexMaxSize, long overflowCount, Func<long> indexSizeRetriever, Action growAction)
        {
            Logger?.LogDebug(
                $"IndexAutoGrowTask[{{storeType}}]: checking index size {{indexSizeRetriever}} against max {{indexMaxSize}} with overflow {{overflowCount}}",
                storeType, indexSizeRetriever(), indexMaxSize, overflowCount);

            if (indexSizeRetriever() < indexMaxSize &&
                overflowCount > (indexSizeRetriever() * StoreWrapper.serverOptions.IndexResizeThreshold / 100))
            {
                Logger?.LogInformation(
                    $"IndexAutoGrowTask[{{storeType}}]: overflowCount {{overflowCount}} ratio more than threshold {{indexResizeThreshold}}%. Doubling index size...",
                    storeType, overflowCount, StoreWrapper.serverOptions.IndexResizeThreshold);
                growAction();
            }

            if (indexSizeRetriever() < indexMaxSize) return false;

            Logger?.LogDebug(
                $"IndexAutoGrowTask[{{storeType}}]: checking index size {{indexSizeRetriever}} against max {{indexMaxSize}} with overflow {{overflowCount}}",
                storeType, indexSizeRetriever(), indexMaxSize, overflowCount);
            return true;
        }

        private void DoCompaction(GarnetDatabase db, int mainStoreMaxSegments, int objectStoreMaxSegments, int numSegmentsToCompact, LogCompactionType compactionType, bool compactionForceDelete)
        {
            if (compactionType == LogCompactionType.None) return;

            var mainStoreLog = db.MainStore.Log;

            var mainStoreMaxLogSize = (1L << StoreWrapper.serverOptions.SegmentSizeBits()) * mainStoreMaxSegments;

            if (mainStoreLog.ReadOnlyAddress - mainStoreLog.BeginAddress > mainStoreMaxLogSize)
            {
                var readOnlyAddress = mainStoreLog.ReadOnlyAddress;
                var compactLength = (1L << StoreWrapper.serverOptions.SegmentSizeBits()) * (mainStoreMaxSegments - numSegmentsToCompact);
                var untilAddress = readOnlyAddress - compactLength;
                Logger?.LogInformation(
                    "Begin main store compact until {untilAddress}, Begin = {beginAddress}, ReadOnly = {readOnlyAddress}, Tail = {tailAddress}",
                    untilAddress, mainStoreLog.BeginAddress, readOnlyAddress, mainStoreLog.TailAddress);

                switch (compactionType)
                {
                    case LogCompactionType.Shift:
                        mainStoreLog.ShiftBeginAddress(untilAddress, true, compactionForceDelete);
                        break;

                    case LogCompactionType.Scan:
                        mainStoreLog.Compact<PinnedSpanByte, Empty, Empty>(untilAddress, CompactionType.Scan);
                        if (compactionForceDelete)
                        {
                            CompactionCommitAof(db);
                            mainStoreLog.Truncate();
                        }
                        break;

                    case LogCompactionType.Lookup:
                        mainStoreLog.Compact<PinnedSpanByte, Empty, Empty>(untilAddress, CompactionType.Lookup);
                        if (compactionForceDelete)
                        {
                            CompactionCommitAof(db);
                            mainStoreLog.Truncate();
                        }
                        break;
                }

                Logger?.LogInformation(
                    "End main store compact until {untilAddress}, Begin = {beginAddress}, ReadOnly = {readOnlyAddress}, Tail = {tailAddress}",
                    untilAddress, mainStoreLog.BeginAddress, readOnlyAddress, mainStoreLog.TailAddress);
            }

            if (db.ObjectStore == null) return;

            var objectStoreLog = db.ObjectStore.Log;

            var objectStoreMaxLogSize = (1L << StoreWrapper.serverOptions.ObjectStoreSegmentSizeBits()) * objectStoreMaxSegments;

            if (objectStoreLog.ReadOnlyAddress - objectStoreLog.BeginAddress > objectStoreMaxLogSize)
            {
                var readOnlyAddress = objectStoreLog.ReadOnlyAddress;
                var compactLength = (1L << StoreWrapper.serverOptions.ObjectStoreSegmentSizeBits()) * (objectStoreMaxSegments - numSegmentsToCompact);
                var untilAddress = readOnlyAddress - compactLength;
                Logger?.LogInformation(
                    "Begin object store compact until {untilAddress}, Begin = {beginAddress}, ReadOnly = {readOnlyAddress}, Tail = {tailAddress}",
                    untilAddress, objectStoreLog.BeginAddress, readOnlyAddress, objectStoreLog.TailAddress);

                switch (compactionType)
                {
                    case LogCompactionType.Shift:
                        objectStoreLog.ShiftBeginAddress(untilAddress, compactionForceDelete);
                        break;

                    case LogCompactionType.Scan:
                        objectStoreLog.Compact<IGarnetObject, IGarnetObject, Empty>(untilAddress, CompactionType.Scan);
                        if (compactionForceDelete)
                        {
                            CompactionCommitAof(db);
                            objectStoreLog.Truncate();
                        }
                        break;

                    case LogCompactionType.Lookup:
                        objectStoreLog.Compact<IGarnetObject, IGarnetObject, Empty>(untilAddress, CompactionType.Lookup);
                        if (compactionForceDelete)
                        {
                            CompactionCommitAof(db);
                            objectStoreLog.Truncate();
                        }
                        break;
                }

                Logger?.LogInformation(
                    "End object store compact until {untilAddress}, Begin = {beginAddress}, ReadOnly = {readOnlyAddress}, Tail = {tailAddress}",
                    untilAddress, mainStoreLog.BeginAddress, readOnlyAddress, mainStoreLog.TailAddress);
            }
        }

        private void CompactionCommitAof(GarnetDatabase db)
        {
            // If we are the primary, we commit the AOF.
            // If we are the replica, we commit the AOF only if fast commit is disabled
            // because we do not want to clobber AOF addresses.
            // TODO: replica should instead wait until the next AOF commit is done via primary
            if (StoreWrapper.serverOptions.EnableAOF)
            {
                if (StoreWrapper.serverOptions.EnableCluster && StoreWrapper.clusterProvider.IsReplica())
                {
                    if (!StoreWrapper.serverOptions.EnableFastCommit)
                        db.AppendOnlyFile?.CommitAsync().ConfigureAwait(false).GetAwaiter().GetResult();
                }
                else
                {
                    db.AppendOnlyFile?.CommitAsync().ConfigureAwait(false).GetAwaiter().GetResult();
                }
            }
        }

        /// <summary>
        /// Asynchronously initiate a single database checkpoint
        /// </summary>
        /// <param name="db">Database to checkpoint</param>
        /// <param name="full">True if full checkpoint should be initiated</param>
        /// <param name="checkpointType">Type of checkpoint</param>
        /// <param name="tryIncremental">Try to store as incremental delta over last snapshot</param>
        /// <param name="logger">Logger</param>
        /// <returns>Task</returns>
        private async Task InitiateCheckpointAsync(GarnetDatabase db, bool full, CheckpointType checkpointType,
            bool tryIncremental, ILogger logger = null)
        {
            logger?.LogInformation("Initiating checkpoint; full = {full}, type = {checkpointType}, tryIncremental = {tryIncremental}, dbId = {dbId}", full, checkpointType, tryIncremental, db.Id);

            long checkpointCoveredAofAddress = 0;
            if (db.AppendOnlyFile != null)
            {
                if (StoreWrapper.serverOptions.EnableCluster)
                    StoreWrapper.clusterProvider.OnCheckpointInitiated(out checkpointCoveredAofAddress);
                else
                {
                    checkpointCoveredAofAddress = db.AppendOnlyFile.TailAddress;
                    StoreWrapper.StoreCheckpointManager.CurrentSafeAofAddress = checkpointCoveredAofAddress;
                }

                if (checkpointCoveredAofAddress > 0)
                    logger?.LogInformation("Will truncate AOF to {tailAddress} after checkpoint (files deleted after next commit), dbId = {dbId}", checkpointCoveredAofAddress, db.Id);
            }

            (bool success, Guid token) checkpointResult = default;

            IStateMachine sm;
            if (full)
            {
                sm = db.ObjectStore == null ?
                    Checkpoint.Full(db.MainStore, checkpointType, out checkpointResult.token) :
                    Checkpoint.Full(db.MainStore, db.ObjectStore, checkpointType, out checkpointResult.token);
            }
            else
            {
                tryIncremental = tryIncremental && db.MainStore.CanTakeIncrementalCheckpoint(checkpointType, out checkpointResult.token);
                if (db.ObjectStore != null)
                    tryIncremental = tryIncremental && db.ObjectStore.CanTakeIncrementalCheckpoint(checkpointType, out var guid2) && checkpointResult.token == guid2;

                if (tryIncremental)
                {
                    sm = db.ObjectStore == null ?
                        Checkpoint.IncrementalHybridLogOnly(db.MainStore, checkpointResult.token) :
                        Checkpoint.IncrementalHybridLogOnly(db.MainStore, db.ObjectStore, checkpointResult.token);
                }
                else
                {
                    sm = db.ObjectStore == null ?
                        Checkpoint.HybridLogOnly(db.MainStore, checkpointType, out checkpointResult.token) :
                        Checkpoint.HybridLogOnly(db.MainStore, db.ObjectStore, checkpointType, out checkpointResult.token);
                }
            }

            checkpointResult.success = await db.StateMachineDriver.RunAsync(sm);

            // If cluster is enabled the replication manager is responsible for truncating AOF
            if (StoreWrapper.serverOptions.EnableCluster && StoreWrapper.serverOptions.EnableAOF)
            {
                StoreWrapper.clusterProvider.SafeTruncateAOF(full, checkpointCoveredAofAddress,
                    checkpointResult.token, checkpointResult.token);
            }
            else
            {
                db.AppendOnlyFile?.TruncateUntil(checkpointCoveredAofAddress);
                db.AppendOnlyFile?.Commit();
            }

            if (db.ObjectStore != null)
            {
                // During the checkpoint, we may have serialized Garnet objects in (v) versions of objects.
                // We can now safely remove these serialized versions as they are no longer needed.
                using var iter1 = db.ObjectStore.Log.Scan(db.ObjectStore.Log.ReadOnlyAddress,
<<<<<<< HEAD
                    db.ObjectStore.Log.TailAddress, DiskScanBufferingMode.SinglePageBuffering, includeSealedRecords: true);
                while (iter1.GetNext())
=======
                    db.ObjectStore.Log.TailAddress, ScanBufferingMode.SinglePageBuffering, includeClosedRecords: true);
                while (iter1.GetNext(out _, out _, out var value))
>>>>>>> 4d3316a7
                {
                    var valueObject = iter1.ValueObject;
                    if (valueObject != null)
                        ((GarnetObjectBase)iter1.ValueObject).serialized = null;
                }
            }

            logger?.LogInformation("Completed checkpoint for DB ID: {id}", db.Id);
        }

        private static void ExecuteHashCollect(StorageSession storageSession)
        {
            var header = new RespInputHeader(GarnetObjectType.Hash) { HashOp = HashOperation.HCOLLECT };
            var input = new ObjectInput(header);

            ReadOnlySpan<PinnedSpanByte> key = [PinnedSpanByte.FromPinnedSpan("*"u8)];
            storageSession.HashCollect(key, ref input, ref storageSession.objectStoreBasicContext);
            storageSession.scratchBufferBuilder.Reset();
        }

        private static void ExecuteSortedSetCollect(StorageSession storageSession)
        {
            storageSession.SortedSetCollect(ref storageSession.objectStoreBasicContext);
            storageSession.scratchBufferBuilder.Reset();
        }

        /// <inheritdoc/>
        public abstract (long numExpiredKeysFound, long totalRecordsScanned) ExpiredKeyDeletionScan(int dbId);

        protected (long numExpiredKeysFound, long totalRecordsScanned) MainStoreExpiredKeyDeletionScan(GarnetDatabase db)
        {
            if (db.MainStoreExpiredKeyDeletionDbStorageSession == null)
            {
                var scratchBufferManager = new ScratchBufferBuilder();
                db.MainStoreExpiredKeyDeletionDbStorageSession = new StorageSession(StoreWrapper, scratchBufferManager, null, null, db.Id, Logger);
            }

            var scanFrom = StoreWrapper.store.Log.ReadOnlyAddress;
            var scanUntil = StoreWrapper.store.Log.TailAddress;
            (var deletedCount, var totalCount) = db.MainStoreExpiredKeyDeletionDbStorageSession.MainStoreExpiredKeyDeletionScan(scanFrom, scanUntil);
            Logger?.LogDebug("Main Store - Deleted {deletedCount} keys out {totalCount} records in range {scanFrom} to {scanUntil} for DB {id}", deletedCount, totalCount, scanFrom, scanUntil, db.Id);

            return (deletedCount, totalCount);
        }

        protected (long numExpiredKeysFound, long totalRecordsScanned) ObjectStoreExpiredKeyDeletionScan(GarnetDatabase db)
        {
            if (db.ObjectStoreExpiredKeyDeletionDbStorageSession == null)
            {
                var scratchBufferManager = new ScratchBufferBuilder();
                db.ObjectStoreExpiredKeyDeletionDbStorageSession = new StorageSession(StoreWrapper, scratchBufferManager, null, null, db.Id, Logger);
            }

            var scanFrom = StoreWrapper.objectStore.Log.ReadOnlyAddress;
            var scanUntil = StoreWrapper.objectStore.Log.TailAddress;
            (var deletedCount, var totalCount) = db.ObjectStoreExpiredKeyDeletionDbStorageSession.ObjectStoreExpiredKeyDeletionScan(scanFrom, scanUntil);
            Logger?.LogDebug("Object Store - Deleted {deletedCount} keys out {totalCount} records in range {scanFrom} to {scanUntil} for DB {id}", deletedCount, totalCount, scanFrom, scanUntil, db.Id);

            return (deletedCount, totalCount);
        }
    }
}<|MERGE_RESOLUTION|>--- conflicted
+++ resolved
@@ -684,13 +684,8 @@
                 // During the checkpoint, we may have serialized Garnet objects in (v) versions of objects.
                 // We can now safely remove these serialized versions as they are no longer needed.
                 using var iter1 = db.ObjectStore.Log.Scan(db.ObjectStore.Log.ReadOnlyAddress,
-<<<<<<< HEAD
-                    db.ObjectStore.Log.TailAddress, DiskScanBufferingMode.SinglePageBuffering, includeSealedRecords: true);
+                    db.ObjectStore.Log.TailAddress, DiskScanBufferingMode.SinglePageBuffering, includeClosedRecords: true);
                 while (iter1.GetNext())
-=======
-                    db.ObjectStore.Log.TailAddress, ScanBufferingMode.SinglePageBuffering, includeClosedRecords: true);
-                while (iter1.GetNext(out _, out _, out var value))
->>>>>>> 4d3316a7
                 {
                     var valueObject = iter1.ValueObject;
                     if (valueObject != null)
