--- conflicted
+++ resolved
@@ -38,11 +38,7 @@
         public abstract void ResumeCheckpoints(int dbId);
 
         /// <inheritdoc/>
-<<<<<<< HEAD
-        public abstract void RecoverCheckpoint(bool replicaRecover = false, bool recoverMainStoreFromToken = false, CheckpointMetadata metadata = null);
-=======
         public abstract void RecoverCheckpoint(bool replicaRecover = false, bool recoverFromToken = false, CheckpointMetadata metadata = null);
->>>>>>> 04c8fcf9
 
         /// <inheritdoc/>
         public abstract bool TakeCheckpoint(bool background, ILogger logger = null, CancellationToken token = default);
@@ -280,15 +276,9 @@
         {
             try
             {
-<<<<<<< HEAD
                 if (db.Store.Log.TailAddress > 64)
                     db.Store.Reset();
                 db.AppendOnlyFile?.Log.Reset();
-=======
-                if (db.Store.Log.TailAddress > PageHeader.Size)
-                    db.Store.Reset();
-                db.AppendOnlyFile?.Reset();
->>>>>>> 04c8fcf9
 
                 var lastSave = DateTimeOffset.FromUnixTimeSeconds(0);
                 db.LastSaveTime = lastSave;
@@ -384,15 +374,9 @@
 
             if (!DefaultDatabase.StoreIndexMaxedOut)
             {
-<<<<<<< HEAD
-                var dbMainStore = DefaultDatabase.Store;
-                if (GrowIndexIfNeeded(StoreWrapper.serverOptions.AdjustedIndexMaxCacheLines, dbMainStore.OverflowBucketAllocations,
-                        () => dbMainStore.IndexSize, async () => await dbMainStore.GrowIndexAsync()))
-=======
                 var store = DefaultDatabase.Store;
                 if (GrowIndexIfNeeded(StoreWrapper.serverOptions.AdjustedIndexMaxCacheLines, store.OverflowBucketAllocations,
                         () => store.IndexSize, async () => await store.GrowIndexAsync()))
->>>>>>> 04c8fcf9
                 {
                     db.StoreIndexMaxedOut = true;
                 }
@@ -416,11 +400,7 @@
             {
                 var scratchBufferManager = new ScratchBufferBuilder();
                 db.StoreCollectionDbStorageSession =
-<<<<<<< HEAD
                     new StorageSession(StoreWrapper, scratchBufferManager, null, null, db.Id, consistentReadContextCallbacks: null, Logger);
-=======
-                    new StorageSession(StoreWrapper, scratchBufferManager, null, null, db.Id, Logger);
->>>>>>> 04c8fcf9
             }
 
             ExecuteHashCollect(db.StoreCollectionDbStorageSession);
@@ -505,11 +485,7 @@
             if (storeLog.ReadOnlyAddress - storeLog.BeginAddress > mainStoreMaxLogSize)
             {
                 var readOnlyAddress = storeLog.ReadOnlyAddress;
-<<<<<<< HEAD
-                var compactLength = (1L << StoreWrapper.serverOptions.SegmentSizeBits()) * (mainStoreMaxSegments - numSegmentsToCompact);
-=======
                 var compactLength = (1L << StoreWrapper.serverOptions.SegmentSizeBits(isObj: false)) * (mainStoreMaxSegments - numSegmentsToCompact);
->>>>>>> 04c8fcf9
                 var untilAddress = readOnlyAddress - compactLength;
                 Logger?.LogInformation(
                     "Begin main store compact until {untilAddress}, Begin = {beginAddress}, ReadOnly = {readOnlyAddress}, Tail = {tailAddress}",
@@ -630,21 +606,12 @@
             using var iter1 = db.Store.Log.Scan(db.Store.Log.ReadOnlyAddress, db.Store.Log.TailAddress, DiskScanBufferingMode.SinglePageBuffering, includeClosedRecords: true);
             while (iter1.GetNext())
             {
-<<<<<<< HEAD
-                if (iter1.Info.ValueIsObject)
-                {
-                    var valueObject = iter1.ValueObject;
-                    if (valueObject != null)
-                        ((GarnetObjectBase)iter1.ValueObject).ClearSerializedObjectData();
-                }
-=======
                 if (!iter1.Info.ValueIsObject)
                     continue;
 
                 var valueObject = iter1.ValueObject;
                 if (valueObject != null)
                     ((GarnetObjectBase)iter1.ValueObject).ClearSerializedObjectData();
->>>>>>> 04c8fcf9
             }
 
             logger?.LogInformation("Completed checkpoint for DB ID: {id}", db.Id);
@@ -656,11 +623,7 @@
             var input = new ObjectInput(header);
 
             ReadOnlySpan<PinnedSpanByte> key = [PinnedSpanByte.FromPinnedSpan("*"u8)];
-<<<<<<< HEAD
-            storageSession.HashCollect(key, ref input, ref storageSession.objectStoreBasicContext);
-=======
             storageSession.HashCollect(key, ref input, ref storageSession.objectBasicContext);
->>>>>>> 04c8fcf9
             storageSession.scratchBufferBuilder.Reset();
         }
 
@@ -678,11 +641,7 @@
             if (db.StoreExpiredKeyDeletionDbStorageSession == null)
             {
                 var scratchBufferManager = new ScratchBufferBuilder();
-<<<<<<< HEAD
                 db.StoreExpiredKeyDeletionDbStorageSession = new StorageSession(StoreWrapper, scratchBufferManager, null, null, db.Id, consistentReadContextCallbacks: null, Logger);
-=======
-                db.StoreExpiredKeyDeletionDbStorageSession = new StorageSession(StoreWrapper, scratchBufferManager, null, null, db.Id, Logger);
->>>>>>> 04c8fcf9
             }
 
             var scanFrom = StoreWrapper.store.Log.ReadOnlyAddress;
