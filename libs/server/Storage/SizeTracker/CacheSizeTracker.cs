﻿// Copyright (c) Microsoft Corporation.
// Licensed under the MIT license.

using System;
using System.Diagnostics;
using System.Runtime.CompilerServices;
using System.Threading;
using Microsoft.Extensions.Logging;
using Tsavorite.core;

namespace Garnet.server
{
    using ObjectStoreAllocator = ObjectAllocator<StoreFunctions<SpanByteComparer, DefaultRecordDisposer>>;
    using ObjectStoreFunctions = StoreFunctions<SpanByteComparer, DefaultRecordDisposer>;

    /// <summary>
    /// Tracks the size of the main log and read cache. 
    /// Based on the current size and the target size, it uses the corresponding LogSizeTracker objects to increase
    /// or decrease memory utilization.
    /// </summary>
    public class CacheSizeTracker
    {
        internal readonly LogSizeTracker<ObjectStoreFunctions, ObjectStoreAllocator, LogSizeCalculator> mainLogTracker;
        internal readonly LogSizeTracker<ObjectStoreFunctions, ObjectStoreAllocator, LogSizeCalculator> readCacheTracker;
        public long TargetSize;
        public long ReadCacheTargetSize;

        int isStarted = 0;
        private const int deltaFraction = 10; // 10% of target size
<<<<<<< HEAD
        private TsavoriteKV<ObjectStoreFunctions, ObjectStoreAllocator> store;
=======
>>>>>>> 3eb46a0c

        internal bool Stopped => (mainLogTracker == null || mainLogTracker.Stopped) && (readCacheTracker == null || readCacheTracker.Stopped);

        /// <summary>Helps calculate size of a record including heap memory in Object store.</summary>
        internal struct LogSizeCalculator : ILogSizeCalculator
        {
            /// <summary>Calculate the size of a record in the cache</summary>
            /// <param name="logRecord">Information about the record</param>
            /// <returns>The size of the record</returns>
            [MethodImpl(MethodImplOptions.AggressiveInlining)]
            public readonly long CalculateRecordSize<TSourceLogRecord>(ref TSourceLogRecord logRecord)
                where TSourceLogRecord : ISourceLogRecord
            {
                long size = Utility.RoundUp(logRecord.Key.Length, IntPtr.Size) + MemoryUtils.ByteArrayOverhead;

                if (!logRecord.Info.Tombstone)
                { 
                    var value = logRecord.ValueObject;
                    if (value != null) // ignore deleted values being evicted (they are accounted for by InPlaceDeleter)
                        size += value.MemorySize;
                }
                return size;
            }
        }

        /// <summary>Class to track and update cache size</summary>
        /// <param name="store">Tsavorite store instance</param>
        /// <param name="logSettings">Hybrid log settings</param>
        /// <param name="targetSize">Total memory size target</param>
        /// <param name="readCacheTargetSize">Target memory size for read cache</param>
        /// <param name="loggerFactory"></param>
        public CacheSizeTracker(TsavoriteKV<ObjectStoreFunctions, ObjectStoreAllocator> store, KVSettings logSettings,
                long targetSize, long readCacheTargetSize, ILoggerFactory loggerFactory = null)
        {
            Debug.Assert(store != null);
            Debug.Assert(logSettings != null);
            Debug.Assert(targetSize > 0 || readCacheTargetSize > 0);

            this.TargetSize = targetSize;
            this.ReadCacheTargetSize = readCacheTargetSize;
            var logSizeCalculator = new LogSizeCalculator();

            if (targetSize > 0)
            {
                this.mainLogTracker = new LogSizeTracker<ObjectStoreFunctions, ObjectStoreAllocator, LogSizeCalculator>(store.Log, logSizeCalculator,
                    targetSize, targetSize / deltaFraction, loggerFactory?.CreateLogger("ObjSizeTracker"));
                store.Log.SubscribeEvictions(mainLogTracker);
                store.Log.SubscribeDeserializations(new LogOperationObserver<ObjectStoreFunctions, ObjectStoreAllocator, LogSizeCalculator>(mainLogTracker, LogOperationType.Deserialize));
                store.Log.IsSizeBeyondLimit = () => mainLogTracker.IsSizeBeyondLimit;
            }

            if (store.ReadCache != null && readCacheTargetSize > 0)
            {
                this.readCacheTracker = new LogSizeTracker<ObjectStoreFunctions, ObjectStoreAllocator, LogSizeCalculator>(store.ReadCache, logSizeCalculator,
                    readCacheTargetSize, readCacheTargetSize / deltaFraction, loggerFactory?.CreateLogger("ObjReadCacheSizeTracker"));
                store.ReadCache.SubscribeEvictions(readCacheTracker);
                store.ReadCache.SubscribeDeserializations(new LogOperationObserver<ObjectStoreFunctions, ObjectStoreAllocator, LogSizeCalculator>(readCacheTracker, LogOperationType.Deserialize));
                store.ReadCache.IsSizeBeyondLimit = () => readCacheTracker.IsSizeBeyondLimit;
            }
        }

        public void Start(CancellationToken token)
        {
            // Prevent multiple calls to Start
            var prevIsStarted = Interlocked.CompareExchange(ref isStarted, 1, 0);
            if (prevIsStarted == 1) return;

            mainLogTracker?.Start(token);
            readCacheTracker?.Start(token);
        }

        /// <summary>Add to the tracked size of the cache.</summary>
        /// <param name="size">Size to be added</param>
        public void AddTrackedSize(long size)
        {
            if (size == 0) return;

            // mainLogTracker could be null if heap size limit is set just for the read cache
            this.mainLogTracker?.IncrementSize(size);
        }

        /// <summary>Add to the tracked size of read cache.</summary>
        /// <param name="size">Size to be added</param>
        public void AddReadCacheTrackedSize(long size)
        {
            if (size == 0) return;

            // readCacheTracker could be null if read cache is not enabled or heap size limit is set
            // just for the main log
            this.readCacheTracker?.IncrementSize(size);
        }

        /// <summary>
        /// If tracker has not started, prevent it from starting
        /// </summary>
        /// <returns>True if tracker hasn't previously started</returns>
        public bool TryPreventStart()
        {
            var prevStarted = Interlocked.CompareExchange(ref isStarted, 1, 0);
            return prevStarted == 0;
        }
    }
}<|MERGE_RESOLUTION|>--- conflicted
+++ resolved
@@ -27,10 +27,6 @@
 
         int isStarted = 0;
         private const int deltaFraction = 10; // 10% of target size
-<<<<<<< HEAD
-        private TsavoriteKV<ObjectStoreFunctions, ObjectStoreAllocator> store;
-=======
->>>>>>> 3eb46a0c
 
         internal bool Stopped => (mainLogTracker == null || mainLogTracker.Stopped) && (readCacheTracker == null || readCacheTracker.Stopped);
 
