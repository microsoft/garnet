﻿// Copyright (c) Microsoft Corporation.
// Licensed under the MIT license.

using System;
using System.Buffers;
using Garnet.common;
using Microsoft.Extensions.Logging;
using Tsavorite.core;

namespace Garnet.server
{
    /// <summary>
    /// State for Functions - one instance per session is created
    /// </summary>
    internal sealed class FunctionsState
    {
        private readonly CustomCommandManager customCommandManager;

        public readonly TsavoriteLog appendOnlyFile;
        public readonly WatchVersionMap watchVersionMap;
        public readonly MemoryPool<byte> memoryPool;
        public readonly CacheSizeTracker objectStoreSizeTracker;
        public readonly GarnetObjectSerializer garnetObjectSerializer;
<<<<<<< HEAD
        public ETagState etagState;
        public readonly ILogger logger;
=======
        public EtagState etagState;
        public byte respProtocolVersion;
>>>>>>> 33ab11e6
        public bool StoredProcMode;

        internal ReadOnlySpan<byte> nilResp => respProtocolVersion >= 3 ? CmdStrings.RESP3_NULL_REPLY : CmdStrings.RESP_ERRNOTFOUND;

        public FunctionsState(TsavoriteLog appendOnlyFile, WatchVersionMap watchVersionMap, CustomCommandManager customCommandManager,
<<<<<<< HEAD
            MemoryPool<byte> memoryPool, CacheSizeTracker objectStoreSizeTracker, GarnetObjectSerializer garnetObjectSerializer, ILogger logger)
=======
            MemoryPool<byte> memoryPool, CacheSizeTracker objectStoreSizeTracker, GarnetObjectSerializer garnetObjectSerializer,
            byte respProtocolVersion = ServerOptions.DEFAULT_RESP_VERSION)
>>>>>>> 33ab11e6
        {
            this.appendOnlyFile = appendOnlyFile;
            this.watchVersionMap = watchVersionMap;
            this.customCommandManager = customCommandManager;
            this.memoryPool = memoryPool ?? MemoryPool<byte>.Shared;
            this.objectStoreSizeTracker = objectStoreSizeTracker;
            this.garnetObjectSerializer = garnetObjectSerializer;
<<<<<<< HEAD
            this.etagState = new ETagState();
            this.logger = logger;
        }

        internal void CopyDefaultResp(ReadOnlySpan<byte> resp, ref SpanByteAndMemory dst)
        {
            if (resp.Length < dst.SpanByte.Length)
            {
                resp.CopyTo(dst.SpanByte.Span);
                dst.SpanByte.Length = resp.Length;
                return;
            }

            dst.ConvertToHeap();
            dst.Length = resp.Length;
            dst.Memory = memoryPool.Rent(resp.Length);
            resp.CopyTo(dst.MemorySpan);
        }

        internal unsafe void CopyRespNumber(long number, ref SpanByteAndMemory dst)
        {
            byte* curr = dst.SpanByte.ToPointer();
            byte* end = curr + dst.SpanByte.Length;
            if (RespWriteUtils.TryWriteInt64(number, ref curr, end, out int integerLen, out int totalLen))
            {
                dst.SpanByte.Length = (int)(curr - dst.SpanByte.ToPointer());
                return;
            }

            //handle resp buffer overflow here
            dst.ConvertToHeap();
            dst.Length = totalLen;
            dst.Memory = memoryPool.Rent(totalLen);
            fixed (byte* ptr = dst.MemorySpan)
            {
                byte* cc = ptr;
                *cc++ = (byte)':';
                NumUtils.WriteInt64(number, integerLen, ref cc);
                *cc++ = (byte)'\r';
                *cc++ = (byte)'\n';
            }
=======
            this.etagState = new EtagState();
            this.respProtocolVersion = respProtocolVersion;
>>>>>>> 33ab11e6
        }

        public CustomRawStringFunctions GetCustomCommandFunctions(int id)
            => customCommandManager.TryGetCustomCommand(id, out var cmd) ? cmd.functions : null;

        public CustomObjectFactory GetCustomObjectFactory(int id)
            => customCommandManager.TryGetCustomObjectCommand(id, out var cmd) ? cmd.factory : null;

        public CustomObjectFunctions GetCustomObjectSubCommandFunctions(int id, int subId)
            => customCommandManager.TryGetCustomObjectSubCommand(id, subId, out var cmd) ? cmd.functions : null;
    }
}<|MERGE_RESOLUTION|>--- conflicted
+++ resolved
@@ -21,24 +21,16 @@
         public readonly MemoryPool<byte> memoryPool;
         public readonly CacheSizeTracker objectStoreSizeTracker;
         public readonly GarnetObjectSerializer garnetObjectSerializer;
-<<<<<<< HEAD
         public ETagState etagState;
         public readonly ILogger logger;
-=======
-        public EtagState etagState;
         public byte respProtocolVersion;
->>>>>>> 33ab11e6
         public bool StoredProcMode;
 
         internal ReadOnlySpan<byte> nilResp => respProtocolVersion >= 3 ? CmdStrings.RESP3_NULL_REPLY : CmdStrings.RESP_ERRNOTFOUND;
 
         public FunctionsState(TsavoriteLog appendOnlyFile, WatchVersionMap watchVersionMap, CustomCommandManager customCommandManager,
-<<<<<<< HEAD
-            MemoryPool<byte> memoryPool, CacheSizeTracker objectStoreSizeTracker, GarnetObjectSerializer garnetObjectSerializer, ILogger logger)
-=======
-            MemoryPool<byte> memoryPool, CacheSizeTracker objectStoreSizeTracker, GarnetObjectSerializer garnetObjectSerializer,
+            MemoryPool<byte> memoryPool, CacheSizeTracker objectStoreSizeTracker, GarnetObjectSerializer garnetObjectSerializer, ILogger logger,
             byte respProtocolVersion = ServerOptions.DEFAULT_RESP_VERSION)
->>>>>>> 33ab11e6
         {
             this.appendOnlyFile = appendOnlyFile;
             this.watchVersionMap = watchVersionMap;
@@ -46,9 +38,9 @@
             this.memoryPool = memoryPool ?? MemoryPool<byte>.Shared;
             this.objectStoreSizeTracker = objectStoreSizeTracker;
             this.garnetObjectSerializer = garnetObjectSerializer;
-<<<<<<< HEAD
             this.etagState = new ETagState();
             this.logger = logger;
+            this.respProtocolVersion = respProtocolVersion;
         }
 
         internal void CopyDefaultResp(ReadOnlySpan<byte> resp, ref SpanByteAndMemory dst)
@@ -88,10 +80,6 @@
                 *cc++ = (byte)'\r';
                 *cc++ = (byte)'\n';
             }
-=======
-            this.etagState = new EtagState();
-            this.respProtocolVersion = respProtocolVersion;
->>>>>>> 33ab11e6
         }
 
         public CustomRawStringFunctions GetCustomCommandFunctions(int id)
