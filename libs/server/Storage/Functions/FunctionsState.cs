﻿// Copyright (c) Microsoft Corporation.
// Licensed under the MIT license.

using System;
using System.Buffers;
using Garnet.common;
using Microsoft.Extensions.Logging;
using Tsavorite.core;

namespace Garnet.server
{
    /// <summary>
    /// State for Functions - one instance per session is created
    /// </summary>
    internal sealed class FunctionsState
    {
<<<<<<< HEAD
        public readonly TsavoriteAof appendOnlyFile;
        public readonly CustomRawStringCommand[] customCommands;
        public readonly CustomObjectCommandWrapper[] customObjectCommands;
=======
        private readonly CustomCommandManager customCommandManager;

        public readonly TsavoriteLog appendOnlyFile;
>>>>>>> ecc0ec65
        public readonly WatchVersionMap watchVersionMap;
        public readonly MemoryPool<byte> memoryPool;
        public readonly CacheSizeTracker objectStoreSizeTracker;
        public readonly GarnetObjectSerializer garnetObjectSerializer;
<<<<<<< HEAD
        public readonly ILogger logger;
        public bool StoredProcMode;

        public FunctionsState(TsavoriteAof appendOnlyFile, WatchVersionMap watchVersionMap, CustomRawStringCommand[] customCommands, CustomObjectCommandWrapper[] customObjectCommands,
            MemoryPool<byte> memoryPool, CacheSizeTracker objectStoreSizeTracker, GarnetObjectSerializer garnetObjectSerializer, ILogger logger)
=======
        public EtagState etagState;
        public bool StoredProcMode;

        public FunctionsState(TsavoriteLog appendOnlyFile, WatchVersionMap watchVersionMap, CustomCommandManager customCommandManager,
            MemoryPool<byte> memoryPool, CacheSizeTracker objectStoreSizeTracker, GarnetObjectSerializer garnetObjectSerializer)
>>>>>>> ecc0ec65
        {
            this.appendOnlyFile = appendOnlyFile;
            this.watchVersionMap = watchVersionMap;
            this.customCommandManager = customCommandManager;
            this.memoryPool = memoryPool ?? MemoryPool<byte>.Shared;
            this.objectStoreSizeTracker = objectStoreSizeTracker;
            this.garnetObjectSerializer = garnetObjectSerializer;
<<<<<<< HEAD
            this.logger = logger;
        }

        internal void CopyDefaultResp(ReadOnlySpan<byte> resp, ref SpanByteAndMemory dst)
        {
            if (resp.Length < dst.SpanByte.Length)
            {
                resp.CopyTo(dst.SpanByte.AsSpan());
                dst.SpanByte.Length = resp.Length;
                return;
            }

            dst.ConvertToHeap();
            dst.Length = resp.Length;
            dst.Memory = memoryPool.Rent(resp.Length);
            resp.CopyTo(dst.Memory.Memory.Span);
        }

        internal unsafe void CopyRespNumber(long number, ref SpanByteAndMemory dst)
        {
            byte* curr = dst.SpanByte.ToPointer();
            byte* end = curr + dst.SpanByte.Length;
            if (RespWriteUtils.WriteInteger(number, ref curr, end, out int integerLen, out int totalLen))
            {
                dst.SpanByte.Length = (int)(curr - dst.SpanByte.ToPointer());
                return;
            }

            //handle resp buffer overflow here
            dst.ConvertToHeap();
            dst.Length = totalLen;
            dst.Memory = memoryPool.Rent(totalLen);
            fixed (byte* ptr = dst.Memory.Memory.Span)
            {
                byte* cc = ptr;
                *cc++ = (byte)':';
                NumUtils.LongToBytes(number, integerLen, ref cc);
                *cc++ = (byte)'\r';
                *cc++ = (byte)'\n';
            }
=======
            this.etagState = new EtagState();
>>>>>>> ecc0ec65
        }

        public CustomRawStringFunctions GetCustomCommandFunctions(int id)
            => customCommandManager.TryGetCustomCommand(id, out var cmd) ? cmd.functions : null;

        public CustomObjectFactory GetCustomObjectFactory(int id)
            => customCommandManager.TryGetCustomObjectCommand(id, out var cmd) ? cmd.factory : null;

        public CustomObjectFunctions GetCustomObjectSubCommandFunctions(int id, int subId)
            => customCommandManager.TryGetCustomObjectSubCommand(id, subId, out var cmd) ? cmd.functions : null;
    }
}<|MERGE_RESOLUTION|>--- conflicted
+++ resolved
@@ -14,32 +14,19 @@
     /// </summary>
     internal sealed class FunctionsState
     {
-<<<<<<< HEAD
-        public readonly TsavoriteAof appendOnlyFile;
-        public readonly CustomRawStringCommand[] customCommands;
-        public readonly CustomObjectCommandWrapper[] customObjectCommands;
-=======
         private readonly CustomCommandManager customCommandManager;
 
-        public readonly TsavoriteLog appendOnlyFile;
->>>>>>> ecc0ec65
+        public readonly TsavoriteAof appendOnlyFile;
         public readonly WatchVersionMap watchVersionMap;
         public readonly MemoryPool<byte> memoryPool;
         public readonly CacheSizeTracker objectStoreSizeTracker;
         public readonly GarnetObjectSerializer garnetObjectSerializer;
-<<<<<<< HEAD
+        public EtagState etagState;
         public readonly ILogger logger;
         public bool StoredProcMode;
 
-        public FunctionsState(TsavoriteAof appendOnlyFile, WatchVersionMap watchVersionMap, CustomRawStringCommand[] customCommands, CustomObjectCommandWrapper[] customObjectCommands,
+        public FunctionsState(TsavoriteAof appendOnlyFile, WatchVersionMap watchVersionMap, CustomCommandManager customCommandManager,
             MemoryPool<byte> memoryPool, CacheSizeTracker objectStoreSizeTracker, GarnetObjectSerializer garnetObjectSerializer, ILogger logger)
-=======
-        public EtagState etagState;
-        public bool StoredProcMode;
-
-        public FunctionsState(TsavoriteLog appendOnlyFile, WatchVersionMap watchVersionMap, CustomCommandManager customCommandManager,
-            MemoryPool<byte> memoryPool, CacheSizeTracker objectStoreSizeTracker, GarnetObjectSerializer garnetObjectSerializer)
->>>>>>> ecc0ec65
         {
             this.appendOnlyFile = appendOnlyFile;
             this.watchVersionMap = watchVersionMap;
@@ -47,7 +34,7 @@
             this.memoryPool = memoryPool ?? MemoryPool<byte>.Shared;
             this.objectStoreSizeTracker = objectStoreSizeTracker;
             this.garnetObjectSerializer = garnetObjectSerializer;
-<<<<<<< HEAD
+            this.etagState = new EtagState();
             this.logger = logger;
         }
 
@@ -70,7 +57,7 @@
         {
             byte* curr = dst.SpanByte.ToPointer();
             byte* end = curr + dst.SpanByte.Length;
-            if (RespWriteUtils.WriteInteger(number, ref curr, end, out int integerLen, out int totalLen))
+            if (RespWriteUtils.TryWriteInt64(number, ref curr, end, out int integerLen, out int totalLen))
             {
                 dst.SpanByte.Length = (int)(curr - dst.SpanByte.ToPointer());
                 return;
@@ -84,13 +71,10 @@
             {
                 byte* cc = ptr;
                 *cc++ = (byte)':';
-                NumUtils.LongToBytes(number, integerLen, ref cc);
+                NumUtils.WriteInt64(number, integerLen, ref cc);
                 *cc++ = (byte)'\r';
                 *cc++ = (byte)'\n';
             }
-=======
-            this.etagState = new EtagState();
->>>>>>> ecc0ec65
         }
 
         public CustomRawStringFunctions GetCustomCommandFunctions(int id)
