--- conflicted
+++ resolved
@@ -11,16 +11,11 @@
     public readonly unsafe partial struct MainSessionFunctions : ISessionFunctions<SpanByte, SpanByte, RawStringInput, SpanByteAndMemory, long>
     {
         /// <inheritdoc />
-<<<<<<< HEAD
-        public bool SingleWriter(ref SpanByte key, ref SpanByte input, ref SpanByte src, ref SpanByte dst, ref SpanByteAndMemory output, ref UpsertInfo upsertInfo, WriteReason reason, ref RecordInfo recordInfo)
+        public bool SingleWriter(ref SpanByte key, ref RawStringInput input, ref SpanByte src, ref SpanByte dst, ref SpanByteAndMemory output, ref UpsertInfo upsertInfo, WriteReason reason, ref RecordInfo recordInfo)
         {
             recordInfo.ClearHasETag();
-            return SpanByteFunctions<long>.DoSafeCopy(ref src, ref dst, ref upsertInfo, ref recordInfo);
+            return SpanByteFunctions<RawStringInput, SpanByteAndMemory, long>.DoSafeCopy(ref src, ref dst, ref upsertInfo, ref recordInfo, input.arg1);
         }
-=======
-        public bool SingleWriter(ref SpanByte key, ref RawStringInput input, ref SpanByte src, ref SpanByte dst, ref SpanByteAndMemory output, ref UpsertInfo upsertInfo, WriteReason reason, ref RecordInfo recordInfo)
-            => SpanByteFunctions<RawStringInput, SpanByteAndMemory, long>.DoSafeCopy(ref src, ref dst, ref upsertInfo, ref recordInfo, input.arg1);
->>>>>>> 4d11e66e
 
         /// <inheritdoc />
         public void PostSingleWriter(ref SpanByte key, ref RawStringInput input, ref SpanByte src, ref SpanByte dst, ref SpanByteAndMemory output, ref UpsertInfo upsertInfo, WriteReason reason)
@@ -33,12 +28,8 @@
         /// <inheritdoc />
         public bool ConcurrentWriter(ref SpanByte key, ref RawStringInput input, ref SpanByte src, ref SpanByte dst, ref SpanByteAndMemory output, ref UpsertInfo upsertInfo, ref RecordInfo recordInfo)
         {
-<<<<<<< HEAD
             recordInfo.ClearHasETag();
-            if (ConcurrentWriterWorker(ref src, ref dst, ref upsertInfo, ref recordInfo))
-=======
             if (ConcurrentWriterWorker(ref src, ref dst, ref input, ref upsertInfo, ref recordInfo))
->>>>>>> 4d11e66e
             {
                 if (!upsertInfo.RecordInfo.Modified)
                     functionsState.watchVersionMap.IncrementVersion(upsertInfo.KeyHash);
