﻿// Copyright (c) Microsoft Corporation.
// Licensed under the MIT license.

using Tsavorite.core;

namespace Garnet.server
{
    /// <summary>
    /// Callback functions for main store
    /// </summary>
    public readonly unsafe partial struct MainSessionFunctions : ISessionFunctions<SpanByte, RawStringInput, SpanByteAndMemory, long>
    {
        /// <inheritdoc />
<<<<<<< HEAD
        public bool SingleWriter(ref LogRecord<SpanByte> dstLogRecord, ref RecordSizeInfo sizeInfo, ref RawStringInput input, SpanByte srcValue, ref SpanByteAndMemory output, ref UpsertInfo upsertInfo, WriteReason reason)
        {
            if (!dstLogRecord.TrySetValueSpan(srcValue, ref sizeInfo))
                return false;
            // TODO ETag
            if (input.arg1 != 0 && !dstLogRecord.TrySetExpiration(input.arg1))
                return false;
            sizeInfo.AssertOptionals(dstLogRecord.Info);
            return true;
        }

        /// <inheritdoc />
        public bool SingleCopyWriter<TSourceLogRecord>(ref TSourceLogRecord srcLogRecord, ref LogRecord<SpanByte> dstLogRecord, ref RecordSizeInfo sizeInfo, ref RawStringInput input, ref SpanByteAndMemory output, ref UpsertInfo upsertInfo, WriteReason reason)
            where TSourceLogRecord : ISourceLogRecord<SpanByte>
            => dstLogRecord.TryCopyRecordValues(ref srcLogRecord, ref sizeInfo);
=======
        public bool SingleWriter(ref SpanByte key, ref RawStringInput input, ref SpanByte src, ref SpanByte dst, ref SpanByteAndMemory output, ref UpsertInfo upsertInfo, WriteReason reason, ref RecordInfo recordInfo)
        {
            // Since upsert may be on existing key we need to wipe out the record info property
            recordInfo.ClearHasETag();
            return SpanByteFunctions<RawStringInput, SpanByteAndMemory, long>.DoSafeCopy(ref src, ref dst, ref upsertInfo, ref recordInfo, input.arg1);
        }
>>>>>>> ecc0ec65

        /// <inheritdoc />
        public void PostSingleWriter(ref LogRecord<SpanByte> logRecord, ref RecordSizeInfo sizeInfo, ref RawStringInput input, SpanByte srcValue, ref SpanByteAndMemory output, ref UpsertInfo upsertInfo, WriteReason reason)
        {
            functionsState.watchVersionMap.IncrementVersion(upsertInfo.KeyHash);
            if (reason == WriteReason.Upsert && functionsState.appendOnlyFile != null)
                WriteLogUpsert(logRecord.Key, ref input, ref srcValue, upsertInfo.Version, upsertInfo.SessionID);
        }

        /// <inheritdoc />
        public bool ConcurrentWriter(ref LogRecord<SpanByte> logRecord, ref RecordSizeInfo sizeInfo, ref RawStringInput input, SpanByte srcValue, ref SpanByteAndMemory output, ref UpsertInfo upsertInfo)
        {
<<<<<<< HEAD
            if (ConcurrentWriterWorker(ref logRecord, ref sizeInfo, srcValue, ref input, ref upsertInfo))
=======
            // Since upsert may be on existing key we need to wipe out the record info property
            recordInfo.ClearHasETag();
            if (ConcurrentWriterWorker(ref src, ref dst, ref input, ref upsertInfo, ref recordInfo))
>>>>>>> ecc0ec65
            {
                if (!logRecord.Info.Modified)
                    functionsState.watchVersionMap.IncrementVersion(upsertInfo.KeyHash);
                if (functionsState.appendOnlyFile != null)
                    WriteLogUpsert(logRecord.Key, ref input, ref srcValue, upsertInfo.Version, upsertInfo.SessionID);
                return true;
            }
            return false;
        }

        static bool ConcurrentWriterWorker(ref LogRecord<SpanByte> logRecord, ref RecordSizeInfo sizeInfo, SpanByte srcValue, ref RawStringInput input, ref UpsertInfo upsertInfo)
        {
            if (!logRecord.TrySetValueSpan(srcValue, ref sizeInfo))
                return false;
            // TODO ETag
            var ok = input.arg1 == 0 ? logRecord.RemoveExpiration() : logRecord.TrySetExpiration(input.arg1);
            if (ok)
                sizeInfo.AssertOptionals(logRecord.Info);
            return ok;
        }
    }
}<|MERGE_RESOLUTION|>--- conflicted
+++ resolved
@@ -11,12 +11,10 @@
     public readonly unsafe partial struct MainSessionFunctions : ISessionFunctions<SpanByte, RawStringInput, SpanByteAndMemory, long>
     {
         /// <inheritdoc />
-<<<<<<< HEAD
         public bool SingleWriter(ref LogRecord<SpanByte> dstLogRecord, ref RecordSizeInfo sizeInfo, ref RawStringInput input, SpanByte srcValue, ref SpanByteAndMemory output, ref UpsertInfo upsertInfo, WriteReason reason)
         {
             if (!dstLogRecord.TrySetValueSpan(srcValue, ref sizeInfo))
                 return false;
-            // TODO ETag
             if (input.arg1 != 0 && !dstLogRecord.TrySetExpiration(input.arg1))
                 return false;
             sizeInfo.AssertOptionals(dstLogRecord.Info);
@@ -27,14 +25,6 @@
         public bool SingleCopyWriter<TSourceLogRecord>(ref TSourceLogRecord srcLogRecord, ref LogRecord<SpanByte> dstLogRecord, ref RecordSizeInfo sizeInfo, ref RawStringInput input, ref SpanByteAndMemory output, ref UpsertInfo upsertInfo, WriteReason reason)
             where TSourceLogRecord : ISourceLogRecord<SpanByte>
             => dstLogRecord.TryCopyRecordValues(ref srcLogRecord, ref sizeInfo);
-=======
-        public bool SingleWriter(ref SpanByte key, ref RawStringInput input, ref SpanByte src, ref SpanByte dst, ref SpanByteAndMemory output, ref UpsertInfo upsertInfo, WriteReason reason, ref RecordInfo recordInfo)
-        {
-            // Since upsert may be on existing key we need to wipe out the record info property
-            recordInfo.ClearHasETag();
-            return SpanByteFunctions<RawStringInput, SpanByteAndMemory, long>.DoSafeCopy(ref src, ref dst, ref upsertInfo, ref recordInfo, input.arg1);
-        }
->>>>>>> ecc0ec65
 
         /// <inheritdoc />
         public void PostSingleWriter(ref LogRecord<SpanByte> logRecord, ref RecordSizeInfo sizeInfo, ref RawStringInput input, SpanByte srcValue, ref SpanByteAndMemory output, ref UpsertInfo upsertInfo, WriteReason reason)
@@ -47,13 +37,7 @@
         /// <inheritdoc />
         public bool ConcurrentWriter(ref LogRecord<SpanByte> logRecord, ref RecordSizeInfo sizeInfo, ref RawStringInput input, SpanByte srcValue, ref SpanByteAndMemory output, ref UpsertInfo upsertInfo)
         {
-<<<<<<< HEAD
             if (ConcurrentWriterWorker(ref logRecord, ref sizeInfo, srcValue, ref input, ref upsertInfo))
-=======
-            // Since upsert may be on existing key we need to wipe out the record info property
-            recordInfo.ClearHasETag();
-            if (ConcurrentWriterWorker(ref src, ref dst, ref input, ref upsertInfo, ref recordInfo))
->>>>>>> ecc0ec65
             {
                 if (!logRecord.Info.Modified)
                     functionsState.watchVersionMap.IncrementVersion(upsertInfo.KeyHash);
