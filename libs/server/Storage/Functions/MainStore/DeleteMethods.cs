--- conflicted
+++ resolved
@@ -13,7 +13,7 @@
         /// <inheritdoc />
         public bool SingleDeleter(ref LogRecord<SpanByte> logRecord, ref DeleteInfo deleteInfo)
         {
-            recordInfo.ClearHasETag();
+            logRecord.InfoRef.ClearHasETag();
             functionsState.watchVersionMap.IncrementVersion(deleteInfo.KeyHash);
             return true;
         }
@@ -28,12 +28,8 @@
         /// <inheritdoc />
         public bool ConcurrentDeleter(ref LogRecord<SpanByte> logRecord, ref DeleteInfo deleteInfo)
         {
-<<<<<<< HEAD
+            logRecord.ClearOptionals();
             if (!logRecord.Info.Modified)
-=======
-            recordInfo.ClearHasETag();
-            if (!deleteInfo.RecordInfo.Modified)
->>>>>>> ecc0ec65
                 functionsState.watchVersionMap.IncrementVersion(deleteInfo.KeyHash);
             if (functionsState.appendOnlyFile != null)
                 WriteLogDelete(logRecord.Key, deleteInfo.Version, deleteInfo.SessionID);
