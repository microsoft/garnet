--- conflicted
+++ resolved
@@ -18,8 +18,7 @@
             if (value.MetadataSize != 0 && CheckExpiry(ref value))
                 return false;
 
-<<<<<<< HEAD
-            var cmd = ((RespInputHeader*)input.ToPointer())->cmd;
+            var cmd = input.header.cmd;
 
             var isEtagCmd = cmd is RespCommand.GETWITHETAG or RespCommand.GETIFNOTMATCH;
 
@@ -34,11 +33,7 @@
                     return true;
                 }
             }
-            else if ((byte)cmd >= CustomCommandManager.StartOffset)
-=======
-            var cmd = input.header.cmd;
-            if ((ushort)cmd >= CustomCommandManager.StartOffset)
->>>>>>> 4d11e66e
+            else if ((ushort)cmd >= CustomCommandManager.StartOffset)
             {
                 var valueLength = value.LengthWithoutMetadata;
                 (IMemoryOwner<byte> Memory, int Length) output = (dst.Memory, 0);
@@ -50,7 +45,6 @@
                 return ret;
             }
 
-<<<<<<< HEAD
             // Unless the command explicitly asks for the ETag in response, we do not write back the ETag 
             var start = 0;
             var end = -1;
@@ -60,12 +54,8 @@
                 end = value.LengthWithoutMetadata;
             }
 
-            if (input.Length == 0)
+            if (cmd == RespCommand.NONE)
                 CopyRespTo(ref value, ref dst, start, end);
-=======
-            if (cmd == RespCommand.NONE)
-                CopyRespTo(ref value, ref dst);
->>>>>>> 4d11e66e
             else
                 CopyRespToWithInput(ref input, ref value, ref dst, readInfo.IsFromPending, start, end, readInfo.RecordInfo.ETag);
 
@@ -82,8 +72,7 @@
                 return false;
             }
 
-<<<<<<< HEAD
-            var cmd = ((RespInputHeader*)input.ToPointer())->cmd;
+            var cmd = input.header.cmd;
 
             var isEtagCmd = cmd is RespCommand.GETWITHETAG or RespCommand.GETIFNOTMATCH;
 
@@ -98,11 +87,7 @@
                     return true;
                 }
             }
-            else if ((byte)cmd >= CustomCommandManager.StartOffset)
-=======
-            var cmd = input.header.cmd;
-            if ((ushort)cmd >= CustomCommandManager.StartOffset)
->>>>>>> 4d11e66e
+            else if ((ushort)cmd >= CustomCommandManager.StartOffset)
             {
                 var valueLength = value.LengthWithoutMetadata;
                 (IMemoryOwner<byte> Memory, int Length) output = (dst.Memory, 0);
@@ -114,7 +99,6 @@
                 return ret;
             }
 
-<<<<<<< HEAD
             // Unless the command explicitly asks for the ETag in response, we do not write back the ETag 
             var start = 0;
             var end = -1;
@@ -124,12 +108,8 @@
                 end = value.LengthWithoutMetadata;
             }
 
-            if (input.Length == 0)
+            if (cmd == RespCommand.NONE)
                 CopyRespTo(ref value, ref dst, start, end);
-=======
-            if (cmd == RespCommand.NONE)
-                CopyRespTo(ref value, ref dst);
->>>>>>> 4d11e66e
             else
             {
                 CopyRespToWithInput(ref input, ref value, ref dst, readInfo.IsFromPending, start, end, recordInfo.ETag);
