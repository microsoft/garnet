--- conflicted
+++ resolved
@@ -19,14 +19,13 @@
                 return false;
 
             var cmd = input.header.cmd;
-<<<<<<< HEAD
 
             var isEtagCmd = cmd is RespCommand.GETWITHETAG or RespCommand.GETIFNOTMATCH;
 
             if (isEtagCmd && cmd == RespCommand.GETIFNOTMATCH)
             {
                 var existingEtag = *(long*)value.ToPointer();
-                var etagToMatchAgainst = input.parseState.GetLong(2);
+                var etagToMatchAgainst = input.parseState.GetLong(0);
                 if (existingEtag == etagToMatchAgainst)
                 {
                     // write the value not changed message to dst, and early return
@@ -34,10 +33,7 @@
                     return true;
                 }
             }
-            else if ((ushort)cmd >= CustomCommandManager.StartOffset)
-=======
-            if (cmd > RespCommandExtensions.LastValidCommand)
->>>>>>> 635cd58a
+            else if (cmd > RespCommandExtensions.LastValidCommand)
             {
                 var valueLength = value.LengthWithoutMetadata;
                 (IMemoryOwner<byte> Memory, int Length) output = (dst.Memory, 0);
@@ -77,7 +73,6 @@
             }
 
             var cmd = input.header.cmd;
-<<<<<<< HEAD
 
             var isEtagCmd = cmd is RespCommand.GETWITHETAG or RespCommand.GETIFNOTMATCH;
 
@@ -92,10 +87,7 @@
                     return true;
                 }
             }
-            else if ((ushort)cmd >= CustomCommandManager.StartOffset)
-=======
-            if (cmd > RespCommandExtensions.LastValidCommand)
->>>>>>> 635cd58a
+            else if (cmd > RespCommandExtensions.LastValidCommand)
             {
                 var valueLength = value.LengthWithoutMetadata;
                 (IMemoryOwner<byte> Memory, int Length) output = (dst.Memory, 0);
