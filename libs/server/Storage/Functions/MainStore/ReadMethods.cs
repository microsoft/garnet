--- conflicted
+++ resolved
@@ -34,42 +34,27 @@
                     return true;
                 }
 
-<<<<<<< HEAD
                 var valueLength = value.Length;
-                (IMemoryOwner<byte> Memory, int Length) memoryAndLength = (output.Memory, 0);
-                var ret = functionsState.GetCustomCommandFunctions((ushort)cmd)
-                    .Reader(srcLogRecord.Key, ref input, value, ref memoryAndLength, ref readInfo);
-                Debug.Assert(valueLength <= value.Length);
-                (output.Memory, output.Length) = memoryAndLength;
-                return ret;
-=======
-                var valueLength = value.LengthWithoutMetadata;
 
-                var writer = new RespMemoryWriter(functionsState.respProtocolVersion, ref dst);
+                var writer = new RespMemoryWriter(functionsState.respProtocolVersion, ref output);
                 try
                 {
                     var ret = functionsState.GetCustomCommandFunctions((ushort)cmd)
-                        .Reader(key.AsReadOnlySpan(), ref input, value.AsReadOnlySpan(), ref writer, ref readInfo);
-                    Debug.Assert(valueLength <= value.LengthWithoutMetadata);
+                        .Reader(srcLogRecord.Key, ref input, value, ref writer, ref readInfo);
+                    Debug.Assert(valueLength <= value.Length);
                     return ret;
                 }
                 finally
                 {
                     writer.Dispose();
                 }
->>>>>>> fc84667e
             }
 
             if (srcLogRecord.Info.HasETag)
                 ETagState.SetValsForRecordWithEtag(ref functionsState.etagState, ref srcLogRecord);
 
-<<<<<<< HEAD
-            // Unless the command explicitly asks for the ETag in response, we do not write back the ETag 
+            // Unless the command explicitly asks for the ETag in response, we do not write back the ETag
             if (cmd is RespCommand.GETWITHETAG or RespCommand.GETIFNOTMATCH)
-=======
-            // Unless the command explicitly asks for the ETag in response, we do not write back the ETag
-            if (cmd is (RespCommand.GETWITHETAG or RespCommand.GETIFNOTMATCH))
->>>>>>> fc84667e
             {
                 CopyRespWithEtagData(value, ref output, srcLogRecord.Info.HasETag, functionsState.memoryPool);
                 ETagState.ResetState(ref functionsState.etagState);
@@ -81,78 +66,8 @@
             else
                 CopyRespToWithInput(ref srcLogRecord, ref input, ref output, readInfo.IsFromPending);
 
-<<<<<<< HEAD
             if (srcLogRecord.Info.HasETag)
                 ETagState.ResetState(ref functionsState.etagState);
-=======
-        /// <inheritdoc />
-        public bool ConcurrentReader(
-            ref SpanByte key, ref RawStringInput input, ref SpanByte value,
-            ref SpanByteAndMemory dst, ref ReadInfo readInfo, ref RecordInfo recordInfo)
-        {
-            if (value.MetadataSize != 0 && CheckExpiry(ref value))
-            {
-                recordInfo.ClearHasETag();
-                return false;
-            }
-
-            var cmd = input.header.cmd;
-
-            if (cmd == RespCommand.GETIFNOTMATCH)
-            {
-                if (handleGetIfNotMatch(ref input, ref value, ref dst, ref readInfo))
-                    return true;
-            }
-            else if (cmd > RespCommandExtensions.LastValidCommand)
-            {
-                if (readInfo.RecordInfo.ETag)
-                {
-                    CopyDefaultResp(CmdStrings.RESP_ERR_ETAG_ON_CUSTOM_PROC, ref dst);
-                    return true;
-                }
-
-                var valueLength = value.LengthWithoutMetadata;
-
-                var writer = new RespMemoryWriter(functionsState.respProtocolVersion, ref dst);
-                try
-                {
-                    var ret = functionsState.GetCustomCommandFunctions((ushort)cmd)
-                        .Reader(key.AsReadOnlySpan(), ref input, value.AsReadOnlySpan(), ref writer, ref readInfo);
-                    Debug.Assert(valueLength <= value.LengthWithoutMetadata);
-                    return ret;
-                }
-                finally
-                {
-                    writer.Dispose();
-                }
-            }
-
-            if (readInfo.RecordInfo.ETag)
-            {
-                EtagState.SetValsForRecordWithEtag(ref functionsState.etagState, ref value);
-            }
-
-            // Unless the command explicitly asks for the ETag in response, we do not write back the ETag
-            if (cmd is (RespCommand.GETWITHETAG or RespCommand.GETIFNOTMATCH))
-            {
-                CopyRespWithEtagData(ref value, ref dst, readInfo.RecordInfo.ETag, functionsState.etagState.etagSkippedStart, functionsState.memoryPool);
-                EtagState.ResetState(ref functionsState.etagState);
-                return true;
-            }
-
-
-            if (cmd == RespCommand.NONE)
-                CopyRespTo(ref value, ref dst, functionsState.etagState.etagSkippedStart, functionsState.etagState.etagAccountedLength);
-            else
-            {
-                CopyRespToWithInput(ref input, ref value, ref dst, readInfo.IsFromPending);
-            }
-
-            if (readInfo.RecordInfo.ETag)
-            {
-                EtagState.ResetState(ref functionsState.etagState);
-            }
->>>>>>> fc84667e
 
             return true;
         }
