--- conflicted
+++ resolved
@@ -3,7 +3,6 @@
 
 using System.Buffers;
 using System.Diagnostics;
-using System.Runtime.CompilerServices;
 using Garnet.common;
 using Tsavorite.core;
 
@@ -15,183 +14,123 @@
     public readonly unsafe partial struct MainSessionFunctions : ISessionFunctions<SpanByte, RawStringInput, SpanByteAndMemory, long>
     {
         /// <inheritdoc />
-<<<<<<< HEAD
         public bool SingleReader<TSourceLogRecord>(ref TSourceLogRecord srcLogRecord, ref RawStringInput input, ref SpanByteAndMemory output, ref ReadInfo readInfo)
             where TSourceLogRecord : ISourceLogRecord<SpanByte>
         {
             if (CheckExpiry(ref srcLogRecord))
-=======
-        public bool SingleReader(
-            ref SpanByte key, ref RawStringInput input,
-            ref SpanByte value, ref SpanByteAndMemory dst, ref ReadInfo readInfo)
-        {
-            if (value.MetadataSize != 0 && CheckExpiry(ref value))
             {
-                readInfo.RecordInfo.ClearHasETag();
->>>>>>> ecc0ec65
+                srcLogRecord.InfoRef.ClearHasETag();
                 return false;
             }
 
             var cmd = input.header.cmd;
-<<<<<<< HEAD
             var value = srcLogRecord.ValueSpan; // reduce redundant length calculations
-            if ((ushort)cmd >= CustomCommandManager.StartOffset)
-            {
-                var valueLength = value.Length;
-                (IMemoryOwner<byte> Memory, int Length) memoryAndLength = (output.Memory, 0);
-                var ret = functionsState.customCommands[(ushort)cmd - CustomCommandManager.StartOffset].functions
-                    .Reader(srcLogRecord.Key.AsReadOnlySpan(), ref input, value.AsReadOnlySpan(), ref memoryAndLength, ref readInfo);
-                Debug.Assert(valueLength <= value.Length);
-                (output.Memory, output.Length) = memoryAndLength;
-=======
-
             if (cmd == RespCommand.GETIFNOTMATCH)
             {
-                if (handleGetIfNotMatch(ref input, ref value, ref dst, ref readInfo))
+                if (handleGetIfNotMatch(ref srcLogRecord, ref input, ref output, ref readInfo))
                     return true;
             }
             else if (cmd > RespCommandExtensions.LastValidCommand)
             {
-                if (readInfo.RecordInfo.ETag)
+                if (srcLogRecord.Info.HasETag)
                 {
-                    CopyDefaultResp(CmdStrings.RESP_ERR_ETAG_ON_CUSTOM_PROC, ref dst);
+                    functionsState.CopyDefaultResp(CmdStrings.RESP_ERR_ETAG_ON_CUSTOM_PROC, ref output);
                     return true;
                 }
 
-                var valueLength = value.LengthWithoutMetadata;
-                (IMemoryOwner<byte> Memory, int Length) output = (dst.Memory, 0);
+                var valueLength = value.Length;
+                (IMemoryOwner<byte> Memory, int Length) memoryAndLength = (output.Memory, 0);
                 var ret = functionsState.GetCustomCommandFunctions((ushort)cmd)
-                    .Reader(key.AsReadOnlySpan(), ref input, value.AsReadOnlySpan(), ref output, ref readInfo);
-                Debug.Assert(valueLength <= value.LengthWithoutMetadata);
-                dst.Memory = output.Memory;
-                dst.Length = output.Length;
->>>>>>> ecc0ec65
+                    .Reader(srcLogRecord.Key.AsReadOnlySpan(), ref input, value.AsReadOnlySpan(), ref memoryAndLength, ref readInfo);
+                Debug.Assert(valueLength <= value.Length);
+                (output.Memory, output.Length) = memoryAndLength;
                 return ret;
             }
 
-            if (readInfo.RecordInfo.ETag)
-            {
-                EtagState.SetValsForRecordWithEtag(ref functionsState.etagState, ref value);
-            }
+            if (srcLogRecord.Info.HasETag)
+                EtagState.SetValsForRecordWithEtag(ref functionsState.etagState, ref srcLogRecord);
 
             // Unless the command explicitly asks for the ETag in response, we do not write back the ETag 
-            if (cmd is (RespCommand.GETWITHETAG or RespCommand.GETIFNOTMATCH))
+            if (cmd is RespCommand.GETWITHETAG or RespCommand.GETIFNOTMATCH)
             {
-                CopyRespWithEtagData(ref value, ref dst, readInfo.RecordInfo.ETag, functionsState.etagState.etagSkippedStart, functionsState.memoryPool);
+                CopyRespWithEtagData(value, ref output, srcLogRecord.Info.HasETag, functionsState.memoryPool);
                 EtagState.ResetState(ref functionsState.etagState);
                 return true;
             }
 
             if (cmd == RespCommand.NONE)
-<<<<<<< HEAD
                 CopyRespTo(value, ref output);
             else
                 CopyRespToWithInput(ref srcLogRecord, ref input, ref output, readInfo.IsFromPending);
-=======
-                CopyRespTo(ref value, ref dst, functionsState.etagState.etagSkippedStart, functionsState.etagState.etagAccountedLength);
-            else
-            {
-                CopyRespToWithInput(ref input, ref value, ref dst, readInfo.IsFromPending);
-            }
 
-            if (readInfo.RecordInfo.ETag)
-            {
+            if (srcLogRecord.Info.HasETag)
                 EtagState.ResetState(ref functionsState.etagState);
-            }
->>>>>>> ecc0ec65
 
             return true;
         }
 
         /// <inheritdoc />
-<<<<<<< HEAD
         public bool ConcurrentReader(ref LogRecord<SpanByte> srcLogRecord, ref RawStringInput input, ref SpanByteAndMemory output, ref ReadInfo readInfo)
-=======
-        public bool ConcurrentReader(
-            ref SpanByte key, ref RawStringInput input, ref SpanByte value,
-            ref SpanByteAndMemory dst, ref ReadInfo readInfo, ref RecordInfo recordInfo)
->>>>>>> ecc0ec65
         {
             if (CheckExpiry(ref srcLogRecord))
             {
-                recordInfo.ClearHasETag();
+                srcLogRecord.RemoveETag();
                 return false;
             }
 
             var cmd = input.header.cmd;
-<<<<<<< HEAD
             var value = srcLogRecord.ValueSpan; // reduce redundant length calculations
-            if ((ushort)cmd >= CustomCommandManager.StartOffset)
-            {
-                var valueLength = value.Length;
-                (IMemoryOwner<byte> Memory, int Length) memoryAndLength = (output.Memory, 0);
-                var ret = functionsState.customCommands[(ushort)cmd - CustomCommandManager.StartOffset].functions
-                    .Reader(srcLogRecord.Key.AsReadOnlySpan(), ref input, value.AsReadOnlySpan(), ref memoryAndLength, ref readInfo);
-                Debug.Assert(valueLength <= value.Length);
-                (output.Memory, output.Length) = memoryAndLength;
-=======
-
             if (cmd == RespCommand.GETIFNOTMATCH)
             {
-                if (handleGetIfNotMatch(ref input, ref value, ref dst, ref readInfo))
+                if (handleGetIfNotMatch(ref srcLogRecord, ref input, ref output, ref readInfo))
                     return true;
             }
             else if (cmd > RespCommandExtensions.LastValidCommand)
             {
-                if (readInfo.RecordInfo.ETag)
+                if (srcLogRecord.Info.HasETag)
                 {
-                    CopyDefaultResp(CmdStrings.RESP_ERR_ETAG_ON_CUSTOM_PROC, ref dst);
+                    functionsState.CopyDefaultResp(CmdStrings.RESP_ERR_ETAG_ON_CUSTOM_PROC, ref output);
                     return true;
                 }
 
-                var valueLength = value.LengthWithoutMetadata;
-                (IMemoryOwner<byte> Memory, int Length) output = (dst.Memory, 0);
+                var valueLength = value.Length;
+                (IMemoryOwner<byte> Memory, int Length) memoryAndLength = (output.Memory, 0);
                 var ret = functionsState.GetCustomCommandFunctions((ushort)cmd)
-                    .Reader(key.AsReadOnlySpan(), ref input, value.AsReadOnlySpan(), ref output, ref readInfo);
-                Debug.Assert(valueLength <= value.LengthWithoutMetadata);
-                dst.Memory = output.Memory;
-                dst.Length = output.Length;
->>>>>>> ecc0ec65
+                    .Reader(srcLogRecord.Key.AsReadOnlySpan(), ref input, value.AsReadOnlySpan(), ref memoryAndLength, ref readInfo);
+                Debug.Assert(valueLength <= value.Length);
+                (output.Memory, output.Length) = memoryAndLength;
                 return ret;
             }
 
-            if (readInfo.RecordInfo.ETag)
-            {
-                EtagState.SetValsForRecordWithEtag(ref functionsState.etagState, ref value);
-            }
+            if (srcLogRecord.Info.HasETag)
+                EtagState.SetValsForRecordWithEtag(ref functionsState.etagState, ref srcLogRecord);
 
             // Unless the command explicitly asks for the ETag in response, we do not write back the ETag 
             if (cmd is (RespCommand.GETWITHETAG or RespCommand.GETIFNOTMATCH))
             {
-                CopyRespWithEtagData(ref value, ref dst, readInfo.RecordInfo.ETag, functionsState.etagState.etagSkippedStart, functionsState.memoryPool);
+                CopyRespWithEtagData(value, ref output, srcLogRecord.Info.HasETag, functionsState.memoryPool);
                 EtagState.ResetState(ref functionsState.etagState);
                 return true;
             }
 
 
             if (cmd == RespCommand.NONE)
-<<<<<<< HEAD
                 CopyRespTo(value, ref output);
-=======
-                CopyRespTo(ref value, ref dst, functionsState.etagState.etagSkippedStart, functionsState.etagState.etagAccountedLength);
->>>>>>> ecc0ec65
             else
                 CopyRespToWithInput(ref srcLogRecord, ref input, ref output, readInfo.IsFromPending);
 
-            if (readInfo.RecordInfo.ETag)
-            {
+            if (srcLogRecord.Info.HasETag)
                 EtagState.ResetState(ref functionsState.etagState);
-            }
-
             return true;
         }
 
-        private bool handleGetIfNotMatch(ref RawStringInput input, ref SpanByte value, ref SpanByteAndMemory dst, ref ReadInfo readInfo)
+        private bool handleGetIfNotMatch<TSourceLogRecord>(ref TSourceLogRecord srcLogRecord, ref RawStringInput input, ref SpanByteAndMemory dst, ref ReadInfo readInfo)
+            where TSourceLogRecord : ISourceLogRecord<SpanByte>
         {
             // Any value without an etag is treated the same as a value with an etag
             long etagToMatchAgainst = input.parseState.GetLong(0);
 
-            long existingEtag = readInfo.RecordInfo.ETag ? value.GetEtagInPayload() : EtagConstants.NoETag;
+            long existingEtag = srcLogRecord.ETag;
 
             if (existingEtag == etagToMatchAgainst)
             {
@@ -199,7 +138,7 @@
                 var nilResp = CmdStrings.RESP_ERRNOTFOUND;
                 // *2\r\n: + <numDigitsInEtag> + \r\n + <nilResp.Length>
                 var numDigitsInEtag = NumUtils.CountDigits(existingEtag);
-                WriteValAndEtagToDst(4 + 1 + numDigitsInEtag + 2 + nilResp.Length, ref nilResp, existingEtag, ref dst, functionsState.memoryPool, writeDirect: true);
+                WriteValAndEtagToDst(4 + 1 + numDigitsInEtag + 2 + nilResp.Length, nilResp, existingEtag, ref dst, functionsState.memoryPool, writeDirect: true);
                 return true;
             }
 
