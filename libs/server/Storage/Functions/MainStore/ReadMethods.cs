﻿// Copyright (c) Microsoft Corporation.
// Licensed under the MIT license.

using System.Diagnostics;
using Garnet.common;
using Tsavorite.core;

namespace Garnet.server
{
    /// <summary>
    /// Callback functions for main store
    /// </summary>
<<<<<<< HEAD
    public readonly unsafe partial struct MainSessionFunctions : ISessionFunctions<RawStringInput, SpanByteAndMemory, long>
    {
        /// <inheritdoc />
        public bool Reader<TSourceLogRecord>(in TSourceLogRecord srcLogRecord, ref RawStringInput input, ref SpanByteAndMemory output, ref ReadInfo readInfo)
=======
    public readonly unsafe partial struct MainSessionFunctions : ISessionFunctions<StringInput, SpanByteAndMemory, long>
    {
        /// <inheritdoc />
        public bool Reader<TSourceLogRecord>(in TSourceLogRecord srcLogRecord, ref StringInput input, ref SpanByteAndMemory output, ref ReadInfo readInfo)
>>>>>>> 04c8fcf9
            where TSourceLogRecord : ISourceLogRecord
        {
            if (srcLogRecord.Info.ValueIsObject)
            {
                readInfo.Action = ReadAction.WrongType;
                return false;
            }

<<<<<<< HEAD
            if (CheckExpiry(in srcLogRecord))
=======
            if (LogRecordUtils.CheckExpiry(in srcLogRecord))
>>>>>>> 04c8fcf9
                return false;

            var cmd = input.header.cmd;
            var value = srcLogRecord.ValueSpan; // reduce redundant length calculations
            if (cmd == RespCommand.GETIFNOTMATCH)
            {
                if (handleGetIfNotMatch(in srcLogRecord, ref input, ref output, ref readInfo))
                    return true;
            }
            else if (cmd > RespCommandExtensions.LastValidCommand)
            {
                if (srcLogRecord.Info.HasETag)
                {
                    functionsState.CopyDefaultResp(CmdStrings.RESP_ERR_ETAG_ON_CUSTOM_PROC, ref output);
                    return true;
                }

                var valueLength = value.Length;

                var writer = new RespMemoryWriter(functionsState.respProtocolVersion, ref output);
                try
                {
                    var ret = functionsState.GetCustomCommandFunctions((ushort)cmd)
                        .Reader(srcLogRecord.Key, ref input, value, ref writer, ref readInfo);
                    Debug.Assert(valueLength <= value.Length);
                    return ret;
                }
                finally
                {
                    writer.Dispose();
                }
            }

            if (srcLogRecord.Info.HasETag)
                ETagState.SetValsForRecordWithEtag(ref functionsState.etagState, in srcLogRecord);

            // Unless the command explicitly asks for the ETag in response, we do not write back the ETag
            if (cmd is RespCommand.GETWITHETAG or RespCommand.GETIFNOTMATCH)
            {
                CopyRespWithEtagData(value, ref output, srcLogRecord.Info.HasETag, functionsState.memoryPool);
                ETagState.ResetState(ref functionsState.etagState);
                return true;
            }

            if (cmd == RespCommand.NONE)
                CopyRespTo(value, ref output);
            else
                CopyRespToWithInput(in srcLogRecord, ref input, ref output, readInfo.IsFromPending);

            if (srcLogRecord.Info.HasETag)
                ETagState.ResetState(ref functionsState.etagState);

            return true;
        }

<<<<<<< HEAD
        private bool handleGetIfNotMatch<TSourceLogRecord>(in TSourceLogRecord srcLogRecord, ref RawStringInput input, ref SpanByteAndMemory dst, ref ReadInfo readInfo)
=======
        private bool handleGetIfNotMatch<TSourceLogRecord>(in TSourceLogRecord srcLogRecord, ref StringInput input, ref SpanByteAndMemory dst, ref ReadInfo readInfo)
>>>>>>> 04c8fcf9
            where TSourceLogRecord : ISourceLogRecord
        {
            // Any value without an etag is treated the same as a value with an etag
            long etagToMatchAgainst = input.parseState.GetLong(0);

            long existingEtag = srcLogRecord.ETag;

            if (existingEtag == etagToMatchAgainst)
            {
                // write back array of the format [etag, nil]
                var nilResp = functionsState.nilResp;
                // *2\r\n: + <numDigitsInEtag> + \r\n + <nilResp.Length>
                var numDigitsInEtag = NumUtils.CountDigits(existingEtag);
                WriteValAndEtagToDst(4 + 1 + numDigitsInEtag + 2 + nilResp.Length, nilResp, existingEtag, ref dst, functionsState.memoryPool, writeDirect: true);
                return true;
            }

            return false;
        }
    }
}<|MERGE_RESOLUTION|>--- conflicted
+++ resolved
@@ -10,17 +10,10 @@
     /// <summary>
     /// Callback functions for main store
     /// </summary>
-<<<<<<< HEAD
-    public readonly unsafe partial struct MainSessionFunctions : ISessionFunctions<RawStringInput, SpanByteAndMemory, long>
-    {
-        /// <inheritdoc />
-        public bool Reader<TSourceLogRecord>(in TSourceLogRecord srcLogRecord, ref RawStringInput input, ref SpanByteAndMemory output, ref ReadInfo readInfo)
-=======
     public readonly unsafe partial struct MainSessionFunctions : ISessionFunctions<StringInput, SpanByteAndMemory, long>
     {
         /// <inheritdoc />
         public bool Reader<TSourceLogRecord>(in TSourceLogRecord srcLogRecord, ref StringInput input, ref SpanByteAndMemory output, ref ReadInfo readInfo)
->>>>>>> 04c8fcf9
             where TSourceLogRecord : ISourceLogRecord
         {
             if (srcLogRecord.Info.ValueIsObject)
@@ -29,11 +22,7 @@
                 return false;
             }
 
-<<<<<<< HEAD
-            if (CheckExpiry(in srcLogRecord))
-=======
             if (LogRecordUtils.CheckExpiry(in srcLogRecord))
->>>>>>> 04c8fcf9
                 return false;
 
             var cmd = input.header.cmd;
@@ -89,11 +78,7 @@
             return true;
         }
 
-<<<<<<< HEAD
-        private bool handleGetIfNotMatch<TSourceLogRecord>(in TSourceLogRecord srcLogRecord, ref RawStringInput input, ref SpanByteAndMemory dst, ref ReadInfo readInfo)
-=======
         private bool handleGetIfNotMatch<TSourceLogRecord>(in TSourceLogRecord srcLogRecord, ref StringInput input, ref SpanByteAndMemory dst, ref ReadInfo readInfo)
->>>>>>> 04c8fcf9
             where TSourceLogRecord : ISourceLogRecord
         {
             // Any value without an etag is treated the same as a value with an etag
