--- conflicted
+++ resolved
@@ -11,8 +11,6 @@
     /// </summary>
     public readonly unsafe partial struct MainSessionFunctions : ISessionFunctions<SpanByte, SpanByte, RawStringInput, SpanByteAndMemory, long>
     {
-<<<<<<< HEAD
-=======
         /// <summary>
         /// Parse ASCII byte array into long and validate that only contains ASCII decimal characters
         /// </summary>
@@ -67,7 +65,6 @@
             return true;
         }
 
->>>>>>> ace7cb6b
         /// <inheritdoc/>
         public int GetRMWInitialValueLength(ref RawStringInput input)
         {
@@ -115,7 +112,7 @@
                     return sizeof(int) + ndigits + (fNeg ? 1 : 0);
 
                 case RespCommand.INCRBYFLOAT:
-                    if (!IsValidDouble(input.LengthWithoutMetadata - RespInputHeader.Size, inputPtr + RespInputHeader.Size, out var incrByFloat))
+                    if (!input.parseState.TryGetDouble(input.parseStateFirstArgIdx, out var incrByFloat))
                         return sizeof(int);
 
                     ndigits = NumUtils.NumOfCharInDouble(incrByFloat, out var _, out var _, out var _);
@@ -177,15 +174,13 @@
 
                         return sizeof(int) + ndigits + t.MetadataSize;
                     case RespCommand.INCRBYFLOAT:
-                        datalen = inputspan.Length - RespInputHeader.Size;
-                        slicedInputData = inputspan.Slice(RespInputHeader.Size, datalen);
-
-                        NumUtils.TryBytesToDouble(t.AsSpan(), out var currentValue);
-                        NumUtils.TryBytesToDouble(slicedInputData, out var incrByFloat);
-                        var newValue = currentValue + incrByFloat;
-
-                        fNeg = false;
-                        ndigits = NumUtils.NumOfCharInDouble(newValue, out var _, out var _, out var _);
+                        // We don't need to TryGetDouble here because InPlaceUpdater will raise an error before we reach this point
+                        var incrByFloat = input.parseState.GetDouble(input.parseStateFirstArgIdx);
+
+                        NumUtils.TryBytesToDouble(t.AsSpan(), out var currVal);
+                        var nextVal = currVal + incrByFloat;
+
+                        ndigits = NumUtils.NumOfCharInDouble(nextVal, out _, out _, out _);
 
                         return sizeof(int) + ndigits + t.MetadataSize;
                     case RespCommand.SETBIT:
@@ -219,6 +214,8 @@
 
                     case RespCommand.EXPIRE:
                     case RespCommand.PEXPIRE:
+                    case RespCommand.EXPIREAT:
+                    case RespCommand.PEXPIREAT:
                         return sizeof(int) + t.Length + sizeof(long);
 
                     case RespCommand.SETRANGE:
