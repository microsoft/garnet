﻿// Copyright (c) Microsoft Corporation.
// Licensed under the MIT license.

using Garnet.common;
using Tsavorite.core;

namespace Garnet.server
{
    /// <summary>
    /// Callback functions for main store
    /// </summary>
    public readonly unsafe partial struct MainSessionFunctions : ISessionFunctions<SpanByte, SpanByte, SpanByte, SpanByteAndMemory, long>
    {
        /// <summary>
        /// Parse ASCII byte array into long and validate that only contains ASCII decimal characters
        /// </summary>
        /// <param name="length">Length of byte array</param>
        /// <param name="source">Pointer to byte array</param>
        /// <param name="val">Parsed long value</param>
        /// <returns>True if input contained only ASCII decimal characters, otherwise false</returns>
        static bool IsValidNumber(int length, byte* source, out long val)
        {
            val = 0;
            try
            {
                // Check for valid number
                if (!NumUtils.TryBytesToLong(length, source, out val))
                {
                    // Signal value is not a valid number
                    return false;
                }
            }
            catch
            {
                // Signal value is not a valid number
                return false;
            }
            return true;
        }

        /// <summary>
        /// Parse ASCII byte array into double and validate that only contains ASCII decimal characters
        /// </summary>
        /// <param name="length">Length of byte array</param>
        /// <param name="source">Pointer to byte array</param>
        /// <param name="val">Parsed long value</param>
        /// <returns>True if input contained only ASCII decimal characters, otherwise false</returns>
        static bool IsValidDouble(int length, byte* source, out double val)
        {
            val = 0;
            try
            {
                // Check for valid number
                if (!NumUtils.TryBytesToDouble(length, source, out val) || !double.IsFinite(val))
                {
                    // Signal value is not a valid number
                    return false;
                }
            }
            catch
            {
                // Signal value is not a valid number
                return false;
            }
            return true;
        }

        /// <inheritdoc/>
        public int GetRMWInitialValueLength(ref SpanByte input)
        {
            var inputspan = input.AsSpan();
            var inputPtr = input.ToPointer();
            var cmd = inputspan[0];
            switch ((RespCommand)cmd)
            {
                case RespCommand.SETBIT:
                    return sizeof(int) + BitmapManager.Length(inputPtr + RespInputHeader.Size);
                case RespCommand.BITFIELD:
                    return sizeof(int) + BitmapManager.LengthFromType(inputPtr + RespInputHeader.Size);
                case RespCommand.PFADD:
                    byte* i = inputPtr + RespInputHeader.Size;
                    return sizeof(int) + HyperLogLog.DefaultHLL.SparseInitialLength(i);
                case RespCommand.PFMERGE:
                    i = inputPtr + RespInputHeader.Size;
                    int length = *(int*)i;//[hll allocated size = 4 byte] + [hll data structure]
                    return sizeof(int) + length;
                case RespCommand.SETRANGE:
                    var offset = *((int*)(inputPtr + RespInputHeader.Size));
                    var newValueSize = *((int*)(inputPtr + RespInputHeader.Size + sizeof(int)));
                    return sizeof(int) + newValueSize + offset + input.MetadataSize;

                case RespCommand.APPEND:
                    var valueLength = *(int*)(inputPtr + RespInputHeader.Size);
                    return sizeof(int) + valueLength;

                case RespCommand.INCRBY:
                    if (!IsValidNumber(input.LengthWithoutMetadata - RespInputHeader.Size, inputPtr + RespInputHeader.Size, out var next))
                        return sizeof(int);

                    var fNeg = false;
                    var ndigits = NumUtils.NumDigitsInLong(next, ref fNeg);

                    return sizeof(int) + ndigits + (fNeg ? 1 : 0);

                case RespCommand.DECRBY:
                    if (!IsValidNumber(input.LengthWithoutMetadata - RespInputHeader.Size, inputPtr + RespInputHeader.Size, out next))
                        return sizeof(int);
                    next = -next;

                    fNeg = false;
                    ndigits = NumUtils.NumDigitsInLong(next, ref fNeg);

                    return sizeof(int) + ndigits + (fNeg ? 1 : 0);
<<<<<<< HEAD
                case RespCommand.SETWITHETAG:
                    // same space as SET but with 8 additional bytes for etag at the front of the payload
                    return sizeof(int) + input.Length - RespInputHeader.Size + Constants.EtagSize;
=======

                case RespCommand.INCRBYFLOAT:
                    if (!IsValidDouble(input.LengthWithoutMetadata - RespInputHeader.Size, inputPtr + RespInputHeader.Size, out var incrByFloat))
                        return sizeof(int);

                    ndigits = NumUtils.NumOfCharInDouble(incrByFloat, out var _, out var _, out var _);

                    return sizeof(int) + ndigits;

>>>>>>> e3c8a206
                default:
                    if (cmd >= 200)
                    {
                        var functions = functionsState.customCommands[cmd - 200].functions;
                        // Compute metadata size for result
                        int metadataSize = input.ExtraMetadata switch
                        {
                            -1 => 0,
                            0 => 0,
                            _ => 8,
                        };
                        return sizeof(int) + metadataSize + functions.GetInitialLength(input.AsReadOnlySpan().Slice(RespInputHeader.Size));
                    }
                    return sizeof(int) + input.Length - RespInputHeader.Size;
            }
        }

        /// <inheritdoc/>
        public int GetRMWModifiedValueLength(ref SpanByte t, ref SpanByte input, bool hasEtag)
        {
            if (input.Length > 0)
            {
                var inputspan = input.AsSpan();
                var inputPtr = input.ToPointer();
                var cmd = inputspan[0];
                int etagOffset = hasEtag ? Constants.EtagSize : 0;
                bool retainEtag = ((RespInputHeader*)inputPtr)->CheckRetainEtagFlag();

                switch ((RespCommand)cmd)
                {
                    case RespCommand.INCR:
                    case RespCommand.INCRBY:
                        var datalen = inputspan.Length - RespInputHeader.Size;
                        var slicedInputData = inputspan.Slice(RespInputHeader.Size, datalen);

                        // We don't need to TryParse here because InPlaceUpdater will raise an error before we reach this point
                        var curr = NumUtils.BytesToLong(t.AsSpan(etagOffset));
                        var next = curr + NumUtils.BytesToLong(slicedInputData);

                        var fNeg = false;
                        var ndigits = NumUtils.NumDigitsInLong(next, ref fNeg);
                        ndigits += fNeg ? 1 : 0;

                        return sizeof(int) + ndigits + t.MetadataSize + etagOffset;

                    case RespCommand.DECR:
                    case RespCommand.DECRBY:
                        datalen = inputspan.Length - RespInputHeader.Size;
                        slicedInputData = inputspan.Slice(RespInputHeader.Size, datalen);

                        // We don't need to TryParse here because InPlaceUpdater will raise an error before we reach this point
                        curr = NumUtils.BytesToLong(t.AsSpan(etagOffset));
                        var decrBy = NumUtils.BytesToLong(slicedInputData);
                        next = curr + (cmd == (byte)RespCommand.DECR ? decrBy : -decrBy);

                        fNeg = false;
                        ndigits = NumUtils.NumDigitsInLong(next, ref fNeg);
                        ndigits += fNeg ? 1 : 0;

<<<<<<< HEAD
                        return sizeof(int) + ndigits + t.MetadataSize + etagOffset;
=======
                        return sizeof(int) + ndigits + t.MetadataSize;
                    case RespCommand.INCRBYFLOAT:
                        datalen = inputspan.Length - RespInputHeader.Size;
                        slicedInputData = inputspan.Slice(RespInputHeader.Size, datalen);

                        NumUtils.TryBytesToDouble(t.AsSpan(), out var currentValue);
                        NumUtils.TryBytesToDouble(slicedInputData, out var incrByFloat);
                        var newValue = currentValue + incrByFloat;

                        fNeg = false;
                        ndigits = NumUtils.NumOfCharInDouble(newValue, out var _, out var _, out var _);

                        return sizeof(int) + ndigits + t.MetadataSize;
>>>>>>> e3c8a206
                    case RespCommand.SETBIT:
                        return sizeof(int) + BitmapManager.NewBlockAllocLength(inputPtr + RespInputHeader.Size, t.Length);
                    case RespCommand.BITFIELD:
                        return sizeof(int) + BitmapManager.NewBlockAllocLengthFromType(inputPtr + RespInputHeader.Size, t.Length);
                    case RespCommand.PFADD:
                        int length = sizeof(int);
                        byte* i = inputPtr + RespInputHeader.Size;
                        byte* v = t.ToPointer();
                        length += HyperLogLog.DefaultHLL.UpdateGrow(i, v);
                        return length + t.MetadataSize;

                    case RespCommand.PFMERGE:
                        length = sizeof(int);
                        byte* dstHLL = t.ToPointer();
                        byte* srcHLL = inputPtr + RespInputHeader.Size;// srcHLL: <4byte HLL len> <HLL data>
                        length += HyperLogLog.DefaultHLL.MergeGrow(srcHLL + sizeof(int), dstHLL);
                        return length + t.MetadataSize;

                    case RespCommand.SETKEEPTTLXX:
                    case RespCommand.SETKEEPTTL:
                        if (!retainEtag)
                            etagOffset = 0;
                        return sizeof(int) + t.MetadataSize + input.Length - RespInputHeader.Size + etagOffset;

                    case RespCommand.SET:
                    case RespCommand.SETEXXX:
                        if (!retainEtag)
                            etagOffset = 0;
                        return sizeof(int) + input.Length - RespInputHeader.Size + etagOffset;
                    case RespCommand.SETIFMATCH:
                    case RespCommand.PERSIST:
                        break;
                    case RespCommand.SETWITHETAG:
                        // same space as SET but with 8 additional bytes for etag at the front of the payload
                        return sizeof(int) + input.Length - RespInputHeader.Size + Constants.EtagSize;
                    case RespCommand.EXPIRE:
                    case RespCommand.PEXPIRE:
                        return sizeof(int) + t.Length + input.MetadataSize;

                    case RespCommand.SETRANGE:
                        var offset = *((int*)(inputPtr + RespInputHeader.Size));
                        var newValueSize = *((int*)(inputPtr + RespInputHeader.Size + sizeof(int)));

                        if (newValueSize + offset > t.LengthWithoutMetadata - etagOffset)
                            return sizeof(int) + newValueSize + offset + t.MetadataSize + etagOffset;
                        return sizeof(int) + t.Length;

                    case RespCommand.GETDEL:
                        // No additional allocation needed.
                        break;

                    case RespCommand.APPEND:
                        var valueLength = *((int*)(inputPtr + RespInputHeader.Size));
                        return sizeof(int) + t.Length + valueLength;

                    default:
                        if (cmd >= 200)
                        {
                            var functions = functionsState.customCommands[cmd - 200].functions;
                            // compute metadata for result
                            int metadataSize = input.ExtraMetadata switch
                            {
                                -1 => 0,
                                0 => t.MetadataSize,
                                _ => 8,
                            };
                            return sizeof(int) + metadataSize + functions.GetLength(t.AsReadOnlySpan(), input.AsReadOnlySpan().Slice(RespInputHeader.Size));
                        }
                        throw new GarnetException("Unsupported operation on input");
                }
            }

            return sizeof(int) + input.Length - RespInputHeader.Size;
        }

        public int GetUpsertValueLength(ref SpanByte t, ref SpanByte input)
            => t.TotalSize;
    }
}<|MERGE_RESOLUTION|>--- conflicted
+++ resolved
@@ -111,12 +111,9 @@
                     ndigits = NumUtils.NumDigitsInLong(next, ref fNeg);
 
                     return sizeof(int) + ndigits + (fNeg ? 1 : 0);
-<<<<<<< HEAD
                 case RespCommand.SETWITHETAG:
                     // same space as SET but with 8 additional bytes for etag at the front of the payload
                     return sizeof(int) + input.Length - RespInputHeader.Size + Constants.EtagSize;
-=======
-
                 case RespCommand.INCRBYFLOAT:
                     if (!IsValidDouble(input.LengthWithoutMetadata - RespInputHeader.Size, inputPtr + RespInputHeader.Size, out var incrByFloat))
                         return sizeof(int);
@@ -125,7 +122,6 @@
 
                     return sizeof(int) + ndigits;
 
->>>>>>> e3c8a206
                 default:
                     if (cmd >= 200)
                     {
@@ -185,23 +181,19 @@
                         ndigits = NumUtils.NumDigitsInLong(next, ref fNeg);
                         ndigits += fNeg ? 1 : 0;
 
-<<<<<<< HEAD
                         return sizeof(int) + ndigits + t.MetadataSize + etagOffset;
-=======
-                        return sizeof(int) + ndigits + t.MetadataSize;
                     case RespCommand.INCRBYFLOAT:
                         datalen = inputspan.Length - RespInputHeader.Size;
                         slicedInputData = inputspan.Slice(RespInputHeader.Size, datalen);
 
-                        NumUtils.TryBytesToDouble(t.AsSpan(), out var currentValue);
+                        NumUtils.TryBytesToDouble(t.AsSpan(etagOffset), out var currentValue);
                         NumUtils.TryBytesToDouble(slicedInputData, out var incrByFloat);
                         var newValue = currentValue + incrByFloat;
 
                         fNeg = false;
                         ndigits = NumUtils.NumOfCharInDouble(newValue, out var _, out var _, out var _);
 
-                        return sizeof(int) + ndigits + t.MetadataSize;
->>>>>>> e3c8a206
+                        return sizeof(int) + ndigits + t.MetadataSize + etagOffset;
                     case RespCommand.SETBIT:
                         return sizeof(int) + BitmapManager.NewBlockAllocLength(inputPtr + RespInputHeader.Size, t.Length);
                     case RespCommand.BITFIELD:
