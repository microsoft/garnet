--- conflicted
+++ resolved
@@ -10,11 +10,7 @@
     /// <summary>
     /// Callback functions for main store
     /// </summary>
-<<<<<<< HEAD
-    public readonly unsafe partial struct MainSessionFunctions : ISessionFunctions<RawStringInput, SpanByteAndMemory, long>
-=======
     public readonly unsafe partial struct MainSessionFunctions : ISessionFunctions<StringInput, SpanByteAndMemory, long>
->>>>>>> 04c8fcf9
     {
         /// <summary>
         /// Parse ASCII byte array into long and validate that only contains ASCII decimal characters
@@ -101,11 +97,7 @@
         }
 
         /// <inheritdoc/>
-<<<<<<< HEAD
-        public RecordFieldInfo GetRMWInitialFieldInfo(ReadOnlySpan<byte> key, ref RawStringInput input)
-=======
         public RecordFieldInfo GetRMWInitialFieldInfo(ReadOnlySpan<byte> key, ref StringInput input)
->>>>>>> 04c8fcf9
         {
             var cmd = input.header.cmd;
             var fieldInfo = new RecordFieldInfo()
@@ -134,11 +126,7 @@
 
                 case RespCommand.SETIFGREATER:
                 case RespCommand.SETIFMATCH:
-<<<<<<< HEAD
-                    fieldInfo.ValueSize = input.parseState.GetArgSliceByRef(0).ReadOnlySpan.Length;
-=======
                     fieldInfo.ValueSize = input.parseState.GetArgSliceByRef(0).Length;
->>>>>>> 04c8fcf9
                     fieldInfo.HasETag = true;
                     fieldInfo.HasExpiration = input.arg1 != 0;
                     return fieldInfo;
@@ -155,11 +143,7 @@
                     return fieldInfo;
                 case RespCommand.SETRANGE:
                     var offset = input.parseState.GetInt(0);
-<<<<<<< HEAD
-                    var newValue = input.parseState.GetArgSliceByRef(1).ReadOnlySpan;
-=======
                     var newValue = input.parseState.GetArgSliceByRef(1);
->>>>>>> 04c8fcf9
                     fieldInfo.ValueSize = newValue.Length + offset;
                     return fieldInfo;
 
@@ -200,11 +184,7 @@
                         fieldInfo.ValueSize = functions.GetInitialLength(ref input);
                     }
                     else
-<<<<<<< HEAD
-                        fieldInfo.ValueSize = input.parseState.GetArgSliceByRef(0).ReadOnlySpan.Length;
-=======
                         fieldInfo.ValueSize = input.parseState.GetArgSliceByRef(0).Length;
->>>>>>> 04c8fcf9
                     fieldInfo.HasETag = input.header.CheckWithETagFlag();
                     fieldInfo.HasExpiration = input.arg1 != 0;
                     return fieldInfo;
@@ -212,11 +192,7 @@
         }
 
         /// <inheritdoc/>
-<<<<<<< HEAD
-        public RecordFieldInfo GetRMWModifiedFieldInfo<TSourceLogRecord>(in TSourceLogRecord srcLogRecord, ref RawStringInput input)
-=======
         public RecordFieldInfo GetRMWModifiedFieldInfo<TSourceLogRecord>(in TSourceLogRecord srcLogRecord, ref StringInput input)
->>>>>>> 04c8fcf9
             where TSourceLogRecord : ISourceLogRecord
         {
             var fieldInfo = new RecordFieldInfo()
@@ -319,63 +295,6 @@
                         fieldInfo.HasExpiration = input.arg1 != 0;
                         return fieldInfo;
 
-<<<<<<< HEAD
-                    case RespCommand.PERSIST:
-                        fieldInfo.HasExpiration = false;
-                        fieldInfo.ValueSize = srcLogRecord.ValueSpan.Length;
-                        return fieldInfo;
-
-                    case RespCommand.SETIFGREATER:
-                    case RespCommand.SETIFMATCH:
-                        fieldInfo.ValueSize = input.parseState.GetArgSliceByRef(0).ReadOnlySpan.Length;
-                        fieldInfo.HasETag = true;
-                        fieldInfo.HasExpiration = input.arg1 != 0 || srcLogRecord.Info.HasExpiration;
-                        return fieldInfo;
-
-                    case RespCommand.EXPIRE:
-                    case RespCommand.PEXPIRE:
-                    case RespCommand.EXPIREAT:
-                    case RespCommand.PEXPIREAT:
-                        {
-                            // Set HasExpiration to match with EvaluateExpireInPlace.
-                            if (srcLogRecord.Info.HasExpiration)
-                            {
-                                // case ExpireOption.NX:                // HasExpiration is true so we will retain it
-                                // case ExpireOption.XX:
-                                // case ExpireOption.None:
-                                // case ExpireOption.GT:
-                                // case ExpireOption.XXGT:
-                                // case ExpireOption.LT:
-                                // case ExpireOption.XXLT:
-                                fieldInfo.HasExpiration = true;         // Will update or retain
-                            }
-                            else
-                            {
-                                var expirationWithOption = new ExpirationWithOption(input.arg1);
-                                switch (expirationWithOption.ExpireOption)
-                                {
-                                    case ExpireOption.NX:
-                                    case ExpireOption.None:
-                                    case ExpireOption.LT:                   // If expiry doesn't exist, LT should treat the current expiration as infinite, so the new value must be less
-                                        fieldInfo.HasExpiration = true;     // Will update or retain
-                                        break;
-                                    default:
-                                        // case ExpireOption.XX:
-                                        // case ExpireOption.GT:            // If expiry doesn't exist, GT should treat the current expiration as infinite, so the new value cannot be greater
-                                        // case ExpireOption.XXGT:
-                                        // case ExpireOption.XXLT:
-                                        fieldInfo.HasExpiration = false;    // Will not add one and there is not one there now
-                                        break;
-                                }
-                            }
-                        }
-                        fieldInfo.ValueSize = srcLogRecord.ValueSpan.Length;
-                        return fieldInfo;
-
-                    case RespCommand.SETRANGE:
-                        var offset = input.parseState.GetInt(0);
-                        var newValue = input.parseState.GetArgSliceByRef(1).ReadOnlySpan;
-=======
                     case RespCommand.SETIFGREATER:
                     case RespCommand.SETIFMATCH:
                         fieldInfo.ValueSize = input.parseState.GetArgSliceByRef(0).Length;
@@ -386,7 +305,6 @@
                     case RespCommand.SETRANGE:
                         var offset = input.parseState.GetInt(0);
                         var newValue = input.parseState.GetArgSliceByRef(1);
->>>>>>> 04c8fcf9
 
                         fieldInfo.ValueSize = newValue.Length + offset;
                         if (fieldInfo.ValueSize < srcLogRecord.ValueSpan.Length)
@@ -433,11 +351,7 @@
             return fieldInfo;
         }
 
-<<<<<<< HEAD
-        public RecordFieldInfo GetUpsertFieldInfo(ReadOnlySpan<byte> key, ReadOnlySpan<byte> value, ref RawStringInput input)
-=======
         public RecordFieldInfo GetUpsertFieldInfo(ReadOnlySpan<byte> key, ReadOnlySpan<byte> value, ref StringInput input)
->>>>>>> 04c8fcf9
         {
             var fieldInfo = new RecordFieldInfo()
             {
@@ -457,17 +371,10 @@
             return fieldInfo;
         }
 
-<<<<<<< HEAD
-        public RecordFieldInfo GetUpsertFieldInfo(ReadOnlySpan<byte> key, IHeapObject value, ref RawStringInput input)
-            => throw new GarnetException("String store should not be called with IHeapObject");
-
-        public RecordFieldInfo GetUpsertFieldInfo<TSourceLogRecord>(ReadOnlySpan<byte> key, in TSourceLogRecord inputLogRecord, ref RawStringInput input)
-=======
         public RecordFieldInfo GetUpsertFieldInfo(ReadOnlySpan<byte> key, IHeapObject value, ref StringInput input)
             => throw new GarnetException("String store should not be called with IHeapObject");
 
         public RecordFieldInfo GetUpsertFieldInfo<TSourceLogRecord>(ReadOnlySpan<byte> key, in TSourceLogRecord inputLogRecord, ref StringInput input)
->>>>>>> 04c8fcf9
             where TSourceLogRecord : ISourceLogRecord
         {
             if (inputLogRecord.Info.ValueIsObject)
