--- conflicted
+++ resolved
@@ -6,6 +6,7 @@
 using Garnet.common;
 using Microsoft.Extensions.Logging;
 using Tsavorite.core;
+using static Garnet.server.SessionFunctionsUtils;
 
 namespace Garnet.server
 {
@@ -14,13 +15,6 @@
     /// </summary>
     public readonly unsafe partial struct MainSessionFunctions : ISessionFunctions<StringInput, SpanByteAndMemory, long>
     {
-        enum IPUResult : byte
-        {
-            Failed = 0,
-            Succeeded,
-            NotUpdated,
-        }
-
         /// <inheritdoc />
         public readonly bool NeedInitialUpdate(ReadOnlySpan<byte> key, ref StringInput input, ref SpanByteAndMemory output, ref RMWInfo rmwInfo)
         {
@@ -72,7 +66,7 @@
             Debug.Assert(!logRecord.Info.HasETag && !logRecord.Info.HasExpiration, "Should not have Expiration or ETag on InitialUpdater log records");
 
             // Because this is InitialUpdater, the destination length should be set correctly, but test and log failures to be safe.
-            RespCommand cmd = input.header.cmd;
+            var cmd = input.header.cmd;
             switch (cmd)
             {
                 case RespCommand.PFADD:
@@ -373,62 +367,40 @@
         /// <inheritdoc />
         public readonly bool InPlaceUpdater(ref LogRecord logRecord, in RecordSizeInfo sizeInfo, ref StringInput input, ref SpanByteAndMemory output, ref RMWInfo rmwInfo)
         {
-<<<<<<< HEAD
             if (logRecord.Info.ValueIsObject)
             {
                 rmwInfo.Action = RMWAction.WrongType;
                 return false;
             }
 
-            if (InPlaceUpdaterWorker(ref logRecord, in sizeInfo, ref input, ref output, ref rmwInfo))
-            {
-                if (!logRecord.Info.Modified)
-                    functionsState.watchVersionMap.IncrementVersion(rmwInfo.KeyHash);
-                if (functionsState.appendOnlyFile != null)
-                    WriteLogRMW(logRecord.Key, ref input, rmwInfo.Version, rmwInfo.SessionID);
-                return true;
-=======
-            var ipuResult = InPlaceUpdaterWorker(ref key, ref input, ref value, ref output, ref rmwInfo, ref recordInfo);
+            var ipuResult = InPlaceUpdaterWorker(ref logRecord, in sizeInfo, ref input, ref output, ref rmwInfo);
             switch (ipuResult)
             {
                 case IPUResult.Failed:
                     return false;
                 case IPUResult.Succeeded:
-                    rmwInfo.UsedValueLength = value.TotalSize;
-                    if (!rmwInfo.RecordInfo.Modified)
+                    if (!logRecord.Info.Modified)
                         functionsState.watchVersionMap.IncrementVersion(rmwInfo.KeyHash);
                     if (functionsState.appendOnlyFile != null)
-                        WriteLogRMW(ref key, ref input, rmwInfo.Version, rmwInfo.SessionID);
+                        WriteLogRMW(logRecord.Key, ref input, rmwInfo.Version, rmwInfo.SessionID);
                     return true;
                 case IPUResult.NotUpdated:
                 default:
                     return true;
->>>>>>> fd22a747
             }
         }
 
-<<<<<<< HEAD
         // NOTE: In the below control flow if you decide to add a new command or modify a command such that it will now do an early return with TRUE,
         // you must make sure you must reset etagState in FunctionState
-        private readonly bool InPlaceUpdaterWorker(ref LogRecord logRecord, in RecordSizeInfo sizeInfo, ref StringInput input, ref SpanByteAndMemory output, ref RMWInfo rmwInfo)
-=======
-        // NOTE: In the below control flow if you decide to add a new command or modify a command such that it will now do an early return with TRUE, you must make sure you must reset etagState in FunctionState
-        private IPUResult InPlaceUpdaterWorker(ref SpanByte key, ref RawStringInput input, ref SpanByte value, ref SpanByteAndMemory output, ref RMWInfo rmwInfo, ref RecordInfo recordInfo)
->>>>>>> fd22a747
+        private readonly IPUResult InPlaceUpdaterWorker(ref LogRecord logRecord, in RecordSizeInfo sizeInfo, ref StringInput input, ref SpanByteAndMemory output, ref RMWInfo rmwInfo)
         {
             RespCommand cmd = input.header.cmd;
             // Expired data
             if (logRecord.Info.HasExpiration && input.header.CheckExpiry(logRecord.Expiration))
             {
-<<<<<<< HEAD
                 rmwInfo.Action = RMWAction.ExpireAndResume;
                 logRecord.RemoveETag();
-                return false;
-=======
-                rmwInfo.Action = cmd is RespCommand.DELIFEXPIM ? RMWAction.ExpireAndStop : RMWAction.ExpireAndResume;
-                recordInfo.ClearHasETag();
                 return IPUResult.Failed;
->>>>>>> fd22a747
             }
 
             bool hadETagPreMutation = logRecord.Info.HasETag;
@@ -459,15 +431,9 @@
 
                 case RespCommand.DELIFGREATER:
                     long etagFromClient = input.parseState.GetLong(0);
-<<<<<<< HEAD
                     rmwInfo.Action = etagFromClient > functionsState.etagState.ETag ? RMWAction.ExpireAndStop : RMWAction.CancelOperation;
                     ETagState.ResetState(ref functionsState.etagState);
-                    return false;
-=======
-                    rmwInfo.Action = etagFromClient > functionsState.etagState.etag ? RMWAction.ExpireAndStop : RMWAction.CancelOperation;
-                    EtagState.ResetState(ref functionsState.etagState);
                     return IPUResult.Failed;
->>>>>>> fd22a747
 
                 case RespCommand.SETIFGREATER:
                 case RespCommand.SETIFMATCH:
@@ -495,37 +461,22 @@
                             );
                         }
                         // reset etag state after done using
-<<<<<<< HEAD
                         ETagState.ResetState(ref functionsState.etagState);
-                        return true;
+                        return IPUResult.NotUpdated;
                     }
 
                     // If we're here we know we have a valid ETag for update. Get the value to update. We'll ned to return false for CopyUpdate if no space for new value.
                     var inputValue = input.parseState.GetArgSliceByRef(0).ReadOnlySpan;
                     if (!logRecord.TrySetValueSpanAndPrepareOptionals(inputValue, in sizeInfo))
-                        return false;
+                        return IPUResult.Failed;
                     long newEtag = cmd is RespCommand.SETIFMATCH ? (functionsState.etagState.ETag + 1) : etagFromClient;
                     if (!logRecord.TrySetETag(newEtag))
-                        return false;
-=======
-                        EtagState.ResetState(ref functionsState.etagState);
-                        return IPUResult.NotUpdated;
-                    }
-
-                    // Need Copy update if no space for new value
-                    var inputValue = input.parseState.GetArgSliceByRef(0);
-
-                    // retain metadata unless metadata sent
-                    int metadataSize = input.arg1 != 0 ? sizeof(long) : value.MetadataSize;
-
-                    if (value.Length < inputValue.length + EtagConstants.EtagSize + metadataSize)
-                        return IPUResult.Failed;
->>>>>>> fd22a747
+                        return IPUResult.Failed;
 
                     // Need to check for input.arg1 != 0 because GetRMWModifiedFieldInfo shares its logic with CopyUpdater and thus may set sizeInfo.FieldInfo.Expiration true
                     // due to srcRecordInfo having expiration set; here, that srcRecordInfo is us, so we should do nothing if input.arg1 == 0.
                     if (sizeInfo.FieldInfo.HasExpiration && input.arg1 != 0 && !logRecord.TrySetExpiration(input.arg1))
-                        return false;
+                        return IPUResult.Failed;
 
                     // Write Etag and Val back to Client as an array of the format [etag, nil]
                     var nilResp = functionsState.nilResp;
@@ -533,53 +484,11 @@
                     var numDigitsInEtag = NumUtils.CountDigits(newEtag);
                     WriteValAndEtagToDst(4 + 1 + numDigitsInEtag + 2 + nilResp.Length, nilResp, newEtag, ref output, functionsState.memoryPool, writeDirect: true);
                     // reset etag state after done using
-<<<<<<< HEAD
                     ETagState.ResetState(ref functionsState.etagState);
                     shouldUpdateEtag = false;   // since we already updated the ETag
                     break;
                 case RespCommand.SET:
                 case RespCommand.SETEXXX:
-=======
-                    EtagState.ResetState(ref functionsState.etagState);
-                    // early return since we already updated the ETag
-                    return IPUResult.Succeeded;
-
-                case RespCommand.SET:
-                case RespCommand.SETEXXX:
-                    // If the user calls withetag then we need to either update an existing etag and set the value or set the value with an etag and increment it.
-                    bool inputHeaderHasEtag = input.header.CheckWithEtagFlag();
-
-                    int nextUpdateEtagOffset = functionsState.etagState.etagSkippedStart;
-
-                    // only when both are not false && false or true and true, do we need to readjust
-                    if (inputHeaderHasEtag != shouldUpdateEtag)
-                    {
-                        // in the common path the above condition is skipped
-                        if (inputHeaderHasEtag)
-                        {
-                            // nextUpdate will add etag but currently there is no etag
-                            nextUpdateEtagOffset = EtagConstants.EtagSize;
-                            shouldUpdateEtag = true;
-                            // if something is going to go past this into copy we need to provide offset management for its varlen during allocation
-                            this.functionsState.etagState.etagOffsetForVarlen = EtagConstants.EtagSize;
-                        }
-                        else
-                        {
-                            shouldUpdateEtag = false;
-                            // nextUpdate will remove etag but currently there is an etag
-                            nextUpdateEtagOffset = 0;
-                            this.functionsState.etagState.etagOffsetForVarlen = 0;
-                        }
-                    }
-
-                    ArgSlice setValue = input.parseState.GetArgSliceByRef(0);
-
-                    // Need CU if no space for new value
-                    metadataSize = input.arg1 == 0 ? 0 : sizeof(long);
-                    if (setValue.Length + metadataSize > value.Length - nextUpdateEtagOffset)
-                        return IPUResult.Failed;
-
->>>>>>> fd22a747
                     // Check if SetGet flag is set
                     if (input.header.CheckSetGetFlag())
                     {
@@ -592,7 +501,7 @@
 
                     var setValue = input.parseState.GetArgSliceByRef(0).ReadOnlySpan;
                     if (!logRecord.TrySetValueSpanAndPrepareOptionals(setValue, in sizeInfo))
-                        return false;
+                        return IPUResult.Failed;
 
                     // If shouldUpdateEtag != inputHeaderHasEtag, then if inputHeaderHasEtag is true there is one that nextUpdate will remove (so we don't want to
                     // update it), else there isn't one and nextUpdate will add it.
@@ -600,28 +509,22 @@
 
                     // Update expiration
                     if (!(input.arg1 == 0 ? logRecord.RemoveExpiration() : logRecord.TrySetExpiration(input.arg1)))
-                        return false;
+                        return IPUResult.Failed;
 
                     // If withEtag is called we return the etag back in the response
                     if (inputHeaderHasEtag)
                     {
                         var newETag = functionsState.etagState.ETag + 1;
                         if (!logRecord.TrySetETag(newETag))
-                            return false;
+                            return IPUResult.Failed;
                         functionsState.CopyRespNumber(newETag, ref output);
                         // reset etag state after done using
-<<<<<<< HEAD
                         ETagState.ResetState(ref functionsState.etagState);
-=======
-                        EtagState.ResetState(ref functionsState.etagState);
-                        // early return since we already updated etag
-                        return IPUResult.Succeeded;
->>>>>>> fd22a747
                     }
                     else
                     {
                         if (!logRecord.RemoveETag())
-                            return false;
+                            return IPUResult.Failed;
                     }
 
                     shouldUpdateEtag = false;   // since we already updated the ETag
@@ -632,16 +535,7 @@
                     // or set the value with an initial etag and increment it. If withEtag is called we return the etag back to the user
                     inputHeaderHasEtag = input.header.CheckWithETagFlag();
 
-<<<<<<< HEAD
                     // If the SetGet flag is set, copy the current value to output for the GET part of the command.
-=======
-                    setValue = input.parseState.GetArgSliceByRef(0);
-                    // Need CU if no space for new value
-                    if (setValue.Length + value.MetadataSize > value.Length - nextUpdateEtagOffset)
-                        return IPUResult.Failed;
-
-                    // Check if SetGet flag is set
->>>>>>> fd22a747
                     if (input.header.CheckSetGetFlag())
                     {
                         Debug.Assert(!input.header.CheckWithETagFlag(), "SET GET CANNNOT BE CALLED WITH WITHETAG");
@@ -652,125 +546,53 @@
 
                     setValue = input.parseState.GetArgSliceByRef(0).ReadOnlySpan;
                     if (!logRecord.TrySetValueSpanAndPrepareOptionals(setValue, in sizeInfo))
-                        return false;
+                        return IPUResult.Failed;
 
                     if (inputHeaderHasEtag != shouldUpdateEtag)
                         shouldUpdateEtag = inputHeaderHasEtag;
                     if (inputHeaderHasEtag)
                     {
-<<<<<<< HEAD
                         var newETag = functionsState.etagState.ETag + 1;
                         logRecord.TrySetETag(newETag);
                         functionsState.CopyRespNumber(newETag, ref output);
-=======
-                        recordInfo.SetHasETag();
-                        value.SetEtagInPayload(functionsState.etagState.etag + 1);
-                        // withetag flag means we need to write etag back to the output buffer
-                        CopyRespNumber(functionsState.etagState.etag + 1, ref output);
-                        // reset etag state after done using
-                        EtagState.ResetState(ref functionsState.etagState);
-                        // early return since we already updated etag
-                        return IPUResult.Succeeded;
->>>>>>> fd22a747
                     }
                     else
                         logRecord.RemoveETag();
                     shouldUpdateEtag = false;   // since we already updated the ETag
                     break;
 
-<<<<<<< HEAD
                 case RespCommand.INCR:
                     if (!TryInPlaceUpdateNumber(ref logRecord, in sizeInfo, ref output, ref rmwInfo, input: 1))
-                        return false;
-=======
-                case RespCommand.EXPIRE:
-                    var expiryExists = value.MetadataSize > 0;
-
-                    var expirationWithOption = new ExpirationWithOption(input.arg1);
-
-                    // reset etag state that may have been initialized earlier
-                    EtagState.ResetState(ref functionsState.etagState);
-
-                    return EvaluateExpireInPlace(expirationWithOption.ExpireOption, expiryExists, expirationWithOption.ExpirationTimeInTicks, ref value, ref output);
-
-                case RespCommand.PERSIST:
-                    if (value.MetadataSize != 0)
-                    {
-                        rmwInfo.ClearExtraValueLength(ref recordInfo, ref value, value.TotalSize);
-                        value.AsSpan().CopyTo(value.AsSpanWithMetadata());
-                        value.ShrinkSerializedLength(value.Length - value.MetadataSize);
-                        value.UnmarkExtraMetadata();
-                        rmwInfo.SetUsedValueLength(ref recordInfo, ref value, value.TotalSize);
-                        output.SpanByte.AsSpan()[0] = 1;
-                        EtagState.ResetState(ref functionsState.etagState);
-                        return IPUResult.Succeeded;
-                    }
-                    else
-                    {
-                        EtagState.ResetState(ref functionsState.etagState);
-                        return IPUResult.NotUpdated;
-                    }
-
-                case RespCommand.INCR:
-                    if (!TryInPlaceUpdateNumber(ref value, ref output, ref rmwInfo, ref recordInfo, input: 1, functionsState.etagState.etagSkippedStart))
-                        return IPUResult.Failed;
->>>>>>> fd22a747
+                        return IPUResult.Failed;
                     break;
                 case RespCommand.DECR:
-<<<<<<< HEAD
                     if (!TryInPlaceUpdateNumber(ref logRecord, in sizeInfo, ref output, ref rmwInfo, input: -1))
-                        return false;
-=======
-                    if (!TryInPlaceUpdateNumber(ref value, ref output, ref rmwInfo, ref recordInfo, input: -1, functionsState.etagState.etagSkippedStart))
-                    {
-
-                        return IPUResult.Failed;
-                    }
->>>>>>> fd22a747
+                        return IPUResult.Failed;
                     break;
                 case RespCommand.INCRBY:
                     // Check if input contains a valid number
                     var incrBy = input.arg1;
-<<<<<<< HEAD
                     if (!TryInPlaceUpdateNumber(ref logRecord, in sizeInfo, ref output, ref rmwInfo, input: incrBy))
-                        return false;
-=======
-                    if (!TryInPlaceUpdateNumber(ref value, ref output, ref rmwInfo, ref recordInfo, input: incrBy, functionsState.etagState.etagSkippedStart))
-                        return IPUResult.Failed;
->>>>>>> fd22a747
+                        return IPUResult.Failed;
                     break;
                 case RespCommand.DECRBY:
                     var decrBy = input.arg1;
-<<<<<<< HEAD
                     if (!TryInPlaceUpdateNumber(ref logRecord, in sizeInfo, ref output, ref rmwInfo, input: -decrBy))
-                        return false;
-=======
-                    if (!TryInPlaceUpdateNumber(ref value, ref output, ref rmwInfo, ref recordInfo, input: -decrBy, functionsState.etagState.etagSkippedStart))
-                        return IPUResult.Failed;
->>>>>>> fd22a747
+                        return IPUResult.Failed;
                     break;
                 case RespCommand.INCRBYFLOAT:
                     var incrByFloat = BitConverter.Int64BitsToDouble(input.arg1);
-<<<<<<< HEAD
                     if (!TryInPlaceUpdateNumber(ref logRecord, in sizeInfo, ref output, ref rmwInfo, incrByFloat))
-                        return false;
-=======
-                    if (!TryInPlaceUpdateNumber(ref value, ref output, ref rmwInfo, ref recordInfo, incrByFloat, functionsState.etagState.etagSkippedStart))
-                        return IPUResult.Failed;
->>>>>>> fd22a747
+                        return IPUResult.Failed;
                     break;
 
                 case RespCommand.SETBIT:
                     var bOffset = input.arg1;
                     var bSetVal = (byte)(input.parseState.GetArgSliceByRef(1).ReadOnlySpan[0] - '0');
 
-<<<<<<< HEAD
                     if (!BitmapManager.IsLargeEnough(logRecord.ValueSpan.Length, bOffset)
                             && !logRecord.TrySetContentLengths(BitmapManager.Length(bOffset), in sizeInfo, zeroInit: true))
-                        return false;
-=======
-                    if (!BitmapManager.IsLargeEnough(functionsState.etagState.etagAccountedLength, bOffset)) return IPUResult.Failed;
->>>>>>> fd22a747
+                        return IPUResult.Failed;
 
                     _ = logRecord.RemoveExpiration();
 
@@ -786,16 +608,9 @@
                     break;
                 case RespCommand.BITFIELD:
                     var bitFieldArgs = GetBitFieldArguments(ref input);
-<<<<<<< HEAD
                     if (!BitmapManager.IsLargeEnoughForType(bitFieldArgs, logRecord.ValueSpan.Length)
                             && !logRecord.TrySetContentLengths(BitmapManager.LengthFromType(bitFieldArgs), in sizeInfo, zeroInit: true))
-                        return false;
-=======
-                    v = value.ToPointer() + functionsState.etagState.etagSkippedStart;
-
-                    if (!BitmapManager.IsLargeEnoughForType(bitFieldArgs, value.Length - functionsState.etagState.etagSkippedStart))
-                        return IPUResult.Failed;
->>>>>>> fd22a747
+                        return IPUResult.Failed;
 
                     _ = logRecord.RemoveExpiration();
 
@@ -809,19 +624,12 @@
 
                     if (overflow)
                     {
-<<<<<<< HEAD
                         functionsState.CopyDefaultResp(functionsState.nilResp, ref output);
 
                         // reset etag state that may have been initialized earlier, but don't update etag
                         ETagState.ResetState(ref functionsState.etagState);
                         shouldUpdateEtag = false;
-                        return true;
-=======
-                        CopyDefaultResp(functionsState.nilResp, ref output);
-                        // reset etag state that may have been initialized earlier
-                        EtagState.ResetState(ref functionsState.etagState);
                         return IPUResult.Succeeded;
->>>>>>> fd22a747
                     }
 
                     functionsState.CopyRespNumber(bitfieldReturnValue, ref output);
@@ -855,29 +663,18 @@
 
                     if (!parseOk)
                     {
-<<<<<<< HEAD
                         *output.SpanByte.ToPointer() = (byte)0xFF;  // Flags invalid HLL
 
                         // reset etag state that may have been initialized earlier, but don't update etag
                         ETagState.ResetState(ref functionsState.etagState);
-                        return true;
-=======
-                        *output.SpanByte.ToPointer() = (byte)0xFF;
-                        // reset etag state that may have been initialized earlier
-                        EtagState.ResetState(ref functionsState.etagState);
                         return IPUResult.NotUpdated;
->>>>>>> fd22a747
                     }
 
                     if (result)
                         *output.SpanByte.ToPointer() = updated ? (byte)1 : (byte)0;
-<<<<<<< HEAD
                     if (!result)
-                        return false;
-                    break;
-=======
-                    return result ? IPUResult.Succeeded : IPUResult.Failed;
->>>>>>> fd22a747
+                        return IPUResult.Failed;
+                    break;
 
                 case RespCommand.PFMERGE:
                     //srcHLL offset: [hll allocated size = 4 byte] + [hll data structure] //memcpy +4 (skip len size)
@@ -887,7 +684,6 @@
                     valueLen = logRecord.ValueSpan.Length;
                     if (logRecord.IsPinnedValue)
                     {
-<<<<<<< HEAD
                         var dstHLL = logRecord.PinnedValuePointer;
                         parseOk = result = HyperLogLog.DefaultHLL.IsValidHYLL(dstHLL, valueLen);
                         if (result)
@@ -916,40 +712,23 @@
 
                         // reset etag state that may have been initialized earlier, but don't update etag
                         ETagState.ResetState(ref functionsState.etagState);
-                        return true;
+                        return IPUResult.NotUpdated;
                     }
                     if (!result)
-                        return false;
-                    break;
-=======
-                        // reset etag state that may have been initialized earlier
-                        EtagState.ResetState(ref functionsState.etagState);
-                        //InvalidType
-                        *(long*)output.SpanByte.ToPointer() = -1;
-                        return IPUResult.NotUpdated;
-                    }
-                    rmwInfo.ClearExtraValueLength(ref recordInfo, ref value, value.TotalSize);
-                    value.ShrinkSerializedLength(value.Length + value.MetadataSize);
-                    rmwInfo.SetUsedValueLength(ref recordInfo, ref value, value.TotalSize);
-                    return HyperLogLog.DefaultHLL.TryMerge(srcHLL, dstHLL, value.Length) ? IPUResult.Succeeded : IPUResult.Failed;
->>>>>>> fd22a747
+                        return IPUResult.Failed;
+                    break;
 
                 case RespCommand.SETRANGE:
                     var offset = input.parseState.GetInt(0);
                     var newValue = input.parseState.GetArgSliceByRef(1).ReadOnlySpan;
 
-<<<<<<< HEAD
                     if (newValue.Length + offset > logRecord.ValueSpan.Length
                             && !logRecord.TrySetContentLengths(newValue.Length + offset, in sizeInfo))
-                        return false;
-=======
-                    if (newValue.Length + offset > value.LengthWithoutMetadata - functionsState.etagState.etagSkippedStart)
-                        return IPUResult.Failed;
->>>>>>> fd22a747
+                        return IPUResult.Failed;
 
                     newValue.CopyTo(logRecord.ValueSpan.Slice(offset));
                     if (!TryCopyValueLengthToOutput(logRecord.ValueSpan, ref output))
-                        return false;
+                        return IPUResult.Failed;
                     break;
 
                 case RespCommand.GETDEL:
@@ -962,6 +741,8 @@
                 case RespCommand.GETEX:
                     CopyRespTo(logRecord.ValueSpan, ref output);
 
+                    var ipuResult = IPUResult.NotUpdated;
+
                     // If both EX and PERSIST were specified, EX wins
                     if (input.arg1 > 0)
                     {
@@ -969,41 +750,20 @@
                         var _output = new SpanByteAndMemory(PinnedSpanByte.FromPinnedPointer(pbOutput, OutputHeader.Size));
 
                         var newExpiry = input.arg1;
-                        if (!EvaluateExpireInPlace(ref logRecord, ExpireOption.None, newExpiry, ref _output))
-                            return false;
+                        ipuResult = EvaluateExpireInPlace(ref logRecord, ExpireOption.None, newExpiry, ref _output);
+                        if (ipuResult == IPUResult.Failed)
+                            return IPUResult.Failed;
                     }
                     else if (!sizeInfo.FieldInfo.HasExpiration)
                     {
-<<<<<<< HEAD
-                        // GetRMWModifiedFieldLength saw PERSIST
+                        // GetRMWModifiedFieldLength saw PERSIST; if there is no expiration, the following is a no-op.
                         _ = logRecord.RemoveExpiration();
+                        ipuResult = IPUResult.Succeeded;
                     }
 
                     // reset etag state that may have been initialized earlier, but don't update etag
                     ETagState.ResetState(ref functionsState.etagState);
-                    shouldUpdateEtag = false;
-                    return true;
-=======
-                        var persist = input.parseState.GetArgSliceByRef(0).ReadOnlySpan
-                            .EqualsUpperCaseSpanIgnoringCase(CmdStrings.PERSIST);
-
-                        if (persist) // Persist the key
-                        {
-                            rmwInfo.ClearExtraValueLength(ref recordInfo, ref value, value.TotalSize);
-                            value.AsSpan().CopyTo(value.AsSpanWithMetadata());
-                            value.ShrinkSerializedLength(value.Length - value.MetadataSize);
-                            value.UnmarkExtraMetadata();
-                            rmwInfo.SetUsedValueLength(ref recordInfo, ref value, value.TotalSize);
-                            // reset etag state that may have been initialized earlier
-                            EtagState.ResetState(ref functionsState.etagState);
-                            return IPUResult.Succeeded;
-                        }
-                    }
-
-                    // reset etag state that may have been initialized earlier
-                    EtagState.ResetState(ref functionsState.etagState);
-                    return IPUResult.NotUpdated;
->>>>>>> fd22a747
+                    return ipuResult;
 
                 case RespCommand.APPEND:
                     // If nothing to append, can avoid copy update.
@@ -1011,51 +771,30 @@
                     var appendLength = appendValue.Length;
                     if (appendLength > 0)
                     {
-<<<<<<< HEAD
                         // Try to grow in place.
                         var originalLength = logRecord.ValueSpan.Length;
                         if (!logRecord.TrySetContentLengths(originalLength + appendLength, in sizeInfo))
-                            return false;
+                            return IPUResult.Failed;
 
                         // Append the new value with the client input at the end of the old data
                         appendValue.ReadOnlySpan.CopyTo(logRecord.ValueSpan.Slice(originalLength));
                         if (!TryCopyValueLengthToOutput(logRecord.ValueSpan, ref output))
-                            return false;
+                            return IPUResult.Failed;
                         break;
                     }
 
                     // reset etag state that may have been initialized earlier, but don't update etag
                     ETagState.ResetState(ref functionsState.etagState);
-                    return TryCopyValueLengthToOutput(logRecord.ValueSpan, ref output);
-=======
-                        CopyValueLengthToOutput(ref value, ref output, functionsState.etagState.etagSkippedStart);
-                        // reset etag state that may have been initialized earlier
-                        EtagState.ResetState(ref functionsState.etagState);
-                        return IPUResult.NotUpdated;
-                    }
-
-                    return IPUResult.Failed;
-                case RespCommand.DELIFEXPIM:
-                    // this is the case where it isn't expired
-                    shouldUpdateEtag = false;
-                    break;
->>>>>>> fd22a747
+                    return TryCopyValueLengthToOutput(logRecord.ValueSpan, ref output) ? IPUResult.Succeeded : IPUResult.Failed;
                 default:
                     if (cmd > RespCommandExtensions.LastValidCommand)
                     {
                         if (shouldUpdateEtag)
                         {
-<<<<<<< HEAD
                             functionsState.CopyDefaultResp(CmdStrings.RESP_ERR_ETAG_ON_CUSTOM_PROC, ref output);
                             // reset etag state that may have been initialized earlier but don't update ETag
                             ETagState.ResetState(ref functionsState.etagState);
-                            return true;
-=======
-                            CopyDefaultResp(CmdStrings.RESP_ERR_ETAG_ON_CUSTOM_PROC, ref output);
-                            // reset etag state that may have been initialized earlier
-                            EtagState.ResetState(ref functionsState.etagState);
                             return IPUResult.Succeeded;
->>>>>>> fd22a747
                         }
 
                         var functions = functionsState.GetCustomCommandFunctions((ushort)cmd);
@@ -1067,16 +806,9 @@
                         }
                         else if (expirationInTicks > 0)
                         {
-<<<<<<< HEAD
                             // There is no existing metadata, but we want to add it. Try to do in place update.
                             if (!logRecord.TrySetExpiration(expirationInTicks))
-                                return false;
-=======
-                            // there is no existing metadata, but we want to add it. we cannot do in place update.
-                            if (value.ExtraMetadata == 0) return IPUResult.Failed;
-                            // set expiration to the specific value
-                            value.ExtraMetadata = expirationInTicks;
->>>>>>> fd22a747
+                                return IPUResult.Failed;
                         }
                         shouldCheckExpiration = false;
 
@@ -1088,20 +820,9 @@
                             var ret = functions.InPlaceUpdater(logRecord.Key, ref input, value, ref valueLength, ref writer, ref rmwInfo);
 
                             // Adjust value length if user shrinks it
-<<<<<<< HEAD
                             if (valueLength < logRecord.ValueSpan.Length)
                                 _ = logRecord.TrySetContentLengths(valueLength, in sizeInfo);
-                            return ret;
-=======
-                            if (valueLength < value.LengthWithoutMetadata)
-                            {
-                                rmwInfo.ClearExtraValueLength(ref recordInfo, ref value, value.TotalSize);
-                                value.ShrinkSerializedLength(valueLength + value.MetadataSize);
-                                rmwInfo.SetUsedValueLength(ref recordInfo, ref value, value.TotalSize);
-                            }
-
                             return ret ? IPUResult.Succeeded : IPUResult.Failed;
->>>>>>> fd22a747
                         }
                         finally
                         {
@@ -1123,12 +844,8 @@
                 ETagState.ResetState(ref functionsState.etagState);
             }
 
-<<<<<<< HEAD
             sizeInfo.AssertOptionals(logRecord.Info, checkExpiration: shouldCheckExpiration);
-            return true;
-=======
             return IPUResult.Succeeded;
->>>>>>> fd22a747
         }
 
         // NOTE: In the below control flow if you decide to add a new command or modify a command such that it will now do an early return with FALSE, you must make sure you must reset etagState in FunctionState
