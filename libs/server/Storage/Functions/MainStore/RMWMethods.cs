﻿// Copyright (c) Microsoft Corporation.
// Licensed under the MIT license.

using System;
using System.Buffers;
using System.Diagnostics;
using Garnet.common;
using Microsoft.Extensions.Logging;
using Tsavorite.core;

namespace Garnet.server
{
    /// <summary>
    /// Callback functions for main store
    /// </summary>
    public readonly unsafe partial struct MainSessionFunctions : ISessionFunctions<RawStringInput, SpanByteAndMemory, long>
    {
        /// <inheritdoc />
        public readonly bool NeedInitialUpdate(ReadOnlySpan<byte> key, ref RawStringInput input, ref SpanByteAndMemory output, ref RMWInfo rmwInfo)
        {
            switch (input.header.cmd)
            {
                case RespCommand.SETKEEPTTLXX:
                case RespCommand.PERSIST:
                case RespCommand.EXPIRE:
                case RespCommand.PEXPIRE:
                case RespCommand.EXPIREAT:
                case RespCommand.PEXPIREAT:
                case RespCommand.GETDEL:
                case RespCommand.GETEX:
                case RespCommand.DELIFGREATER:
                    return false;
                case RespCommand.SETEXXX:
                    // when called withetag all output needs to be placed on the buffer
                    if (input.header.CheckWithETagFlag())
                    {
                        // XX when unsuccesful will write back NIL
                        functionsState.CopyDefaultResp(functionsState.nilResp, ref output);
                    }
                    return false;
                case RespCommand.SETIFGREATER:
                case RespCommand.SETIFMATCH:
                // add etag on first insertion, already tracked by header.CheckWithEtagFlag()
                case RespCommand.SET:
                case RespCommand.SETEXNX:
                case RespCommand.SETKEEPTTL:
                    return true;
                default:
                    if (input.header.cmd > RespCommandExtensions.LastValidCommand)
                    {
                        (IMemoryOwner<byte> Memory, int Length) outp = (output.Memory, 0);
                        var ret = functionsState.GetCustomCommandFunctions((ushort)input.header.cmd)
                            .NeedInitialUpdate(key, ref input, ref outp);
                        output.Memory = outp.Memory;
                        output.Length = outp.Length;
                        return ret;
                    }

                    return true;
            }
        }

        /// <inheritdoc />
        public readonly bool InitialUpdater(ref LogRecord logRecord, ref RecordSizeInfo sizeInfo, ref RawStringInput input, ref SpanByteAndMemory output, ref RMWInfo rmwInfo)
        {
            Debug.Assert(!logRecord.Info.HasETag && !logRecord.Info.HasExpiration, "Should not have Expiration or ETag on InitialUpdater log records");

            // Because this is InitialUpdater, the destination length should be set correctly, but test and log failures to be safe.
            RespCommand cmd = input.header.cmd;
            switch (cmd)
            {
                case RespCommand.PFADD:
                    RecordSizeInfo.AssertValueDataLength(HyperLogLog.DefaultHLL.SparseInitialLength(ref input), ref sizeInfo);
                    if (!logRecord.TrySetValueLength(ref sizeInfo))
                    {
                        functionsState.logger?.LogError("Length overflow in {methodName}.{caseName}", "InitialUpdater", "PFADD");
                        return false;
                    }

                    var value = logRecord.ValueSpan;
                    if (logRecord.IsPinnedValue)
                        HyperLogLog.DefaultHLL.Init(ref input, logRecord.PinnedValuePointer, value.Length);
                    else
                        fixed (byte* valuePtr = value)
                            HyperLogLog.DefaultHLL.Init(ref input, valuePtr, value.Length);

                    *output.SpanByte.ToPointer() = 1;
                    break;

                case RespCommand.PFMERGE:
                    //srcHLL offset: [hll allocated size = 4 byte] + [hll data structure] //memcpy + 4 (skip len size)
                    var sbSrcHLL = input.parseState.GetArgSliceByRef(0);

                    if (!logRecord.TrySetValueLength(sbSrcHLL.Length, ref sizeInfo))
                    {
                        functionsState.logger?.LogError("Length overflow in {methodName}.{caseName}", "InitialUpdater", "PFMERGE");
                        return false;
                    }

                    value = logRecord.ValueSpan;

                    if (logRecord.IsPinnedValue)
                        Buffer.MemoryCopy(sbSrcHLL.ToPointer(), logRecord.PinnedValuePointer, value.Length, value.Length);
                    else
                        fixed (byte* valuePtr = value)
                            Buffer.MemoryCopy(sbSrcHLL.ToPointer(), valuePtr, value.Length, value.Length);

                    break;

                case RespCommand.SETIFGREATER:
                case RespCommand.SETIFMATCH:
                    // Copy input to value
                    var newInputValue = input.parseState.GetArgSliceByRef(0).ReadOnlySpan;
                    if (!logRecord.TrySetValueSpan(newInputValue, ref sizeInfo))
                        return false;
                    if (sizeInfo.FieldInfo.HasExpiration)
                        _ = logRecord.TrySetExpiration(input.arg1);

                    // the increment on initial etag is for satisfying the variant that any key with no etag is the same as a zero'd etag
                    Debug.Assert(sizeInfo.FieldInfo.HasETag, "Expected sizeInfo.FieldInfo.HasETag to be true");
                    _ = logRecord.TrySetETag(input.parseState.GetLong(1) + (cmd == RespCommand.SETIFMATCH ? 1 : 0));
                    ETagState.SetValsForRecordWithEtag(ref functionsState.etagState, ref logRecord);

                    // write back array of the format [etag, nil]
                    var nilResponse = functionsState.nilResp;
                    // *2\r\n: + <numDigitsInEtag> + \r\n + <nilResp.Length>
                    WriteValAndEtagToDst(
                        4 + 1 + NumUtils.CountDigits(functionsState.etagState.ETag) + 2 + nilResponse.Length,
                        nilResponse,
                        functionsState.etagState.ETag,
                        ref output,
                        functionsState.memoryPool,
                        writeDirect: true
                    );

                    break;
                case RespCommand.SET:
                case RespCommand.SETEXNX:
                    newInputValue = input.parseState.GetArgSliceByRef(0).ReadOnlySpan;
                    if (!logRecord.TrySetValueSpan(newInputValue, ref sizeInfo))
                    {
                        functionsState.logger?.LogError("Length overflow in {methodName}.{caseName}", "InitialUpdater", "SETEXNX");
                        return false;
                    }

                    // the increment on initial etag is for satisfying the variant that any key with no etag is the same as a zero'd etag
                    if (sizeInfo.FieldInfo.HasETag && !logRecord.TrySetETag(LogRecord.NoETag + 1))
                    {
                        functionsState.logger?.LogError("Could not set etag in {methodName}.{caseName}", "InitialUpdater", "SETEXNX");
                        return false;
                    }
                    ETagState.SetValsForRecordWithEtag(ref functionsState.etagState, ref logRecord);
                    // Copy initial etag to output only for SET + WITHETAG and not SET NX or XX. TODO: Is this condition satisfied here?
                    functionsState.CopyRespNumber(LogRecord.NoETag + 1, ref output);

                    // Set or remove expiration
                    if (sizeInfo.FieldInfo.HasExpiration && !logRecord.TrySetExpiration(input.arg1))
                    {
                        functionsState.logger?.LogError("Could not set expiration in {methodName}.{caseName}", "InitialUpdater", "SETEXNX");
                        return false;
                    }

                    break;
                case RespCommand.SETKEEPTTL:
                    // Copy input to value; do not change expiration
                    _ = logRecord.TrySetValueSpan(input.parseState.GetArgSliceByRef(0).ReadOnlySpan, ref sizeInfo);

                    // the increment on initial etag is for satisfying the variant that any key with no etag is the same as a zero'd etag
                    if (sizeInfo.FieldInfo.HasETag && !logRecord.TrySetETag(LogRecord.NoETag + 1))
                    {
                        functionsState.logger?.LogError("Could not set etag in {methodName}.{caseName}", "InitialUpdater", "SETKEEPTTL");
                        return false;
                    }
                    ETagState.SetValsForRecordWithEtag(ref functionsState.etagState, ref logRecord);
                    // Copy initial etag to output
                    functionsState.CopyRespNumber(LogRecord.NoETag + 1, ref output);
                    break;

                case RespCommand.SETKEEPTTLXX:
                case RespCommand.SETEXXX:
                case RespCommand.EXPIRE:
                case RespCommand.PEXPIRE:
                case RespCommand.EXPIREAT:
                case RespCommand.PEXPIREAT:
                case RespCommand.PERSIST:
                case RespCommand.GETDEL:
                case RespCommand.GETEX:
                    throw new Exception();

                case RespCommand.SETBIT:
                    var bOffset = input.arg1;
                    var bSetVal = (byte)(input.parseState.GetArgSliceByRef(1).ReadOnlySpan[0] - '0');

                    if (!logRecord.TrySetValueLength(BitmapManager.Length(bOffset), ref sizeInfo))
                    {
                        functionsState.logger?.LogError("Length overflow in {methodName}.{caseName}", "InitialUpdater", "SETBIT");
                        return false;
                    }

                    // Always return 0 at initial updater because previous value was 0
                    value = logRecord.ValueSpan;

                    if (logRecord.IsPinnedValue)
                        _ = BitmapManager.UpdateBitmap(logRecord.PinnedValuePointer, bOffset, bSetVal);
                    else
                        fixed (byte* valuePtr = value)
                            _ = BitmapManager.UpdateBitmap(valuePtr, bOffset, bSetVal);

                    functionsState.CopyDefaultResp(CmdStrings.RESP_RETURN_VAL_0, ref output);
                    break;

                case RespCommand.BITFIELD:
                    var bitFieldArgs = GetBitFieldArguments(ref input);

                    if (!logRecord.TrySetValueLength(BitmapManager.LengthFromType(bitFieldArgs), ref sizeInfo))
                    {
                        functionsState.logger?.LogError("Length overflow in {methodName}.{caseName}", "InitialUpdater", "BitField");
                        return false;
                    }

                    value = logRecord.ValueSpan;

                    long bitfieldReturnValue;
                    bool overflow;
                    if (logRecord.IsPinnedValue)
                        (bitfieldReturnValue, overflow) = BitmapManager.BitFieldExecute(bitFieldArgs, logRecord.PinnedValuePointer, value.Length);
                    else
                        fixed (byte* valuePtr = value)
                            (bitfieldReturnValue, overflow) = BitmapManager.BitFieldExecute(bitFieldArgs, valuePtr, value.Length);

                    if (!overflow)
                        functionsState.CopyRespNumber(bitfieldReturnValue, ref output);
                    else
                        functionsState.CopyDefaultResp(functionsState.nilResp, ref output);
                    break;

                case RespCommand.BITFIELD_RO:
                    var bitFieldArgs_RO = GetBitFieldArguments(ref input);
                    if (!logRecord.TrySetValueLength(BitmapManager.LengthFromType(bitFieldArgs_RO), ref sizeInfo))
                    {
                        functionsState.logger?.LogError("Length overflow in {methodName}.{caseName}", "InitialUpdater", "BitField");
                        return false;
                    }
                    value = logRecord.ValueSpan;

                    long bitfieldReturnValue_RO;
                    if (logRecord.IsPinnedValue)
                        bitfieldReturnValue_RO = BitmapManager.BitFieldExecute_RO(bitFieldArgs_RO, logRecord.PinnedValuePointer, value.Length);
                    else
                        fixed (byte* valuePtr = value)
                            bitfieldReturnValue_RO = BitmapManager.BitFieldExecute_RO(bitFieldArgs_RO, valuePtr, value.Length);

                    functionsState.CopyRespNumber(bitfieldReturnValue_RO, ref output);
                    break;

                case RespCommand.SETRANGE:
                    var offset = input.parseState.GetInt(0);
                    var newValue = input.parseState.GetArgSliceByRef(1).ReadOnlySpan;

                    value = logRecord.ValueSpan;
                    newValue.CopyTo(value.Slice(offset));

                    if (!CopyValueLengthToOutput(value, ref output))
                        return false;
                    break;

                case RespCommand.APPEND:
                    var appendValue = input.parseState.GetArgSliceByRef(0);
                    // Copy value to be appended to the newly allocated value buffer
                    value = logRecord.ValueSpan;
                    appendValue.ReadOnlySpan.CopyTo(value);

                    if (!CopyValueLengthToOutput(value, ref output))
                        return false;
                    break;
                case RespCommand.INCR:
                    // This is InitialUpdater so set the value to 1 and the length to the # of digits in "1"
                    if (!logRecord.TrySetValueLength(1, ref sizeInfo))
                    {
                        functionsState.logger?.LogError("Length overflow in {methodName}.{caseName}", "InitialUpdater", "INCR");
                        return false;
                    }

                    value = logRecord.ValueSpan;
                    _ = TryCopyUpdateNumber(1L, value, ref output);
                    break;
                case RespCommand.INCRBY:
                    var incrBy = input.arg1;

                    var ndigits = NumUtils.CountDigits(incrBy, out var isNegative);
                    if (!logRecord.TrySetValueLength(ndigits + (isNegative ? 1 : 0), ref sizeInfo))
                    {
                        functionsState.logger?.LogError("Length overflow in {methodName}.{caseName}", "InitialUpdater", "INCRBY");
                        return false;
                    }

                    _ = TryCopyUpdateNumber(incrBy, logRecord.ValueSpan, ref output);
                    break;
                case RespCommand.DECR:
                    // This is InitialUpdater so set the value to -1 and the length to the # of digits in "-1"
                    if (!logRecord.TrySetValueLength(2, ref sizeInfo))
                    {
                        Debug.Assert(logRecord.ValueSpan.Length >= 2, "Length overflow in DECR");
                        return false;
                    }
                    value = logRecord.ValueSpan;
                    _ = TryCopyUpdateNumber(-1, value, ref output);
                    break;
                case RespCommand.DECRBY:
                    var decrBy = -input.arg1;

                    ndigits = NumUtils.CountDigits(decrBy, out isNegative);
                    if (!logRecord.TrySetValueLength(ndigits + (isNegative ? 1 : 0), ref sizeInfo))
                    {
                        functionsState.logger?.LogError("Length overflow in {methodName}.{caseName}", "InitialUpdater", "DECRBY");
                        return false;
                    }

                    _ = TryCopyUpdateNumber(decrBy, logRecord.ValueSpan, ref output);
                    break;
                case RespCommand.INCRBYFLOAT:
                    // Check if input contains a valid number
                    if (!input.parseState.TryGetDouble(0, out var incrByFloat))
                    {
                        output.SpanByte.Span[0] = (byte)OperationError.INVALID_TYPE;
                        return true;
                    }

                    value = logRecord.ValueSpan;
                    if (!TryCopyUpdateNumber(incrByFloat, value, ref output))
                        return false;
                    break;
                default:
                    if (input.header.cmd > RespCommandExtensions.LastValidCommand)
                    {
                        var functions = functionsState.GetCustomCommandFunctions((ushort)input.header.cmd);
                        if (!logRecord.TrySetValueLength(functions.GetInitialLength(ref input), ref sizeInfo))
                        {
                            functionsState.logger?.LogError("Length overflow in 'default' > StartOffset: {methodName}.{caseName}", "InitialUpdater", "default");
                            return false;
                        }
                        if (input.arg1 > 0 && !logRecord.TrySetExpiration(input.arg1))
                        {
                            functionsState.logger?.LogError("Could not set expiration in 'default' > StartOffset: {methodName}.{caseName}", "InitialUpdater", "default");
                            return false;
                        }

                        (IMemoryOwner<byte> Memory, int Length) outp = (output.Memory, 0);
                        value = logRecord.ValueSpan;
                        if (!functions.InitialUpdater(logRecord.Key, ref input, value, ref outp, ref rmwInfo))
                            return false;
                        output.Memory = outp.Memory;
                        output.Length = outp.Length;
                        break;
                    }

                    // Copy input to value
                    if (!logRecord.TrySetValueSpan(input.parseState.GetArgSliceByRef(0).ReadOnlySpan, ref sizeInfo))
                    {
                        functionsState.logger?.LogError("Failed to set value in {methodName}.{caseName}", "InitialUpdater", "default");
                        return false;
                    }

                    // Copy value to output
                    CopyTo(logRecord.ValueSpan, ref output, functionsState.memoryPool);
                    break;
            }

            // Success if we made it here
            sizeInfo.AssertOptionals(logRecord.Info);
            return true;
        }

        /// <inheritdoc />
        public readonly void PostInitialUpdater(ref LogRecord logRecord, ref RecordSizeInfo sizeInfo, ref RawStringInput input, ref SpanByteAndMemory output, ref RMWInfo rmwInfo)
        {
            // reset etag state set at need initial update
            if (input.header.cmd is (RespCommand.SET or RespCommand.SETEXNX or RespCommand.SETKEEPTTL or RespCommand.SETIFMATCH or RespCommand.SETIFGREATER))
                ETagState.ResetState(ref functionsState.etagState);

            functionsState.watchVersionMap.IncrementVersion(rmwInfo.KeyHash);
            if (functionsState.appendOnlyFile != null)
            {
                input.header.SetExpiredFlag();
                WriteLogRMW(logRecord.Key, ref input, rmwInfo.Version, rmwInfo.SessionID);
            }
        }

        /// <inheritdoc />
        public readonly bool InPlaceUpdater(ref LogRecord logRecord, ref RecordSizeInfo sizeInfo, ref RawStringInput input, ref SpanByteAndMemory output, ref RMWInfo rmwInfo)
        {
            if (InPlaceUpdaterWorker(ref logRecord, ref sizeInfo, ref input, ref output, ref rmwInfo))
            {
                if (!logRecord.Info.Modified)
                    functionsState.watchVersionMap.IncrementVersion(rmwInfo.KeyHash);
                if (functionsState.appendOnlyFile != null)
                    WriteLogRMW(logRecord.Key, ref input, rmwInfo.Version, rmwInfo.SessionID);
                return true;
            }
            return false;
        }

        // NOTE: In the below control flow if you decide to add a new command or modify a command such that it will now do an early return with TRUE,
        // you must make sure you must reset etagState in FunctionState
        private readonly bool InPlaceUpdaterWorker(ref LogRecord logRecord, ref RecordSizeInfo sizeInfo, ref RawStringInput input, ref SpanByteAndMemory output, ref RMWInfo rmwInfo)
        {
            // Expired data
            if (logRecord.Info.HasExpiration && input.header.CheckExpiry(logRecord.Expiration))
            {
                rmwInfo.Action = RMWAction.ExpireAndResume;
                logRecord.RemoveETag();
                return false;
            }

            RespCommand cmd = input.header.cmd;
            bool hadETagPreMutation = logRecord.Info.HasETag;
            bool shouldUpdateEtag = hadETagPreMutation;
            if (shouldUpdateEtag)
                ETagState.SetValsForRecordWithEtag(ref functionsState.etagState, ref logRecord);
            bool shouldCheckExpiration = true;

            switch (cmd)
            {
                case RespCommand.SETEXNX:
                    if (input.header.CheckSetGetFlag())
                    {
                        // Copy value to output for the GET part of the command.
                        CopyRespTo(logRecord.ValueSpan, ref output);
                    }
                    else if (input.header.CheckWithETagFlag())
                    {
                        // when called withetag all output needs to be placed on the buffer
                        // EXX when unsuccesful will write back NIL
                        functionsState.CopyDefaultResp(functionsState.nilResp, ref output);
                    }

                    // reset etag state after done using
                    ETagState.ResetState(ref functionsState.etagState);
                    // Nothing is set because being in this block means NX was already violated
                    return true;
                case RespCommand.DELIFGREATER:
                    long etagFromClient = input.parseState.GetLong(0);
                    rmwInfo.Action = etagFromClient > functionsState.etagState.ETag ? RMWAction.ExpireAndStop : RMWAction.CancelOperation;
                    ETagState.ResetState(ref functionsState.etagState);
                    return false;

                case RespCommand.SETIFGREATER:
                case RespCommand.SETIFMATCH:
                    etagFromClient = input.parseState.GetLong(1);
                    // in IFMATCH we check for equality, in IFGREATER we are checking for sent etag being strictly greater
                    int comparisonResult = etagFromClient.CompareTo(functionsState.etagState.ETag);
                    int expectedResult = cmd is RespCommand.SETIFMATCH ? 0 : 1;

                    if (comparisonResult != expectedResult)
                    {
                        if (input.header.CheckSetGetFlag())
                            CopyRespWithEtagData(logRecord.ValueSpan, ref output, shouldUpdateEtag, functionsState.memoryPool);
                        else
                        {
                            // write back array of the format [etag, nil]
                            var nilResponse = functionsState.nilResp;
                            // *2\r\n: + <numDigitsInEtag> + \r\n + <nilResp.Length>
                            WriteValAndEtagToDst(
                                4 + 1 + NumUtils.CountDigits(functionsState.etagState.ETag) + 2 + nilResponse.Length,
                                nilResponse,
                                functionsState.etagState.ETag,
                                ref output,
                                functionsState.memoryPool,
                                writeDirect: true
                            );
                        }
                        // reset etag state after done using
                        ETagState.ResetState(ref functionsState.etagState);
                        return true;
                    }

                    // If we're here we know we have a valid ETag for update. Get the value to update. We'll ned to return false for CopyUpdate if no space for new value.
                    var inputValue = input.parseState.GetArgSliceByRef(0).ReadOnlySpan;
                    if (!logRecord.TrySetValueSpan(inputValue, ref sizeInfo))
                        return false;
                    long newEtag = cmd is RespCommand.SETIFMATCH ? (functionsState.etagState.ETag + 1) : etagFromClient;
                    if (!logRecord.TrySetETag(newEtag))
                        return false;

                    // Need to check for input.arg1 != 0 because GetRMWModifiedFieldInfo shares its logic with CopyUpdater and thus may set sizeInfo.FieldInfo.Expiration true
                    // due to srcRecordInfo having expiration set; here, that srcRecordInfo is us, so we should do nothing if input.arg1 == 0.
                    if (sizeInfo.FieldInfo.HasExpiration && input.arg1 != 0 && !logRecord.TrySetExpiration(input.arg1))
                        return false;

                    // Write Etag and Val back to Client as an array of the format [etag, nil]
                    var nilResp = functionsState.nilResp;
                    // *2\r\n: + <numDigitsInEtag> + \r\n + <nilResp.Length>
                    var numDigitsInEtag = NumUtils.CountDigits(newEtag);
                    WriteValAndEtagToDst(4 + 1 + numDigitsInEtag + 2 + nilResp.Length, nilResp, newEtag, ref output, functionsState.memoryPool, writeDirect: true);
                    // reset etag state after done using
                    ETagState.ResetState(ref functionsState.etagState);
                    shouldUpdateEtag = false;   // since we already updated the ETag
                    break;
                case RespCommand.SET:
                case RespCommand.SETEXXX:
                    // Check if SetGet flag is set
                    if (input.header.CheckSetGetFlag())
                    {
                        // Copy value to output for the GET part of the command.
                        CopyRespTo(logRecord.ValueSpan, ref output);
                    }

                    // If the user calls withetag then we need to either update an existing etag and set the value or set the value with an etag and increment it.
                    bool inputHeaderHasEtag = input.header.CheckWithETagFlag();

                    var setValue = input.parseState.GetArgSliceByRef(0).ReadOnlySpan;
                    if (!logRecord.TrySetValueSpan(setValue, ref sizeInfo))
                        return false;

                    if (inputHeaderHasEtag != shouldUpdateEtag)
                        shouldUpdateEtag = inputHeaderHasEtag;
                    if (inputHeaderHasEtag)
                    {
                        var newETag = functionsState.etagState.ETag + 1;
                        logRecord.TrySetETag(newETag);
                        functionsState.CopyRespNumber(newETag, ref output);
                    }
                    else
                        logRecord.RemoveETag();
                    shouldUpdateEtag = false;   // since we already updated the ETag

                    if (!(input.arg1 == 0 ? logRecord.RemoveExpiration() : logRecord.TrySetExpiration(input.arg1)))
                        return false;
                    break;
                case RespCommand.SETKEEPTTLXX:
                case RespCommand.SETKEEPTTL:
                    // If the user calls withetag then we need to either update an existing etag and set the value
                    // or set the value with an initial etag and increment it. If withEtag is called we return the etag back to the user
                    inputHeaderHasEtag = input.header.CheckWithETagFlag();

                    // If the SetGet flag is set, copy the current value to output for the GET part of the command.
                    if (input.header.CheckSetGetFlag())
                    {
                        Debug.Assert(!input.header.CheckWithETagFlag(), "SET GET CANNNOT BE CALLED WITH WITHETAG");

                        // Copy value to output for the GET part of the command.
                        CopyRespTo(logRecord.ValueSpan, ref output);
                    }

                    setValue = input.parseState.GetArgSliceByRef(0).ReadOnlySpan;
                    if (!logRecord.TrySetValueSpan(setValue, ref sizeInfo))
                        return false;

                    if (inputHeaderHasEtag != shouldUpdateEtag)
                        shouldUpdateEtag = inputHeaderHasEtag;
                    if (inputHeaderHasEtag)
                    {
                        var newETag = functionsState.etagState.ETag + 1;
                        logRecord.TrySetETag(newETag);
                        functionsState.CopyRespNumber(newETag, ref output);
                    }
                    else
                        logRecord.RemoveETag();
                    shouldUpdateEtag = false;   // since we already updated the ETag
                    break;

                case RespCommand.PEXPIRE:
                case RespCommand.EXPIRE:
                    var expiryValue = input.parseState.GetLong(0);
                    var tsExpiry = input.header.cmd == RespCommand.EXPIRE
                        ? TimeSpan.FromSeconds(expiryValue)
                        : TimeSpan.FromMilliseconds(expiryValue);
                    var expiryTicks = DateTimeOffset.UtcNow.Ticks + tsExpiry.Ticks;
                    var expireOption = (ExpireOption)input.arg1;

                    // reset etag state that may have been initialized earlier, but don't update etag because only the metadata was updated
                    ETagState.ResetState(ref functionsState.etagState);
                    shouldUpdateEtag = false;

                    if (!EvaluateExpireInPlace(ref logRecord, expireOption, expiryTicks, ref output))
                        return false;
                    break;
                case RespCommand.PEXPIREAT:
                case RespCommand.EXPIREAT:
                    var expiryTimestamp = input.parseState.GetLong(0);
                    expiryTicks = input.header.cmd == RespCommand.PEXPIREAT
                        ? ConvertUtils.UnixTimestampInMillisecondsToTicks(expiryTimestamp)
                        : ConvertUtils.UnixTimestampInSecondsToTicks(expiryTimestamp);
                    expireOption = (ExpireOption)input.arg1;

                    // reset etag state that may have been initialized earlier, but don't update etag because only the metadata was updated
                    ETagState.ResetState(ref functionsState.etagState);
                    shouldUpdateEtag = false;

                    if (!EvaluateExpireInPlace(ref logRecord, expireOption, expiryTicks, ref output))
                        return false;
                    break;

                case RespCommand.PERSIST:
                    if (logRecord.Info.HasExpiration)
                    {
                        _ = logRecord.RemoveExpiration();
                        output.SpanByte.Span[0] = 1;
                    }

                    // reset etag state that may have been initialized earlier, but don't update etag because only the metadata was updated
                    ETagState.ResetState(ref functionsState.etagState);
                    shouldUpdateEtag = false;
                    break;

                case RespCommand.INCR:
                    if (!TryInPlaceUpdateNumber(ref logRecord, ref sizeInfo, ref output, ref rmwInfo, input: 1))
                        return false;
                    break;
                case RespCommand.DECR:
                    if (!TryInPlaceUpdateNumber(ref logRecord, ref sizeInfo, ref output, ref rmwInfo, input: -1))
                        return false;
                    break;
                case RespCommand.INCRBY:
                    // Check if input contains a valid number
                    var incrBy = input.arg1;
                    if (!TryInPlaceUpdateNumber(ref logRecord, ref sizeInfo, ref output, ref rmwInfo, input: incrBy))
                        return false;
                    break;
                case RespCommand.DECRBY:
                    var decrBy = input.arg1;
                    if (!TryInPlaceUpdateNumber(ref logRecord, ref sizeInfo, ref output, ref rmwInfo, input: -decrBy))
                        return false;
                    break;
                case RespCommand.INCRBYFLOAT:
                    // Check if input contains a valid number
                    if (!input.parseState.TryGetDouble(0, out var incrByFloat))
                    {
                        output.SpanByte.Span[0] = (byte)OperationError.INVALID_TYPE;

                        // reset etag state that may have been initialized earlier, but don't update etag
                        ETagState.ResetState(ref functionsState.etagState);
                        shouldUpdateEtag = false;
                        break;
                    }
                    if (!TryInPlaceUpdateNumber(ref logRecord, ref sizeInfo, ref output, ref rmwInfo, incrByFloat))
                        return false;
                    break;

                case RespCommand.SETBIT:
                    var bOffset = input.arg1;
                    var bSetVal = (byte)(input.parseState.GetArgSliceByRef(1).ReadOnlySpan[0] - '0');

                    if (!BitmapManager.IsLargeEnough(logRecord.ValueSpan.Length, bOffset)
                            && !logRecord.TrySetValueLength(BitmapManager.Length(bOffset), ref sizeInfo))
                        return false;

                    _ = logRecord.RemoveExpiration();

                    byte oldValSet;
                    if (logRecord.IsPinnedValue)
                        oldValSet = BitmapManager.UpdateBitmap(logRecord.PinnedValuePointer, bOffset, bSetVal);
                    else
                        fixed (byte* valuePtr = logRecord.ValueSpan)
                            oldValSet = BitmapManager.UpdateBitmap(valuePtr, bOffset, bSetVal);

                    if (oldValSet == 0)
                        functionsState.CopyDefaultResp(CmdStrings.RESP_RETURN_VAL_0, ref output);
                    else
                        functionsState.CopyDefaultResp(CmdStrings.RESP_RETURN_VAL_1, ref output);
                    break;
                case RespCommand.BITFIELD:
                    var bitFieldArgs = GetBitFieldArguments(ref input);
                    if (!BitmapManager.IsLargeEnoughForType(bitFieldArgs, logRecord.ValueSpan.Length)
                            && !logRecord.TrySetValueLength(BitmapManager.LengthFromType(bitFieldArgs), ref sizeInfo))
                        return false;

                    _ = logRecord.RemoveExpiration();

                    long bitfieldReturnValue;
                    bool overflow;
                    if (logRecord.IsPinnedValue)
                        (bitfieldReturnValue, overflow) = BitmapManager.BitFieldExecute(bitFieldArgs, logRecord.PinnedValuePointer, logRecord.ValueSpan.Length);
                    else
                        fixed (byte* valuePtr = logRecord.ValueSpan)
                            (bitfieldReturnValue, overflow) = BitmapManager.BitFieldExecute(bitFieldArgs, valuePtr, logRecord.ValueSpan.Length);

                    if (overflow)
                    {
                        functionsState.CopyDefaultResp(functionsState.nilResp, ref output);

                        // reset etag state that may have been initialized earlier, but don't update etag
                        ETagState.ResetState(ref functionsState.etagState);
                        shouldUpdateEtag = false;
                        return true;
                    }

                    functionsState.CopyRespNumber(bitfieldReturnValue, ref output);
                    break;

                case RespCommand.BITFIELD_RO:
                    var bitFieldArgs_RO = GetBitFieldArguments(ref input);

                    if (!BitmapManager.IsLargeEnoughForType(bitFieldArgs_RO, logRecord.ValueSpan.Length)
                            && !logRecord.TrySetValueLength(BitmapManager.LengthFromType(bitFieldArgs_RO), ref sizeInfo))
                        return false;

                    _ = logRecord.RemoveExpiration();

                    long bitfieldReturnValue_RO;
                    if (logRecord.IsPinnedValue)
                        bitfieldReturnValue_RO = BitmapManager.BitFieldExecute_RO(bitFieldArgs_RO, logRecord.PinnedValuePointer, logRecord.ValueSpan.Length);
                    else
                        fixed (byte* valuePtr = logRecord.ValueSpan)
                            bitfieldReturnValue_RO = BitmapManager.BitFieldExecute_RO(bitFieldArgs_RO, valuePtr, logRecord.ValueSpan.Length);

                    functionsState.CopyRespNumber(bitfieldReturnValue_RO, ref output);
                    break;

                case RespCommand.PFADD:
                    bool result = false, parseOk = false;
                    var updated = false;
                    var valueLen = logRecord.ValueSpan.Length;
                    if (logRecord.IsPinnedValue)
                    {
                        parseOk = result = HyperLogLog.DefaultHLL.IsValidHYLL(logRecord.PinnedValuePointer, valueLen);
                        if (result)
                        {
                            _ = logRecord.RemoveExpiration();
                            result = HyperLogLog.DefaultHLL.Update(ref input, logRecord.PinnedValuePointer, valueLen, ref updated);
                        }
                    }
                    else
                    {
                        fixed (byte* valuePtr = logRecord.ValueSpan)
                        {
                            parseOk = result = HyperLogLog.DefaultHLL.IsValidHYLL(valuePtr, valueLen);
                            if (result)
                            {
                                _ = logRecord.RemoveExpiration();
                                result = HyperLogLog.DefaultHLL.Update(ref input, valuePtr, valueLen, ref updated);
                            }
                        }
                    }

                    if (!parseOk)
                    {
                        *output.SpanByte.ToPointer() = (byte)0xFF;  // Flags invalid HLL

                        // reset etag state that may have been initialized earlier, but don't update etag
                        ETagState.ResetState(ref functionsState.etagState);
                        return true;
                    }

                    if (result)
                        *output.SpanByte.ToPointer() = updated ? (byte)1 : (byte)0;
                    if (!result)
                        return false;
                    break;

                case RespCommand.PFMERGE:
                    //srcHLL offset: [hll allocated size = 4 byte] + [hll data structure] //memcpy +4 (skip len size)
                    var srcHLL = input.parseState.GetArgSliceByRef(0).ToPointer();

                    result = parseOk = false;
                    valueLen = logRecord.ValueSpan.Length;
                    if (logRecord.IsPinnedValue)
                    {
                        var dstHLL = logRecord.PinnedValuePointer;
                        parseOk = result = HyperLogLog.DefaultHLL.IsValidHYLL(dstHLL, valueLen);
                        if (result)
                        {
                            _ = logRecord.RemoveExpiration();
                            result = HyperLogLog.DefaultHLL.TryMerge(srcHLL, dstHLL, valueLen);
                        }
                    }
                    else
                    {
                        fixed (byte* dstHLL = logRecord.ValueSpan)
                        {
                            parseOk = result = HyperLogLog.DefaultHLL.IsValidHYLL(dstHLL, valueLen);
                            if (result)
                            {
                                _ = logRecord.RemoveExpiration();
                                result = HyperLogLog.DefaultHLL.TryMerge(srcHLL, dstHLL, valueLen);
                            }
                        }
                    }

                    if (!parseOk)
                    {
                        //InvalidType                                                
                        *output.SpanByte.ToPointer() = (byte)0xFF;  // Flags invalid HLL

                        // reset etag state that may have been initialized earlier, but don't update etag
                        ETagState.ResetState(ref functionsState.etagState);
                        return true;
                    }
                    if (!result)
                        return false;
                    break;

                case RespCommand.SETRANGE:
                    var offset = input.parseState.GetInt(0);
                    var newValue = input.parseState.GetArgSliceByRef(1).ReadOnlySpan;

                    if (newValue.Length + offset > logRecord.ValueSpan.Length
                            && !logRecord.TrySetValueLength(newValue.Length + offset, ref sizeInfo))
                        return false;

                    newValue.CopyTo(logRecord.ValueSpan.Slice(offset));
                    if (!CopyValueLengthToOutput(logRecord.ValueSpan, ref output))
                        return false;
                    break;

                case RespCommand.GETDEL:
                    // Copy value to output for the GET part of the command.
                    // Then, set ExpireAndStop action to delete the record.
                    CopyRespTo(logRecord.ValueSpan, ref output);
                    rmwInfo.Action = RMWAction.ExpireAndStop;
                    return false;

                case RespCommand.GETEX:
                    CopyRespTo(logRecord.ValueSpan, ref output);

                    // If both EX and PERSIST were specified, EX wins
                    if (input.arg1 > 0)
                    {
                        var pbOutput = stackalloc byte[ObjectOutputHeader.Size];
                        var _output = new SpanByteAndMemory(PinnedSpanByte.FromPinnedPointer(pbOutput, ObjectOutputHeader.Size));

                        var newExpiry = input.arg1;
                        if (!EvaluateExpireInPlace(ref logRecord, ExpireOption.None, newExpiry, ref _output))
                            return false;
                    }
                    else if (!sizeInfo.FieldInfo.HasExpiration)
                    {
                        // GetRMWModifiedFieldLength saw PERSIST
                        _ = logRecord.RemoveExpiration();
                    }

                    // reset etag state that may have been initialized earlier, but don't update etag
                    ETagState.ResetState(ref functionsState.etagState);
                    shouldUpdateEtag = false;
                    break;

                case RespCommand.APPEND:
                    // If nothing to append, can avoid copy update.
                    var appendValue = input.parseState.GetArgSliceByRef(0);
                    var appendLength = appendValue.Length;
                    if (appendLength > 0)
                    {
                        // Try to grow in place.
                        var originalLength = logRecord.ValueSpan.Length;
                        if (!logRecord.TrySetValueLength(originalLength + appendLength, ref sizeInfo))
                            return false;

                        // Append the new value with the client input at the end of the old data
                        appendValue.
                        // Append the new value with the client input at the end of the old data
                        ReadOnlySpan.CopyTo(logRecord.ValueSpan.Slice(originalLength));
                        if (!CopyValueLengthToOutput(logRecord.ValueSpan, ref output))
                            return false;
                        break;
                    }

                    // reset etag state that may have been initialized earlier, but don't update etag
                    ETagState.ResetState(ref functionsState.etagState);
                    return CopyValueLengthToOutput(logRecord.ValueSpan, ref output);

                default:
                    if (cmd > RespCommandExtensions.LastValidCommand)
                    {
                        if (shouldUpdateEtag)
                        {
                            functionsState.CopyDefaultResp(CmdStrings.RESP_ERR_ETAG_ON_CUSTOM_PROC, ref output);
                            // reset etag state that may have been initialized earlier but don't update ETag
                            ETagState.ResetState(ref functionsState.etagState);
                            return true;
                        }

                        var functions = functionsState.GetCustomCommandFunctions((ushort)cmd);
                        var expiration = input.arg1;
                        if (expiration == -1)
                        {
                            // There is existing expiration and we want to clear it.
                            _ = logRecord.RemoveExpiration();
                        }
                        else if (expiration > 0)
                        {
                            // There is no existing metadata, but we want to add it. Try to do in place update.
                            if (!logRecord.TrySetExpiration(expiration))
                                return false;
                        }
                        shouldCheckExpiration = false;

                        var valueLength = logRecord.ValueSpan.Length;
                        (IMemoryOwner<byte> Memory, int Length) outp = (output.Memory, 0);
                        var ret = functions.InPlaceUpdater(logRecord.Key, ref input, logRecord.ValueSpan, ref valueLength, ref outp, ref rmwInfo);
                        Debug.Assert(valueLength <= logRecord.ValueSpan.Length);

                        // Adjust value length if user shrinks it
                        if (valueLength < logRecord.ValueSpan.Length)
                            _ = logRecord.TrySetValueLength(valueLength, ref sizeInfo);

                        output.Memory = outp.Memory;
                        output.Length = outp.Length;
                        if (!ret)
                            return false;
                        break;
                    }
                    throw new GarnetException("Unsupported operation on input");
            }

            // increment the Etag transparently if in place update happened
            if (shouldUpdateEtag)
            {
                logRecord.TrySetETag(this.functionsState.etagState.ETag + 1);
                ETagState.ResetState(ref functionsState.etagState);
            }
            else if (hadETagPreMutation)
            {
                // reset etag state that may have been initialized earlier
                ETagState.ResetState(ref functionsState.etagState);
            }

            sizeInfo.AssertOptionals(logRecord.Info, checkExpiration: shouldCheckExpiration);
            return true;
        }

        // NOTE: In the below control flow if you decide to add a new command or modify a command such that it will now do an early return with FALSE, you must make sure you must reset etagState in FunctionState
        /// <inheritdoc />
        public readonly bool NeedCopyUpdate<TSourceLogRecord>(ref TSourceLogRecord srcLogRecord, ref RawStringInput input, ref SpanByteAndMemory output, ref RMWInfo rmwInfo)
            where TSourceLogRecord : ISourceLogRecord
        {
            switch (input.header.cmd)
            {
                case RespCommand.DELIFGREATER:
<<<<<<< HEAD
                    if (srcLogRecord.Info.HasETag)
                        ETagState.SetValsForRecordWithEtag(ref functionsState.etagState, ref srcLogRecord);
                    long etagFromClient = input.parseState.GetLong(0);
                    if (etagFromClient <= functionsState.etagState.ETag)
                    {
                        ETagState.ResetState(ref functionsState.etagState);
                        return false;
=======
                    if (rmwInfo.RecordInfo.ETag)
                        EtagState.SetValsForRecordWithEtag(ref functionsState.etagState, ref oldValue);

                    long etagFromClient = input.parseState.GetLong(0);
                    if (etagFromClient > functionsState.etagState.etag)
                    {
                        rmwInfo.Action = RMWAction.ExpireAndStop;
>>>>>>> 335f758a
                    }

                    EtagState.ResetState(ref functionsState.etagState);
                    // We always return false because we would rather not create a new record in hybrid log if we don't need to delete the object.
                    // Setting no Action and returning false for non-delete case will shortcircuit the InternalRMW code to not run CU, and return SUCCESS.
                    // If we want to delete the object setting the Action to ExpireAndStop will add the tombstone in hybrid log for us.
                    return false;

                case RespCommand.SETIFGREATER:
                case RespCommand.SETIFMATCH:
                    if (srcLogRecord.Info.HasETag)
                        ETagState.SetValsForRecordWithEtag(ref functionsState.etagState, ref srcLogRecord);

                    long etagToCheckWith = input.parseState.GetLong(1);

                    // in IFMATCH we check for equality, in IFGREATER we are checking for sent etag being strictly greater
                    int comparisonResult = etagToCheckWith.CompareTo(functionsState.etagState.ETag);
                    int expectedResult = input.header.cmd is RespCommand.SETIFMATCH ? 0 : 1;

                    if (comparisonResult == expectedResult)
                        return true;

                    if (input.header.CheckSetGetFlag())
                    {
                        // Copy value to output for the GET part of the command.
                        CopyRespWithEtagData(srcLogRecord.ValueSpan, ref output, srcLogRecord.Info.HasETag, functionsState.memoryPool);
                    }
                    else
                    {
                        // write back array of the format [etag, nil]
                        var nilResponse = functionsState.nilResp;
                        // *2\r\n: + <numDigitsInEtag> + \r\n + <nilResp.Length>
                        WriteValAndEtagToDst(
                            4 + 1 + NumUtils.CountDigits(functionsState.etagState.ETag) + 2 + nilResponse.Length,
                            nilResponse,
                            functionsState.etagState.ETag,
                            ref output,
                            functionsState.memoryPool,
                            writeDirect: true
                        );
                    }

                    ETagState.ResetState(ref functionsState.etagState);
                    return false;
                case RespCommand.SETEXNX:
                    // Expired data, return false immediately
                    // ExpireAndResume ensures that we set as new value, since it does not exist
                    if (srcLogRecord.Info.HasExpiration && input.header.CheckExpiry(srcLogRecord.Expiration))
                    {
                        rmwInfo.Action = RMWAction.ExpireAndResume;

                        // reset etag state that may have been initialized earlier
                        ETagState.ResetState(ref functionsState.etagState);
                        return false;
                    }

                    // since this case is only hit when this an update, the NX is violated and so we can return early from it without setting the value

                    if (input.header.CheckSetGetFlag())
                    {
                        // Copy value to output for the GET part of the command.
                        CopyRespTo(srcLogRecord.ValueSpan, ref output);
                    }
                    else if (input.header.CheckWithETagFlag())
                    {
                        // EXX when unsuccesful will write back NIL
                        functionsState.CopyDefaultResp(functionsState.nilResp, ref output);
                    }

                    // reset etag state that may have been initialized earlier
                    ETagState.ResetState(ref functionsState.etagState);
                    return false;
                case RespCommand.SETEXXX:
                    // Expired data, return false immediately so we do not set, since it does not exist
                    // ExpireAndStop ensures that caller sees a NOTFOUND status
                    if (srcLogRecord.Info.HasExpiration && input.header.CheckExpiry(srcLogRecord.Expiration))
                    {
                        rmwInfo.Action = RMWAction.ExpireAndStop;
                        // reset etag state that may have been initialized earlier
                        ETagState.ResetState(ref functionsState.etagState);
                        return false;
                    }
                    return true;
                default:
                    if (input.header.cmd > RespCommandExtensions.LastValidCommand)
                    {
                        if (srcLogRecord.Info.HasETag)
                        {
                            functionsState.CopyDefaultResp(CmdStrings.RESP_ERR_ETAG_ON_CUSTOM_PROC, ref output);
                            // reset etag state that may have been initialized earlier
                            ETagState.ResetState(ref functionsState.etagState);
                            return false;
                        }
                        (IMemoryOwner<byte> Memory, int Length) outp = (output.Memory, 0);

                        var ret = functionsState.GetCustomCommandFunctions((ushort)input.header.cmd)
                            .NeedCopyUpdate(srcLogRecord.Key, ref input, srcLogRecord.ValueSpan, ref outp);
                        output.Memory = outp.Memory;
                        output.Length = outp.Length;
                        return ret;
                    }
                    return true;
            }
        }

        // NOTE: Before doing any return from this method, please make sure you are calling reset on etagState in functionsState.
        /// <inheritdoc />
        public readonly bool CopyUpdater<TSourceLogRecord>(ref TSourceLogRecord srcLogRecord, ref LogRecord dstLogRecord, ref RecordSizeInfo sizeInfo, ref RawStringInput input, ref SpanByteAndMemory output, ref RMWInfo rmwInfo)
            where TSourceLogRecord : ISourceLogRecord
        {
            // Expired data
            if (srcLogRecord.Info.HasExpiration && input.header.CheckExpiry(srcLogRecord.Expiration))
            {
                _ = dstLogRecord.RemoveETag();
                rmwInfo.Action = RMWAction.ExpireAndResume;
                // reset etag state that may have been initialized earlier
                ETagState.ResetState(ref functionsState.etagState);
                return false;
            }

            var oldValue = srcLogRecord.ValueSpan;  // reduce redundant length calcs
            // Do not pre-get newValue = dstLogRecord.ValueSpan here, because it may change, e.g. moving between inline and overflow

            RespCommand cmd = input.header.cmd;

            bool recordHadEtagPreMutation = srcLogRecord.Info.HasETag;
            bool shouldUpdateEtag = recordHadEtagPreMutation;
            if (shouldUpdateEtag)
            {
                // during checkpointing we might skip the inplace calls and go directly to copy update so we need to initialize here if needed
                ETagState.SetValsForRecordWithEtag(ref functionsState.etagState, ref srcLogRecord);
            }

            switch (cmd)
            {
<<<<<<< HEAD
                case RespCommand.DELIFGREATER:
                    // NCU has already checked for making sure the etag is greater than the existing etag by this point
                    rmwInfo.Action = RMWAction.ExpireAndStop;
                    ETagState.ResetState(ref functionsState.etagState);
                    return false;

=======
>>>>>>> 335f758a
                case RespCommand.SETIFGREATER:
                case RespCommand.SETIFMATCH:
                    // By now the comparison for etag against existing etag has already been done in NeedCopyUpdate
                    shouldUpdateEtag = true;

<<<<<<< HEAD
                    var inputValue = input.parseState.GetArgSliceByRef(0).ReadOnlySpan;
                    if (!dstLogRecord.TrySetValueSpan(inputValue, ref sizeInfo))
                        return false;
=======
                    Span<byte> dest = newValue.AsSpan(EtagConstants.EtagSize);
                    src.CopyTo(dest);

                    long etagFromClient = input.parseState.GetLong(1);

                    functionsState.etagState.etag = etagFromClient;
>>>>>>> 335f758a

                    // change the current etag to the the etag sent from client since rest remains same
                    functionsState.etagState.ETag = input.parseState.GetLong(1);
                    if (!dstLogRecord.TrySetETag(functionsState.etagState.ETag + (cmd == RespCommand.SETIFMATCH ? 1 : 0)))
                        return false;

                    if (sizeInfo.FieldInfo.HasExpiration && !dstLogRecord.TrySetExpiration(input.arg1 != 0 ? input.arg1 : srcLogRecord.Expiration))
                        return false;

                    // Write Etag and Val back to Client as an array of the format [etag, nil]
                    long eTagForResponse = cmd == RespCommand.SETIFMATCH ? functionsState.etagState.ETag + 1 : functionsState.etagState.ETag;
                    var nilResp = functionsState.nilResp;
                    // *2\r\n: + <numDigitsInEtag> + \r\n + <nilResp.Length>
                    var numDigitsInEtag = NumUtils.CountDigits(eTagForResponse);
                    WriteValAndEtagToDst(4 + 1 + numDigitsInEtag + 2 + nilResp.Length, nilResp, eTagForResponse, ref output, functionsState.memoryPool, writeDirect: true);
                    shouldUpdateEtag = false;   // since we already updated the ETag
                    break;
                case RespCommand.SET:
                case RespCommand.SETEXXX:
                    bool inputHeaderHasEtag = input.header.CheckWithETagFlag();

                    if (inputHeaderHasEtag != shouldUpdateEtag)
                        shouldUpdateEtag = inputHeaderHasEtag;

                    // Check if SetGet flag is set
                    if (input.header.CheckSetGetFlag())
                    {
                        Debug.Assert(!input.header.CheckWithETagFlag(), "SET GET CANNNOT BE CALLED WITH WITHETAG");
                        // Copy value to output for the GET part of the command.
                        CopyRespTo(oldValue, ref output);
                    }

                    var newInputValue = input.parseState.GetArgSliceByRef(0).ReadOnlySpan;
                    Debug.Assert(newInputValue.Length == dstLogRecord.ValueSpan.Length);

                    // Copy input to value, along with optionals from source record including Expiration.
                    if (!dstLogRecord.TrySetValueSpan(newInputValue, ref sizeInfo) || !dstLogRecord.TryCopyOptionals(ref srcLogRecord, ref sizeInfo))
                        return false;

                    if (inputHeaderHasEtag != shouldUpdateEtag)
                        shouldUpdateEtag = inputHeaderHasEtag;
                    if (inputHeaderHasEtag)
                    {
                        var newETag = functionsState.etagState.ETag + 1;
                        dstLogRecord.TrySetETag(newETag);
                        functionsState.CopyRespNumber(newETag, ref output);
                    }
                    else
                        dstLogRecord.RemoveETag();
                    shouldUpdateEtag = false;   // since we already updated the ETag

                    // Update expiration if it was supplied.
                    if (input.arg1 != 0 && !dstLogRecord.TrySetExpiration(input.arg1))
                        return false;
                    break;

                case RespCommand.SETKEEPTTLXX:
                case RespCommand.SETKEEPTTL:
                    // If the user calls withetag then we need to either update an existing etag and set the value
                    // or set the value with an initial etag and increment it. If withEtag is called we return the etag back to the user
                    inputHeaderHasEtag = input.header.CheckWithETagFlag();

                    // If the SetGet flag is set, copy the current value to output for the GET part of the command.
                    if (input.header.CheckSetGetFlag())
                    {
                        Debug.Assert(!input.header.CheckWithETagFlag(), "SET GET CANNNOT BE CALLED WITH WITHETAG");

                        // Copy value to output for the GET part of the command.
                        CopyRespTo(srcLogRecord.ValueSpan, ref output);
                    }

                    inputValue = input.parseState.GetArgSliceByRef(0).ReadOnlySpan;
                    if (!dstLogRecord.TrySetValueSpan(inputValue, ref sizeInfo))
                        return false;

                    if (inputHeaderHasEtag != shouldUpdateEtag)
                        shouldUpdateEtag = inputHeaderHasEtag;
                    if (inputHeaderHasEtag)
                    {
                        var newETag = functionsState.etagState.ETag + 1;
                        dstLogRecord.TrySetETag(newETag);
                        functionsState.CopyRespNumber(newETag, ref output);
                    }
                    else
                        dstLogRecord.RemoveETag();
                    shouldUpdateEtag = false;   // since we already updated the ETag

                    break;

                case RespCommand.EXPIRE:
                case RespCommand.PEXPIRE:
                    shouldUpdateEtag = false;
                    var expiryValue = input.parseState.GetLong(0);
                    var tsExpiry = input.header.cmd == RespCommand.EXPIRE
                        ? TimeSpan.FromSeconds(expiryValue)
                        : TimeSpan.FromMilliseconds(expiryValue);
                    var expiryTicks = DateTimeOffset.UtcNow.Ticks + tsExpiry.Ticks;
                    var expireOption = (ExpireOption)input.arg1;

                    // First copy the old Value and non-Expiration optionals to the new record. This will also ensure space for expiration.
                    if (!dstLogRecord.TryCopyFrom(ref srcLogRecord, ref sizeInfo))
                        return false;

                    if (!EvaluateExpireCopyUpdate(ref dstLogRecord, ref sizeInfo, expireOption, expiryTicks, dstLogRecord.ValueSpan, ref output))
                        return false;
                    break;

                case RespCommand.PEXPIREAT:
                case RespCommand.EXPIREAT:
                    shouldUpdateEtag = false;
                    var expiryTimestamp = input.parseState.GetLong(0);
                    expiryTicks = input.header.cmd == RespCommand.PEXPIREAT
                        ? ConvertUtils.UnixTimestampInMillisecondsToTicks(expiryTimestamp)
                        : ConvertUtils.UnixTimestampInSecondsToTicks(expiryTimestamp);
                    expireOption = (ExpireOption)input.arg1;

                    // First copy the old Value and non-Expiration optionals to the new record. This will also ensure space for expiration.
                    if (!dstLogRecord.TryCopyFrom(ref srcLogRecord, ref sizeInfo))
                        return false;

                    if (!EvaluateExpireCopyUpdate(ref dstLogRecord, ref sizeInfo, expireOption, expiryTicks, dstLogRecord.ValueSpan, ref output))
                        return false;
                    break;

                case RespCommand.PERSIST:
                    shouldUpdateEtag = false;
                    if (!dstLogRecord.TryCopyFrom(ref srcLogRecord, ref sizeInfo))
                        return false;
                    if (srcLogRecord.Info.HasExpiration)
                    {
                        dstLogRecord.RemoveExpiration();
                        output.SpanByte.Span[0] = 1;
                    }
                    break;

                case RespCommand.INCR:
                    if (!TryCopyUpdateNumber(ref srcLogRecord, ref dstLogRecord, ref sizeInfo, ref output, input: 1))
                        return false;
                    break;

                case RespCommand.DECR:
                    if (!TryCopyUpdateNumber(ref srcLogRecord, ref dstLogRecord, ref sizeInfo, ref output, input: -1))
                        return false;
                    break;

                case RespCommand.INCRBY:
                    var incrBy = input.arg1;
                    if (!TryCopyUpdateNumber(ref srcLogRecord, ref dstLogRecord, ref sizeInfo, ref output, input: incrBy))
                        return false;
                    break;

                case RespCommand.DECRBY:
                    var decrBy = input.arg1;
                    if (!TryCopyUpdateNumber(ref srcLogRecord, ref dstLogRecord, ref sizeInfo, ref output, input: -decrBy))
                        return false;
                    break;

                case RespCommand.INCRBYFLOAT:
                    // Check if input contains a valid number
                    if (!input.parseState.TryGetDouble(0, out var incrByFloat))
                    {
                        // Move to tail of the log
                        oldValue.CopyTo(dstLogRecord.ValueSpan);
                        break;
                    }
                    _ = TryCopyUpdateNumber(ref srcLogRecord, ref dstLogRecord, ref sizeInfo, ref output, input: incrByFloat);
                    break;

                case RespCommand.SETBIT:
                    var bOffset = input.arg1;
                    var bSetVal = (byte)(input.parseState.GetArgSliceByRef(1).ReadOnlySpan[0] - '0');

                    if (!dstLogRecord.TryCopyFrom(ref srcLogRecord, ref sizeInfo))
                        return false;

                    // Some duplicate code to avoid "fixed" when possible
                    var newValue = dstLogRecord.ValueSpan;
                    byte* oldValuePtr;
                    byte oldValSet;
                    if (srcLogRecord.IsPinnedValue)
                    {
                        oldValuePtr = srcLogRecord.PinnedValuePointer;
                        if (dstLogRecord.IsPinnedValue)
                        {
                            var newValuePtr = dstLogRecord.PinnedValuePointer;
                            Buffer.MemoryCopy(oldValuePtr, newValuePtr, newValue.Length, oldValue.Length);
                            oldValSet = BitmapManager.UpdateBitmap(newValuePtr, bOffset, bSetVal);
                        }
                        else
                        {
                            fixed (byte* newValuePtr = dstLogRecord.ValueSpan)
                            {
                                Buffer.MemoryCopy(oldValuePtr, newValuePtr, newValue.Length, oldValue.Length);
                                oldValSet = BitmapManager.UpdateBitmap(newValuePtr, bOffset, bSetVal);
                            }
                        }
                    }
                    else
                    {
                        fixed (byte* oldPtr = srcLogRecord.ValueSpan)
                        {
                            oldValuePtr = oldPtr;
                            if (dstLogRecord.IsPinnedValue)
                            {
                                var newValuePtr = dstLogRecord.PinnedValuePointer;
                                Buffer.MemoryCopy(oldValuePtr, newValuePtr, newValue.Length, oldValue.Length);
                                oldValSet = BitmapManager.UpdateBitmap(newValuePtr, bOffset, bSetVal);
                            }
                            else
                            {
                                fixed (byte* newValuePtr = dstLogRecord.ValueSpan)
                                {
                                    Buffer.MemoryCopy(oldValuePtr, newValuePtr, newValue.Length, oldValue.Length);
                                    oldValSet = BitmapManager.UpdateBitmap(newValuePtr, bOffset, bSetVal);
                                }
                            }
                        }
                    }

                    if (oldValSet == 0)
                        functionsState.CopyDefaultResp(CmdStrings.RESP_RETURN_VAL_0, ref output);
                    else
                        functionsState.CopyDefaultResp(CmdStrings.RESP_RETURN_VAL_1, ref output);
                    break;

                case RespCommand.BITFIELD:
                    var bitFieldArgs = GetBitFieldArguments(ref input);
                    if (!dstLogRecord.TryCopyFrom(ref srcLogRecord, ref sizeInfo))
                        return false;

                    newValue = dstLogRecord.ValueSpan;
                    long bitfieldReturnValue;
                    bool overflow;
                    if (dstLogRecord.IsPinnedValue)
                        (bitfieldReturnValue, overflow) = BitmapManager.BitFieldExecute(bitFieldArgs, dstLogRecord.PinnedValuePointer, newValue.Length);
                    else
                        fixed(byte* newValuePtr = newValue)
                            (bitfieldReturnValue, overflow) = BitmapManager.BitFieldExecute(bitFieldArgs, newValuePtr, newValue.Length);

                    if (!overflow)
                        functionsState.CopyRespNumber(bitfieldReturnValue, ref output);
                    else
                        functionsState.CopyDefaultResp(functionsState.nilResp, ref output);
                    break;

                case RespCommand.BITFIELD_RO:
                    var bitFieldArgs_RO = GetBitFieldArguments(ref input);

                    if (!dstLogRecord.TryCopyFrom(ref srcLogRecord, ref sizeInfo))
                        return false;

                    newValue = dstLogRecord.ValueSpan;
                    long bitfieldReturnValue_RO;
                    if (dstLogRecord.IsPinnedValue)
                        bitfieldReturnValue_RO = BitmapManager.BitFieldExecute_RO(bitFieldArgs_RO, dstLogRecord.PinnedValuePointer, newValue.Length);
                    else
                        fixed(byte* newValuePtr = newValue)
                            bitfieldReturnValue_RO = BitmapManager.BitFieldExecute_RO(bitFieldArgs_RO, newValuePtr, newValue.Length);

                    functionsState.CopyRespNumber(bitfieldReturnValue_RO, ref output);
                    break;

                case RespCommand.PFADD:
                    var updated = false;
                    newValue = dstLogRecord.ValueSpan;

                    if (!dstLogRecord.TryCopyOptionals(ref srcLogRecord, ref sizeInfo))
                        return false;

                    // Some duplicate code to avoid "fixed" when possible
                    newValue = dstLogRecord.ValueSpan;
                    if (srcLogRecord.IsPinnedValue)
                    {
                        oldValuePtr = srcLogRecord.PinnedValuePointer;
                        if (dstLogRecord.IsPinnedValue)
                        {
                            var newValuePtr = dstLogRecord.PinnedValuePointer;
                            if (newValue.Length != oldValue.Length)
                                updated = HyperLogLog.DefaultHLL.CopyUpdate(ref input, oldValuePtr, newValuePtr, newValue.Length);
                            else
                            {
                                Buffer.MemoryCopy(oldValuePtr, newValuePtr, newValue.Length, oldValue.Length);
                                _ = HyperLogLog.DefaultHLL.Update(ref input, newValuePtr, newValue.Length, ref updated);
                            }
                        }
                        else
                        {
                            fixed (byte* newValuePtr = dstLogRecord.ValueSpan)
                            {
                                if (newValue.Length != oldValue.Length)
                                    updated = HyperLogLog.DefaultHLL.CopyUpdate(ref input, oldValuePtr, newValuePtr, newValue.Length);
                                else
                                {
                                    Buffer.MemoryCopy(oldValuePtr, newValuePtr, newValue.Length, oldValue.Length);
                                    _ = HyperLogLog.DefaultHLL.Update(ref input, newValuePtr, newValue.Length, ref updated);
                                }
                            }
                        }
                    }
                    else
                    {
                        fixed (byte* oldPtr = srcLogRecord.ValueSpan)
                        {
                            oldValuePtr = oldPtr;
                            if (dstLogRecord.IsPinnedValue)
                            {
                                var newValuePtr = dstLogRecord.PinnedValuePointer;
                                if (newValue.Length != oldValue.Length)
                                    updated = HyperLogLog.DefaultHLL.CopyUpdate(ref input, oldValuePtr, newValuePtr, newValue.Length);
                                else
                                {
                                    Buffer.MemoryCopy(oldValuePtr, newValuePtr, newValue.Length, oldValue.Length);
                                    _ = HyperLogLog.DefaultHLL.Update(ref input, newValuePtr, newValue.Length, ref updated);
                                }
                            }
                            else
                            {
                                fixed (byte* newValuePtr = dstLogRecord.ValueSpan)
                                {
                                    if (newValue.Length != oldValue.Length)
                                        updated = HyperLogLog.DefaultHLL.CopyUpdate(ref input, oldValuePtr, newValuePtr, newValue.Length);
                                    else
                                    {
                                        Buffer.MemoryCopy(oldValuePtr, newValuePtr, newValue.Length, oldValue.Length);
                                        _ = HyperLogLog.DefaultHLL.Update(ref input, newValuePtr, newValue.Length, ref updated);
                                    }
                                }
                            }
                        }
                    }

                    *output.SpanByte.ToPointer() = updated ? (byte)1 : (byte)0;
                    break;

                case RespCommand.PFMERGE:
                    if (!dstLogRecord.TryCopyOptionals(ref srcLogRecord, ref sizeInfo))
                        return false;

                    // Explanation of variables:
                    //srcA offset: [hll allocated size = 4 byte] + [hll data structure] //memcpy +4 (skip len size)
                    var srcHLLPtr = input.parseState.GetArgSliceByRef(0).ToPointer(); // HLL merging from
                    // byte* oldDstHLLPtr = oldValue.ToPointer(); // original HLL merging to (too small to hold its data plus srcA)
                    // byte* newDstHLLPtr = newValue.ToPointer(); // new HLL merging to (large enough to hold srcA and srcB

                    // Some duplicate code to avoid "fixed" when possible
                    newValue = dstLogRecord.ValueSpan;
                    if (srcLogRecord.IsPinnedValue)
                    {
                        var oldDstHLLPtr = srcLogRecord.PinnedValuePointer;
                        if (dstLogRecord.IsPinnedValue)
                        {
                            var newDstHLLPtr = dstLogRecord.PinnedValuePointer;
                            HyperLogLog.DefaultHLL.CopyUpdateMerge(srcHLLPtr, oldDstHLLPtr, newDstHLLPtr, oldValue.Length, newValue.Length);
                        }
                        else
                        {
                            fixed (byte* newDstHLLPtr = dstLogRecord.ValueSpan)
                                HyperLogLog.DefaultHLL.CopyUpdateMerge(srcHLLPtr, oldDstHLLPtr, newDstHLLPtr, oldValue.Length, newValue.Length);
                        }
                    }
                    else
                    {
                        fixed (byte* oldDstHLLPtr = srcLogRecord.ValueSpan)
                        {
                            if (dstLogRecord.IsPinnedValue)
                            {
                                var newDstHLLPtr = dstLogRecord.PinnedValuePointer;
                                HyperLogLog.DefaultHLL.CopyUpdateMerge(srcHLLPtr, oldDstHLLPtr, newDstHLLPtr, oldValue.Length, newValue.Length);
                            }
                            else
                            {
                                fixed (byte* newDstHLLPtr = dstLogRecord.ValueSpan)
                                    HyperLogLog.DefaultHLL.CopyUpdateMerge(srcHLLPtr, oldDstHLLPtr, newDstHLLPtr, oldValue.Length, newValue.Length);
                            }
                        }
                    }

                    break;

                case RespCommand.SETRANGE:
                    var offset = input.parseState.GetInt(0);

                    if (!dstLogRecord.TryCopyFrom(ref srcLogRecord, ref sizeInfo))
                        return false;

                    newValue = dstLogRecord.ValueSpan;
                    input.parseState.GetArgSliceByRef(1).ReadOnlySpan.CopyTo(newValue.Slice(offset));

                    _ = CopyValueLengthToOutput(newValue, ref output);
                    break;

                case RespCommand.GETDEL:
                    // Copy value to output for the GET part of the command.
                    // Then, set ExpireAndStop action to delete the record.
                    CopyRespTo(oldValue, ref output);
                    rmwInfo.Action = RMWAction.ExpireAndStop;

                    // reset etag state that may have been initialized earlier
                    ETagState.ResetState(ref functionsState.etagState);
                    return false;

                case RespCommand.GETEX:
                    shouldUpdateEtag = false;
                    CopyRespTo(oldValue, ref output);

                    if (!dstLogRecord.TryCopyFrom(ref srcLogRecord, ref sizeInfo))
                        return false;

                    newValue = dstLogRecord.ValueSpan;
                    Debug.Assert(newValue.Length == oldValue.Length);
                    if (input.arg1 > 0)
                    {
                        var pbOutput = stackalloc byte[ObjectOutputHeader.Size];
                        var _output = new SpanByteAndMemory(PinnedSpanByte.FromPinnedPointer(pbOutput, ObjectOutputHeader.Size));
                        var newExpiry = input.arg1;
                        if (!EvaluateExpireCopyUpdate(ref dstLogRecord, ref sizeInfo, ExpireOption.None, newExpiry, newValue, ref _output))
                            return false;
                    }

                    if (input.parseState.Count > 0)
                    {
                        var persist = input.parseState.GetArgSliceByRef(0).ReadOnlySpan.EqualsUpperCaseSpanIgnoringCase(CmdStrings.PERSIST);
                        if (persist) // Persist the key
                            _ = dstLogRecord.RemoveExpiration();
                    }
                    break;

                case RespCommand.APPEND:
                    var appendValue = input.parseState.GetArgSliceByRef(0);
                    if (!dstLogRecord.TryCopyFrom(ref srcLogRecord, ref sizeInfo))
                        return false;

                    // Append the new value with the client input at the end of the old data
                    newValue = dstLogRecord.ValueSpan;
                    appendValue.ReadOnlySpan.CopyTo(newValue.Slice(oldValue.Length));

                    _ = CopyValueLengthToOutput(newValue, ref output);
                    break;

                default:
                    if (input.header.cmd > RespCommandExtensions.LastValidCommand)
                    {
                        if (srcLogRecord.Info.HasETag)
                        {
                            functionsState.CopyDefaultResp(CmdStrings.RESP_ERR_ETAG_ON_CUSTOM_PROC, ref output);
                            // reset etag state that may have been initialized earlier
                            ETagState.ResetState(ref functionsState.etagState);
                            return true;
                        }

                        var functions = functionsState.GetCustomCommandFunctions((ushort)input.header.cmd);
                        var expiration = input.arg1;
                        if (expiration > 0)
                        {
                            // We want to update to the given expiration
                            if (!dstLogRecord.TrySetExpiration(expiration))
                                return false;
                        }

                        (IMemoryOwner<byte> Memory, int Length) outp = (output.Memory, 0);

                        var ret = functions.CopyUpdater(dstLogRecord.Key, ref input, oldValue, dstLogRecord.ValueSpan, ref outp, ref rmwInfo);
                        output.Memory = outp.Memory;
                        output.Length = outp.Length;
                        return ret;
                    }
                    throw new GarnetException("Unsupported operation on input");
            }


            if (shouldUpdateEtag)
            {
                dstLogRecord.TrySetETag(functionsState.etagState.ETag + 1);
                ETagState.ResetState(ref functionsState.etagState);
            }
            else if (recordHadEtagPreMutation)
            {
                // reset etag state that may have been initialized earlier
                ETagState.ResetState(ref functionsState.etagState);
            }

            sizeInfo.AssertOptionals(dstLogRecord.Info);
            return true;
        }

        /// <inheritdoc />
        public readonly bool PostCopyUpdater<TSourceLogRecord>(ref TSourceLogRecord srcLogRecord, ref LogRecord dstLogRecord, ref RecordSizeInfo sizeInfo, ref RawStringInput input, ref SpanByteAndMemory output, ref RMWInfo rmwInfo)
            where TSourceLogRecord : ISourceLogRecord
        {
            functionsState.watchVersionMap.IncrementVersion(rmwInfo.KeyHash);
            if (functionsState.appendOnlyFile != null)
                WriteLogRMW(dstLogRecord.Key, ref input, rmwInfo.Version, rmwInfo.SessionID);
            return true;
        }
    }
}<|MERGE_RESOLUTION|>--- conflicted
+++ resolved
@@ -926,24 +926,11 @@
             switch (input.header.cmd)
             {
                 case RespCommand.DELIFGREATER:
-<<<<<<< HEAD
                     if (srcLogRecord.Info.HasETag)
                         ETagState.SetValsForRecordWithEtag(ref functionsState.etagState, ref srcLogRecord);
                     long etagFromClient = input.parseState.GetLong(0);
-                    if (etagFromClient <= functionsState.etagState.ETag)
-                    {
-                        ETagState.ResetState(ref functionsState.etagState);
-                        return false;
-=======
-                    if (rmwInfo.RecordInfo.ETag)
-                        EtagState.SetValsForRecordWithEtag(ref functionsState.etagState, ref oldValue);
-
-                    long etagFromClient = input.parseState.GetLong(0);
                     if (etagFromClient > functionsState.etagState.etag)
-                    {
                         rmwInfo.Action = RMWAction.ExpireAndStop;
->>>>>>> 335f758a
-                    }
 
                     EtagState.ResetState(ref functionsState.etagState);
                     // We always return false because we would rather not create a new record in hybrid log if we don't need to delete the object.
@@ -1078,32 +1065,14 @@
 
             switch (cmd)
             {
-<<<<<<< HEAD
-                case RespCommand.DELIFGREATER:
-                    // NCU has already checked for making sure the etag is greater than the existing etag by this point
-                    rmwInfo.Action = RMWAction.ExpireAndStop;
-                    ETagState.ResetState(ref functionsState.etagState);
-                    return false;
-
-=======
->>>>>>> 335f758a
                 case RespCommand.SETIFGREATER:
                 case RespCommand.SETIFMATCH:
                     // By now the comparison for etag against existing etag has already been done in NeedCopyUpdate
                     shouldUpdateEtag = true;
 
-<<<<<<< HEAD
                     var inputValue = input.parseState.GetArgSliceByRef(0).ReadOnlySpan;
                     if (!dstLogRecord.TrySetValueSpan(inputValue, ref sizeInfo))
                         return false;
-=======
-                    Span<byte> dest = newValue.AsSpan(EtagConstants.EtagSize);
-                    src.CopyTo(dest);
-
-                    long etagFromClient = input.parseState.GetLong(1);
-
-                    functionsState.etagState.etag = etagFromClient;
->>>>>>> 335f758a
 
                     // change the current etag to the the etag sent from client since rest remains same
                     functionsState.etagState.ETag = input.parseState.GetLong(1);
@@ -1115,10 +1084,9 @@
 
                     // Write Etag and Val back to Client as an array of the format [etag, nil]
                     long eTagForResponse = cmd == RespCommand.SETIFMATCH ? functionsState.etagState.ETag + 1 : functionsState.etagState.ETag;
-                    var nilResp = functionsState.nilResp;
                     // *2\r\n: + <numDigitsInEtag> + \r\n + <nilResp.Length>
                     var numDigitsInEtag = NumUtils.CountDigits(eTagForResponse);
-                    WriteValAndEtagToDst(4 + 1 + numDigitsInEtag + 2 + nilResp.Length, nilResp, eTagForResponse, ref output, functionsState.memoryPool, writeDirect: true);
+                    WriteValAndEtagToDst(4 + 1 + numDigitsInEtag + 2 + functionsState.nilResp.Length, functionsState.nilResp, eTagForResponse, ref output, functionsState.memoryPool, writeDirect: true);
                     shouldUpdateEtag = false;   // since we already updated the ETag
                     break;
                 case RespCommand.SET:
