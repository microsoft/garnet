﻿// Copyright (c) Microsoft Corporation.
// Licensed under the MIT license.

using System;
using System.Diagnostics;
using Garnet.common;
using Microsoft.Extensions.Logging;
using Tsavorite.core;
using static Garnet.server.SessionFunctionsUtils;

namespace Garnet.server
{
    /// <summary>
    /// Callback functions for main store
    /// </summary>
    public readonly unsafe partial struct MainSessionFunctions : ISessionFunctions<StringInput, SpanByteAndMemory, long>
    {
        /// <inheritdoc />
        public readonly bool NeedInitialUpdate(ReadOnlySpan<byte> key, ref StringInput input, ref SpanByteAndMemory output, ref RMWInfo rmwInfo)
        {
            switch (input.header.cmd)
            {
                case RespCommand.SETKEEPTTLXX:
                case RespCommand.GETDEL:
                case RespCommand.GETEX:
                case RespCommand.DEL:
                    return false;
                case RespCommand.SETEXXX:
                    // when called withetag all output needs to be placed on the buffer
<<<<<<< HEAD
                    if (input.header.IsWithEtag())
=======
                    if (input.header.CheckWithETagFlag())
>>>>>>> 04c8fcf9
                    {
                        // XX when unsuccesful will write back NIL
                        functionsState.CopyDefaultResp(functionsState.nilResp, ref output);
                    }
                    return false;
<<<<<<< HEAD
=======
                case RespCommand.SETIFGREATER:
                case RespCommand.SETIFMATCH:
                // add etag on first insertion, already tracked by header.CheckWithEtagFlag()
>>>>>>> 04c8fcf9
                case RespCommand.SET:
                case RespCommand.SETEXNX:
                case RespCommand.SETKEEPTTL:
                    return true;
                default:
                    if (input.header.cmd > RespCommandExtensions.LastValidCommand)
                    {
                        var writer = new RespMemoryWriter(functionsState.respProtocolVersion, ref output);
                        try
                        {
                            var ret = functionsState.GetCustomCommandFunctions((ushort)input.header.cmd)
                                .NeedInitialUpdate(key, ref input, ref writer);
                            return ret;
                        }
                        finally
                        {
                            writer.Dispose();
                        }
                    }

                    return true;
            }
        }

        /// <inheritdoc />
        public readonly bool InitialUpdater(ref LogRecord logRecord, in RecordSizeInfo sizeInfo, ref StringInput input, ref SpanByteAndMemory output, ref RMWInfo rmwInfo)
        {
            Debug.Assert(!logRecord.Info.HasETag && !logRecord.Info.HasExpiration, "Should not have Expiration or ETag on InitialUpdater log records");

<<<<<<< HEAD
            var metaCmd = input.header.metaCmd;
            var updatedEtag = GetUpdatedEtag(logRecord.ETag, metaCmd, ref input.parseState, out _);

=======
>>>>>>> 04c8fcf9
            // Because this is InitialUpdater, the destination length should be set correctly, but test and log failures to be safe.
            var cmd = input.header.cmd;
            switch (cmd)
            {
                case RespCommand.PFADD:
                    RecordSizeInfo.AssertValueDataLength(HyperLogLog.DefaultHLL.SparseInitialLength(ref input), in sizeInfo);
                    if (!logRecord.TrySetContentLengths(in sizeInfo))
                    {
<<<<<<< HEAD
                        functionsState.logger?.LogError("Length overflow in {methodName}.{caseName}", nameof(InitialUpdater), cmd);
=======
                        functionsState.logger?.LogError("Length overflow in {methodName}.{caseName}", "InitialUpdater", "PFADD");
>>>>>>> 04c8fcf9
                        return false;
                    }

                    var value = logRecord.ValueSpan;
                    if (logRecord.IsPinnedValue)
                        HyperLogLog.DefaultHLL.Init(ref input, logRecord.PinnedValuePointer, value.Length);
                    else
                        fixed (byte* valuePtr = value)
                            HyperLogLog.DefaultHLL.Init(ref input, valuePtr, value.Length);

                    *output.SpanByte.ToPointer() = 1;
                    break;

                case RespCommand.PFMERGE:
                    //srcHLL offset: [hll allocated size = 4 byte] + [hll data structure] //memcpy + 4 (skip len size)
                    var sbSrcHLL = input.parseState.GetArgSliceByRef(0);
<<<<<<< HEAD

                    if (!logRecord.TrySetContentLengths(sbSrcHLL.Length, in sizeInfo))
                    {
                        functionsState.logger?.LogError("Length overflow in {methodName}.{caseName}", nameof(InitialUpdater), cmd);
                        return false;
                    }

                    value = logRecord.ValueSpan;

                    if (logRecord.IsPinnedValue)
                        Buffer.MemoryCopy(sbSrcHLL.ToPointer(), logRecord.PinnedValuePointer, value.Length, value.Length);
                    else
                        fixed (byte* valuePtr = value)
                            Buffer.MemoryCopy(sbSrcHLL.ToPointer(), valuePtr, value.Length, value.Length);
=======

                    if (!logRecord.TrySetContentLengths(sbSrcHLL.Length, in sizeInfo))
                    {
                        functionsState.logger?.LogError("Length overflow in {methodName}.{caseName}", "InitialUpdater", "PFMERGE");
                        return false;
                    }

                    value = logRecord.ValueSpan;

                    if (logRecord.IsPinnedValue)
                        Buffer.MemoryCopy(sbSrcHLL.ToPointer(), logRecord.PinnedValuePointer, value.Length, value.Length);
                    else
                        fixed (byte* valuePtr = value)
                            Buffer.MemoryCopy(sbSrcHLL.ToPointer(), valuePtr, value.Length, value.Length);

                    break;

                case RespCommand.SETIFGREATER:
                case RespCommand.SETIFMATCH:
                    // Copy input to value
                    var newInputValue = input.parseState.GetArgSliceByRef(0).ReadOnlySpan;
                    if (!logRecord.TrySetValueSpanAndPrepareOptionals(newInputValue, in sizeInfo))
                        return false;
                    if (sizeInfo.FieldInfo.HasExpiration)
                        _ = logRecord.TrySetExpiration(input.arg1);

                    // the increment on initial etag is for satisfying the variant that any key with no etag is the same as a zero'd etag
                    Debug.Assert(sizeInfo.FieldInfo.HasETag, "Expected sizeInfo.FieldInfo.HasETag to be true");
                    _ = logRecord.TrySetETag(input.parseState.GetLong(1) + (cmd == RespCommand.SETIFMATCH ? 1 : 0));
                    ETagState.SetValsForRecordWithEtag(ref functionsState.etagState, in logRecord);

                    // write back array of the format [etag, nil]
                    var nilResponse = functionsState.nilResp;
                    // *2\r\n: + <numDigitsInEtag> + \r\n + <nilResp.Length>
                    WriteValAndEtagToDst(
                        4 + 1 + NumUtils.CountDigits(functionsState.etagState.ETag) + 2 + nilResponse.Length,
                        nilResponse,
                        functionsState.etagState.ETag,
                        ref output,
                        functionsState.memoryPool,
                        writeDirect: true
                    );
>>>>>>> 04c8fcf9

                    break;
                case RespCommand.SET:
                case RespCommand.SETEXNX:
<<<<<<< HEAD
                    var inputValue = input.parseState.GetArgSliceByRef(0).ReadOnlySpan;
                    if (!logRecord.TrySetValueSpanAndPrepareOptionals(inputValue, in sizeInfo))
                    {
                        functionsState.logger?.LogError("Length overflow in {methodName}.{caseName}", nameof(InitialUpdater), cmd);
                        return false;
                    }

                    if (updatedEtag != LogRecord.NoETag)
                    {
                        if (!logRecord.TrySetETag(updatedEtag))
                        {
                            functionsState.logger?.LogError("Could not set etag in {methodName}.{caseName}", nameof(InitialUpdater), cmd);
                            return false;
                        }

                        ETagState.SetValsForRecordWithEtag(ref functionsState.etagState, in logRecord);
                    }

                    if (metaCmd is RespMetaCommand.ExecIfMatch or RespMetaCommand.ExecIfGreater)
                        WriteValueAndEtagToDst(functionsState.nilResp, updatedEtag, ref output, writeDirect: true);
                    else if (metaCmd is RespMetaCommand.ExecWithEtag)
                        functionsState.CopyRespNumber(updatedEtag, ref output);

                    // Set or remove expiration
                    if (sizeInfo.FieldInfo.HasExpiration && !logRecord.TrySetExpiration(input.arg1))
                    {
                        functionsState.logger?.LogError("Could not set expiration in {methodName}.{caseName}", nameof(InitialUpdater), cmd);
=======
                    newInputValue = input.parseState.GetArgSliceByRef(0).ReadOnlySpan;
                    if (!logRecord.TrySetValueSpanAndPrepareOptionals(newInputValue, in sizeInfo))
                    {
                        functionsState.logger?.LogError("Length overflow in {methodName}.{caseName}", "InitialUpdater", "SETEXNX");
                        return false;
                    }

                    // the increment on initial etag is for satisfying the variant that any key with no etag is the same as a zero'd etag
                    if (sizeInfo.FieldInfo.HasETag && !logRecord.TrySetETag(LogRecord.NoETag + 1))
                    {
                        functionsState.logger?.LogError("Could not set etag in {methodName}.{caseName}", "InitialUpdater", "SETEXNX");
                        return false;
                    }
                    ETagState.SetValsForRecordWithEtag(ref functionsState.etagState, in logRecord);
                    // Copy initial etag to output only for SET + WITHETAG and not SET NX or XX. TODO: Is this condition satisfied here?
                    functionsState.CopyRespNumber(LogRecord.NoETag + 1, ref output);

                    // Set or remove expiration
                    if (sizeInfo.FieldInfo.HasExpiration && !logRecord.TrySetExpiration(input.arg1))
                    {
                        functionsState.logger?.LogError("Could not set expiration in {methodName}.{caseName}", "InitialUpdater", "SETEXNX");
>>>>>>> 04c8fcf9
                        return false;
                    }

                    break;
                case RespCommand.SETKEEPTTL:
                    // Copy input to value; do not change expiration
                    _ = logRecord.TrySetValueSpanAndPrepareOptionals(input.parseState.GetArgSliceByRef(0).ReadOnlySpan, in sizeInfo);

                    // the increment on initial etag is for satisfying the variant that any key with no etag is the same as a zero'd etag
                    if (sizeInfo.FieldInfo.HasETag && !logRecord.TrySetETag(LogRecord.NoETag + 1))
                    {
<<<<<<< HEAD
                        functionsState.logger?.LogError("Could not set etag in {methodName}.{caseName}", nameof(InitialUpdater), cmd);
=======
                        functionsState.logger?.LogError("Could not set etag in {methodName}.{caseName}", "InitialUpdater", "SETKEEPTTL");
>>>>>>> 04c8fcf9
                        return false;
                    }
                    ETagState.SetValsForRecordWithEtag(ref functionsState.etagState, in logRecord);
                    // Copy initial etag to output
                    functionsState.CopyRespNumber(LogRecord.NoETag + 1, ref output);
                    break;

                case RespCommand.SETKEEPTTLXX:
                case RespCommand.SETEXXX:
                case RespCommand.GETDEL:
                case RespCommand.GETEX:
                    throw new Exception();

                case RespCommand.SETBIT:
                    var bOffset = input.arg1;
                    var bSetVal = (byte)(input.parseState.GetArgSliceByRef(1).ReadOnlySpan[0] - '0');

                    if (!logRecord.TrySetContentLengths(BitmapManager.Length(bOffset), in sizeInfo, zeroInit: true))
                    {
<<<<<<< HEAD
                        functionsState.logger?.LogError("Length overflow in {methodName}.{caseName}", nameof(InitialUpdater), cmd);
=======
                        functionsState.logger?.LogError("Length overflow in {methodName}.{caseName}", "InitialUpdater", "SETBIT");
>>>>>>> 04c8fcf9
                        return false;
                    }

                    // Always return 0 at initial updater because previous value was 0
                    value = logRecord.ValueSpan;

                    if (logRecord.IsPinnedValue)
                        _ = BitmapManager.UpdateBitmap(logRecord.PinnedValuePointer, bOffset, bSetVal);
                    else
                        fixed (byte* valuePtr = value)
                            _ = BitmapManager.UpdateBitmap(valuePtr, bOffset, bSetVal);

                    functionsState.CopyDefaultResp(CmdStrings.RESP_RETURN_VAL_0, ref output);
                    break;

                case RespCommand.BITFIELD:
                    var bitFieldArgs = GetBitFieldArguments(ref input);

                    if (!logRecord.TrySetContentLengths(BitmapManager.LengthFromType(bitFieldArgs), in sizeInfo, zeroInit: true))
                    {
<<<<<<< HEAD
                        functionsState.logger?.LogError("Length overflow in {methodName}.{caseName}", nameof(InitialUpdater), cmd);
=======
                        functionsState.logger?.LogError("Length overflow in {methodName}.{caseName}", "InitialUpdater", "BitField");
>>>>>>> 04c8fcf9
                        return false;
                    }

                    // Ensure new-record space is zero-init'd before we do any bit operations (e.g. it may have been revivified, which for efficiency does not clear old data)
                    value = logRecord.ValueSpan;
                    value.Clear();

                    long bitfieldReturnValue;
                    bool overflow;
                    if (logRecord.IsPinnedValue)
                        (bitfieldReturnValue, overflow) = BitmapManager.BitFieldExecute(bitFieldArgs, logRecord.PinnedValuePointer, value.Length);
                    else
                        fixed (byte* valuePtr = value)
                            (bitfieldReturnValue, overflow) = BitmapManager.BitFieldExecute(bitFieldArgs, valuePtr, value.Length);

                    if (!overflow)
                        functionsState.CopyRespNumber(bitfieldReturnValue, ref output);
                    else
                        functionsState.CopyDefaultResp(functionsState.nilResp, ref output);
                    break;

                case RespCommand.SETRANGE:
                    var offset = input.parseState.GetInt(0);
                    var newValue = input.parseState.GetArgSliceByRef(1).ReadOnlySpan;

                    // If the offset is greater than 0, we need to zero-fill the gap (e.g. new record might have been revivified).
                    value = logRecord.ValueSpan;
                    if (offset > 0)
                        value.Slice(0, offset).Clear();
                    newValue.CopyTo(value.Slice(offset));

                    if (!TryCopyValueLengthToOutput(value, ref output))
                        return false;
                    break;

                case RespCommand.APPEND:
                    var appendValue = input.parseState.GetArgSliceByRef(0);
                    // Copy value to be appended to the newly allocated value buffer
                    value = logRecord.ValueSpan;
                    appendValue.ReadOnlySpan.CopyTo(value);

                    if (!TryCopyValueLengthToOutput(value, ref output))
                        return false;
                    break;
                case RespCommand.INCR:
                    // This is InitialUpdater so set the value to 1 and the length to the # of digits in "1"
                    if (!logRecord.TrySetContentLengths(1, in sizeInfo))
                    {
<<<<<<< HEAD
                        functionsState.logger?.LogError("Length overflow in {methodName}.{caseName}", nameof(InitialUpdater), cmd);
=======
                        functionsState.logger?.LogError("Length overflow in {methodName}.{caseName}", "InitialUpdater", "INCR");
>>>>>>> 04c8fcf9
                        return false;
                    }

                    value = logRecord.ValueSpan;
                    _ = TryCopyUpdateNumber(1L, value, ref output);
                    break;
                case RespCommand.INCRBY:
                    var incrBy = input.arg1;

                    var ndigits = NumUtils.CountDigits(incrBy, out var isNegative);
                    if (!logRecord.TrySetContentLengths(ndigits + (isNegative ? 1 : 0), in sizeInfo))
                    {
<<<<<<< HEAD
                        functionsState.logger?.LogError("Length overflow in {methodName}.{caseName}", nameof(InitialUpdater), "INCRBY");
=======
                        functionsState.logger?.LogError("Length overflow in {methodName}.{caseName}", "InitialUpdater", "INCRBY");
>>>>>>> 04c8fcf9
                        return false;
                    }

                    _ = TryCopyUpdateNumber(incrBy, logRecord.ValueSpan, ref output);
                    break;
                case RespCommand.DECR:
                    // This is InitialUpdater so set the value to -1 and the length to the # of digits in "-1"
                    if (!logRecord.TrySetContentLengths(2, in sizeInfo))
                    {
                        Debug.Assert(logRecord.ValueSpan.Length >= 2, "Length overflow in DECR");
                        return false;
                    }
                    value = logRecord.ValueSpan;
                    _ = TryCopyUpdateNumber(-1, value, ref output);
                    break;
                case RespCommand.DECRBY:
                    var decrBy = -input.arg1;

                    ndigits = NumUtils.CountDigits(decrBy, out isNegative);
                    if (!logRecord.TrySetContentLengths(ndigits + (isNegative ? 1 : 0), in sizeInfo))
                    {
<<<<<<< HEAD
                        functionsState.logger?.LogError("Length overflow in {methodName}.{caseName}", nameof(InitialUpdater), "DECRBY");
=======
                        functionsState.logger?.LogError("Length overflow in {methodName}.{caseName}", "InitialUpdater", "DECRBY");
>>>>>>> 04c8fcf9
                        return false;
                    }

                    _ = TryCopyUpdateNumber(decrBy, logRecord.ValueSpan, ref output);
                    break;
                case RespCommand.INCRBYFLOAT:
                    var incrByFloat = BitConverter.Int64BitsToDouble(input.arg1);
                    if (!TryCopyUpdateNumber(incrByFloat, logRecord.ValueSpan, ref output))
                        return false;
                    break;
                default:
                    if (input.header.cmd > RespCommandExtensions.LastValidCommand)
                    {
                        var functions = functionsState.GetCustomCommandFunctions((ushort)input.header.cmd);
                        if (!logRecord.TrySetContentLengths(functions.GetInitialLength(ref input), in sizeInfo, zeroInit: true))   // ZeroInit to be safe
                        {
<<<<<<< HEAD
                            functionsState.logger?.LogError("Length overflow in 'default' > StartOffset: {methodName}.{caseName}", nameof(InitialUpdater), "default");
=======
                            functionsState.logger?.LogError("Length overflow in 'default' > StartOffset: {methodName}.{caseName}", "InitialUpdater", "default");
>>>>>>> 04c8fcf9
                            return false;
                        }
                        if (input.arg1 > 0 && !logRecord.TrySetExpiration(input.arg1))
                        {
<<<<<<< HEAD
                            functionsState.logger?.LogError("Could not set expiration in 'default' > StartOffset: {methodName}.{caseName}", nameof(InitialUpdater), "default");
=======
                            functionsState.logger?.LogError("Could not set expiration in 'default' > StartOffset: {methodName}.{caseName}", "InitialUpdater", "default");
>>>>>>> 04c8fcf9
                            return false;
                        }

                        var writer = new RespMemoryWriter(functionsState.respProtocolVersion, ref output);
                        try
                        {
                            functions.InitialUpdater(logRecord.Key, ref input, logRecord.ValueSpan, ref writer, ref rmwInfo);
                            Debug.Assert(sizeInfo.FieldInfo.ValueSize == logRecord.ValueSpan.Length, $"Inconsistency in initial updater value length: expected {sizeInfo.FieldInfo.ValueSize}, actual {logRecord.ValueSpan.Length}");
                        }
                        finally
                        {
                            writer.Dispose();
                        }
                        break;
                    }

                    // Copy input to value
                    if (!logRecord.TrySetValueSpanAndPrepareOptionals(input.parseState.GetArgSliceByRef(0).ReadOnlySpan, in sizeInfo))
                    {
<<<<<<< HEAD
                        functionsState.logger?.LogError("Failed to set value in {methodName}.{caseName}", nameof(InitialUpdater), "default");
=======
                        functionsState.logger?.LogError("Failed to set value in {methodName}.{caseName}", "InitialUpdater", "default");
>>>>>>> 04c8fcf9
                        return false;
                    }

                    // Copy value to output
                    CopyTo(logRecord.ValueSpan, ref output, functionsState.memoryPool);
                    break;
            }

            // Success if we made it here
            sizeInfo.AssertOptionals(logRecord.Info);
            return true;
        }

        /// <inheritdoc />
        public readonly void PostInitialUpdater(ref LogRecord logRecord, in RecordSizeInfo sizeInfo, ref StringInput input, ref SpanByteAndMemory output, ref RMWInfo rmwInfo)
        {
            // reset etag state set at need initial update
<<<<<<< HEAD
            if (input.header.cmd is (RespCommand.SET or RespCommand.SETEXNX or RespCommand.SETKEEPTTL))
=======
            if (input.header.cmd is (RespCommand.SET or RespCommand.SETEXNX or RespCommand.SETKEEPTTL or RespCommand.SETIFMATCH or RespCommand.SETIFGREATER))
>>>>>>> 04c8fcf9
                ETagState.ResetState(ref functionsState.etagState);

            functionsState.watchVersionMap.IncrementVersion(rmwInfo.KeyHash);
            if (functionsState.appendOnlyFile != null)
            {
                input.header.SetExpiredFlag();
                WriteLogRMW(logRecord.Key, ref input, rmwInfo.Version, rmwInfo.SessionID);
            }
        }

        /// <inheritdoc />
        public readonly bool InPlaceUpdater(ref LogRecord logRecord, in RecordSizeInfo sizeInfo, ref StringInput input, ref SpanByteAndMemory output, ref RMWInfo rmwInfo)
        {
            if (logRecord.Info.ValueIsObject)
            {
                rmwInfo.Action = RMWAction.WrongType;
                return false;
            }

            var ipuResult = InPlaceUpdaterWorker(ref logRecord, in sizeInfo, ref input, ref output, ref rmwInfo);
            switch (ipuResult)
            {
                case IPUResult.Failed:
                    return false;
                case IPUResult.Succeeded:
                    if (!logRecord.Info.Modified)
                        functionsState.watchVersionMap.IncrementVersion(rmwInfo.KeyHash);
                    if (functionsState.appendOnlyFile != null)
                        WriteLogRMW(logRecord.Key, ref input, rmwInfo.Version, rmwInfo.SessionID);
                    return true;
                case IPUResult.NotUpdated:
                default:
                    return true;
            }
        }

        // NOTE: In the below control flow if you decide to add a new command or modify a command such that it will now do an early return with TRUE,
        // you must make sure you must reset etagState in FunctionState
        private readonly IPUResult InPlaceUpdaterWorker(ref LogRecord logRecord, in RecordSizeInfo sizeInfo, ref StringInput input, ref SpanByteAndMemory output, ref RMWInfo rmwInfo)
        {
            RespCommand cmd = input.header.cmd;
            // Expired data
            if (logRecord.Info.HasExpiration && input.header.CheckExpiry(logRecord.Expiration))
            {
                rmwInfo.Action = RMWAction.ExpireAndResume;
                logRecord.RemoveETag();
                return IPUResult.Failed;
            }

            bool hadETagPreMutation = logRecord.Info.HasETag;
            bool shouldUpdateEtag = hadETagPreMutation;
            if (shouldUpdateEtag)
                ETagState.SetValsForRecordWithEtag(ref functionsState.etagState, in logRecord);
            bool shouldCheckExpiration = true;
<<<<<<< HEAD

            var metaCmd = input.header.metaCmd;
            var updatedEtag = GetUpdatedEtag(logRecord.ETag, metaCmd, ref input.parseState, out var execCmd);
=======
>>>>>>> 04c8fcf9

            switch (cmd)
            {
                case RespCommand.SETEXNX:
                    if (input.header.CheckSetGetFlag())
                    {
                        // Copy value to output for the GET part of the command.
                        CopyRespTo(logRecord.ValueSpan, ref output);
                    }
<<<<<<< HEAD
                    else if (input.header.IsWithEtag())
=======
                    else if (input.header.CheckWithETagFlag())
>>>>>>> 04c8fcf9
                    {
                        // when called withetag all output needs to be placed on the buffer
                        // EXX when unsuccesful will write back NIL
                        functionsState.CopyDefaultResp(functionsState.nilResp, ref output);
                    }

                    // reset etag state after done using
                    ETagState.ResetState(ref functionsState.etagState);
                    // Nothing is set because being in this block means NX was already violated
                    return IPUResult.NotUpdated;

<<<<<<< HEAD
                case RespCommand.DEL:
                    rmwInfo.Action = execCmd ? RMWAction.ExpireAndStop : RMWAction.CancelOperation;
                    ETagState.ResetState(ref functionsState.etagState);
                    return IPUResult.Failed;

                case RespCommand.SET:
                case RespCommand.SETEXXX:
                    if (!execCmd)
                    {
                        CopyRespWithEtagData(logRecord.ValueSpan, ref output, shouldUpdateEtag, functionsState.memoryPool);
=======
                case RespCommand.DELIFGREATER:
                    long etagFromClient = input.parseState.GetLong(0);
                    rmwInfo.Action = etagFromClient > functionsState.etagState.ETag ? RMWAction.ExpireAndStop : RMWAction.CancelOperation;
                    ETagState.ResetState(ref functionsState.etagState);
                    return IPUResult.Failed;

                case RespCommand.SETIFGREATER:
                case RespCommand.SETIFMATCH:
                    etagFromClient = input.parseState.GetLong(1);
                    // in IFMATCH we check for equality, in IFGREATER we are checking for sent etag being strictly greater
                    int comparisonResult = etagFromClient.CompareTo(functionsState.etagState.ETag);
                    int expectedResult = cmd is RespCommand.SETIFMATCH ? 0 : 1;

                    if (comparisonResult != expectedResult)
                    {
                        if (input.header.CheckSetGetFlag())
                            CopyRespWithEtagData(logRecord.ValueSpan, ref output, shouldUpdateEtag, functionsState.memoryPool);
                        else
                        {
                            // write back array of the format [etag, nil]
                            var nilResponse = functionsState.nilResp;
                            // *2\r\n: + <numDigitsInEtag> + \r\n + <nilResp.Length>
                            WriteValAndEtagToDst(
                                4 + 1 + NumUtils.CountDigits(functionsState.etagState.ETag) + 2 + nilResponse.Length,
                                nilResponse,
                                functionsState.etagState.ETag,
                                ref output,
                                functionsState.memoryPool,
                                writeDirect: true
                            );
                        }
>>>>>>> 04c8fcf9
                        // reset etag state after done using
                        ETagState.ResetState(ref functionsState.etagState);
                        return IPUResult.NotUpdated;
                    }

<<<<<<< HEAD
                    // Check if SetGet flag is set
                    if (input.header.CheckSetGetFlag())
                    {
                        Debug.Assert(metaCmd == RespMetaCommand.None);

                        // Copy value to output for the GET part of the command.
                        CopyRespTo(logRecord.ValueSpan, ref output);
                    }

                    var inputValue = input.parseState.GetArgSliceByRef(0).ReadOnlySpan;
                    if (!logRecord.TrySetValueSpanAndPrepareOptionals(inputValue, in sizeInfo))
=======
                    // If we're here we know we have a valid ETag for update. Get the value to update. We'll ned to return false for CopyUpdate if no space for new value.
                    var inputValue = input.parseState.GetArgSliceByRef(0).ReadOnlySpan;
                    if (!logRecord.TrySetValueSpanAndPrepareOptionals(inputValue, in sizeInfo))
                        return IPUResult.Failed;
                    long newEtag = cmd is RespCommand.SETIFMATCH ? (functionsState.etagState.ETag + 1) : etagFromClient;
                    if (!logRecord.TrySetETag(newEtag))
>>>>>>> 04c8fcf9
                        return IPUResult.Failed;

                    // Need to check for input.arg1 != 0 because GetRMWModifiedFieldInfo shares its logic with CopyUpdater and thus may set sizeInfo.FieldInfo.Expiration true
                    // due to srcRecordInfo having expiration set; here, that srcRecordInfo is us, so we should do nothing if input.arg1 == 0.
<<<<<<< HEAD
                    if (input.arg1 == 0)
                    {
                        if (!(metaCmd is RespMetaCommand.ExecIfMatch or RespMetaCommand.ExecIfGreater))
                            logRecord.RemoveExpiration();
                    }
                    else
                    {
                        if (!logRecord.TrySetExpiration(input.arg1))
                            return IPUResult.Failed;
                    }

                    if (updatedEtag != LogRecord.NoETag)
                    {
                        if (!logRecord.TrySetETag(updatedEtag))
                            return IPUResult.Failed;
                        ETagState.SetValsForRecordWithEtag(ref functionsState.etagState, in logRecord);
                    }

                    // Need to check for input.arg1 != 0 because GetRMWModifiedFieldInfo shares its logic with CopyUpdater and thus may set sizeInfo.FieldInfo.Expiration true
                    // due to srcRecordInfo having expiration set; here, that srcRecordInfo is us, so we should do nothing if input.arg1 == 0.
                    if (sizeInfo.FieldInfo.HasExpiration && input.arg1 != 0 && !logRecord.TrySetExpiration(input.arg1))
                        return IPUResult.Failed;

                    if (metaCmd is RespMetaCommand.ExecIfMatch or RespMetaCommand.ExecIfGreater)
                        WriteValueAndEtagToDst(functionsState.nilResp, updatedEtag, ref output, writeDirect: true);
                    else if (metaCmd is RespMetaCommand.ExecWithEtag)
                        functionsState.CopyRespNumber(updatedEtag, ref output);
                    else if (!logRecord.RemoveETag())
                        return IPUResult.Failed;

                    // reset etag state after done using
                    ETagState.ResetState(ref functionsState.etagState);
                    shouldUpdateEtag = false;   // since we already updated the ETag
                    
=======
                    if (sizeInfo.FieldInfo.HasExpiration && input.arg1 != 0 && !logRecord.TrySetExpiration(input.arg1))
                        return IPUResult.Failed;

                    // Write Etag and Val back to Client as an array of the format [etag, nil]
                    var nilResp = functionsState.nilResp;
                    // *2\r\n: + <numDigitsInEtag> + \r\n + <nilResp.Length>
                    var numDigitsInEtag = NumUtils.CountDigits(newEtag);
                    WriteValAndEtagToDst(4 + 1 + numDigitsInEtag + 2 + nilResp.Length, nilResp, newEtag, ref output, functionsState.memoryPool, writeDirect: true);
                    // reset etag state after done using
                    ETagState.ResetState(ref functionsState.etagState);
                    shouldUpdateEtag = false;   // since we already updated the ETag
                    break;
                case RespCommand.SET:
                case RespCommand.SETEXXX:
                    // Check if SetGet flag is set
                    if (input.header.CheckSetGetFlag())
                    {
                        // Copy value to output for the GET part of the command.
                        CopyRespTo(logRecord.ValueSpan, ref output);
                    }

                    // If the user calls withetag then we need to either update an existing etag and set the value or set the value with an etag and increment it.
                    bool inputHeaderHasEtag = input.header.CheckWithETagFlag();

                    var setValue = input.parseState.GetArgSliceByRef(0).ReadOnlySpan;
                    if (!logRecord.TrySetValueSpanAndPrepareOptionals(setValue, in sizeInfo))
                        return IPUResult.Failed;

                    // If shouldUpdateEtag != inputHeaderHasEtag, then if inputHeaderHasEtag is true there is one that nextUpdate will remove (so we don't want to
                    // update it), else there isn't one and nextUpdate will add it.
                    shouldUpdateEtag = inputHeaderHasEtag;

                    // Update expiration
                    if (!(input.arg1 == 0 ? logRecord.RemoveExpiration() : logRecord.TrySetExpiration(input.arg1)))
                        return IPUResult.Failed;

                    // If withEtag is called we return the etag back in the response
                    if (inputHeaderHasEtag)
                    {
                        var newETag = functionsState.etagState.ETag + 1;
                        if (!logRecord.TrySetETag(newETag))
                            return IPUResult.Failed;
                        functionsState.CopyRespNumber(newETag, ref output);
                        // reset etag state after done using
                        ETagState.ResetState(ref functionsState.etagState);
                    }
                    else
                    {
                        if (!logRecord.RemoveETag())
                            return IPUResult.Failed;
                    }

                    shouldUpdateEtag = false;   // since we already updated the ETag
>>>>>>> 04c8fcf9
                    break;
                case RespCommand.SETKEEPTTLXX:
                case RespCommand.SETKEEPTTL:
                    // If the user calls withetag then we need to either update an existing etag and set the value
                    // or set the value with an initial etag and increment it. If withEtag is called we return the etag back to the user
<<<<<<< HEAD
                    var addEtag = input.header.IsWithEtag();
=======
                    inputHeaderHasEtag = input.header.CheckWithETagFlag();
>>>>>>> 04c8fcf9

                    // If the SetGet flag is set, copy the current value to output for the GET part of the command.
                    if (input.header.CheckSetGetFlag())
                    {
<<<<<<< HEAD
                        Debug.Assert(!input.header.IsWithEtag(), "SET GET CANNNOT BE CALLED WITH WITHETAG");
=======
                        Debug.Assert(!input.header.CheckWithETagFlag(), "SET GET CANNNOT BE CALLED WITH WITHETAG");
>>>>>>> 04c8fcf9

                        // Copy value to output for the GET part of the command.
                        CopyRespTo(logRecord.ValueSpan, ref output);
                    }

<<<<<<< HEAD
                    var setValue = input.parseState.GetArgSliceByRef(0).ReadOnlySpan;
                    if (!logRecord.TrySetValueSpanAndPrepareOptionals(setValue, in sizeInfo))
                        return IPUResult.Failed;

                    if (addEtag != shouldUpdateEtag)
                        shouldUpdateEtag = addEtag;
                    if (addEtag)
=======
                    setValue = input.parseState.GetArgSliceByRef(0).ReadOnlySpan;
                    if (!logRecord.TrySetValueSpanAndPrepareOptionals(setValue, in sizeInfo))
                        return IPUResult.Failed;

                    if (inputHeaderHasEtag != shouldUpdateEtag)
                        shouldUpdateEtag = inputHeaderHasEtag;
                    if (inputHeaderHasEtag)
>>>>>>> 04c8fcf9
                    {
                        var newETag = functionsState.etagState.ETag + 1;
                        logRecord.TrySetETag(newETag);
                        functionsState.CopyRespNumber(newETag, ref output);
                    }
                    else
                        logRecord.RemoveETag();
                    shouldUpdateEtag = false;   // since we already updated the ETag
                    break;

                case RespCommand.INCR:
                    if (!TryInPlaceUpdateNumber(ref logRecord, in sizeInfo, ref output, ref rmwInfo, input: 1))
                        return IPUResult.Failed;
                    break;
                case RespCommand.DECR:
                    if (!TryInPlaceUpdateNumber(ref logRecord, in sizeInfo, ref output, ref rmwInfo, input: -1))
                        return IPUResult.Failed;
                    break;
                case RespCommand.INCRBY:
                    // Check if input contains a valid number
                    var incrBy = input.arg1;
                    if (!TryInPlaceUpdateNumber(ref logRecord, in sizeInfo, ref output, ref rmwInfo, input: incrBy))
                        return IPUResult.Failed;
                    break;
                case RespCommand.DECRBY:
                    var decrBy = input.arg1;
                    if (!TryInPlaceUpdateNumber(ref logRecord, in sizeInfo, ref output, ref rmwInfo, input: -decrBy))
                        return IPUResult.Failed;
                    break;
                case RespCommand.INCRBYFLOAT:
                    var incrByFloat = BitConverter.Int64BitsToDouble(input.arg1);
                    if (!TryInPlaceUpdateNumber(ref logRecord, in sizeInfo, ref output, ref rmwInfo, incrByFloat))
                        return IPUResult.Failed;
                    break;

                case RespCommand.SETBIT:
                    var bOffset = input.arg1;
                    var bSetVal = (byte)(input.parseState.GetArgSliceByRef(1).ReadOnlySpan[0] - '0');

                    if (!BitmapManager.IsLargeEnough(logRecord.ValueSpan.Length, bOffset)
                            && !logRecord.TrySetContentLengths(BitmapManager.Length(bOffset), in sizeInfo, zeroInit: true))
                        return IPUResult.Failed;

                    _ = logRecord.RemoveExpiration();

                    byte oldValSet;
                    if (logRecord.IsPinnedValue)
                        oldValSet = BitmapManager.UpdateBitmap(logRecord.PinnedValuePointer, bOffset, bSetVal);
                    else
                        fixed (byte* valuePtr = logRecord.ValueSpan)
                            oldValSet = BitmapManager.UpdateBitmap(valuePtr, bOffset, bSetVal);

                    functionsState.CopyDefaultResp(
                        oldValSet == 0 ? CmdStrings.RESP_RETURN_VAL_0 : CmdStrings.RESP_RETURN_VAL_1, ref output);
                    break;
                case RespCommand.BITFIELD:
                    var bitFieldArgs = GetBitFieldArguments(ref input);
                    if (!BitmapManager.IsLargeEnoughForType(bitFieldArgs, logRecord.ValueSpan.Length)
                            && !logRecord.TrySetContentLengths(BitmapManager.LengthFromType(bitFieldArgs), in sizeInfo, zeroInit: true))
                        return IPUResult.Failed;

                    _ = logRecord.RemoveExpiration();

                    long bitfieldReturnValue;
                    bool overflow;
                    if (logRecord.IsPinnedValue)
                        (bitfieldReturnValue, overflow) = BitmapManager.BitFieldExecute(bitFieldArgs, logRecord.PinnedValuePointer, logRecord.ValueSpan.Length);
                    else
                        fixed (byte* valuePtr = logRecord.ValueSpan)
                            (bitfieldReturnValue, overflow) = BitmapManager.BitFieldExecute(bitFieldArgs, valuePtr, logRecord.ValueSpan.Length);

                    if (overflow)
                    {
                        functionsState.CopyDefaultResp(functionsState.nilResp, ref output);

                        // reset etag state that may have been initialized earlier, but don't update etag
                        ETagState.ResetState(ref functionsState.etagState);
                        shouldUpdateEtag = false;
                        return IPUResult.Succeeded;
                    }

                    functionsState.CopyRespNumber(bitfieldReturnValue, ref output);
                    break;

                case RespCommand.PFADD:
                    bool result = false, parseOk = false;
                    var updated = false;
                    var valueLen = logRecord.ValueSpan.Length;
                    if (logRecord.IsPinnedValue)
                    {
                        parseOk = result = HyperLogLog.DefaultHLL.IsValidHYLL(logRecord.PinnedValuePointer, valueLen);
                        if (result)
                        {
                            _ = logRecord.RemoveExpiration();
                            result = HyperLogLog.DefaultHLL.Update(ref input, logRecord.PinnedValuePointer, valueLen, ref updated);
                        }
                    }
                    else
                    {
                        fixed (byte* valuePtr = logRecord.ValueSpan)
                        {
                            parseOk = result = HyperLogLog.DefaultHLL.IsValidHYLL(valuePtr, valueLen);
                            if (result)
                            {
                                _ = logRecord.RemoveExpiration();
                                result = HyperLogLog.DefaultHLL.Update(ref input, valuePtr, valueLen, ref updated);
                            }
                        }
                    }

                    if (!parseOk)
                    {
                        *output.SpanByte.ToPointer() = (byte)0xFF;  // Flags invalid HLL

                        // reset etag state that may have been initialized earlier, but don't update etag
                        ETagState.ResetState(ref functionsState.etagState);
                        return IPUResult.NotUpdated;
                    }

                    if (result)
                        *output.SpanByte.ToPointer() = updated ? (byte)1 : (byte)0;
                    if (!result)
                        return IPUResult.Failed;
                    break;

                case RespCommand.PFMERGE:
                    //srcHLL offset: [hll allocated size = 4 byte] + [hll data structure] //memcpy +4 (skip len size)
                    var srcHLL = input.parseState.GetArgSliceByRef(0).ToPointer();

                    result = parseOk = false;
                    valueLen = logRecord.ValueSpan.Length;
                    if (logRecord.IsPinnedValue)
                    {
                        var dstHLL = logRecord.PinnedValuePointer;
                        parseOk = result = HyperLogLog.DefaultHLL.IsValidHYLL(dstHLL, valueLen);
                        if (result)
                        {
                            _ = logRecord.RemoveExpiration();
                            result = HyperLogLog.DefaultHLL.TryMerge(srcHLL, dstHLL, valueLen);
                        }
                    }
                    else
                    {
                        fixed (byte* dstHLL = logRecord.ValueSpan)
                        {
                            parseOk = result = HyperLogLog.DefaultHLL.IsValidHYLL(dstHLL, valueLen);
                            if (result)
                            {
                                _ = logRecord.RemoveExpiration();
                                result = HyperLogLog.DefaultHLL.TryMerge(srcHLL, dstHLL, valueLen);
                            }
                        }
                    }

                    if (!parseOk)
                    {
                        //InvalidType                                                
                        *output.SpanByte.ToPointer() = (byte)0xFF;  // Flags invalid HLL

                        // reset etag state that may have been initialized earlier, but don't update etag
                        ETagState.ResetState(ref functionsState.etagState);
                        return IPUResult.NotUpdated;
                    }
                    if (!result)
                        return IPUResult.Failed;
                    break;

                case RespCommand.SETRANGE:
                    var offset = input.parseState.GetInt(0);
                    var newValue = input.parseState.GetArgSliceByRef(1).ReadOnlySpan;

                    if (newValue.Length + offset > logRecord.ValueSpan.Length
                            && !logRecord.TrySetContentLengths(newValue.Length + offset, in sizeInfo))
                        return IPUResult.Failed;

                    newValue.CopyTo(logRecord.ValueSpan.Slice(offset));
                    if (!TryCopyValueLengthToOutput(logRecord.ValueSpan, ref output))
                        return IPUResult.Failed;
                    break;

                case RespCommand.GETDEL:
                    // Copy value to output for the GET part of the command.
                    // Then, set ExpireAndStop action to delete the record.
                    CopyRespTo(logRecord.ValueSpan, ref output);
                    rmwInfo.Action = RMWAction.ExpireAndStop;
                    return IPUResult.Failed;

                case RespCommand.GETEX:
                    CopyRespTo(logRecord.ValueSpan, ref output);
<<<<<<< HEAD

                    var ipuResult = IPUResult.NotUpdated;

=======

                    var ipuResult = IPUResult.NotUpdated;

>>>>>>> 04c8fcf9
                    // If both EX and PERSIST were specified, EX wins
                    if (input.arg1 > 0)
                    {
                        var pbOutput = stackalloc byte[OutputHeader.Size];
                        var _output = new SpanByteAndMemory(PinnedSpanByte.FromPinnedPointer(pbOutput, OutputHeader.Size));

                        var newExpiry = input.arg1;
                        ipuResult = EvaluateExpireInPlace(ref logRecord, ExpireOption.None, newExpiry, ref _output);
                        if (ipuResult == IPUResult.Failed)
                            return IPUResult.Failed;
                    }
                    else if (!sizeInfo.FieldInfo.HasExpiration)
                    {
                        // GetRMWModifiedFieldLength saw PERSIST; if there is no expiration, the following is a no-op.
                        _ = logRecord.RemoveExpiration();
                        ipuResult = IPUResult.Succeeded;
                    }

                    // reset etag state that may have been initialized earlier, but don't update etag
                    ETagState.ResetState(ref functionsState.etagState);
                    return ipuResult;

                case RespCommand.APPEND:
                    // If nothing to append, can avoid copy update.
                    var appendValue = input.parseState.GetArgSliceByRef(0);
                    var appendLength = appendValue.Length;
                    if (appendLength > 0)
                    {
                        // Try to grow in place.
                        var originalLength = logRecord.ValueSpan.Length;
                        if (!logRecord.TrySetContentLengths(originalLength + appendLength, in sizeInfo))
                            return IPUResult.Failed;

                        // Append the new value with the client input at the end of the old data
                        appendValue.ReadOnlySpan.CopyTo(logRecord.ValueSpan.Slice(originalLength));
                        if (!TryCopyValueLengthToOutput(logRecord.ValueSpan, ref output))
                            return IPUResult.Failed;
                        break;
                    }

                    // reset etag state that may have been initialized earlier, but don't update etag
                    ETagState.ResetState(ref functionsState.etagState);
                    return TryCopyValueLengthToOutput(logRecord.ValueSpan, ref output) ? IPUResult.Succeeded : IPUResult.Failed;
                default:
                    if (cmd > RespCommandExtensions.LastValidCommand)
                    {
                        if (shouldUpdateEtag)
                        {
                            functionsState.CopyDefaultResp(CmdStrings.RESP_ERR_ETAG_ON_CUSTOM_PROC, ref output);
                            // reset etag state that may have been initialized earlier but don't update ETag
                            ETagState.ResetState(ref functionsState.etagState);
                            return IPUResult.Succeeded;
                        }

                        var functions = functionsState.GetCustomCommandFunctions((ushort)cmd);
                        var expirationInTicks = input.arg1;
                        if (expirationInTicks == -1)
                        {
                            // There is existing expiration and we want to clear it.
                            _ = logRecord.RemoveExpiration();
                        }
                        else if (expirationInTicks > 0)
                        {
                            // There is no existing metadata, but we want to add it. Try to do in place update.
                            if (!logRecord.TrySetExpiration(expirationInTicks))
                                return IPUResult.Failed;
                        }
                        shouldCheckExpiration = false;

                        var value = logRecord.ValueSpan;
                        var valueLength = value.Length;
                        var writer = new RespMemoryWriter(functionsState.respProtocolVersion, ref output);
                        try
                        {
                            var ret = functions.InPlaceUpdater(logRecord.Key, ref input, value, ref valueLength, ref writer, ref rmwInfo);

                            // Adjust value length if user shrinks it
                            if (valueLength < logRecord.ValueSpan.Length)
                                _ = logRecord.TrySetContentLengths(valueLength, in sizeInfo);
                            return ret ? IPUResult.Succeeded : IPUResult.Failed;
                        }
                        finally
                        {
                            writer.Dispose();
                        }
                    }
                    throw new GarnetException("Unsupported operation on input");
            }

            // increment the Etag transparently if in place update happened
            if (shouldUpdateEtag)
            {
                logRecord.TrySetETag(this.functionsState.etagState.ETag + 1);
                ETagState.ResetState(ref functionsState.etagState);
            }
            else if (hadETagPreMutation)
            {
                // reset etag state that may have been initialized earlier
                ETagState.ResetState(ref functionsState.etagState);
            }

            sizeInfo.AssertOptionals(logRecord.Info, checkExpiration: shouldCheckExpiration);
            return IPUResult.Succeeded;
        }

        // NOTE: In the below control flow if you decide to add a new command or modify a command such that it will now do an early return with FALSE, you must make sure you must reset etagState in FunctionState
        /// <inheritdoc />
        public readonly bool NeedCopyUpdate<TSourceLogRecord>(in TSourceLogRecord srcLogRecord, ref StringInput input, ref SpanByteAndMemory output, ref RMWInfo rmwInfo)
            where TSourceLogRecord : ISourceLogRecord
        {
<<<<<<< HEAD
            if (srcLogRecord.Info.HasETag)
                ETagState.SetValsForRecordWithEtag(ref functionsState.etagState, in srcLogRecord);

            var metaCmd = input.header.metaCmd;
            var updatedEtag = GetUpdatedEtag(srcLogRecord.ETag, metaCmd, ref input.parseState, out var execCmd);

            switch (input.header.cmd)
            {
                case RespCommand.DEL:
                    if (execCmd)
=======
            switch (input.header.cmd)
            {
                case RespCommand.DELIFGREATER:
                    if (srcLogRecord.Info.HasETag)
                        ETagState.SetValsForRecordWithEtag(ref functionsState.etagState, in srcLogRecord);
                    long etagFromClient = input.parseState.GetLong(0);
                    if (etagFromClient > functionsState.etagState.ETag)
>>>>>>> 04c8fcf9
                        rmwInfo.Action = RMWAction.ExpireAndStop;

                    ETagState.ResetState(ref functionsState.etagState);
                    // We always return false because we would rather not create a new record in hybrid log if we don't need to delete the object.
                    // Setting no Action and returning false for non-delete case will shortcircuit the InternalRMW code to not run CU, and return SUCCESS.
                    // If we want to delete the object setting the Action to ExpireAndStop will add the tombstone in hybrid log for us.
                    return false;

<<<<<<< HEAD
=======
                case RespCommand.SETIFGREATER:
                case RespCommand.SETIFMATCH:
                    if (srcLogRecord.Info.HasETag)
                        ETagState.SetValsForRecordWithEtag(ref functionsState.etagState, in srcLogRecord);

                    long etagToCheckWith = input.parseState.GetLong(1);

                    // in IFMATCH we check for equality, in IFGREATER we are checking for sent etag being strictly greater
                    int comparisonResult = etagToCheckWith.CompareTo(functionsState.etagState.ETag);
                    int expectedResult = input.header.cmd is RespCommand.SETIFMATCH ? 0 : 1;

                    if (comparisonResult == expectedResult)
                        return true;

                    if (input.header.CheckSetGetFlag())
                    {
                        // Copy value to output for the GET part of the command.
                        CopyRespWithEtagData(srcLogRecord.ValueSpan, ref output, srcLogRecord.Info.HasETag, functionsState.memoryPool);
                    }
                    else
                    {
                        // write back array of the format [etag, nil]
                        var nilResponse = functionsState.nilResp;
                        // *2\r\n: + <numDigitsInEtag> + \r\n + <nilResp.Length>
                        WriteValAndEtagToDst(
                            4 + 1 + NumUtils.CountDigits(functionsState.etagState.ETag) + 2 + nilResponse.Length,
                            nilResponse,
                            functionsState.etagState.ETag,
                            ref output,
                            functionsState.memoryPool,
                            writeDirect: true
                        );
                    }

                    ETagState.ResetState(ref functionsState.etagState);
                    return false;
>>>>>>> 04c8fcf9
                case RespCommand.SETEXNX:
                    // Expired data, return false immediately
                    // ExpireAndResume ensures that we set as new value, since it does not exist
                    if (srcLogRecord.Info.HasExpiration && input.header.CheckExpiry(srcLogRecord.Expiration))
                    {
                        rmwInfo.Action = RMWAction.ExpireAndResume;

                        // reset etag state that may have been initialized earlier
                        ETagState.ResetState(ref functionsState.etagState);
                        return false;
                    }

                    // since this case is only hit when this an update, the NX is violated and so we can return early from it without setting the value

                    if (input.header.CheckSetGetFlag())
                    {
                        // Copy value to output for the GET part of the command.
                        CopyRespTo(srcLogRecord.ValueSpan, ref output);
                    }
<<<<<<< HEAD
                    else if (input.header.IsWithEtag())
=======
                    else if (input.header.CheckWithETagFlag())
>>>>>>> 04c8fcf9
                    {
                        // EXX when unsuccesful will write back NIL
                        functionsState.CopyDefaultResp(functionsState.nilResp, ref output);
                    }

                    // reset etag state that may have been initialized earlier
                    ETagState.ResetState(ref functionsState.etagState);
                    return false;
                case RespCommand.SETEXXX:
                    // Expired data, return false immediately so we do not set, since it does not exist
                    // ExpireAndStop ensures that caller sees a NOTFOUND status
                    if (srcLogRecord.Info.HasExpiration && input.header.CheckExpiry(srcLogRecord.Expiration))
                    {
                        rmwInfo.Action = RMWAction.ExpireAndStop;
                        // reset etag state that may have been initialized earlier
                        ETagState.ResetState(ref functionsState.etagState);
<<<<<<< HEAD
                        return false;
                    }
                    return true;
                case RespCommand.SET:
                    if (metaCmd is RespMetaCommand.ExecIfMatch or RespMetaCommand.ExecIfGreater)
                    {
                        if (execCmd)
                            return true;

                        if (input.header.CheckSetGetFlag())
                            CopyRespWithEtagData(srcLogRecord.ValueSpan, ref output, srcLogRecord.Info.HasETag, functionsState.memoryPool);
                        else
                            WriteValueAndEtagToDst(functionsState.nilResp, updatedEtag, ref output, writeDirect: true);

                        ETagState.ResetState(ref functionsState.etagState);
=======
>>>>>>> 04c8fcf9
                        return false;
                    }

                    return true;
                default:
                    if (input.header.cmd > RespCommandExtensions.LastValidCommand)
                    {
                        if (srcLogRecord.Info.HasETag)
                        {
                            functionsState.CopyDefaultResp(CmdStrings.RESP_ERR_ETAG_ON_CUSTOM_PROC, ref output);
                            // reset etag state that may have been initialized earlier
                            ETagState.ResetState(ref functionsState.etagState);
                            return false;
                        }

                        var writer = new RespMemoryWriter(functionsState.respProtocolVersion, ref output);
                        try
                        {
                            var ret = functionsState.GetCustomCommandFunctions((ushort)input.header.cmd)
                                .NeedCopyUpdate(srcLogRecord.Key, ref input, srcLogRecord.ValueSpan, ref writer);
                            return ret;
                        }
                        finally
                        {
                            writer.Dispose();
                        }
                    }
                    return true;
            }
        }

        // NOTE: Before doing any return from this method, please make sure you are calling reset on etagState in functionsState.
        /// <inheritdoc />
        public readonly bool CopyUpdater<TSourceLogRecord>(in TSourceLogRecord srcLogRecord, ref LogRecord dstLogRecord, in RecordSizeInfo sizeInfo, ref StringInput input, ref SpanByteAndMemory output, ref RMWInfo rmwInfo)
            where TSourceLogRecord : ISourceLogRecord
        {
            // Expired data
            if (srcLogRecord.Info.HasExpiration && input.header.CheckExpiry(srcLogRecord.Expiration))
            {
                _ = dstLogRecord.RemoveETag();
                rmwInfo.Action = RMWAction.ExpireAndResume;
                // reset etag state that may have been initialized earlier
                ETagState.ResetState(ref functionsState.etagState);
                return false;
            }

            var oldValue = srcLogRecord.ValueSpan;  // reduce redundant length calcs
            // Do not pre-get newValue = dstLogRecord.ValueSpan here, because it may change, e.g. moving between inline and overflow

            RespCommand cmd = input.header.cmd;

            bool recordHadEtagPreMutation = srcLogRecord.Info.HasETag;
            bool shouldUpdateEtag = recordHadEtagPreMutation;
            if (shouldUpdateEtag)
            {
                // during checkpointing we might skip the inplace calls and go directly to copy update so we need to initialize here if needed
                ETagState.SetValsForRecordWithEtag(ref functionsState.etagState, in srcLogRecord);
            }

            var metaCmd = input.header.metaCmd;
            var updatedEtag = GetUpdatedEtag(srcLogRecord.ETag, metaCmd, ref input.parseState, out _);

            switch (cmd)
            {
<<<<<<< HEAD
                case RespCommand.SET:
                case RespCommand.SETEXXX:
                    shouldUpdateEtag = true;
=======
                case RespCommand.SETIFGREATER:
                case RespCommand.SETIFMATCH:
                    // By now the comparison for etag against existing etag has already been done in NeedCopyUpdate
                    shouldUpdateEtag = true;

                    var inputValue = input.parseState.GetArgSliceByRef(0).ReadOnlySpan;
                    if (!dstLogRecord.TrySetValueSpanAndPrepareOptionals(inputValue, in sizeInfo))
                        return false;

                    // change the current etag to the the etag sent from client since rest remains same
                    functionsState.etagState.ETag = input.parseState.GetLong(1);
                    if (!dstLogRecord.TrySetETag(functionsState.etagState.ETag + (cmd == RespCommand.SETIFMATCH ? 1 : 0)))
                        return false;

                    if (sizeInfo.FieldInfo.HasExpiration && !dstLogRecord.TrySetExpiration(input.arg1 != 0 ? input.arg1 : srcLogRecord.Expiration))
                        return false;

                    // Write Etag and Val back to Client as an array of the format [etag, nil]
                    long eTagForResponse = cmd == RespCommand.SETIFMATCH ? functionsState.etagState.ETag + 1 : functionsState.etagState.ETag;
                    // *2\r\n: + <numDigitsInEtag> + \r\n + <nilResp.Length>
                    var numDigitsInEtag = NumUtils.CountDigits(eTagForResponse);
                    WriteValAndEtagToDst(4 + 1 + numDigitsInEtag + 2 + functionsState.nilResp.Length, functionsState.nilResp, eTagForResponse, ref output, functionsState.memoryPool, writeDirect: true);
                    shouldUpdateEtag = false;   // since we already updated the ETag
                    break;
                case RespCommand.SET:
                case RespCommand.SETEXXX:
                    bool inputHeaderHasEtag = input.header.CheckWithETagFlag();
>>>>>>> 04c8fcf9

                    // Check if SetGet flag is set
                    if (input.header.CheckSetGetFlag())
                    {
<<<<<<< HEAD
                        Debug.Assert(metaCmd == RespMetaCommand.None);

=======
                        Debug.Assert(!input.header.CheckWithETagFlag(), "SET GET CANNNOT BE CALLED WITH WITHETAG");
>>>>>>> 04c8fcf9
                        // Copy value to output for the GET part of the command.
                        CopyRespTo(srcLogRecord.ValueSpan, ref output);
                    }

<<<<<<< HEAD
                    var inputValue = input.parseState.GetArgSliceByRef(0).ReadOnlySpan;
                    if (!dstLogRecord.TrySetValueSpanAndPrepareOptionals(inputValue, in sizeInfo))
                        return false;

                    if (updatedEtag != LogRecord.NoETag)
                    {
                        if (!dstLogRecord.TrySetETag(updatedEtag))
                            return false;
                        ETagState.SetValsForRecordWithEtag(ref functionsState.etagState, in dstLogRecord);
                    }

                    if (sizeInfo.FieldInfo.HasExpiration && !dstLogRecord.TrySetExpiration(input.arg1 != 0 ? input.arg1 : srcLogRecord.Expiration))
                        return false;

                    if (metaCmd is RespMetaCommand.ExecIfMatch or RespMetaCommand.ExecIfGreater)
                        WriteValueAndEtagToDst(functionsState.nilResp, updatedEtag, ref output, writeDirect: true);
                    else if (metaCmd is RespMetaCommand.ExecWithEtag)
                        functionsState.CopyRespNumber(updatedEtag, ref output);
                    else
                    {
                        if (!dstLogRecord.RemoveETag())
                            return false;
=======
                    var newInputValue = input.parseState.GetArgSliceByRef(0).ReadOnlySpan;
                    Debug.Assert(newInputValue.Length == dstLogRecord.ValueSpan.Length);

                    // Copy input to value, along with optionals from source record including Expiration.
                    if (!dstLogRecord.TrySetValueSpanAndPrepareOptionals(newInputValue, in sizeInfo) || !dstLogRecord.TryCopyOptionals(in srcLogRecord, in sizeInfo))
                        return false;

                    // Update expiration if it was supplied.
                    if (input.arg1 != 0 && !dstLogRecord.TrySetExpiration(input.arg1))
                        return false;

                    // If shouldUpdateEtag != inputHeaderHasEtag, then if inputHeaderHasEtag is true there is one that nextUpdate will remove (so we don't want to
                    // update it), else there isn't one and nextUpdate will add it.
                    shouldUpdateEtag = inputHeaderHasEtag;

                    if (inputHeaderHasEtag)
                    {
                        var newETag = functionsState.etagState.ETag + 1;
                        if (!dstLogRecord.TrySetETag(newETag))
                            return false;
                        functionsState.CopyRespNumber(newETag, ref output);
                        ETagState.ResetState(ref functionsState.etagState);
>>>>>>> 04c8fcf9
                    }
                    else
                    {
                        if (!dstLogRecord.RemoveETag())
                            return false;
                    }
                    shouldUpdateEtag = false;   // since we already updated the ETag

                    // reset etag state after done using
                    ETagState.ResetState(ref functionsState.etagState);
                    shouldUpdateEtag = false;   // since we already updated the ETag

                    break;

                case RespCommand.SETKEEPTTLXX:
                case RespCommand.SETKEEPTTL:
                    // If the user calls withetag then we need to either update an existing etag and set the value
                    // or set the value with an initial etag and increment it. If withEtag is called we return the etag back to the user
<<<<<<< HEAD
                    var isAddEtag = input.header.IsWithEtag();
=======
                    inputHeaderHasEtag = input.header.CheckWithETagFlag();
>>>>>>> 04c8fcf9

                    // If the SetGet flag is set, copy the current value to output for the GET part of the command.
                    if (input.header.CheckSetGetFlag())
                    {
<<<<<<< HEAD
                        Debug.Assert(!input.header.IsWithEtag(), "SET GET CANNNOT BE CALLED WITH WITHETAG");
=======
                        Debug.Assert(!input.header.CheckWithETagFlag(), "SET GET CANNNOT BE CALLED WITH WITHETAG");
>>>>>>> 04c8fcf9

                        // Copy value to output for the GET part of the command.
                        CopyRespTo(srcLogRecord.ValueSpan, ref output);
                    }

                    inputValue = input.parseState.GetArgSliceByRef(0).ReadOnlySpan;
                    if (!dstLogRecord.TrySetValueSpanAndPrepareOptionals(inputValue, in sizeInfo))
                        return false;

<<<<<<< HEAD
                    if (isAddEtag != shouldUpdateEtag)
                        shouldUpdateEtag = isAddEtag;
                    if (isAddEtag)
=======
                    if (inputHeaderHasEtag != shouldUpdateEtag)
                        shouldUpdateEtag = inputHeaderHasEtag;
                    if (inputHeaderHasEtag)
>>>>>>> 04c8fcf9
                    {
                        var newETag = functionsState.etagState.ETag + 1;
                        dstLogRecord.TrySetETag(newETag);
                        functionsState.CopyRespNumber(newETag, ref output);
                    }
                    else
                        dstLogRecord.RemoveETag();
                    shouldUpdateEtag = false;   // since we already updated the ETag

                    break;

                case RespCommand.INCR:
                    if (!TryCopyUpdateNumber(in srcLogRecord, ref dstLogRecord, in sizeInfo, ref output, input: 1))
                        return false;
                    break;

                case RespCommand.DECR:
                    if (!TryCopyUpdateNumber(in srcLogRecord, ref dstLogRecord, in sizeInfo, ref output, input: -1))
                        return false;
                    break;

                case RespCommand.INCRBY:
                    var incrBy = input.arg1;
                    if (!TryCopyUpdateNumber(in srcLogRecord, ref dstLogRecord, in sizeInfo, ref output, input: incrBy))
                        return false;
                    break;

                case RespCommand.DECRBY:
                    var decrBy = input.arg1;
                    if (!TryCopyUpdateNumber(in srcLogRecord, ref dstLogRecord, in sizeInfo, ref output, input: -decrBy))
                        return false;
                    break;

                case RespCommand.INCRBYFLOAT:
                    var incrByFloat = BitConverter.Int64BitsToDouble(input.arg1);
                    _ = TryCopyUpdateNumber(in srcLogRecord, ref dstLogRecord, in sizeInfo, ref output, input: incrByFloat);
                    break;

                case RespCommand.SETBIT:
                    var bOffset = input.arg1;
                    var bSetVal = (byte)(input.parseState.GetArgSliceByRef(1).ReadOnlySpan[0] - '0');

                    if (!dstLogRecord.TryCopyFrom(in srcLogRecord, in sizeInfo))
                        return false;

                    // Some duplicate code to avoid "fixed" when possible
                    var newValue = dstLogRecord.ValueSpan;
                    byte* oldValuePtr;
                    byte oldValSet;
                    if (srcLogRecord.IsPinnedValue)
                    {
                        oldValuePtr = srcLogRecord.PinnedValuePointer;
                        if (dstLogRecord.IsPinnedValue)
                        {
                            var newValuePtr = dstLogRecord.PinnedValuePointer;
                            Buffer.MemoryCopy(oldValuePtr, newValuePtr, newValue.Length, oldValue.Length);
                            oldValSet = BitmapManager.UpdateBitmap(newValuePtr, bOffset, bSetVal);
                        }
                        else
                        {
                            fixed (byte* newValuePtr = dstLogRecord.ValueSpan)
                            {
                                Buffer.MemoryCopy(oldValuePtr, newValuePtr, newValue.Length, oldValue.Length);
                                oldValSet = BitmapManager.UpdateBitmap(newValuePtr, bOffset, bSetVal);
                            }
                        }
                    }
                    else
                    {
                        fixed (byte* oldPtr = srcLogRecord.ValueSpan)
                        {
                            oldValuePtr = oldPtr;
                            if (dstLogRecord.IsPinnedValue)
                            {
                                var newValuePtr = dstLogRecord.PinnedValuePointer;
                                Buffer.MemoryCopy(oldValuePtr, newValuePtr, newValue.Length, oldValue.Length);
                                oldValSet = BitmapManager.UpdateBitmap(newValuePtr, bOffset, bSetVal);
                            }
                            else
                            {
                                fixed (byte* newValuePtr = dstLogRecord.ValueSpan)
                                {
                                    Buffer.MemoryCopy(oldValuePtr, newValuePtr, newValue.Length, oldValue.Length);
                                    oldValSet = BitmapManager.UpdateBitmap(newValuePtr, bOffset, bSetVal);
                                }
                            }
                        }
                    }

                    functionsState.CopyDefaultResp(
                        oldValSet == 0 ? CmdStrings.RESP_RETURN_VAL_0 : CmdStrings.RESP_RETURN_VAL_1, ref output);
                    break;

                case RespCommand.BITFIELD:
                    var bitFieldArgs = GetBitFieldArguments(ref input);
                    if (!dstLogRecord.TryCopyFrom(in srcLogRecord, in sizeInfo))
                        return false;

                    newValue = dstLogRecord.ValueSpan;
                    oldValue = srcLogRecord.ValueSpan;
                    if (newValue.Length > oldValue.Length)
                    {
                        // Zero-init the rest of the new value before we do any bit operations (e.g. it may have been revivified, which for efficiency does not clear old data)
                        newValue.Slice(oldValue.Length).Clear();
                    }

                    long bitfieldReturnValue;
                    bool overflow;
                    if (dstLogRecord.IsPinnedValue)
                        (bitfieldReturnValue, overflow) = BitmapManager.BitFieldExecute(bitFieldArgs, dstLogRecord.PinnedValuePointer, newValue.Length);
                    else
                        fixed (byte* newValuePtr = newValue)
                            (bitfieldReturnValue, overflow) = BitmapManager.BitFieldExecute(bitFieldArgs, newValuePtr, newValue.Length);

                    if (!overflow)
                        functionsState.CopyRespNumber(bitfieldReturnValue, ref output);
                    else
                        functionsState.CopyDefaultResp(functionsState.nilResp, ref output);
                    break;

                case RespCommand.PFADD:
                    var updated = false;
                    newValue = dstLogRecord.ValueSpan;
<<<<<<< HEAD

                    if (!dstLogRecord.TryCopyOptionals(in srcLogRecord, in sizeInfo))
                        return false;

=======

                    if (!dstLogRecord.TryCopyOptionals(in srcLogRecord, in sizeInfo))
                        return false;

>>>>>>> 04c8fcf9
                    // Some duplicate code to avoid "fixed" when possible
                    newValue = dstLogRecord.ValueSpan;
                    if (srcLogRecord.IsPinnedValue)
                    {
                        oldValuePtr = srcLogRecord.PinnedValuePointer;
                        if (dstLogRecord.IsPinnedValue)
                        {
                            var newValuePtr = dstLogRecord.PinnedValuePointer;
                            if (newValue.Length != oldValue.Length)
                                updated = HyperLogLog.DefaultHLL.CopyUpdate(ref input, oldValuePtr, newValuePtr, newValue.Length);
                            else
                            {
                                Buffer.MemoryCopy(oldValuePtr, newValuePtr, newValue.Length, oldValue.Length);
                                _ = HyperLogLog.DefaultHLL.Update(ref input, newValuePtr, newValue.Length, ref updated);
                            }
                        }
                        else
                        {
                            fixed (byte* newValuePtr = dstLogRecord.ValueSpan)
                            {
                                if (newValue.Length != oldValue.Length)
                                    updated = HyperLogLog.DefaultHLL.CopyUpdate(ref input, oldValuePtr, newValuePtr, newValue.Length);
                                else
                                {
                                    Buffer.MemoryCopy(oldValuePtr, newValuePtr, newValue.Length, oldValue.Length);
                                    _ = HyperLogLog.DefaultHLL.Update(ref input, newValuePtr, newValue.Length, ref updated);
                                }
                            }
                        }
                    }
                    else
                    {
                        fixed (byte* oldPtr = srcLogRecord.ValueSpan)
                        {
                            oldValuePtr = oldPtr;
                            if (dstLogRecord.IsPinnedValue)
                            {
                                var newValuePtr = dstLogRecord.PinnedValuePointer;
                                if (newValue.Length != oldValue.Length)
                                    updated = HyperLogLog.DefaultHLL.CopyUpdate(ref input, oldValuePtr, newValuePtr, newValue.Length);
                                else
                                {
                                    Buffer.MemoryCopy(oldValuePtr, newValuePtr, newValue.Length, oldValue.Length);
                                    _ = HyperLogLog.DefaultHLL.Update(ref input, newValuePtr, newValue.Length, ref updated);
                                }
                            }
                            else
                            {
                                fixed (byte* newValuePtr = dstLogRecord.ValueSpan)
                                {
                                    if (newValue.Length != oldValue.Length)
                                        updated = HyperLogLog.DefaultHLL.CopyUpdate(ref input, oldValuePtr, newValuePtr, newValue.Length);
                                    else
                                    {
                                        Buffer.MemoryCopy(oldValuePtr, newValuePtr, newValue.Length, oldValue.Length);
                                        _ = HyperLogLog.DefaultHLL.Update(ref input, newValuePtr, newValue.Length, ref updated);
                                    }
                                }
                            }
                        }
                    }

                    *output.SpanByte.ToPointer() = updated ? (byte)1 : (byte)0;
                    break;

                case RespCommand.PFMERGE:
                    if (!dstLogRecord.TryCopyOptionals(in srcLogRecord, in sizeInfo))
                        return false;

                    // Explanation of variables:
                    //srcA offset: [hll allocated size = 4 byte] + [hll data structure] //memcpy +4 (skip len size)
                    var srcHLLPtr = input.parseState.GetArgSliceByRef(0).ToPointer(); // HLL merging from
                    // byte* oldDstHLLPtr = oldValue.ToPointer(); // original HLL merging to (too small to hold its data plus srcA)
                    // byte* newDstHLLPtr = newValue.ToPointer(); // new HLL merging to (large enough to hold srcA and srcB

                    // Zeroinit any extra space in the new value (e.g. revivified record does not clear it out, for efficiency).
                    newValue = dstLogRecord.ValueSpan;
                    if (oldValue.Length < newValue.Length)
                        newValue.Slice(oldValue.Length).Clear();

                    // Some duplicate code to avoid "fixed" when possible
                    if (srcLogRecord.IsPinnedValue)
                    {
                        var oldDstHLLPtr = srcLogRecord.PinnedValuePointer;
                        if (dstLogRecord.IsPinnedValue)
                        {
                            var newDstHLLPtr = dstLogRecord.PinnedValuePointer;
                            HyperLogLog.DefaultHLL.CopyUpdateMerge(srcHLLPtr, oldDstHLLPtr, newDstHLLPtr, oldValue.Length, newValue.Length);
                        }
                        else
                        {
                            fixed (byte* newDstHLLPtr = dstLogRecord.ValueSpan)
                                HyperLogLog.DefaultHLL.CopyUpdateMerge(srcHLLPtr, oldDstHLLPtr, newDstHLLPtr, oldValue.Length, newValue.Length);
                        }
                    }
                    else
                    {
                        fixed (byte* oldDstHLLPtr = srcLogRecord.ValueSpan)
                        {
                            if (dstLogRecord.IsPinnedValue)
                            {
                                var newDstHLLPtr = dstLogRecord.PinnedValuePointer;
                                HyperLogLog.DefaultHLL.CopyUpdateMerge(srcHLLPtr, oldDstHLLPtr, newDstHLLPtr, oldValue.Length, newValue.Length);
                            }
                            else
                            {
                                fixed (byte* newDstHLLPtr = dstLogRecord.ValueSpan)
                                    HyperLogLog.DefaultHLL.CopyUpdateMerge(srcHLLPtr, oldDstHLLPtr, newDstHLLPtr, oldValue.Length, newValue.Length);
                            }
                        }
                    }

                    break;

                case RespCommand.SETRANGE:
                    var offset = input.parseState.GetInt(0);

                    if (!dstLogRecord.TryCopyFrom(in srcLogRecord, in sizeInfo))
                        return false;

                    newValue = dstLogRecord.ValueSpan;
                    if (oldValue.Length < offset)
                    {
                        // The offset is greater than the old value length so we need to zero-fill the gap (e.g. new record might have been revivified, which does not clear out all bytes).
                        newValue.Slice(oldValue.Length, offset - oldValue.Length).Clear();
                    }

                    input.parseState.GetArgSliceByRef(1).ReadOnlySpan.CopyTo(newValue.Slice(offset));

                    _ = TryCopyValueLengthToOutput(newValue, ref output);
                    break;

                case RespCommand.GETDEL:
                    // Copy value to output for the GET part of the command.
                    // Then, set ExpireAndStop action to delete the record.
                    CopyRespTo(oldValue, ref output);
                    rmwInfo.Action = RMWAction.ExpireAndStop;

                    // reset etag state that may have been initialized earlier
                    ETagState.ResetState(ref functionsState.etagState);
                    return false;

                case RespCommand.GETEX:
                    shouldUpdateEtag = false;
                    CopyRespTo(oldValue, ref output);
<<<<<<< HEAD

                    if (!dstLogRecord.TryCopyFrom(in srcLogRecord, in sizeInfo))
                        return false;

=======

                    if (!dstLogRecord.TryCopyFrom(in srcLogRecord, in sizeInfo))
                        return false;

>>>>>>> 04c8fcf9
                    newValue = dstLogRecord.ValueSpan;
                    Debug.Assert(newValue.Length == oldValue.Length);
                    if (input.arg1 > 0)
                    {
                        var pbOutput = stackalloc byte[OutputHeader.Size];
                        var _output = new SpanByteAndMemory(PinnedSpanByte.FromPinnedPointer(pbOutput, OutputHeader.Size));
                        var newExpiry = input.arg1;
                        if (!EvaluateExpireCopyUpdate(ref dstLogRecord, in sizeInfo, ExpireOption.None, newExpiry, newValue, ref _output))
                            return false;
                    }

                    if (input.parseState.Count > 0)
                    {
                        var persist = input.parseState.GetArgSliceByRef(0).ReadOnlySpan.EqualsUpperCaseSpanIgnoringCase(CmdStrings.PERSIST);
                        if (persist) // Persist the key
                            _ = dstLogRecord.RemoveExpiration();
                    }
                    break;

                case RespCommand.APPEND:
                    var appendValue = input.parseState.GetArgSliceByRef(0);
                    if (!dstLogRecord.TryCopyFrom(in srcLogRecord, in sizeInfo))
                        return false;

                    // Append the new value with the client input at the end of the old data
                    newValue = dstLogRecord.ValueSpan;
                    appendValue.ReadOnlySpan.CopyTo(newValue.Slice(oldValue.Length));

                    _ = TryCopyValueLengthToOutput(newValue, ref output);
                    break;

                default:
                    if (input.header.cmd > RespCommandExtensions.LastValidCommand)
                    {
                        if (srcLogRecord.Info.HasETag)
                        {
                            functionsState.CopyDefaultResp(CmdStrings.RESP_ERR_ETAG_ON_CUSTOM_PROC, ref output);
                            // reset etag state that may have been initialized earlier
                            ETagState.ResetState(ref functionsState.etagState);
                            return true;
                        }

                        var functions = functionsState.GetCustomCommandFunctions((ushort)input.header.cmd);
                        var expirationInTicks = input.arg1;
                        if (expirationInTicks > 0)
                        {
                            // We want to update to the given expiration
                            if (!dstLogRecord.TrySetExpiration(expirationInTicks))
                                return false;
                        }

                        var writer = new RespMemoryWriter(functionsState.respProtocolVersion, ref output);
                        try
                        {
                            return functions.CopyUpdater(srcLogRecord.Key, ref input, oldValue, dstLogRecord.ValueSpan, ref writer, ref rmwInfo);
                        }
                        finally
                        {
                            writer.Dispose();
                        }
                    }
                    throw new GarnetException("Unsupported operation on input");
            }


            if (shouldUpdateEtag)
            {
<<<<<<< HEAD
                if (!(cmd is RespCommand.SET && input.header.metaCmd == RespMetaCommand.ExecIfGreater))
=======
                if (cmd is not RespCommand.SETIFGREATER)
>>>>>>> 04c8fcf9
                    functionsState.etagState.ETag++;
                dstLogRecord.TrySetETag(functionsState.etagState.ETag);
                ETagState.ResetState(ref functionsState.etagState);
            }
            else if (recordHadEtagPreMutation)
            {
                // reset etag state that may have been initialized earlier
                ETagState.ResetState(ref functionsState.etagState);
            }

            sizeInfo.AssertOptionals(dstLogRecord.Info);
            return true;
        }

        /// <inheritdoc />
        public readonly bool PostCopyUpdater<TSourceLogRecord>(in TSourceLogRecord srcLogRecord, ref LogRecord dstLogRecord, in RecordSizeInfo sizeInfo, ref StringInput input, ref SpanByteAndMemory output, ref RMWInfo rmwInfo)
            where TSourceLogRecord : ISourceLogRecord
        {
            functionsState.watchVersionMap.IncrementVersion(rmwInfo.KeyHash);
            if (functionsState.appendOnlyFile != null)
                WriteLogRMW(dstLogRecord.Key, ref input, rmwInfo.Version, rmwInfo.SessionID);
            return true;
        }
    }
}<|MERGE_RESOLUTION|>--- conflicted
+++ resolved
@@ -27,22 +27,12 @@
                     return false;
                 case RespCommand.SETEXXX:
                     // when called withetag all output needs to be placed on the buffer
-<<<<<<< HEAD
                     if (input.header.IsWithEtag())
-=======
-                    if (input.header.CheckWithETagFlag())
->>>>>>> 04c8fcf9
                     {
                         // XX when unsuccesful will write back NIL
                         functionsState.CopyDefaultResp(functionsState.nilResp, ref output);
                     }
                     return false;
-<<<<<<< HEAD
-=======
-                case RespCommand.SETIFGREATER:
-                case RespCommand.SETIFMATCH:
-                // add etag on first insertion, already tracked by header.CheckWithEtagFlag()
->>>>>>> 04c8fcf9
                 case RespCommand.SET:
                 case RespCommand.SETEXNX:
                 case RespCommand.SETKEEPTTL:
@@ -72,12 +62,9 @@
         {
             Debug.Assert(!logRecord.Info.HasETag && !logRecord.Info.HasExpiration, "Should not have Expiration or ETag on InitialUpdater log records");
 
-<<<<<<< HEAD
             var metaCmd = input.header.metaCmd;
             var updatedEtag = GetUpdatedEtag(logRecord.ETag, metaCmd, ref input.parseState, out _);
 
-=======
->>>>>>> 04c8fcf9
             // Because this is InitialUpdater, the destination length should be set correctly, but test and log failures to be safe.
             var cmd = input.header.cmd;
             switch (cmd)
@@ -86,11 +73,7 @@
                     RecordSizeInfo.AssertValueDataLength(HyperLogLog.DefaultHLL.SparseInitialLength(ref input), in sizeInfo);
                     if (!logRecord.TrySetContentLengths(in sizeInfo))
                     {
-<<<<<<< HEAD
                         functionsState.logger?.LogError("Length overflow in {methodName}.{caseName}", nameof(InitialUpdater), cmd);
-=======
-                        functionsState.logger?.LogError("Length overflow in {methodName}.{caseName}", "InitialUpdater", "PFADD");
->>>>>>> 04c8fcf9
                         return false;
                     }
 
@@ -107,7 +90,6 @@
                 case RespCommand.PFMERGE:
                     //srcHLL offset: [hll allocated size = 4 byte] + [hll data structure] //memcpy + 4 (skip len size)
                     var sbSrcHLL = input.parseState.GetArgSliceByRef(0);
-<<<<<<< HEAD
 
                     if (!logRecord.TrySetContentLengths(sbSrcHLL.Length, in sizeInfo))
                     {
@@ -122,55 +104,10 @@
                     else
                         fixed (byte* valuePtr = value)
                             Buffer.MemoryCopy(sbSrcHLL.ToPointer(), valuePtr, value.Length, value.Length);
-=======
-
-                    if (!logRecord.TrySetContentLengths(sbSrcHLL.Length, in sizeInfo))
-                    {
-                        functionsState.logger?.LogError("Length overflow in {methodName}.{caseName}", "InitialUpdater", "PFMERGE");
-                        return false;
-                    }
-
-                    value = logRecord.ValueSpan;
-
-                    if (logRecord.IsPinnedValue)
-                        Buffer.MemoryCopy(sbSrcHLL.ToPointer(), logRecord.PinnedValuePointer, value.Length, value.Length);
-                    else
-                        fixed (byte* valuePtr = value)
-                            Buffer.MemoryCopy(sbSrcHLL.ToPointer(), valuePtr, value.Length, value.Length);
-
-                    break;
-
-                case RespCommand.SETIFGREATER:
-                case RespCommand.SETIFMATCH:
-                    // Copy input to value
-                    var newInputValue = input.parseState.GetArgSliceByRef(0).ReadOnlySpan;
-                    if (!logRecord.TrySetValueSpanAndPrepareOptionals(newInputValue, in sizeInfo))
-                        return false;
-                    if (sizeInfo.FieldInfo.HasExpiration)
-                        _ = logRecord.TrySetExpiration(input.arg1);
-
-                    // the increment on initial etag is for satisfying the variant that any key with no etag is the same as a zero'd etag
-                    Debug.Assert(sizeInfo.FieldInfo.HasETag, "Expected sizeInfo.FieldInfo.HasETag to be true");
-                    _ = logRecord.TrySetETag(input.parseState.GetLong(1) + (cmd == RespCommand.SETIFMATCH ? 1 : 0));
-                    ETagState.SetValsForRecordWithEtag(ref functionsState.etagState, in logRecord);
-
-                    // write back array of the format [etag, nil]
-                    var nilResponse = functionsState.nilResp;
-                    // *2\r\n: + <numDigitsInEtag> + \r\n + <nilResp.Length>
-                    WriteValAndEtagToDst(
-                        4 + 1 + NumUtils.CountDigits(functionsState.etagState.ETag) + 2 + nilResponse.Length,
-                        nilResponse,
-                        functionsState.etagState.ETag,
-                        ref output,
-                        functionsState.memoryPool,
-                        writeDirect: true
-                    );
->>>>>>> 04c8fcf9
 
                     break;
                 case RespCommand.SET:
                 case RespCommand.SETEXNX:
-<<<<<<< HEAD
                     var inputValue = input.parseState.GetArgSliceByRef(0).ReadOnlySpan;
                     if (!logRecord.TrySetValueSpanAndPrepareOptionals(inputValue, in sizeInfo))
                     {
@@ -198,29 +135,6 @@
                     if (sizeInfo.FieldInfo.HasExpiration && !logRecord.TrySetExpiration(input.arg1))
                     {
                         functionsState.logger?.LogError("Could not set expiration in {methodName}.{caseName}", nameof(InitialUpdater), cmd);
-=======
-                    newInputValue = input.parseState.GetArgSliceByRef(0).ReadOnlySpan;
-                    if (!logRecord.TrySetValueSpanAndPrepareOptionals(newInputValue, in sizeInfo))
-                    {
-                        functionsState.logger?.LogError("Length overflow in {methodName}.{caseName}", "InitialUpdater", "SETEXNX");
-                        return false;
-                    }
-
-                    // the increment on initial etag is for satisfying the variant that any key with no etag is the same as a zero'd etag
-                    if (sizeInfo.FieldInfo.HasETag && !logRecord.TrySetETag(LogRecord.NoETag + 1))
-                    {
-                        functionsState.logger?.LogError("Could not set etag in {methodName}.{caseName}", "InitialUpdater", "SETEXNX");
-                        return false;
-                    }
-                    ETagState.SetValsForRecordWithEtag(ref functionsState.etagState, in logRecord);
-                    // Copy initial etag to output only for SET + WITHETAG and not SET NX or XX. TODO: Is this condition satisfied here?
-                    functionsState.CopyRespNumber(LogRecord.NoETag + 1, ref output);
-
-                    // Set or remove expiration
-                    if (sizeInfo.FieldInfo.HasExpiration && !logRecord.TrySetExpiration(input.arg1))
-                    {
-                        functionsState.logger?.LogError("Could not set expiration in {methodName}.{caseName}", "InitialUpdater", "SETEXNX");
->>>>>>> 04c8fcf9
                         return false;
                     }
 
@@ -232,11 +146,7 @@
                     // the increment on initial etag is for satisfying the variant that any key with no etag is the same as a zero'd etag
                     if (sizeInfo.FieldInfo.HasETag && !logRecord.TrySetETag(LogRecord.NoETag + 1))
                     {
-<<<<<<< HEAD
                         functionsState.logger?.LogError("Could not set etag in {methodName}.{caseName}", nameof(InitialUpdater), cmd);
-=======
-                        functionsState.logger?.LogError("Could not set etag in {methodName}.{caseName}", "InitialUpdater", "SETKEEPTTL");
->>>>>>> 04c8fcf9
                         return false;
                     }
                     ETagState.SetValsForRecordWithEtag(ref functionsState.etagState, in logRecord);
@@ -256,11 +166,7 @@
 
                     if (!logRecord.TrySetContentLengths(BitmapManager.Length(bOffset), in sizeInfo, zeroInit: true))
                     {
-<<<<<<< HEAD
                         functionsState.logger?.LogError("Length overflow in {methodName}.{caseName}", nameof(InitialUpdater), cmd);
-=======
-                        functionsState.logger?.LogError("Length overflow in {methodName}.{caseName}", "InitialUpdater", "SETBIT");
->>>>>>> 04c8fcf9
                         return false;
                     }
 
@@ -281,11 +187,7 @@
 
                     if (!logRecord.TrySetContentLengths(BitmapManager.LengthFromType(bitFieldArgs), in sizeInfo, zeroInit: true))
                     {
-<<<<<<< HEAD
                         functionsState.logger?.LogError("Length overflow in {methodName}.{caseName}", nameof(InitialUpdater), cmd);
-=======
-                        functionsState.logger?.LogError("Length overflow in {methodName}.{caseName}", "InitialUpdater", "BitField");
->>>>>>> 04c8fcf9
                         return false;
                     }
 
@@ -334,11 +236,7 @@
                     // This is InitialUpdater so set the value to 1 and the length to the # of digits in "1"
                     if (!logRecord.TrySetContentLengths(1, in sizeInfo))
                     {
-<<<<<<< HEAD
                         functionsState.logger?.LogError("Length overflow in {methodName}.{caseName}", nameof(InitialUpdater), cmd);
-=======
-                        functionsState.logger?.LogError("Length overflow in {methodName}.{caseName}", "InitialUpdater", "INCR");
->>>>>>> 04c8fcf9
                         return false;
                     }
 
@@ -351,11 +249,7 @@
                     var ndigits = NumUtils.CountDigits(incrBy, out var isNegative);
                     if (!logRecord.TrySetContentLengths(ndigits + (isNegative ? 1 : 0), in sizeInfo))
                     {
-<<<<<<< HEAD
                         functionsState.logger?.LogError("Length overflow in {methodName}.{caseName}", nameof(InitialUpdater), "INCRBY");
-=======
-                        functionsState.logger?.LogError("Length overflow in {methodName}.{caseName}", "InitialUpdater", "INCRBY");
->>>>>>> 04c8fcf9
                         return false;
                     }
 
@@ -377,11 +271,7 @@
                     ndigits = NumUtils.CountDigits(decrBy, out isNegative);
                     if (!logRecord.TrySetContentLengths(ndigits + (isNegative ? 1 : 0), in sizeInfo))
                     {
-<<<<<<< HEAD
                         functionsState.logger?.LogError("Length overflow in {methodName}.{caseName}", nameof(InitialUpdater), "DECRBY");
-=======
-                        functionsState.logger?.LogError("Length overflow in {methodName}.{caseName}", "InitialUpdater", "DECRBY");
->>>>>>> 04c8fcf9
                         return false;
                     }
 
@@ -398,20 +288,12 @@
                         var functions = functionsState.GetCustomCommandFunctions((ushort)input.header.cmd);
                         if (!logRecord.TrySetContentLengths(functions.GetInitialLength(ref input), in sizeInfo, zeroInit: true))   // ZeroInit to be safe
                         {
-<<<<<<< HEAD
                             functionsState.logger?.LogError("Length overflow in 'default' > StartOffset: {methodName}.{caseName}", nameof(InitialUpdater), "default");
-=======
-                            functionsState.logger?.LogError("Length overflow in 'default' > StartOffset: {methodName}.{caseName}", "InitialUpdater", "default");
->>>>>>> 04c8fcf9
                             return false;
                         }
                         if (input.arg1 > 0 && !logRecord.TrySetExpiration(input.arg1))
                         {
-<<<<<<< HEAD
                             functionsState.logger?.LogError("Could not set expiration in 'default' > StartOffset: {methodName}.{caseName}", nameof(InitialUpdater), "default");
-=======
-                            functionsState.logger?.LogError("Could not set expiration in 'default' > StartOffset: {methodName}.{caseName}", "InitialUpdater", "default");
->>>>>>> 04c8fcf9
                             return false;
                         }
 
@@ -431,11 +313,7 @@
                     // Copy input to value
                     if (!logRecord.TrySetValueSpanAndPrepareOptionals(input.parseState.GetArgSliceByRef(0).ReadOnlySpan, in sizeInfo))
                     {
-<<<<<<< HEAD
                         functionsState.logger?.LogError("Failed to set value in {methodName}.{caseName}", nameof(InitialUpdater), "default");
-=======
-                        functionsState.logger?.LogError("Failed to set value in {methodName}.{caseName}", "InitialUpdater", "default");
->>>>>>> 04c8fcf9
                         return false;
                     }
 
@@ -453,11 +331,7 @@
         public readonly void PostInitialUpdater(ref LogRecord logRecord, in RecordSizeInfo sizeInfo, ref StringInput input, ref SpanByteAndMemory output, ref RMWInfo rmwInfo)
         {
             // reset etag state set at need initial update
-<<<<<<< HEAD
             if (input.header.cmd is (RespCommand.SET or RespCommand.SETEXNX or RespCommand.SETKEEPTTL))
-=======
-            if (input.header.cmd is (RespCommand.SET or RespCommand.SETEXNX or RespCommand.SETKEEPTTL or RespCommand.SETIFMATCH or RespCommand.SETIFGREATER))
->>>>>>> 04c8fcf9
                 ETagState.ResetState(ref functionsState.etagState);
 
             functionsState.watchVersionMap.IncrementVersion(rmwInfo.KeyHash);
@@ -512,12 +386,9 @@
             if (shouldUpdateEtag)
                 ETagState.SetValsForRecordWithEtag(ref functionsState.etagState, in logRecord);
             bool shouldCheckExpiration = true;
-<<<<<<< HEAD
 
             var metaCmd = input.header.metaCmd;
             var updatedEtag = GetUpdatedEtag(logRecord.ETag, metaCmd, ref input.parseState, out var execCmd);
-=======
->>>>>>> 04c8fcf9
 
             switch (cmd)
             {
@@ -527,11 +398,7 @@
                         // Copy value to output for the GET part of the command.
                         CopyRespTo(logRecord.ValueSpan, ref output);
                     }
-<<<<<<< HEAD
                     else if (input.header.IsWithEtag())
-=======
-                    else if (input.header.CheckWithETagFlag())
->>>>>>> 04c8fcf9
                     {
                         // when called withetag all output needs to be placed on the buffer
                         // EXX when unsuccesful will write back NIL
@@ -543,7 +410,6 @@
                     // Nothing is set because being in this block means NX was already violated
                     return IPUResult.NotUpdated;
 
-<<<<<<< HEAD
                 case RespCommand.DEL:
                     rmwInfo.Action = execCmd ? RMWAction.ExpireAndStop : RMWAction.CancelOperation;
                     ETagState.ResetState(ref functionsState.etagState);
@@ -554,45 +420,11 @@
                     if (!execCmd)
                     {
                         CopyRespWithEtagData(logRecord.ValueSpan, ref output, shouldUpdateEtag, functionsState.memoryPool);
-=======
-                case RespCommand.DELIFGREATER:
-                    long etagFromClient = input.parseState.GetLong(0);
-                    rmwInfo.Action = etagFromClient > functionsState.etagState.ETag ? RMWAction.ExpireAndStop : RMWAction.CancelOperation;
-                    ETagState.ResetState(ref functionsState.etagState);
-                    return IPUResult.Failed;
-
-                case RespCommand.SETIFGREATER:
-                case RespCommand.SETIFMATCH:
-                    etagFromClient = input.parseState.GetLong(1);
-                    // in IFMATCH we check for equality, in IFGREATER we are checking for sent etag being strictly greater
-                    int comparisonResult = etagFromClient.CompareTo(functionsState.etagState.ETag);
-                    int expectedResult = cmd is RespCommand.SETIFMATCH ? 0 : 1;
-
-                    if (comparisonResult != expectedResult)
-                    {
-                        if (input.header.CheckSetGetFlag())
-                            CopyRespWithEtagData(logRecord.ValueSpan, ref output, shouldUpdateEtag, functionsState.memoryPool);
-                        else
-                        {
-                            // write back array of the format [etag, nil]
-                            var nilResponse = functionsState.nilResp;
-                            // *2\r\n: + <numDigitsInEtag> + \r\n + <nilResp.Length>
-                            WriteValAndEtagToDst(
-                                4 + 1 + NumUtils.CountDigits(functionsState.etagState.ETag) + 2 + nilResponse.Length,
-                                nilResponse,
-                                functionsState.etagState.ETag,
-                                ref output,
-                                functionsState.memoryPool,
-                                writeDirect: true
-                            );
-                        }
->>>>>>> 04c8fcf9
                         // reset etag state after done using
                         ETagState.ResetState(ref functionsState.etagState);
                         return IPUResult.NotUpdated;
                     }
 
-<<<<<<< HEAD
                     // Check if SetGet flag is set
                     if (input.header.CheckSetGetFlag())
                     {
@@ -604,19 +436,10 @@
 
                     var inputValue = input.parseState.GetArgSliceByRef(0).ReadOnlySpan;
                     if (!logRecord.TrySetValueSpanAndPrepareOptionals(inputValue, in sizeInfo))
-=======
-                    // If we're here we know we have a valid ETag for update. Get the value to update. We'll ned to return false for CopyUpdate if no space for new value.
-                    var inputValue = input.parseState.GetArgSliceByRef(0).ReadOnlySpan;
-                    if (!logRecord.TrySetValueSpanAndPrepareOptionals(inputValue, in sizeInfo))
-                        return IPUResult.Failed;
-                    long newEtag = cmd is RespCommand.SETIFMATCH ? (functionsState.etagState.ETag + 1) : etagFromClient;
-                    if (!logRecord.TrySetETag(newEtag))
->>>>>>> 04c8fcf9
                         return IPUResult.Failed;
 
                     // Need to check for input.arg1 != 0 because GetRMWModifiedFieldInfo shares its logic with CopyUpdater and thus may set sizeInfo.FieldInfo.Expiration true
                     // due to srcRecordInfo having expiration set; here, that srcRecordInfo is us, so we should do nothing if input.arg1 == 0.
-<<<<<<< HEAD
                     if (input.arg1 == 0)
                     {
                         if (!(metaCmd is RespMetaCommand.ExecIfMatch or RespMetaCommand.ExecIfGreater))
@@ -651,86 +474,22 @@
                     ETagState.ResetState(ref functionsState.etagState);
                     shouldUpdateEtag = false;   // since we already updated the ETag
                     
-=======
-                    if (sizeInfo.FieldInfo.HasExpiration && input.arg1 != 0 && !logRecord.TrySetExpiration(input.arg1))
-                        return IPUResult.Failed;
-
-                    // Write Etag and Val back to Client as an array of the format [etag, nil]
-                    var nilResp = functionsState.nilResp;
-                    // *2\r\n: + <numDigitsInEtag> + \r\n + <nilResp.Length>
-                    var numDigitsInEtag = NumUtils.CountDigits(newEtag);
-                    WriteValAndEtagToDst(4 + 1 + numDigitsInEtag + 2 + nilResp.Length, nilResp, newEtag, ref output, functionsState.memoryPool, writeDirect: true);
-                    // reset etag state after done using
-                    ETagState.ResetState(ref functionsState.etagState);
-                    shouldUpdateEtag = false;   // since we already updated the ETag
-                    break;
-                case RespCommand.SET:
-                case RespCommand.SETEXXX:
-                    // Check if SetGet flag is set
-                    if (input.header.CheckSetGetFlag())
-                    {
-                        // Copy value to output for the GET part of the command.
-                        CopyRespTo(logRecord.ValueSpan, ref output);
-                    }
-
-                    // If the user calls withetag then we need to either update an existing etag and set the value or set the value with an etag and increment it.
-                    bool inputHeaderHasEtag = input.header.CheckWithETagFlag();
-
-                    var setValue = input.parseState.GetArgSliceByRef(0).ReadOnlySpan;
-                    if (!logRecord.TrySetValueSpanAndPrepareOptionals(setValue, in sizeInfo))
-                        return IPUResult.Failed;
-
-                    // If shouldUpdateEtag != inputHeaderHasEtag, then if inputHeaderHasEtag is true there is one that nextUpdate will remove (so we don't want to
-                    // update it), else there isn't one and nextUpdate will add it.
-                    shouldUpdateEtag = inputHeaderHasEtag;
-
-                    // Update expiration
-                    if (!(input.arg1 == 0 ? logRecord.RemoveExpiration() : logRecord.TrySetExpiration(input.arg1)))
-                        return IPUResult.Failed;
-
-                    // If withEtag is called we return the etag back in the response
-                    if (inputHeaderHasEtag)
-                    {
-                        var newETag = functionsState.etagState.ETag + 1;
-                        if (!logRecord.TrySetETag(newETag))
-                            return IPUResult.Failed;
-                        functionsState.CopyRespNumber(newETag, ref output);
-                        // reset etag state after done using
-                        ETagState.ResetState(ref functionsState.etagState);
-                    }
-                    else
-                    {
-                        if (!logRecord.RemoveETag())
-                            return IPUResult.Failed;
-                    }
-
-                    shouldUpdateEtag = false;   // since we already updated the ETag
->>>>>>> 04c8fcf9
                     break;
                 case RespCommand.SETKEEPTTLXX:
                 case RespCommand.SETKEEPTTL:
                     // If the user calls withetag then we need to either update an existing etag and set the value
                     // or set the value with an initial etag and increment it. If withEtag is called we return the etag back to the user
-<<<<<<< HEAD
                     var addEtag = input.header.IsWithEtag();
-=======
-                    inputHeaderHasEtag = input.header.CheckWithETagFlag();
->>>>>>> 04c8fcf9
 
                     // If the SetGet flag is set, copy the current value to output for the GET part of the command.
                     if (input.header.CheckSetGetFlag())
                     {
-<<<<<<< HEAD
                         Debug.Assert(!input.header.IsWithEtag(), "SET GET CANNNOT BE CALLED WITH WITHETAG");
-=======
-                        Debug.Assert(!input.header.CheckWithETagFlag(), "SET GET CANNNOT BE CALLED WITH WITHETAG");
->>>>>>> 04c8fcf9
 
                         // Copy value to output for the GET part of the command.
                         CopyRespTo(logRecord.ValueSpan, ref output);
                     }
 
-<<<<<<< HEAD
                     var setValue = input.parseState.GetArgSliceByRef(0).ReadOnlySpan;
                     if (!logRecord.TrySetValueSpanAndPrepareOptionals(setValue, in sizeInfo))
                         return IPUResult.Failed;
@@ -738,15 +497,6 @@
                     if (addEtag != shouldUpdateEtag)
                         shouldUpdateEtag = addEtag;
                     if (addEtag)
-=======
-                    setValue = input.parseState.GetArgSliceByRef(0).ReadOnlySpan;
-                    if (!logRecord.TrySetValueSpanAndPrepareOptionals(setValue, in sizeInfo))
-                        return IPUResult.Failed;
-
-                    if (inputHeaderHasEtag != shouldUpdateEtag)
-                        shouldUpdateEtag = inputHeaderHasEtag;
-                    if (inputHeaderHasEtag)
->>>>>>> 04c8fcf9
                     {
                         var newETag = functionsState.etagState.ETag + 1;
                         logRecord.TrySetETag(newETag);
@@ -936,15 +686,9 @@
 
                 case RespCommand.GETEX:
                     CopyRespTo(logRecord.ValueSpan, ref output);
-<<<<<<< HEAD
 
                     var ipuResult = IPUResult.NotUpdated;
 
-=======
-
-                    var ipuResult = IPUResult.NotUpdated;
-
->>>>>>> 04c8fcf9
                     // If both EX and PERSIST were specified, EX wins
                     if (input.arg1 > 0)
                     {
@@ -1055,7 +799,6 @@
         public readonly bool NeedCopyUpdate<TSourceLogRecord>(in TSourceLogRecord srcLogRecord, ref StringInput input, ref SpanByteAndMemory output, ref RMWInfo rmwInfo)
             where TSourceLogRecord : ISourceLogRecord
         {
-<<<<<<< HEAD
             if (srcLogRecord.Info.HasETag)
                 ETagState.SetValsForRecordWithEtag(ref functionsState.etagState, in srcLogRecord);
 
@@ -1066,15 +809,6 @@
             {
                 case RespCommand.DEL:
                     if (execCmd)
-=======
-            switch (input.header.cmd)
-            {
-                case RespCommand.DELIFGREATER:
-                    if (srcLogRecord.Info.HasETag)
-                        ETagState.SetValsForRecordWithEtag(ref functionsState.etagState, in srcLogRecord);
-                    long etagFromClient = input.parseState.GetLong(0);
-                    if (etagFromClient > functionsState.etagState.ETag)
->>>>>>> 04c8fcf9
                         rmwInfo.Action = RMWAction.ExpireAndStop;
 
                     ETagState.ResetState(ref functionsState.etagState);
@@ -1083,45 +817,6 @@
                     // If we want to delete the object setting the Action to ExpireAndStop will add the tombstone in hybrid log for us.
                     return false;
 
-<<<<<<< HEAD
-=======
-                case RespCommand.SETIFGREATER:
-                case RespCommand.SETIFMATCH:
-                    if (srcLogRecord.Info.HasETag)
-                        ETagState.SetValsForRecordWithEtag(ref functionsState.etagState, in srcLogRecord);
-
-                    long etagToCheckWith = input.parseState.GetLong(1);
-
-                    // in IFMATCH we check for equality, in IFGREATER we are checking for sent etag being strictly greater
-                    int comparisonResult = etagToCheckWith.CompareTo(functionsState.etagState.ETag);
-                    int expectedResult = input.header.cmd is RespCommand.SETIFMATCH ? 0 : 1;
-
-                    if (comparisonResult == expectedResult)
-                        return true;
-
-                    if (input.header.CheckSetGetFlag())
-                    {
-                        // Copy value to output for the GET part of the command.
-                        CopyRespWithEtagData(srcLogRecord.ValueSpan, ref output, srcLogRecord.Info.HasETag, functionsState.memoryPool);
-                    }
-                    else
-                    {
-                        // write back array of the format [etag, nil]
-                        var nilResponse = functionsState.nilResp;
-                        // *2\r\n: + <numDigitsInEtag> + \r\n + <nilResp.Length>
-                        WriteValAndEtagToDst(
-                            4 + 1 + NumUtils.CountDigits(functionsState.etagState.ETag) + 2 + nilResponse.Length,
-                            nilResponse,
-                            functionsState.etagState.ETag,
-                            ref output,
-                            functionsState.memoryPool,
-                            writeDirect: true
-                        );
-                    }
-
-                    ETagState.ResetState(ref functionsState.etagState);
-                    return false;
->>>>>>> 04c8fcf9
                 case RespCommand.SETEXNX:
                     // Expired data, return false immediately
                     // ExpireAndResume ensures that we set as new value, since it does not exist
@@ -1141,11 +836,7 @@
                         // Copy value to output for the GET part of the command.
                         CopyRespTo(srcLogRecord.ValueSpan, ref output);
                     }
-<<<<<<< HEAD
                     else if (input.header.IsWithEtag())
-=======
-                    else if (input.header.CheckWithETagFlag())
->>>>>>> 04c8fcf9
                     {
                         // EXX when unsuccesful will write back NIL
                         functionsState.CopyDefaultResp(functionsState.nilResp, ref output);
@@ -1162,7 +853,6 @@
                         rmwInfo.Action = RMWAction.ExpireAndStop;
                         // reset etag state that may have been initialized earlier
                         ETagState.ResetState(ref functionsState.etagState);
-<<<<<<< HEAD
                         return false;
                     }
                     return true;
@@ -1178,8 +868,6 @@
                             WriteValueAndEtagToDst(functionsState.nilResp, updatedEtag, ref output, writeDirect: true);
 
                         ETagState.ResetState(ref functionsState.etagState);
-=======
->>>>>>> 04c8fcf9
                         return false;
                     }
 
@@ -1244,54 +932,19 @@
 
             switch (cmd)
             {
-<<<<<<< HEAD
                 case RespCommand.SET:
                 case RespCommand.SETEXXX:
                     shouldUpdateEtag = true;
-=======
-                case RespCommand.SETIFGREATER:
-                case RespCommand.SETIFMATCH:
-                    // By now the comparison for etag against existing etag has already been done in NeedCopyUpdate
-                    shouldUpdateEtag = true;
-
-                    var inputValue = input.parseState.GetArgSliceByRef(0).ReadOnlySpan;
-                    if (!dstLogRecord.TrySetValueSpanAndPrepareOptionals(inputValue, in sizeInfo))
-                        return false;
-
-                    // change the current etag to the the etag sent from client since rest remains same
-                    functionsState.etagState.ETag = input.parseState.GetLong(1);
-                    if (!dstLogRecord.TrySetETag(functionsState.etagState.ETag + (cmd == RespCommand.SETIFMATCH ? 1 : 0)))
-                        return false;
-
-                    if (sizeInfo.FieldInfo.HasExpiration && !dstLogRecord.TrySetExpiration(input.arg1 != 0 ? input.arg1 : srcLogRecord.Expiration))
-                        return false;
-
-                    // Write Etag and Val back to Client as an array of the format [etag, nil]
-                    long eTagForResponse = cmd == RespCommand.SETIFMATCH ? functionsState.etagState.ETag + 1 : functionsState.etagState.ETag;
-                    // *2\r\n: + <numDigitsInEtag> + \r\n + <nilResp.Length>
-                    var numDigitsInEtag = NumUtils.CountDigits(eTagForResponse);
-                    WriteValAndEtagToDst(4 + 1 + numDigitsInEtag + 2 + functionsState.nilResp.Length, functionsState.nilResp, eTagForResponse, ref output, functionsState.memoryPool, writeDirect: true);
-                    shouldUpdateEtag = false;   // since we already updated the ETag
-                    break;
-                case RespCommand.SET:
-                case RespCommand.SETEXXX:
-                    bool inputHeaderHasEtag = input.header.CheckWithETagFlag();
->>>>>>> 04c8fcf9
 
                     // Check if SetGet flag is set
                     if (input.header.CheckSetGetFlag())
                     {
-<<<<<<< HEAD
                         Debug.Assert(metaCmd == RespMetaCommand.None);
 
-=======
-                        Debug.Assert(!input.header.CheckWithETagFlag(), "SET GET CANNNOT BE CALLED WITH WITHETAG");
->>>>>>> 04c8fcf9
                         // Copy value to output for the GET part of the command.
                         CopyRespTo(srcLogRecord.ValueSpan, ref output);
                     }
 
-<<<<<<< HEAD
                     var inputValue = input.parseState.GetArgSliceByRef(0).ReadOnlySpan;
                     if (!dstLogRecord.TrySetValueSpanAndPrepareOptionals(inputValue, in sizeInfo))
                         return false;
@@ -1314,35 +967,6 @@
                     {
                         if (!dstLogRecord.RemoveETag())
                             return false;
-=======
-                    var newInputValue = input.parseState.GetArgSliceByRef(0).ReadOnlySpan;
-                    Debug.Assert(newInputValue.Length == dstLogRecord.ValueSpan.Length);
-
-                    // Copy input to value, along with optionals from source record including Expiration.
-                    if (!dstLogRecord.TrySetValueSpanAndPrepareOptionals(newInputValue, in sizeInfo) || !dstLogRecord.TryCopyOptionals(in srcLogRecord, in sizeInfo))
-                        return false;
-
-                    // Update expiration if it was supplied.
-                    if (input.arg1 != 0 && !dstLogRecord.TrySetExpiration(input.arg1))
-                        return false;
-
-                    // If shouldUpdateEtag != inputHeaderHasEtag, then if inputHeaderHasEtag is true there is one that nextUpdate will remove (so we don't want to
-                    // update it), else there isn't one and nextUpdate will add it.
-                    shouldUpdateEtag = inputHeaderHasEtag;
-
-                    if (inputHeaderHasEtag)
-                    {
-                        var newETag = functionsState.etagState.ETag + 1;
-                        if (!dstLogRecord.TrySetETag(newETag))
-                            return false;
-                        functionsState.CopyRespNumber(newETag, ref output);
-                        ETagState.ResetState(ref functionsState.etagState);
->>>>>>> 04c8fcf9
-                    }
-                    else
-                    {
-                        if (!dstLogRecord.RemoveETag())
-                            return false;
                     }
                     shouldUpdateEtag = false;   // since we already updated the ETag
 
@@ -1356,20 +980,12 @@
                 case RespCommand.SETKEEPTTL:
                     // If the user calls withetag then we need to either update an existing etag and set the value
                     // or set the value with an initial etag and increment it. If withEtag is called we return the etag back to the user
-<<<<<<< HEAD
                     var isAddEtag = input.header.IsWithEtag();
-=======
-                    inputHeaderHasEtag = input.header.CheckWithETagFlag();
->>>>>>> 04c8fcf9
 
                     // If the SetGet flag is set, copy the current value to output for the GET part of the command.
                     if (input.header.CheckSetGetFlag())
                     {
-<<<<<<< HEAD
                         Debug.Assert(!input.header.IsWithEtag(), "SET GET CANNNOT BE CALLED WITH WITHETAG");
-=======
-                        Debug.Assert(!input.header.CheckWithETagFlag(), "SET GET CANNNOT BE CALLED WITH WITHETAG");
->>>>>>> 04c8fcf9
 
                         // Copy value to output for the GET part of the command.
                         CopyRespTo(srcLogRecord.ValueSpan, ref output);
@@ -1379,15 +995,9 @@
                     if (!dstLogRecord.TrySetValueSpanAndPrepareOptionals(inputValue, in sizeInfo))
                         return false;
 
-<<<<<<< HEAD
                     if (isAddEtag != shouldUpdateEtag)
                         shouldUpdateEtag = isAddEtag;
                     if (isAddEtag)
-=======
-                    if (inputHeaderHasEtag != shouldUpdateEtag)
-                        shouldUpdateEtag = inputHeaderHasEtag;
-                    if (inputHeaderHasEtag)
->>>>>>> 04c8fcf9
                     {
                         var newETag = functionsState.etagState.ETag + 1;
                         dstLogRecord.TrySetETag(newETag);
@@ -1511,17 +1121,10 @@
                 case RespCommand.PFADD:
                     var updated = false;
                     newValue = dstLogRecord.ValueSpan;
-<<<<<<< HEAD
 
                     if (!dstLogRecord.TryCopyOptionals(in srcLogRecord, in sizeInfo))
                         return false;
 
-=======
-
-                    if (!dstLogRecord.TryCopyOptionals(in srcLogRecord, in sizeInfo))
-                        return false;
-
->>>>>>> 04c8fcf9
                     // Some duplicate code to avoid "fixed" when possible
                     newValue = dstLogRecord.ValueSpan;
                     if (srcLogRecord.IsPinnedValue)
@@ -1667,17 +1270,10 @@
                 case RespCommand.GETEX:
                     shouldUpdateEtag = false;
                     CopyRespTo(oldValue, ref output);
-<<<<<<< HEAD
 
                     if (!dstLogRecord.TryCopyFrom(in srcLogRecord, in sizeInfo))
                         return false;
 
-=======
-
-                    if (!dstLogRecord.TryCopyFrom(in srcLogRecord, in sizeInfo))
-                        return false;
-
->>>>>>> 04c8fcf9
                     newValue = dstLogRecord.ValueSpan;
                     Debug.Assert(newValue.Length == oldValue.Length);
                     if (input.arg1 > 0)
@@ -1745,11 +1341,7 @@
 
             if (shouldUpdateEtag)
             {
-<<<<<<< HEAD
                 if (!(cmd is RespCommand.SET && input.header.metaCmd == RespMetaCommand.ExecIfGreater))
-=======
-                if (cmd is not RespCommand.SETIFGREATER)
->>>>>>> 04c8fcf9
                     functionsState.etagState.ETag++;
                 dstLogRecord.TrySetETag(functionsState.etagState.ETag);
                 ETagState.ResetState(ref functionsState.etagState);
