--- conflicted
+++ resolved
@@ -836,6 +836,7 @@
                         EtagState.ResetState(ref functionsState.etagState);
                         return false;
                     }
+                    shouldUpdateEtag = false;
                     break;
                 default:
                     if (cmd > RespCommandExtensions.LastValidCommand)
@@ -1064,19 +1065,9 @@
 
                     long etagFromClient = input.parseState.GetLong(1);
 
-<<<<<<< HEAD
-
-                    // outside the switch statment we always increment the Etag, by setting it one below we keep logic consistent with rest of SETIFMATCH
-                    if (cmd == RespCommand.SETIFGREATER)
-                        functionsState.etagState.etag = etagFromClient - 1;
-
-                    // Write back one incremented since for SETIFGREATER this is what was sent, and for SETIFMATCH this is the new ETag
-                    long newEtag = functionsState.etagState.etag + 1;
-=======
                     functionsState.etagState.etag = etagFromClient;
 
                     long etagForResponse = cmd == RespCommand.SETIFMATCH ? functionsState.etagState.etag + 1 : functionsState.etagState.etag;
->>>>>>> d609b013
 
                     recordInfo.SetHasETag();
 
