--- conflicted
+++ resolved
@@ -396,14 +396,11 @@
                     value.UnmarkExtraMetadata();
                     value.ShrinkSerializedLength(metadataSize + inputValue.Length + EtagConstants.EtagSize);
                     rmwInfo.SetUsedValueLength(ref recordInfo, ref value, value.TotalSize);
-<<<<<<< HEAD
-=======
 
                     if (input.arg1 != 0)
                     {
                         value.ExtraMetadata = input.arg1;
                     }
->>>>>>> 021f5c0f
 
                     value.SetEtagInPayload(newEtag);
 
