﻿// Copyright (c) Microsoft Corporation.
// Licensed under the MIT license.

using System;
using System.Diagnostics;
using Garnet.common;
using Microsoft.Extensions.Logging;
using Tsavorite.core;

namespace Garnet.server
{
    /// <summary>
    /// Callback functions for main store
    /// </summary>
    public readonly unsafe partial struct MainSessionFunctions : ISessionFunctions<RawStringInput, SpanByteAndMemory, long>
    {
        /// <inheritdoc />
        public readonly bool NeedInitialUpdate(ReadOnlySpan<byte> key, ref RawStringInput input, ref SpanByteAndMemory output, ref RMWInfo rmwInfo)
        {
            switch (input.header.cmd)
            {
                case RespCommand.SETKEEPTTLXX:
                case RespCommand.PERSIST:
                case RespCommand.EXPIRE:
                case RespCommand.GETDEL:
                case RespCommand.DELIFEXPIM:
                case RespCommand.GETEX:
                case RespCommand.DELIFGREATER:
                    return false;
                case RespCommand.SETEXXX:
                    // when called withetag all output needs to be placed on the buffer
                    if (input.header.CheckWithETagFlag())
                    {
                        // XX when unsuccesful will write back NIL
                        functionsState.CopyDefaultResp(functionsState.nilResp, ref output);
                    }
                    return false;
                case RespCommand.SETIFGREATER:
                case RespCommand.SETIFMATCH:
                // add etag on first insertion, already tracked by header.CheckWithEtagFlag()
                case RespCommand.SET:
                case RespCommand.SETEXNX:
                case RespCommand.SETKEEPTTL:
                    return true;
                default:
                    if (input.header.cmd > RespCommandExtensions.LastValidCommand)
                    {
                        var writer = new RespMemoryWriter(functionsState.respProtocolVersion, ref output);
                        try
                        {
                            var ret = functionsState.GetCustomCommandFunctions((ushort)input.header.cmd)
                                .NeedInitialUpdate(key, ref input, ref writer);
                            return ret;
                        }
                        finally
                        {
                            writer.Dispose();
                        }
                    }

                    return true;
            }
        }

        /// <inheritdoc />
        public readonly bool InitialUpdater(ref LogRecord logRecord, in RecordSizeInfo sizeInfo, ref RawStringInput input, ref SpanByteAndMemory output, ref RMWInfo rmwInfo)
        {
            Debug.Assert(!logRecord.Info.HasETag && !logRecord.Info.HasExpiration, "Should not have Expiration or ETag on InitialUpdater log records");

            // Because this is InitialUpdater, the destination length should be set correctly, but test and log failures to be safe.
            RespCommand cmd = input.header.cmd;
            switch (cmd)
            {
                case RespCommand.PFADD:
                    RecordSizeInfo.AssertValueDataLength(HyperLogLog.DefaultHLL.SparseInitialLength(ref input), in sizeInfo);
                    if (!logRecord.TrySetValueLength(in sizeInfo))
                    {
                        functionsState.logger?.LogError("Length overflow in {methodName}.{caseName}", "InitialUpdater", "PFADD");
                        return false;
                    }

                    var value = logRecord.ValueSpan;
                    if (logRecord.IsPinnedValue)
                        HyperLogLog.DefaultHLL.Init(ref input, logRecord.PinnedValuePointer, value.Length);
                    else
                        fixed (byte* valuePtr = value)
                            HyperLogLog.DefaultHLL.Init(ref input, valuePtr, value.Length);

                    *output.SpanByte.ToPointer() = 1;
                    break;

                case RespCommand.PFMERGE:
                    //srcHLL offset: [hll allocated size = 4 byte] + [hll data structure] //memcpy + 4 (skip len size)
<<<<<<< HEAD
                    var sbSrcHLL = input.parseState.GetArgSliceByRef(0);

                    if (!logRecord.TrySetValueLength(sbSrcHLL.Length, in sizeInfo))
                    {
                        functionsState.logger?.LogError("Length overflow in {methodName}.{caseName}", "InitialUpdater", "PFMERGE");
                        return false;
                    }

                    value = logRecord.ValueSpan;

                    if (logRecord.IsPinnedValue)
                        Buffer.MemoryCopy(sbSrcHLL.ToPointer(), logRecord.PinnedValuePointer, value.Length, value.Length);
                    else
                        fixed (byte* valuePtr = value)
                            Buffer.MemoryCopy(sbSrcHLL.ToPointer(), valuePtr, value.Length, value.Length);

=======
                    var sbSrcHLL = input.parseState.GetArgSliceByRef(0).SpanByte;
                    var length = sbSrcHLL.Length;
                    var srcHLL = sbSrcHLL.ToPointer();
                    var dstHLL = value.ToPointer();
                    value.ShrinkSerializedLength(length);
                    Buffer.MemoryCopy(srcHLL, dstHLL, value.Length, value.Length);
>>>>>>> 4d3316a7
                    break;

                case RespCommand.SETIFGREATER:
                case RespCommand.SETIFMATCH:
<<<<<<< HEAD
                    // Copy input to value
                    var newInputValue = input.parseState.GetArgSliceByRef(0).ReadOnlySpan;
                    if (!logRecord.TrySetValueSpan(newInputValue, in sizeInfo))
                        return false;
                    if (sizeInfo.FieldInfo.HasExpiration)
                        _ = logRecord.TrySetExpiration(input.arg1);
=======
                    int spaceForEtag = this.functionsState.etagState.etagOffsetForVarlen;
                    var newInputValue = input.parseState.GetArgSliceByRef(0).ReadOnlySpan;
                    var metadataSize = input.arg1 == 0 ? 0 : sizeof(long);
                    value.ShrinkSerializedLength(newInputValue.Length + metadataSize + spaceForEtag);
                    value.ExtraMetadata = input.arg1;
                    newInputValue.CopyTo(value.AsSpan(spaceForEtag));
                    long clientSentEtag = input.parseState.GetLong(1);
                    if (cmd == RespCommand.SETIFMATCH)
                        clientSentEtag++;
>>>>>>> 4d3316a7

                    // the increment on initial etag is for satisfying the variant that any key with no etag is the same as a zero'd etag
                    Debug.Assert(sizeInfo.FieldInfo.HasETag, "Expected sizeInfo.FieldInfo.HasETag to be true");
                    _ = logRecord.TrySetETag(input.parseState.GetLong(1) + (cmd == RespCommand.SETIFMATCH ? 1 : 0));
                    ETagState.SetValsForRecordWithEtag(ref functionsState.etagState, in logRecord);

                    // write back array of the format [etag, nil]
                    var nilResponse = functionsState.nilResp;
                    // *2\r\n: + <numDigitsInEtag> + \r\n + <nilResp.Length>
                    WriteValAndEtagToDst(
                        4 + 1 + NumUtils.CountDigits(functionsState.etagState.ETag) + 2 + nilResponse.Length,
                        nilResponse,
                        functionsState.etagState.ETag,
                        ref output,
                        functionsState.memoryPool,
                        writeDirect: true
                    );

                    break;
                case RespCommand.SET:
                case RespCommand.SETEXNX:
                    newInputValue = input.parseState.GetArgSliceByRef(0).ReadOnlySpan;
                    if (!logRecord.TrySetValueSpan(newInputValue, in sizeInfo))
                    {
                        functionsState.logger?.LogError("Length overflow in {methodName}.{caseName}", "InitialUpdater", "SETEXNX");
                        return false;
                    }

                    // the increment on initial etag is for satisfying the variant that any key with no etag is the same as a zero'd etag
                    if (sizeInfo.FieldInfo.HasETag && !logRecord.TrySetETag(LogRecord.NoETag + 1))
                    {
                        functionsState.logger?.LogError("Could not set etag in {methodName}.{caseName}", "InitialUpdater", "SETEXNX");
                        return false;
                    }
                    ETagState.SetValsForRecordWithEtag(ref functionsState.etagState, in logRecord);
                    // Copy initial etag to output only for SET + WITHETAG and not SET NX or XX. TODO: Is this condition satisfied here?
                    functionsState.CopyRespNumber(LogRecord.NoETag + 1, ref output);

                    // Set or remove expiration
                    if (sizeInfo.FieldInfo.HasExpiration && !logRecord.TrySetExpiration(input.arg1))
                    {
                        functionsState.logger?.LogError("Could not set expiration in {methodName}.{caseName}", "InitialUpdater", "SETEXNX");
                        return false;
                    }

                    break;
                case RespCommand.SETKEEPTTL:
                    // Copy input to value; do not change expiration
                    _ = logRecord.TrySetValueSpan(input.parseState.GetArgSliceByRef(0).ReadOnlySpan, in sizeInfo);

                    // the increment on initial etag is for satisfying the variant that any key with no etag is the same as a zero'd etag
                    if (sizeInfo.FieldInfo.HasETag && !logRecord.TrySetETag(LogRecord.NoETag + 1))
                    {
                        functionsState.logger?.LogError("Could not set etag in {methodName}.{caseName}", "InitialUpdater", "SETKEEPTTL");
                        return false;
                    }
                    ETagState.SetValsForRecordWithEtag(ref functionsState.etagState, in logRecord);
                    // Copy initial etag to output
                    functionsState.CopyRespNumber(LogRecord.NoETag + 1, ref output);
                    break;

                case RespCommand.SETKEEPTTLXX:
                case RespCommand.SETEXXX:
                case RespCommand.EXPIRE:
                case RespCommand.PERSIST:
                case RespCommand.GETDEL:
                case RespCommand.GETEX:
                    throw new Exception();

                case RespCommand.SETBIT:
                    var bOffset = input.arg1;
                    var bSetVal = (byte)(input.parseState.GetArgSliceByRef(1).ReadOnlySpan[0] - '0');
<<<<<<< HEAD

                    if (!logRecord.TrySetValueLength(BitmapManager.Length(bOffset), in sizeInfo))
                    {
                        functionsState.logger?.LogError("Length overflow in {methodName}.{caseName}", "InitialUpdater", "SETBIT");
                        return false;
                    }

                    // Always return 0 at initial updater because previous value was 0
                    value = logRecord.ValueSpan;

                    if (logRecord.IsPinnedValue)
                        _ = BitmapManager.UpdateBitmap(logRecord.PinnedValuePointer, bOffset, bSetVal);
                    else
                        fixed (byte* valuePtr = value)
                            _ = BitmapManager.UpdateBitmap(valuePtr, bOffset, bSetVal);

                    functionsState.CopyDefaultResp(CmdStrings.RESP_RETURN_VAL_0, ref output);
=======
                    value.ShrinkSerializedLength(BitmapManager.Length(bOffset));
                    BitmapManager.UpdateBitmap(value.ToPointer(), bOffset, bSetVal);
                    // Always return 0 at initial updater because previous value was 0
                    CopyDefaultResp(CmdStrings.RESP_RETURN_VAL_0, ref output);
>>>>>>> 4d3316a7
                    break;

                case RespCommand.BITFIELD:
                    var bitFieldArgs = GetBitFieldArguments(ref input);
<<<<<<< HEAD

                    if (!logRecord.TrySetValueLength(BitmapManager.LengthFromType(bitFieldArgs), in sizeInfo))
                    {
                        functionsState.logger?.LogError("Length overflow in {methodName}.{caseName}", "InitialUpdater", "BitField");
                        return false;
                    }

                    value = logRecord.ValueSpan;

                    long bitfieldReturnValue;
                    bool overflow;
                    if (logRecord.IsPinnedValue)
                        (bitfieldReturnValue, overflow) = BitmapManager.BitFieldExecute(bitFieldArgs, logRecord.PinnedValuePointer, value.Length);
                    else
                        fixed (byte* valuePtr = value)
                            (bitfieldReturnValue, overflow) = BitmapManager.BitFieldExecute(bitFieldArgs, valuePtr, value.Length);

=======
                    value.ShrinkSerializedLength(BitmapManager.LengthFromType(bitFieldArgs));
                    // Ensure new-record space is zero-init'd before we do any bit operations (e.g. it may have been revivified, which for efficiency does not clear old data)
                    value.AsSpan().Clear();
                    var (bitfieldReturnValue, overflow) = BitmapManager.BitFieldExecute(bitFieldArgs, value.ToPointer(), value.Length);
>>>>>>> 4d3316a7
                    if (!overflow)
                        functionsState.CopyRespNumber(bitfieldReturnValue, ref output);
                    else
                        functionsState.CopyDefaultResp(functionsState.nilResp, ref output);
                    break;

<<<<<<< HEAD
                case RespCommand.BITFIELD_RO:
                    var bitFieldArgs_RO = GetBitFieldArguments(ref input);
                    if (!logRecord.TrySetValueLength(BitmapManager.LengthFromType(bitFieldArgs_RO), in sizeInfo))
                    {
                        functionsState.logger?.LogError("Length overflow in {methodName}.{caseName}", "InitialUpdater", "BitField");
                        return false;
                    }
                    value = logRecord.ValueSpan;

                    long bitfieldReturnValue_RO;
                    if (logRecord.IsPinnedValue)
                        bitfieldReturnValue_RO = BitmapManager.BitFieldExecute_RO(bitFieldArgs_RO, logRecord.PinnedValuePointer, value.Length);
                    else
                        fixed (byte* valuePtr = value)
                            bitfieldReturnValue_RO = BitmapManager.BitFieldExecute_RO(bitFieldArgs_RO, valuePtr, value.Length);

                    functionsState.CopyRespNumber(bitfieldReturnValue_RO, ref output);
                    break;

                case RespCommand.SETRANGE:
                    var offset = input.parseState.GetInt(0);
                    var newValue = input.parseState.GetArgSliceByRef(1).ReadOnlySpan;
=======
                case RespCommand.SETRANGE:
                    var offset = input.parseState.GetInt(0);
                    var newValue = input.parseState.GetArgSliceByRef(1).ReadOnlySpan;
                    if (offset > 0)
                    {
                        // If the offset is greater than 0, we need to zero-fill the gap (e.g. new record might have been revivified).
                        value.AsSpan().Slice(0, offset).Clear();
                    }
                    newValue.CopyTo(value.AsSpan().Slice(offset));
>>>>>>> 4d3316a7

                    value = logRecord.ValueSpan;
                    newValue.CopyTo(value.Slice(offset));

                    if (!CopyValueLengthToOutput(value, ref output))
                        return false;
                    break;

                case RespCommand.APPEND:
                    var appendValue = input.parseState.GetArgSliceByRef(0);
<<<<<<< HEAD
                    // Copy value to be appended to the newly allocated value buffer
                    value = logRecord.ValueSpan;
                    appendValue.ReadOnlySpan.CopyTo(value);

                    if (!CopyValueLengthToOutput(value, ref output))
                        return false;
=======
                    value.ShrinkSerializedLength(appendValue.Length);
                    appendValue.ReadOnlySpan.CopyTo(value.AsSpan());
                    CopyValueLengthToOutput(ref value, ref output, 0);
>>>>>>> 4d3316a7
                    break;
                case RespCommand.INCR:
                    // This is InitialUpdater so set the value to 1 and the length to the # of digits in "1"
                    if (!logRecord.TrySetValueLength(1, in sizeInfo))
                    {
                        functionsState.logger?.LogError("Length overflow in {methodName}.{caseName}", "InitialUpdater", "INCR");
                        return false;
                    }

                    value = logRecord.ValueSpan;
                    _ = TryCopyUpdateNumber(1L, value, ref output);
                    break;
                case RespCommand.INCRBY:
                    var incrBy = input.arg1;

                    var ndigits = NumUtils.CountDigits(incrBy, out var isNegative);
                    if (!logRecord.TrySetValueLength(ndigits + (isNegative ? 1 : 0), in sizeInfo))
                    {
                        functionsState.logger?.LogError("Length overflow in {methodName}.{caseName}", "InitialUpdater", "INCRBY");
                        return false;
                    }

                    _ = TryCopyUpdateNumber(incrBy, logRecord.ValueSpan, ref output);
                    break;
                case RespCommand.DECR:
                    // This is InitialUpdater so set the value to -1 and the length to the # of digits in "-1"
                    if (!logRecord.TrySetValueLength(2, in sizeInfo))
                    {
                        Debug.Assert(logRecord.ValueSpan.Length >= 2, "Length overflow in DECR");
                        return false;
                    }
                    value = logRecord.ValueSpan;
                    _ = TryCopyUpdateNumber(-1, value, ref output);
                    break;
                case RespCommand.DECRBY:
                    var decrBy = -input.arg1;

                    ndigits = NumUtils.CountDigits(decrBy, out isNegative);
                    if (!logRecord.TrySetValueLength(ndigits + (isNegative ? 1 : 0), in sizeInfo))
                    {
                        functionsState.logger?.LogError("Length overflow in {methodName}.{caseName}", "InitialUpdater", "DECRBY");
                        return false;
                    }

                    _ = TryCopyUpdateNumber(decrBy, logRecord.ValueSpan, ref output);
                    break;
                case RespCommand.INCRBYFLOAT:
<<<<<<< HEAD
                    // Check if input contains a valid number
                    if (!input.parseState.TryGetDouble(0, out var incrByFloat))
                    {
                        output.SpanByte.Span[0] = (byte)OperationError.INVALID_TYPE;
                        return true;
                    }

                    value = logRecord.ValueSpan;
                    if (!TryCopyUpdateNumber(incrByFloat, value, ref output))
                        return false;
=======
                    var incrByFloat = BitConverter.Int64BitsToDouble(input.arg1);
                    CopyUpdateNumber(incrByFloat, ref value, ref output);
>>>>>>> 4d3316a7
                    break;
                default:
                    if (input.header.cmd > RespCommandExtensions.LastValidCommand)
                    {
                        var functions = functionsState.GetCustomCommandFunctions((ushort)input.header.cmd);
                        if (!logRecord.TrySetValueLength(functions.GetInitialLength(ref input), in sizeInfo))
                        {
                            functionsState.logger?.LogError("Length overflow in 'default' > StartOffset: {methodName}.{caseName}", "InitialUpdater", "default");
                            return false;
                        }
                        if (input.arg1 > 0 && !logRecord.TrySetExpiration(input.arg1))
                        {
                            functionsState.logger?.LogError("Could not set expiration in 'default' > StartOffset: {methodName}.{caseName}", "InitialUpdater", "default");
                            return false;
                        }

                        var writer = new RespMemoryWriter(functionsState.respProtocolVersion, ref output);
                        try
                        {
                            functions.InitialUpdater(logRecord.Key, ref input, logRecord.ValueSpan, ref writer, ref rmwInfo);
                            Debug.Assert(sizeInfo.FieldInfo.ValueDataSize == logRecord.ValueSpan.Length, $"Inconsistency in initial updater value length: expected {sizeInfo.FieldInfo.ValueDataSize}, actual {logRecord.ValueSpan.Length}");
                        }
                        finally
                        {
                            writer.Dispose();
                        }
                        break;
                    }

                    // Copy input to value
                    if (!logRecord.TrySetValueSpan(input.parseState.GetArgSliceByRef(0).ReadOnlySpan, in sizeInfo))
                    {
                        functionsState.logger?.LogError("Failed to set value in {methodName}.{caseName}", "InitialUpdater", "default");
                        return false;
                    }

                    // Copy value to output
                    CopyTo(logRecord.ValueSpan, ref output, functionsState.memoryPool);
                    break;
            }

            // Success if we made it here
            sizeInfo.AssertOptionals(logRecord.Info);
            return true;
        }

        /// <inheritdoc />
        public readonly void PostInitialUpdater(ref LogRecord logRecord, in RecordSizeInfo sizeInfo, ref RawStringInput input, ref SpanByteAndMemory output, ref RMWInfo rmwInfo)
        {
            // reset etag state set at need initial update
            if (input.header.cmd is (RespCommand.SET or RespCommand.SETEXNX or RespCommand.SETKEEPTTL or RespCommand.SETIFMATCH or RespCommand.SETIFGREATER))
                ETagState.ResetState(ref functionsState.etagState);

            functionsState.watchVersionMap.IncrementVersion(rmwInfo.KeyHash);
            if (functionsState.appendOnlyFile != null)
            {
                input.header.SetExpiredFlag();
                WriteLogRMW(logRecord.Key, ref input, rmwInfo.Version, rmwInfo.SessionID);
            }
        }

        /// <inheritdoc />
        public readonly bool InPlaceUpdater(ref LogRecord logRecord, in RecordSizeInfo sizeInfo, ref RawStringInput input, ref SpanByteAndMemory output, ref RMWInfo rmwInfo)
        {
            if (InPlaceUpdaterWorker(ref logRecord, in sizeInfo, ref input, ref output, ref rmwInfo))
            {
                if (!logRecord.Info.Modified)
                    functionsState.watchVersionMap.IncrementVersion(rmwInfo.KeyHash);
                if (functionsState.appendOnlyFile != null)
                    WriteLogRMW(logRecord.Key, ref input, rmwInfo.Version, rmwInfo.SessionID);
                return true;
            }
            return false;
        }

        // NOTE: In the below control flow if you decide to add a new command or modify a command such that it will now do an early return with TRUE,
        // you must make sure you must reset etagState in FunctionState
        private readonly bool InPlaceUpdaterWorker(ref LogRecord logRecord, in RecordSizeInfo sizeInfo, ref RawStringInput input, ref SpanByteAndMemory output, ref RMWInfo rmwInfo)
        {
            RespCommand cmd = input.header.cmd;
            // Expired data
            if (logRecord.Info.HasExpiration && input.header.CheckExpiry(logRecord.Expiration))
            {
<<<<<<< HEAD
                rmwInfo.Action = RMWAction.ExpireAndResume;
                logRecord.RemoveETag();
                return false;
            }

            RespCommand cmd = input.header.cmd;
            bool hadETagPreMutation = logRecord.Info.HasETag;
            bool shouldUpdateEtag = hadETagPreMutation;
=======
                rmwInfo.Action = cmd is RespCommand.DELIFEXPIM ? RMWAction.ExpireAndStop : RMWAction.ExpireAndResume;
                recordInfo.ClearHasETag();
                return false;
            }

            bool hadRecordPreMutation = recordInfo.ETag;
            bool shouldUpdateEtag = hadRecordPreMutation;
>>>>>>> 4d3316a7
            if (shouldUpdateEtag)
                ETagState.SetValsForRecordWithEtag(ref functionsState.etagState, in logRecord);
            bool shouldCheckExpiration = true;

            switch (cmd)
            {
                case RespCommand.SETEXNX:
                    if (input.header.CheckSetGetFlag())
                    {
                        // Copy value to output for the GET part of the command.
                        CopyRespTo(logRecord.ValueSpan, ref output);
                    }
                    else if (input.header.CheckWithETagFlag())
                    {
                        // when called withetag all output needs to be placed on the buffer
                        // EXX when unsuccesful will write back NIL
                        functionsState.CopyDefaultResp(functionsState.nilResp, ref output);
                    }

                    // reset etag state after done using
                    ETagState.ResetState(ref functionsState.etagState);
                    // Nothing is set because being in this block means NX was already violated
                    return true;
                case RespCommand.DELIFGREATER:
                    long etagFromClient = input.parseState.GetLong(0);
                    rmwInfo.Action = etagFromClient > functionsState.etagState.ETag ? RMWAction.ExpireAndStop : RMWAction.CancelOperation;
                    ETagState.ResetState(ref functionsState.etagState);
                    return false;

                case RespCommand.SETIFGREATER:
                case RespCommand.SETIFMATCH:
                    etagFromClient = input.parseState.GetLong(1);
                    // in IFMATCH we check for equality, in IFGREATER we are checking for sent etag being strictly greater
                    int comparisonResult = etagFromClient.CompareTo(functionsState.etagState.ETag);
                    int expectedResult = cmd is RespCommand.SETIFMATCH ? 0 : 1;

                    if (comparisonResult != expectedResult)
                    {
                        if (input.header.CheckSetGetFlag())
                            CopyRespWithEtagData(logRecord.ValueSpan, ref output, shouldUpdateEtag, functionsState.memoryPool);
                        else
                        {
                            // write back array of the format [etag, nil]
                            var nilResponse = functionsState.nilResp;
                            // *2\r\n: + <numDigitsInEtag> + \r\n + <nilResp.Length>
                            WriteValAndEtagToDst(
                                4 + 1 + NumUtils.CountDigits(functionsState.etagState.ETag) + 2 + nilResponse.Length,
                                nilResponse,
                                functionsState.etagState.ETag,
                                ref output,
                                functionsState.memoryPool,
                                writeDirect: true
                            );
                        }
                        // reset etag state after done using
                        ETagState.ResetState(ref functionsState.etagState);
                        return true;
                    }

                    // If we're here we know we have a valid ETag for update. Get the value to update. We'll ned to return false for CopyUpdate if no space for new value.
                    var inputValue = input.parseState.GetArgSliceByRef(0).ReadOnlySpan;
                    if (!logRecord.TrySetValueSpan(inputValue, in sizeInfo))
                        return false;
                    long newEtag = cmd is RespCommand.SETIFMATCH ? (functionsState.etagState.ETag + 1) : etagFromClient;
                    if (!logRecord.TrySetETag(newEtag))
                        return false;

                    // Need to check for input.arg1 != 0 because GetRMWModifiedFieldInfo shares its logic with CopyUpdater and thus may set sizeInfo.FieldInfo.Expiration true
                    // due to srcRecordInfo having expiration set; here, that srcRecordInfo is us, so we should do nothing if input.arg1 == 0.
                    if (sizeInfo.FieldInfo.HasExpiration && input.arg1 != 0 && !logRecord.TrySetExpiration(input.arg1))
                        return false;

                    // Write Etag and Val back to Client as an array of the format [etag, nil]
                    var nilResp = functionsState.nilResp;
                    // *2\r\n: + <numDigitsInEtag> + \r\n + <nilResp.Length>
                    var numDigitsInEtag = NumUtils.CountDigits(newEtag);
                    WriteValAndEtagToDst(4 + 1 + numDigitsInEtag + 2 + nilResp.Length, nilResp, newEtag, ref output, functionsState.memoryPool, writeDirect: true);
                    // reset etag state after done using
                    ETagState.ResetState(ref functionsState.etagState);
                    shouldUpdateEtag = false;   // since we already updated the ETag
                    break;
                case RespCommand.SET:
                case RespCommand.SETEXXX:
                    // Check if SetGet flag is set
                    if (input.header.CheckSetGetFlag())
                    {
                        // Copy value to output for the GET part of the command.
                        CopyRespTo(logRecord.ValueSpan, ref output);
                    }

                    // If the user calls withetag then we need to either update an existing etag and set the value or set the value with an etag and increment it.
                    bool inputHeaderHasEtag = input.header.CheckWithETagFlag();

                    var setValue = input.parseState.GetArgSliceByRef(0).ReadOnlySpan;
                    if (!logRecord.TrySetValueSpan(setValue, in sizeInfo))
                        return false;

                    if (inputHeaderHasEtag != shouldUpdateEtag)
                        shouldUpdateEtag = inputHeaderHasEtag;
                    if (inputHeaderHasEtag)
                    {
                        var newETag = functionsState.etagState.ETag + 1;
                        logRecord.TrySetETag(newETag);
                        functionsState.CopyRespNumber(newETag, ref output);
                    }
                    else
                        logRecord.RemoveETag();
                    shouldUpdateEtag = false;   // since we already updated the ETag

                    if (!(input.arg1 == 0 ? logRecord.RemoveExpiration() : logRecord.TrySetExpiration(input.arg1)))
                        return false;
                    break;
                case RespCommand.SETKEEPTTLXX:
                case RespCommand.SETKEEPTTL:
                    // If the user calls withetag then we need to either update an existing etag and set the value
                    // or set the value with an initial etag and increment it. If withEtag is called we return the etag back to the user
                    inputHeaderHasEtag = input.header.CheckWithETagFlag();

                    // If the SetGet flag is set, copy the current value to output for the GET part of the command.
                    if (input.header.CheckSetGetFlag())
                    {
                        Debug.Assert(!input.header.CheckWithETagFlag(), "SET GET CANNNOT BE CALLED WITH WITHETAG");

                        // Copy value to output for the GET part of the command.
                        CopyRespTo(logRecord.ValueSpan, ref output);
                    }

                    setValue = input.parseState.GetArgSliceByRef(0).ReadOnlySpan;
                    if (!logRecord.TrySetValueSpan(setValue, in sizeInfo))
                        return false;

                    if (inputHeaderHasEtag != shouldUpdateEtag)
                        shouldUpdateEtag = inputHeaderHasEtag;
                    if (inputHeaderHasEtag)
                    {
                        var newETag = functionsState.etagState.ETag + 1;
                        logRecord.TrySetETag(newETag);
                        functionsState.CopyRespNumber(newETag, ref output);
                    }
                    else
                        logRecord.RemoveETag();
                    shouldUpdateEtag = false;   // since we already updated the ETag
                    break;

                case RespCommand.EXPIRE:
<<<<<<< HEAD
                    var expiryValue = input.parseState.GetLong(0);
                    var tsExpiry = input.header.cmd == RespCommand.EXPIRE
                        ? TimeSpan.FromSeconds(expiryValue)
                        : TimeSpan.FromMilliseconds(expiryValue);
                    var expiryTicks = DateTimeOffset.UtcNow.Ticks + tsExpiry.Ticks;
                    var expireOption = (ExpireOption)input.arg1;

                    // reset etag state that may have been initialized earlier, but don't update etag because only the metadata was updated
                    ETagState.ResetState(ref functionsState.etagState);
                    shouldUpdateEtag = false;

                    if (!EvaluateExpireInPlace(ref logRecord, expireOption, expiryTicks, ref output))
                        return false;
                    break;
                case RespCommand.PEXPIREAT:
                case RespCommand.EXPIREAT:
                    var expiryTimestamp = input.parseState.GetLong(0);
                    expiryTicks = input.header.cmd == RespCommand.PEXPIREAT
                        ? ConvertUtils.UnixTimestampInMillisecondsToTicks(expiryTimestamp)
                        : ConvertUtils.UnixTimestampInSecondsToTicks(expiryTimestamp);
                    expireOption = (ExpireOption)input.arg1;
=======
                    var expiryExists = value.MetadataSize > 0;

                    var expirationWithOption = new ExpirationWithOption(input.arg1);
>>>>>>> 4d3316a7

                    // reset etag state that may have been initialized earlier, but don't update etag because only the metadata was updated
                    ETagState.ResetState(ref functionsState.etagState);
                    shouldUpdateEtag = false;

<<<<<<< HEAD
                    if (!EvaluateExpireInPlace(ref logRecord, expireOption, expiryTicks, ref output))
=======
                    if (!EvaluateExpireInPlace(expirationWithOption.ExpireOption, expiryExists, expirationWithOption.ExpirationTimeInTicks, ref value, ref output))
>>>>>>> 4d3316a7
                        return false;
                    break;

                case RespCommand.PERSIST:
                    if (logRecord.Info.HasExpiration)
                    {
                        _ = logRecord.RemoveExpiration();
                        output.SpanByte.Span[0] = 1;
                    }

                    // reset etag state that may have been initialized earlier, but don't update etag because only the metadata was updated
                    ETagState.ResetState(ref functionsState.etagState);
                    shouldUpdateEtag = false;
                    break;

                case RespCommand.INCR:
                    if (!TryInPlaceUpdateNumber(ref logRecord, in sizeInfo, ref output, ref rmwInfo, input: 1))
                        return false;
                    break;
                case RespCommand.DECR:
                    if (!TryInPlaceUpdateNumber(ref logRecord, in sizeInfo, ref output, ref rmwInfo, input: -1))
                        return false;
                    break;
                case RespCommand.INCRBY:
                    // Check if input contains a valid number
                    var incrBy = input.arg1;
                    if (!TryInPlaceUpdateNumber(ref logRecord, in sizeInfo, ref output, ref rmwInfo, input: incrBy))
                        return false;
                    break;
                case RespCommand.DECRBY:
                    var decrBy = input.arg1;
                    if (!TryInPlaceUpdateNumber(ref logRecord, in sizeInfo, ref output, ref rmwInfo, input: -decrBy))
                        return false;
                    break;
                case RespCommand.INCRBYFLOAT:
<<<<<<< HEAD
                    // Check if input contains a valid number
                    if (!input.parseState.TryGetDouble(0, out var incrByFloat))
                    {
                        output.SpanByte.Span[0] = (byte)OperationError.INVALID_TYPE;

                        // reset etag state that may have been initialized earlier, but don't update etag
                        ETagState.ResetState(ref functionsState.etagState);
                        shouldUpdateEtag = false;
                        break;
                    }
                    if (!TryInPlaceUpdateNumber(ref logRecord, in sizeInfo, ref output, ref rmwInfo, incrByFloat))
=======
                    var incrByFloat = BitConverter.Int64BitsToDouble(input.arg1);
                    if (!TryInPlaceUpdateNumber(ref value, ref output, ref rmwInfo, ref recordInfo, incrByFloat, functionsState.etagState.etagSkippedStart))
>>>>>>> 4d3316a7
                        return false;
                    break;

                case RespCommand.SETBIT:
                    var bOffset = input.arg1;
                    var bSetVal = (byte)(input.parseState.GetArgSliceByRef(1).ReadOnlySpan[0] - '0');

                    if (!BitmapManager.IsLargeEnough(logRecord.ValueSpan.Length, bOffset)
                            && !logRecord.TrySetValueLength(BitmapManager.Length(bOffset), in sizeInfo))
                        return false;

                    _ = logRecord.RemoveExpiration();

                    byte oldValSet;
                    if (logRecord.IsPinnedValue)
                        oldValSet = BitmapManager.UpdateBitmap(logRecord.PinnedValuePointer, bOffset, bSetVal);
                    else
                        fixed (byte* valuePtr = logRecord.ValueSpan)
                            oldValSet = BitmapManager.UpdateBitmap(valuePtr, bOffset, bSetVal);

                    if (oldValSet == 0)
                        functionsState.CopyDefaultResp(CmdStrings.RESP_RETURN_VAL_0, ref output);
                    else
                        functionsState.CopyDefaultResp(CmdStrings.RESP_RETURN_VAL_1, ref output);
                    break;
                case RespCommand.BITFIELD:
                    var bitFieldArgs = GetBitFieldArguments(ref input);
                    if (!BitmapManager.IsLargeEnoughForType(bitFieldArgs, logRecord.ValueSpan.Length)
                            && !logRecord.TrySetValueLength(BitmapManager.LengthFromType(bitFieldArgs), in sizeInfo))
                        return false;

                    _ = logRecord.RemoveExpiration();

                    long bitfieldReturnValue;
                    bool overflow;
                    if (logRecord.IsPinnedValue)
                        (bitfieldReturnValue, overflow) = BitmapManager.BitFieldExecute(bitFieldArgs, logRecord.PinnedValuePointer, logRecord.ValueSpan.Length);
                    else
                        fixed (byte* valuePtr = logRecord.ValueSpan)
                            (bitfieldReturnValue, overflow) = BitmapManager.BitFieldExecute(bitFieldArgs, valuePtr, logRecord.ValueSpan.Length);

                    if (overflow)
                    {
                        functionsState.CopyDefaultResp(functionsState.nilResp, ref output);

                        // reset etag state that may have been initialized earlier, but don't update etag
                        ETagState.ResetState(ref functionsState.etagState);
                        shouldUpdateEtag = false;
                        return true;
                    }

                    functionsState.CopyRespNumber(bitfieldReturnValue, ref output);
                    break;
<<<<<<< HEAD

                case RespCommand.BITFIELD_RO:
                    var bitFieldArgs_RO = GetBitFieldArguments(ref input);

                    if (!BitmapManager.IsLargeEnoughForType(bitFieldArgs_RO, logRecord.ValueSpan.Length)
                            && !logRecord.TrySetValueLength(BitmapManager.LengthFromType(bitFieldArgs_RO), in sizeInfo))
                        return false;

                    _ = logRecord.RemoveExpiration();

                    long bitfieldReturnValue_RO;
                    if (logRecord.IsPinnedValue)
                        bitfieldReturnValue_RO = BitmapManager.BitFieldExecute_RO(bitFieldArgs_RO, logRecord.PinnedValuePointer, logRecord.ValueSpan.Length);
                    else
                        fixed (byte* valuePtr = logRecord.ValueSpan)
                            bitfieldReturnValue_RO = BitmapManager.BitFieldExecute_RO(bitFieldArgs_RO, valuePtr, logRecord.ValueSpan.Length);

                    functionsState.CopyRespNumber(bitfieldReturnValue_RO, ref output);
                    break;
=======
>>>>>>> 4d3316a7

                case RespCommand.PFADD:
                    bool result = false, parseOk = false;
                    var updated = false;
                    var valueLen = logRecord.ValueSpan.Length;
                    if (logRecord.IsPinnedValue)
                    {
                        parseOk = result = HyperLogLog.DefaultHLL.IsValidHYLL(logRecord.PinnedValuePointer, valueLen);
                        if (result)
                        {
                            _ = logRecord.RemoveExpiration();
                            result = HyperLogLog.DefaultHLL.Update(ref input, logRecord.PinnedValuePointer, valueLen, ref updated);
                        }
                    }
                    else
                    {
                        fixed (byte* valuePtr = logRecord.ValueSpan)
                        {
                            parseOk = result = HyperLogLog.DefaultHLL.IsValidHYLL(valuePtr, valueLen);
                            if (result)
                            {
                                _ = logRecord.RemoveExpiration();
                                result = HyperLogLog.DefaultHLL.Update(ref input, valuePtr, valueLen, ref updated);
                            }
                        }
                    }

                    if (!parseOk)
                    {
                        *output.SpanByte.ToPointer() = (byte)0xFF;  // Flags invalid HLL

                        // reset etag state that may have been initialized earlier, but don't update etag
                        ETagState.ResetState(ref functionsState.etagState);
                        return true;
                    }

                    if (result)
                        *output.SpanByte.ToPointer() = updated ? (byte)1 : (byte)0;
                    if (!result)
                        return false;
                    break;

                case RespCommand.PFMERGE:
                    //srcHLL offset: [hll allocated size = 4 byte] + [hll data structure] //memcpy +4 (skip len size)
                    var srcHLL = input.parseState.GetArgSliceByRef(0).ToPointer();

                    result = parseOk = false;
                    valueLen = logRecord.ValueSpan.Length;
                    if (logRecord.IsPinnedValue)
                    {
                        var dstHLL = logRecord.PinnedValuePointer;
                        parseOk = result = HyperLogLog.DefaultHLL.IsValidHYLL(dstHLL, valueLen);
                        if (result)
                        {
                            _ = logRecord.RemoveExpiration();
                            result = HyperLogLog.DefaultHLL.TryMerge(srcHLL, dstHLL, valueLen);
                        }
                    }
                    else
                    {
                        fixed (byte* dstHLL = logRecord.ValueSpan)
                        {
                            parseOk = result = HyperLogLog.DefaultHLL.IsValidHYLL(dstHLL, valueLen);
                            if (result)
                            {
                                _ = logRecord.RemoveExpiration();
                                result = HyperLogLog.DefaultHLL.TryMerge(srcHLL, dstHLL, valueLen);
                            }
                        }
                    }

                    if (!parseOk)
                    {
                        //InvalidType                                                
                        *output.SpanByte.ToPointer() = (byte)0xFF;  // Flags invalid HLL

                        // reset etag state that may have been initialized earlier, but don't update etag
                        ETagState.ResetState(ref functionsState.etagState);
                        return true;
                    }
                    if (!result)
                        return false;
                    break;

                case RespCommand.SETRANGE:
                    var offset = input.parseState.GetInt(0);
                    var newValue = input.parseState.GetArgSliceByRef(1).ReadOnlySpan;

                    if (newValue.Length + offset > logRecord.ValueSpan.Length
                            && !logRecord.TrySetValueLength(newValue.Length + offset, in sizeInfo))
                        return false;

                    newValue.CopyTo(logRecord.ValueSpan.Slice(offset));
                    if (!CopyValueLengthToOutput(logRecord.ValueSpan, ref output))
                        return false;
                    break;

                case RespCommand.GETDEL:
                    // Copy value to output for the GET part of the command.
                    // Then, set ExpireAndStop action to delete the record.
                    CopyRespTo(logRecord.ValueSpan, ref output);
                    rmwInfo.Action = RMWAction.ExpireAndStop;
                    return false;

                case RespCommand.GETEX:
                    CopyRespTo(logRecord.ValueSpan, ref output);

                    // If both EX and PERSIST were specified, EX wins
                    if (input.arg1 > 0)
                    {
                        var pbOutput = stackalloc byte[ObjectOutputHeader.Size];
                        var _output = new SpanByteAndMemory(PinnedSpanByte.FromPinnedPointer(pbOutput, ObjectOutputHeader.Size));

                        var newExpiry = input.arg1;
                        if (!EvaluateExpireInPlace(ref logRecord, ExpireOption.None, newExpiry, ref _output))
                            return false;
                    }
                    else if (!sizeInfo.FieldInfo.HasExpiration)
                    {
                        // GetRMWModifiedFieldLength saw PERSIST
                        _ = logRecord.RemoveExpiration();
                    }

                    // reset etag state that may have been initialized earlier, but don't update etag
                    ETagState.ResetState(ref functionsState.etagState);
                    shouldUpdateEtag = false;
                    break;

                case RespCommand.APPEND:
                    // If nothing to append, can avoid copy update.
                    var appendValue = input.parseState.GetArgSliceByRef(0);
                    var appendLength = appendValue.Length;
                    if (appendLength > 0)
                    {
                        // Try to grow in place.
                        var originalLength = logRecord.ValueSpan.Length;
                        if (!logRecord.TrySetValueLength(originalLength + appendLength, in sizeInfo))
                            return false;

                        // Append the new value with the client input at the end of the old data
                        appendValue.
                        // Append the new value with the client input at the end of the old data
                        ReadOnlySpan.CopyTo(logRecord.ValueSpan.Slice(originalLength));
                        if (!CopyValueLengthToOutput(logRecord.ValueSpan, ref output))
                            return false;
                        break;
                    }

<<<<<<< HEAD
                    // reset etag state that may have been initialized earlier, but don't update etag
                    ETagState.ResetState(ref functionsState.etagState);
                    return CopyValueLengthToOutput(logRecord.ValueSpan, ref output);

=======
                    return false;
                case RespCommand.DELIFEXPIM:
                    // this is the case where it isn't expired
                    shouldUpdateEtag = false;
                    break;
>>>>>>> 4d3316a7
                default:
                    if (cmd > RespCommandExtensions.LastValidCommand)
                    {
                        if (shouldUpdateEtag)
                        {
                            functionsState.CopyDefaultResp(CmdStrings.RESP_ERR_ETAG_ON_CUSTOM_PROC, ref output);
                            // reset etag state that may have been initialized earlier but don't update ETag
                            ETagState.ResetState(ref functionsState.etagState);
                            return true;
                        }

                        var functions = functionsState.GetCustomCommandFunctions((ushort)cmd);
                        var expirationInTicks = input.arg1;
                        if (expirationInTicks == -1)
                        {
                            // There is existing expiration and we want to clear it.
                            _ = logRecord.RemoveExpiration();
                        }
                        else if (expirationInTicks > 0)
                        {
<<<<<<< HEAD
                            // There is no existing metadata, but we want to add it. Try to do in place update.
                            if (!logRecord.TrySetExpiration(expiration))
                                return false;
=======
                            // there is no existing metadata, but we want to add it. we cannot do in place update.
                            if (value.ExtraMetadata == 0) return false;
                            // set expiration to the specific value
                            value.ExtraMetadata = expirationInTicks;
>>>>>>> 4d3316a7
                        }
                        shouldCheckExpiration = false;

                        var value = logRecord.ValueSpan;
                        var valueLength = value.Length;
                        var writer = new RespMemoryWriter(functionsState.respProtocolVersion, ref output);
                        try
                        {
                            var ret = functions.InPlaceUpdater(logRecord.Key, ref input, value, ref valueLength, ref writer, ref rmwInfo);

                            // Adjust value length if user shrinks it
                            if (valueLength < logRecord.ValueSpan.Length)
                                _ = logRecord.TrySetValueLength(valueLength, in sizeInfo);
                            return ret;
                        }
                        finally
                        {
                            writer.Dispose();
                        }
                    }
                    throw new GarnetException("Unsupported operation on input");
            }

            // increment the Etag transparently if in place update happened
            if (shouldUpdateEtag)
            {
                logRecord.TrySetETag(this.functionsState.etagState.ETag + 1);
                ETagState.ResetState(ref functionsState.etagState);
            }
            else if (hadETagPreMutation)
            {
                // reset etag state that may have been initialized earlier
                ETagState.ResetState(ref functionsState.etagState);
            }

            sizeInfo.AssertOptionals(logRecord.Info, checkExpiration: shouldCheckExpiration);
            return true;
        }

        // NOTE: In the below control flow if you decide to add a new command or modify a command such that it will now do an early return with FALSE, you must make sure you must reset etagState in FunctionState
        /// <inheritdoc />
        public readonly bool NeedCopyUpdate<TSourceLogRecord>(in TSourceLogRecord srcLogRecord, ref RawStringInput input, ref SpanByteAndMemory output, ref RMWInfo rmwInfo)
            where TSourceLogRecord : ISourceLogRecord
        {
            switch (input.header.cmd)
            {
                case RespCommand.DELIFEXPIM:
                    if (oldValue.MetadataSize > 0 && input.header.CheckExpiry(oldValue.ExtraMetadata))
                    {
                        rmwInfo.Action = RMWAction.ExpireAndStop;
                    }

                    return false;
                case RespCommand.DELIFGREATER:
                    if (srcLogRecord.Info.HasETag)
                        ETagState.SetValsForRecordWithEtag(ref functionsState.etagState, in srcLogRecord);
                    long etagFromClient = input.parseState.GetLong(0);
                    if (etagFromClient > functionsState.etagState.ETag)
                        rmwInfo.Action = RMWAction.ExpireAndStop;

                    ETagState.ResetState(ref functionsState.etagState);
                    // We always return false because we would rather not create a new record in hybrid log if we don't need to delete the object.
                    // Setting no Action and returning false for non-delete case will shortcircuit the InternalRMW code to not run CU, and return SUCCESS.
                    // If we want to delete the object setting the Action to ExpireAndStop will add the tombstone in hybrid log for us.
                    return false;

                case RespCommand.SETIFGREATER:
                case RespCommand.SETIFMATCH:
                    if (srcLogRecord.Info.HasETag)
                        ETagState.SetValsForRecordWithEtag(ref functionsState.etagState, in srcLogRecord);

                    long etagToCheckWith = input.parseState.GetLong(1);

                    // in IFMATCH we check for equality, in IFGREATER we are checking for sent etag being strictly greater
                    int comparisonResult = etagToCheckWith.CompareTo(functionsState.etagState.ETag);
                    int expectedResult = input.header.cmd is RespCommand.SETIFMATCH ? 0 : 1;

                    if (comparisonResult == expectedResult)
                        return true;

                    if (input.header.CheckSetGetFlag())
                    {
                        // Copy value to output for the GET part of the command.
                        CopyRespWithEtagData(srcLogRecord.ValueSpan, ref output, srcLogRecord.Info.HasETag, functionsState.memoryPool);
                    }
                    else
                    {
                        // write back array of the format [etag, nil]
                        var nilResponse = functionsState.nilResp;
                        // *2\r\n: + <numDigitsInEtag> + \r\n + <nilResp.Length>
                        WriteValAndEtagToDst(
                            4 + 1 + NumUtils.CountDigits(functionsState.etagState.ETag) + 2 + nilResponse.Length,
                            nilResponse,
                            functionsState.etagState.ETag,
                            ref output,
                            functionsState.memoryPool,
                            writeDirect: true
                        );
                    }

                    ETagState.ResetState(ref functionsState.etagState);
                    return false;
                case RespCommand.SETEXNX:
                    // Expired data, return false immediately
                    // ExpireAndResume ensures that we set as new value, since it does not exist
                    if (srcLogRecord.Info.HasExpiration && input.header.CheckExpiry(srcLogRecord.Expiration))
                    {
                        rmwInfo.Action = RMWAction.ExpireAndResume;

                        // reset etag state that may have been initialized earlier
                        ETagState.ResetState(ref functionsState.etagState);
                        return false;
                    }

                    // since this case is only hit when this an update, the NX is violated and so we can return early from it without setting the value

                    if (input.header.CheckSetGetFlag())
                    {
                        // Copy value to output for the GET part of the command.
                        CopyRespTo(srcLogRecord.ValueSpan, ref output);
                    }
                    else if (input.header.CheckWithETagFlag())
                    {
                        // EXX when unsuccesful will write back NIL
                        functionsState.CopyDefaultResp(functionsState.nilResp, ref output);
                    }

                    // reset etag state that may have been initialized earlier
                    ETagState.ResetState(ref functionsState.etagState);
                    return false;
                case RespCommand.SETEXXX:
                    // Expired data, return false immediately so we do not set, since it does not exist
                    // ExpireAndStop ensures that caller sees a NOTFOUND status
                    if (srcLogRecord.Info.HasExpiration && input.header.CheckExpiry(srcLogRecord.Expiration))
                    {
                        rmwInfo.Action = RMWAction.ExpireAndStop;
                        // reset etag state that may have been initialized earlier
                        ETagState.ResetState(ref functionsState.etagState);
                        return false;
                    }
                    return true;
                default:
                    if (input.header.cmd > RespCommandExtensions.LastValidCommand)
                    {
                        if (srcLogRecord.Info.HasETag)
                        {
                            functionsState.CopyDefaultResp(CmdStrings.RESP_ERR_ETAG_ON_CUSTOM_PROC, ref output);
                            // reset etag state that may have been initialized earlier
                            ETagState.ResetState(ref functionsState.etagState);
                            return false;
                        }

                        var writer = new RespMemoryWriter(functionsState.respProtocolVersion, ref output);
                        try
                        {
                            var ret = functionsState.GetCustomCommandFunctions((ushort)input.header.cmd)
                                .NeedCopyUpdate(srcLogRecord.Key, ref input, srcLogRecord.ValueSpan, ref writer);
                            return ret;
                        }
                        finally
                        {
                            writer.Dispose();
                        }
                    }
                    return true;
            }
        }

        // NOTE: Before doing any return from this method, please make sure you are calling reset on etagState in functionsState.
        /// <inheritdoc />
        public readonly bool CopyUpdater<TSourceLogRecord>(in TSourceLogRecord srcLogRecord, ref LogRecord dstLogRecord, in RecordSizeInfo sizeInfo, ref RawStringInput input, ref SpanByteAndMemory output, ref RMWInfo rmwInfo)
            where TSourceLogRecord : ISourceLogRecord
        {
            // Expired data
            if (srcLogRecord.Info.HasExpiration && input.header.CheckExpiry(srcLogRecord.Expiration))
            {
                _ = dstLogRecord.RemoveETag();
                rmwInfo.Action = RMWAction.ExpireAndResume;
                // reset etag state that may have been initialized earlier
                ETagState.ResetState(ref functionsState.etagState);
                return false;
            }

            var oldValue = srcLogRecord.ValueSpan;  // reduce redundant length calcs
            // Do not pre-get newValue = dstLogRecord.ValueSpan here, because it may change, e.g. moving between inline and overflow

            RespCommand cmd = input.header.cmd;

            bool recordHadEtagPreMutation = srcLogRecord.Info.HasETag;
            bool shouldUpdateEtag = recordHadEtagPreMutation;
            if (shouldUpdateEtag)
            {
                // during checkpointing we might skip the inplace calls and go directly to copy update so we need to initialize here if needed
                ETagState.SetValsForRecordWithEtag(ref functionsState.etagState, in srcLogRecord);
            }

            switch (cmd)
            {
                case RespCommand.SETIFGREATER:
                case RespCommand.SETIFMATCH:
                    // By now the comparison for etag against existing etag has already been done in NeedCopyUpdate
                    shouldUpdateEtag = true;

                    var inputValue = input.parseState.GetArgSliceByRef(0).ReadOnlySpan;
                    if (!dstLogRecord.TrySetValueSpan(inputValue, in sizeInfo))
                        return false;

                    // change the current etag to the the etag sent from client since rest remains same
                    functionsState.etagState.ETag = input.parseState.GetLong(1);
                    if (!dstLogRecord.TrySetETag(functionsState.etagState.ETag + (cmd == RespCommand.SETIFMATCH ? 1 : 0)))
                        return false;

                    if (sizeInfo.FieldInfo.HasExpiration && !dstLogRecord.TrySetExpiration(input.arg1 != 0 ? input.arg1 : srcLogRecord.Expiration))
                        return false;

                    // Write Etag and Val back to Client as an array of the format [etag, nil]
                    long eTagForResponse = cmd == RespCommand.SETIFMATCH ? functionsState.etagState.ETag + 1 : functionsState.etagState.ETag;
                    // *2\r\n: + <numDigitsInEtag> + \r\n + <nilResp.Length>
                    var numDigitsInEtag = NumUtils.CountDigits(eTagForResponse);
                    WriteValAndEtagToDst(4 + 1 + numDigitsInEtag + 2 + functionsState.nilResp.Length, functionsState.nilResp, eTagForResponse, ref output, functionsState.memoryPool, writeDirect: true);
                    shouldUpdateEtag = false;   // since we already updated the ETag
                    break;
                case RespCommand.SET:
                case RespCommand.SETEXXX:
                    bool inputHeaderHasEtag = input.header.CheckWithETagFlag();

                    if (inputHeaderHasEtag != shouldUpdateEtag)
                        shouldUpdateEtag = inputHeaderHasEtag;

                    // Check if SetGet flag is set
                    if (input.header.CheckSetGetFlag())
                    {
                        Debug.Assert(!input.header.CheckWithETagFlag(), "SET GET CANNNOT BE CALLED WITH WITHETAG");
                        // Copy value to output for the GET part of the command.
                        CopyRespTo(oldValue, ref output);
                    }

                    var newInputValue = input.parseState.GetArgSliceByRef(0).ReadOnlySpan;
                    Debug.Assert(newInputValue.Length == dstLogRecord.ValueSpan.Length);

                    // Copy input to value, along with optionals from source record including Expiration.
                    if (!dstLogRecord.TrySetValueSpan(newInputValue, in sizeInfo) || !dstLogRecord.TryCopyOptionals(in srcLogRecord, in sizeInfo))
                        return false;

                    if (inputHeaderHasEtag != shouldUpdateEtag)
                        shouldUpdateEtag = inputHeaderHasEtag;
                    if (inputHeaderHasEtag)
                    {
                        var newETag = functionsState.etagState.ETag + 1;
                        dstLogRecord.TrySetETag(newETag);
                        functionsState.CopyRespNumber(newETag, ref output);
                    }
                    else
                        dstLogRecord.RemoveETag();
                    shouldUpdateEtag = false;   // since we already updated the ETag

                    // Update expiration if it was supplied.
                    if (input.arg1 != 0 && !dstLogRecord.TrySetExpiration(input.arg1))
                        return false;
                    break;

                case RespCommand.SETKEEPTTLXX:
                case RespCommand.SETKEEPTTL:
                    // If the user calls withetag then we need to either update an existing etag and set the value
                    // or set the value with an initial etag and increment it. If withEtag is called we return the etag back to the user
                    inputHeaderHasEtag = input.header.CheckWithETagFlag();

                    // If the SetGet flag is set, copy the current value to output for the GET part of the command.
                    if (input.header.CheckSetGetFlag())
                    {
                        Debug.Assert(!input.header.CheckWithETagFlag(), "SET GET CANNNOT BE CALLED WITH WITHETAG");

                        // Copy value to output for the GET part of the command.
                        CopyRespTo(srcLogRecord.ValueSpan, ref output);
                    }

                    inputValue = input.parseState.GetArgSliceByRef(0).ReadOnlySpan;
                    if (!dstLogRecord.TrySetValueSpan(inputValue, in sizeInfo))
                        return false;

                    if (inputHeaderHasEtag != shouldUpdateEtag)
                        shouldUpdateEtag = inputHeaderHasEtag;
                    if (inputHeaderHasEtag)
                    {
                        var newETag = functionsState.etagState.ETag + 1;
                        dstLogRecord.TrySetETag(newETag);
                        functionsState.CopyRespNumber(newETag, ref output);
                    }
                    else
                        dstLogRecord.RemoveETag();
                    shouldUpdateEtag = false;   // since we already updated the ETag

                    break;

                case RespCommand.EXPIRE:
                    shouldUpdateEtag = false;
<<<<<<< HEAD
                    var expiryValue = input.parseState.GetLong(0);
                    var tsExpiry = input.header.cmd == RespCommand.EXPIRE
                        ? TimeSpan.FromSeconds(expiryValue)
                        : TimeSpan.FromMilliseconds(expiryValue);
                    var expiryTicks = DateTimeOffset.UtcNow.Ticks + tsExpiry.Ticks;
                    var expireOption = (ExpireOption)input.arg1;

                    // First copy the old Value and non-Expiration optionals to the new record. This will also ensure space for expiration.
                    if (!dstLogRecord.TryCopyFrom(in srcLogRecord, in sizeInfo))
                        return false;

                    if (!EvaluateExpireCopyUpdate(ref dstLogRecord, in sizeInfo, expireOption, expiryTicks, dstLogRecord.ValueSpan, ref output))
                        return false;
                    break;

                case RespCommand.PEXPIREAT:
                case RespCommand.EXPIREAT:
                    shouldUpdateEtag = false;
                    var expiryTimestamp = input.parseState.GetLong(0);
                    expiryTicks = input.header.cmd == RespCommand.PEXPIREAT
                        ? ConvertUtils.UnixTimestampInMillisecondsToTicks(expiryTimestamp)
                        : ConvertUtils.UnixTimestampInSecondsToTicks(expiryTimestamp);
                    expireOption = (ExpireOption)input.arg1;

                    // First copy the old Value and non-Expiration optionals to the new record. This will also ensure space for expiration.
                    if (!dstLogRecord.TryCopyFrom(in srcLogRecord, in sizeInfo))
                        return false;

                    if (!EvaluateExpireCopyUpdate(ref dstLogRecord, in sizeInfo, expireOption, expiryTicks, dstLogRecord.ValueSpan, ref output))
                        return false;
=======

                    var expiryExists = oldValue.MetadataSize > 0;

                    var expirationWithOption = new ExpirationWithOption(input.arg1);

                    EvaluateExpireCopyUpdate(expirationWithOption.ExpireOption, expiryExists, expirationWithOption.ExpirationTimeInTicks, ref oldValue, ref newValue, ref output);
>>>>>>> 4d3316a7
                    break;

                case RespCommand.PERSIST:
                    shouldUpdateEtag = false;
                    if (!dstLogRecord.TryCopyFrom(in srcLogRecord, in sizeInfo))
                        return false;
                    if (srcLogRecord.Info.HasExpiration)
                    {
                        dstLogRecord.RemoveExpiration();
                        output.SpanByte.Span[0] = 1;
                    }
                    break;

                case RespCommand.INCR:
                    if (!TryCopyUpdateNumber(in srcLogRecord, ref dstLogRecord, in sizeInfo, ref output, input: 1))
                        return false;
                    break;

                case RespCommand.DECR:
                    if (!TryCopyUpdateNumber(in srcLogRecord, ref dstLogRecord, in sizeInfo, ref output, input: -1))
                        return false;
                    break;

                case RespCommand.INCRBY:
                    var incrBy = input.arg1;
                    if (!TryCopyUpdateNumber(in srcLogRecord, ref dstLogRecord, in sizeInfo, ref output, input: incrBy))
                        return false;
                    break;

                case RespCommand.DECRBY:
                    var decrBy = input.arg1;
                    if (!TryCopyUpdateNumber(in srcLogRecord, ref dstLogRecord, in sizeInfo, ref output, input: -decrBy))
                        return false;
                    break;

                case RespCommand.INCRBYFLOAT:
<<<<<<< HEAD
                    // Check if input contains a valid number
                    if (!input.parseState.TryGetDouble(0, out var incrByFloat))
                    {
                        // Move to tail of the log
                        oldValue.CopyTo(dstLogRecord.ValueSpan);
                        break;
                    }
                    _ = TryCopyUpdateNumber(in srcLogRecord, ref dstLogRecord, in sizeInfo, ref output, input: incrByFloat);
=======
                    var incrByFloat = BitConverter.Int64BitsToDouble(input.arg1);
                    TryCopyUpdateNumber(ref oldValue, ref newValue, ref output, input: incrByFloat, functionsState.etagState.etagSkippedStart);
>>>>>>> 4d3316a7
                    break;

                case RespCommand.SETBIT:
                    var bOffset = input.arg1;
                    var bSetVal = (byte)(input.parseState.GetArgSliceByRef(1).ReadOnlySpan[0] - '0');

                    if (!dstLogRecord.TryCopyFrom(in srcLogRecord, in sizeInfo))
                        return false;

                    // Some duplicate code to avoid "fixed" when possible
                    var newValue = dstLogRecord.ValueSpan;
                    byte* oldValuePtr;
                    byte oldValSet;
                    if (srcLogRecord.IsPinnedValue)
                    {
                        oldValuePtr = srcLogRecord.PinnedValuePointer;
                        if (dstLogRecord.IsPinnedValue)
                        {
                            var newValuePtr = dstLogRecord.PinnedValuePointer;
                            Buffer.MemoryCopy(oldValuePtr, newValuePtr, newValue.Length, oldValue.Length);
                            oldValSet = BitmapManager.UpdateBitmap(newValuePtr, bOffset, bSetVal);
                        }
                        else
                        {
                            fixed (byte* newValuePtr = dstLogRecord.ValueSpan)
                            {
                                Buffer.MemoryCopy(oldValuePtr, newValuePtr, newValue.Length, oldValue.Length);
                                oldValSet = BitmapManager.UpdateBitmap(newValuePtr, bOffset, bSetVal);
                            }
                        }
                    }
                    else
                    {
                        fixed (byte* oldPtr = srcLogRecord.ValueSpan)
                        {
                            oldValuePtr = oldPtr;
                            if (dstLogRecord.IsPinnedValue)
                            {
                                var newValuePtr = dstLogRecord.PinnedValuePointer;
                                Buffer.MemoryCopy(oldValuePtr, newValuePtr, newValue.Length, oldValue.Length);
                                oldValSet = BitmapManager.UpdateBitmap(newValuePtr, bOffset, bSetVal);
                            }
                            else
                            {
                                fixed (byte* newValuePtr = dstLogRecord.ValueSpan)
                                {
                                    Buffer.MemoryCopy(oldValuePtr, newValuePtr, newValue.Length, oldValue.Length);
                                    oldValSet = BitmapManager.UpdateBitmap(newValuePtr, bOffset, bSetVal);
                                }
                            }
                        }
                    }

                    if (oldValSet == 0)
                        functionsState.CopyDefaultResp(CmdStrings.RESP_RETURN_VAL_0, ref output);
                    else
                        functionsState.CopyDefaultResp(CmdStrings.RESP_RETURN_VAL_1, ref output);
                    break;

                case RespCommand.BITFIELD:
                    var bitFieldArgs = GetBitFieldArguments(ref input);
<<<<<<< HEAD
                    if (!dstLogRecord.TryCopyFrom(in srcLogRecord, in sizeInfo))
                        return false;

                    newValue = dstLogRecord.ValueSpan;
                    long bitfieldReturnValue;
                    bool overflow;
                    if (dstLogRecord.IsPinnedValue)
                        (bitfieldReturnValue, overflow) = BitmapManager.BitFieldExecute(bitFieldArgs, dstLogRecord.PinnedValuePointer, newValue.Length);
                    else
                        fixed(byte* newValuePtr = newValue)
                            (bitfieldReturnValue, overflow) = BitmapManager.BitFieldExecute(bitFieldArgs, newValuePtr, newValue.Length);
=======
                    var oldValuePtr = oldValue.ToPointer() + functionsState.etagState.etagSkippedStart;
                    var newValuePtr = newValue.ToPointer() + functionsState.etagState.etagSkippedStart;
                    var oldValueLength = oldValue.Length - functionsState.etagState.etagSkippedStart;
                    var newValueLength = newValue.Length - functionsState.etagState.etagSkippedStart;
                    Buffer.MemoryCopy(oldValuePtr, newValuePtr, newValueLength, oldValueLength);
                    if (newValueLength > oldValueLength)
                    {
                        // Zero-init the rest of the new value before we do any bit operations (e.g. it may have been revivified, which for efficiency does not clear old data)
                        new Span<byte>(newValuePtr + oldValueLength, newValueLength - oldValueLength).Clear();
                    }
                    var (bitfieldReturnValue, overflow) = BitmapManager.BitFieldExecute(bitFieldArgs, newValuePtr, newValueLength);
>>>>>>> 4d3316a7

                    if (!overflow)
                        functionsState.CopyRespNumber(bitfieldReturnValue, ref output);
                    else
                        functionsState.CopyDefaultResp(functionsState.nilResp, ref output);
                    break;

<<<<<<< HEAD
                case RespCommand.BITFIELD_RO:
                    var bitFieldArgs_RO = GetBitFieldArguments(ref input);

                    if (!dstLogRecord.TryCopyFrom(in srcLogRecord, in sizeInfo))
                        return false;

                    newValue = dstLogRecord.ValueSpan;
                    long bitfieldReturnValue_RO;
                    if (dstLogRecord.IsPinnedValue)
                        bitfieldReturnValue_RO = BitmapManager.BitFieldExecute_RO(bitFieldArgs_RO, dstLogRecord.PinnedValuePointer, newValue.Length);
                    else
                        fixed(byte* newValuePtr = newValue)
                            bitfieldReturnValue_RO = BitmapManager.BitFieldExecute_RO(bitFieldArgs_RO, newValuePtr, newValue.Length);

                    functionsState.CopyRespNumber(bitfieldReturnValue_RO, ref output);
                    break;

=======
>>>>>>> 4d3316a7
                case RespCommand.PFADD:
                    var updated = false;
                    newValue = dstLogRecord.ValueSpan;

                    if (!dstLogRecord.TryCopyOptionals(in srcLogRecord, in sizeInfo))
                        return false;

                    // Some duplicate code to avoid "fixed" when possible
                    newValue = dstLogRecord.ValueSpan;
                    if (srcLogRecord.IsPinnedValue)
                    {
                        oldValuePtr = srcLogRecord.PinnedValuePointer;
                        if (dstLogRecord.IsPinnedValue)
                        {
                            var newValuePtr = dstLogRecord.PinnedValuePointer;
                            if (newValue.Length != oldValue.Length)
                                updated = HyperLogLog.DefaultHLL.CopyUpdate(ref input, oldValuePtr, newValuePtr, newValue.Length);
                            else
                            {
                                Buffer.MemoryCopy(oldValuePtr, newValuePtr, newValue.Length, oldValue.Length);
                                _ = HyperLogLog.DefaultHLL.Update(ref input, newValuePtr, newValue.Length, ref updated);
                            }
                        }
                        else
                        {
                            fixed (byte* newValuePtr = dstLogRecord.ValueSpan)
                            {
                                if (newValue.Length != oldValue.Length)
                                    updated = HyperLogLog.DefaultHLL.CopyUpdate(ref input, oldValuePtr, newValuePtr, newValue.Length);
                                else
                                {
                                    Buffer.MemoryCopy(oldValuePtr, newValuePtr, newValue.Length, oldValue.Length);
                                    _ = HyperLogLog.DefaultHLL.Update(ref input, newValuePtr, newValue.Length, ref updated);
                                }
                            }
                        }
                    }
                    else
                    {
                        fixed (byte* oldPtr = srcLogRecord.ValueSpan)
                        {
                            oldValuePtr = oldPtr;
                            if (dstLogRecord.IsPinnedValue)
                            {
                                var newValuePtr = dstLogRecord.PinnedValuePointer;
                                if (newValue.Length != oldValue.Length)
                                    updated = HyperLogLog.DefaultHLL.CopyUpdate(ref input, oldValuePtr, newValuePtr, newValue.Length);
                                else
                                {
                                    Buffer.MemoryCopy(oldValuePtr, newValuePtr, newValue.Length, oldValue.Length);
                                    _ = HyperLogLog.DefaultHLL.Update(ref input, newValuePtr, newValue.Length, ref updated);
                                }
                            }
                            else
                            {
                                fixed (byte* newValuePtr = dstLogRecord.ValueSpan)
                                {
                                    if (newValue.Length != oldValue.Length)
                                        updated = HyperLogLog.DefaultHLL.CopyUpdate(ref input, oldValuePtr, newValuePtr, newValue.Length);
                                    else
                                    {
                                        Buffer.MemoryCopy(oldValuePtr, newValuePtr, newValue.Length, oldValue.Length);
                                        _ = HyperLogLog.DefaultHLL.Update(ref input, newValuePtr, newValue.Length, ref updated);
                                    }
                                }
                            }
                        }
                    }

                    *output.SpanByte.ToPointer() = updated ? (byte)1 : (byte)0;
                    break;

                case RespCommand.PFMERGE:
                    if (!dstLogRecord.TryCopyOptionals(in srcLogRecord, in sizeInfo))
                        return false;

                    // Explanation of variables:
                    //srcA offset: [hll allocated size = 4 byte] + [hll data structure] //memcpy +4 (skip len size)
                    var srcHLLPtr = input.parseState.GetArgSliceByRef(0).ToPointer(); // HLL merging from
                    // byte* oldDstHLLPtr = oldValue.ToPointer(); // original HLL merging to (too small to hold its data plus srcA)
                    // byte* newDstHLLPtr = newValue.ToPointer(); // new HLL merging to (large enough to hold srcA and srcB

                    // Some duplicate code to avoid "fixed" when possible
                    newValue = dstLogRecord.ValueSpan;
                    if (srcLogRecord.IsPinnedValue)
                    {
                        var oldDstHLLPtr = srcLogRecord.PinnedValuePointer;
                        if (dstLogRecord.IsPinnedValue)
                        {
                            var newDstHLLPtr = dstLogRecord.PinnedValuePointer;
                            HyperLogLog.DefaultHLL.CopyUpdateMerge(srcHLLPtr, oldDstHLLPtr, newDstHLLPtr, oldValue.Length, newValue.Length);
                        }
                        else
                        {
                            fixed (byte* newDstHLLPtr = dstLogRecord.ValueSpan)
                                HyperLogLog.DefaultHLL.CopyUpdateMerge(srcHLLPtr, oldDstHLLPtr, newDstHLLPtr, oldValue.Length, newValue.Length);
                        }
                    }
                    else
                    {
                        fixed (byte* oldDstHLLPtr = srcLogRecord.ValueSpan)
                        {
                            if (dstLogRecord.IsPinnedValue)
                            {
                                var newDstHLLPtr = dstLogRecord.PinnedValuePointer;
                                HyperLogLog.DefaultHLL.CopyUpdateMerge(srcHLLPtr, oldDstHLLPtr, newDstHLLPtr, oldValue.Length, newValue.Length);
                            }
                            else
                            {
                                fixed (byte* newDstHLLPtr = dstLogRecord.ValueSpan)
                                    HyperLogLog.DefaultHLL.CopyUpdateMerge(srcHLLPtr, oldDstHLLPtr, newDstHLLPtr, oldValue.Length, newValue.Length);
                            }
                        }
                    }

                    break;

                case RespCommand.SETRANGE:
                    var offset = input.parseState.GetInt(0);

<<<<<<< HEAD
                    if (!dstLogRecord.TryCopyFrom(in srcLogRecord, in sizeInfo))
                        return false;
=======
                    newInputValue = input.parseState.GetArgSliceByRef(1).ReadOnlySpan;
                    var oldValueDataSpan = oldValue.AsSpan(functionsState.etagState.etagSkippedStart);
                    var newValueDataSpan = newValue.AsSpan(functionsState.etagState.etagSkippedStart);
                    if (oldValueDataSpan.Length < offset)
                    {
                        // If the offset is greater than the old value, we need to zero-fill the gap (e.g. new record might have been revivified).
                        var zeroFillLength = offset - oldValueDataSpan.Length;
                        newValueDataSpan.Slice(oldValueDataSpan.Length, zeroFillLength).Clear();
                    }
                    newInputValue.CopyTo(newValueDataSpan.Slice(offset));
>>>>>>> 4d3316a7

                    newValue = dstLogRecord.ValueSpan;
                    input.parseState.GetArgSliceByRef(1).ReadOnlySpan.CopyTo(newValue.Slice(offset));

                    _ = CopyValueLengthToOutput(newValue, ref output);
                    break;

                case RespCommand.GETDEL:
                    // Copy value to output for the GET part of the command.
                    // Then, set ExpireAndStop action to delete the record.
                    CopyRespTo(oldValue, ref output);
                    rmwInfo.Action = RMWAction.ExpireAndStop;

                    // reset etag state that may have been initialized earlier
                    ETagState.ResetState(ref functionsState.etagState);
                    return false;

                case RespCommand.GETEX:
                    shouldUpdateEtag = false;
                    CopyRespTo(oldValue, ref output);

                    if (!dstLogRecord.TryCopyFrom(in srcLogRecord, in sizeInfo))
                        return false;

                    newValue = dstLogRecord.ValueSpan;
                    Debug.Assert(newValue.Length == oldValue.Length);
                    if (input.arg1 > 0)
                    {
                        var pbOutput = stackalloc byte[ObjectOutputHeader.Size];
                        var _output = new SpanByteAndMemory(PinnedSpanByte.FromPinnedPointer(pbOutput, ObjectOutputHeader.Size));
                        var newExpiry = input.arg1;
                        if (!EvaluateExpireCopyUpdate(ref dstLogRecord, in sizeInfo, ExpireOption.None, newExpiry, newValue, ref _output))
                            return false;
                    }

                    if (input.parseState.Count > 0)
                    {
                        var persist = input.parseState.GetArgSliceByRef(0).ReadOnlySpan.EqualsUpperCaseSpanIgnoringCase(CmdStrings.PERSIST);
                        if (persist) // Persist the key
                            _ = dstLogRecord.RemoveExpiration();
                    }
                    break;

                case RespCommand.APPEND:
                    var appendValue = input.parseState.GetArgSliceByRef(0);
                    if (!dstLogRecord.TryCopyFrom(in srcLogRecord, in sizeInfo))
                        return false;

                    // Append the new value with the client input at the end of the old data
                    newValue = dstLogRecord.ValueSpan;
                    appendValue.ReadOnlySpan.CopyTo(newValue.Slice(oldValue.Length));

                    _ = CopyValueLengthToOutput(newValue, ref output);
                    break;

                default:
                    if (input.header.cmd > RespCommandExtensions.LastValidCommand)
                    {
                        if (srcLogRecord.Info.HasETag)
                        {
                            functionsState.CopyDefaultResp(CmdStrings.RESP_ERR_ETAG_ON_CUSTOM_PROC, ref output);
                            // reset etag state that may have been initialized earlier
                            ETagState.ResetState(ref functionsState.etagState);
                            return true;
                        }

                        var functions = functionsState.GetCustomCommandFunctions((ushort)input.header.cmd);
<<<<<<< HEAD
                        var expiration = input.arg1;
                        if (expiration > 0)
                        {
                            // We want to update to the given expiration
                            if (!dstLogRecord.TrySetExpiration(expiration))
                                return false;
=======
                        var expirationInTicks = input.arg1;
                        if (expirationInTicks == 0)
                        {
                            // We want to retain the old metadata
                            newValue.ExtraMetadata = oldValue.ExtraMetadata;
                        }
                        else if (expirationInTicks > 0)
                        {
                            // We want to add the given expiration
                            newValue.ExtraMetadata = expirationInTicks;
>>>>>>> 4d3316a7
                        }

                        var writer = new RespMemoryWriter(functionsState.respProtocolVersion, ref output);
                        try
                        {
                            return functions.CopyUpdater(srcLogRecord.Key, ref input, oldValue, dstLogRecord.ValueSpan, ref writer, ref rmwInfo);
                        }
                        finally
                        {
                            writer.Dispose();
                        }
                    }
                    throw new GarnetException("Unsupported operation on input");
            }


            if (shouldUpdateEtag)
            {
                dstLogRecord.TrySetETag(functionsState.etagState.ETag + 1);
                ETagState.ResetState(ref functionsState.etagState);
            }
            else if (recordHadEtagPreMutation)
            {
                // reset etag state that may have been initialized earlier
                ETagState.ResetState(ref functionsState.etagState);
            }

            sizeInfo.AssertOptionals(dstLogRecord.Info);
            return true;
        }

        /// <inheritdoc />
        public readonly bool PostCopyUpdater<TSourceLogRecord>(in TSourceLogRecord srcLogRecord, ref LogRecord dstLogRecord, in RecordSizeInfo sizeInfo, ref RawStringInput input, ref SpanByteAndMemory output, ref RMWInfo rmwInfo)
            where TSourceLogRecord : ISourceLogRecord
        {
            functionsState.watchVersionMap.IncrementVersion(rmwInfo.KeyHash);
            if (functionsState.appendOnlyFile != null)
                WriteLogRMW(dstLogRecord.Key, ref input, rmwInfo.Version, rmwInfo.SessionID);
            return true;
        }
    }
}<|MERGE_RESOLUTION|>--- conflicted
+++ resolved
@@ -91,7 +91,6 @@
 
                 case RespCommand.PFMERGE:
                     //srcHLL offset: [hll allocated size = 4 byte] + [hll data structure] //memcpy + 4 (skip len size)
-<<<<<<< HEAD
                     var sbSrcHLL = input.parseState.GetArgSliceByRef(0);
 
                     if (!logRecord.TrySetValueLength(sbSrcHLL.Length, in sizeInfo))
@@ -108,36 +107,16 @@
                         fixed (byte* valuePtr = value)
                             Buffer.MemoryCopy(sbSrcHLL.ToPointer(), valuePtr, value.Length, value.Length);
 
-=======
-                    var sbSrcHLL = input.parseState.GetArgSliceByRef(0).SpanByte;
-                    var length = sbSrcHLL.Length;
-                    var srcHLL = sbSrcHLL.ToPointer();
-                    var dstHLL = value.ToPointer();
-                    value.ShrinkSerializedLength(length);
-                    Buffer.MemoryCopy(srcHLL, dstHLL, value.Length, value.Length);
->>>>>>> 4d3316a7
                     break;
 
                 case RespCommand.SETIFGREATER:
                 case RespCommand.SETIFMATCH:
-<<<<<<< HEAD
                     // Copy input to value
                     var newInputValue = input.parseState.GetArgSliceByRef(0).ReadOnlySpan;
                     if (!logRecord.TrySetValueSpan(newInputValue, in sizeInfo))
                         return false;
                     if (sizeInfo.FieldInfo.HasExpiration)
                         _ = logRecord.TrySetExpiration(input.arg1);
-=======
-                    int spaceForEtag = this.functionsState.etagState.etagOffsetForVarlen;
-                    var newInputValue = input.parseState.GetArgSliceByRef(0).ReadOnlySpan;
-                    var metadataSize = input.arg1 == 0 ? 0 : sizeof(long);
-                    value.ShrinkSerializedLength(newInputValue.Length + metadataSize + spaceForEtag);
-                    value.ExtraMetadata = input.arg1;
-                    newInputValue.CopyTo(value.AsSpan(spaceForEtag));
-                    long clientSentEtag = input.parseState.GetLong(1);
-                    if (cmd == RespCommand.SETIFMATCH)
-                        clientSentEtag++;
->>>>>>> 4d3316a7
 
                     // the increment on initial etag is for satisfying the variant that any key with no etag is the same as a zero'd etag
                     Debug.Assert(sizeInfo.FieldInfo.HasETag, "Expected sizeInfo.FieldInfo.HasETag to be true");
@@ -210,7 +189,6 @@
                 case RespCommand.SETBIT:
                     var bOffset = input.arg1;
                     var bSetVal = (byte)(input.parseState.GetArgSliceByRef(1).ReadOnlySpan[0] - '0');
-<<<<<<< HEAD
 
                     if (!logRecord.TrySetValueLength(BitmapManager.Length(bOffset), in sizeInfo))
                     {
@@ -228,17 +206,10 @@
                             _ = BitmapManager.UpdateBitmap(valuePtr, bOffset, bSetVal);
 
                     functionsState.CopyDefaultResp(CmdStrings.RESP_RETURN_VAL_0, ref output);
-=======
-                    value.ShrinkSerializedLength(BitmapManager.Length(bOffset));
-                    BitmapManager.UpdateBitmap(value.ToPointer(), bOffset, bSetVal);
-                    // Always return 0 at initial updater because previous value was 0
-                    CopyDefaultResp(CmdStrings.RESP_RETURN_VAL_0, ref output);
->>>>>>> 4d3316a7
                     break;
 
                 case RespCommand.BITFIELD:
                     var bitFieldArgs = GetBitFieldArguments(ref input);
-<<<<<<< HEAD
 
                     if (!logRecord.TrySetValueLength(BitmapManager.LengthFromType(bitFieldArgs), in sizeInfo))
                     {
@@ -246,7 +217,9 @@
                         return false;
                     }
 
+                    // Ensure new-record space is zero-init'd before we do any bit operations (e.g. it may have been revivified, which for efficiency does not clear old data)
                     value = logRecord.ValueSpan;
+                    value.Clear();
 
                     long bitfieldReturnValue;
                     bool overflow;
@@ -256,54 +229,20 @@
                         fixed (byte* valuePtr = value)
                             (bitfieldReturnValue, overflow) = BitmapManager.BitFieldExecute(bitFieldArgs, valuePtr, value.Length);
 
-=======
-                    value.ShrinkSerializedLength(BitmapManager.LengthFromType(bitFieldArgs));
-                    // Ensure new-record space is zero-init'd before we do any bit operations (e.g. it may have been revivified, which for efficiency does not clear old data)
-                    value.AsSpan().Clear();
-                    var (bitfieldReturnValue, overflow) = BitmapManager.BitFieldExecute(bitFieldArgs, value.ToPointer(), value.Length);
->>>>>>> 4d3316a7
                     if (!overflow)
                         functionsState.CopyRespNumber(bitfieldReturnValue, ref output);
                     else
                         functionsState.CopyDefaultResp(functionsState.nilResp, ref output);
-                    break;
-
-<<<<<<< HEAD
-                case RespCommand.BITFIELD_RO:
-                    var bitFieldArgs_RO = GetBitFieldArguments(ref input);
-                    if (!logRecord.TrySetValueLength(BitmapManager.LengthFromType(bitFieldArgs_RO), in sizeInfo))
-                    {
-                        functionsState.logger?.LogError("Length overflow in {methodName}.{caseName}", "InitialUpdater", "BitField");
-                        return false;
-                    }
-                    value = logRecord.ValueSpan;
-
-                    long bitfieldReturnValue_RO;
-                    if (logRecord.IsPinnedValue)
-                        bitfieldReturnValue_RO = BitmapManager.BitFieldExecute_RO(bitFieldArgs_RO, logRecord.PinnedValuePointer, value.Length);
-                    else
-                        fixed (byte* valuePtr = value)
-                            bitfieldReturnValue_RO = BitmapManager.BitFieldExecute_RO(bitFieldArgs_RO, valuePtr, value.Length);
-
-                    functionsState.CopyRespNumber(bitfieldReturnValue_RO, ref output);
                     break;
 
                 case RespCommand.SETRANGE:
                     var offset = input.parseState.GetInt(0);
                     var newValue = input.parseState.GetArgSliceByRef(1).ReadOnlySpan;
-=======
-                case RespCommand.SETRANGE:
-                    var offset = input.parseState.GetInt(0);
-                    var newValue = input.parseState.GetArgSliceByRef(1).ReadOnlySpan;
+
+                    // If the offset is greater than 0, we need to zero-fill the gap (e.g. new record might have been revivified).
+                    value = logRecord.ValueSpan;
                     if (offset > 0)
-                    {
-                        // If the offset is greater than 0, we need to zero-fill the gap (e.g. new record might have been revivified).
-                        value.AsSpan().Slice(0, offset).Clear();
-                    }
-                    newValue.CopyTo(value.AsSpan().Slice(offset));
->>>>>>> 4d3316a7
-
-                    value = logRecord.ValueSpan;
+                        value.Slice(0, offset).Clear();
                     newValue.CopyTo(value.Slice(offset));
 
                     if (!CopyValueLengthToOutput(value, ref output))
@@ -312,18 +251,12 @@
 
                 case RespCommand.APPEND:
                     var appendValue = input.parseState.GetArgSliceByRef(0);
-<<<<<<< HEAD
                     // Copy value to be appended to the newly allocated value buffer
                     value = logRecord.ValueSpan;
                     appendValue.ReadOnlySpan.CopyTo(value);
 
                     if (!CopyValueLengthToOutput(value, ref output))
                         return false;
-=======
-                    value.ShrinkSerializedLength(appendValue.Length);
-                    appendValue.ReadOnlySpan.CopyTo(value.AsSpan());
-                    CopyValueLengthToOutput(ref value, ref output, 0);
->>>>>>> 4d3316a7
                     break;
                 case RespCommand.INCR:
                     // This is InitialUpdater so set the value to 1 and the length to the # of digits in "1"
@@ -371,21 +304,9 @@
                     _ = TryCopyUpdateNumber(decrBy, logRecord.ValueSpan, ref output);
                     break;
                 case RespCommand.INCRBYFLOAT:
-<<<<<<< HEAD
-                    // Check if input contains a valid number
-                    if (!input.parseState.TryGetDouble(0, out var incrByFloat))
-                    {
-                        output.SpanByte.Span[0] = (byte)OperationError.INVALID_TYPE;
-                        return true;
-                    }
-
-                    value = logRecord.ValueSpan;
-                    if (!TryCopyUpdateNumber(incrByFloat, value, ref output))
-                        return false;
-=======
                     var incrByFloat = BitConverter.Int64BitsToDouble(input.arg1);
-                    CopyUpdateNumber(incrByFloat, ref value, ref output);
->>>>>>> 4d3316a7
+                    if (!TryCopyUpdateNumber(incrByFloat, logRecord.ValueSpan, ref output))
+                        return false;
                     break;
                 default:
                     if (input.header.cmd > RespCommandExtensions.LastValidCommand)
@@ -469,24 +390,13 @@
             // Expired data
             if (logRecord.Info.HasExpiration && input.header.CheckExpiry(logRecord.Expiration))
             {
-<<<<<<< HEAD
-                rmwInfo.Action = RMWAction.ExpireAndResume;
+                rmwInfo.Action = cmd is RespCommand.DELIFEXPIM ? RMWAction.ExpireAndStop : RMWAction.ExpireAndResume;
                 logRecord.RemoveETag();
                 return false;
             }
 
-            RespCommand cmd = input.header.cmd;
             bool hadETagPreMutation = logRecord.Info.HasETag;
             bool shouldUpdateEtag = hadETagPreMutation;
-=======
-                rmwInfo.Action = cmd is RespCommand.DELIFEXPIM ? RMWAction.ExpireAndStop : RMWAction.ExpireAndResume;
-                recordInfo.ClearHasETag();
-                return false;
-            }
-
-            bool hadRecordPreMutation = recordInfo.ETag;
-            bool shouldUpdateEtag = hadRecordPreMutation;
->>>>>>> 4d3316a7
             if (shouldUpdateEtag)
                 ETagState.SetValsForRecordWithEtag(ref functionsState.etagState, in logRecord);
             bool shouldCheckExpiration = true;
@@ -632,46 +542,15 @@
                     break;
 
                 case RespCommand.EXPIRE:
-<<<<<<< HEAD
-                    var expiryValue = input.parseState.GetLong(0);
-                    var tsExpiry = input.header.cmd == RespCommand.EXPIRE
-                        ? TimeSpan.FromSeconds(expiryValue)
-                        : TimeSpan.FromMilliseconds(expiryValue);
-                    var expiryTicks = DateTimeOffset.UtcNow.Ticks + tsExpiry.Ticks;
-                    var expireOption = (ExpireOption)input.arg1;
+                    var expirationWithOption = new ExpirationWithOption(input.arg1);
 
                     // reset etag state that may have been initialized earlier, but don't update etag because only the metadata was updated
                     ETagState.ResetState(ref functionsState.etagState);
                     shouldUpdateEtag = false;
 
-                    if (!EvaluateExpireInPlace(ref logRecord, expireOption, expiryTicks, ref output))
-                        return false;
-                    break;
-                case RespCommand.PEXPIREAT:
-                case RespCommand.EXPIREAT:
-                    var expiryTimestamp = input.parseState.GetLong(0);
-                    expiryTicks = input.header.cmd == RespCommand.PEXPIREAT
-                        ? ConvertUtils.UnixTimestampInMillisecondsToTicks(expiryTimestamp)
-                        : ConvertUtils.UnixTimestampInSecondsToTicks(expiryTimestamp);
-                    expireOption = (ExpireOption)input.arg1;
-=======
-                    var expiryExists = value.MetadataSize > 0;
-
-                    var expirationWithOption = new ExpirationWithOption(input.arg1);
->>>>>>> 4d3316a7
-
-                    // reset etag state that may have been initialized earlier, but don't update etag because only the metadata was updated
-                    ETagState.ResetState(ref functionsState.etagState);
-                    shouldUpdateEtag = false;
-
-<<<<<<< HEAD
-                    if (!EvaluateExpireInPlace(ref logRecord, expireOption, expiryTicks, ref output))
-=======
-                    if (!EvaluateExpireInPlace(expirationWithOption.ExpireOption, expiryExists, expirationWithOption.ExpirationTimeInTicks, ref value, ref output))
->>>>>>> 4d3316a7
-                        return false;
-                    break;
-
+                    if (!EvaluateExpireInPlace(ref logRecord, expirationWithOption.ExpireOption, expirationWithOption.ExpirationTimeInTicks, ref output))
+                        return false;
+                    break;
                 case RespCommand.PERSIST:
                     if (logRecord.Info.HasExpiration)
                     {
@@ -704,22 +583,8 @@
                         return false;
                     break;
                 case RespCommand.INCRBYFLOAT:
-<<<<<<< HEAD
-                    // Check if input contains a valid number
-                    if (!input.parseState.TryGetDouble(0, out var incrByFloat))
-                    {
-                        output.SpanByte.Span[0] = (byte)OperationError.INVALID_TYPE;
-
-                        // reset etag state that may have been initialized earlier, but don't update etag
-                        ETagState.ResetState(ref functionsState.etagState);
-                        shouldUpdateEtag = false;
-                        break;
-                    }
+                    var incrByFloat = BitConverter.Int64BitsToDouble(input.arg1);
                     if (!TryInPlaceUpdateNumber(ref logRecord, in sizeInfo, ref output, ref rmwInfo, incrByFloat))
-=======
-                    var incrByFloat = BitConverter.Int64BitsToDouble(input.arg1);
-                    if (!TryInPlaceUpdateNumber(ref value, ref output, ref rmwInfo, ref recordInfo, incrByFloat, functionsState.etagState.etagSkippedStart))
->>>>>>> 4d3316a7
                         return false;
                     break;
 
@@ -773,28 +638,6 @@
 
                     functionsState.CopyRespNumber(bitfieldReturnValue, ref output);
                     break;
-<<<<<<< HEAD
-
-                case RespCommand.BITFIELD_RO:
-                    var bitFieldArgs_RO = GetBitFieldArguments(ref input);
-
-                    if (!BitmapManager.IsLargeEnoughForType(bitFieldArgs_RO, logRecord.ValueSpan.Length)
-                            && !logRecord.TrySetValueLength(BitmapManager.LengthFromType(bitFieldArgs_RO), in sizeInfo))
-                        return false;
-
-                    _ = logRecord.RemoveExpiration();
-
-                    long bitfieldReturnValue_RO;
-                    if (logRecord.IsPinnedValue)
-                        bitfieldReturnValue_RO = BitmapManager.BitFieldExecute_RO(bitFieldArgs_RO, logRecord.PinnedValuePointer, logRecord.ValueSpan.Length);
-                    else
-                        fixed (byte* valuePtr = logRecord.ValueSpan)
-                            bitfieldReturnValue_RO = BitmapManager.BitFieldExecute_RO(bitFieldArgs_RO, valuePtr, logRecord.ValueSpan.Length);
-
-                    functionsState.CopyRespNumber(bitfieldReturnValue_RO, ref output);
-                    break;
-=======
->>>>>>> 4d3316a7
 
                 case RespCommand.PFADD:
                     bool result = false, parseOk = false;
@@ -943,18 +786,13 @@
                         break;
                     }
 
-<<<<<<< HEAD
                     // reset etag state that may have been initialized earlier, but don't update etag
                     ETagState.ResetState(ref functionsState.etagState);
                     return CopyValueLengthToOutput(logRecord.ValueSpan, ref output);
-
-=======
-                    return false;
                 case RespCommand.DELIFEXPIM:
                     // this is the case where it isn't expired
                     shouldUpdateEtag = false;
                     break;
->>>>>>> 4d3316a7
                 default:
                     if (cmd > RespCommandExtensions.LastValidCommand)
                     {
@@ -975,16 +813,9 @@
                         }
                         else if (expirationInTicks > 0)
                         {
-<<<<<<< HEAD
                             // There is no existing metadata, but we want to add it. Try to do in place update.
-                            if (!logRecord.TrySetExpiration(expiration))
+                            if (!logRecord.TrySetExpiration(expirationInTicks))
                                 return false;
-=======
-                            // there is no existing metadata, but we want to add it. we cannot do in place update.
-                            if (value.ExtraMetadata == 0) return false;
-                            // set expiration to the specific value
-                            value.ExtraMetadata = expirationInTicks;
->>>>>>> 4d3316a7
                         }
                         shouldCheckExpiration = false;
 
@@ -1032,7 +863,7 @@
             switch (input.header.cmd)
             {
                 case RespCommand.DELIFEXPIM:
-                    if (oldValue.MetadataSize > 0 && input.header.CheckExpiry(oldValue.ExtraMetadata))
+                    if (srcLogRecord.Info.HasExpiration && input.header.CheckExpiry(srcLogRecord.Expiration))
                     {
                         rmwInfo.Action = RMWAction.ExpireAndStop;
                     }
@@ -1219,7 +1050,7 @@
                     {
                         Debug.Assert(!input.header.CheckWithETagFlag(), "SET GET CANNNOT BE CALLED WITH WITHETAG");
                         // Copy value to output for the GET part of the command.
-                        CopyRespTo(oldValue, ref output);
+                        CopyRespTo(srcLogRecord.ValueSpan, ref output);
                     }
 
                     var newInputValue = input.parseState.GetArgSliceByRef(0).ReadOnlySpan;
@@ -1281,47 +1112,15 @@
 
                 case RespCommand.EXPIRE:
                     shouldUpdateEtag = false;
-<<<<<<< HEAD
-                    var expiryValue = input.parseState.GetLong(0);
-                    var tsExpiry = input.header.cmd == RespCommand.EXPIRE
-                        ? TimeSpan.FromSeconds(expiryValue)
-                        : TimeSpan.FromMilliseconds(expiryValue);
-                    var expiryTicks = DateTimeOffset.UtcNow.Ticks + tsExpiry.Ticks;
-                    var expireOption = (ExpireOption)input.arg1;
+                    var expirationWithOption = new ExpirationWithOption(input.arg1);
 
                     // First copy the old Value and non-Expiration optionals to the new record. This will also ensure space for expiration.
                     if (!dstLogRecord.TryCopyFrom(in srcLogRecord, in sizeInfo))
                         return false;
 
-                    if (!EvaluateExpireCopyUpdate(ref dstLogRecord, in sizeInfo, expireOption, expiryTicks, dstLogRecord.ValueSpan, ref output))
-                        return false;
-                    break;
-
-                case RespCommand.PEXPIREAT:
-                case RespCommand.EXPIREAT:
-                    shouldUpdateEtag = false;
-                    var expiryTimestamp = input.parseState.GetLong(0);
-                    expiryTicks = input.header.cmd == RespCommand.PEXPIREAT
-                        ? ConvertUtils.UnixTimestampInMillisecondsToTicks(expiryTimestamp)
-                        : ConvertUtils.UnixTimestampInSecondsToTicks(expiryTimestamp);
-                    expireOption = (ExpireOption)input.arg1;
-
-                    // First copy the old Value and non-Expiration optionals to the new record. This will also ensure space for expiration.
-                    if (!dstLogRecord.TryCopyFrom(in srcLogRecord, in sizeInfo))
-                        return false;
-
-                    if (!EvaluateExpireCopyUpdate(ref dstLogRecord, in sizeInfo, expireOption, expiryTicks, dstLogRecord.ValueSpan, ref output))
-                        return false;
-=======
-
-                    var expiryExists = oldValue.MetadataSize > 0;
-
-                    var expirationWithOption = new ExpirationWithOption(input.arg1);
-
-                    EvaluateExpireCopyUpdate(expirationWithOption.ExpireOption, expiryExists, expirationWithOption.ExpirationTimeInTicks, ref oldValue, ref newValue, ref output);
->>>>>>> 4d3316a7
-                    break;
-
+                    if (!EvaluateExpireCopyUpdate(ref dstLogRecord, in sizeInfo, expirationWithOption.ExpireOption, expirationWithOption.ExpirationTimeInTicks, dstLogRecord.ValueSpan, ref output))
+                        return false;
+                    break;
                 case RespCommand.PERSIST:
                     shouldUpdateEtag = false;
                     if (!dstLogRecord.TryCopyFrom(in srcLogRecord, in sizeInfo))
@@ -1356,19 +1155,8 @@
                     break;
 
                 case RespCommand.INCRBYFLOAT:
-<<<<<<< HEAD
-                    // Check if input contains a valid number
-                    if (!input.parseState.TryGetDouble(0, out var incrByFloat))
-                    {
-                        // Move to tail of the log
-                        oldValue.CopyTo(dstLogRecord.ValueSpan);
-                        break;
-                    }
+                    var incrByFloat = BitConverter.Int64BitsToDouble(input.arg1);
                     _ = TryCopyUpdateNumber(in srcLogRecord, ref dstLogRecord, in sizeInfo, ref output, input: incrByFloat);
-=======
-                    var incrByFloat = BitConverter.Int64BitsToDouble(input.arg1);
-                    TryCopyUpdateNumber(ref oldValue, ref newValue, ref output, input: incrByFloat, functionsState.etagState.etagSkippedStart);
->>>>>>> 4d3316a7
                     break;
 
                 case RespCommand.SETBIT:
@@ -1430,11 +1218,17 @@
 
                 case RespCommand.BITFIELD:
                     var bitFieldArgs = GetBitFieldArguments(ref input);
-<<<<<<< HEAD
                     if (!dstLogRecord.TryCopyFrom(in srcLogRecord, in sizeInfo))
                         return false;
 
                     newValue = dstLogRecord.ValueSpan;
+                    oldValue = srcLogRecord.ValueSpan;
+                    if (newValue.Length > oldValue.Length)
+                    {
+                        // Zero-init the rest of the new value before we do any bit operations (e.g. it may have been revivified, which for efficiency does not clear old data)
+                        newValue.Slice(oldValue.Length).Clear();
+                    }
+
                     long bitfieldReturnValue;
                     bool overflow;
                     if (dstLogRecord.IsPinnedValue)
@@ -1442,19 +1236,6 @@
                     else
                         fixed(byte* newValuePtr = newValue)
                             (bitfieldReturnValue, overflow) = BitmapManager.BitFieldExecute(bitFieldArgs, newValuePtr, newValue.Length);
-=======
-                    var oldValuePtr = oldValue.ToPointer() + functionsState.etagState.etagSkippedStart;
-                    var newValuePtr = newValue.ToPointer() + functionsState.etagState.etagSkippedStart;
-                    var oldValueLength = oldValue.Length - functionsState.etagState.etagSkippedStart;
-                    var newValueLength = newValue.Length - functionsState.etagState.etagSkippedStart;
-                    Buffer.MemoryCopy(oldValuePtr, newValuePtr, newValueLength, oldValueLength);
-                    if (newValueLength > oldValueLength)
-                    {
-                        // Zero-init the rest of the new value before we do any bit operations (e.g. it may have been revivified, which for efficiency does not clear old data)
-                        new Span<byte>(newValuePtr + oldValueLength, newValueLength - oldValueLength).Clear();
-                    }
-                    var (bitfieldReturnValue, overflow) = BitmapManager.BitFieldExecute(bitFieldArgs, newValuePtr, newValueLength);
->>>>>>> 4d3316a7
 
                     if (!overflow)
                         functionsState.CopyRespNumber(bitfieldReturnValue, ref output);
@@ -1462,26 +1243,6 @@
                         functionsState.CopyDefaultResp(functionsState.nilResp, ref output);
                     break;
 
-<<<<<<< HEAD
-                case RespCommand.BITFIELD_RO:
-                    var bitFieldArgs_RO = GetBitFieldArguments(ref input);
-
-                    if (!dstLogRecord.TryCopyFrom(in srcLogRecord, in sizeInfo))
-                        return false;
-
-                    newValue = dstLogRecord.ValueSpan;
-                    long bitfieldReturnValue_RO;
-                    if (dstLogRecord.IsPinnedValue)
-                        bitfieldReturnValue_RO = BitmapManager.BitFieldExecute_RO(bitFieldArgs_RO, dstLogRecord.PinnedValuePointer, newValue.Length);
-                    else
-                        fixed(byte* newValuePtr = newValue)
-                            bitfieldReturnValue_RO = BitmapManager.BitFieldExecute_RO(bitFieldArgs_RO, newValuePtr, newValue.Length);
-
-                    functionsState.CopyRespNumber(bitfieldReturnValue_RO, ref output);
-                    break;
-
-=======
->>>>>>> 4d3316a7
                 case RespCommand.PFADD:
                     var updated = false;
                     newValue = dstLogRecord.ValueSpan;
@@ -1602,23 +1363,16 @@
                 case RespCommand.SETRANGE:
                     var offset = input.parseState.GetInt(0);
 
-<<<<<<< HEAD
                     if (!dstLogRecord.TryCopyFrom(in srcLogRecord, in sizeInfo))
                         return false;
-=======
-                    newInputValue = input.parseState.GetArgSliceByRef(1).ReadOnlySpan;
-                    var oldValueDataSpan = oldValue.AsSpan(functionsState.etagState.etagSkippedStart);
-                    var newValueDataSpan = newValue.AsSpan(functionsState.etagState.etagSkippedStart);
-                    if (oldValueDataSpan.Length < offset)
-                    {
-                        // If the offset is greater than the old value, we need to zero-fill the gap (e.g. new record might have been revivified).
-                        var zeroFillLength = offset - oldValueDataSpan.Length;
-                        newValueDataSpan.Slice(oldValueDataSpan.Length, zeroFillLength).Clear();
-                    }
-                    newInputValue.CopyTo(newValueDataSpan.Slice(offset));
->>>>>>> 4d3316a7
 
                     newValue = dstLogRecord.ValueSpan;
+                    if (oldValue.Length < offset)
+                    {
+                        // The offset is greater than the old value length so we need to zero-fill the gap (e.g. new record might have been revivified, which does not clear out all bytes).
+                        newValue.Slice(oldValue.Length, offset - oldValue.Length).Clear();
+                    }
+
                     input.parseState.GetArgSliceByRef(1).ReadOnlySpan.CopyTo(newValue.Slice(offset));
 
                     _ = CopyValueLengthToOutput(newValue, ref output);
@@ -1684,25 +1438,12 @@
                         }
 
                         var functions = functionsState.GetCustomCommandFunctions((ushort)input.header.cmd);
-<<<<<<< HEAD
-                        var expiration = input.arg1;
-                        if (expiration > 0)
+                        var expirationInTicks = input.arg1;
+                        if (expirationInTicks > 0)
                         {
                             // We want to update to the given expiration
-                            if (!dstLogRecord.TrySetExpiration(expiration))
+                            if (!dstLogRecord.TrySetExpiration(expirationInTicks))
                                 return false;
-=======
-                        var expirationInTicks = input.arg1;
-                        if (expirationInTicks == 0)
-                        {
-                            // We want to retain the old metadata
-                            newValue.ExtraMetadata = oldValue.ExtraMetadata;
-                        }
-                        else if (expirationInTicks > 0)
-                        {
-                            // We want to add the given expiration
-                            newValue.ExtraMetadata = expirationInTicks;
->>>>>>> 4d3316a7
                         }
 
                         var writer = new RespMemoryWriter(functionsState.respProtocolVersion, ref output);
