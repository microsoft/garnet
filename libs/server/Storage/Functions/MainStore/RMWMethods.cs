﻿// Copyright (c) Microsoft Corporation.
// Licensed under the MIT license.

using System;
using System.Diagnostics;
using Garnet.common;
using Microsoft.Extensions.Logging;
using Tsavorite.core;
using static Garnet.server.SessionFunctionsUtils;

namespace Garnet.server
{
    /// <summary>
    /// Callback functions for main store
    /// </summary>
<<<<<<< HEAD
    public readonly unsafe partial struct MainSessionFunctions : ISessionFunctions<RawStringInput, SpanByteAndMemory, long>
    {
        /// <inheritdoc />
        public readonly bool NeedInitialUpdate(ReadOnlySpan<byte> key, ref RawStringInput input, ref SpanByteAndMemory output, ref RMWInfo rmwInfo)
=======
    public readonly unsafe partial struct MainSessionFunctions : ISessionFunctions<StringInput, SpanByteAndMemory, long>
    {
        /// <inheritdoc />
        public readonly bool NeedInitialUpdate(ReadOnlySpan<byte> key, ref StringInput input, ref SpanByteAndMemory output, ref RMWInfo rmwInfo)
>>>>>>> 04c8fcf9
        {
            switch (input.header.cmd)
            {
                case RespCommand.SETKEEPTTLXX:
                case RespCommand.GETDEL:
                case RespCommand.GETEX:
                case RespCommand.DELIFGREATER:
                    return false;
                case RespCommand.SETEXXX:
                    // when called withetag all output needs to be placed on the buffer
                    if (input.header.CheckWithETagFlag())
                    {
                        // XX when unsuccesful will write back NIL
                        functionsState.CopyDefaultResp(functionsState.nilResp, ref output);
                    }
                    return false;
                case RespCommand.SETIFGREATER:
                case RespCommand.SETIFMATCH:
                // add etag on first insertion, already tracked by header.CheckWithEtagFlag()
                case RespCommand.SET:
                case RespCommand.SETEXNX:
                case RespCommand.SETKEEPTTL:
                    return true;
                default:
                    if (input.header.cmd > RespCommandExtensions.LastValidCommand)
                    {
                        var writer = new RespMemoryWriter(functionsState.respProtocolVersion, ref output);
                        try
                        {
                            var ret = functionsState.GetCustomCommandFunctions((ushort)input.header.cmd)
                                .NeedInitialUpdate(key, ref input, ref writer);
                            return ret;
                        }
                        finally
                        {
                            writer.Dispose();
                        }
                    }

                    return true;
            }
        }

        /// <inheritdoc />
<<<<<<< HEAD
        public readonly bool InitialUpdater(ref LogRecord logRecord, in RecordSizeInfo sizeInfo, ref RawStringInput input, ref SpanByteAndMemory output, ref RMWInfo rmwInfo)
=======
        public readonly bool InitialUpdater(ref LogRecord logRecord, in RecordSizeInfo sizeInfo, ref StringInput input, ref SpanByteAndMemory output, ref RMWInfo rmwInfo)
>>>>>>> 04c8fcf9
        {
            Debug.Assert(!logRecord.Info.HasETag && !logRecord.Info.HasExpiration, "Should not have Expiration or ETag on InitialUpdater log records");

            // Because this is InitialUpdater, the destination length should be set correctly, but test and log failures to be safe.
<<<<<<< HEAD
            RespCommand cmd = input.header.cmd;
=======
            var cmd = input.header.cmd;
>>>>>>> 04c8fcf9
            switch (cmd)
            {
                case RespCommand.PFADD:
                    RecordSizeInfo.AssertValueDataLength(HyperLogLog.DefaultHLL.SparseInitialLength(ref input), in sizeInfo);
                    if (!logRecord.TrySetContentLengths(in sizeInfo))
                    {
                        functionsState.logger?.LogError("Length overflow in {methodName}.{caseName}", "InitialUpdater", "PFADD");
                        return false;
                    }

                    var value = logRecord.ValueSpan;
                    if (logRecord.IsPinnedValue)
                        HyperLogLog.DefaultHLL.Init(ref input, logRecord.PinnedValuePointer, value.Length);
                    else
                        fixed (byte* valuePtr = value)
                            HyperLogLog.DefaultHLL.Init(ref input, valuePtr, value.Length);

                    *output.SpanByte.ToPointer() = 1;
                    break;

                case RespCommand.PFMERGE:
                    //srcHLL offset: [hll allocated size = 4 byte] + [hll data structure] //memcpy + 4 (skip len size)
                    var sbSrcHLL = input.parseState.GetArgSliceByRef(0);

                    if (!logRecord.TrySetContentLengths(sbSrcHLL.Length, in sizeInfo))
                    {
                        functionsState.logger?.LogError("Length overflow in {methodName}.{caseName}", "InitialUpdater", "PFMERGE");
                        return false;
                    }

                    value = logRecord.ValueSpan;

                    if (logRecord.IsPinnedValue)
                        Buffer.MemoryCopy(sbSrcHLL.ToPointer(), logRecord.PinnedValuePointer, value.Length, value.Length);
                    else
                        fixed (byte* valuePtr = value)
                            Buffer.MemoryCopy(sbSrcHLL.ToPointer(), valuePtr, value.Length, value.Length);

                    break;

                case RespCommand.SETIFGREATER:
                case RespCommand.SETIFMATCH:
                    // Copy input to value
                    var newInputValue = input.parseState.GetArgSliceByRef(0).ReadOnlySpan;
                    if (!logRecord.TrySetValueSpanAndPrepareOptionals(newInputValue, in sizeInfo))
                        return false;
                    if (sizeInfo.FieldInfo.HasExpiration)
                        _ = logRecord.TrySetExpiration(input.arg1);

                    // the increment on initial etag is for satisfying the variant that any key with no etag is the same as a zero'd etag
                    Debug.Assert(sizeInfo.FieldInfo.HasETag, "Expected sizeInfo.FieldInfo.HasETag to be true");
                    _ = logRecord.TrySetETag(input.parseState.GetLong(1) + (cmd == RespCommand.SETIFMATCH ? 1 : 0));
                    ETagState.SetValsForRecordWithEtag(ref functionsState.etagState, in logRecord);

                    // write back array of the format [etag, nil]
                    var nilResponse = functionsState.nilResp;
                    // *2\r\n: + <numDigitsInEtag> + \r\n + <nilResp.Length>
                    WriteValAndEtagToDst(
                        4 + 1 + NumUtils.CountDigits(functionsState.etagState.ETag) + 2 + nilResponse.Length,
                        nilResponse,
                        functionsState.etagState.ETag,
                        ref output,
                        functionsState.memoryPool,
                        writeDirect: true
                    );

                    break;
                case RespCommand.SET:
                case RespCommand.SETEXNX:
                    newInputValue = input.parseState.GetArgSliceByRef(0).ReadOnlySpan;
                    if (!logRecord.TrySetValueSpanAndPrepareOptionals(newInputValue, in sizeInfo))
                    {
                        functionsState.logger?.LogError("Length overflow in {methodName}.{caseName}", "InitialUpdater", "SETEXNX");
                        return false;
                    }

                    // the increment on initial etag is for satisfying the variant that any key with no etag is the same as a zero'd etag
                    if (sizeInfo.FieldInfo.HasETag && !logRecord.TrySetETag(LogRecord.NoETag + 1))
                    {
                        functionsState.logger?.LogError("Could not set etag in {methodName}.{caseName}", "InitialUpdater", "SETEXNX");
                        return false;
                    }
                    ETagState.SetValsForRecordWithEtag(ref functionsState.etagState, in logRecord);
                    // Copy initial etag to output only for SET + WITHETAG and not SET NX or XX. TODO: Is this condition satisfied here?
                    functionsState.CopyRespNumber(LogRecord.NoETag + 1, ref output);

                    // Set or remove expiration
                    if (sizeInfo.FieldInfo.HasExpiration && !logRecord.TrySetExpiration(input.arg1))
                    {
                        functionsState.logger?.LogError("Could not set expiration in {methodName}.{caseName}", "InitialUpdater", "SETEXNX");
                        return false;
                    }

                    break;
                case RespCommand.SETKEEPTTL:
                    // Copy input to value; do not change expiration
                    _ = logRecord.TrySetValueSpanAndPrepareOptionals(input.parseState.GetArgSliceByRef(0).ReadOnlySpan, in sizeInfo);

                    // the increment on initial etag is for satisfying the variant that any key with no etag is the same as a zero'd etag
                    if (sizeInfo.FieldInfo.HasETag && !logRecord.TrySetETag(LogRecord.NoETag + 1))
                    {
                        functionsState.logger?.LogError("Could not set etag in {methodName}.{caseName}", "InitialUpdater", "SETKEEPTTL");
                        return false;
                    }
                    ETagState.SetValsForRecordWithEtag(ref functionsState.etagState, in logRecord);
                    // Copy initial etag to output
                    functionsState.CopyRespNumber(LogRecord.NoETag + 1, ref output);
                    break;

                case RespCommand.SETKEEPTTLXX:
                case RespCommand.SETEXXX:
                case RespCommand.GETDEL:
                case RespCommand.GETEX:
                    throw new Exception();

                case RespCommand.SETBIT:
                    var bOffset = input.arg1;
                    var bSetVal = (byte)(input.parseState.GetArgSliceByRef(1).ReadOnlySpan[0] - '0');

                    if (!logRecord.TrySetContentLengths(BitmapManager.Length(bOffset), in sizeInfo, zeroInit: true))
                    {
                        functionsState.logger?.LogError("Length overflow in {methodName}.{caseName}", "InitialUpdater", "SETBIT");
                        return false;
                    }

                    // Always return 0 at initial updater because previous value was 0
                    value = logRecord.ValueSpan;

                    if (logRecord.IsPinnedValue)
                        _ = BitmapManager.UpdateBitmap(logRecord.PinnedValuePointer, bOffset, bSetVal);
                    else
                        fixed (byte* valuePtr = value)
                            _ = BitmapManager.UpdateBitmap(valuePtr, bOffset, bSetVal);

                    functionsState.CopyDefaultResp(CmdStrings.RESP_RETURN_VAL_0, ref output);
                    break;

                case RespCommand.BITFIELD:
                    var bitFieldArgs = GetBitFieldArguments(ref input);

                    if (!logRecord.TrySetContentLengths(BitmapManager.LengthFromType(bitFieldArgs), in sizeInfo, zeroInit: true))
                    {
                        functionsState.logger?.LogError("Length overflow in {methodName}.{caseName}", "InitialUpdater", "BitField");
                        return false;
                    }

                    // Ensure new-record space is zero-init'd before we do any bit operations (e.g. it may have been revivified, which for efficiency does not clear old data)
                    value = logRecord.ValueSpan;
                    value.Clear();

                    long bitfieldReturnValue;
                    bool overflow;
                    if (logRecord.IsPinnedValue)
                        (bitfieldReturnValue, overflow) = BitmapManager.BitFieldExecute(bitFieldArgs, logRecord.PinnedValuePointer, value.Length);
                    else
                        fixed (byte* valuePtr = value)
                            (bitfieldReturnValue, overflow) = BitmapManager.BitFieldExecute(bitFieldArgs, valuePtr, value.Length);

                    if (!overflow)
                        functionsState.CopyRespNumber(bitfieldReturnValue, ref output);
                    else
                        functionsState.CopyDefaultResp(functionsState.nilResp, ref output);
                    break;

                case RespCommand.SETRANGE:
                    var offset = input.parseState.GetInt(0);
                    var newValue = input.parseState.GetArgSliceByRef(1).ReadOnlySpan;

                    // If the offset is greater than 0, we need to zero-fill the gap (e.g. new record might have been revivified).
                    value = logRecord.ValueSpan;
                    if (offset > 0)
                        value.Slice(0, offset).Clear();
                    newValue.CopyTo(value.Slice(offset));

<<<<<<< HEAD
                    if (!CopyValueLengthToOutput(value, ref output))
=======
                    if (!TryCopyValueLengthToOutput(value, ref output))
>>>>>>> 04c8fcf9
                        return false;
                    break;

                case RespCommand.APPEND:
                    var appendValue = input.parseState.GetArgSliceByRef(0);
                    // Copy value to be appended to the newly allocated value buffer
                    value = logRecord.ValueSpan;
                    appendValue.ReadOnlySpan.CopyTo(value);

<<<<<<< HEAD
                    if (!CopyValueLengthToOutput(value, ref output))
=======
                    if (!TryCopyValueLengthToOutput(value, ref output))
>>>>>>> 04c8fcf9
                        return false;
                    break;
                case RespCommand.INCR:
                    // This is InitialUpdater so set the value to 1 and the length to the # of digits in "1"
                    if (!logRecord.TrySetContentLengths(1, in sizeInfo))
                    {
                        functionsState.logger?.LogError("Length overflow in {methodName}.{caseName}", "InitialUpdater", "INCR");
                        return false;
                    }

                    value = logRecord.ValueSpan;
                    _ = TryCopyUpdateNumber(1L, value, ref output);
                    break;
                case RespCommand.INCRBY:
                    var incrBy = input.arg1;

                    var ndigits = NumUtils.CountDigits(incrBy, out var isNegative);
                    if (!logRecord.TrySetContentLengths(ndigits + (isNegative ? 1 : 0), in sizeInfo))
                    {
                        functionsState.logger?.LogError("Length overflow in {methodName}.{caseName}", "InitialUpdater", "INCRBY");
                        return false;
                    }

                    _ = TryCopyUpdateNumber(incrBy, logRecord.ValueSpan, ref output);
                    break;
                case RespCommand.DECR:
                    // This is InitialUpdater so set the value to -1 and the length to the # of digits in "-1"
                    if (!logRecord.TrySetContentLengths(2, in sizeInfo))
                    {
                        Debug.Assert(logRecord.ValueSpan.Length >= 2, "Length overflow in DECR");
                        return false;
                    }
                    value = logRecord.ValueSpan;
                    _ = TryCopyUpdateNumber(-1, value, ref output);
                    break;
                case RespCommand.DECRBY:
                    var decrBy = -input.arg1;

                    ndigits = NumUtils.CountDigits(decrBy, out isNegative);
                    if (!logRecord.TrySetContentLengths(ndigits + (isNegative ? 1 : 0), in sizeInfo))
                    {
                        functionsState.logger?.LogError("Length overflow in {methodName}.{caseName}", "InitialUpdater", "DECRBY");
                        return false;
                    }

                    _ = TryCopyUpdateNumber(decrBy, logRecord.ValueSpan, ref output);
                    break;
                case RespCommand.INCRBYFLOAT:
                    var incrByFloat = BitConverter.Int64BitsToDouble(input.arg1);
                    if (!TryCopyUpdateNumber(incrByFloat, logRecord.ValueSpan, ref output))
                        return false;
                    break;
                default:
                    if (input.header.cmd > RespCommandExtensions.LastValidCommand)
                    {
                        var functions = functionsState.GetCustomCommandFunctions((ushort)input.header.cmd);
                        if (!logRecord.TrySetContentLengths(functions.GetInitialLength(ref input), in sizeInfo, zeroInit: true))   // ZeroInit to be safe
                        {
                            functionsState.logger?.LogError("Length overflow in 'default' > StartOffset: {methodName}.{caseName}", "InitialUpdater", "default");
                            return false;
                        }
                        if (input.arg1 > 0 && !logRecord.TrySetExpiration(input.arg1))
                        {
                            functionsState.logger?.LogError("Could not set expiration in 'default' > StartOffset: {methodName}.{caseName}", "InitialUpdater", "default");
                            return false;
                        }

                        var writer = new RespMemoryWriter(functionsState.respProtocolVersion, ref output);
                        try
                        {
                            functions.InitialUpdater(logRecord.Key, ref input, logRecord.ValueSpan, ref writer, ref rmwInfo);
                            Debug.Assert(sizeInfo.FieldInfo.ValueSize == logRecord.ValueSpan.Length, $"Inconsistency in initial updater value length: expected {sizeInfo.FieldInfo.ValueSize}, actual {logRecord.ValueSpan.Length}");
                        }
                        finally
                        {
                            writer.Dispose();
                        }
                        break;
                    }

                    // Copy input to value
                    if (!logRecord.TrySetValueSpanAndPrepareOptionals(input.parseState.GetArgSliceByRef(0).ReadOnlySpan, in sizeInfo))
                    {
                        functionsState.logger?.LogError("Failed to set value in {methodName}.{caseName}", "InitialUpdater", "default");
                        return false;
                    }

                    // Copy value to output
                    CopyTo(logRecord.ValueSpan, ref output, functionsState.memoryPool);
                    break;
            }

            // Success if we made it here
            sizeInfo.AssertOptionals(logRecord.Info);
            return true;
        }

        /// <inheritdoc />
<<<<<<< HEAD
        public readonly void PostInitialUpdater(ref LogRecord logRecord, in RecordSizeInfo sizeInfo, ref RawStringInput input, ref SpanByteAndMemory output, ref RMWInfo rmwInfo)
=======
        public readonly void PostInitialUpdater(ref LogRecord logRecord, in RecordSizeInfo sizeInfo, ref StringInput input, ref SpanByteAndMemory output, ref RMWInfo rmwInfo)
>>>>>>> 04c8fcf9
        {
            // reset etag state set at need initial update
            if (input.header.cmd is (RespCommand.SET or RespCommand.SETEXNX or RespCommand.SETKEEPTTL or RespCommand.SETIFMATCH or RespCommand.SETIFGREATER))
                ETagState.ResetState(ref functionsState.etagState);

            functionsState.watchVersionMap.IncrementVersion(rmwInfo.KeyHash);
            if (functionsState.appendOnlyFile != null)
            {
                input.header.SetExpiredFlag();
                WriteLogRMW(logRecord.Key, ref input, rmwInfo.Version, rmwInfo.SessionID);
            }
        }

        /// <inheritdoc />
<<<<<<< HEAD
        public readonly bool InPlaceUpdater(ref LogRecord logRecord, in RecordSizeInfo sizeInfo, ref RawStringInput input, ref SpanByteAndMemory output, ref RMWInfo rmwInfo)
=======
        public readonly bool InPlaceUpdater(ref LogRecord logRecord, in RecordSizeInfo sizeInfo, ref StringInput input, ref SpanByteAndMemory output, ref RMWInfo rmwInfo)
>>>>>>> 04c8fcf9
        {
            if (logRecord.Info.ValueIsObject)
            {
                rmwInfo.Action = RMWAction.WrongType;
                return false;
            }

<<<<<<< HEAD
            if (InPlaceUpdaterWorker(ref logRecord, in sizeInfo, ref input, ref output, ref rmwInfo))
            {
                if (!logRecord.Info.Modified)
                    functionsState.watchVersionMap.IncrementVersion(rmwInfo.KeyHash);
                if (functionsState.appendOnlyFile != null)
                    WriteLogRMW(logRecord.Key, ref input, rmwInfo.Version, rmwInfo.SessionID);
                return true;
=======
            var ipuResult = InPlaceUpdaterWorker(ref logRecord, in sizeInfo, ref input, ref output, ref rmwInfo);
            switch (ipuResult)
            {
                case IPUResult.Failed:
                    return false;
                case IPUResult.Succeeded:
                    if (!logRecord.Info.Modified)
                        functionsState.watchVersionMap.IncrementVersion(rmwInfo.KeyHash);
                    if (functionsState.appendOnlyFile != null)
                        WriteLogRMW(logRecord.Key, ref input, rmwInfo.Version, rmwInfo.SessionID);
                    return true;
                case IPUResult.NotUpdated:
                default:
                    return true;
>>>>>>> 04c8fcf9
            }
        }

        // NOTE: In the below control flow if you decide to add a new command or modify a command such that it will now do an early return with TRUE,
        // you must make sure you must reset etagState in FunctionState
<<<<<<< HEAD
        private readonly bool InPlaceUpdaterWorker(ref LogRecord logRecord, in RecordSizeInfo sizeInfo, ref RawStringInput input, ref SpanByteAndMemory output, ref RMWInfo rmwInfo)
=======
        private readonly IPUResult InPlaceUpdaterWorker(ref LogRecord logRecord, in RecordSizeInfo sizeInfo, ref StringInput input, ref SpanByteAndMemory output, ref RMWInfo rmwInfo)
>>>>>>> 04c8fcf9
        {
            RespCommand cmd = input.header.cmd;
            // Expired data
            if (logRecord.Info.HasExpiration && input.header.CheckExpiry(logRecord.Expiration))
            {
                rmwInfo.Action = RMWAction.ExpireAndResume;
                logRecord.RemoveETag();
<<<<<<< HEAD
                return false;
=======
                return IPUResult.Failed;
>>>>>>> 04c8fcf9
            }

            bool hadETagPreMutation = logRecord.Info.HasETag;
            bool shouldUpdateEtag = hadETagPreMutation;
            if (shouldUpdateEtag)
                ETagState.SetValsForRecordWithEtag(ref functionsState.etagState, in logRecord);
            bool shouldCheckExpiration = true;

            switch (cmd)
            {
                case RespCommand.SETEXNX:
                    if (input.header.CheckSetGetFlag())
                    {
                        // Copy value to output for the GET part of the command.
                        CopyRespTo(logRecord.ValueSpan, ref output);
                    }
                    else if (input.header.CheckWithETagFlag())
                    {
                        // when called withetag all output needs to be placed on the buffer
                        // EXX when unsuccesful will write back NIL
                        functionsState.CopyDefaultResp(functionsState.nilResp, ref output);
                    }

                    // reset etag state after done using
                    ETagState.ResetState(ref functionsState.etagState);
                    // Nothing is set because being in this block means NX was already violated
                    return IPUResult.NotUpdated;

                case RespCommand.DELIFGREATER:
                    long etagFromClient = input.parseState.GetLong(0);
                    rmwInfo.Action = etagFromClient > functionsState.etagState.ETag ? RMWAction.ExpireAndStop : RMWAction.CancelOperation;
                    ETagState.ResetState(ref functionsState.etagState);
<<<<<<< HEAD
                    return false;
=======
                    return IPUResult.Failed;
>>>>>>> 04c8fcf9

                case RespCommand.SETIFGREATER:
                case RespCommand.SETIFMATCH:
                    etagFromClient = input.parseState.GetLong(1);
                    // in IFMATCH we check for equality, in IFGREATER we are checking for sent etag being strictly greater
                    int comparisonResult = etagFromClient.CompareTo(functionsState.etagState.ETag);
                    int expectedResult = cmd is RespCommand.SETIFMATCH ? 0 : 1;

                    if (comparisonResult != expectedResult)
                    {
                        if (input.header.CheckSetGetFlag())
                            CopyRespWithEtagData(logRecord.ValueSpan, ref output, shouldUpdateEtag, functionsState.memoryPool);
                        else
                        {
                            // write back array of the format [etag, nil]
                            var nilResponse = functionsState.nilResp;
                            // *2\r\n: + <numDigitsInEtag> + \r\n + <nilResp.Length>
                            WriteValAndEtagToDst(
                                4 + 1 + NumUtils.CountDigits(functionsState.etagState.ETag) + 2 + nilResponse.Length,
                                nilResponse,
                                functionsState.etagState.ETag,
                                ref output,
                                functionsState.memoryPool,
                                writeDirect: true
                            );
                        }
                        // reset etag state after done using
                        ETagState.ResetState(ref functionsState.etagState);
<<<<<<< HEAD
                        return true;
=======
                        return IPUResult.NotUpdated;
>>>>>>> 04c8fcf9
                    }

                    // If we're here we know we have a valid ETag for update. Get the value to update. We'll ned to return false for CopyUpdate if no space for new value.
                    var inputValue = input.parseState.GetArgSliceByRef(0).ReadOnlySpan;
                    if (!logRecord.TrySetValueSpanAndPrepareOptionals(inputValue, in sizeInfo))
<<<<<<< HEAD
                        return false;
                    long newEtag = cmd is RespCommand.SETIFMATCH ? (functionsState.etagState.ETag + 1) : etagFromClient;
                    if (!logRecord.TrySetETag(newEtag))
                        return false;
=======
                        return IPUResult.Failed;
                    long newEtag = cmd is RespCommand.SETIFMATCH ? (functionsState.etagState.ETag + 1) : etagFromClient;
                    if (!logRecord.TrySetETag(newEtag))
                        return IPUResult.Failed;
>>>>>>> 04c8fcf9

                    // Need to check for input.arg1 != 0 because GetRMWModifiedFieldInfo shares its logic with CopyUpdater and thus may set sizeInfo.FieldInfo.Expiration true
                    // due to srcRecordInfo having expiration set; here, that srcRecordInfo is us, so we should do nothing if input.arg1 == 0.
                    if (sizeInfo.FieldInfo.HasExpiration && input.arg1 != 0 && !logRecord.TrySetExpiration(input.arg1))
<<<<<<< HEAD
                        return false;
=======
                        return IPUResult.Failed;
>>>>>>> 04c8fcf9

                    // Write Etag and Val back to Client as an array of the format [etag, nil]
                    var nilResp = functionsState.nilResp;
                    // *2\r\n: + <numDigitsInEtag> + \r\n + <nilResp.Length>
                    var numDigitsInEtag = NumUtils.CountDigits(newEtag);
                    WriteValAndEtagToDst(4 + 1 + numDigitsInEtag + 2 + nilResp.Length, nilResp, newEtag, ref output, functionsState.memoryPool, writeDirect: true);
                    // reset etag state after done using
                    ETagState.ResetState(ref functionsState.etagState);
                    shouldUpdateEtag = false;   // since we already updated the ETag
                    break;
                case RespCommand.SET:
                case RespCommand.SETEXXX:
                    // Check if SetGet flag is set
                    if (input.header.CheckSetGetFlag())
                    {
                        // Copy value to output for the GET part of the command.
                        CopyRespTo(logRecord.ValueSpan, ref output);
                    }

                    // If the user calls withetag then we need to either update an existing etag and set the value or set the value with an etag and increment it.
                    bool inputHeaderHasEtag = input.header.CheckWithETagFlag();

                    var setValue = input.parseState.GetArgSliceByRef(0).ReadOnlySpan;
                    if (!logRecord.TrySetValueSpanAndPrepareOptionals(setValue, in sizeInfo))
<<<<<<< HEAD
                        return false;
=======
                        return IPUResult.Failed;
>>>>>>> 04c8fcf9

                    // If shouldUpdateEtag != inputHeaderHasEtag, then if inputHeaderHasEtag is true there is one that nextUpdate will remove (so we don't want to
                    // update it), else there isn't one and nextUpdate will add it.
                    shouldUpdateEtag = inputHeaderHasEtag;

                    // Update expiration
                    if (!(input.arg1 == 0 ? logRecord.RemoveExpiration() : logRecord.TrySetExpiration(input.arg1)))
<<<<<<< HEAD
                        return false;
=======
                        return IPUResult.Failed;
>>>>>>> 04c8fcf9

                    // If withEtag is called we return the etag back in the response
                    if (inputHeaderHasEtag)
                    {
                        var newETag = functionsState.etagState.ETag + 1;
                        if (!logRecord.TrySetETag(newETag))
<<<<<<< HEAD
                            return false;
=======
                            return IPUResult.Failed;
>>>>>>> 04c8fcf9
                        functionsState.CopyRespNumber(newETag, ref output);
                        // reset etag state after done using
                        ETagState.ResetState(ref functionsState.etagState);
                    }
                    else
                    {
                        if (!logRecord.RemoveETag())
<<<<<<< HEAD
                            return false;
=======
                            return IPUResult.Failed;
>>>>>>> 04c8fcf9
                    }

                    shouldUpdateEtag = false;   // since we already updated the ETag
                    break;
                case RespCommand.SETKEEPTTLXX:
                case RespCommand.SETKEEPTTL:
                    // If the user calls withetag then we need to either update an existing etag and set the value
                    // or set the value with an initial etag and increment it. If withEtag is called we return the etag back to the user
                    inputHeaderHasEtag = input.header.CheckWithETagFlag();

                    // If the SetGet flag is set, copy the current value to output for the GET part of the command.
                    if (input.header.CheckSetGetFlag())
                    {
                        Debug.Assert(!input.header.CheckWithETagFlag(), "SET GET CANNNOT BE CALLED WITH WITHETAG");

                        // Copy value to output for the GET part of the command.
                        CopyRespTo(logRecord.ValueSpan, ref output);
                    }

                    setValue = input.parseState.GetArgSliceByRef(0).ReadOnlySpan;
                    if (!logRecord.TrySetValueSpanAndPrepareOptionals(setValue, in sizeInfo))
<<<<<<< HEAD
                        return false;
=======
                        return IPUResult.Failed;
>>>>>>> 04c8fcf9

                    if (inputHeaderHasEtag != shouldUpdateEtag)
                        shouldUpdateEtag = inputHeaderHasEtag;
                    if (inputHeaderHasEtag)
                    {
                        var newETag = functionsState.etagState.ETag + 1;
                        logRecord.TrySetETag(newETag);
                        functionsState.CopyRespNumber(newETag, ref output);
                    }
                    else
                        logRecord.RemoveETag();
                    shouldUpdateEtag = false;   // since we already updated the ETag
                    break;

<<<<<<< HEAD
                case RespCommand.EXPIRE:
                    var expirationWithOption = new ExpirationWithOption(input.arg1);

                    // reset etag state that may have been initialized earlier, but don't update etag because only the expiration was updated
                    ETagState.ResetState(ref functionsState.etagState);
                    return EvaluateExpireInPlace(ref logRecord, expirationWithOption.ExpireOption, expirationWithOption.ExpirationTimeInTicks, ref output);

                case RespCommand.PERSIST:
                    if (logRecord.Info.HasExpiration)
                    {
                        _ = logRecord.RemoveExpiration();
                        output.SpanByte.Span[0] = 1;
                    }

                    // reset etag state that may have been initialized earlier, but don't update etag because only the metadata was updated
                    ETagState.ResetState(ref functionsState.etagState);
                    shouldUpdateEtag = false;
                    break;

                case RespCommand.INCR:
                    if (!TryInPlaceUpdateNumber(ref logRecord, in sizeInfo, ref output, ref rmwInfo, input: 1))
                        return false;
                    break;
                case RespCommand.DECR:
                    if (!TryInPlaceUpdateNumber(ref logRecord, in sizeInfo, ref output, ref rmwInfo, input: -1))
                        return false;
=======
                case RespCommand.INCR:
                    if (!TryInPlaceUpdateNumber(ref logRecord, in sizeInfo, ref output, ref rmwInfo, input: 1))
                        return IPUResult.Failed;
                    break;
                case RespCommand.DECR:
                    if (!TryInPlaceUpdateNumber(ref logRecord, in sizeInfo, ref output, ref rmwInfo, input: -1))
                        return IPUResult.Failed;
>>>>>>> 04c8fcf9
                    break;
                case RespCommand.INCRBY:
                    // Check if input contains a valid number
                    var incrBy = input.arg1;
                    if (!TryInPlaceUpdateNumber(ref logRecord, in sizeInfo, ref output, ref rmwInfo, input: incrBy))
<<<<<<< HEAD
                        return false;
=======
                        return IPUResult.Failed;
>>>>>>> 04c8fcf9
                    break;
                case RespCommand.DECRBY:
                    var decrBy = input.arg1;
                    if (!TryInPlaceUpdateNumber(ref logRecord, in sizeInfo, ref output, ref rmwInfo, input: -decrBy))
<<<<<<< HEAD
                        return false;
=======
                        return IPUResult.Failed;
>>>>>>> 04c8fcf9
                    break;
                case RespCommand.INCRBYFLOAT:
                    var incrByFloat = BitConverter.Int64BitsToDouble(input.arg1);
                    if (!TryInPlaceUpdateNumber(ref logRecord, in sizeInfo, ref output, ref rmwInfo, incrByFloat))
<<<<<<< HEAD
                        return false;
=======
                        return IPUResult.Failed;
>>>>>>> 04c8fcf9
                    break;

                case RespCommand.SETBIT:
                    var bOffset = input.arg1;
                    var bSetVal = (byte)(input.parseState.GetArgSliceByRef(1).ReadOnlySpan[0] - '0');

                    if (!BitmapManager.IsLargeEnough(logRecord.ValueSpan.Length, bOffset)
                            && !logRecord.TrySetContentLengths(BitmapManager.Length(bOffset), in sizeInfo, zeroInit: true))
<<<<<<< HEAD
                        return false;

                    _ = logRecord.RemoveExpiration();

                    byte oldValSet;
                    if (logRecord.IsPinnedValue)
                        oldValSet = BitmapManager.UpdateBitmap(logRecord.PinnedValuePointer, bOffset, bSetVal);
                    else
                        fixed (byte* valuePtr = logRecord.ValueSpan)
                            oldValSet = BitmapManager.UpdateBitmap(valuePtr, bOffset, bSetVal);

                    if (oldValSet == 0)
                        functionsState.CopyDefaultResp(CmdStrings.RESP_RETURN_VAL_0, ref output);
                    else
                        functionsState.CopyDefaultResp(CmdStrings.RESP_RETURN_VAL_1, ref output);
=======
                        return IPUResult.Failed;

                    _ = logRecord.RemoveExpiration();

                    byte oldValSet;
                    if (logRecord.IsPinnedValue)
                        oldValSet = BitmapManager.UpdateBitmap(logRecord.PinnedValuePointer, bOffset, bSetVal);
                    else
                        fixed (byte* valuePtr = logRecord.ValueSpan)
                            oldValSet = BitmapManager.UpdateBitmap(valuePtr, bOffset, bSetVal);

                    functionsState.CopyDefaultResp(
                        oldValSet == 0 ? CmdStrings.RESP_RETURN_VAL_0 : CmdStrings.RESP_RETURN_VAL_1, ref output);
>>>>>>> 04c8fcf9
                    break;
                case RespCommand.BITFIELD:
                    var bitFieldArgs = GetBitFieldArguments(ref input);
                    if (!BitmapManager.IsLargeEnoughForType(bitFieldArgs, logRecord.ValueSpan.Length)
                            && !logRecord.TrySetContentLengths(BitmapManager.LengthFromType(bitFieldArgs), in sizeInfo, zeroInit: true))
<<<<<<< HEAD
                        return false;

                    _ = logRecord.RemoveExpiration();

=======
                        return IPUResult.Failed;

                    _ = logRecord.RemoveExpiration();

>>>>>>> 04c8fcf9
                    long bitfieldReturnValue;
                    bool overflow;
                    if (logRecord.IsPinnedValue)
                        (bitfieldReturnValue, overflow) = BitmapManager.BitFieldExecute(bitFieldArgs, logRecord.PinnedValuePointer, logRecord.ValueSpan.Length);
                    else
                        fixed (byte* valuePtr = logRecord.ValueSpan)
                            (bitfieldReturnValue, overflow) = BitmapManager.BitFieldExecute(bitFieldArgs, valuePtr, logRecord.ValueSpan.Length);

                    if (overflow)
                    {
                        functionsState.CopyDefaultResp(functionsState.nilResp, ref output);

                        // reset etag state that may have been initialized earlier, but don't update etag
                        ETagState.ResetState(ref functionsState.etagState);
                        shouldUpdateEtag = false;
<<<<<<< HEAD
                        return true;
=======
                        return IPUResult.Succeeded;
>>>>>>> 04c8fcf9
                    }

                    functionsState.CopyRespNumber(bitfieldReturnValue, ref output);
                    break;

                case RespCommand.PFADD:
                    bool result = false, parseOk = false;
                    var updated = false;
                    var valueLen = logRecord.ValueSpan.Length;
                    if (logRecord.IsPinnedValue)
<<<<<<< HEAD
                    {
                        parseOk = result = HyperLogLog.DefaultHLL.IsValidHYLL(logRecord.PinnedValuePointer, valueLen);
                        if (result)
                        {
                            _ = logRecord.RemoveExpiration();
                            result = HyperLogLog.DefaultHLL.Update(ref input, logRecord.PinnedValuePointer, valueLen, ref updated);
                        }
                    }
                    else
                    {
                        fixed (byte* valuePtr = logRecord.ValueSpan)
                        {
                            parseOk = result = HyperLogLog.DefaultHLL.IsValidHYLL(valuePtr, valueLen);
                            if (result)
                            {
                                _ = logRecord.RemoveExpiration();
                                result = HyperLogLog.DefaultHLL.Update(ref input, valuePtr, valueLen, ref updated);
                            }
                        }
                    }

                    if (!parseOk)
                    {
                        *output.SpanByte.ToPointer() = (byte)0xFF;  // Flags invalid HLL

                        // reset etag state that may have been initialized earlier, but don't update etag
                        ETagState.ResetState(ref functionsState.etagState);
                        return true;
                    }

                    if (result)
                        *output.SpanByte.ToPointer() = updated ? (byte)1 : (byte)0;
                    if (!result)
                        return false;
=======
                    {
                        parseOk = result = HyperLogLog.DefaultHLL.IsValidHYLL(logRecord.PinnedValuePointer, valueLen);
                        if (result)
                        {
                            _ = logRecord.RemoveExpiration();
                            result = HyperLogLog.DefaultHLL.Update(ref input, logRecord.PinnedValuePointer, valueLen, ref updated);
                        }
                    }
                    else
                    {
                        fixed (byte* valuePtr = logRecord.ValueSpan)
                        {
                            parseOk = result = HyperLogLog.DefaultHLL.IsValidHYLL(valuePtr, valueLen);
                            if (result)
                            {
                                _ = logRecord.RemoveExpiration();
                                result = HyperLogLog.DefaultHLL.Update(ref input, valuePtr, valueLen, ref updated);
                            }
                        }
                    }

                    if (!parseOk)
                    {
                        *output.SpanByte.ToPointer() = (byte)0xFF;  // Flags invalid HLL

                        // reset etag state that may have been initialized earlier, but don't update etag
                        ETagState.ResetState(ref functionsState.etagState);
                        return IPUResult.NotUpdated;
                    }

                    if (result)
                        *output.SpanByte.ToPointer() = updated ? (byte)1 : (byte)0;
                    if (!result)
                        return IPUResult.Failed;
>>>>>>> 04c8fcf9
                    break;

                case RespCommand.PFMERGE:
                    //srcHLL offset: [hll allocated size = 4 byte] + [hll data structure] //memcpy +4 (skip len size)
                    var srcHLL = input.parseState.GetArgSliceByRef(0).ToPointer();

                    result = parseOk = false;
                    valueLen = logRecord.ValueSpan.Length;
                    if (logRecord.IsPinnedValue)
                    {
                        var dstHLL = logRecord.PinnedValuePointer;
                        parseOk = result = HyperLogLog.DefaultHLL.IsValidHYLL(dstHLL, valueLen);
                        if (result)
                        {
                            _ = logRecord.RemoveExpiration();
                            result = HyperLogLog.DefaultHLL.TryMerge(srcHLL, dstHLL, valueLen);
                        }
                    }
                    else
                    {
                        fixed (byte* dstHLL = logRecord.ValueSpan)
                        {
                            parseOk = result = HyperLogLog.DefaultHLL.IsValidHYLL(dstHLL, valueLen);
                            if (result)
                            {
                                _ = logRecord.RemoveExpiration();
                                result = HyperLogLog.DefaultHLL.TryMerge(srcHLL, dstHLL, valueLen);
                            }
                        }
<<<<<<< HEAD
                    }

                    if (!parseOk)
                    {
                        //InvalidType                                                
                        *output.SpanByte.ToPointer() = (byte)0xFF;  // Flags invalid HLL

                        // reset etag state that may have been initialized earlier, but don't update etag
                        ETagState.ResetState(ref functionsState.etagState);
                        return true;
                    }
                    if (!result)
                        return false;
=======
                    }

                    if (!parseOk)
                    {
                        //InvalidType                                                
                        *output.SpanByte.ToPointer() = (byte)0xFF;  // Flags invalid HLL

                        // reset etag state that may have been initialized earlier, but don't update etag
                        ETagState.ResetState(ref functionsState.etagState);
                        return IPUResult.NotUpdated;
                    }
                    if (!result)
                        return IPUResult.Failed;
>>>>>>> 04c8fcf9
                    break;

                case RespCommand.SETRANGE:
                    var offset = input.parseState.GetInt(0);
                    var newValue = input.parseState.GetArgSliceByRef(1).ReadOnlySpan;

                    if (newValue.Length + offset > logRecord.ValueSpan.Length
                            && !logRecord.TrySetContentLengths(newValue.Length + offset, in sizeInfo))
<<<<<<< HEAD
                        return false;

                    newValue.CopyTo(logRecord.ValueSpan.Slice(offset));
                    if (!CopyValueLengthToOutput(logRecord.ValueSpan, ref output))
                        return false;
=======
                        return IPUResult.Failed;

                    newValue.CopyTo(logRecord.ValueSpan.Slice(offset));
                    if (!TryCopyValueLengthToOutput(logRecord.ValueSpan, ref output))
                        return IPUResult.Failed;
>>>>>>> 04c8fcf9
                    break;

                case RespCommand.GETDEL:
                    // Copy value to output for the GET part of the command.
                    // Then, set ExpireAndStop action to delete the record.
                    CopyRespTo(logRecord.ValueSpan, ref output);
                    rmwInfo.Action = RMWAction.ExpireAndStop;
                    return IPUResult.Failed;

                case RespCommand.GETEX:
                    CopyRespTo(logRecord.ValueSpan, ref output);

<<<<<<< HEAD
=======
                    var ipuResult = IPUResult.NotUpdated;

>>>>>>> 04c8fcf9
                    // If both EX and PERSIST were specified, EX wins
                    if (input.arg1 > 0)
                    {
                        var pbOutput = stackalloc byte[OutputHeader.Size];
                        var _output = new SpanByteAndMemory(PinnedSpanByte.FromPinnedPointer(pbOutput, OutputHeader.Size));

                        var newExpiry = input.arg1;
<<<<<<< HEAD
                        if (!EvaluateExpireInPlace(ref logRecord, ExpireOption.None, newExpiry, ref _output))
                            return false;
                    }
                    else if (!sizeInfo.FieldInfo.HasExpiration)
                    {
                        // GetRMWModifiedFieldLength saw PERSIST
                        _ = logRecord.RemoveExpiration();
=======
                        ipuResult = EvaluateExpireInPlace(ref logRecord, ExpireOption.None, newExpiry, ref _output);
                        if (ipuResult == IPUResult.Failed)
                            return IPUResult.Failed;
                    }
                    else if (!sizeInfo.FieldInfo.HasExpiration)
                    {
                        // GetRMWModifiedFieldLength saw PERSIST; if there is no expiration, the following is a no-op.
                        _ = logRecord.RemoveExpiration();
                        ipuResult = IPUResult.Succeeded;
>>>>>>> 04c8fcf9
                    }

                    // reset etag state that may have been initialized earlier, but don't update etag
                    ETagState.ResetState(ref functionsState.etagState);
<<<<<<< HEAD
                    shouldUpdateEtag = false;
                    return true;
=======
                    return ipuResult;
>>>>>>> 04c8fcf9

                case RespCommand.APPEND:
                    // If nothing to append, can avoid copy update.
                    var appendValue = input.parseState.GetArgSliceByRef(0);
                    var appendLength = appendValue.Length;
                    if (appendLength > 0)
                    {
                        // Try to grow in place.
                        var originalLength = logRecord.ValueSpan.Length;
                        if (!logRecord.TrySetContentLengths(originalLength + appendLength, in sizeInfo))
<<<<<<< HEAD
                            return false;

                        // Append the new value with the client input at the end of the old data
                        appendValue.
                        // Append the new value with the client input at the end of the old data
                        ReadOnlySpan.CopyTo(logRecord.ValueSpan.Slice(originalLength));
                        if (!CopyValueLengthToOutput(logRecord.ValueSpan, ref output))
                            return false;
=======
                            return IPUResult.Failed;

                        // Append the new value with the client input at the end of the old data
                        appendValue.ReadOnlySpan.CopyTo(logRecord.ValueSpan.Slice(originalLength));
                        if (!TryCopyValueLengthToOutput(logRecord.ValueSpan, ref output))
                            return IPUResult.Failed;
>>>>>>> 04c8fcf9
                        break;
                    }

                    // reset etag state that may have been initialized earlier, but don't update etag
                    ETagState.ResetState(ref functionsState.etagState);
<<<<<<< HEAD
                    return CopyValueLengthToOutput(logRecord.ValueSpan, ref output);
=======
                    return TryCopyValueLengthToOutput(logRecord.ValueSpan, ref output) ? IPUResult.Succeeded : IPUResult.Failed;
>>>>>>> 04c8fcf9
                default:
                    if (cmd > RespCommandExtensions.LastValidCommand)
                    {
                        if (shouldUpdateEtag)
                        {
                            functionsState.CopyDefaultResp(CmdStrings.RESP_ERR_ETAG_ON_CUSTOM_PROC, ref output);
                            // reset etag state that may have been initialized earlier but don't update ETag
                            ETagState.ResetState(ref functionsState.etagState);
<<<<<<< HEAD
                            return true;
=======
                            return IPUResult.Succeeded;
>>>>>>> 04c8fcf9
                        }

                        var functions = functionsState.GetCustomCommandFunctions((ushort)cmd);
                        var expirationInTicks = input.arg1;
                        if (expirationInTicks == -1)
                        {
                            // There is existing expiration and we want to clear it.
                            _ = logRecord.RemoveExpiration();
                        }
                        else if (expirationInTicks > 0)
                        {
                            // There is no existing metadata, but we want to add it. Try to do in place update.
                            if (!logRecord.TrySetExpiration(expirationInTicks))
<<<<<<< HEAD
                                return false;
=======
                                return IPUResult.Failed;
>>>>>>> 04c8fcf9
                        }
                        shouldCheckExpiration = false;

                        var value = logRecord.ValueSpan;
                        var valueLength = value.Length;
                        var writer = new RespMemoryWriter(functionsState.respProtocolVersion, ref output);
                        try
                        {
                            var ret = functions.InPlaceUpdater(logRecord.Key, ref input, value, ref valueLength, ref writer, ref rmwInfo);

                            // Adjust value length if user shrinks it
                            if (valueLength < logRecord.ValueSpan.Length)
                                _ = logRecord.TrySetContentLengths(valueLength, in sizeInfo);
<<<<<<< HEAD
                            return ret;
=======
                            return ret ? IPUResult.Succeeded : IPUResult.Failed;
>>>>>>> 04c8fcf9
                        }
                        finally
                        {
                            writer.Dispose();
                        }
                    }
                    throw new GarnetException("Unsupported operation on input");
            }

            // increment the Etag transparently if in place update happened
            if (shouldUpdateEtag)
            {
                logRecord.TrySetETag(this.functionsState.etagState.ETag + 1);
                ETagState.ResetState(ref functionsState.etagState);
            }
            else if (hadETagPreMutation)
            {
                // reset etag state that may have been initialized earlier
                ETagState.ResetState(ref functionsState.etagState);
            }

            sizeInfo.AssertOptionals(logRecord.Info, checkExpiration: shouldCheckExpiration);
<<<<<<< HEAD
            return true;
=======
            return IPUResult.Succeeded;
>>>>>>> 04c8fcf9
        }

        // NOTE: In the below control flow if you decide to add a new command or modify a command such that it will now do an early return with FALSE, you must make sure you must reset etagState in FunctionState
        /// <inheritdoc />
<<<<<<< HEAD
        public readonly bool NeedCopyUpdate<TSourceLogRecord>(in TSourceLogRecord srcLogRecord, ref RawStringInput input, ref SpanByteAndMemory output, ref RMWInfo rmwInfo)
=======
        public readonly bool NeedCopyUpdate<TSourceLogRecord>(in TSourceLogRecord srcLogRecord, ref StringInput input, ref SpanByteAndMemory output, ref RMWInfo rmwInfo)
>>>>>>> 04c8fcf9
            where TSourceLogRecord : ISourceLogRecord
        {
            switch (input.header.cmd)
            {
                case RespCommand.DELIFGREATER:
                    if (srcLogRecord.Info.HasETag)
                        ETagState.SetValsForRecordWithEtag(ref functionsState.etagState, in srcLogRecord);
                    long etagFromClient = input.parseState.GetLong(0);
                    if (etagFromClient > functionsState.etagState.ETag)
                        rmwInfo.Action = RMWAction.ExpireAndStop;

                    ETagState.ResetState(ref functionsState.etagState);
                    // We always return false because we would rather not create a new record in hybrid log if we don't need to delete the object.
                    // Setting no Action and returning false for non-delete case will shortcircuit the InternalRMW code to not run CU, and return SUCCESS.
                    // If we want to delete the object setting the Action to ExpireAndStop will add the tombstone in hybrid log for us.
                    return false;

                case RespCommand.SETIFGREATER:
                case RespCommand.SETIFMATCH:
                    if (srcLogRecord.Info.HasETag)
                        ETagState.SetValsForRecordWithEtag(ref functionsState.etagState, in srcLogRecord);

                    long etagToCheckWith = input.parseState.GetLong(1);

                    // in IFMATCH we check for equality, in IFGREATER we are checking for sent etag being strictly greater
                    int comparisonResult = etagToCheckWith.CompareTo(functionsState.etagState.ETag);
                    int expectedResult = input.header.cmd is RespCommand.SETIFMATCH ? 0 : 1;

                    if (comparisonResult == expectedResult)
                        return true;

                    if (input.header.CheckSetGetFlag())
                    {
                        // Copy value to output for the GET part of the command.
                        CopyRespWithEtagData(srcLogRecord.ValueSpan, ref output, srcLogRecord.Info.HasETag, functionsState.memoryPool);
                    }
                    else
                    {
                        // write back array of the format [etag, nil]
                        var nilResponse = functionsState.nilResp;
                        // *2\r\n: + <numDigitsInEtag> + \r\n + <nilResp.Length>
                        WriteValAndEtagToDst(
                            4 + 1 + NumUtils.CountDigits(functionsState.etagState.ETag) + 2 + nilResponse.Length,
                            nilResponse,
                            functionsState.etagState.ETag,
                            ref output,
                            functionsState.memoryPool,
                            writeDirect: true
                        );
                    }

                    ETagState.ResetState(ref functionsState.etagState);
                    return false;
                case RespCommand.SETEXNX:
                    // Expired data, return false immediately
                    // ExpireAndResume ensures that we set as new value, since it does not exist
                    if (srcLogRecord.Info.HasExpiration && input.header.CheckExpiry(srcLogRecord.Expiration))
                    {
                        rmwInfo.Action = RMWAction.ExpireAndResume;

                        // reset etag state that may have been initialized earlier
                        ETagState.ResetState(ref functionsState.etagState);
                        return false;
                    }

                    // since this case is only hit when this an update, the NX is violated and so we can return early from it without setting the value

                    if (input.header.CheckSetGetFlag())
                    {
                        // Copy value to output for the GET part of the command.
                        CopyRespTo(srcLogRecord.ValueSpan, ref output);
                    }
                    else if (input.header.CheckWithETagFlag())
                    {
                        // EXX when unsuccesful will write back NIL
                        functionsState.CopyDefaultResp(functionsState.nilResp, ref output);
                    }

                    // reset etag state that may have been initialized earlier
                    ETagState.ResetState(ref functionsState.etagState);
                    return false;
                case RespCommand.SETEXXX:
                    // Expired data, return false immediately so we do not set, since it does not exist
                    // ExpireAndStop ensures that caller sees a NOTFOUND status
                    if (srcLogRecord.Info.HasExpiration && input.header.CheckExpiry(srcLogRecord.Expiration))
                    {
                        rmwInfo.Action = RMWAction.ExpireAndStop;
                        // reset etag state that may have been initialized earlier
                        ETagState.ResetState(ref functionsState.etagState);
                        return false;
                    }
                    return true;
                default:
                    if (input.header.cmd > RespCommandExtensions.LastValidCommand)
                    {
                        if (srcLogRecord.Info.HasETag)
                        {
                            functionsState.CopyDefaultResp(CmdStrings.RESP_ERR_ETAG_ON_CUSTOM_PROC, ref output);
                            // reset etag state that may have been initialized earlier
                            ETagState.ResetState(ref functionsState.etagState);
                            return false;
                        }

                        var writer = new RespMemoryWriter(functionsState.respProtocolVersion, ref output);
                        try
                        {
                            var ret = functionsState.GetCustomCommandFunctions((ushort)input.header.cmd)
                                .NeedCopyUpdate(srcLogRecord.Key, ref input, srcLogRecord.ValueSpan, ref writer);
                            return ret;
                        }
                        finally
                        {
                            writer.Dispose();
                        }
                    }
                    return true;
            }
        }

        // NOTE: Before doing any return from this method, please make sure you are calling reset on etagState in functionsState.
        /// <inheritdoc />
<<<<<<< HEAD
        public readonly bool CopyUpdater<TSourceLogRecord>(in TSourceLogRecord srcLogRecord, ref LogRecord dstLogRecord, in RecordSizeInfo sizeInfo, ref RawStringInput input, ref SpanByteAndMemory output, ref RMWInfo rmwInfo)
=======
        public readonly bool CopyUpdater<TSourceLogRecord>(in TSourceLogRecord srcLogRecord, ref LogRecord dstLogRecord, in RecordSizeInfo sizeInfo, ref StringInput input, ref SpanByteAndMemory output, ref RMWInfo rmwInfo)
>>>>>>> 04c8fcf9
            where TSourceLogRecord : ISourceLogRecord
        {
            // Expired data
            if (srcLogRecord.Info.HasExpiration && input.header.CheckExpiry(srcLogRecord.Expiration))
            {
                _ = dstLogRecord.RemoveETag();
                rmwInfo.Action = RMWAction.ExpireAndResume;
                // reset etag state that may have been initialized earlier
                ETagState.ResetState(ref functionsState.etagState);
                return false;
            }

            var oldValue = srcLogRecord.ValueSpan;  // reduce redundant length calcs
            // Do not pre-get newValue = dstLogRecord.ValueSpan here, because it may change, e.g. moving between inline and overflow

            RespCommand cmd = input.header.cmd;

            bool recordHadEtagPreMutation = srcLogRecord.Info.HasETag;
            bool shouldUpdateEtag = recordHadEtagPreMutation;
            if (shouldUpdateEtag)
            {
                // during checkpointing we might skip the inplace calls and go directly to copy update so we need to initialize here if needed
                ETagState.SetValsForRecordWithEtag(ref functionsState.etagState, in srcLogRecord);
            }

            switch (cmd)
            {
                case RespCommand.SETIFGREATER:
                case RespCommand.SETIFMATCH:
                    // By now the comparison for etag against existing etag has already been done in NeedCopyUpdate
                    shouldUpdateEtag = true;

                    var inputValue = input.parseState.GetArgSliceByRef(0).ReadOnlySpan;
                    if (!dstLogRecord.TrySetValueSpanAndPrepareOptionals(inputValue, in sizeInfo))
                        return false;

                    // change the current etag to the the etag sent from client since rest remains same
                    functionsState.etagState.ETag = input.parseState.GetLong(1);
                    if (!dstLogRecord.TrySetETag(functionsState.etagState.ETag + (cmd == RespCommand.SETIFMATCH ? 1 : 0)))
                        return false;

                    if (sizeInfo.FieldInfo.HasExpiration && !dstLogRecord.TrySetExpiration(input.arg1 != 0 ? input.arg1 : srcLogRecord.Expiration))
                        return false;

                    // Write Etag and Val back to Client as an array of the format [etag, nil]
                    long eTagForResponse = cmd == RespCommand.SETIFMATCH ? functionsState.etagState.ETag + 1 : functionsState.etagState.ETag;
                    // *2\r\n: + <numDigitsInEtag> + \r\n + <nilResp.Length>
                    var numDigitsInEtag = NumUtils.CountDigits(eTagForResponse);
                    WriteValAndEtagToDst(4 + 1 + numDigitsInEtag + 2 + functionsState.nilResp.Length, functionsState.nilResp, eTagForResponse, ref output, functionsState.memoryPool, writeDirect: true);
                    shouldUpdateEtag = false;   // since we already updated the ETag
                    break;
                case RespCommand.SET:
                case RespCommand.SETEXXX:
                    bool inputHeaderHasEtag = input.header.CheckWithETagFlag();

                    // Check if SetGet flag is set
                    if (input.header.CheckSetGetFlag())
                    {
                        Debug.Assert(!input.header.CheckWithETagFlag(), "SET GET CANNNOT BE CALLED WITH WITHETAG");
                        // Copy value to output for the GET part of the command.
                        CopyRespTo(srcLogRecord.ValueSpan, ref output);
                    }

                    var newInputValue = input.parseState.GetArgSliceByRef(0).ReadOnlySpan;
                    Debug.Assert(newInputValue.Length == dstLogRecord.ValueSpan.Length);

                    // Copy input to value, along with optionals from source record including Expiration.
                    if (!dstLogRecord.TrySetValueSpanAndPrepareOptionals(newInputValue, in sizeInfo) || !dstLogRecord.TryCopyOptionals(in srcLogRecord, in sizeInfo))
                        return false;
<<<<<<< HEAD

                    // Update expiration if it was supplied.
                    if (input.arg1 != 0 && !dstLogRecord.TrySetExpiration(input.arg1))
                        return false;

                    // If shouldUpdateEtag != inputHeaderHasEtag, then if inputHeaderHasEtag is true there is one that nextUpdate will remove (so we don't want to
                    // update it), else there isn't one and nextUpdate will add it.
                    shouldUpdateEtag = inputHeaderHasEtag;

                    if (inputHeaderHasEtag)
                    {
                        var newETag = functionsState.etagState.ETag + 1;
                        if (!dstLogRecord.TrySetETag(newETag))
                            return false;
                        functionsState.CopyRespNumber(newETag, ref output);
                        ETagState.ResetState(ref functionsState.etagState);
                    }
                    else
                    {
                        if (!dstLogRecord.RemoveETag())
                            return false;
                    }
=======

                    // Update expiration if it was supplied.
                    if (input.arg1 != 0 && !dstLogRecord.TrySetExpiration(input.arg1))
                        return false;

                    // If shouldUpdateEtag != inputHeaderHasEtag, then if inputHeaderHasEtag is true there is one that nextUpdate will remove (so we don't want to
                    // update it), else there isn't one and nextUpdate will add it.
                    shouldUpdateEtag = inputHeaderHasEtag;

                    if (inputHeaderHasEtag)
                    {
                        var newETag = functionsState.etagState.ETag + 1;
                        if (!dstLogRecord.TrySetETag(newETag))
                            return false;
                        functionsState.CopyRespNumber(newETag, ref output);
                        ETagState.ResetState(ref functionsState.etagState);
                    }
                    else
                    {
                        if (!dstLogRecord.RemoveETag())
                            return false;
                    }
>>>>>>> 04c8fcf9
                    shouldUpdateEtag = false;   // since we already updated the ETag

                    break;

                case RespCommand.SETKEEPTTLXX:
                case RespCommand.SETKEEPTTL:
                    // If the user calls withetag then we need to either update an existing etag and set the value
                    // or set the value with an initial etag and increment it. If withEtag is called we return the etag back to the user
                    inputHeaderHasEtag = input.header.CheckWithETagFlag();

                    // If the SetGet flag is set, copy the current value to output for the GET part of the command.
                    if (input.header.CheckSetGetFlag())
                    {
                        Debug.Assert(!input.header.CheckWithETagFlag(), "SET GET CANNNOT BE CALLED WITH WITHETAG");

                        // Copy value to output for the GET part of the command.
                        CopyRespTo(srcLogRecord.ValueSpan, ref output);
                    }

                    inputValue = input.parseState.GetArgSliceByRef(0).ReadOnlySpan;
                    if (!dstLogRecord.TrySetValueSpanAndPrepareOptionals(inputValue, in sizeInfo))
                        return false;

                    if (inputHeaderHasEtag != shouldUpdateEtag)
                        shouldUpdateEtag = inputHeaderHasEtag;
                    if (inputHeaderHasEtag)
                    {
                        var newETag = functionsState.etagState.ETag + 1;
                        dstLogRecord.TrySetETag(newETag);
                        functionsState.CopyRespNumber(newETag, ref output);
                    }
                    else
                        dstLogRecord.RemoveETag();
                    shouldUpdateEtag = false;   // since we already updated the ETag

                    break;

<<<<<<< HEAD
                case RespCommand.EXPIRE:
                    shouldUpdateEtag = false;
                    var expirationWithOption = new ExpirationWithOption(input.arg1);

                    // First copy the old Value and non-Expiration optionals to the new record. This will also ensure space for expiration.
                    if (!dstLogRecord.TryCopyFrom(in srcLogRecord, in sizeInfo))
                        return false;

                    if (!EvaluateExpireCopyUpdate(ref dstLogRecord, in sizeInfo, expirationWithOption.ExpireOption, expirationWithOption.ExpirationTimeInTicks, dstLogRecord.ValueSpan, ref output))
                        return false;
                    break;
                case RespCommand.PERSIST:
                    shouldUpdateEtag = false;
                    if (!dstLogRecord.TryCopyFrom(in srcLogRecord, in sizeInfo))
                        return false;
                    if (srcLogRecord.Info.HasExpiration)
                    {
                        dstLogRecord.RemoveExpiration();
                        output.SpanByte.Span[0] = 1;
                    }
                    break;

=======
>>>>>>> 04c8fcf9
                case RespCommand.INCR:
                    if (!TryCopyUpdateNumber(in srcLogRecord, ref dstLogRecord, in sizeInfo, ref output, input: 1))
                        return false;
                    break;

                case RespCommand.DECR:
                    if (!TryCopyUpdateNumber(in srcLogRecord, ref dstLogRecord, in sizeInfo, ref output, input: -1))
                        return false;
                    break;

                case RespCommand.INCRBY:
                    var incrBy = input.arg1;
                    if (!TryCopyUpdateNumber(in srcLogRecord, ref dstLogRecord, in sizeInfo, ref output, input: incrBy))
                        return false;
                    break;

                case RespCommand.DECRBY:
                    var decrBy = input.arg1;
                    if (!TryCopyUpdateNumber(in srcLogRecord, ref dstLogRecord, in sizeInfo, ref output, input: -decrBy))
                        return false;
                    break;

                case RespCommand.INCRBYFLOAT:
                    var incrByFloat = BitConverter.Int64BitsToDouble(input.arg1);
                    _ = TryCopyUpdateNumber(in srcLogRecord, ref dstLogRecord, in sizeInfo, ref output, input: incrByFloat);
                    break;

                case RespCommand.SETBIT:
                    var bOffset = input.arg1;
                    var bSetVal = (byte)(input.parseState.GetArgSliceByRef(1).ReadOnlySpan[0] - '0');

                    if (!dstLogRecord.TryCopyFrom(in srcLogRecord, in sizeInfo))
                        return false;

                    // Some duplicate code to avoid "fixed" when possible
                    var newValue = dstLogRecord.ValueSpan;
                    byte* oldValuePtr;
                    byte oldValSet;
                    if (srcLogRecord.IsPinnedValue)
                    {
                        oldValuePtr = srcLogRecord.PinnedValuePointer;
                        if (dstLogRecord.IsPinnedValue)
                        {
                            var newValuePtr = dstLogRecord.PinnedValuePointer;
                            Buffer.MemoryCopy(oldValuePtr, newValuePtr, newValue.Length, oldValue.Length);
                            oldValSet = BitmapManager.UpdateBitmap(newValuePtr, bOffset, bSetVal);
                        }
                        else
                        {
                            fixed (byte* newValuePtr = dstLogRecord.ValueSpan)
                            {
                                Buffer.MemoryCopy(oldValuePtr, newValuePtr, newValue.Length, oldValue.Length);
                                oldValSet = BitmapManager.UpdateBitmap(newValuePtr, bOffset, bSetVal);
                            }
                        }
                    }
<<<<<<< HEAD
                    else
                    {
                        fixed (byte* oldPtr = srcLogRecord.ValueSpan)
                        {
                            oldValuePtr = oldPtr;
                            if (dstLogRecord.IsPinnedValue)
                            {
                                var newValuePtr = dstLogRecord.PinnedValuePointer;
                                Buffer.MemoryCopy(oldValuePtr, newValuePtr, newValue.Length, oldValue.Length);
                                oldValSet = BitmapManager.UpdateBitmap(newValuePtr, bOffset, bSetVal);
                            }
                            else
                            {
                                fixed (byte* newValuePtr = dstLogRecord.ValueSpan)
                                {
                                    Buffer.MemoryCopy(oldValuePtr, newValuePtr, newValue.Length, oldValue.Length);
                                    oldValSet = BitmapManager.UpdateBitmap(newValuePtr, bOffset, bSetVal);
                                }
                            }
                        }
                    }

                    if (oldValSet == 0)
                        functionsState.CopyDefaultResp(CmdStrings.RESP_RETURN_VAL_0, ref output);
                    else
                        functionsState.CopyDefaultResp(CmdStrings.RESP_RETURN_VAL_1, ref output);
=======
                    else
                    {
                        fixed (byte* oldPtr = srcLogRecord.ValueSpan)
                        {
                            oldValuePtr = oldPtr;
                            if (dstLogRecord.IsPinnedValue)
                            {
                                var newValuePtr = dstLogRecord.PinnedValuePointer;
                                Buffer.MemoryCopy(oldValuePtr, newValuePtr, newValue.Length, oldValue.Length);
                                oldValSet = BitmapManager.UpdateBitmap(newValuePtr, bOffset, bSetVal);
                            }
                            else
                            {
                                fixed (byte* newValuePtr = dstLogRecord.ValueSpan)
                                {
                                    Buffer.MemoryCopy(oldValuePtr, newValuePtr, newValue.Length, oldValue.Length);
                                    oldValSet = BitmapManager.UpdateBitmap(newValuePtr, bOffset, bSetVal);
                                }
                            }
                        }
                    }

                    functionsState.CopyDefaultResp(
                        oldValSet == 0 ? CmdStrings.RESP_RETURN_VAL_0 : CmdStrings.RESP_RETURN_VAL_1, ref output);
>>>>>>> 04c8fcf9
                    break;

                case RespCommand.BITFIELD:
                    var bitFieldArgs = GetBitFieldArguments(ref input);
                    if (!dstLogRecord.TryCopyFrom(in srcLogRecord, in sizeInfo))
                        return false;

                    newValue = dstLogRecord.ValueSpan;
                    oldValue = srcLogRecord.ValueSpan;
                    if (newValue.Length > oldValue.Length)
                    {
                        // Zero-init the rest of the new value before we do any bit operations (e.g. it may have been revivified, which for efficiency does not clear old data)
                        newValue.Slice(oldValue.Length).Clear();
                    }

                    long bitfieldReturnValue;
                    bool overflow;
                    if (dstLogRecord.IsPinnedValue)
                        (bitfieldReturnValue, overflow) = BitmapManager.BitFieldExecute(bitFieldArgs, dstLogRecord.PinnedValuePointer, newValue.Length);
                    else
                        fixed (byte* newValuePtr = newValue)
                            (bitfieldReturnValue, overflow) = BitmapManager.BitFieldExecute(bitFieldArgs, newValuePtr, newValue.Length);

                    if (!overflow)
                        functionsState.CopyRespNumber(bitfieldReturnValue, ref output);
                    else
                        functionsState.CopyDefaultResp(functionsState.nilResp, ref output);
                    break;

                case RespCommand.PFADD:
                    var updated = false;
                    newValue = dstLogRecord.ValueSpan;

                    if (!dstLogRecord.TryCopyOptionals(in srcLogRecord, in sizeInfo))
                        return false;

                    // Some duplicate code to avoid "fixed" when possible
                    newValue = dstLogRecord.ValueSpan;
                    if (srcLogRecord.IsPinnedValue)
                    {
                        oldValuePtr = srcLogRecord.PinnedValuePointer;
                        if (dstLogRecord.IsPinnedValue)
                        {
                            var newValuePtr = dstLogRecord.PinnedValuePointer;
                            if (newValue.Length != oldValue.Length)
                                updated = HyperLogLog.DefaultHLL.CopyUpdate(ref input, oldValuePtr, newValuePtr, newValue.Length);
                            else
                            {
                                Buffer.MemoryCopy(oldValuePtr, newValuePtr, newValue.Length, oldValue.Length);
                                _ = HyperLogLog.DefaultHLL.Update(ref input, newValuePtr, newValue.Length, ref updated);
                            }
                        }
                        else
                        {
                            fixed (byte* newValuePtr = dstLogRecord.ValueSpan)
                            {
                                if (newValue.Length != oldValue.Length)
                                    updated = HyperLogLog.DefaultHLL.CopyUpdate(ref input, oldValuePtr, newValuePtr, newValue.Length);
                                else
                                {
                                    Buffer.MemoryCopy(oldValuePtr, newValuePtr, newValue.Length, oldValue.Length);
                                    _ = HyperLogLog.DefaultHLL.Update(ref input, newValuePtr, newValue.Length, ref updated);
                                }
                            }
                        }
                    }
                    else
                    {
                        fixed (byte* oldPtr = srcLogRecord.ValueSpan)
                        {
                            oldValuePtr = oldPtr;
                            if (dstLogRecord.IsPinnedValue)
                            {
                                var newValuePtr = dstLogRecord.PinnedValuePointer;
                                if (newValue.Length != oldValue.Length)
                                    updated = HyperLogLog.DefaultHLL.CopyUpdate(ref input, oldValuePtr, newValuePtr, newValue.Length);
                                else
                                {
                                    Buffer.MemoryCopy(oldValuePtr, newValuePtr, newValue.Length, oldValue.Length);
                                    _ = HyperLogLog.DefaultHLL.Update(ref input, newValuePtr, newValue.Length, ref updated);
                                }
                            }
                            else
                            {
                                fixed (byte* newValuePtr = dstLogRecord.ValueSpan)
                                {
                                    if (newValue.Length != oldValue.Length)
                                        updated = HyperLogLog.DefaultHLL.CopyUpdate(ref input, oldValuePtr, newValuePtr, newValue.Length);
                                    else
                                    {
                                        Buffer.MemoryCopy(oldValuePtr, newValuePtr, newValue.Length, oldValue.Length);
                                        _ = HyperLogLog.DefaultHLL.Update(ref input, newValuePtr, newValue.Length, ref updated);
                                    }
                                }
                            }
                        }
                    }

                    *output.SpanByte.ToPointer() = updated ? (byte)1 : (byte)0;
                    break;

                case RespCommand.PFMERGE:
                    if (!dstLogRecord.TryCopyOptionals(in srcLogRecord, in sizeInfo))
                        return false;

                    // Explanation of variables:
                    //srcA offset: [hll allocated size = 4 byte] + [hll data structure] //memcpy +4 (skip len size)
                    var srcHLLPtr = input.parseState.GetArgSliceByRef(0).ToPointer(); // HLL merging from
                    // byte* oldDstHLLPtr = oldValue.ToPointer(); // original HLL merging to (too small to hold its data plus srcA)
                    // byte* newDstHLLPtr = newValue.ToPointer(); // new HLL merging to (large enough to hold srcA and srcB

                    // Zeroinit any extra space in the new value (e.g. revivified record does not clear it out, for efficiency).
                    newValue = dstLogRecord.ValueSpan;
                    if (oldValue.Length < newValue.Length)
                        newValue.Slice(oldValue.Length).Clear();

                    // Some duplicate code to avoid "fixed" when possible
                    if (srcLogRecord.IsPinnedValue)
                    {
                        var oldDstHLLPtr = srcLogRecord.PinnedValuePointer;
                        if (dstLogRecord.IsPinnedValue)
                        {
                            var newDstHLLPtr = dstLogRecord.PinnedValuePointer;
                            HyperLogLog.DefaultHLL.CopyUpdateMerge(srcHLLPtr, oldDstHLLPtr, newDstHLLPtr, oldValue.Length, newValue.Length);
                        }
                        else
                        {
                            fixed (byte* newDstHLLPtr = dstLogRecord.ValueSpan)
                                HyperLogLog.DefaultHLL.CopyUpdateMerge(srcHLLPtr, oldDstHLLPtr, newDstHLLPtr, oldValue.Length, newValue.Length);
                        }
                    }
                    else
                    {
                        fixed (byte* oldDstHLLPtr = srcLogRecord.ValueSpan)
                        {
                            if (dstLogRecord.IsPinnedValue)
                            {
                                var newDstHLLPtr = dstLogRecord.PinnedValuePointer;
                                HyperLogLog.DefaultHLL.CopyUpdateMerge(srcHLLPtr, oldDstHLLPtr, newDstHLLPtr, oldValue.Length, newValue.Length);
                            }
                            else
                            {
                                fixed (byte* newDstHLLPtr = dstLogRecord.ValueSpan)
                                    HyperLogLog.DefaultHLL.CopyUpdateMerge(srcHLLPtr, oldDstHLLPtr, newDstHLLPtr, oldValue.Length, newValue.Length);
                            }
                        }
                    }

                    break;

                case RespCommand.SETRANGE:
                    var offset = input.parseState.GetInt(0);

                    if (!dstLogRecord.TryCopyFrom(in srcLogRecord, in sizeInfo))
                        return false;

                    newValue = dstLogRecord.ValueSpan;
                    if (oldValue.Length < offset)
                    {
                        // The offset is greater than the old value length so we need to zero-fill the gap (e.g. new record might have been revivified, which does not clear out all bytes).
                        newValue.Slice(oldValue.Length, offset - oldValue.Length).Clear();
                    }

                    input.parseState.GetArgSliceByRef(1).ReadOnlySpan.CopyTo(newValue.Slice(offset));

<<<<<<< HEAD
                    _ = CopyValueLengthToOutput(newValue, ref output);
=======
                    _ = TryCopyValueLengthToOutput(newValue, ref output);
>>>>>>> 04c8fcf9
                    break;

                case RespCommand.GETDEL:
                    // Copy value to output for the GET part of the command.
                    // Then, set ExpireAndStop action to delete the record.
                    CopyRespTo(oldValue, ref output);
                    rmwInfo.Action = RMWAction.ExpireAndStop;

                    // reset etag state that may have been initialized earlier
                    ETagState.ResetState(ref functionsState.etagState);
                    return false;

                case RespCommand.GETEX:
                    shouldUpdateEtag = false;
                    CopyRespTo(oldValue, ref output);

                    if (!dstLogRecord.TryCopyFrom(in srcLogRecord, in sizeInfo))
                        return false;

                    newValue = dstLogRecord.ValueSpan;
                    Debug.Assert(newValue.Length == oldValue.Length);
                    if (input.arg1 > 0)
                    {
                        var pbOutput = stackalloc byte[OutputHeader.Size];
                        var _output = new SpanByteAndMemory(PinnedSpanByte.FromPinnedPointer(pbOutput, OutputHeader.Size));
                        var newExpiry = input.arg1;
                        if (!EvaluateExpireCopyUpdate(ref dstLogRecord, in sizeInfo, ExpireOption.None, newExpiry, newValue, ref _output))
                            return false;
                    }

                    if (input.parseState.Count > 0)
                    {
                        var persist = input.parseState.GetArgSliceByRef(0).ReadOnlySpan.EqualsUpperCaseSpanIgnoringCase(CmdStrings.PERSIST);
                        if (persist) // Persist the key
                            _ = dstLogRecord.RemoveExpiration();
                    }
                    break;

                case RespCommand.APPEND:
                    var appendValue = input.parseState.GetArgSliceByRef(0);
                    if (!dstLogRecord.TryCopyFrom(in srcLogRecord, in sizeInfo))
                        return false;

                    // Append the new value with the client input at the end of the old data
                    newValue = dstLogRecord.ValueSpan;
                    appendValue.ReadOnlySpan.CopyTo(newValue.Slice(oldValue.Length));

<<<<<<< HEAD
                    _ = CopyValueLengthToOutput(newValue, ref output);
=======
                    _ = TryCopyValueLengthToOutput(newValue, ref output);
>>>>>>> 04c8fcf9
                    break;

                default:
                    if (input.header.cmd > RespCommandExtensions.LastValidCommand)
                    {
                        if (srcLogRecord.Info.HasETag)
                        {
                            functionsState.CopyDefaultResp(CmdStrings.RESP_ERR_ETAG_ON_CUSTOM_PROC, ref output);
                            // reset etag state that may have been initialized earlier
                            ETagState.ResetState(ref functionsState.etagState);
                            return true;
                        }

                        var functions = functionsState.GetCustomCommandFunctions((ushort)input.header.cmd);
                        var expirationInTicks = input.arg1;
                        if (expirationInTicks > 0)
                        {
                            // We want to update to the given expiration
                            if (!dstLogRecord.TrySetExpiration(expirationInTicks))
                                return false;
                        }

                        var writer = new RespMemoryWriter(functionsState.respProtocolVersion, ref output);
                        try
                        {
                            return functions.CopyUpdater(srcLogRecord.Key, ref input, oldValue, dstLogRecord.ValueSpan, ref writer, ref rmwInfo);
                        }
                        finally
                        {
                            writer.Dispose();
                        }
                    }
                    throw new GarnetException("Unsupported operation on input");
            }


            if (shouldUpdateEtag)
            {
                if (cmd is not RespCommand.SETIFGREATER)
                    functionsState.etagState.ETag++;
                dstLogRecord.TrySetETag(functionsState.etagState.ETag);
                ETagState.ResetState(ref functionsState.etagState);
            }
            else if (recordHadEtagPreMutation)
            {
                // reset etag state that may have been initialized earlier
                ETagState.ResetState(ref functionsState.etagState);
            }

            sizeInfo.AssertOptionals(dstLogRecord.Info);
            return true;
        }

        /// <inheritdoc />
<<<<<<< HEAD
        public readonly bool PostCopyUpdater<TSourceLogRecord>(in TSourceLogRecord srcLogRecord, ref LogRecord dstLogRecord, in RecordSizeInfo sizeInfo, ref RawStringInput input, ref SpanByteAndMemory output, ref RMWInfo rmwInfo)
=======
        public readonly bool PostCopyUpdater<TSourceLogRecord>(in TSourceLogRecord srcLogRecord, ref LogRecord dstLogRecord, in RecordSizeInfo sizeInfo, ref StringInput input, ref SpanByteAndMemory output, ref RMWInfo rmwInfo)
>>>>>>> 04c8fcf9
            where TSourceLogRecord : ISourceLogRecord
        {
            functionsState.watchVersionMap.IncrementVersion(rmwInfo.KeyHash);
            if (functionsState.appendOnlyFile != null)
                WriteLogRMW(dstLogRecord.Key, ref input, rmwInfo.Version, rmwInfo.SessionID);
            return true;
        }
    }
}<|MERGE_RESOLUTION|>--- conflicted
+++ resolved
@@ -13,17 +13,10 @@
     /// <summary>
     /// Callback functions for main store
     /// </summary>
-<<<<<<< HEAD
-    public readonly unsafe partial struct MainSessionFunctions : ISessionFunctions<RawStringInput, SpanByteAndMemory, long>
-    {
-        /// <inheritdoc />
-        public readonly bool NeedInitialUpdate(ReadOnlySpan<byte> key, ref RawStringInput input, ref SpanByteAndMemory output, ref RMWInfo rmwInfo)
-=======
     public readonly unsafe partial struct MainSessionFunctions : ISessionFunctions<StringInput, SpanByteAndMemory, long>
     {
         /// <inheritdoc />
         public readonly bool NeedInitialUpdate(ReadOnlySpan<byte> key, ref StringInput input, ref SpanByteAndMemory output, ref RMWInfo rmwInfo)
->>>>>>> 04c8fcf9
         {
             switch (input.header.cmd)
             {
@@ -68,20 +61,12 @@
         }
 
         /// <inheritdoc />
-<<<<<<< HEAD
-        public readonly bool InitialUpdater(ref LogRecord logRecord, in RecordSizeInfo sizeInfo, ref RawStringInput input, ref SpanByteAndMemory output, ref RMWInfo rmwInfo)
-=======
         public readonly bool InitialUpdater(ref LogRecord logRecord, in RecordSizeInfo sizeInfo, ref StringInput input, ref SpanByteAndMemory output, ref RMWInfo rmwInfo)
->>>>>>> 04c8fcf9
         {
             Debug.Assert(!logRecord.Info.HasETag && !logRecord.Info.HasExpiration, "Should not have Expiration or ETag on InitialUpdater log records");
 
             // Because this is InitialUpdater, the destination length should be set correctly, but test and log failures to be safe.
-<<<<<<< HEAD
-            RespCommand cmd = input.header.cmd;
-=======
             var cmd = input.header.cmd;
->>>>>>> 04c8fcf9
             switch (cmd)
             {
                 case RespCommand.PFADD:
@@ -256,11 +241,7 @@
                         value.Slice(0, offset).Clear();
                     newValue.CopyTo(value.Slice(offset));
 
-<<<<<<< HEAD
-                    if (!CopyValueLengthToOutput(value, ref output))
-=======
                     if (!TryCopyValueLengthToOutput(value, ref output))
->>>>>>> 04c8fcf9
                         return false;
                     break;
 
@@ -270,11 +251,7 @@
                     value = logRecord.ValueSpan;
                     appendValue.ReadOnlySpan.CopyTo(value);
 
-<<<<<<< HEAD
-                    if (!CopyValueLengthToOutput(value, ref output))
-=======
                     if (!TryCopyValueLengthToOutput(value, ref output))
->>>>>>> 04c8fcf9
                         return false;
                     break;
                 case RespCommand.INCR:
@@ -373,11 +350,7 @@
         }
 
         /// <inheritdoc />
-<<<<<<< HEAD
-        public readonly void PostInitialUpdater(ref LogRecord logRecord, in RecordSizeInfo sizeInfo, ref RawStringInput input, ref SpanByteAndMemory output, ref RMWInfo rmwInfo)
-=======
         public readonly void PostInitialUpdater(ref LogRecord logRecord, in RecordSizeInfo sizeInfo, ref StringInput input, ref SpanByteAndMemory output, ref RMWInfo rmwInfo)
->>>>>>> 04c8fcf9
         {
             // reset etag state set at need initial update
             if (input.header.cmd is (RespCommand.SET or RespCommand.SETEXNX or RespCommand.SETKEEPTTL or RespCommand.SETIFMATCH or RespCommand.SETIFGREATER))
@@ -392,11 +365,7 @@
         }
 
         /// <inheritdoc />
-<<<<<<< HEAD
-        public readonly bool InPlaceUpdater(ref LogRecord logRecord, in RecordSizeInfo sizeInfo, ref RawStringInput input, ref SpanByteAndMemory output, ref RMWInfo rmwInfo)
-=======
         public readonly bool InPlaceUpdater(ref LogRecord logRecord, in RecordSizeInfo sizeInfo, ref StringInput input, ref SpanByteAndMemory output, ref RMWInfo rmwInfo)
->>>>>>> 04c8fcf9
         {
             if (logRecord.Info.ValueIsObject)
             {
@@ -404,15 +373,6 @@
                 return false;
             }
 
-<<<<<<< HEAD
-            if (InPlaceUpdaterWorker(ref logRecord, in sizeInfo, ref input, ref output, ref rmwInfo))
-            {
-                if (!logRecord.Info.Modified)
-                    functionsState.watchVersionMap.IncrementVersion(rmwInfo.KeyHash);
-                if (functionsState.appendOnlyFile != null)
-                    WriteLogRMW(logRecord.Key, ref input, rmwInfo.Version, rmwInfo.SessionID);
-                return true;
-=======
             var ipuResult = InPlaceUpdaterWorker(ref logRecord, in sizeInfo, ref input, ref output, ref rmwInfo);
             switch (ipuResult)
             {
@@ -427,17 +387,12 @@
                 case IPUResult.NotUpdated:
                 default:
                     return true;
->>>>>>> 04c8fcf9
             }
         }
 
         // NOTE: In the below control flow if you decide to add a new command or modify a command such that it will now do an early return with TRUE,
         // you must make sure you must reset etagState in FunctionState
-<<<<<<< HEAD
-        private readonly bool InPlaceUpdaterWorker(ref LogRecord logRecord, in RecordSizeInfo sizeInfo, ref RawStringInput input, ref SpanByteAndMemory output, ref RMWInfo rmwInfo)
-=======
         private readonly IPUResult InPlaceUpdaterWorker(ref LogRecord logRecord, in RecordSizeInfo sizeInfo, ref StringInput input, ref SpanByteAndMemory output, ref RMWInfo rmwInfo)
->>>>>>> 04c8fcf9
         {
             RespCommand cmd = input.header.cmd;
             // Expired data
@@ -445,11 +400,7 @@
             {
                 rmwInfo.Action = RMWAction.ExpireAndResume;
                 logRecord.RemoveETag();
-<<<<<<< HEAD
-                return false;
-=======
                 return IPUResult.Failed;
->>>>>>> 04c8fcf9
             }
 
             bool hadETagPreMutation = logRecord.Info.HasETag;
@@ -482,11 +433,7 @@
                     long etagFromClient = input.parseState.GetLong(0);
                     rmwInfo.Action = etagFromClient > functionsState.etagState.ETag ? RMWAction.ExpireAndStop : RMWAction.CancelOperation;
                     ETagState.ResetState(ref functionsState.etagState);
-<<<<<<< HEAD
-                    return false;
-=======
                     return IPUResult.Failed;
->>>>>>> 04c8fcf9
 
                 case RespCommand.SETIFGREATER:
                 case RespCommand.SETIFMATCH:
@@ -515,36 +462,21 @@
                         }
                         // reset etag state after done using
                         ETagState.ResetState(ref functionsState.etagState);
-<<<<<<< HEAD
-                        return true;
-=======
                         return IPUResult.NotUpdated;
->>>>>>> 04c8fcf9
                     }
 
                     // If we're here we know we have a valid ETag for update. Get the value to update. We'll ned to return false for CopyUpdate if no space for new value.
                     var inputValue = input.parseState.GetArgSliceByRef(0).ReadOnlySpan;
                     if (!logRecord.TrySetValueSpanAndPrepareOptionals(inputValue, in sizeInfo))
-<<<<<<< HEAD
-                        return false;
+                        return IPUResult.Failed;
                     long newEtag = cmd is RespCommand.SETIFMATCH ? (functionsState.etagState.ETag + 1) : etagFromClient;
                     if (!logRecord.TrySetETag(newEtag))
-                        return false;
-=======
-                        return IPUResult.Failed;
-                    long newEtag = cmd is RespCommand.SETIFMATCH ? (functionsState.etagState.ETag + 1) : etagFromClient;
-                    if (!logRecord.TrySetETag(newEtag))
-                        return IPUResult.Failed;
->>>>>>> 04c8fcf9
+                        return IPUResult.Failed;
 
                     // Need to check for input.arg1 != 0 because GetRMWModifiedFieldInfo shares its logic with CopyUpdater and thus may set sizeInfo.FieldInfo.Expiration true
                     // due to srcRecordInfo having expiration set; here, that srcRecordInfo is us, so we should do nothing if input.arg1 == 0.
                     if (sizeInfo.FieldInfo.HasExpiration && input.arg1 != 0 && !logRecord.TrySetExpiration(input.arg1))
-<<<<<<< HEAD
-                        return false;
-=======
-                        return IPUResult.Failed;
->>>>>>> 04c8fcf9
+                        return IPUResult.Failed;
 
                     // Write Etag and Val back to Client as an array of the format [etag, nil]
                     var nilResp = functionsState.nilResp;
@@ -569,11 +501,7 @@
 
                     var setValue = input.parseState.GetArgSliceByRef(0).ReadOnlySpan;
                     if (!logRecord.TrySetValueSpanAndPrepareOptionals(setValue, in sizeInfo))
-<<<<<<< HEAD
-                        return false;
-=======
-                        return IPUResult.Failed;
->>>>>>> 04c8fcf9
+                        return IPUResult.Failed;
 
                     // If shouldUpdateEtag != inputHeaderHasEtag, then if inputHeaderHasEtag is true there is one that nextUpdate will remove (so we don't want to
                     // update it), else there isn't one and nextUpdate will add it.
@@ -581,22 +509,14 @@
 
                     // Update expiration
                     if (!(input.arg1 == 0 ? logRecord.RemoveExpiration() : logRecord.TrySetExpiration(input.arg1)))
-<<<<<<< HEAD
-                        return false;
-=======
-                        return IPUResult.Failed;
->>>>>>> 04c8fcf9
+                        return IPUResult.Failed;
 
                     // If withEtag is called we return the etag back in the response
                     if (inputHeaderHasEtag)
                     {
                         var newETag = functionsState.etagState.ETag + 1;
                         if (!logRecord.TrySetETag(newETag))
-<<<<<<< HEAD
-                            return false;
-=======
                             return IPUResult.Failed;
->>>>>>> 04c8fcf9
                         functionsState.CopyRespNumber(newETag, ref output);
                         // reset etag state after done using
                         ETagState.ResetState(ref functionsState.etagState);
@@ -604,11 +524,7 @@
                     else
                     {
                         if (!logRecord.RemoveETag())
-<<<<<<< HEAD
-                            return false;
-=======
                             return IPUResult.Failed;
->>>>>>> 04c8fcf9
                     }
 
                     shouldUpdateEtag = false;   // since we already updated the ETag
@@ -630,11 +546,7 @@
 
                     setValue = input.parseState.GetArgSliceByRef(0).ReadOnlySpan;
                     if (!logRecord.TrySetValueSpanAndPrepareOptionals(setValue, in sizeInfo))
-<<<<<<< HEAD
-                        return false;
-=======
-                        return IPUResult.Failed;
->>>>>>> 04c8fcf9
+                        return IPUResult.Failed;
 
                     if (inputHeaderHasEtag != shouldUpdateEtag)
                         shouldUpdateEtag = inputHeaderHasEtag;
@@ -649,70 +561,29 @@
                     shouldUpdateEtag = false;   // since we already updated the ETag
                     break;
 
-<<<<<<< HEAD
-                case RespCommand.EXPIRE:
-                    var expirationWithOption = new ExpirationWithOption(input.arg1);
-
-                    // reset etag state that may have been initialized earlier, but don't update etag because only the expiration was updated
-                    ETagState.ResetState(ref functionsState.etagState);
-                    return EvaluateExpireInPlace(ref logRecord, expirationWithOption.ExpireOption, expirationWithOption.ExpirationTimeInTicks, ref output);
-
-                case RespCommand.PERSIST:
-                    if (logRecord.Info.HasExpiration)
-                    {
-                        _ = logRecord.RemoveExpiration();
-                        output.SpanByte.Span[0] = 1;
-                    }
-
-                    // reset etag state that may have been initialized earlier, but don't update etag because only the metadata was updated
-                    ETagState.ResetState(ref functionsState.etagState);
-                    shouldUpdateEtag = false;
-                    break;
-
                 case RespCommand.INCR:
                     if (!TryInPlaceUpdateNumber(ref logRecord, in sizeInfo, ref output, ref rmwInfo, input: 1))
-                        return false;
+                        return IPUResult.Failed;
                     break;
                 case RespCommand.DECR:
                     if (!TryInPlaceUpdateNumber(ref logRecord, in sizeInfo, ref output, ref rmwInfo, input: -1))
-                        return false;
-=======
-                case RespCommand.INCR:
-                    if (!TryInPlaceUpdateNumber(ref logRecord, in sizeInfo, ref output, ref rmwInfo, input: 1))
-                        return IPUResult.Failed;
-                    break;
-                case RespCommand.DECR:
-                    if (!TryInPlaceUpdateNumber(ref logRecord, in sizeInfo, ref output, ref rmwInfo, input: -1))
-                        return IPUResult.Failed;
->>>>>>> 04c8fcf9
+                        return IPUResult.Failed;
                     break;
                 case RespCommand.INCRBY:
                     // Check if input contains a valid number
                     var incrBy = input.arg1;
                     if (!TryInPlaceUpdateNumber(ref logRecord, in sizeInfo, ref output, ref rmwInfo, input: incrBy))
-<<<<<<< HEAD
-                        return false;
-=======
-                        return IPUResult.Failed;
->>>>>>> 04c8fcf9
+                        return IPUResult.Failed;
                     break;
                 case RespCommand.DECRBY:
                     var decrBy = input.arg1;
                     if (!TryInPlaceUpdateNumber(ref logRecord, in sizeInfo, ref output, ref rmwInfo, input: -decrBy))
-<<<<<<< HEAD
-                        return false;
-=======
-                        return IPUResult.Failed;
->>>>>>> 04c8fcf9
+                        return IPUResult.Failed;
                     break;
                 case RespCommand.INCRBYFLOAT:
                     var incrByFloat = BitConverter.Int64BitsToDouble(input.arg1);
                     if (!TryInPlaceUpdateNumber(ref logRecord, in sizeInfo, ref output, ref rmwInfo, incrByFloat))
-<<<<<<< HEAD
-                        return false;
-=======
-                        return IPUResult.Failed;
->>>>>>> 04c8fcf9
+                        return IPUResult.Failed;
                     break;
 
                 case RespCommand.SETBIT:
@@ -721,8 +592,7 @@
 
                     if (!BitmapManager.IsLargeEnough(logRecord.ValueSpan.Length, bOffset)
                             && !logRecord.TrySetContentLengths(BitmapManager.Length(bOffset), in sizeInfo, zeroInit: true))
-<<<<<<< HEAD
-                        return false;
+                        return IPUResult.Failed;
 
                     _ = logRecord.RemoveExpiration();
 
@@ -733,41 +603,17 @@
                         fixed (byte* valuePtr = logRecord.ValueSpan)
                             oldValSet = BitmapManager.UpdateBitmap(valuePtr, bOffset, bSetVal);
 
-                    if (oldValSet == 0)
-                        functionsState.CopyDefaultResp(CmdStrings.RESP_RETURN_VAL_0, ref output);
-                    else
-                        functionsState.CopyDefaultResp(CmdStrings.RESP_RETURN_VAL_1, ref output);
-=======
-                        return IPUResult.Failed;
-
-                    _ = logRecord.RemoveExpiration();
-
-                    byte oldValSet;
-                    if (logRecord.IsPinnedValue)
-                        oldValSet = BitmapManager.UpdateBitmap(logRecord.PinnedValuePointer, bOffset, bSetVal);
-                    else
-                        fixed (byte* valuePtr = logRecord.ValueSpan)
-                            oldValSet = BitmapManager.UpdateBitmap(valuePtr, bOffset, bSetVal);
-
                     functionsState.CopyDefaultResp(
                         oldValSet == 0 ? CmdStrings.RESP_RETURN_VAL_0 : CmdStrings.RESP_RETURN_VAL_1, ref output);
->>>>>>> 04c8fcf9
                     break;
                 case RespCommand.BITFIELD:
                     var bitFieldArgs = GetBitFieldArguments(ref input);
                     if (!BitmapManager.IsLargeEnoughForType(bitFieldArgs, logRecord.ValueSpan.Length)
                             && !logRecord.TrySetContentLengths(BitmapManager.LengthFromType(bitFieldArgs), in sizeInfo, zeroInit: true))
-<<<<<<< HEAD
-                        return false;
+                        return IPUResult.Failed;
 
                     _ = logRecord.RemoveExpiration();
 
-=======
-                        return IPUResult.Failed;
-
-                    _ = logRecord.RemoveExpiration();
-
->>>>>>> 04c8fcf9
                     long bitfieldReturnValue;
                     bool overflow;
                     if (logRecord.IsPinnedValue)
@@ -783,11 +629,7 @@
                         // reset etag state that may have been initialized earlier, but don't update etag
                         ETagState.ResetState(ref functionsState.etagState);
                         shouldUpdateEtag = false;
-<<<<<<< HEAD
-                        return true;
-=======
                         return IPUResult.Succeeded;
->>>>>>> 04c8fcf9
                     }
 
                     functionsState.CopyRespNumber(bitfieldReturnValue, ref output);
@@ -798,7 +640,6 @@
                     var updated = false;
                     var valueLen = logRecord.ValueSpan.Length;
                     if (logRecord.IsPinnedValue)
-<<<<<<< HEAD
                     {
                         parseOk = result = HyperLogLog.DefaultHLL.IsValidHYLL(logRecord.PinnedValuePointer, valueLen);
                         if (result)
@@ -826,49 +667,13 @@
 
                         // reset etag state that may have been initialized earlier, but don't update etag
                         ETagState.ResetState(ref functionsState.etagState);
-                        return true;
+                        return IPUResult.NotUpdated;
                     }
 
                     if (result)
                         *output.SpanByte.ToPointer() = updated ? (byte)1 : (byte)0;
                     if (!result)
-                        return false;
-=======
-                    {
-                        parseOk = result = HyperLogLog.DefaultHLL.IsValidHYLL(logRecord.PinnedValuePointer, valueLen);
-                        if (result)
-                        {
-                            _ = logRecord.RemoveExpiration();
-                            result = HyperLogLog.DefaultHLL.Update(ref input, logRecord.PinnedValuePointer, valueLen, ref updated);
-                        }
-                    }
-                    else
-                    {
-                        fixed (byte* valuePtr = logRecord.ValueSpan)
-                        {
-                            parseOk = result = HyperLogLog.DefaultHLL.IsValidHYLL(valuePtr, valueLen);
-                            if (result)
-                            {
-                                _ = logRecord.RemoveExpiration();
-                                result = HyperLogLog.DefaultHLL.Update(ref input, valuePtr, valueLen, ref updated);
-                            }
-                        }
-                    }
-
-                    if (!parseOk)
-                    {
-                        *output.SpanByte.ToPointer() = (byte)0xFF;  // Flags invalid HLL
-
-                        // reset etag state that may have been initialized earlier, but don't update etag
-                        ETagState.ResetState(ref functionsState.etagState);
-                        return IPUResult.NotUpdated;
-                    }
-
-                    if (result)
-                        *output.SpanByte.ToPointer() = updated ? (byte)1 : (byte)0;
-                    if (!result)
-                        return IPUResult.Failed;
->>>>>>> 04c8fcf9
+                        return IPUResult.Failed;
                     break;
 
                 case RespCommand.PFMERGE:
@@ -898,21 +703,6 @@
                                 result = HyperLogLog.DefaultHLL.TryMerge(srcHLL, dstHLL, valueLen);
                             }
                         }
-<<<<<<< HEAD
-                    }
-
-                    if (!parseOk)
-                    {
-                        //InvalidType                                                
-                        *output.SpanByte.ToPointer() = (byte)0xFF;  // Flags invalid HLL
-
-                        // reset etag state that may have been initialized earlier, but don't update etag
-                        ETagState.ResetState(ref functionsState.etagState);
-                        return true;
-                    }
-                    if (!result)
-                        return false;
-=======
                     }
 
                     if (!parseOk)
@@ -926,7 +716,6 @@
                     }
                     if (!result)
                         return IPUResult.Failed;
->>>>>>> 04c8fcf9
                     break;
 
                 case RespCommand.SETRANGE:
@@ -935,19 +724,11 @@
 
                     if (newValue.Length + offset > logRecord.ValueSpan.Length
                             && !logRecord.TrySetContentLengths(newValue.Length + offset, in sizeInfo))
-<<<<<<< HEAD
-                        return false;
-
-                    newValue.CopyTo(logRecord.ValueSpan.Slice(offset));
-                    if (!CopyValueLengthToOutput(logRecord.ValueSpan, ref output))
-                        return false;
-=======
                         return IPUResult.Failed;
 
                     newValue.CopyTo(logRecord.ValueSpan.Slice(offset));
                     if (!TryCopyValueLengthToOutput(logRecord.ValueSpan, ref output))
                         return IPUResult.Failed;
->>>>>>> 04c8fcf9
                     break;
 
                 case RespCommand.GETDEL:
@@ -960,11 +741,8 @@
                 case RespCommand.GETEX:
                     CopyRespTo(logRecord.ValueSpan, ref output);
 
-<<<<<<< HEAD
-=======
                     var ipuResult = IPUResult.NotUpdated;
 
->>>>>>> 04c8fcf9
                     // If both EX and PERSIST were specified, EX wins
                     if (input.arg1 > 0)
                     {
@@ -972,15 +750,6 @@
                         var _output = new SpanByteAndMemory(PinnedSpanByte.FromPinnedPointer(pbOutput, OutputHeader.Size));
 
                         var newExpiry = input.arg1;
-<<<<<<< HEAD
-                        if (!EvaluateExpireInPlace(ref logRecord, ExpireOption.None, newExpiry, ref _output))
-                            return false;
-                    }
-                    else if (!sizeInfo.FieldInfo.HasExpiration)
-                    {
-                        // GetRMWModifiedFieldLength saw PERSIST
-                        _ = logRecord.RemoveExpiration();
-=======
                         ipuResult = EvaluateExpireInPlace(ref logRecord, ExpireOption.None, newExpiry, ref _output);
                         if (ipuResult == IPUResult.Failed)
                             return IPUResult.Failed;
@@ -990,17 +759,11 @@
                         // GetRMWModifiedFieldLength saw PERSIST; if there is no expiration, the following is a no-op.
                         _ = logRecord.RemoveExpiration();
                         ipuResult = IPUResult.Succeeded;
->>>>>>> 04c8fcf9
                     }
 
                     // reset etag state that may have been initialized earlier, but don't update etag
                     ETagState.ResetState(ref functionsState.etagState);
-<<<<<<< HEAD
-                    shouldUpdateEtag = false;
-                    return true;
-=======
                     return ipuResult;
->>>>>>> 04c8fcf9
 
                 case RespCommand.APPEND:
                     // If nothing to append, can avoid copy update.
@@ -1011,33 +774,18 @@
                         // Try to grow in place.
                         var originalLength = logRecord.ValueSpan.Length;
                         if (!logRecord.TrySetContentLengths(originalLength + appendLength, in sizeInfo))
-<<<<<<< HEAD
-                            return false;
-
-                        // Append the new value with the client input at the end of the old data
-                        appendValue.
-                        // Append the new value with the client input at the end of the old data
-                        ReadOnlySpan.CopyTo(logRecord.ValueSpan.Slice(originalLength));
-                        if (!CopyValueLengthToOutput(logRecord.ValueSpan, ref output))
-                            return false;
-=======
                             return IPUResult.Failed;
 
                         // Append the new value with the client input at the end of the old data
                         appendValue.ReadOnlySpan.CopyTo(logRecord.ValueSpan.Slice(originalLength));
                         if (!TryCopyValueLengthToOutput(logRecord.ValueSpan, ref output))
                             return IPUResult.Failed;
->>>>>>> 04c8fcf9
                         break;
                     }
 
                     // reset etag state that may have been initialized earlier, but don't update etag
                     ETagState.ResetState(ref functionsState.etagState);
-<<<<<<< HEAD
-                    return CopyValueLengthToOutput(logRecord.ValueSpan, ref output);
-=======
                     return TryCopyValueLengthToOutput(logRecord.ValueSpan, ref output) ? IPUResult.Succeeded : IPUResult.Failed;
->>>>>>> 04c8fcf9
                 default:
                     if (cmd > RespCommandExtensions.LastValidCommand)
                     {
@@ -1046,11 +794,7 @@
                             functionsState.CopyDefaultResp(CmdStrings.RESP_ERR_ETAG_ON_CUSTOM_PROC, ref output);
                             // reset etag state that may have been initialized earlier but don't update ETag
                             ETagState.ResetState(ref functionsState.etagState);
-<<<<<<< HEAD
-                            return true;
-=======
                             return IPUResult.Succeeded;
->>>>>>> 04c8fcf9
                         }
 
                         var functions = functionsState.GetCustomCommandFunctions((ushort)cmd);
@@ -1064,11 +808,7 @@
                         {
                             // There is no existing metadata, but we want to add it. Try to do in place update.
                             if (!logRecord.TrySetExpiration(expirationInTicks))
-<<<<<<< HEAD
-                                return false;
-=======
                                 return IPUResult.Failed;
->>>>>>> 04c8fcf9
                         }
                         shouldCheckExpiration = false;
 
@@ -1082,11 +822,7 @@
                             // Adjust value length if user shrinks it
                             if (valueLength < logRecord.ValueSpan.Length)
                                 _ = logRecord.TrySetContentLengths(valueLength, in sizeInfo);
-<<<<<<< HEAD
-                            return ret;
-=======
                             return ret ? IPUResult.Succeeded : IPUResult.Failed;
->>>>>>> 04c8fcf9
                         }
                         finally
                         {
@@ -1109,20 +845,12 @@
             }
 
             sizeInfo.AssertOptionals(logRecord.Info, checkExpiration: shouldCheckExpiration);
-<<<<<<< HEAD
-            return true;
-=======
             return IPUResult.Succeeded;
->>>>>>> 04c8fcf9
         }
 
         // NOTE: In the below control flow if you decide to add a new command or modify a command such that it will now do an early return with FALSE, you must make sure you must reset etagState in FunctionState
         /// <inheritdoc />
-<<<<<<< HEAD
-        public readonly bool NeedCopyUpdate<TSourceLogRecord>(in TSourceLogRecord srcLogRecord, ref RawStringInput input, ref SpanByteAndMemory output, ref RMWInfo rmwInfo)
-=======
         public readonly bool NeedCopyUpdate<TSourceLogRecord>(in TSourceLogRecord srcLogRecord, ref StringInput input, ref SpanByteAndMemory output, ref RMWInfo rmwInfo)
->>>>>>> 04c8fcf9
             where TSourceLogRecord : ISourceLogRecord
         {
             switch (input.header.cmd)
@@ -1244,11 +972,7 @@
 
         // NOTE: Before doing any return from this method, please make sure you are calling reset on etagState in functionsState.
         /// <inheritdoc />
-<<<<<<< HEAD
-        public readonly bool CopyUpdater<TSourceLogRecord>(in TSourceLogRecord srcLogRecord, ref LogRecord dstLogRecord, in RecordSizeInfo sizeInfo, ref RawStringInput input, ref SpanByteAndMemory output, ref RMWInfo rmwInfo)
-=======
         public readonly bool CopyUpdater<TSourceLogRecord>(in TSourceLogRecord srcLogRecord, ref LogRecord dstLogRecord, in RecordSizeInfo sizeInfo, ref StringInput input, ref SpanByteAndMemory output, ref RMWInfo rmwInfo)
->>>>>>> 04c8fcf9
             where TSourceLogRecord : ISourceLogRecord
         {
             // Expired data
@@ -1318,7 +1042,6 @@
                     // Copy input to value, along with optionals from source record including Expiration.
                     if (!dstLogRecord.TrySetValueSpanAndPrepareOptionals(newInputValue, in sizeInfo) || !dstLogRecord.TryCopyOptionals(in srcLogRecord, in sizeInfo))
                         return false;
-<<<<<<< HEAD
 
                     // Update expiration if it was supplied.
                     if (input.arg1 != 0 && !dstLogRecord.TrySetExpiration(input.arg1))
@@ -1341,30 +1064,6 @@
                         if (!dstLogRecord.RemoveETag())
                             return false;
                     }
-=======
-
-                    // Update expiration if it was supplied.
-                    if (input.arg1 != 0 && !dstLogRecord.TrySetExpiration(input.arg1))
-                        return false;
-
-                    // If shouldUpdateEtag != inputHeaderHasEtag, then if inputHeaderHasEtag is true there is one that nextUpdate will remove (so we don't want to
-                    // update it), else there isn't one and nextUpdate will add it.
-                    shouldUpdateEtag = inputHeaderHasEtag;
-
-                    if (inputHeaderHasEtag)
-                    {
-                        var newETag = functionsState.etagState.ETag + 1;
-                        if (!dstLogRecord.TrySetETag(newETag))
-                            return false;
-                        functionsState.CopyRespNumber(newETag, ref output);
-                        ETagState.ResetState(ref functionsState.etagState);
-                    }
-                    else
-                    {
-                        if (!dstLogRecord.RemoveETag())
-                            return false;
-                    }
->>>>>>> 04c8fcf9
                     shouldUpdateEtag = false;   // since we already updated the ETag
 
                     break;
@@ -1402,31 +1101,6 @@
 
                     break;
 
-<<<<<<< HEAD
-                case RespCommand.EXPIRE:
-                    shouldUpdateEtag = false;
-                    var expirationWithOption = new ExpirationWithOption(input.arg1);
-
-                    // First copy the old Value and non-Expiration optionals to the new record. This will also ensure space for expiration.
-                    if (!dstLogRecord.TryCopyFrom(in srcLogRecord, in sizeInfo))
-                        return false;
-
-                    if (!EvaluateExpireCopyUpdate(ref dstLogRecord, in sizeInfo, expirationWithOption.ExpireOption, expirationWithOption.ExpirationTimeInTicks, dstLogRecord.ValueSpan, ref output))
-                        return false;
-                    break;
-                case RespCommand.PERSIST:
-                    shouldUpdateEtag = false;
-                    if (!dstLogRecord.TryCopyFrom(in srcLogRecord, in sizeInfo))
-                        return false;
-                    if (srcLogRecord.Info.HasExpiration)
-                    {
-                        dstLogRecord.RemoveExpiration();
-                        output.SpanByte.Span[0] = 1;
-                    }
-                    break;
-
-=======
->>>>>>> 04c8fcf9
                 case RespCommand.INCR:
                     if (!TryCopyUpdateNumber(in srcLogRecord, ref dstLogRecord, in sizeInfo, ref output, input: 1))
                         return false;
@@ -1483,7 +1157,6 @@
                             }
                         }
                     }
-<<<<<<< HEAD
                     else
                     {
                         fixed (byte* oldPtr = srcLogRecord.ValueSpan)
@@ -1506,36 +1179,8 @@
                         }
                     }
 
-                    if (oldValSet == 0)
-                        functionsState.CopyDefaultResp(CmdStrings.RESP_RETURN_VAL_0, ref output);
-                    else
-                        functionsState.CopyDefaultResp(CmdStrings.RESP_RETURN_VAL_1, ref output);
-=======
-                    else
-                    {
-                        fixed (byte* oldPtr = srcLogRecord.ValueSpan)
-                        {
-                            oldValuePtr = oldPtr;
-                            if (dstLogRecord.IsPinnedValue)
-                            {
-                                var newValuePtr = dstLogRecord.PinnedValuePointer;
-                                Buffer.MemoryCopy(oldValuePtr, newValuePtr, newValue.Length, oldValue.Length);
-                                oldValSet = BitmapManager.UpdateBitmap(newValuePtr, bOffset, bSetVal);
-                            }
-                            else
-                            {
-                                fixed (byte* newValuePtr = dstLogRecord.ValueSpan)
-                                {
-                                    Buffer.MemoryCopy(oldValuePtr, newValuePtr, newValue.Length, oldValue.Length);
-                                    oldValSet = BitmapManager.UpdateBitmap(newValuePtr, bOffset, bSetVal);
-                                }
-                            }
-                        }
-                    }
-
                     functionsState.CopyDefaultResp(
                         oldValSet == 0 ? CmdStrings.RESP_RETURN_VAL_0 : CmdStrings.RESP_RETURN_VAL_1, ref output);
->>>>>>> 04c8fcf9
                     break;
 
                 case RespCommand.BITFIELD:
@@ -1701,11 +1346,7 @@
 
                     input.parseState.GetArgSliceByRef(1).ReadOnlySpan.CopyTo(newValue.Slice(offset));
 
-<<<<<<< HEAD
-                    _ = CopyValueLengthToOutput(newValue, ref output);
-=======
                     _ = TryCopyValueLengthToOutput(newValue, ref output);
->>>>>>> 04c8fcf9
                     break;
 
                 case RespCommand.GETDEL:
@@ -1753,11 +1394,7 @@
                     newValue = dstLogRecord.ValueSpan;
                     appendValue.ReadOnlySpan.CopyTo(newValue.Slice(oldValue.Length));
 
-<<<<<<< HEAD
-                    _ = CopyValueLengthToOutput(newValue, ref output);
-=======
                     _ = TryCopyValueLengthToOutput(newValue, ref output);
->>>>>>> 04c8fcf9
                     break;
 
                 default:
@@ -1812,11 +1449,7 @@
         }
 
         /// <inheritdoc />
-<<<<<<< HEAD
-        public readonly bool PostCopyUpdater<TSourceLogRecord>(in TSourceLogRecord srcLogRecord, ref LogRecord dstLogRecord, in RecordSizeInfo sizeInfo, ref RawStringInput input, ref SpanByteAndMemory output, ref RMWInfo rmwInfo)
-=======
         public readonly bool PostCopyUpdater<TSourceLogRecord>(in TSourceLogRecord srcLogRecord, ref LogRecord dstLogRecord, in RecordSizeInfo sizeInfo, ref StringInput input, ref SpanByteAndMemory output, ref RMWInfo rmwInfo)
->>>>>>> 04c8fcf9
             where TSourceLogRecord : ISourceLogRecord
         {
             functionsState.watchVersionMap.IncrementVersion(rmwInfo.KeyHash);
