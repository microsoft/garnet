﻿// Copyright (c) Microsoft Corporation.
// Licensed under the MIT license.

using System;
using System.Buffers;
using System.Diagnostics;
using Microsoft.Extensions.Logging;
using Garnet.common;
using Tsavorite.core;

namespace Garnet.server
{
    /// <summary>
    /// Callback functions for main store
    /// </summary>
    public readonly unsafe partial struct MainSessionFunctions : ISessionFunctions<SpanByte, RawStringInput, SpanByteAndMemory, long>
    {
        /// <inheritdoc />
        public readonly bool NeedInitialUpdate(SpanByte key, ref RawStringInput input, ref SpanByteAndMemory output, ref RMWInfo rmwInfo)
        {
            switch (input.header.cmd)
            {
                case RespCommand.SETKEEPTTLXX:
                case RespCommand.PERSIST:
                case RespCommand.EXPIRE:
                case RespCommand.PEXPIRE:
                case RespCommand.EXPIREAT:
                case RespCommand.PEXPIREAT:
                case RespCommand.GETDEL:
                case RespCommand.GETEX:
                    return false;
                case RespCommand.SETEXXX:
                    // when called withetag all output needs to be placed on the buffer
                    if (input.header.CheckWithETagFlag())
                    {
                        // XX when unsuccesful will write back NIL
                        functionsState.CopyDefaultResp(CmdStrings.RESP_ERRNOTFOUND, ref output);
                    }
                    return false;
                case RespCommand.SETIFGREATER:
                case RespCommand.SETIFMATCH:
                // add etag on first insertion, already tracked by header.CheckWithEtagFlag()
                case RespCommand.SET:
                case RespCommand.SETEXNX:
                case RespCommand.SETKEEPTTL:
                    return true;
                default:
                    if (input.header.cmd > RespCommandExtensions.LastValidCommand)
                    {
                        (IMemoryOwner<byte> Memory, int Length) outp = (output.Memory, 0);
                        var ret = functionsState.GetCustomCommandFunctions((ushort)input.header.cmd)
                            .NeedInitialUpdate(key.AsReadOnlySpan(), ref input, ref outp);
                        output.Memory = outp.Memory;
                        output.Length = outp.Length;
                        return ret;
                    }

                    return true;
            }
        }

        /// <inheritdoc />
        public readonly bool InitialUpdater(ref LogRecord<SpanByte> logRecord, ref RecordSizeInfo sizeInfo, ref RawStringInput input, ref SpanByteAndMemory output, ref RMWInfo rmwInfo)
        {
            Debug.Assert(!logRecord.Info.HasETag && !logRecord.Info.HasExpiration, "Should not have Expiration or ETag on InitialUpdater log records");

            // Because this is InitialUpdater, the destination length should be set correctly, but test and log failures to be safe.
            RespCommand cmd = input.header.cmd;
            switch (cmd)
            {
                case RespCommand.PFADD:
                    RecordSizeInfo.AssertValueDataLength(HyperLogLog.DefaultHLL.SparseInitialLength(ref input), ref sizeInfo);
                    if (!logRecord.TrySetValueLength(ref sizeInfo))
                    {
                        functionsState.logger?.LogError("Length overflow in {methodName}.{caseName}", "InitialUpdater", "PFADD");
                        return false;
                    }

                    var value = logRecord.ValueSpan;
                    HyperLogLog.DefaultHLL.Init(ref input, value.ToPointer(), value.Length);
                    *output.SpanByte.ToPointer() = 1;
                    break;

                case RespCommand.PFMERGE:
                    //srcHLL offset: [hll allocated size = 4 byte] + [hll data structure] //memcpy + 4 (skip len size)
                    var sbSrcHLL = input.parseState.GetArgSliceByRef(0).SpanByte;

                    if (!logRecord.TrySetValueLength(sbSrcHLL.Length, ref sizeInfo))
                    {
                        functionsState.logger?.LogError("Length overflow in {methodName}.{caseName}", "InitialUpdater", "PFMERGE");
                        return false;
                    }

                    value = logRecord.ValueSpan;
                    Buffer.MemoryCopy(sbSrcHLL.ToPointer(), value.ToPointer(), value.Length, value.Length);
                    break;

                case RespCommand.SETIFGREATER:
                case RespCommand.SETIFMATCH:
                    // Copy input to value
                    var newInputValue = input.parseState.GetArgSliceByRef(0).SpanByte;
                    if (!logRecord.TrySetValueSpan(newInputValue, ref sizeInfo))
                        return false;
                    if (sizeInfo.FieldInfo.HasExpiration)
                        _ = logRecord.TrySetExpiration(input.arg1);

                    // the increment on initial etag is for satisfying the variant that any key with no etag is the same as a zero'd etag
                    if (sizeInfo.FieldInfo.HasETag)
                        _ = logRecord.TrySetETag(input.parseState.GetLong(1) + 1);
                    ETagState.SetValsForRecordWithEtag(ref functionsState.etagState, ref logRecord);

                    // write back array of the format [etag, nil]
                    var nilResponse = CmdStrings.RESP_ERRNOTFOUND;
                    // *2\r\n: + <numDigitsInEtag> + \r\n + <nilResp.Length>
                    WriteValAndEtagToDst(
                        4 + 1 + NumUtils.CountDigits(functionsState.etagState.ETag) + 2 + nilResponse.Length,
                        nilResponse,
                        functionsState.etagState.ETag,
                        ref output,
                        functionsState.memoryPool,
                        writeDirect: true
                    );

                    break;
                case RespCommand.SET:
                case RespCommand.SETEXNX:
                    newInputValue = input.parseState.GetArgSliceByRef(0).SpanByte;
                    if (!logRecord.TrySetValueSpan(newInputValue, ref sizeInfo))
                    {
                        functionsState.logger?.LogError("Length overflow in {methodName}.{caseName}", "InitialUpdater", "SETEXNX");
                        return false;
                    }

                    // the increment on initial etag is for satisfying the variant that any key with no etag is the same as a zero'd etag
                    if (sizeInfo.FieldInfo.HasETag && !logRecord.TrySetETag(LogRecord.NoETag + 1))
                    {
                        functionsState.logger?.LogError("Could not set etag in {methodName}.{caseName}", "InitialUpdater", "SETEXNX");
                        return false;
                    }
                    ETagState.SetValsForRecordWithEtag(ref functionsState.etagState, ref logRecord);
                    // Copy initial etag to output only for SET + WITHETAG and not SET NX or XX. TODO: Is this condition satisfied here?
                    functionsState.CopyRespNumber(LogRecord.NoETag + 1, ref output);

                    // Set or remove expiration
                    if (sizeInfo.FieldInfo.HasExpiration && !logRecord.TrySetExpiration(input.arg1))
                    {
                        functionsState.logger?.LogError("Could not set expiration in {methodName}.{caseName}", "InitialUpdater", "SETEXNX");
                        return false;
                    }

                    break;
                case RespCommand.SETKEEPTTL:
                    // Copy input to value; do not change expiration
                    _ = logRecord.TrySetValueSpan(input.parseState.GetArgSliceByRef(0).SpanByte, ref sizeInfo);

                    // the increment on initial etag is for satisfying the variant that any key with no etag is the same as a zero'd etag
                    if (sizeInfo.FieldInfo.HasETag && !logRecord.TrySetETag(LogRecord.NoETag + 1))
                    {
                        functionsState.logger?.LogError("Could not set etag in {methodName}.{caseName}", "InitialUpdater", "SETKEEPTTL");
                        return false;
                    }
                    ETagState.SetValsForRecordWithEtag(ref functionsState.etagState, ref logRecord);
                    // Copy initial etag to output
                    functionsState.CopyRespNumber(LogRecord.NoETag + 1, ref output);
                    break;

                case RespCommand.SETKEEPTTLXX:
                case RespCommand.SETEXXX:
                case RespCommand.EXPIRE:
                case RespCommand.PEXPIRE:
                case RespCommand.EXPIREAT:
                case RespCommand.PEXPIREAT:
                case RespCommand.PERSIST:
                case RespCommand.GETDEL:
                case RespCommand.GETEX:
                    throw new Exception();

                case RespCommand.SETBIT:
                    var bOffset = input.arg1;
                    var bSetVal = (byte)(input.parseState.GetArgSliceByRef(1).ReadOnlySpan[0] - '0');

                    if (!logRecord.TrySetValueLength(BitmapManager.Length(bOffset), ref sizeInfo))
                    {
                        functionsState.logger?.LogError("Length overflow in {methodName}.{caseName}", "InitialUpdater", "SETBIT");
                        return false;
                    }

                    // Always return 0 at initial updater because previous value was 0
                    value = logRecord.ValueSpan;
                    _ = BitmapManager.UpdateBitmap(value.ToPointer(), bOffset, bSetVal);
                    functionsState.CopyDefaultResp(CmdStrings.RESP_RETURN_VAL_0, ref output);
                    break;

                case RespCommand.BITFIELD:
                    var bitFieldArgs = GetBitFieldArguments(ref input);

                    if (!logRecord.TrySetValueLength(BitmapManager.LengthFromType(bitFieldArgs), ref sizeInfo))
                    {
                        functionsState.logger?.LogError("Length overflow in {methodName}.{caseName}", "InitialUpdater", "BitField");
                        return false;
                    }

                    value = logRecord.ValueSpan;
                    var (bitfieldReturnValue, overflow) = BitmapManager.BitFieldExecute(bitFieldArgs, value.ToPointer(), value.Length);
                    if (!overflow)
                        functionsState.CopyRespNumber(bitfieldReturnValue, ref output);
                    else
                        functionsState.CopyDefaultResp(CmdStrings.RESP_ERRNOTFOUND, ref output);
                    break;

                case RespCommand.BITFIELD_RO:
                    var bitFieldArgs_RO = GetBitFieldArguments(ref input);
                    if (!logRecord.TrySetValueLength(BitmapManager.LengthFromType(bitFieldArgs_RO), ref sizeInfo))
                    {
                        functionsState.logger?.LogError("Length overflow in {methodName}.{caseName}", "InitialUpdater", "BitField");
                        return false;
                    }
                    value = logRecord.ValueSpan;
                    var bitfieldReturnValue_RO = BitmapManager.BitFieldExecute_RO(bitFieldArgs_RO, value.ToPointer(), value.Length);
                    functionsState.CopyRespNumber(bitfieldReturnValue_RO, ref output);
                    break;

                case RespCommand.SETRANGE:
                    var offset = input.parseState.GetInt(0);
                    var newValue = input.parseState.GetArgSliceByRef(1).ReadOnlySpan;

                    value = logRecord.ValueSpan;
                    newValue.CopyTo(value.AsSpan().Slice(offset));

                    if (!CopyValueLengthToOutput(value, ref output))
                        return false;
                    break;

                case RespCommand.APPEND:
                    var appendValue = input.parseState.GetArgSliceByRef(0);
                    // Copy value to be appended to the newly allocated value buffer
                    value = logRecord.ValueSpan;
                    appendValue.ReadOnlySpan.CopyTo(value.AsSpan());

                    if (!CopyValueLengthToOutput(value, ref output))
                        return false;
                    break;
                case RespCommand.INCR:
                    // This is InitialUpdater so set the value to 1 and the length to the # of digits in "1"
                    if (!logRecord.TrySetValueLength(1, ref sizeInfo))
                    {
                        functionsState.logger?.LogError("Length overflow in {methodName}.{caseName}", "InitialUpdater", "INCR");
                        return false;
                    }

                    value = logRecord.ValueSpan;
                    _ = TryCopyUpdateNumber(1L, value, ref output);
                    break;
                case RespCommand.INCRBY:
                    var incrBy = input.arg1;

                    var ndigits = NumUtils.CountDigits(incrBy, out var isNegative);
                    if (!logRecord.TrySetValueLength(ndigits + (isNegative ? 1 : 0), ref sizeInfo))
                    {
                        functionsState.logger?.LogError("Length overflow in {methodName}.{caseName}", "InitialUpdater", "INCRBY");
                        return false;
                    }

                    _ = TryCopyUpdateNumber(incrBy, logRecord.ValueSpan, ref output);
                    break;
                case RespCommand.DECR:
                    // This is InitialUpdater so set the value to -1 and the length to the # of digits in "-1"
                    if (!logRecord.TrySetValueLength(2, ref sizeInfo))
                    {
                        Debug.Assert(logRecord.ValueSpan.Length >= 2, "Length overflow in DECR");
                        return false;
                    }
                    value = logRecord.ValueSpan;
                    _ = TryCopyUpdateNumber(-1, value, ref output);
                    break;
                case RespCommand.DECRBY:
                    var decrBy = -input.arg1;

                    ndigits = NumUtils.CountDigits(decrBy, out isNegative);
                    if (!logRecord.TrySetValueLength(ndigits + (isNegative ? 1 : 0), ref sizeInfo))
                    {
                        functionsState.logger?.LogError("Length overflow in {methodName}.{caseName}", "InitialUpdater", "DECRBY");
                        return false;
                    }

                    _ = TryCopyUpdateNumber(decrBy, logRecord.ValueSpan, ref output);
                    break;
                case RespCommand.INCRBYFLOAT:
                    // Check if input contains a valid number
                    if (!input.parseState.TryGetDouble(0, out var incrByFloat))
                    {
                        output.SpanByte.AsSpan()[0] = (byte)OperationError.INVALID_TYPE;
                        return true;
                    }

                    value = logRecord.ValueSpan;
                    if (!TryCopyUpdateNumber(incrByFloat, value, ref output))
                        return false;
                    break;
                default:
                    if (input.header.cmd > RespCommandExtensions.LastValidCommand)
                    {
                        var functions = functionsState.GetCustomCommandFunctions((ushort)input.header.cmd);
                        if (!logRecord.TrySetValueLength(functions.GetInitialLength(ref input), ref sizeInfo))
                        {
                            functionsState.logger?.LogError("Length overflow in 'default' > StartOffset: {methodName}.{caseName}", "InitialUpdater", "default");
                            return false;
                        }
                        if (input.arg1 > 0 && !logRecord.TrySetExpiration(input.arg1))
                        {
                            functionsState.logger?.LogError("Could not set expiration in 'default' > StartOffset: {methodName}.{caseName}", "InitialUpdater", "default");
                            return false;
                        }

                        (IMemoryOwner<byte> Memory, int Length) outp = (output.Memory, 0);
                        value = logRecord.ValueSpan;
                        if (!functions.InitialUpdater(logRecord.Key.AsReadOnlySpan(), ref input, value.AsSpan(), ref outp, ref rmwInfo))
                            return false;
                        output.Memory = outp.Memory;
                        output.Length = outp.Length;
                        break;
                    }

                    // Copy input to value
                    if (!logRecord.TrySetValueSpan(input.parseState.GetArgSliceByRef(0).SpanByte, ref sizeInfo))
                    {
                        functionsState.logger?.LogError("Failed to set value in {methodName}.{caseName}", "InitialUpdater", "default");
                        return false;
                    }

                    // Copy value to output
                    CopyTo(logRecord.ValueSpan, ref output, functionsState.memoryPool);
                    break;
            }

            // Success if we made it here
            sizeInfo.AssertOptionals(logRecord.Info);
            return true;
        }

        /// <inheritdoc />
        public readonly void PostInitialUpdater(ref LogRecord<SpanByte> logRecord, ref RecordSizeInfo sizeInfo, ref RawStringInput input, ref SpanByteAndMemory output, ref RMWInfo rmwInfo)
        {
            // reset etag state set at need initial update
            if (input.header.cmd is (RespCommand.SET or RespCommand.SETEXNX or RespCommand.SETKEEPTTL or RespCommand.SETIFMATCH or RespCommand.SETIFGREATER))
                ETagState.ResetState(ref functionsState.etagState);

            functionsState.watchVersionMap.IncrementVersion(rmwInfo.KeyHash);
            if (functionsState.appendOnlyFile != null)
            {
                input.header.SetExpiredFlag();
                WriteLogRMW(logRecord.Key, ref input, rmwInfo.Version, rmwInfo.SessionID);
            }
        }

        /// <inheritdoc />
        public readonly bool InPlaceUpdater(ref LogRecord<SpanByte> logRecord, ref RecordSizeInfo sizeInfo, ref RawStringInput input, ref SpanByteAndMemory output, ref RMWInfo rmwInfo)
        {
            if (InPlaceUpdaterWorker(ref logRecord, ref sizeInfo, ref input, ref output, ref rmwInfo))
            {
                if (!logRecord.Info.Modified)
                    functionsState.watchVersionMap.IncrementVersion(rmwInfo.KeyHash);
                if (functionsState.appendOnlyFile != null)
                    WriteLogRMW(logRecord.Key, ref input, rmwInfo.Version, rmwInfo.SessionID);
                return true;
            }
            return false;
        }

        // NOTE: In the below control flow if you decide to add a new command or modify a command such that it will now do an early return with TRUE,
        // you must make sure you must reset etagState in FunctionState
        private readonly bool InPlaceUpdaterWorker(ref LogRecord<SpanByte> logRecord, ref RecordSizeInfo sizeInfo, ref RawStringInput input, ref SpanByteAndMemory output, ref RMWInfo rmwInfo)
        {
            // Expired data
            if (logRecord.Info.HasExpiration && input.header.CheckExpiry(logRecord.Expiration))
            {
                rmwInfo.Action = RMWAction.ExpireAndResume;
                logRecord.RemoveETag();
                return false;
            }

            RespCommand cmd = input.header.cmd;
            bool hadRecordPreMutation = logRecord.Info.HasETag;
            bool shouldUpdateEtag = hadRecordPreMutation;
            if (shouldUpdateEtag)
                ETagState.SetValsForRecordWithEtag(ref functionsState.etagState, ref logRecord);

            switch (cmd)
            {
                case RespCommand.SETEXNX:
                    if (input.header.CheckSetGetFlag())
                    {
                        // Copy value to output for the GET part of the command.
                        CopyRespTo(logRecord.ValueSpan, ref output);
                    }
                    else if (input.header.CheckWithETagFlag())
                    {
                        // when called withetag all output needs to be placed on the buffer
                        // EXX when unsuccesful will write back NIL
                        functionsState.CopyDefaultResp(CmdStrings.RESP_ERRNOTFOUND, ref output);
                    }

                    // reset etag state after done using
                    ETagState.ResetState(ref functionsState.etagState);
                    // Nothing is set because being in this block means NX was already violated
                    return true;
                case RespCommand.SETIFGREATER:
                case RespCommand.SETIFMATCH:
                    long etagFromClient = input.parseState.GetLong(1);
                    // in IFMATCH we check for equality, in IFGREATER we are checking for sent etag being strictly greater
                    int comparisonResult = etagFromClient.CompareTo(functionsState.etagState.ETag);
                    int expectedResult = cmd is RespCommand.SETIFMATCH ? 0 : 1;

                    if (comparisonResult != expectedResult)
                    {
                        if (input.header.CheckSetGetFlag())
                            CopyRespWithEtagData(logRecord.ValueSpan, ref output, shouldUpdateEtag, functionsState.memoryPool);
                        else
                        {
                            // write back array of the format [etag, nil]
                            var nilResponse = CmdStrings.RESP_ERRNOTFOUND;
                            // *2\r\n: + <numDigitsInEtag> + \r\n + <nilResp.Length>
                            WriteValAndEtagToDst(
                                4 + 1 + NumUtils.CountDigits(functionsState.etagState.ETag) + 2 + nilResponse.Length,
                                nilResponse,
                                functionsState.etagState.ETag,
                                ref output,
                                functionsState.memoryPool,
                                writeDirect: true
                            );
                        }
                        // reset etag state after done using
                        ETagState.ResetState(ref functionsState.etagState);
                        return true;
                    }

                    // If we're here we know we have a valid ETag for update. Get the value to update. We'll ned to return false for CopyUpdate if no space for new value.
                    var inputValue = input.parseState.GetArgSliceByRef(0).SpanByte;
                    if (!logRecord.TrySetValueSpan(inputValue, ref sizeInfo))
                        return false;
                    long newEtag = cmd is RespCommand.SETIFMATCH ? (functionsState.etagState.ETag + 1) : (etagFromClient + 1);
                    if (!logRecord.TrySetETag(newEtag))
                        return false;
                    if (!(input.arg1 == 0 ? logRecord.RemoveExpiration() : logRecord.TrySetExpiration(input.arg1)))
                        return false;

<<<<<<< HEAD
                    // Write Etag and Val back to Client as an array of the format [etag, nil]
=======
                    recordInfo.SetHasETag();

                    long newEtag = cmd is RespCommand.SETIFMATCH ? (functionsState.etagState.etag + 1) : (etagFromClient + 1);

                    long oldExtraMetadata = value.ExtraMetadata;

                    rmwInfo.ClearExtraValueLength(ref recordInfo, ref value, value.TotalSize);
                    value.UnmarkExtraMetadata();
                    value.ShrinkSerializedLength(metadataSize + inputValue.Length + EtagConstants.EtagSize);
                    rmwInfo.SetUsedValueLength(ref recordInfo, ref value, value.TotalSize);

                    if (input.arg1 != 0)
                    {
                        value.ExtraMetadata = input.arg1;
                    }
                    else if (oldExtraMetadata != 0)
                    {
                        value.ExtraMetadata = oldExtraMetadata;
                    }

                    value.SetEtagInPayload(newEtag);

                    inputValue.ReadOnlySpan.CopyTo(value.AsSpan(EtagConstants.EtagSize));

                    // write back array of the format [etag, nil]
>>>>>>> 87f04718
                    var nilResp = CmdStrings.RESP_ERRNOTFOUND;
                    // *2\r\n: + <numDigitsInEtag> + \r\n + <nilResp.Length>
                    var numDigitsInEtag = NumUtils.CountDigits(newEtag);
                    WriteValAndEtagToDst(4 + 1 + numDigitsInEtag + 2 + nilResp.Length, nilResp, newEtag, ref output, functionsState.memoryPool, writeDirect: true);
                    // reset etag state after done using
                    ETagState.ResetState(ref functionsState.etagState);
                    shouldUpdateEtag = false;   // since we already updated the ETag
                    break;
                case RespCommand.SET:
                case RespCommand.SETEXXX:
                    // Check if SetGet flag is set
                    if (input.header.CheckSetGetFlag())
                    {
                        // Copy value to output for the GET part of the command.
                        CopyRespTo(logRecord.ValueSpan, ref output);
                    }

                    // If the user calls withetag then we need to either update an existing etag and set the value or set the value with an etag and increment it.
                    bool inputHeaderHasEtag = input.header.CheckWithETagFlag();

                    var setValue = input.parseState.GetArgSliceByRef(0);
                    if (!logRecord.TrySetValueSpan(setValue.SpanByte, ref sizeInfo))
                        return false;

                    if (inputHeaderHasEtag != shouldUpdateEtag)
                        shouldUpdateEtag = inputHeaderHasEtag;
                    if (inputHeaderHasEtag)
                    {
                        var newETag = functionsState.etagState.ETag + 1;
                        logRecord.TrySetETag(newETag);
                        functionsState.CopyRespNumber(newETag, ref output);
                    }
                    else
                        logRecord.RemoveETag();
                    shouldUpdateEtag = false;   // since we already updated the ETag

                    if (!(input.arg1 == 0 ? logRecord.RemoveExpiration() : logRecord.TrySetExpiration(input.arg1)))
                        return false;
                    break;
                case RespCommand.SETKEEPTTLXX:
                case RespCommand.SETKEEPTTL:
                    // If the user calls withetag then we need to either update an existing etag and set the value
                    // or set the value with an initial etag and increment it. If withEtag is called we return the etag back to the user
                    inputHeaderHasEtag = input.header.CheckWithETagFlag();

                    // If the SetGet flag is set, copy the current value to output for the GET part of the command.
                    if (input.header.CheckSetGetFlag())
                    {
                        Debug.Assert(!input.header.CheckWithETagFlag(), "SET GET CANNNOT BE CALLED WITH WITHETAG");

                        // Copy value to output for the GET part of the command.
                        CopyRespTo(logRecord.ValueSpan, ref output);
                    }

                    setValue = input.parseState.GetArgSliceByRef(0);
                    if (!logRecord.TrySetValueSpan(setValue.SpanByte, ref sizeInfo))
                        return false;

                    if (inputHeaderHasEtag != shouldUpdateEtag)
                        shouldUpdateEtag = inputHeaderHasEtag;
                    if (inputHeaderHasEtag)
                    {
                        var newETag = functionsState.etagState.ETag + 1;
                        logRecord.TrySetETag(newETag);
                        functionsState.CopyRespNumber(newETag, ref output);
                    }
                    else
                        logRecord.RemoveETag();
                    shouldUpdateEtag = false;   // since we already updated the ETag
                    break;

                case RespCommand.PEXPIRE:
                case RespCommand.EXPIRE:
                    var expiryValue = input.parseState.GetLong(0);
                    var tsExpiry = input.header.cmd == RespCommand.EXPIRE
                        ? TimeSpan.FromSeconds(expiryValue)
                        : TimeSpan.FromMilliseconds(expiryValue);
                    var expiryTicks = DateTimeOffset.UtcNow.Ticks + tsExpiry.Ticks;
                    var expireOption = (ExpireOption)input.arg1;

                    // reset etag state that may have been initialized earlier, but don't update etag because only the metadata was updated
                    ETagState.ResetState(ref functionsState.etagState);
                    shouldUpdateEtag = false;

                    if (!EvaluateExpireInPlace(ref logRecord, expireOption, expiryTicks, ref output))
                        return false;
                    break;
                case RespCommand.PEXPIREAT:
                case RespCommand.EXPIREAT:
                    var expiryTimestamp = input.parseState.GetLong(0);
                    expiryTicks = input.header.cmd == RespCommand.PEXPIREAT
                        ? ConvertUtils.UnixTimestampInMillisecondsToTicks(expiryTimestamp)
                        : ConvertUtils.UnixTimestampInSecondsToTicks(expiryTimestamp);
                    expireOption = (ExpireOption)input.arg1;

                    // reset etag state that may have been initialized earlier, but don't update etag because only the metadata was updated
                    ETagState.ResetState(ref functionsState.etagState);
                    shouldUpdateEtag = false;

                    if (!EvaluateExpireInPlace(ref logRecord, expireOption, expiryTicks, ref output))
                        return false;
                    break;

                case RespCommand.PERSIST:
                    if (logRecord.Info.HasExpiration)
                    {
                        _ = logRecord.RemoveExpiration();
                        output.SpanByte.AsSpan()[0] = 1;
                    }

                    // reset etag state that may have been initialized earlier, but don't update etag because only the metadata was updated
                    ETagState.ResetState(ref functionsState.etagState);
                    shouldUpdateEtag = false;
                    break;

                case RespCommand.INCR:
                    if (!TryInPlaceUpdateNumber(ref logRecord, ref sizeInfo, ref output, ref rmwInfo, input: 1))
                        return false;
                    break;
                case RespCommand.DECR:
                    if (!TryInPlaceUpdateNumber(ref logRecord, ref sizeInfo, ref output, ref rmwInfo, input: -1))
                        return false;
                    break;
                case RespCommand.INCRBY:
                    // Check if input contains a valid number
                    var incrBy = input.arg1;
                    if (!TryInPlaceUpdateNumber(ref logRecord, ref sizeInfo, ref output, ref rmwInfo, input: incrBy))
                        return false;
                    break;
                case RespCommand.DECRBY:
                    var decrBy = input.arg1;
                    if (!TryInPlaceUpdateNumber(ref logRecord, ref sizeInfo, ref output, ref rmwInfo, input: -decrBy))
                        return false;
                    break;
                case RespCommand.INCRBYFLOAT:
                    // Check if input contains a valid number
                    if (!input.parseState.TryGetDouble(0, out var incrByFloat))
                    {
                        output.SpanByte.AsSpan()[0] = (byte)OperationError.INVALID_TYPE;

                        // reset etag state that may have been initialized earlier, but don't update etag
                        ETagState.ResetState(ref functionsState.etagState);
                        shouldUpdateEtag = false;
                        break;
                    }
                    if (!TryInPlaceUpdateNumber(ref logRecord, ref sizeInfo, ref output, ref rmwInfo, incrByFloat))
                        return false;
                    break;

                case RespCommand.SETBIT:
                    var bOffset = input.arg1;
                    var bSetVal = (byte)(input.parseState.GetArgSliceByRef(1).ReadOnlySpan[0] - '0');

                    if (!BitmapManager.IsLargeEnough(logRecord.ValueSpan.Length, bOffset)
                            && !logRecord.TrySetValueLength(BitmapManager.Length(bOffset), ref sizeInfo))
                        return false;

                    _ = logRecord.RemoveExpiration();

                    var valuePtr = logRecord.ValueSpan.ToPointer();
                    var oldValSet = BitmapManager.UpdateBitmap(valuePtr, bOffset, bSetVal);
                    if (oldValSet == 0)
                        functionsState.CopyDefaultResp(CmdStrings.RESP_RETURN_VAL_0, ref output);
                    else
                        functionsState.CopyDefaultResp(CmdStrings.RESP_RETURN_VAL_1, ref output);
                    break;
                case RespCommand.BITFIELD:
                    var bitFieldArgs = GetBitFieldArguments(ref input);
                    if (!BitmapManager.IsLargeEnoughForType(bitFieldArgs, logRecord.ValueSpan.Length)
                            && !logRecord.TrySetValueLength(BitmapManager.LengthFromType(bitFieldArgs), ref sizeInfo))
                        return false;

                    _ = logRecord.RemoveExpiration();

                    valuePtr = logRecord.ValueSpan.ToPointer();
                    var (bitfieldReturnValue, overflow) = BitmapManager.BitFieldExecute(bitFieldArgs, valuePtr, logRecord.ValueSpan.Length);

                    if (overflow)
                    {
                        functionsState.CopyDefaultResp(CmdStrings.RESP_ERRNOTFOUND, ref output);

                        // reset etag state that may have been initialized earlier, but don't update etag
                        ETagState.ResetState(ref functionsState.etagState);
                        shouldUpdateEtag = false;
                        return true;
                    }

                    functionsState.CopyRespNumber(bitfieldReturnValue, ref output);
                    break;

                case RespCommand.BITFIELD_RO:
                    var bitFieldArgs_RO = GetBitFieldArguments(ref input);

                    if (!BitmapManager.IsLargeEnoughForType(bitFieldArgs_RO, logRecord.ValueSpan.Length)
                            && !logRecord.TrySetValueLength(BitmapManager.LengthFromType(bitFieldArgs_RO), ref sizeInfo))
                        return false;

                    _ = logRecord.RemoveExpiration();

                    valuePtr = logRecord.ValueSpan.ToPointer();
                    var bitfieldReturnValue_RO = BitmapManager.BitFieldExecute_RO(bitFieldArgs_RO, valuePtr, logRecord.ValueSpan.Length);
                    functionsState.CopyRespNumber(bitfieldReturnValue_RO, ref output);
                    break;

                case RespCommand.PFADD:
                    valuePtr = logRecord.ValueSpan.ToPointer();

                    if (!HyperLogLog.DefaultHLL.IsValidHYLL(valuePtr, logRecord.ValueSpan.Length))
                    {
                        *output.SpanByte.ToPointer() = (byte)0xFF;  // Flags invalid HLL

                        // reset etag state that may have been initialized earlier, but don't update etag
                        ETagState.ResetState(ref functionsState.etagState);
                        return true;
                    }

                    var updated = false;
                    _ = logRecord.RemoveExpiration();
                    var result = HyperLogLog.DefaultHLL.Update(ref input, valuePtr, logRecord.ValueSpan.Length, ref updated);

                    if (result)
                        *output.SpanByte.ToPointer() = updated ? (byte)1 : (byte)0;
                    if (!result)
                        return false;
                    break;

                case RespCommand.PFMERGE:
                    //srcHLL offset: [hll allocated size = 4 byte] + [hll data structure] //memcpy +4 (skip len size)
                    var srcHLL = input.parseState.GetArgSliceByRef(0).SpanByte.ToPointer();
                    var dstHLL = logRecord.ValueSpan.ToPointer();

                    if (!HyperLogLog.DefaultHLL.IsValidHYLL(dstHLL, logRecord.ValueSpan.Length))
                    {
                        //InvalidType                                                
                        *output.SpanByte.ToPointer() = (byte)0xFF;  // Flags invalid HLL

                        // reset etag state that may have been initialized earlier, but don't update etag
                        ETagState.ResetState(ref functionsState.etagState);
                        return true;
                    }
                    _ = logRecord.RemoveExpiration();
                    if (!HyperLogLog.DefaultHLL.TryMerge(srcHLL, dstHLL, logRecord.ValueSpan.Length))
                        return false;
                    break;

                case RespCommand.SETRANGE:
                    var offset = input.parseState.GetInt(0);
                    var newValue = input.parseState.GetArgSliceByRef(1).ReadOnlySpan;

                    if (newValue.Length + offset > logRecord.ValueSpan.Length
                            && !logRecord.TrySetValueLength(newValue.Length + offset, ref sizeInfo))
                        return false;

                    newValue.CopyTo(logRecord.ValueSpan.AsSpan().Slice(offset));
                    if (!CopyValueLengthToOutput(logRecord.ValueSpan, ref output))
                        return false;
                    break;

                case RespCommand.GETDEL:
                    // Copy value to output for the GET part of the command.
                    // Then, set ExpireAndStop action to delete the record.
                    CopyRespTo(logRecord.ValueSpan, ref output);
                    rmwInfo.Action = RMWAction.ExpireAndStop;
                    return false;

                case RespCommand.GETEX:
                    CopyRespTo(logRecord.ValueSpan, ref output);

                    // If both EX and PERSIST were specified, EX wins
                    if (input.arg1 > 0)
                    {
                        var pbOutput = stackalloc byte[ObjectOutputHeader.Size];
                        var _output = new SpanByteAndMemory(SpanByte.FromPinnedPointer(pbOutput, ObjectOutputHeader.Size));

                        var newExpiry = input.arg1;
                        if (!EvaluateExpireInPlace(ref logRecord, ExpireOption.None, newExpiry, ref _output))
                            return false;
                    }
                    else if (!sizeInfo.FieldInfo.HasExpiration)
                    {
                        // GetRMWModifiedFieldLength saw PERSIST
                        _ = logRecord.RemoveExpiration();
                    }

                    // reset etag state that may have been initialized earlier, but don't update etag
                    ETagState.ResetState(ref functionsState.etagState);
                    shouldUpdateEtag = false;
                    break;

                case RespCommand.APPEND:
                    // If nothing to append, can avoid copy update.
                    var appendValue = input.parseState.GetArgSliceByRef(0);
                    var appendLength = appendValue.Length;
                    if (appendLength > 0)
                    {
                        // Try to grow in place.
                        var originalLength = logRecord.ValueSpan.Length;
                        if (!logRecord.TrySetValueLength(originalLength + appendLength, ref sizeInfo))
                            return false;

                        // Append the new value with the client input at the end of the old data
                        appendValue.ReadOnlySpan.CopyTo(logRecord.ValueSpan.AsSpan().Slice(originalLength));
                        if (!CopyValueLengthToOutput(logRecord.ValueSpan, ref output))
                            return false;
                        break;
                    }

                    // reset etag state that may have been initialized earlier, but don't update etag
                    ETagState.ResetState(ref functionsState.etagState);
                    return CopyValueLengthToOutput(logRecord.ValueSpan, ref output);

                default:
                    if (cmd > RespCommandExtensions.LastValidCommand)
                    {
                        if (shouldUpdateEtag)
                        {
                            functionsState.CopyDefaultResp(CmdStrings.RESP_ERR_ETAG_ON_CUSTOM_PROC, ref output);
                            // reset etag state that may have been initialized earlier but don't update ETag
                            ETagState.ResetState(ref functionsState.etagState);
                            return true;
                        }

                        var functions = functionsState.GetCustomCommandFunctions((ushort)cmd);
                        var expiration = input.arg1;
                        if (expiration == -1)
                        {
                            // There is existing expiration and we want to clear it.
                            _ = logRecord.RemoveExpiration();
                        }
                        else if (expiration > 0)
                        {
                            // There is no existing metadata, but we want to add it. Try to do in place update.
                            if (!logRecord.TrySetExpiration(expiration))
                                return false;
                        }

                        var valueLength = logRecord.ValueSpan.Length;
                        (IMemoryOwner<byte> Memory, int Length) outp = (output.Memory, 0);
                        var ret = functions.InPlaceUpdater(logRecord.Key.AsReadOnlySpan(), ref input, logRecord.ValueSpan.AsSpan(), ref valueLength, ref outp, ref rmwInfo);
                        Debug.Assert(valueLength <= logRecord.ValueSpan.Length);

                        // Adjust value length if user shrinks it
                        if (valueLength < logRecord.ValueSpan.Length)
                            _ = logRecord.TrySetValueLength(valueLength, ref sizeInfo);

                        output.Memory = outp.Memory;
                        output.Length = outp.Length;
                        if (!ret)
                            return false;
                        break;
                    }
                    throw new GarnetException("Unsupported operation on input");
            }

            // increment the Etag transparently if in place update happened
            if (shouldUpdateEtag)
            {
                logRecord.TrySetETag(this.functionsState.etagState.ETag + 1);
                ETagState.ResetState(ref functionsState.etagState);
            }
            else if (hadRecordPreMutation)
            {
                // reset etag state that may have been initialized earlier
                ETagState.ResetState(ref functionsState.etagState);
            }

            sizeInfo.AssertOptionals(logRecord.Info);
            return true;
        }

        // NOTE: In the below control flow if you decide to add a new command or modify a command such that it will now do an early return with FALSE, you must make sure you must reset etagState in FunctionState
        /// <inheritdoc />
        public readonly bool NeedCopyUpdate<TSourceLogRecord>(ref TSourceLogRecord srcLogRecord, ref RawStringInput input, ref SpanByteAndMemory output, ref RMWInfo rmwInfo)
            where TSourceLogRecord : ISourceLogRecord<SpanByte>
        {
            switch (input.header.cmd)
            {
                case RespCommand.SETIFGREATER:
                case RespCommand.SETIFMATCH:
                    long etagToCheckWith = input.parseState.GetLong(1);

                    // in IFMATCH we check for equality, in IFGREATER we are checking for sent etag being strictly greater
                    int comparisonResult = etagToCheckWith.CompareTo(functionsState.etagState.ETag);
                    int expectedResult = input.header.cmd is RespCommand.SETIFMATCH ? 0 : 1;

                    if (comparisonResult == expectedResult)
                        return true;

                    if (input.header.CheckSetGetFlag())
                    {
                        // Copy value to output for the GET part of the command.
                        CopyRespWithEtagData(srcLogRecord.ValueSpan, ref output, srcLogRecord.Info.HasETag, functionsState.memoryPool);
                    }
                    else
                    {
                        // write back array of the format [etag, nil]
                        var nilResponse = CmdStrings.RESP_ERRNOTFOUND;
                        // *2\r\n: + <numDigitsInEtag> + \r\n + <nilResp.Length>
                        WriteValAndEtagToDst(
                            4 + 1 + NumUtils.CountDigits(functionsState.etagState.ETag) + 2 + nilResponse.Length,
                            nilResponse,
                            functionsState.etagState.ETag,
                            ref output,
                            functionsState.memoryPool,
                            writeDirect: true
                        );
                    }

                    ETagState.ResetState(ref functionsState.etagState);
                    return false;

                case RespCommand.SETEXNX:
                    // Expired data, return false immediately
                    // ExpireAndResume ensures that we set as new value, since it does not exist
                    if (srcLogRecord.Info.HasExpiration && input.header.CheckExpiry(srcLogRecord.Expiration))
                    {
                        rmwInfo.Action = RMWAction.ExpireAndResume;

                        // reset etag state that may have been initialized earlier
                        ETagState.ResetState(ref functionsState.etagState);
                        return false;
                    }

                    // since this case is only hit when this an update, the NX is violated and so we can return early from it without setting the value

                    if (input.header.CheckSetGetFlag())
                    {
                        // Copy value to output for the GET part of the command.
                        CopyRespTo(srcLogRecord.ValueSpan, ref output);
                    }
                    else if (input.header.CheckWithETagFlag())
                    {
                        // EXX when unsuccesful will write back NIL
                        functionsState.CopyDefaultResp(CmdStrings.RESP_ERRNOTFOUND, ref output);
                    }

                    // reset etag state that may have been initialized earlier
                    ETagState.ResetState(ref functionsState.etagState);
                    return false;
                case RespCommand.SETEXXX:
                    // Expired data, return false immediately so we do not set, since it does not exist
                    // ExpireAndStop ensures that caller sees a NOTFOUND status
                    if (srcLogRecord.Info.HasExpiration && input.header.CheckExpiry(srcLogRecord.Expiration))
                    {
                        rmwInfo.Action = RMWAction.ExpireAndStop;
                        // reset etag state that may have been initialized earlier
                        ETagState.ResetState(ref functionsState.etagState);
                        return false;
                    }
                    return true;
                default:
                    if (input.header.cmd > RespCommandExtensions.LastValidCommand)
                    {
                        if (srcLogRecord.Info.HasETag)
                        {
                            functionsState.CopyDefaultResp(CmdStrings.RESP_ERR_ETAG_ON_CUSTOM_PROC, ref output);
                            // reset etag state that may have been initialized earlier
                            ETagState.ResetState(ref functionsState.etagState);
                            return false;
                        }
                        (IMemoryOwner<byte> Memory, int Length) outp = (output.Memory, 0);

                        var ret = functionsState.GetCustomCommandFunctions((ushort)input.header.cmd)
                            .NeedCopyUpdate(srcLogRecord.Key.AsReadOnlySpan(), ref input, srcLogRecord.ValueSpan.AsReadOnlySpan(), ref outp);
                        output.Memory = outp.Memory;
                        output.Length = outp.Length;
                        return ret;
                    }
                    return true;
            }
        }

        // NOTE: Before doing any return from this method, please make sure you are calling reset on etagState in functionsState.
        /// <inheritdoc />
        public readonly bool CopyUpdater<TSourceLogRecord>(ref TSourceLogRecord srcLogRecord, ref LogRecord<SpanByte> dstLogRecord, ref RecordSizeInfo sizeInfo, ref RawStringInput input, ref SpanByteAndMemory output, ref RMWInfo rmwInfo)
            where TSourceLogRecord : ISourceLogRecord<SpanByte>
        {
            // Expired data
            if (srcLogRecord.Info.HasExpiration && input.header.CheckExpiry(srcLogRecord.Expiration))
            {
                _ = dstLogRecord.RemoveETag();
                rmwInfo.Action = RMWAction.ExpireAndResume;
                // reset etag state that may have been initialized earlier
                ETagState.ResetState(ref functionsState.etagState);
                return false;
            }

            var oldValue = srcLogRecord.ValueSpan;  // reduce redundant length calcs
            // Do not pre-get newValue = dstLogRecord.ValueSpan here, because it may change, e.g. moving between inline and overflow

            RespCommand cmd = input.header.cmd;

            bool recordHadEtagPreMutation = srcLogRecord.Info.HasETag;
            bool shouldUpdateEtag = recordHadEtagPreMutation;
            if (shouldUpdateEtag)
            {
                // during checkpointing we might skip the inplace calls and go directly to copy update so we need to initialize here if needed
                ETagState.SetValsForRecordWithEtag(ref functionsState.etagState, ref srcLogRecord);
            }

            switch (cmd)
            {
                case RespCommand.SETIFGREATER:
                case RespCommand.SETIFMATCH:
                    // By now the comparison for etag against existing etag has already been done in NeedCopyUpdate
                    shouldUpdateEtag = true;
                    long etagFromClient = input.parseState.GetLong(1);

                    var inputValue = input.parseState.GetArgSliceByRef(0).SpanByte;
                    if (!dstLogRecord.TrySetValueSpan(inputValue, ref sizeInfo))
                        return false;

                    // change the current etag to the the etag sent from client since rest remains same
                    if (cmd == RespCommand.SETIFGREATER)
                        functionsState.etagState.ETag = etagFromClient;
                    long newEtag = functionsState.etagState.ETag + 1;
                    if (!dstLogRecord.TrySetETag(newEtag))
                        return false;

                    if (!(input.arg1 == 0 ? dstLogRecord.RemoveExpiration() : dstLogRecord.TrySetExpiration(input.arg1)))
                        return false;

                    // Write Etag and Val back to Client as an array of the format [etag, nil]
                    var nilResp = CmdStrings.RESP_ERRNOTFOUND;
                    // *2\r\n: + <numDigitsInEtag> + \r\n + <nilResp.Length>
                    var numDigitsInEtag = NumUtils.CountDigits(newEtag);
                    WriteValAndEtagToDst(4 + 1 + numDigitsInEtag + 2 + nilResp.Length, nilResp, newEtag, ref output, functionsState.memoryPool, writeDirect: true);
                    shouldUpdateEtag = false;   // since we already updated the ETag
                    break;
                case RespCommand.SET:
                case RespCommand.SETEXXX:
                    bool inputHeaderHasEtag = input.header.CheckWithETagFlag();

                    if (inputHeaderHasEtag != shouldUpdateEtag)
                        shouldUpdateEtag = inputHeaderHasEtag;

                    // Check if SetGet flag is set
                    if (input.header.CheckSetGetFlag())
                    {
                        Debug.Assert(!input.header.CheckWithETagFlag(), "SET GET CANNNOT BE CALLED WITH WITHETAG");
                        // Copy value to output for the GET part of the command.
                        CopyRespTo(oldValue, ref output);
                    }

                    var newInputValue = input.parseState.GetArgSliceByRef(0).SpanByte;
                    Debug.Assert(newInputValue.Length == dstLogRecord.ValueSpan.Length);

                    // Copy input to value, along with optionals from source record including Expiration.
                    if (!dstLogRecord.TrySetValueSpan(newInputValue, ref sizeInfo) || !dstLogRecord.TryCopyRecordOptionals(ref srcLogRecord, ref sizeInfo))
                        return false;

                    if (inputHeaderHasEtag != shouldUpdateEtag)
                        shouldUpdateEtag = inputHeaderHasEtag;
                    if (inputHeaderHasEtag)
                    {
                        var newETag = functionsState.etagState.ETag + 1;
                        dstLogRecord.TrySetETag(newETag);
                        functionsState.CopyRespNumber(newETag, ref output);
                    }
                    else
                        dstLogRecord.RemoveETag();
                    shouldUpdateEtag = false;   // since we already updated the ETag

                    // Update expiration if it was supplied.
                    if (input.arg1 != 0 && !dstLogRecord.TrySetExpiration(input.arg1))
                        return false;
                    break;

                case RespCommand.SETKEEPTTLXX:
                case RespCommand.SETKEEPTTL:
                    // If the user calls withetag then we need to either update an existing etag and set the value
                    // or set the value with an initial etag and increment it. If withEtag is called we return the etag back to the user
                    inputHeaderHasEtag = input.header.CheckWithETagFlag();

                    // If the SetGet flag is set, copy the current value to output for the GET part of the command.
                    if (input.header.CheckSetGetFlag())
                    {
                        Debug.Assert(!input.header.CheckWithETagFlag(), "SET GET CANNNOT BE CALLED WITH WITHETAG");

                        // Copy value to output for the GET part of the command.
                        CopyRespTo(srcLogRecord.ValueSpan, ref output);
                    }

                    inputValue = input.parseState.GetArgSliceByRef(0).SpanByte;
                    if (!dstLogRecord.TrySetValueSpan(inputValue, ref sizeInfo))
                        return false;

                    if (inputHeaderHasEtag != shouldUpdateEtag)
                        shouldUpdateEtag = inputHeaderHasEtag;
                    if (inputHeaderHasEtag)
                    {
                        var newETag = functionsState.etagState.ETag + 1;
                        dstLogRecord.TrySetETag(newETag);
                        functionsState.CopyRespNumber(newETag, ref output);
                    }
                    else
                        dstLogRecord.RemoveETag();
                    shouldUpdateEtag = false;   // since we already updated the ETag

                    break;

                case RespCommand.EXPIRE:
                case RespCommand.PEXPIRE:
                    shouldUpdateEtag = false;
                    var expiryValue = input.parseState.GetLong(0);
                    var tsExpiry = input.header.cmd == RespCommand.EXPIRE
                        ? TimeSpan.FromSeconds(expiryValue)
                        : TimeSpan.FromMilliseconds(expiryValue);
                    var expiryTicks = DateTimeOffset.UtcNow.Ticks + tsExpiry.Ticks;
                    var expireOption = (ExpireOption)input.arg1;

                    // First copy the old Value and non-Expiration optionals to the new record. This will also ensure space for expiration.
                    if (!dstLogRecord.TryCopyRecordValues(ref srcLogRecord, ref sizeInfo))
                        return false;

                    if (!EvaluateExpireCopyUpdate(ref dstLogRecord, ref sizeInfo, expireOption, expiryTicks, dstLogRecord.ValueSpan, ref output))
                        return false;
                    break;

                case RespCommand.PEXPIREAT:
                case RespCommand.EXPIREAT:
                    shouldUpdateEtag = false;
                    var expiryTimestamp = input.parseState.GetLong(0);
                    expiryTicks = input.header.cmd == RespCommand.PEXPIREAT
                        ? ConvertUtils.UnixTimestampInMillisecondsToTicks(expiryTimestamp)
                        : ConvertUtils.UnixTimestampInSecondsToTicks(expiryTimestamp);
                    expireOption = (ExpireOption)input.arg1;

                    // First copy the old Value and non-Expiration optionals to the new record. This will also ensure space for expiration.
                    if (!dstLogRecord.TryCopyRecordValues(ref srcLogRecord, ref sizeInfo))
                        return false;

                    if (!EvaluateExpireCopyUpdate(ref dstLogRecord, ref sizeInfo, expireOption, expiryTicks, dstLogRecord.ValueSpan, ref output))
                        return false;
                    break;

                case RespCommand.PERSIST:
                    shouldUpdateEtag = false;
                    if (!dstLogRecord.TryCopyRecordValues(ref srcLogRecord, ref sizeInfo))
                        return false;
                    if (srcLogRecord.Info.HasExpiration)
                    {
                        dstLogRecord.RemoveExpiration();
                        output.SpanByte.AsSpan()[0] = 1;
                    }
                    break;

                case RespCommand.INCR:
                    if (!TryCopyUpdateNumber(ref srcLogRecord, ref dstLogRecord, ref sizeInfo, ref output, input: 1))
                        return false;
                    break;

                case RespCommand.DECR:
                    if (!TryCopyUpdateNumber(ref srcLogRecord, ref dstLogRecord, ref sizeInfo, ref output, input: -1))
                        return false;
                    break;

                case RespCommand.INCRBY:
                    var incrBy = input.arg1;
                    if (!TryCopyUpdateNumber(ref srcLogRecord, ref dstLogRecord, ref sizeInfo, ref output, input: incrBy))
                        return false;
                    break;

                case RespCommand.DECRBY:
                    var decrBy = input.arg1;
                    if (!TryCopyUpdateNumber(ref srcLogRecord, ref dstLogRecord, ref sizeInfo, ref output, input: -decrBy))
                        return false;
                    break;

                case RespCommand.INCRBYFLOAT:
                    // Check if input contains a valid number
                    if (!input.parseState.TryGetDouble(0, out var incrByFloat))
                    {
                        // Move to tail of the log
                        oldValue.CopyTo(dstLogRecord.ValueSpan);
                        break;
                    }
                    _ = TryCopyUpdateNumber(ref srcLogRecord, ref dstLogRecord, ref sizeInfo, ref output, input: incrByFloat);
                    break;

                case RespCommand.SETBIT:
                    var bOffset = input.arg1;
                    var bSetVal = (byte)(input.parseState.GetArgSliceByRef(1).ReadOnlySpan[0] - '0');

                    if (!dstLogRecord.TryCopyRecordValues(ref srcLogRecord, ref sizeInfo))
                        return false;

                    var newValue = dstLogRecord.ValueSpan;
                    var newValuePtr = newValue.ToPointer();
                    Buffer.MemoryCopy(oldValue.ToPointer(), newValuePtr, newValue.Length, oldValue.Length);
                    var oldValSet = BitmapManager.UpdateBitmap(newValuePtr, bOffset, bSetVal);
                    if (oldValSet == 0)
                        functionsState.CopyDefaultResp(CmdStrings.RESP_RETURN_VAL_0, ref output);
                    else
                        functionsState.CopyDefaultResp(CmdStrings.RESP_RETURN_VAL_1, ref output);
                    break;

                case RespCommand.BITFIELD:
                    var bitFieldArgs = GetBitFieldArguments(ref input);
                    if (!dstLogRecord.TryCopyRecordValues(ref srcLogRecord, ref sizeInfo))
                        return false;

                    newValue = dstLogRecord.ValueSpan;
                    newValuePtr = newValue.ToPointer();
                    var (bitfieldReturnValue, overflow) = BitmapManager.BitFieldExecute(bitFieldArgs, newValuePtr, newValue.Length);

                    if (overflow)
                    {
                        functionsState.CopyDefaultResp(CmdStrings.RESP_ERRNOTFOUND, ref output);

                        // reset etag state that may have been initialized earlier, but don't update etag
                        ETagState.ResetState(ref functionsState.etagState);
                        shouldUpdateEtag = false;
                        return true;
                    }

                    functionsState.CopyRespNumber(bitfieldReturnValue, ref output);
                    break;

                case RespCommand.BITFIELD_RO:
                    var bitFieldArgs_RO = GetBitFieldArguments(ref input);

                    if (!dstLogRecord.TryCopyRecordValues(ref srcLogRecord, ref sizeInfo))
                        return false;

                    newValue = dstLogRecord.ValueSpan;
                    var bitfieldReturnValue_RO = BitmapManager.BitFieldExecute_RO(bitFieldArgs_RO, newValue.ToPointer(), newValue.Length);

                    functionsState.CopyRespNumber(bitfieldReturnValue_RO, ref output);
                    break;

                case RespCommand.PFADD:
                    var updated = false;
                    newValue = dstLogRecord.ValueSpan;
                    newValuePtr = newValue.ToPointer();
                    var oldValuePtr = oldValue.ToPointer();

                    if (!dstLogRecord.TryCopyRecordOptionals(ref srcLogRecord, ref sizeInfo))
                        return false;

                    if (newValue.Length != oldValue.Length)
                        updated = HyperLogLog.DefaultHLL.CopyUpdate(ref input, oldValuePtr, newValuePtr, newValue.Length);
                    else
                    {
                        Buffer.MemoryCopy(oldValuePtr, newValuePtr, newValue.Length, oldValue.Length);
                        _ = HyperLogLog.DefaultHLL.Update(ref input, newValuePtr, newValue.Length, ref updated);
                    }

                    *output.SpanByte.ToPointer() = updated ? (byte)1 : (byte)0;
                    break;

                case RespCommand.PFMERGE:
                    if (!dstLogRecord.TryCopyRecordOptionals(ref srcLogRecord, ref sizeInfo))
                        return false;

                    //srcA offset: [hll allocated size = 4 byte] + [hll data structure] //memcpy +4 (skip len size)
                    var srcHLLPtr = input.parseState.GetArgSliceByRef(0).SpanByte.ToPointer(); // HLL merging from
                    var oldDstHLLPtr = oldValue.ToPointer(); // original HLL merging to (too small to hold its data plus srcA)
                    newValue = dstLogRecord.ValueSpan;
                    var newDstHLLPtr = newValue.ToPointer(); // new HLL merging to (large enough to hold srcA and srcB

                    HyperLogLog.DefaultHLL.CopyUpdateMerge(srcHLLPtr, oldDstHLLPtr, newDstHLLPtr, oldValue.Length, newValue.Length);
                    break;

                case RespCommand.SETRANGE:
                    var offset = input.parseState.GetInt(0);

                    if (!dstLogRecord.TryCopyRecordValues(ref srcLogRecord, ref sizeInfo))
                        return false;

                    newValue = dstLogRecord.ValueSpan;
                    input.parseState.GetArgSliceByRef(1).ReadOnlySpan.CopyTo(newValue.AsSpan().Slice(offset));

                    _ = CopyValueLengthToOutput(newValue, ref output);
                    break;

                case RespCommand.GETDEL:
                    // Copy value to output for the GET part of the command.
                    // Then, set ExpireAndStop action to delete the record.
                    CopyRespTo(oldValue, ref output);
                    rmwInfo.Action = RMWAction.ExpireAndStop;

                    // reset etag state that may have been initialized earlier
                    ETagState.ResetState(ref functionsState.etagState);
                    return false;

                case RespCommand.GETEX:
                    shouldUpdateEtag = false;
                    CopyRespTo(oldValue, ref output);

                    if (!dstLogRecord.TryCopyRecordValues(ref srcLogRecord, ref sizeInfo))
                        return false;

                    newValue = dstLogRecord.ValueSpan;
                    Debug.Assert(newValue.Length == oldValue.Length);
                    if (input.arg1 > 0)
                    {
                        var pbOutput = stackalloc byte[ObjectOutputHeader.Size];
                        var _output = new SpanByteAndMemory(SpanByte.FromPinnedPointer(pbOutput, ObjectOutputHeader.Size));
                        var newExpiry = input.arg1;
                        if (!EvaluateExpireCopyUpdate(ref dstLogRecord, ref sizeInfo, ExpireOption.None, newExpiry, newValue, ref _output))
                            return false;
                    }

                    if (input.parseState.Count > 0)
                    {
                        var persist = input.parseState.GetArgSliceByRef(0).ReadOnlySpan.EqualsUpperCaseSpanIgnoringCase(CmdStrings.PERSIST);
                        if (persist) // Persist the key
                            _ = dstLogRecord.RemoveExpiration();
                    }
                    break;

                case RespCommand.APPEND:
                    var appendValue = input.parseState.GetArgSliceByRef(0);
                    if (!dstLogRecord.TryCopyRecordValues(ref srcLogRecord, ref sizeInfo))
                        return false;

                    // Append the new value with the client input at the end of the old data
                    newValue = dstLogRecord.ValueSpan;
                    appendValue.ReadOnlySpan.CopyTo(newValue.AsSpan().Slice(oldValue.Length));

                    _ = CopyValueLengthToOutput(newValue, ref output);
                    break;

                default:
                    if (input.header.cmd > RespCommandExtensions.LastValidCommand)
                    {
                        if (srcLogRecord.Info.HasETag)
                        {
                            functionsState.CopyDefaultResp(CmdStrings.RESP_ERR_ETAG_ON_CUSTOM_PROC, ref output);
                            // reset etag state that may have been initialized earlier
                            ETagState.ResetState(ref functionsState.etagState);
                            return true;
                        }

                        var functions = functionsState.GetCustomCommandFunctions((ushort)input.header.cmd);
                        var expiration = input.arg1;
                        if (expiration > 0)
                        {
                            // We want to update to the given expiration
                            if (!dstLogRecord.TrySetExpiration(expiration))
                                return false;
                        }

                        (IMemoryOwner<byte> Memory, int Length) outp = (output.Memory, 0);

                        var ret = functions.CopyUpdater(dstLogRecord.Key.AsReadOnlySpan(), ref input, oldValue.AsReadOnlySpan(), dstLogRecord.ValueSpan.AsSpan(), ref outp, ref rmwInfo);
                        output.Memory = outp.Memory;
                        output.Length = outp.Length;
                        return ret;
                    }
                    throw new GarnetException("Unsupported operation on input");
            }


            if (shouldUpdateEtag)
            {
                dstLogRecord.TrySetETag(functionsState.etagState.ETag + 1);
                ETagState.ResetState(ref functionsState.etagState);
            }
            else if (recordHadEtagPreMutation)
            {
                // reset etag state that may have been initialized earlier
                ETagState.ResetState(ref functionsState.etagState);
            }

            sizeInfo.AssertOptionals(dstLogRecord.Info);
            return true;
        }

        /// <inheritdoc />
        public readonly bool PostCopyUpdater<TSourceLogRecord>(ref TSourceLogRecord srcLogRecord, ref LogRecord<SpanByte> dstLogRecord, ref RecordSizeInfo sizeInfo, ref RawStringInput input, ref SpanByteAndMemory output, ref RMWInfo rmwInfo)
            where TSourceLogRecord : ISourceLogRecord<SpanByte>
        {
            functionsState.watchVersionMap.IncrementVersion(rmwInfo.KeyHash);
            if (functionsState.appendOnlyFile != null)
                WriteLogRMW(dstLogRecord.Key, ref input, rmwInfo.Version, rmwInfo.SessionID);
            return true;
        }
    }
}<|MERGE_RESOLUTION|>--- conflicted
+++ resolved
@@ -441,38 +441,13 @@
                     long newEtag = cmd is RespCommand.SETIFMATCH ? (functionsState.etagState.ETag + 1) : (etagFromClient + 1);
                     if (!logRecord.TrySetETag(newEtag))
                         return false;
-                    if (!(input.arg1 == 0 ? logRecord.RemoveExpiration() : logRecord.TrySetExpiration(input.arg1)))
-                        return false;
-
-<<<<<<< HEAD
+
+                    // Need to check for input.arg1 != 0 because GetRMWModifiedFieldInfo shares its logic with CopyUpdater and thus may set sizeInfo.FieldInfo.Expiration true
+                    // due to srcRecordInfo having expiration set; here, that srcRecordInfo is us, so we should do nothing if input.arg1 == 0.
+                    if (sizeInfo.FieldInfo.HasExpiration && input.arg1 != 0 && !logRecord.TrySetExpiration(input.arg1))
+                        return false;
+
                     // Write Etag and Val back to Client as an array of the format [etag, nil]
-=======
-                    recordInfo.SetHasETag();
-
-                    long newEtag = cmd is RespCommand.SETIFMATCH ? (functionsState.etagState.etag + 1) : (etagFromClient + 1);
-
-                    long oldExtraMetadata = value.ExtraMetadata;
-
-                    rmwInfo.ClearExtraValueLength(ref recordInfo, ref value, value.TotalSize);
-                    value.UnmarkExtraMetadata();
-                    value.ShrinkSerializedLength(metadataSize + inputValue.Length + EtagConstants.EtagSize);
-                    rmwInfo.SetUsedValueLength(ref recordInfo, ref value, value.TotalSize);
-
-                    if (input.arg1 != 0)
-                    {
-                        value.ExtraMetadata = input.arg1;
-                    }
-                    else if (oldExtraMetadata != 0)
-                    {
-                        value.ExtraMetadata = oldExtraMetadata;
-                    }
-
-                    value.SetEtagInPayload(newEtag);
-
-                    inputValue.ReadOnlySpan.CopyTo(value.AsSpan(EtagConstants.EtagSize));
-
-                    // write back array of the format [etag, nil]
->>>>>>> 87f04718
                     var nilResp = CmdStrings.RESP_ERRNOTFOUND;
                     // *2\r\n: + <numDigitsInEtag> + \r\n + <nilResp.Length>
                     var numDigitsInEtag = NumUtils.CountDigits(newEtag);
@@ -992,7 +967,7 @@
                     if (!dstLogRecord.TrySetETag(newEtag))
                         return false;
 
-                    if (!(input.arg1 == 0 ? dstLogRecord.RemoveExpiration() : dstLogRecord.TrySetExpiration(input.arg1)))
+                    if (sizeInfo.FieldInfo.HasExpiration && !dstLogRecord.TrySetExpiration(input.arg1 != 0 ? input.arg1 : srcLogRecord.Expiration))
                         return false;
 
                     // Write Etag and Val back to Client as an array of the format [etag, nil]
