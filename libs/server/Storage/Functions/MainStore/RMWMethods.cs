--- conflicted
+++ resolved
@@ -136,17 +136,8 @@
                     var appendValue = input.parseState.GetArgSliceByRef(0);
 
                     // Copy value to be appended to the newly allocated value buffer
-<<<<<<< HEAD
-                    var appendSize = *(int*)(inputPtr + RespInputHeader.Size);
-                    var appendPtr = *(long*)(inputPtr + RespInputHeader.Size + sizeof(int));
-                    var appendSpan = new Span<byte>((byte*)appendPtr, appendSize);
-                    appendSpan.CopyTo(value.AsSpan());
+                    appendValue.ReadOnlySpan.CopyTo(value.AsSpan());
                     CopyValueLengthToOutput(ref value, ref output, 0);
-=======
-                    appendValue.ReadOnlySpan.CopyTo(value.AsSpan());
-
-                    CopyValueLengthToOutput(ref value, ref output);
->>>>>>> 4d11e66e
                     break;
                 case RespCommand.INCR:
                     value.UnmarkExtraMetadata();
@@ -155,20 +146,12 @@
                     break;
                 case RespCommand.INCRBY:
                     value.UnmarkExtraMetadata();
-<<<<<<< HEAD
-                    // Check if input contains a valid number
-                    length = input.LengthWithoutMetadata - RespInputHeader.Size;
-                    if (!IsValidNumber(length, inputPtr + RespInputHeader.Size, output.SpanByte.AsSpan(), out var incrBy))
-                        return false;
-                    // If incrby is being made for initial update then it was not made with etag so the offset is sent as 0
-                    CopyUpdateNumber(incrBy, ref value, ref output, 0);
-=======
                     var fNeg = false;
                     var incrBy = input.arg1;
                     var ndigits = NumUtils.NumDigitsInLong(incrBy, ref fNeg);
                     value.ShrinkSerializedLength(ndigits + (fNeg ? 1 : 0));
-                    CopyUpdateNumber(incrBy, ref value, ref output);
->>>>>>> 4d11e66e
+                    // If incrby is being made for initial update then it was not made with etag so the offset is sent as 0
+                    CopyUpdateNumber(incrBy, ref value, ref output, 0);
                     break;
                 case RespCommand.DECR:
                     value.UnmarkExtraMetadata();
@@ -177,34 +160,26 @@
                     break;
                 case RespCommand.DECRBY:
                     value.UnmarkExtraMetadata();
-<<<<<<< HEAD
-                    // Check if input contains a valid number
-                    length = input.LengthWithoutMetadata - RespInputHeader.Size;
-                    if (!IsValidNumber(length, inputPtr + RespInputHeader.Size, output.SpanByte.AsSpan(), out var decrBy))
-                        return false;
-                    // If incrby is being made for initial update then it was not made with etag so the offset is sent as 0
-                    CopyUpdateNumber(-decrBy, ref value, ref output, 0);
-                    break;
-                case RespCommand.SETWITHETAG:
-                    recordInfo.SetHasETag();
-
-                    // Copy input to value
-                    value.ShrinkSerializedLength(input.Length - RespInputHeader.Size + Constants.EtagSize);
-                    value.ExtraMetadata = input.ExtraMetadata;
-
-                    // initial etag set to 0, this is a counter based etag that is incremented on change
-                    *(long*)value.ToPointer() = 0;
-                    input.AsReadOnlySpan()[RespInputHeader.Size..].CopyTo(value.AsSpan(Constants.EtagSize));
-
-                    // Copy initial etag to output
-                    CopyRespNumber(0, ref output);
-=======
                     fNeg = false;
                     var decrBy = -input.arg1;
                     ndigits = NumUtils.NumDigitsInLong(decrBy, ref fNeg);
                     value.ShrinkSerializedLength(ndigits + (fNeg ? 1 : 0));
-                    CopyUpdateNumber(decrBy, ref value, ref output);
->>>>>>> 4d11e66e
+                    // If incrby is being made for initial update then it was not made with etag so the offset is sent as 0
+                    CopyUpdateNumber(decrBy, ref value, ref output, 0);
+                    break;
+                case RespCommand.SETWITHETAG:
+                    recordInfo.SetHasETag();
+
+                    // Copy input to value
+                    value.ShrinkSerializedLength(input.Length - RespInputHeader.Size + Constants.EtagSize);
+                    value.ExtraMetadata = input.ExtraMetadata;
+
+                    // initial etag set to 0, this is a counter based etag that is incremented on change
+                    *(long*)value.ToPointer() = 0;
+                    input.AsReadOnlySpan()[RespInputHeader.Size..].CopyTo(value.AsSpan(Constants.EtagSize));
+
+                    // Copy initial etag to output
+                    CopyRespNumber(0, ref output);
                     break;
                 case RespCommand.INCRBYFLOAT:
                     value.UnmarkExtraMetadata();
@@ -218,13 +193,8 @@
                     break;
                 default:
                     value.UnmarkExtraMetadata();
-<<<<<<< HEAD
                     recordInfo.ClearHasETag();
-                    if (*inputPtr >= CustomCommandManager.StartOffset)
-=======
-
                     if ((ushort)input.header.cmd >= CustomCommandManager.StartOffset)
->>>>>>> 4d11e66e
                     {
                         var functions = functionsState.customCommands[(ushort)input.header.cmd - CustomCommandManager.StartOffset].functions;
                         // compute metadata size for result
@@ -298,8 +268,7 @@
             }
 
             // First byte of input payload identifies command
-<<<<<<< HEAD
-            var cmd = (RespCommand)(*inputPtr);
+            var cmd = input.header.cmd;
 
             int etagIgnoredOffset = 0;
             int etagIgnoredEnd = -1;
@@ -312,9 +281,6 @@
             }
 
             switch (cmd)
-=======
-            switch (input.header.cmd)
->>>>>>> 4d11e66e
             {
                 case RespCommand.SETEXNX:
                     // Check if SetGet flag is set
@@ -372,7 +338,8 @@
 
                 case RespCommand.SET:
                 case RespCommand.SETEXXX:
-<<<<<<< HEAD
+                    var setValue = input.parseState.GetArgSliceByRef(0);
+
                     var nextUpdateEtagOffset = etagIgnoredOffset;
                     var nextUpdateEtagIgnoredEnd = etagIgnoredEnd;
                     if (!((RespInputHeader*)inputPtr)->CheckRetainEtagFlag())
@@ -384,14 +351,8 @@
                     }
 
                     // Need CU if no space for new value
-                    if (input.Length - RespInputHeader.Size > value.Length - etagIgnoredOffset) return false;
-=======
-                    var setValue = input.parseState.GetArgSliceByRef(0);
-
-                    // Need CU if no space for new value
                     var metadataSize = input.arg1 == 0 ? 0 : sizeof(long);
-                    if (setValue.Length + metadataSize > value.Length) return false;
->>>>>>> 4d11e66e
+                    if (setValue.Length + metadataSize > value.Length - etagIgnoredOffset) return false;
 
                     // Check if SetGet flag is set
                     if (input.header.CheckSetGetFlag())
@@ -403,26 +364,18 @@
                     // Adjust value length
                     rmwInfo.ClearExtraValueLength(ref recordInfo, ref value, value.TotalSize);
                     value.UnmarkExtraMetadata();
-<<<<<<< HEAD
-                    value.ShrinkSerializedLength(input.Length - RespInputHeader.Size + nextUpdateEtagOffset);
-
-                    // Copy input to value
-                    value.ExtraMetadata = input.ExtraMetadata;
-                    input.AsReadOnlySpan()[RespInputHeader.Size..].CopyTo(value.AsSpan(nextUpdateEtagOffset));
-=======
-                    value.ShrinkSerializedLength(setValue.Length + metadataSize);
+                    value.ShrinkSerializedLength(setValue.Length + metadataSize + nextUpdateEtagOffset);
 
                     // Copy input to value
                     value.ExtraMetadata = input.arg1;
-                    setValue.ReadOnlySpan.CopyTo(value.AsSpan());
->>>>>>> 4d11e66e
+                    setValue.ReadOnlySpan.CopyTo(value.AsSpan(nextUpdateEtagOffset));
                     rmwInfo.SetUsedValueLength(ref recordInfo, ref value, value.TotalSize);
 
                     break;
 
                 case RespCommand.SETKEEPTTLXX:
                 case RespCommand.SETKEEPTTL:
-<<<<<<< HEAD
+                    setValue = input.parseState.GetArgSliceByRef(0);
                     // respect etag retention only if input header tells you to explicitly
                     if (!((RespInputHeader*)inputPtr)->CheckRetainEtagFlag())
                     {
@@ -433,12 +386,7 @@
                     }
 
                     // Need CU if no space for new value
-                    if (value.MetadataSize + input.Length - RespInputHeader.Size > value.Length - etagIgnoredOffset) return false;
-=======
-                    setValue = input.parseState.GetArgSliceByRef(0);
-                    // Need CU if no space for new value
-                    if (setValue.Length + value.MetadataSize > value.Length) return false;
->>>>>>> 4d11e66e
+                    if (setValue.Length + value.MetadataSize > value.Length - etagIgnoredOffset) return false;
 
                     // Check if SetGet flag is set
                     if (input.header.CheckSetGetFlag())
@@ -449,28 +397,16 @@
 
                     // Adjust value length
                     rmwInfo.ClearExtraValueLength(ref recordInfo, ref value, value.TotalSize);
-<<<<<<< HEAD
-                    value.ShrinkSerializedLength(value.MetadataSize + input.Length - RespInputHeader.Size + etagIgnoredOffset);
+                    value.ShrinkSerializedLength(setValue.Length + value.MetadataSize + etagIgnoredOffset);
 
                     // Copy input to value
-                    input.AsReadOnlySpan().Slice(RespInputHeader.Size).CopyTo(value.AsSpan(etagIgnoredOffset));
-=======
-                    value.ShrinkSerializedLength(setValue.Length + value.MetadataSize);
-
-                    // Copy input to value
-                    setValue.ReadOnlySpan.CopyTo(value.AsSpan());
->>>>>>> 4d11e66e
+                    setValue.ReadOnlySpan.CopyTo(value.AsSpan(etagIgnoredOffset));
                     rmwInfo.SetUsedValueLength(ref recordInfo, ref value, value.TotalSize);
                     return true;
 
                 case RespCommand.PEXPIRE:
                 case RespCommand.EXPIRE:
-<<<<<<< HEAD
                     // doesn't update etag    
-                    ExpireOption optionType = (ExpireOption)(*(inputPtr + RespInputHeader.Size));
-                    bool expiryExists = (value.MetadataSize > 0);
-                    return EvaluateExpireInPlace(optionType, expiryExists, ref input, ref value, ref output);
-=======
                     var expiryExists = value.MetadataSize > 0;
 
                     var expiryValue = input.parseState.GetLong(0);
@@ -493,7 +429,6 @@
                     expireOption = (ExpireOption)input.arg1;
 
                     return EvaluateExpireInPlace(expireOption, expiryExists, expiryTicks, ref value, ref output);
->>>>>>> 4d11e66e
 
                 case RespCommand.PERSIST:
                     if (value.MetadataSize != 0)
@@ -519,29 +454,16 @@
 
                 case RespCommand.INCRBY:
                     // Check if input contains a valid number
-<<<<<<< HEAD
-                    if (!IsValidNumber(length, inputPtr + RespInputHeader.Size, output.SpanByte.AsSpan(), out var incrBy))
-                        return true;
+                    var incrBy = input.arg1;
                     if (!TryInPlaceUpdateNumber(ref value, ref output, ref rmwInfo, ref recordInfo, input: incrBy, etagIgnoredOffset))
                         return false;
                     break;
-
-                case RespCommand.DECRBY:
-                    length = input.LengthWithoutMetadata - RespInputHeader.Size;
-                    // Check if input contains a valid number
-                    if (!IsValidNumber(length, inputPtr + RespInputHeader.Size, output.SpanByte.AsSpan(), out var decrBy))
-                        return true;
-                    if (!TryInPlaceUpdateNumber(ref value, ref output, ref rmwInfo, ref recordInfo, input: -decrBy, etagIgnoredOffset))
-                        return false;
-                    break;
-=======
-                    var incrBy = input.arg1;
-                    return TryInPlaceUpdateNumber(ref value, ref output, ref rmwInfo, ref recordInfo, input: incrBy);
 
                 case RespCommand.DECRBY:
                     var decrBy = input.arg1;
-                    return TryInPlaceUpdateNumber(ref value, ref output, ref rmwInfo, ref recordInfo, input: -decrBy);
->>>>>>> 4d11e66e
+                    if (!TryInPlaceUpdateNumber(ref value, ref output, ref rmwInfo, ref recordInfo, input: -decrBy, etagIgnoredOffset))
+                        return false;
+                    break;
 
                 case RespCommand.INCRBYFLOAT:
                     // Check if input contains a valid number
@@ -549,28 +471,18 @@
                     {
                         output.SpanByte.AsSpan()[0] = (byte)OperationError.INVALID_TYPE;
                         return true;
-<<<<<<< HEAD
+                    }
                     if (!TryInPlaceUpdateNumber(ref value, ref output, ref rmwInfo, ref recordInfo, incrByFloat, etagIgnoredOffset))
                         return false;
                     break;
-
-                case RespCommand.SETBIT:
-                    byte* i = inputPtr + RespInputHeader.Size;
-                    byte* v = value.ToPointer() + etagIgnoredOffset;
-
-                    // the "- etagIgnoredOffset" accounts for subtracting the space for the etag in the payload if it exists in the Value 
-                    if (!BitmapManager.IsLargeEnough(i, value.Length - etagIgnoredOffset)) return false;
-=======
-                    }
-                    return TryInPlaceUpdateNumber(ref value, ref output, ref rmwInfo, ref recordInfo, incrByFloat);
 
                 case RespCommand.SETBIT:
                     var v = value.ToPointer();
                     var bOffset = input.parseState.GetLong(0);
-                    var bSetVal = (byte)(input.parseState.GetArgSliceByRef(1).ReadOnlySpan[0] - '0');
-
-                    if (!BitmapManager.IsLargeEnough(value.Length, bOffset)) return false;
->>>>>>> 4d11e66e
+                    var bSetVal = (byte)(input.parseState.GetArgSliceByRef(1).ReadOnlySpan[0] - '0') + etagIgnoredOffset;
+
+                    // the "- etagIgnoredOffset" accounts for subtracting the space for the etag in the payload if it exists in the Value 
+                    if (!BitmapManager.IsLargeEnough(value.Length, bOffset - etagIgnoredOffset)) return false;
 
                     rmwInfo.ClearExtraValueLength(ref recordInfo, ref value, value.TotalSize);
                     value.UnmarkExtraMetadata();
@@ -584,17 +496,11 @@
                         CopyDefaultResp(CmdStrings.RESP_RETURN_VAL_1, ref output);
                     break;
                 case RespCommand.BITFIELD:
-<<<<<<< HEAD
-                    i = inputPtr + RespInputHeader.Size;
+                    var bitFieldArgs = GetBitFieldArguments(ref input);
                     v = value.ToPointer() + etagIgnoredOffset;
 
                     // the "- etagIgnoredOffset" accounts for subtracting the space for the etag in the payload if it exists in the Value 
-                    if (!BitmapManager.IsLargeEnoughForType(i, value.Length - etagIgnoredOffset)) return false;
-=======
-                    var bitFieldArgs = GetBitFieldArguments(ref input);
-                    v = value.ToPointer();
-                    if (!BitmapManager.IsLargeEnoughForType(bitFieldArgs, value.Length)) return false;
->>>>>>> 4d11e66e
+                    if (!BitmapManager.IsLargeEnoughForType(bitFieldArgs, value.Length - etagIgnoredOffset)) return false;
 
                     rmwInfo.ClearExtraValueLength(ref recordInfo, ref value, value.TotalSize);
                     value.UnmarkExtraMetadata();
@@ -652,17 +558,10 @@
                     var offset = input.parseState.GetInt(0);
                     var newValue = input.parseState.GetArgSliceByRef(1).ReadOnlySpan;
 
-<<<<<<< HEAD
-                    if (newValueSize + offset > value.LengthWithoutMetadata - etagIgnoredOffset)
-                        return false;
-
-                    newValuePtr.CopyTo(value.AsSpan(etagIgnoredOffset).Slice(offset));
-=======
-                    if (newValue.Length + offset > value.LengthWithoutMetadata)
-                        return false;
-
-                    newValue.CopyTo(value.AsSpan().Slice(offset));
->>>>>>> 4d11e66e
+                    if (newValue.Length + offset > value.LengthWithoutMetadata - etagIgnoredOffset)
+                        return false;
+
+                    newValue.CopyTo(value.AsSpan(etagIgnoredOffset).Slice(offset));
 
                     CopyValueLengthToOutput(ref value, ref output, etagIgnoredOffset);
                     break;
@@ -674,27 +573,6 @@
                     rmwInfo.Action = RMWAction.ExpireAndStop;
                     return false;
 
-<<<<<<< HEAD
-                case RespCommand.SETWITHETAG:
-                    if (input.Length - RespInputHeader.Size + Constants.EtagSize > value.Length)
-                        return false;
-
-                    // retain the older etag (and increment it to account for this update) if requested and if it also exists otherwise set etag to initial etag of 0
-                    long etagVal = ((RespInputHeader*)inputPtr)->CheckRetainEtagFlag() && recordInfo.ETag ? (oldEtag + 1) : 0;
-
-                    recordInfo.SetHasETag();
-
-                    // Copy input to value
-                    value.ShrinkSerializedLength(input.Length - RespInputHeader.Size + Constants.EtagSize);
-                    value.ExtraMetadata = input.ExtraMetadata;
-
-                    *(long*)value.ToPointer() = etagVal;
-                    input.AsReadOnlySpan()[RespInputHeader.Size..].CopyTo(value.AsSpan(Constants.EtagSize));
-
-                    // Copy initial etag to output
-                    CopyRespNumber(etagVal, ref output);
-                    // early return since initial etag setting does not need to be incremented
-=======
                 case RespCommand.GETEX:
                     CopyRespTo(ref value, ref output);
 
@@ -723,7 +601,26 @@
                         }
                     }
 
->>>>>>> 4d11e66e
+                    return true;
+                case RespCommand.SETWITHETAG:
+                    if (input.Length - RespInputHeader.Size + Constants.EtagSize > value.Length)
+                        return false;
+
+                    // retain the older etag (and increment it to account for this update) if requested and if it also exists otherwise set etag to initial etag of 0
+                    long etagVal = ((RespInputHeader*)inputPtr)->CheckRetainEtagFlag() && recordInfo.ETag ? (oldEtag + 1) : 0;
+
+                    recordInfo.SetHasETag();
+
+                    // Copy input to value
+                    value.ShrinkSerializedLength(input.Length - RespInputHeader.Size + Constants.EtagSize);
+                    value.ExtraMetadata = input.ExtraMetadata;
+
+                    *(long*)value.ToPointer() = etagVal;
+                    input.AsReadOnlySpan()[RespInputHeader.Size..].CopyTo(value.AsSpan(Constants.EtagSize));
+
+                    // Copy initial etag to output
+                    CopyRespNumber(etagVal, ref output);
+                    // early return since initial etag setting does not need to be incremented
                     return true;
 
                 case RespCommand.APPEND:
@@ -766,15 +663,9 @@
                             value.ExtraMetadata = expiration;
                         }
 
-<<<<<<< HEAD
-                        int valueLength = value.LengthWithoutMetadata - etagIgnoredOffset;
+                        var valueLength = value.LengthWithoutMetadata - etagIgnoredOffset;
                         (IMemoryOwner<byte> Memory, int Length) outp = (output.Memory, 0);
-                        var ret = functions.InPlaceUpdater(key.AsReadOnlySpan(), input.AsReadOnlySpan()[RespInputHeader.Size..], value.AsSpan(etagIgnoredOffset), ref valueLength, ref outp, ref rmwInfo);
-=======
-                        var valueLength = value.LengthWithoutMetadata;
-                        (IMemoryOwner<byte> Memory, int Length) outp = (output.Memory, 0);
-                        var ret = functions.InPlaceUpdater(key.AsReadOnlySpan(), ref input, value.AsSpan(), ref valueLength, ref outp, ref rmwInfo);
->>>>>>> 4d11e66e
+                        var ret = functions.InPlaceUpdater(key.AsReadOnlySpan(), ref input, value.AsSpan(etagIgnoredOffset), ref valueLength, ref outp, ref rmwInfo);
                         Debug.Assert(valueLength <= value.LengthWithoutMetadata);
 
                         // Adjust value length if user shrinks it
@@ -806,8 +697,6 @@
         /// <inheritdoc />
         public bool NeedCopyUpdate(ref SpanByte key, ref RawStringInput input, ref SpanByte oldValue, ref SpanByteAndMemory output, ref RMWInfo rmwInfo)
         {
-<<<<<<< HEAD
-            var inputPtr = input.ToPointer();
 
             int etagIgnoredOffset = 0;
             int etagIgnoredEnd = -1;
@@ -817,10 +706,7 @@
                 etagIgnoredEnd = oldValue.LengthWithoutMetadata;
             }
 
-            switch ((RespCommand)(*inputPtr))
-=======
             switch (input.header.cmd)
->>>>>>> 4d11e66e
             {
                 case RespCommand.SETIFMATCH:
                     if (!rmwInfo.RecordInfo.ETag)
@@ -866,12 +752,8 @@
                     if ((ushort)input.header.cmd >= CustomCommandManager.StartOffset)
                     {
                         (IMemoryOwner<byte> Memory, int Length) outp = (output.Memory, 0);
-<<<<<<< HEAD
-                        var ret = functionsState.customCommands[*inputPtr - CustomCommandManager.StartOffset].functions.NeedCopyUpdate(key.AsReadOnlySpan(), input.AsReadOnlySpan()[RespInputHeader.Size..], oldValue.AsReadOnlySpan(etagIgnoredOffset), ref outp);
-=======
                         var ret = functionsState.customCommands[(ushort)input.header.cmd - CustomCommandManager.StartOffset].functions
-                            .NeedCopyUpdate(key.AsReadOnlySpan(), ref input, oldValue.AsReadOnlySpan(), ref outp);
->>>>>>> 4d11e66e
+                            .NeedCopyUpdate(key.AsReadOnlySpan(), ref input, oldValue.AsReadOnlySpan(etagIgnoredOffset), ref outp);
                         output.Memory = outp.Memory;
                         output.Length = outp.Length;
                         return ret;
@@ -893,7 +775,6 @@
 
             rmwInfo.ClearExtraValueLength(ref recordInfo, ref newValue, newValue.TotalSize);
 
-<<<<<<< HEAD
             var cmd = (RespCommand)(*inputPtr);
 
             bool shouldUpdateEtag = true;
@@ -908,9 +789,6 @@
             }
 
             switch (cmd)
-=======
-            switch (input.header.cmd)
->>>>>>> 4d11e66e
             {
                 case RespCommand.SETWITHETAG:
                     Debug.Assert(input.Length - RespInputHeader.Size + Constants.EtagSize == newValue.Length);
@@ -950,7 +828,6 @@
 
                 case RespCommand.SET:
                 case RespCommand.SETEXXX:
-<<<<<<< HEAD
                     var nextUpdateEtagOffset = etagIgnoredOffset;
                     var nextUpdateEtagIgnoredEnd = etagIgnoredEnd;
                     if (!((RespInputHeader*)inputPtr)->CheckRetainEtagFlag())
@@ -964,8 +841,6 @@
                     // new value when allocated should have 8 bytes more if the previous record had etag and the cmd was not SETEXXX
                     Debug.Assert(input.Length - RespInputHeader.Size == newValue.Length - etagIgnoredOffset);
 
-=======
->>>>>>> 4d11e66e
                     // Check if SetGet flag is set
                     if (input.header.CheckSetGetFlag())
                     {
@@ -974,11 +849,6 @@
                     }
 
                     // Copy input to value
-<<<<<<< HEAD
-                    newValue.ExtraMetadata = input.ExtraMetadata;
-
-                    input.AsReadOnlySpan()[RespInputHeader.Size..].CopyTo(newValue.AsSpan(nextUpdateEtagOffset));
-=======
                     var newInputValue = input.parseState.GetArgSliceByRef(0).ReadOnlySpan;
                     var metadataSize = input.arg1 == 0 ? 0 : sizeof(long);
 
@@ -986,12 +856,11 @@
 
                     newValue.ExtraMetadata = input.arg1;
                     newInputValue.CopyTo(newValue.AsSpan());
->>>>>>> 4d11e66e
                     break;
 
                 case RespCommand.SETKEEPTTLXX:
                 case RespCommand.SETKEEPTTL:
-<<<<<<< HEAD
+                    var setValue = input.parseState.GetArgSliceByRef(0).ReadOnlySpan;
                     nextUpdateEtagOffset = etagIgnoredOffset;
                     nextUpdateEtagIgnoredEnd = etagIgnoredEnd;
                     if (!((RespInputHeader*)inputPtr)->CheckRetainEtagFlag())
@@ -1001,11 +870,7 @@
                         nextUpdateEtagIgnoredEnd = -1;
                     }
 
-                    Debug.Assert(oldValue.MetadataSize + input.Length - RespInputHeader.Size == newValue.Length);
-=======
-                    var setValue = input.parseState.GetArgSliceByRef(0).ReadOnlySpan;
                     Debug.Assert(oldValue.MetadataSize + setValue.Length == newValue.Length);
->>>>>>> 4d11e66e
 
                     // Check if SetGet flag is set
                     if (input.header.CheckSetGetFlag())
@@ -1016,22 +881,12 @@
 
                     // Copy input to value, retain metadata of oldValue
                     newValue.ExtraMetadata = oldValue.ExtraMetadata;
-<<<<<<< HEAD
-                    input.AsReadOnlySpan().Slice(RespInputHeader.Size).CopyTo(newValue.AsSpan(nextUpdateEtagOffset));
-=======
-                    setValue.CopyTo(newValue.AsSpan());
->>>>>>> 4d11e66e
+                    setValue.CopyTo(newValue.AsSpan(nextUpdateEtagOffset));
                     break;
 
                 case RespCommand.EXPIRE:
                 case RespCommand.PEXPIRE:
-<<<<<<< HEAD
-                    Debug.Assert(newValue.Length == oldValue.Length + input.MetadataSize);
                     shouldUpdateEtag = false;
-                    ExpireOption optionType = (ExpireOption)(*(inputPtr + RespInputHeader.Size));
-                    bool expiryExists = oldValue.MetadataSize > 0;
-                    EvaluateExpireCopyUpdate(optionType, expiryExists, ref input, ref oldValue, ref newValue, ref output);
-=======
                     var expiryExists = oldValue.MetadataSize > 0;
 
                     var expiryValue = input.parseState.GetLong(0);
@@ -1046,6 +901,7 @@
 
                 case RespCommand.PEXPIREAT:
                 case RespCommand.EXPIREAT:
+                    shouldUpdateEtag = false;
                     expiryExists = oldValue.MetadataSize > 0;
 
                     var expiryTimestamp = input.parseState.GetLong(0);
@@ -1055,7 +911,6 @@
                     expireOption = (ExpireOption)input.arg1;
 
                     EvaluateExpireCopyUpdate(expireOption, expiryExists, expiryTicks, ref oldValue, ref newValue, ref output);
->>>>>>> 4d11e66e
                     break;
 
                 case RespCommand.PERSIST:
@@ -1079,60 +934,31 @@
                     break;
 
                 case RespCommand.INCRBY:
-<<<<<<< HEAD
-                    var length = input.LengthWithoutMetadata - RespInputHeader.Size;
+                    var incrBy = input.arg1;
+                    TryCopyUpdateNumber(ref oldValue, ref newValue, ref output, input: incrBy, etagIgnoredOffset);
+                    break;
+
+                case RespCommand.DECRBY:
+                    var decrBy = input.arg1;
+                    TryCopyUpdateNumber(ref oldValue, ref newValue, ref output, input: -decrBy, etagIgnoredOffset);
+                    break;
+
+                case RespCommand.INCRBYFLOAT:
                     // Check if input contains a valid number
-                    if (!IsValidNumber(length, input.ToPointer() + RespInputHeader.Size, output.SpanByte.AsSpan(), out var incrBy))
+                    if (!input.parseState.TryGetDouble(0, out var incrByFloat))
                     {
                         // Move to tail of the log
                         oldValue.CopyTo(ref newValue);
                         break;
                     }
-                    TryCopyUpdateNumber(ref oldValue, ref newValue, ref output, input: incrBy, etagIgnoredOffset);
-                    break;
-
-                case RespCommand.DECRBY:
-                    length = input.LengthWithoutMetadata - RespInputHeader.Size;
-                    // Check if input contains a valid number
-                    if (!IsValidNumber(length, input.ToPointer() + RespInputHeader.Size, output.SpanByte.AsSpan(), out var decrBy))
-                    {
-                        // Move to tail of the log
-                        oldValue.CopyTo(ref newValue);
-                        break;
-                    }
-                    TryCopyUpdateNumber(ref oldValue, ref newValue, ref output, input: -decrBy, etagIgnoredOffset);
-=======
-                    var incrBy = input.arg1;
-                    TryCopyUpdateNumber(ref oldValue, ref newValue, ref output, input: incrBy);
-                    break;
-
-                case RespCommand.DECRBY:
-                    var decrBy = input.arg1;
-                    TryCopyUpdateNumber(ref oldValue, ref newValue, ref output, input: -decrBy);
->>>>>>> 4d11e66e
-                    break;
-
-                case RespCommand.INCRBYFLOAT:
-                    // Check if input contains a valid number
-                    if (!input.parseState.TryGetDouble(0, out var incrByFloat))
-                    {
-                        // Move to tail of the log
-                        oldValue.CopyTo(ref newValue);
-                        break;
-                    }
                     TryCopyUpdateNumber(ref oldValue, ref newValue, ref output, input: incrByFloat, etagIgnoredOffset);
                     break;
 
                 case RespCommand.SETBIT:
-<<<<<<< HEAD
-                    Buffer.MemoryCopy(oldValue.ToPointer() + etagIgnoredOffset, newValue.ToPointer() + etagIgnoredOffset, newValue.Length - etagIgnoredOffset, oldValue.Length - etagIgnoredOffset);
-                    byte oldValSet = BitmapManager.UpdateBitmap(inputPtr + RespInputHeader.Size, newValue.ToPointer());
-=======
                     var bOffset = input.parseState.GetLong(0);
                     var bSetVal = (byte)(input.parseState.GetArgSliceByRef(1).ReadOnlySpan[0] - '0');
-                    Buffer.MemoryCopy(oldValue.ToPointer(), newValue.ToPointer(), newValue.Length, oldValue.Length);
+                    Buffer.MemoryCopy(oldValue.ToPointer() + etagIgnoredOffset, newValue.ToPointer() + etagIgnoredOffset, newValue.Length - etagIgnoredOffset, oldValue.Length - etagIgnoredOffset);
                     var oldValSet = BitmapManager.UpdateBitmap(newValue.ToPointer(), bOffset, bSetVal);
->>>>>>> 4d11e66e
                     if (oldValSet == 0)
                         CopyDefaultResp(CmdStrings.RESP_RETURN_VAL_0, ref output);
                     else
@@ -1140,16 +966,9 @@
                     break;
 
                 case RespCommand.BITFIELD:
-<<<<<<< HEAD
+                    var bitFieldArgs = GetBitFieldArguments(ref input);
                     Buffer.MemoryCopy(oldValue.ToPointer() + etagIgnoredOffset, newValue.ToPointer() + etagIgnoredOffset, newValue.Length - etagIgnoredOffset, oldValue.Length - etagIgnoredOffset);
-                    long bitfieldReturnValue;
-                    bool overflow;
-                    (bitfieldReturnValue, overflow) = BitmapManager.BitFieldExecute(inputPtr + RespInputHeader.Size, newValue.ToPointer() + etagIgnoredOffset, newValue.Length - etagIgnoredOffset);
-=======
-                    var bitFieldArgs = GetBitFieldArguments(ref input);
-                    Buffer.MemoryCopy(oldValue.ToPointer(), newValue.ToPointer(), newValue.Length, oldValue.Length);
-                    var (bitfieldReturnValue, overflow) = BitmapManager.BitFieldExecute(bitFieldArgs, newValue.ToPointer(), newValue.Length);
->>>>>>> 4d11e66e
+                    var (bitfieldReturnValue, overflow) = BitmapManager.BitFieldExecute(bitFieldArgs, newValue.ToPointer() + etagIgnoredOffset, newValue.Length - etagIgnoredOffset);
 
                     if (!overflow)
                         CopyRespNumber(bitfieldReturnValue, ref output);
@@ -1158,45 +977,27 @@
                     break;
 
                 case RespCommand.PFADD:
-<<<<<<< HEAD
                     //  HYPERLOG doesnt work with non hyperlog key values
-                    bool updated = false;
-                    byte* newValPtr = newValue.ToPointer();
-                    byte* oldValPtr = oldValue.ToPointer();
-=======
                     var updated = false;
                     var newValPtr = newValue.ToPointer();
                     var oldValPtr = oldValue.ToPointer();
->>>>>>> 4d11e66e
 
                     if (newValue.Length != oldValue.Length)
                         updated = HyperLogLog.DefaultHLL.CopyUpdate(ref input, oldValPtr, newValPtr, newValue.Length);
                     else
                     {
-<<<<<<< HEAD
                         Buffer.MemoryCopy(oldValPtr, newValPtr, newValue.Length - etagIgnoredOffset, oldValue.Length);
-                        HyperLogLog.DefaultHLL.Update(inputPtr + RespInputHeader.Size, newValPtr, newValue.Length, ref updated);
-=======
-                        Buffer.MemoryCopy(oldValPtr, newValPtr, newValue.Length, oldValue.Length);
                         HyperLogLog.DefaultHLL.Update(ref input, newValPtr, newValue.Length, ref updated);
->>>>>>> 4d11e66e
                     }
                     *output.SpanByte.ToPointer() = updated ? (byte)1 : (byte)0;
                     break;
 
                 case RespCommand.PFMERGE:
-<<<<<<< HEAD
                     //  HYPERLOG doesnt work with non hyperlog key values
-                    //srcA offset: [hll allocated size = 4 byte] + [hll data structure] //memcpy +4 (skip len size)                    
-                    byte* srcHLLPtr = inputPtr + RespInputHeader.Size + sizeof(int); // HLL merging from
-                    byte* oldDstHLLPtr = oldValue.ToPointer(); // original HLL merging to (too small to hold its data plus srcA)
-                    byte* newDstHLLPtr = newValue.ToPointer(); // new HLL merging to (large enough to hold srcA and srcB
-=======
                     //srcA offset: [hll allocated size = 4 byte] + [hll data structure] //memcpy +4 (skip len size)
                     var srcHLLPtr = input.parseState.GetArgSliceByRef(0).SpanByte.ToPointer(); // HLL merging from
                     var oldDstHLLPtr = oldValue.ToPointer(); // original HLL merging to (too small to hold its data plus srcA)
                     var newDstHLLPtr = newValue.ToPointer(); // new HLL merging to (large enough to hold srcA and srcB
->>>>>>> 4d11e66e
 
                     HyperLogLog.DefaultHLL.CopyUpdateMerge(srcHLLPtr, oldDstHLLPtr, newDstHLLPtr, oldValue.Length, newValue.Length);
                     break;
@@ -1205,14 +1006,8 @@
                     var offset = input.parseState.GetInt(0);
                     oldValue.CopyTo(ref newValue);
 
-<<<<<<< HEAD
-                    var newValueSize = *(int*)(inputPtr + RespInputHeader.Size + sizeof(int));
-                    var newValuePtr = new Span<byte>((byte*)*(long*)(inputPtr + RespInputHeader.Size + sizeof(int) * 2), newValueSize);
-                    newValuePtr.CopyTo(newValue.AsSpan(etagIgnoredOffset).Slice(offset));
-=======
                     newInputValue = input.parseState.GetArgSliceByRef(1).ReadOnlySpan;
-                    newInputValue.CopyTo(newValue.AsSpan().Slice(offset));
->>>>>>> 4d11e66e
+                    newInputValue.CopyTo(newValue.AsSpan(etagIgnoredOffset).Slice(offset));
 
                     CopyValueLengthToOutput(ref newValue, ref output, etagIgnoredOffset);
                     break;
@@ -1259,12 +1054,8 @@
                     var appendValue = input.parseState.GetArgSliceByRef(0);
 
                     // Append the new value with the client input at the end of the old data
-<<<<<<< HEAD
                     // the oldValue.LengthWithoutMetadata already contains the etag offset here
-                    appendSpan.CopyTo(newValue.AsSpan().Slice(oldValue.LengthWithoutMetadata));
-=======
                     appendValue.ReadOnlySpan.CopyTo(newValue.AsSpan().Slice(oldValue.LengthWithoutMetadata));
->>>>>>> 4d11e66e
 
                     CopyValueLengthToOutput(ref newValue, ref output, etagIgnoredOffset);
                     break;
@@ -1287,13 +1078,8 @@
 
                         (IMemoryOwner<byte> Memory, int Length) outp = (output.Memory, 0);
 
-<<<<<<< HEAD
-                        var ret = functionsState.customCommands[*inputPtr - CustomCommandManager.StartOffset].functions.CopyUpdater(key.AsReadOnlySpan(), input.AsReadOnlySpan().Slice(RespInputHeader.Size),
-                            oldValue.AsReadOnlySpan(etagIgnoredOffset), newValue.AsSpan(etagIgnoredOffset), ref outp, ref rmwInfo);
-=======
                         var ret = functions
-                            .CopyUpdater(key.AsReadOnlySpan(), ref input, oldValue.AsReadOnlySpan(), newValue.AsSpan(), ref outp, ref rmwInfo);
->>>>>>> 4d11e66e
+                            .CopyUpdater(key.AsReadOnlySpan(), ref input, oldValue.AsReadOnlySpan(etagIgnoredOffset), newValue.AsSpan(etagIgnoredOffset), ref outp, ref rmwInfo);
                         output.Memory = outp.Memory;
                         output.Length = outp.Length;
                         return ret;
