--- conflicted
+++ resolved
@@ -35,11 +35,7 @@
                     if (input.header.CheckWithETagFlag())
                     {
                         // XX when unsuccesful will write back NIL
-<<<<<<< HEAD
-                        functionsState.CopyDefaultResp(CmdStrings.RESP_ERRNOTFOUND, ref output);
-=======
-                        CopyDefaultResp(functionsState.nilResp, ref output);
->>>>>>> 33ab11e6
+                        functionsState.CopyDefaultResp(functionsState.nilResp, ref output);
                     }
                     return false;
                 case RespCommand.SETIFGREATER:
@@ -235,11 +231,7 @@
                     if (!overflow)
                         functionsState.CopyRespNumber(bitfieldReturnValue, ref output);
                     else
-<<<<<<< HEAD
-                        functionsState.CopyDefaultResp(CmdStrings.RESP_ERRNOTFOUND, ref output);
-=======
-                        CopyDefaultResp(functionsState.nilResp, ref output);
->>>>>>> 33ab11e6
+                        functionsState.CopyDefaultResp(functionsState.nilResp, ref output);
                     break;
 
                 case RespCommand.BITFIELD_RO:
@@ -439,11 +431,7 @@
                     {
                         // when called withetag all output needs to be placed on the buffer
                         // EXX when unsuccesful will write back NIL
-<<<<<<< HEAD
-                        functionsState.CopyDefaultResp(CmdStrings.RESP_ERRNOTFOUND, ref output);
-=======
-                        CopyDefaultResp(functionsState.nilResp, ref output);
->>>>>>> 33ab11e6
+                        functionsState.CopyDefaultResp(functionsState.nilResp, ref output);
                     }
 
                     // reset etag state after done using
@@ -499,13 +487,8 @@
                     if (sizeInfo.FieldInfo.HasExpiration && input.arg1 != 0 && !logRecord.TrySetExpiration(input.arg1))
                         return false;
 
-<<<<<<< HEAD
                     // Write Etag and Val back to Client as an array of the format [etag, nil]
-                    var nilResp = CmdStrings.RESP_ERRNOTFOUND;
-=======
-                    // write back array of the format [etag, nil]
                     var nilResp = functionsState.nilResp;
->>>>>>> 33ab11e6
                     // *2\r\n: + <numDigitsInEtag> + \r\n + <nilResp.Length>
                     var numDigitsInEtag = NumUtils.CountDigits(newEtag);
                     WriteValAndEtagToDst(4 + 1 + numDigitsInEtag + 2 + nilResp.Length, nilResp, newEtag, ref output, functionsState.memoryPool, writeDirect: true);
@@ -694,18 +677,11 @@
 
                     if (overflow)
                     {
-<<<<<<< HEAD
-                        functionsState.CopyDefaultResp(CmdStrings.RESP_ERRNOTFOUND, ref output);
+                        functionsState.CopyDefaultResp(functionsState.nilResp, ref output);
 
                         // reset etag state that may have been initialized earlier, but don't update etag
                         ETagState.ResetState(ref functionsState.etagState);
                         shouldUpdateEtag = false;
-=======
-                        CopyDefaultResp(functionsState.nilResp, ref output);
-                        // reset etag state that may have been initialized earlier
-                        EtagState.ResetState(ref functionsState.etagState);
-                        // etag not updated
->>>>>>> 33ab11e6
                         return true;
                     }
 
@@ -1018,11 +994,7 @@
                     else if (input.header.CheckWithETagFlag())
                     {
                         // EXX when unsuccesful will write back NIL
-<<<<<<< HEAD
-                        functionsState.CopyDefaultResp(CmdStrings.RESP_ERRNOTFOUND, ref output);
-=======
-                        CopyDefaultResp(functionsState.nilResp, ref output);
->>>>>>> 33ab11e6
+                        functionsState.CopyDefaultResp(functionsState.nilResp, ref output);
                     }
 
                     // reset etag state that may have been initialized earlier
@@ -1114,15 +1086,9 @@
                     if (sizeInfo.FieldInfo.HasExpiration && !dstLogRecord.TrySetExpiration(input.arg1 != 0 ? input.arg1 : srcLogRecord.Expiration))
                         return false;
 
-<<<<<<< HEAD
                     // Write Etag and Val back to Client as an array of the format [etag, nil]
                     long eTagForResponse = cmd == RespCommand.SETIFMATCH ? functionsState.etagState.ETag + 1 : functionsState.etagState.ETag;
-                    var nilResp = CmdStrings.RESP_ERRNOTFOUND;
-=======
-                    // Write Etag and Val back to Client
-                    // write back array of the format [etag, nil]
                     var nilResp = functionsState.nilResp;
->>>>>>> 33ab11e6
                     // *2\r\n: + <numDigitsInEtag> + \r\n + <nilResp.Length>
                     var numDigitsInEtag = NumUtils.CountDigits(eTagForResponse);
                     WriteValAndEtagToDst(4 + 1 + numDigitsInEtag + 2 + nilResp.Length, nilResp, eTagForResponse, ref output, functionsState.memoryPool, writeDirect: true);
@@ -1347,24 +1313,13 @@
                     if (dstLogRecord.IsPinnedValue)
                         (bitfieldReturnValue, overflow) = BitmapManager.BitFieldExecute(bitFieldArgs, dstLogRecord.PinnedValuePointer, newValue.Length);
                     else
-<<<<<<< HEAD
                         fixed(byte* newValuePtr = newValue)
                             (bitfieldReturnValue, overflow) = BitmapManager.BitFieldExecute(bitFieldArgs, newValuePtr, newValue.Length);
 
-                    if (overflow)
-                    {
-                        functionsState.CopyDefaultResp(CmdStrings.RESP_ERRNOTFOUND, ref output);
-
-                        // reset etag state that may have been initialized earlier, but don't update etag
-                        ETagState.ResetState(ref functionsState.etagState);
-                        shouldUpdateEtag = false;
-                        return true;
-                    }
-
-                    functionsState.CopyRespNumber(bitfieldReturnValue, ref output);
-=======
-                        CopyDefaultResp(functionsState.nilResp, ref output);
->>>>>>> 33ab11e6
+                    if (!overflow)
+                        functionsState.CopyRespNumber(bitfieldReturnValue, ref output);
+                    else
+                        functionsState.CopyDefaultResp(functionsState.nilResp, ref output);
                     break;
 
                 case RespCommand.BITFIELD_RO:
