﻿// Copyright (c) Microsoft Corporation.
// Licensed under the MIT license.

using System;
using System.Buffers;
using System.Diagnostics;
using Microsoft.Extensions.Logging;
using Garnet.common;
using Tsavorite.core;

namespace Garnet.server
{
    /// <summary>
    /// Callback functions for main store
    /// </summary>
    public readonly unsafe partial struct MainSessionFunctions : ISessionFunctions<SpanByte, RawStringInput, SpanByteAndMemory, long>
    {
        /// <inheritdoc />
        public readonly bool NeedInitialUpdate(SpanByte key, ref RawStringInput input, ref SpanByteAndMemory output, ref RMWInfo rmwInfo)
        {
            switch (input.header.cmd)
            {
                case RespCommand.SETKEEPTTLXX:
                case RespCommand.PERSIST:
                case RespCommand.EXPIRE:
                case RespCommand.PEXPIRE:
                case RespCommand.EXPIREAT:
                case RespCommand.PEXPIREAT:
                case RespCommand.GETDEL:
                case RespCommand.GETEX:
                    return false;
                case RespCommand.SETEXXX:
                    // when called withetag all output needs to be placed on the buffer
                    if (input.header.CheckWithEtagFlag())
                    {
                        // XX when unsuccesful will write back NIL
                        CopyDefaultResp(CmdStrings.RESP_ERRNOTFOUND, ref output);
                    }
                    return false;
                case RespCommand.SETIFGREATER:
                case RespCommand.SETIFMATCH:
                    // add etag on first insertion
                    this.functionsState.etagState.etagOffsetForVarlen = EtagConstants.EtagSize;
                    return true;
                case RespCommand.SET:
                case RespCommand.SETEXNX:
                case RespCommand.SETKEEPTTL:
                    if (input.header.CheckWithEtagFlag())
                    {
                        this.functionsState.etagState.etagOffsetForVarlen = EtagConstants.EtagSize;
                    }
                    return true;
                default:
                    if (input.header.cmd > RespCommandExtensions.LastValidCommand)
                    {
                        (IMemoryOwner<byte> Memory, int Length) outp = (output.Memory, 0);
                        var ret = functionsState.GetCustomCommandFunctions((ushort)input.header.cmd)
                            .NeedInitialUpdate(key.AsReadOnlySpan(), ref input, ref outp);
                        output.Memory = outp.Memory;
                        output.Length = outp.Length;
                        return ret;
                    }

                    return true;
            }
        }

        /// <inheritdoc />
        public readonly bool InitialUpdater(ref LogRecord<SpanByte> logRecord, ref RecordSizeInfo sizeInfo, ref RawStringInput input, ref SpanByteAndMemory output, ref RMWInfo rmwInfo)
        {
<<<<<<< HEAD
            Debug.Assert(!logRecord.Info.HasETag && !logRecord.Info.HasExpiration, "Should not have Expiration or ETag on InitialUpdater log records");

            // Because this is InitialUpdater, the destination length should be set correctly, but test and log failures to be safe.
            switch (input.header.cmd)
            {
                case RespCommand.PFADD:
                    RecordSizeInfo.AssertValueDataLength(HyperLogLog.DefaultHLL.SparseInitialLength(ref input), ref sizeInfo);
                    if (!logRecord.TrySetValueLength(ref sizeInfo))
                    {
                        functionsState.logger?.LogError("Length overflow in {methodName}.{caseName}", "InitialUpdater", "PFADD");
                        return false;
                    }

                    var value = logRecord.ValueSpan;
                    HyperLogLog.DefaultHLL.Init(ref input, value.ToPointer(), value.Length);
=======
            rmwInfo.ClearExtraValueLength(ref recordInfo, ref value, value.TotalSize);
            value.UnmarkExtraMetadata();

            RespCommand cmd = input.header.cmd;
            switch (cmd)
            {
                case RespCommand.PFADD:
                    var v = value.ToPointer();
                    value.ShrinkSerializedLength(HyperLogLog.DefaultHLL.SparseInitialLength(ref input));
                    HyperLogLog.DefaultHLL.Init(ref input, v, value.Length);
>>>>>>> ecc0ec65
                    *output.SpanByte.ToPointer() = 1;
                    break;

                case RespCommand.PFMERGE:
                    //srcHLL offset: [hll allocated size = 4 byte] + [hll data structure] //memcpy + 4 (skip len size)
                    var sbSrcHLL = input.parseState.GetArgSliceByRef(0).SpanByte;

<<<<<<< HEAD
                    if (!logRecord.TrySetValueLength(sbSrcHLL.Length, ref sizeInfo))
                    {
                        functionsState.logger?.LogError("Length overflow in {methodName}.{caseName}", "InitialUpdater", "PFMERGE");
                        return false;
                    }

                    value = logRecord.ValueSpan;
                    Buffer.MemoryCopy(sbSrcHLL.ToPointer(), value.ToPointer(), value.Length, value.Length);
=======
                    value.ShrinkSerializedLength(length);
                    Buffer.MemoryCopy(srcHLL, dstHLL, value.Length, value.Length);
>>>>>>> ecc0ec65
                    break;

                case RespCommand.SETIFGREATER:
                case RespCommand.SETIFMATCH:
                    int spaceForEtag = this.functionsState.etagState.etagOffsetForVarlen;
                    // Copy input to value
                    var newInputValue = input.parseState.GetArgSliceByRef(0).ReadOnlySpan;
<<<<<<< HEAD

                    if (!logRecord.TrySetValueSpan(SpanByte.FromPinnedSpan(newInputValue), ref sizeInfo))
                    {
                        functionsState.logger?.LogError("Length overflow in {methodName}.{caseName}", "InitialUpdater", "SETEXNX");
                        return false;
                    }

                    // Set or remove expiration
                    if (input.arg1 != 0 && !logRecord.TrySetExpiration(input.arg1))
                    {
                        functionsState.logger?.LogError("Could not set expiration in {methodName}.{caseName}", "InitialUpdater", "SETEXNX");
                        return false;
                    }
=======
                    var metadataSize = input.arg1 == 0 ? 0 : sizeof(long);
                    value.ShrinkSerializedLength(newInputValue.Length + metadataSize + spaceForEtag);
                    value.ExtraMetadata = input.arg1;
                    newInputValue.CopyTo(value.AsSpan(spaceForEtag));

                    long clientSentEtag = input.parseState.GetLong(1);

                    clientSentEtag++;

                    recordInfo.SetHasETag();
                    // the increment on initial etag is for satisfying the variant that any key with no etag is the same as a zero'd etag
                    value.SetEtagInPayload(clientSentEtag);
                    EtagState.SetValsForRecordWithEtag(ref functionsState.etagState, ref value);

                    // write back array of the format [etag, nil]
                    var nilResponse = CmdStrings.RESP_ERRNOTFOUND;
                    // *2\r\n: + <numDigitsInEtag> + \r\n + <nilResp.Length>
                    WriteValAndEtagToDst(
                        4 + 1 + NumUtils.CountDigits(functionsState.etagState.etag) + 2 + nilResponse.Length,
                        ref nilResponse,
                        functionsState.etagState.etag,
                        ref output,
                        functionsState.memoryPool,
                        writeDirect: true
                    );

>>>>>>> ecc0ec65
                    break;
                case RespCommand.SET:
                case RespCommand.SETEXNX:
                    spaceForEtag = this.functionsState.etagState.etagOffsetForVarlen;
                    // Copy input to value
                    newInputValue = input.parseState.GetArgSliceByRef(0).ReadOnlySpan;
                    metadataSize = input.arg1 == 0 ? 0 : sizeof(long);
                    value.ShrinkSerializedLength(newInputValue.Length + metadataSize + spaceForEtag);
                    value.ExtraMetadata = input.arg1;
                    newInputValue.CopyTo(value.AsSpan(spaceForEtag));

                    if (spaceForEtag != 0)
                    {
                        recordInfo.SetHasETag();
                        // the increment on initial etag is for satisfying the variant that any key with no etag is the same as a zero'd etag
                        value.SetEtagInPayload(EtagConstants.NoETag + 1);
                        EtagState.SetValsForRecordWithEtag(ref functionsState.etagState, ref value);
                        // Copy initial etag to output only for SET + WITHETAG and not SET NX or XX 
                        CopyRespNumber(EtagConstants.NoETag + 1, ref output);
                    }

                    break;
                case RespCommand.SETKEEPTTL:
<<<<<<< HEAD
                    // Copy input to value; do not change expiration
                    _ = logRecord.TrySetValueSpan(input.parseState.GetArgSliceByRef(0).SpanByte, ref sizeInfo);
=======
                    spaceForEtag = this.functionsState.etagState.etagOffsetForVarlen;
                    // Copy input to value
                    var setValue = input.parseState.GetArgSliceByRef(0).ReadOnlySpan;
                    value.ShrinkSerializedLength(value.MetadataSize + setValue.Length + spaceForEtag);
                    setValue.CopyTo(value.AsSpan(spaceForEtag));

                    if (spaceForEtag != 0)
                    {
                        recordInfo.SetHasETag();
                        value.SetEtagInPayload(EtagConstants.NoETag + 1);
                        EtagState.SetValsForRecordWithEtag(ref functionsState.etagState, ref value);
                        // Copy initial etag to output
                        CopyRespNumber(EtagConstants.NoETag + 1, ref output);
                    }

>>>>>>> ecc0ec65
                    break;

                case RespCommand.SETKEEPTTLXX:
                case RespCommand.SETEXXX:
                case RespCommand.EXPIRE:
                case RespCommand.PEXPIRE:
                case RespCommand.EXPIREAT:
                case RespCommand.PEXPIREAT:
                case RespCommand.PERSIST:
                case RespCommand.GETDEL:
                case RespCommand.GETEX:
                    throw new Exception();

                case RespCommand.SETBIT:
                    var bOffset = input.arg1;
                    var bSetVal = (byte)(input.parseState.GetArgSliceByRef(1).ReadOnlySpan[0] - '0');

<<<<<<< HEAD
                    if (!logRecord.TrySetValueLength(BitmapManager.Length(bOffset), ref sizeInfo))
                    {
                        functionsState.logger?.LogError("Length overflow in {methodName}.{caseName}", "InitialUpdater", "SETBIT");
                        return false;
                    }
=======
                    value.ShrinkSerializedLength(BitmapManager.Length(bOffset));
>>>>>>> ecc0ec65

                    // Always return 0 at initial updater because previous value was 0
                    value = logRecord.ValueSpan;
                    _ = BitmapManager.UpdateBitmap(value.ToPointer(), bOffset, bSetVal);
                    functionsState.CopyDefaultResp(CmdStrings.RESP_RETURN_VAL_0, ref output);
                    break;

                case RespCommand.BITFIELD:
                    var bitFieldArgs = GetBitFieldArguments(ref input);

                    if (!logRecord.TrySetValueLength(BitmapManager.LengthFromType(bitFieldArgs), ref sizeInfo))
                    {
                        functionsState.logger?.LogError("Length overflow in {methodName}.{caseName}", "InitialUpdater", "BitField");
                        return false;
                    }

                    value = logRecord.ValueSpan;
                    var (bitfieldReturnValue, overflow) = BitmapManager.BitFieldExecute(bitFieldArgs, value.ToPointer(), value.Length);
                    if (!overflow)
                        functionsState.CopyRespNumber(bitfieldReturnValue, ref output);
                    else
                        functionsState.CopyDefaultResp(CmdStrings.RESP_ERRNOTFOUND, ref output);
                    break;

                case RespCommand.BITFIELD_RO:
                    var bitFieldArgs_RO = GetBitFieldArguments(ref input);
                    value.ShrinkSerializedLength(BitmapManager.LengthFromType(bitFieldArgs_RO));
                    var bitfieldReturnValue_RO = BitmapManager.BitFieldExecute_RO(bitFieldArgs_RO, value.ToPointer(), value.Length);
                    CopyRespNumber(bitfieldReturnValue_RO, ref output);
                    break;

                case RespCommand.SETRANGE:
                    var offset = input.parseState.GetInt(0);
                    var newValue = input.parseState.GetArgSliceByRef(1).ReadOnlySpan;

                    value = logRecord.ValueSpan;
                    newValue.CopyTo(value.AsSpan().Slice(offset));

<<<<<<< HEAD
                    if (!CopyValueLengthToOutput(value, ref output))
                        return false;
=======
                    CopyValueLengthToOutput(ref value, ref output, 0);
>>>>>>> ecc0ec65
                    break;

                case RespCommand.APPEND:
                    var appendValue = input.parseState.GetArgSliceByRef(0);
                    value.ShrinkSerializedLength(appendValue.Length);
                    // Copy value to be appended to the newly allocated value buffer
                    value = logRecord.ValueSpan;
                    appendValue.ReadOnlySpan.CopyTo(value.AsSpan());

<<<<<<< HEAD
                    if (!CopyValueLengthToOutput(value, ref output))
                        return false;
                    break;
                case RespCommand.INCR:
                    // This is InitialUpdater so set the value to 1 and the length to the # of digits in "1"
                    if (!logRecord.TrySetValueLength(1, ref sizeInfo))
                    {
                        functionsState.logger?.LogError("Length overflow in {methodName}.{caseName}", "InitialUpdater", "INCR");
                        return false;
                    }

                    value = logRecord.ValueSpan;
                    _ = TryCopyUpdateNumber(1L, value, ref output);
                    break;
                case RespCommand.INCRBY:
                    var fNeg = false;
                    var incrBy = input.arg1;

                    var ndigits = NumUtils.NumDigitsInLong(incrBy, ref fNeg);
                    if (!logRecord.TrySetValueLength(ndigits + (fNeg ? 1 : 0), ref sizeInfo))
                    {
                        functionsState.logger?.LogError("Length overflow in {methodName}.{caseName}", "InitialUpdater", "INCRBY");
                        return false;
                    }

                    value = logRecord.ValueSpan;
                    _ = TryCopyUpdateNumber(incrBy, value, ref output);
                    break;
                case RespCommand.DECR:
                    // This is InitialUpdater so set the value to -1 and the length to the # of digits in "-1"
                    if (!logRecord.TrySetValueLength(2, ref sizeInfo))
                    {
                        Debug.Assert(logRecord.ValueSpan.Length >= 2, "Length overflow in DECR");
                        return false;
                    }
                    value = logRecord.ValueSpan;
                    _ = TryCopyUpdateNumber(-1, value, ref output);
                    break;
                case RespCommand.DECRBY:
                    fNeg = false;
                    var decrBy = -input.arg1;

                    ndigits = NumUtils.NumDigitsInLong(decrBy, ref fNeg);
                    if (!logRecord.TrySetValueLength(ndigits + (fNeg ? 1 : 0), ref sizeInfo))
                    {
                        functionsState.logger?.LogError("Length overflow in {methodName}.{caseName}", "InitialUpdater", "DECRBY");
                        return false;
                    }

                    value = logRecord.ValueSpan;
                    _ = TryCopyUpdateNumber(decrBy, value, ref output);
=======
                    CopyValueLengthToOutput(ref value, ref output, 0);
                    break;
                case RespCommand.INCR:
                    value.ShrinkSerializedLength(1); // # of digits in "1"
                    CopyUpdateNumber(1, ref value, ref output);
                    break;
                case RespCommand.INCRBY:
                    var incrBy = input.arg1;
                    var ndigits = NumUtils.CountDigits(incrBy, out var isNegative);
                    value.ShrinkSerializedLength(ndigits + (isNegative ? 1 : 0));
                    CopyUpdateNumber(incrBy, ref value, ref output);
                    break;
                case RespCommand.DECR:
                    value.ShrinkSerializedLength(2); // # of digits in "-1"
                    CopyUpdateNumber(-1, ref value, ref output);
                    break;
                case RespCommand.DECRBY:
                    isNegative = false;
                    var decrBy = -input.arg1;
                    ndigits = NumUtils.CountDigits(decrBy, out isNegative);
                    value.ShrinkSerializedLength(ndigits + (isNegative ? 1 : 0));
                    CopyUpdateNumber(decrBy, ref value, ref output);
>>>>>>> ecc0ec65
                    break;
                case RespCommand.INCRBYFLOAT:
                    // Check if input contains a valid number
                    if (!input.parseState.TryGetDouble(0, out var incrByFloat))
                    {
                        output.SpanByte.AsSpan()[0] = (byte)OperationError.INVALID_TYPE;
                        return true;
                    }

                    value = logRecord.ValueSpan;
                    if (!TryCopyUpdateNumber(incrByFloat, value, ref output))
                        return false;
                    break;
                default:
<<<<<<< HEAD
                    if ((ushort)input.header.cmd >= CustomCommandManager.StartOffset)
                    {
                        var functions = functionsState.customCommands[(ushort)input.header.cmd - CustomCommandManager.StartOffset].functions;
                        if (!logRecord.TrySetValueLength(functions.GetInitialLength(ref input), ref sizeInfo))
=======
                    if (input.header.cmd > RespCommandExtensions.LastValidCommand)
                    {
                        var functions = functionsState.GetCustomCommandFunctions((ushort)input.header.cmd);
                        // compute metadata size for result
                        var expiration = input.arg1;
                        metadataSize = expiration switch
>>>>>>> ecc0ec65
                        {
                            functionsState.logger?.LogError("Length overflow in 'default' > StartOffset: {methodName}.{caseName}", "InitialUpdater", "default");
                            return false;
                        }
                        if (input.arg1 > 0 && !logRecord.TrySetExpiration(input.arg1))
                        {
                            functionsState.logger?.LogError("Could not set expiration in 'default' > StartOffset: {methodName}.{caseName}", "InitialUpdater", "default");
                            return false;
                        }

                        (IMemoryOwner<byte> Memory, int Length) outp = (output.Memory, 0);
                        value = logRecord.ValueSpan;
                        if (!functions.InitialUpdater(logRecord.Key.AsReadOnlySpan(), ref input, value.AsSpan(), ref outp, ref rmwInfo))
                            return false;
                        output.Memory = outp.Memory;
                        output.Length = outp.Length;
                        break;
                    }

                    // Copy input to value
                    if (!logRecord.TrySetValueSpan(input.parseState.GetArgSliceByRef(0).SpanByte, ref sizeInfo))
                    {
                        functionsState.logger?.LogError("Failed to set value in {methodName}.{caseName}", "InitialUpdater", "default");
                        return false;
                    }

                    // Copy value to output
                    CopyTo(logRecord.ValueSpan, ref output, functionsState.memoryPool);
                    break;
            }

            // Success if we made it here
            sizeInfo.AssertOptionals(logRecord.Info);
            return true;
        }

        /// <inheritdoc />
        public readonly void PostInitialUpdater(ref LogRecord<SpanByte> logRecord, ref RecordSizeInfo sizeInfo, ref RawStringInput input, ref SpanByteAndMemory output, ref RMWInfo rmwInfo)
        {
            // reset etag state set at need initial update
            if (input.header.cmd is (RespCommand.SET or RespCommand.SETEXNX or RespCommand.SETKEEPTTL or RespCommand.SETIFMATCH or RespCommand.SETIFGREATER))
                EtagState.ResetState(ref functionsState.etagState);

            functionsState.watchVersionMap.IncrementVersion(rmwInfo.KeyHash);
            if (functionsState.appendOnlyFile != null)
            {
                input.header.SetExpiredFlag();
                WriteLogRMW(logRecord.Key, ref input, rmwInfo.Version, rmwInfo.SessionID);
            }
        }

        /// <inheritdoc />
        public readonly bool InPlaceUpdater(ref LogRecord<SpanByte> logRecord, ref RecordSizeInfo sizeInfo, ref RawStringInput input, ref SpanByteAndMemory output, ref RMWInfo rmwInfo)
        {
            if (InPlaceUpdaterWorker(ref logRecord, ref sizeInfo, ref input, ref output, ref rmwInfo))
            {
                if (!logRecord.Info.Modified)
                    functionsState.watchVersionMap.IncrementVersion(rmwInfo.KeyHash);
                if (functionsState.appendOnlyFile != null)
                    WriteLogRMW(logRecord.Key, ref input, rmwInfo.Version, rmwInfo.SessionID);
                return true;
            }
            return false;
        }

<<<<<<< HEAD
        private readonly bool InPlaceUpdaterWorker(ref LogRecord<SpanByte> logRecord, ref RecordSizeInfo sizeInfo, ref RawStringInput input, ref SpanByteAndMemory output, ref RMWInfo rmwInfo)
=======
        // NOTE: In the below control flow if you decide to add a new command or modify a command such that it will now do an early return with TRUE, you must make sure you must reset etagState in FunctionState
        private bool InPlaceUpdaterWorker(ref SpanByte key, ref RawStringInput input, ref SpanByte value, ref SpanByteAndMemory output, ref RMWInfo rmwInfo, ref RecordInfo recordInfo)
>>>>>>> ecc0ec65
        {
            // Expired data
            if (logRecord.Info.HasExpiration && input.header.CheckExpiry(logRecord.Expiration))
            {
                rmwInfo.Action = RMWAction.ExpireAndResume;
                recordInfo.ClearHasETag();
                return false;
            }

            RespCommand cmd = input.header.cmd;
            bool hadRecordPreMutation = recordInfo.ETag;
            bool shouldUpdateEtag = hadRecordPreMutation;
            if (shouldUpdateEtag)
            {
                EtagState.SetValsForRecordWithEtag(ref functionsState.etagState, ref value);
            }

            switch (cmd)
            {
                case RespCommand.SETEXNX:
<<<<<<< HEAD
                    // Check if SetGet flag is set. We don't set the value or expiration because it exists, so NX is not true
=======
>>>>>>> ecc0ec65
                    if (input.header.CheckSetGetFlag())
                    {
                        // Copy value to output for the GET part of the command.
                        CopyRespTo(logRecord.ValueSpan, ref output);
                    }
<<<<<<< HEAD
                    break;
=======
                    else if (input.header.CheckWithEtagFlag())
                    {
                        // when called withetag all output needs to be placed on the buffer
                        // EXX when unsuccesful will write back NIL
                        CopyDefaultResp(CmdStrings.RESP_ERRNOTFOUND, ref output);
                    }

                    // reset etag state after done using
                    EtagState.ResetState(ref functionsState.etagState);
                    // Nothing is set because being in this block means NX was already violated
                    return true;
                case RespCommand.SETIFGREATER:
                case RespCommand.SETIFMATCH:
                    long etagFromClient = input.parseState.GetLong(1);
                    // in IFMATCH we check for equality, in IFGREATER we are checking for sent etag being strictly greater
                    int comparisonResult = etagFromClient.CompareTo(functionsState.etagState.etag);
                    int expectedResult = cmd is RespCommand.SETIFMATCH ? 0 : 1;

                    if (comparisonResult != expectedResult)
                    {
                        if (input.header.CheckSetGetFlag())
                        {
                            CopyRespWithEtagData(ref value, ref output, shouldUpdateEtag, functionsState.etagState.etagSkippedStart, functionsState.memoryPool);
                        }
                        else
                        {
                            // write back array of the format [etag, nil]
                            var nilResponse = CmdStrings.RESP_ERRNOTFOUND;
                            // *2\r\n: + <numDigitsInEtag> + \r\n + <nilResp.Length>
                            WriteValAndEtagToDst(
                                4 + 1 + NumUtils.CountDigits(functionsState.etagState.etag) + 2 + nilResponse.Length,
                                ref nilResponse,
                                functionsState.etagState.etag,
                                ref output,
                                functionsState.memoryPool,
                                writeDirect: true
                            );
                        }
                        // reset etag state after done using
                        EtagState.ResetState(ref functionsState.etagState);
                        return true;
                    }
>>>>>>> ecc0ec65

                    // Need Copy update if no space for new value
                    var inputValue = input.parseState.GetArgSliceByRef(0);

                    // retain metadata unless metadata sent
                    int metadataSize = input.arg1 != 0 ? sizeof(long) : value.MetadataSize;

                    if (value.Length < inputValue.length + EtagConstants.EtagSize + metadataSize)
                        return false;

                    recordInfo.SetHasETag();

                    long newEtag = cmd is RespCommand.SETIFMATCH ? (functionsState.etagState.etag + 1) : (etagFromClient + 1);

                    rmwInfo.ClearExtraValueLength(ref recordInfo, ref value, value.TotalSize);
                    value.UnmarkExtraMetadata();
                    value.ShrinkSerializedLength(metadataSize + inputValue.Length + EtagConstants.EtagSize);
                    rmwInfo.SetUsedValueLength(ref recordInfo, ref value, value.TotalSize);

                    if (input.arg1 != 0)
                    {
                        value.ExtraMetadata = input.arg1;
                    }

                    value.SetEtagInPayload(newEtag);

                    inputValue.ReadOnlySpan.CopyTo(value.AsSpan(EtagConstants.EtagSize));

                    // write back array of the format [etag, nil]
                    var nilResp = CmdStrings.RESP_ERRNOTFOUND;
                    // *2\r\n: + <numDigitsInEtag> + \r\n + <nilResp.Length>
                    var numDigitsInEtag = NumUtils.CountDigits(newEtag);
                    WriteValAndEtagToDst(4 + 1 + numDigitsInEtag + 2 + nilResp.Length, ref nilResp, newEtag, ref output, functionsState.memoryPool, writeDirect: true);
                    // reset etag state after done using
                    EtagState.ResetState(ref functionsState.etagState);
                    // early return since we already updated the ETag
                    return true;
                case RespCommand.SET:
                case RespCommand.SETEXXX:
                    // If the user calls withetag then we need to either update an existing etag and set the value or set the value with an etag and increment it.
                    bool inputHeaderHasEtag = input.header.CheckWithEtagFlag();

                    int nextUpdateEtagOffset = functionsState.etagState.etagSkippedStart;

                    // only when both are not false && false or true and true, do we need to readjust
                    if (inputHeaderHasEtag != shouldUpdateEtag)
                    {
                        // in the common path the above condition is skipped
                        if (inputHeaderHasEtag)
                        {
                            // nextUpdate will add etag but currently there is no etag
                            nextUpdateEtagOffset = EtagConstants.EtagSize;
                            shouldUpdateEtag = true;
                            // if something is going to go past this into copy we need to provide offset management for its varlen during allocation
                            this.functionsState.etagState.etagOffsetForVarlen = EtagConstants.EtagSize;
                        }
                        else
                        {
                            shouldUpdateEtag = false;
                            // nextUpdate will remove etag but currently there is an etag
                            nextUpdateEtagOffset = 0;
                            this.functionsState.etagState.etagOffsetForVarlen = 0;
                        }
                    }

                    ArgSlice setValue = input.parseState.GetArgSliceByRef(0);

<<<<<<< HEAD
                    // If the SetGet flag is set, copy the current value to output for the GET part of the command.
                    if (input.header.CheckSetGetFlag())
                        CopyRespTo(logRecord.ValueSpan, ref output);

                    if (!logRecord.TrySetValueSpan(setValue.SpanByte, ref sizeInfo))
                        return false;
                    if (!(input.arg1 == 0 ? logRecord.RemoveExpiration() : logRecord.TrySetExpiration(input.arg1)))
                        return false;
                    break;
=======
                    // Need CU if no space for new value
                    metadataSize = input.arg1 == 0 ? 0 : sizeof(long);
                    if (setValue.Length + metadataSize > value.Length - nextUpdateEtagOffset)
                        return false;

                    // Check if SetGet flag is set
                    if (input.header.CheckSetGetFlag())
                    {
                        Debug.Assert(!input.header.CheckWithEtagFlag(), "SET GET CANNNOT BE CALLED WITH WITHETAG");
                        // Copy value to output for the GET part of the command.
                        CopyRespTo(ref value, ref output, functionsState.etagState.etagSkippedStart, functionsState.etagState.etagAccountedLength);
                    }

                    // Adjust value length
                    rmwInfo.ClearExtraValueLength(ref recordInfo, ref value, value.TotalSize);
                    value.UnmarkExtraMetadata();
                    value.ShrinkSerializedLength(setValue.Length + metadataSize + nextUpdateEtagOffset);

                    // Copy input to value
                    value.ExtraMetadata = input.arg1;
                    setValue.ReadOnlySpan.CopyTo(value.AsSpan(nextUpdateEtagOffset));
                    rmwInfo.SetUsedValueLength(ref recordInfo, ref value, value.TotalSize);

                    // If withEtag is called we return the etag back in the response
                    if (inputHeaderHasEtag)
                    {
                        recordInfo.SetHasETag();
                        value.SetEtagInPayload(functionsState.etagState.etag + 1);
                        // withetag flag means we need to write etag back to the output buffer
                        CopyRespNumber(functionsState.etagState.etag + 1, ref output);
                        // reset etag state after done using
                        EtagState.ResetState(ref functionsState.etagState);
                        // early return since we already updated etag
                        return true;
                    }
                    else
                    {
                        recordInfo.ClearHasETag();
                    }
>>>>>>> ecc0ec65

                    break;
                case RespCommand.SETKEEPTTLXX:
                case RespCommand.SETKEEPTTL:
                    // If the user calls withetag then we need to either update an existing etag and set the value
                    // or set the value with an initial etag and increment it.
                    // If withEtag is called we return the etag back to the user
                    inputHeaderHasEtag = input.header.CheckWithEtagFlag();

                    nextUpdateEtagOffset = functionsState.etagState.etagSkippedStart;

                    // only when both are not false && false or true and true, do we need to readjust
                    if (inputHeaderHasEtag != shouldUpdateEtag)
                    {
                        // in the common path the above condition is skipped
                        if (inputHeaderHasEtag)
                        {
                            // nextUpdate will add etag but currently there is no etag
                            nextUpdateEtagOffset = EtagConstants.EtagSize;
                            shouldUpdateEtag = true;
                            // if something is going to go past this into copy we need to provide offset management for its varlen during allocation
                            this.functionsState.etagState.etagOffsetForVarlen = EtagConstants.EtagSize;
                        }
                        else
                        {
                            shouldUpdateEtag = false;
                            // nextUpdate will remove etag but currentyly there is an etag
                            nextUpdateEtagOffset = 0;
                            this.functionsState.etagState.etagOffsetForVarlen = 0;
                        }
                    }

                    setValue = input.parseState.GetArgSliceByRef(0);
<<<<<<< HEAD
=======
                    // Need CU if no space for new value
                    if (setValue.Length + value.MetadataSize > value.Length - nextUpdateEtagOffset)
                        return false;
>>>>>>> ecc0ec65

                    // If the SetGet flag is set, copy the current value to output for the GET part of the command.
                    if (input.header.CheckSetGetFlag())
<<<<<<< HEAD
                        CopyRespTo(logRecord.ValueSpan, ref output);

                    // Copy input to value
                    if (!logRecord.TrySetValueSpan(setValue.SpanByte, ref sizeInfo))
                        return false;
=======
                    {
                        Debug.Assert(!input.header.CheckWithEtagFlag(), "SET GET CANNNOT BE CALLED WITH WITHETAG");
                        // Copy value to output for the GET part of the command.
                        CopyRespTo(ref value, ref output, functionsState.etagState.etagSkippedStart, functionsState.etagState.etagAccountedLength);
                    }

                    // Adjust value length
                    rmwInfo.ClearExtraValueLength(ref recordInfo, ref value, value.TotalSize);
                    value.ShrinkSerializedLength(setValue.Length + value.MetadataSize + functionsState.etagState.etagSkippedStart);

                    // Copy input to value
                    setValue.ReadOnlySpan.CopyTo(value.AsSpan(functionsState.etagState.etagSkippedStart));
                    rmwInfo.SetUsedValueLength(ref recordInfo, ref value, value.TotalSize);

                    if (inputHeaderHasEtag)
                    {
                        recordInfo.SetHasETag();
                        value.SetEtagInPayload(functionsState.etagState.etag + 1);
                        // withetag flag means we need to write etag back to the output buffer
                        CopyRespNumber(functionsState.etagState.etag + 1, ref output);
                        // reset etag state after done using
                        EtagState.ResetState(ref functionsState.etagState);
                        // early return since we already updated etag
                        return true;
                    }
                    else
                    {
                        recordInfo.ClearHasETag();
                    }

>>>>>>> ecc0ec65
                    break;

                case RespCommand.PEXPIRE:
                case RespCommand.EXPIRE:
                    var expiryValue = input.parseState.GetLong(0);
                    var tsExpiry = input.header.cmd == RespCommand.EXPIRE
                        ? TimeSpan.FromSeconds(expiryValue)
                        : TimeSpan.FromMilliseconds(expiryValue);
                    var expiryTicks = DateTimeOffset.UtcNow.Ticks + tsExpiry.Ticks;
                    var expireOption = (ExpireOption)input.arg1;

<<<<<<< HEAD
                    if (!EvaluateExpireInPlace(ref logRecord, expireOption, expiryTicks, ref output))
                        return false;
                    break;
=======
                    // reset etag state that may have been initialized earlier
                    EtagState.ResetState(ref functionsState.etagState);

                    if (!EvaluateExpireInPlace(expireOption, expiryExists, expiryTicks, ref value, ref output))
                        return false;
>>>>>>> ecc0ec65

                    // doesn't update etag, since it's only the metadata that was updated
                    return true; ;
                case RespCommand.PEXPIREAT:
                case RespCommand.EXPIREAT:
                    var expiryTimestamp = input.parseState.GetLong(0);
                    expiryTicks = input.header.cmd == RespCommand.PEXPIREAT
                        ? ConvertUtils.UnixTimestampInMillisecondsToTicks(expiryTimestamp)
                        : ConvertUtils.UnixTimestampInSecondsToTicks(expiryTimestamp);
                    expireOption = (ExpireOption)input.arg1;

<<<<<<< HEAD
                    if (!EvaluateExpireInPlace(ref logRecord, expireOption, expiryTicks, ref output))
                        return false;
                    break;

                case RespCommand.PERSIST:
                    _ = logRecord.RemoveExpiration();
                    break;

                case RespCommand.INCR:
                    if (!TryInPlaceUpdateNumber(ref logRecord, ref sizeInfo, ref output, ref rmwInfo, input: 1))
                        return false;
                    break;
                case RespCommand.DECR:
                    if (!TryInPlaceUpdateNumber(ref logRecord, ref sizeInfo, ref output, ref rmwInfo, input: -1))
                        return false;
                    break;
                case RespCommand.INCRBY:
                    // Check if input contains a valid number
                    var incrBy = input.arg1;
                    if (!TryInPlaceUpdateNumber(ref logRecord, ref sizeInfo, ref output, ref rmwInfo, input: incrBy))
                        return false;
                    break;
                case RespCommand.DECRBY:
                    var decrBy = input.arg1;
                    if (!TryInPlaceUpdateNumber(ref logRecord, ref sizeInfo, ref output, ref rmwInfo, input: -decrBy))
                        return false;
                    break;
=======
                    // reset etag state that may have been initialized earlier
                    EtagState.ResetState(ref functionsState.etagState);

                    if (!EvaluateExpireInPlace(expireOption, expiryExists, expiryTicks, ref value, ref output))
                        return false;

                    // doesn't update etag, since it's only the metadata that was updated
                    return true;

                case RespCommand.PERSIST:
                    if (value.MetadataSize != 0)
                    {
                        rmwInfo.ClearExtraValueLength(ref recordInfo, ref value, value.TotalSize);
                        value.AsSpan().CopyTo(value.AsSpanWithMetadata());
                        value.ShrinkSerializedLength(value.Length - value.MetadataSize);
                        value.UnmarkExtraMetadata();
                        rmwInfo.SetUsedValueLength(ref recordInfo, ref value, value.TotalSize);
                        output.SpanByte.AsSpan()[0] = 1;
                    }
                    // does not update etag
                    // reset etag state that may have been initialized earlier
                    EtagState.ResetState(ref functionsState.etagState);
                    return true;

                case RespCommand.INCR:
                    if (!TryInPlaceUpdateNumber(ref value, ref output, ref rmwInfo, ref recordInfo, input: 1, functionsState.etagState.etagSkippedStart))
                        return false;
                    break;

                case RespCommand.DECR:
                    if (!TryInPlaceUpdateNumber(ref value, ref output, ref rmwInfo, ref recordInfo, input: -1, functionsState.etagState.etagSkippedStart))
                    {

                        return false;
                    }
                    break;

                case RespCommand.INCRBY:
                    // Check if input contains a valid number
                    var incrBy = input.arg1;
                    if (!TryInPlaceUpdateNumber(ref value, ref output, ref rmwInfo, ref recordInfo, input: incrBy, functionsState.etagState.etagSkippedStart))
                        return false;
                    break;

                case RespCommand.DECRBY:
                    var decrBy = input.arg1;
                    if (!TryInPlaceUpdateNumber(ref value, ref output, ref rmwInfo, ref recordInfo, input: -decrBy, functionsState.etagState.etagSkippedStart))
                        return false;
                    break;

>>>>>>> ecc0ec65
                case RespCommand.INCRBYFLOAT:
                    // Check if input contains a valid number
                    if (!input.parseState.TryGetDouble(0, out var incrByFloat))
                    {
                        output.SpanByte.AsSpan()[0] = (byte)OperationError.INVALID_TYPE;
<<<<<<< HEAD
                        break;
                    }
                    if (!TryInPlaceUpdateNumber(ref logRecord, ref sizeInfo, ref output, ref rmwInfo, incrByFloat))
                        return false;
                    break;
                case RespCommand.SETBIT:
                    var bOffset = input.parseState.GetLong(0);
                    var bSetVal = (byte)(input.parseState.GetArgSliceByRef(1).ReadOnlySpan[0] - '0');

                    if (!BitmapManager.IsLargeEnough(logRecord.ValueSpan.Length, bOffset) 
                            && !logRecord.TrySetValueLength(BitmapManager.Length(bOffset), ref sizeInfo))
                        return false;
=======
                        // reset etag state that may have been initialized earlier
                        EtagState.ResetState(ref functionsState.etagState);
                        return true;
                    }
                    if (!TryInPlaceUpdateNumber(ref value, ref output, ref rmwInfo, ref recordInfo, incrByFloat, functionsState.etagState.etagSkippedStart))
                        return false;
                    break;

                case RespCommand.SETBIT:
                    var v = value.ToPointer() + functionsState.etagState.etagSkippedStart;
                    var bOffset = input.arg1;
                    var bSetVal = (byte)(input.parseState.GetArgSliceByRef(1).ReadOnlySpan[0] - '0');

                    if (!BitmapManager.IsLargeEnough(functionsState.etagState.etagAccountedLength, bOffset)) return false;
>>>>>>> ecc0ec65

                    _ = logRecord.RemoveExpiration();

                    var valuePtr = logRecord.ValueSpan.ToPointer();
                    var oldValSet = BitmapManager.UpdateBitmap(valuePtr, bOffset, bSetVal);
                    if (oldValSet == 0)
                        functionsState.CopyDefaultResp(CmdStrings.RESP_RETURN_VAL_0, ref output);
                    else
<<<<<<< HEAD
                        functionsState.CopyDefaultResp(CmdStrings.RESP_RETURN_VAL_1, ref output);
                    break;
                case RespCommand.BITFIELD:
                    var bitFieldArgs = GetBitFieldArguments(ref input);
                    if (!BitmapManager.IsLargeEnoughForType(bitFieldArgs, logRecord.ValueSpan.Length) 
                            && !logRecord.TrySetValueLength(BitmapManager.LengthFromType(bitFieldArgs), ref sizeInfo))
=======
                        CopyDefaultResp(CmdStrings.RESP_RETURN_VAL_1, ref output);
                    break;
                case RespCommand.BITFIELD:
                    var bitFieldArgs = GetBitFieldArguments(ref input);
                    v = value.ToPointer() + functionsState.etagState.etagSkippedStart;

                    if (!BitmapManager.IsLargeEnoughForType(bitFieldArgs, value.Length - functionsState.etagState.etagSkippedStart))
>>>>>>> ecc0ec65
                        return false;

                    _ = logRecord.RemoveExpiration();

<<<<<<< HEAD
                    valuePtr = logRecord.ValueSpan.ToPointer();
                    var (bitfieldReturnValue, overflow) = BitmapManager.BitFieldExecute(bitFieldArgs, valuePtr, logRecord.ValueSpan.Length);

                    if (!overflow)
                        functionsState.CopyRespNumber(bitfieldReturnValue, ref output);
                    else
                        functionsState.CopyDefaultResp(CmdStrings.RESP_ERRNOTFOUND, ref output);
=======
                    var (bitfieldReturnValue, overflow) = BitmapManager.BitFieldExecute(bitFieldArgs, v, value.Length - functionsState.etagState.etagSkippedStart);

                    if (overflow)
                    {
                        CopyDefaultResp(CmdStrings.RESP_ERRNOTFOUND, ref output);
                        // reset etag state that may have been initialized earlier
                        EtagState.ResetState(ref functionsState.etagState);
                        // etag not updated
                        return true;
                    }

                    CopyRespNumber(bitfieldReturnValue, ref output);
                    break;
                case RespCommand.BITFIELD_RO:
                    var bitFieldArgs_RO = GetBitFieldArguments(ref input);
                    v = value.ToPointer() + functionsState.etagState.etagSkippedStart;

                    if (!BitmapManager.IsLargeEnoughForType(bitFieldArgs_RO, value.Length - functionsState.etagState.etagSkippedStart))
                        return false;

                    rmwInfo.ClearExtraValueLength(ref recordInfo, ref value, value.TotalSize);
                    value.UnmarkExtraMetadata();
                    value.ShrinkSerializedLength(value.Length + value.MetadataSize);
                    rmwInfo.SetUsedValueLength(ref recordInfo, ref value, value.TotalSize);

                    var bitfieldReturnValue_RO = BitmapManager.BitFieldExecute_RO(bitFieldArgs_RO, v,
                                                    value.Length - functionsState.etagState.etagSkippedStart);
                    CopyRespNumber(bitfieldReturnValue_RO, ref output);
>>>>>>> ecc0ec65
                    break;

                case RespCommand.PFADD:
                    valuePtr = logRecord.ValueSpan.ToPointer();

                    if (!HyperLogLog.DefaultHLL.IsValidHYLL(valuePtr, logRecord.ValueSpan.Length))
                    {
                        *output.SpanByte.ToPointer() = (byte)0xFF;
<<<<<<< HEAD
                        break;
=======
                        // reset etag state that may have been initialized earlier
                        EtagState.ResetState(ref functionsState.etagState);
                        return true;
>>>>>>> ecc0ec65
                    }

                    var updated = false;
                    _ = logRecord.RemoveExpiration();
                    var result = HyperLogLog.DefaultHLL.Update(ref input, valuePtr, logRecord.ValueSpan.Length, ref updated);

                    if (result)
                        *output.SpanByte.ToPointer() = updated ? (byte)1 : (byte)0;
                    if (!result)
                        return false;
                    break;

                case RespCommand.PFMERGE:
                    //srcHLL offset: [hll allocated size = 4 byte] + [hll data structure] //memcpy +4 (skip len size)
                    var srcHLL = input.parseState.GetArgSliceByRef(0).SpanByte.ToPointer();
                    var dstHLL = logRecord.ValueSpan.ToPointer();

                    if (!HyperLogLog.DefaultHLL.IsValidHYLL(dstHLL, logRecord.ValueSpan.Length))
                    {
                        // reset etag state that may have been initialized earlier
                        EtagState.ResetState(ref functionsState.etagState);
                        //InvalidType                                                
                        *(long*)output.SpanByte.ToPointer() = -1;
                        break;
                    }
                    _ = logRecord.RemoveExpiration();
                    if (!HyperLogLog.DefaultHLL.TryMerge(srcHLL, dstHLL, logRecord.ValueSpan.Length))
                        return false;
                    break;

                case RespCommand.SETRANGE:
                    var offset = input.parseState.GetInt(0);
                    var newValue = input.parseState.GetArgSliceByRef(1).ReadOnlySpan;

<<<<<<< HEAD
                    if (newValue.Length + offset > logRecord.ValueSpan.Length)
                        return false;

                    newValue.CopyTo(logRecord.ValueSpan.AsSpan().Slice(offset));
                    if (!CopyValueLengthToOutput(logRecord.ValueSpan, ref output))
                        return false;
=======
                    if (newValue.Length + offset > value.LengthWithoutMetadata - functionsState.etagState.etagSkippedStart)
                        return false;

                    newValue.CopyTo(value.AsSpan(functionsState.etagState.etagSkippedStart).Slice(offset));

                    CopyValueLengthToOutput(ref value, ref output, functionsState.etagState.etagSkippedStart);
>>>>>>> ecc0ec65
                    break;

                case RespCommand.GETDEL:
                    // Copy value to output for the GET part of the command.
                    // Then, set ExpireAndStop action to delete the record.
<<<<<<< HEAD
                    CopyRespTo(logRecord.ValueSpan, ref output);
=======
                    CopyRespTo(ref value, ref output, functionsState.etagState.etagSkippedStart, functionsState.etagState.etagAccountedLength);
>>>>>>> ecc0ec65
                    rmwInfo.Action = RMWAction.ExpireAndStop;
                    return false;

                case RespCommand.GETEX:
<<<<<<< HEAD
                    CopyRespTo(logRecord.ValueSpan, ref output);
=======
                    CopyRespTo(ref value, ref output, functionsState.etagState.etagSkippedStart, functionsState.etagState.etagAccountedLength);
>>>>>>> ecc0ec65

                    // If both EX and PERSIST were specified, EX wins
                    if (input.arg1 > 0)
                    {
                        var pbOutput = stackalloc byte[ObjectOutputHeader.Size];
                        var _output = new SpanByteAndMemory(SpanByte.FromPinnedPointer(pbOutput, ObjectOutputHeader.Size));

                        var newExpiry = input.arg1;
                        if (!EvaluateExpireInPlace(ref logRecord, ExpireOption.None, newExpiry, ref _output))
                            return false;
                    }
                    else if (!sizeInfo.FieldInfo.HasExpiration)
                    {
<<<<<<< HEAD
                        // GetRMWModifiedFieldLength saw PERSIST
                        _ = logRecord.RemoveExpiration();
                    }
                    break;

                case RespCommand.APPEND:
                    // If nothing to append, can avoid copy update.
                    var appendValue = input.parseState.GetArgSliceByRef(0);
                    var appendLength = appendValue.Length;
                    if (appendLength > 0)
                    { 
                        // Try to grow in place.
                        var originalLength = logRecord.ValueSpan.Length;
                        if (!logRecord.TrySetValueLength(originalLength + appendLength, ref sizeInfo))
                            return false;

                        // Append the new value with the client input at the end of the old data
                        appendValue.ReadOnlySpan.CopyTo(logRecord.ValueSpan.AsSpan().Slice(originalLength));
                    }
                    if (!CopyValueLengthToOutput(logRecord.ValueSpan, ref output))
                        return false;
                    break;

=======
                        var persist = input.parseState.GetArgSliceByRef(0).ReadOnlySpan
                            .EqualsUpperCaseSpanIgnoringCase(CmdStrings.PERSIST);

                        if (persist) // Persist the key
                        {
                            rmwInfo.ClearExtraValueLength(ref recordInfo, ref value, value.TotalSize);
                            value.AsSpan().CopyTo(value.AsSpanWithMetadata());
                            value.ShrinkSerializedLength(value.Length - value.MetadataSize);
                            value.UnmarkExtraMetadata();
                            rmwInfo.SetUsedValueLength(ref recordInfo, ref value, value.TotalSize);
                            // reset etag state that may have been initialized earlier
                            EtagState.ResetState(ref functionsState.etagState);
                            return true;
                        }
                    }

                    // reset etag state that may have been initialized earlier
                    EtagState.ResetState(ref functionsState.etagState);
                    return true;

                case RespCommand.APPEND:
                    // If nothing to append, can avoid copy update.
                    var appendSize = input.parseState.GetArgSliceByRef(0).Length;

                    if (appendSize == 0)
                    {
                        CopyValueLengthToOutput(ref value, ref output, functionsState.etagState.etagSkippedStart);
                        // reset etag state that may have been initialized earlier
                        EtagState.ResetState(ref functionsState.etagState);
                        return true;
                    }

                    return false;
>>>>>>> ecc0ec65
                default:
                    if (cmd > RespCommandExtensions.LastValidCommand)
                    {
                        if (shouldUpdateEtag)
                        {
                            CopyDefaultResp(CmdStrings.RESP_ERR_ETAG_ON_CUSTOM_PROC, ref output);
                            // reset etag state that may have been initialized earlier
                            EtagState.ResetState(ref functionsState.etagState);
                            return true;
                        }

                        var functions = functionsState.GetCustomCommandFunctions((ushort)cmd);
                        var expiration = input.arg1;
                        if (expiration == -1)
                        {
                            // There is existing expiration and we want to clear it.
                            _ = logRecord.RemoveExpiration();
                        }
                        else if (expiration > 0)
                        {
                            // There is no existing metadata, but we want to add it. Try to do in place update.
                            if (!logRecord.TrySetExpiration(expiration))
                                return false;
                        }

                        var valueLength = logRecord.ValueSpan.Length;
                        (IMemoryOwner<byte> Memory, int Length) outp = (output.Memory, 0);
                        var ret = functions.InPlaceUpdater(logRecord.Key.AsReadOnlySpan(), ref input, logRecord.ValueSpan.AsSpan(), ref valueLength, ref outp, ref rmwInfo);
                        Debug.Assert(valueLength <= logRecord.ValueSpan.Length);

                        // Adjust value length if user shrinks it
                        if (valueLength < logRecord.ValueSpan.Length)
                            _ = logRecord.TrySetValueLength(valueLength, ref sizeInfo);

                        output.Memory = outp.Memory;
                        output.Length = outp.Length;
                        if (!ret)
                            return false;
                        break;
                    }
                    throw new GarnetException("Unsupported operation on input");
            }

<<<<<<< HEAD
            sizeInfo.AssertOptionals(logRecord.Info);
=======
            // increment the Etag transparently if in place update happened
            if (shouldUpdateEtag)
            {
                value.SetEtagInPayload(this.functionsState.etagState.etag + 1);
            }

            if (hadRecordPreMutation)
            {
                // reset etag state that may have been initialized earlier
                EtagState.ResetState(ref functionsState.etagState);
            }

>>>>>>> ecc0ec65
            return true;
        }

        // NOTE: In the below control flow if you decide to add a new command or modify a command such that it will now do an early return with FALSE, you must make sure you must reset etagState in FunctionState
        /// <inheritdoc />
        public readonly bool NeedCopyUpdate<TSourceLogRecord>(ref TSourceLogRecord srcLogRecord, ref RawStringInput input, ref SpanByteAndMemory output, ref RMWInfo rmwInfo)
            where TSourceLogRecord : ISourceLogRecord<SpanByte>
        {
            switch (input.header.cmd)
            {
                case RespCommand.SETIFGREATER:
                case RespCommand.SETIFMATCH:
                    long etagToCheckWith = input.parseState.GetLong(1);

                    // in IFMATCH we check for equality, in IFGREATER we are checking for sent etag being strictly greater
                    int comparisonResult = etagToCheckWith.CompareTo(functionsState.etagState.etag);
                    int expectedResult = input.header.cmd is RespCommand.SETIFMATCH ? 0 : 1;

                    if (comparisonResult == expectedResult)
                    {
                        return true;
                    }

                    if (input.header.CheckSetGetFlag())
                    {
                        // Copy value to output for the GET part of the command.
                        CopyRespWithEtagData(ref oldValue, ref output, hasEtagInVal: rmwInfo.RecordInfo.ETag, functionsState.etagState.etagSkippedStart, functionsState.memoryPool);
                    }
                    else
                    {
                        // write back array of the format [etag, nil]
                        var nilResponse = CmdStrings.RESP_ERRNOTFOUND;
                        // *2\r\n: + <numDigitsInEtag> + \r\n + <nilResp.Length>
                        WriteValAndEtagToDst(
                            4 + 1 + NumUtils.CountDigits(functionsState.etagState.etag) + 2 + nilResponse.Length,
                            ref nilResponse,
                            functionsState.etagState.etag,
                            ref output,
                            functionsState.memoryPool,
                            writeDirect: true
                        );
                    }

                    EtagState.ResetState(ref functionsState.etagState);
                    return false;

                case RespCommand.SETEXNX:
                    // Expired data, return false immediately
                    // ExpireAndResume ensures that we set as new value, since it does not exist
                    if (srcLogRecord.Info.HasExpiration && input.header.CheckExpiry(srcLogRecord.Expiration))
                    {
                        rmwInfo.Action = RMWAction.ExpireAndResume;
                        rmwInfo.RecordInfo.ClearHasETag();
                        // reset etag state that may have been initialized earlier
                        EtagState.ResetState(ref functionsState.etagState);
                        return false;
                    }

                    // since this case is only hit when this an update, the NX is violated and so we can return early from it without setting the value

                    if (input.header.CheckSetGetFlag())
                    {
                        // Copy value to output for the GET part of the command.
<<<<<<< HEAD
                        CopyRespTo(srcLogRecord.ValueSpan, ref output);
=======
                        CopyRespTo(ref oldValue, ref output, functionsState.etagState.etagSkippedStart, functionsState.etagState.etagAccountedLength);
>>>>>>> ecc0ec65
                    }
                    else if (input.header.CheckWithEtagFlag())
                    {
                        // EXX when unsuccesful will write back NIL
                        CopyDefaultResp(CmdStrings.RESP_ERRNOTFOUND, ref output);
                    }

                    // reset etag state that may have been initialized earlier
                    EtagState.ResetState(ref functionsState.etagState);
                    return false;
                case RespCommand.SETEXXX:
                    // Expired data, return false immediately so we do not set, since it does not exist
                    // ExpireAndStop ensures that caller sees a NOTFOUND status
                    if (srcLogRecord.Info.HasExpiration && input.header.CheckExpiry(srcLogRecord.Expiration))
                    {
                        rmwInfo.RecordInfo.ClearHasETag();
                        rmwInfo.Action = RMWAction.ExpireAndStop;
                        // reset etag state that may have been initialized earlier
                        EtagState.ResetState(ref functionsState.etagState);
                        return false;
                    }
                    return true;
                default:
                    if (input.header.cmd > RespCommandExtensions.LastValidCommand)
                    {
                        if (rmwInfo.RecordInfo.ETag)
                        {
                            CopyDefaultResp(CmdStrings.RESP_ERR_ETAG_ON_CUSTOM_PROC, ref output);
                            // reset etag state that may have been initialized earlier
                            EtagState.ResetState(ref functionsState.etagState);
                            return false;
                        }
                        (IMemoryOwner<byte> Memory, int Length) outp = (output.Memory, 0);
<<<<<<< HEAD
                        var ret = functionsState.customCommands[(ushort)input.header.cmd - CustomCommandManager.StartOffset].functions
                            .NeedCopyUpdate(srcLogRecord.Key.AsReadOnlySpan(), ref input, srcLogRecord.ValueSpan.AsReadOnlySpan(), ref outp);
=======
                        var ret = functionsState.GetCustomCommandFunctions((ushort)input.header.cmd)
                            .NeedCopyUpdate(key.AsReadOnlySpan(), ref input, oldValue.AsReadOnlySpan(functionsState.etagState.etagSkippedStart), ref outp);
>>>>>>> ecc0ec65
                        output.Memory = outp.Memory;
                        output.Length = outp.Length;
                        return ret;
                    }
                    return true;
            }
        }

        // NOTE: Before doing any return from this method, please make sure you are calling reset on etagState in functionsState.
        /// <inheritdoc />
        public readonly bool CopyUpdater<TSourceLogRecord>(ref TSourceLogRecord srcLogRecord, ref LogRecord<SpanByte> dstLogRecord, ref RecordSizeInfo sizeInfo, ref RawStringInput input, ref SpanByteAndMemory output, ref RMWInfo rmwInfo)
            where TSourceLogRecord : ISourceLogRecord<SpanByte>
        {
            // Expired data
            if (srcLogRecord.Info.HasExpiration && input.header.CheckExpiry(srcLogRecord.Expiration))
            {
                recordInfo.ClearHasETag();
                rmwInfo.Action = RMWAction.ExpireAndResume;
                // reset etag state that may have been initialized earlier
                EtagState.ResetState(ref functionsState.etagState);
                return false;
            }

            var oldValue = srcLogRecord.ValueSpan;  // reduce redundant length calcs
            // Do not pre-get newValue = dstLogRecord.ValueSpan here, because it may change, e.g. moving between inline and overflow

            RespCommand cmd = input.header.cmd;

            bool recordHadEtagPreMutation = recordInfo.ETag;
            bool shouldUpdateEtag = recordHadEtagPreMutation;
            if (shouldUpdateEtag)
            {
                // during checkpointing we might skip the inplace calls and go directly to copy update so we need to initialize here if needed
                EtagState.SetValsForRecordWithEtag(ref functionsState.etagState, ref oldValue);
            }

            switch (cmd)
            {
                case RespCommand.SETIFGREATER:
                case RespCommand.SETIFMATCH:
                    // By now the comparison for etag against existing etag has already been done in NeedCopyUpdate

                    shouldUpdateEtag = true;
                    // Copy input to value
                    Span<byte> dest = newValue.AsSpan(EtagConstants.EtagSize);
                    ReadOnlySpan<byte> src = input.parseState.GetArgSliceByRef(0).ReadOnlySpan;

                    // retain metadata unless metadata sent
                    int metadataSize = input.arg1 != 0 ? sizeof(long) : oldValue.MetadataSize;

                    Debug.Assert(src.Length + EtagConstants.EtagSize + metadataSize == newValue.Length);

                    src.CopyTo(dest);

                    newValue.ExtraMetadata = oldValue.ExtraMetadata;
                    if (input.arg1 != 0)
                    {
                        newValue.ExtraMetadata = input.arg1;
                    }

                    long etagFromClient = input.parseState.GetLong(1);

                    // change the current etag to the the etag sent from client since rest remains same
                    if (cmd == RespCommand.SETIFGREATER)
                        functionsState.etagState.etag = etagFromClient;

                    long newEtag = functionsState.etagState.etag + 1;

                    recordInfo.SetHasETag();

                    // Write Etag and Val back to Client
                    // write back array of the format [etag, nil]
                    var nilResp = CmdStrings.RESP_ERRNOTFOUND;
                    // *2\r\n: + <numDigitsInEtag> + \r\n + <nilResp.Length>
                    var numDigitsInEtag = NumUtils.CountDigits(newEtag);
                    WriteValAndEtagToDst(4 + 1 + numDigitsInEtag + 2 + nilResp.Length, ref nilResp, newEtag, ref output, functionsState.memoryPool, writeDirect: true);
                    break;
                case RespCommand.SET:
                case RespCommand.SETEXXX:
                    var nextUpdateEtagOffset = functionsState.etagState.etagSkippedStart;
                    var nextUpdateEtagAccountedLength = functionsState.etagState.etagAccountedLength;
                    bool inputWithEtag = input.header.CheckWithEtagFlag();

                    // only when both are not false && false or true and true, do we need to readjust
                    if (inputWithEtag != shouldUpdateEtag)
                    {
                        // in the common path the above condition is skipped
                        if (inputWithEtag)
                        {
                            // nextUpdate will add etag but currently there is no etag
                            nextUpdateEtagOffset = EtagConstants.EtagSize;
                            shouldUpdateEtag = true;
                            recordInfo.SetHasETag();
                        }
                        else
                        {
                            // nextUpdate will remove etag but currentyly there is an etag
                            nextUpdateEtagOffset = 0;
                            shouldUpdateEtag = false;
                            recordInfo.ClearHasETag();
                        }
                    }

                    // Check if SetGet flag is set
                    if (input.header.CheckSetGetFlag())
                    {
                        Debug.Assert(!input.header.CheckWithEtagFlag(), "SET GET CANNNOT BE CALLED WITH WITHETAG");
                        // Copy value to output for the GET part of the command.
<<<<<<< HEAD
                        CopyRespTo(oldValue, ref output);
                    }

                    var newInputValue = input.parseState.GetArgSliceByRef(0).SpanByte;
                    Debug.Assert(newInputValue.Length == dstLogRecord.ValueSpan.Length);

                    // Copy input to value, along with optionals from source record including Expiration.
                    if (!dstLogRecord.TrySetValueSpan(newInputValue, ref sizeInfo) || !dstLogRecord.TryCopyRecordOptionals(ref srcLogRecord, ref sizeInfo))
                        return false;

                    // Update expiration if it was supplied.
                    if (input.arg1 != 0 && !dstLogRecord.TrySetExpiration(input.arg1))
                        return false;
=======
                        CopyRespTo(ref oldValue, ref output, functionsState.etagState.etagSkippedStart, functionsState.etagState.etagAccountedLength);
                    }

                    // Copy input to value
                    var newInputValue = input.parseState.GetArgSliceByRef(0).ReadOnlySpan;
                    metadataSize = input.arg1 == 0 ? 0 : sizeof(long);

                    // new value when allocated should have 8 bytes more if the previous record had etag and the cmd was not SETEXXX
                    Debug.Assert(newInputValue.Length + metadataSize + nextUpdateEtagOffset == newValue.Length);

                    newValue.ExtraMetadata = input.arg1;
                    newInputValue.CopyTo(newValue.AsSpan(nextUpdateEtagOffset));

                    if (inputWithEtag)
                    {
                        CopyRespNumber(functionsState.etagState.etag + 1, ref output);
                    }

>>>>>>> ecc0ec65
                    break;

                case RespCommand.SETKEEPTTLXX:
                case RespCommand.SETKEEPTTL:
<<<<<<< HEAD
                    var setValue = input.parseState.GetArgSliceByRef(0).SpanByte;
                    Debug.Assert(setValue.Length == dstLogRecord.ValueSpan.Length);
=======
                    nextUpdateEtagOffset = functionsState.etagState.etagSkippedStart;
                    nextUpdateEtagAccountedLength = functionsState.etagState.etagAccountedLength;
                    inputWithEtag = input.header.CheckWithEtagFlag();

                    // only when both are not false && false or true and true, do we need to readjust
                    if (inputWithEtag != shouldUpdateEtag)
                    {
                        // in the common path the above condition is skipped
                        if (inputWithEtag)
                        {
                            // nextUpdate will add etag but currently there is no etag
                            nextUpdateEtagOffset = EtagConstants.EtagSize;
                            shouldUpdateEtag = true;
                            recordInfo.SetHasETag();
                        }
                        else
                        {
                            shouldUpdateEtag = false;
                            // nextUpdate will remove etag but currentyly there is an etag
                            nextUpdateEtagOffset = 0;
                            recordInfo.ClearHasETag();
                        }
                    }

                    var setValue = input.parseState.GetArgSliceByRef(0).ReadOnlySpan;

                    Debug.Assert(oldValue.MetadataSize + setValue.Length + nextUpdateEtagOffset == newValue.Length);
>>>>>>> ecc0ec65

                    // Check if SetGet flag is set
                    if (input.header.CheckSetGetFlag())
                    {
                        Debug.Assert(!input.header.CheckWithEtagFlag(), "SET GET CANNNOT BE CALLED WITH WITHETAG");
                        // Copy value to output for the GET part of the command.
<<<<<<< HEAD
                        CopyRespTo(oldValue, ref output);
                    }

                    // Copy input to value, retaining optionals. TrySetValueSpan ensures enough space for the optionals if desired.
                    if (!dstLogRecord.TrySetValueSpan(setValue, ref sizeInfo) || !dstLogRecord.TryCopyRecordOptionals(ref srcLogRecord, ref sizeInfo))
                        return false;
=======
                        CopyRespTo(ref oldValue, ref output, functionsState.etagState.etagSkippedStart, functionsState.etagState.etagAccountedLength);
                    }

                    // Copy input to value, retain metadata of oldValue
                    newValue.ExtraMetadata = oldValue.ExtraMetadata;
                    setValue.CopyTo(newValue.AsSpan(nextUpdateEtagOffset));

                    if (inputWithEtag)
                    {
                        CopyRespNumber(functionsState.etagState.etag + 1, ref output);
                    }

>>>>>>> ecc0ec65
                    break;

                case RespCommand.EXPIRE:
                case RespCommand.PEXPIRE:
<<<<<<< HEAD
=======
                    shouldUpdateEtag = false;

                    var expiryExists = oldValue.MetadataSize > 0;

>>>>>>> ecc0ec65
                    var expiryValue = input.parseState.GetLong(0);
                    var tsExpiry = input.header.cmd == RespCommand.EXPIRE
                        ? TimeSpan.FromSeconds(expiryValue)
                        : TimeSpan.FromMilliseconds(expiryValue);
                    var expiryTicks = DateTimeOffset.UtcNow.Ticks + tsExpiry.Ticks;
                    var expireOption = (ExpireOption)input.arg1;

                    // First copy the old Value and non-Expiration optionals to the new record. This will also ensure space for expiration.
                    if (!dstLogRecord.TryCopyRecordValues(ref srcLogRecord, ref sizeInfo))
                        return false;

                    if (!EvaluateExpireCopyUpdate(ref dstLogRecord, ref sizeInfo, expireOption, expiryTicks, dstLogRecord.ValueSpan, ref output))
                        return false;
                    break;

                case RespCommand.PEXPIREAT:
                case RespCommand.EXPIREAT:
<<<<<<< HEAD
=======
                    expiryExists = oldValue.MetadataSize > 0;
                    shouldUpdateEtag = false;

>>>>>>> ecc0ec65
                    var expiryTimestamp = input.parseState.GetLong(0);
                    expiryTicks = input.header.cmd == RespCommand.PEXPIREAT
                        ? ConvertUtils.UnixTimestampInMillisecondsToTicks(expiryTimestamp)
                        : ConvertUtils.UnixTimestampInSecondsToTicks(expiryTimestamp);
                    expireOption = (ExpireOption)input.arg1;

                    // First copy the old Value and non-Expiration optionals to the new record. This will also ensure space for expiration.
                    if (!dstLogRecord.TryCopyRecordValues(ref srcLogRecord, ref sizeInfo))
                        return false;

                    if (!EvaluateExpireCopyUpdate(ref dstLogRecord, ref sizeInfo, expireOption, expiryTicks, dstLogRecord.ValueSpan, ref output))
                        return false;
                    break;

                case RespCommand.PERSIST:
<<<<<<< HEAD
                    if (!dstLogRecord.TryCopyRecordValues(ref srcLogRecord, ref sizeInfo))
                        return false;
                    if (srcLogRecord.Info.HasExpiration)
                    { 
                        dstLogRecord.RemoveExpiration();
=======
                    shouldUpdateEtag = false;
                    oldValue.AsReadOnlySpan().CopyTo(newValue.AsSpan());
                    if (oldValue.MetadataSize != 0)
                    {
                        newValue.AsSpan().CopyTo(newValue.AsSpanWithMetadata());
                        newValue.ShrinkSerializedLength(newValue.Length - newValue.MetadataSize);
                        newValue.UnmarkExtraMetadata();
>>>>>>> ecc0ec65
                        output.SpanByte.AsSpan()[0] = 1;
                    }
                    break;

                case RespCommand.INCR:
<<<<<<< HEAD
                    if (!TryCopyUpdateNumber(ref srcLogRecord, ref dstLogRecord, ref sizeInfo, ref output, input: 1))
                        return false;
                    break;

                case RespCommand.DECR:
                    if (!TryCopyUpdateNumber(ref srcLogRecord, ref dstLogRecord, ref sizeInfo, ref output, input: -1))
                        return false;
=======
                    TryCopyUpdateNumber(ref oldValue, ref newValue, ref output, input: 1, functionsState.etagState.etagSkippedStart);
                    break;

                case RespCommand.DECR:
                    TryCopyUpdateNumber(ref oldValue, ref newValue, ref output, input: -1, functionsState.etagState.etagSkippedStart);
>>>>>>> ecc0ec65
                    break;

                case RespCommand.INCRBY:
                    var incrBy = input.arg1;
<<<<<<< HEAD
                    if (!TryCopyUpdateNumber(ref srcLogRecord, ref dstLogRecord, ref sizeInfo, ref output, input: incrBy))
                        return false;
=======
                    TryCopyUpdateNumber(ref oldValue, ref newValue, ref output, input: incrBy, functionsState.etagState.etagSkippedStart);
>>>>>>> ecc0ec65
                    break;

                case RespCommand.DECRBY:
                    var decrBy = input.arg1;
<<<<<<< HEAD
                    if (!TryCopyUpdateNumber(ref srcLogRecord, ref dstLogRecord, ref sizeInfo, ref output, input: -decrBy))
                        return false;
=======
                    TryCopyUpdateNumber(ref oldValue, ref newValue, ref output, input: -decrBy, functionsState.etagState.etagSkippedStart);
>>>>>>> ecc0ec65
                    break;

                case RespCommand.INCRBYFLOAT:
                    // Check if input contains a valid number
                    if (!input.parseState.TryGetDouble(0, out var incrByFloat))
                    {
                        // Move to tail of the log
                        oldValue.CopyTo(dstLogRecord.ValueSpan);
                        break;
                    }
<<<<<<< HEAD
                    _ = TryCopyUpdateNumber(ref srcLogRecord, ref dstLogRecord, ref sizeInfo, ref output, input: incrByFloat);
=======
                    TryCopyUpdateNumber(ref oldValue, ref newValue, ref output, input: incrByFloat, functionsState.etagState.etagSkippedStart);
>>>>>>> ecc0ec65
                    break;

                case RespCommand.SETBIT:
                    var bOffset = input.arg1;
                    var bSetVal = (byte)(input.parseState.GetArgSliceByRef(1).ReadOnlySpan[0] - '0');

                    if (!dstLogRecord.TryCopyRecordValues(ref srcLogRecord, ref sizeInfo))
                        return false;

                    var newValue = dstLogRecord.ValueSpan;
                    var newValuePtr = newValue.ToPointer();
                    Buffer.MemoryCopy(oldValue.ToPointer(), newValuePtr, newValue.Length, oldValue.Length);
                    var oldValSet = BitmapManager.UpdateBitmap(newValuePtr, bOffset, bSetVal);
                    if (oldValSet == 0)
                        functionsState.CopyDefaultResp(CmdStrings.RESP_RETURN_VAL_0, ref output);
                    else
                        functionsState.CopyDefaultResp(CmdStrings.RESP_RETURN_VAL_1, ref output);
                    break;

                case RespCommand.BITFIELD:
                    var bitFieldArgs = GetBitFieldArguments(ref input);
<<<<<<< HEAD

                    if (!dstLogRecord.TryCopyRecordValues(ref srcLogRecord, ref sizeInfo))
                        return false;

                    newValue = dstLogRecord.ValueSpan;
                    newValuePtr = newValue.ToPointer();
                    var (bitfieldReturnValue, overflow) = BitmapManager.BitFieldExecute(bitFieldArgs, newValuePtr, newValue.Length);
=======
                    Buffer.MemoryCopy(oldValue.ToPointer() + functionsState.etagState.etagSkippedStart, newValue.ToPointer() + functionsState.etagState.etagSkippedStart, newValue.Length - functionsState.etagState.etagSkippedStart, oldValue.Length - functionsState.etagState.etagSkippedStart);
                    var (bitfieldReturnValue, overflow) = BitmapManager.BitFieldExecute(bitFieldArgs,
                                            newValue.ToPointer() + functionsState.etagState.etagSkippedStart,
                                            newValue.Length - functionsState.etagState.etagSkippedStart);
>>>>>>> ecc0ec65

                    if (!overflow)
                        functionsState.CopyRespNumber(bitfieldReturnValue, ref output);
                    else
                        functionsState.CopyDefaultResp(CmdStrings.RESP_ERRNOTFOUND, ref output);
                    break;

                case RespCommand.BITFIELD_RO:
                    var bitFieldArgs_RO = GetBitFieldArguments(ref input);
                    Buffer.MemoryCopy(oldValue.ToPointer() + functionsState.etagState.etagSkippedStart, newValue.ToPointer() + functionsState.etagState.etagSkippedStart, newValue.Length - functionsState.etagState.etagSkippedStart, oldValue.Length - functionsState.etagState.etagSkippedStart);
                    var bitfieldReturnValue_RO = BitmapManager.BitFieldExecute_RO(bitFieldArgs_RO,
                                            newValue.ToPointer() + functionsState.etagState.etagSkippedStart,
                                            newValue.Length - functionsState.etagState.etagSkippedStart
                                            );

                    CopyRespNumber(bitfieldReturnValue_RO, ref output);
                    break;

                case RespCommand.PFADD:
                    var updated = false;
                    newValue = dstLogRecord.ValueSpan;
                    newValuePtr = newValue.ToPointer();
                    var oldValuePtr = oldValue.ToPointer();

                    if (!dstLogRecord.TryCopyRecordOptionals(ref srcLogRecord, ref sizeInfo))
                        return false;

                    if (newValue.Length != oldValue.Length)
                        updated = HyperLogLog.DefaultHLL.CopyUpdate(ref input, oldValuePtr, newValuePtr, newValue.Length);
                    else
                    {
                        Buffer.MemoryCopy(oldValuePtr, newValuePtr, newValue.Length, oldValue.Length);
                        _ = HyperLogLog.DefaultHLL.Update(ref input, newValuePtr, newValue.Length, ref updated);
                    }

                    *output.SpanByte.ToPointer() = updated ? (byte)1 : (byte)0;
                    break;

                case RespCommand.PFMERGE:
                    if (!dstLogRecord.TryCopyRecordOptionals(ref srcLogRecord, ref sizeInfo))
                        return false;

                    //srcA offset: [hll allocated size = 4 byte] + [hll data structure] //memcpy +4 (skip len size)
                    var srcHLLPtr = input.parseState.GetArgSliceByRef(0).SpanByte.ToPointer(); // HLL merging from
                    var oldDstHLLPtr = oldValue.ToPointer(); // original HLL merging to (too small to hold its data plus srcA)
                    newValue = dstLogRecord.ValueSpan;
                    var newDstHLLPtr = newValue.ToPointer(); // new HLL merging to (large enough to hold srcA and srcB

                    HyperLogLog.DefaultHLL.CopyUpdateMerge(srcHLLPtr, oldDstHLLPtr, newDstHLLPtr, oldValue.Length, newValue.Length);
                    break;

                case RespCommand.SETRANGE:
                    var offset = input.parseState.GetInt(0);

<<<<<<< HEAD
                    if (!dstLogRecord.TryCopyRecordValues(ref srcLogRecord, ref sizeInfo))
                        return false;

                    newValue = dstLogRecord.ValueSpan;
                    newInputValue = input.parseState.GetArgSliceByRef(1).SpanByte;
                    newInputValue.CopyTo(newValue.AsSpan().Slice(offset));

                    _ = CopyValueLengthToOutput(newValue, ref output);
=======
                    newInputValue = input.parseState.GetArgSliceByRef(1).ReadOnlySpan;
                    newInputValue.CopyTo(newValue.AsSpan(functionsState.etagState.etagSkippedStart).Slice(offset));

                    CopyValueLengthToOutput(ref newValue, ref output, functionsState.etagState.etagSkippedStart);
>>>>>>> ecc0ec65
                    break;

                case RespCommand.GETDEL:
                    // Copy value to output for the GET part of the command.
                    // Then, set ExpireAndStop action to delete the record.
<<<<<<< HEAD
                    CopyRespTo(oldValue, ref output);
=======
                    CopyRespTo(ref oldValue, ref output, functionsState.etagState.etagSkippedStart, functionsState.etagState.etagAccountedLength);
>>>>>>> ecc0ec65
                    rmwInfo.Action = RMWAction.ExpireAndStop;

                    // reset etag state that may have been initialized earlier
                    EtagState.ResetState(ref functionsState.etagState);
                    return false;

                case RespCommand.GETEX:
<<<<<<< HEAD
                    CopyRespTo(oldValue, ref output);
=======
                    shouldUpdateEtag = false;
                    CopyRespTo(ref oldValue, ref output, functionsState.etagState.etagSkippedStart, functionsState.etagState.etagAccountedLength);
>>>>>>> ecc0ec65

                    if (!dstLogRecord.TryCopyRecordValues(ref srcLogRecord, ref sizeInfo))
                        return false;

                    newValue = dstLogRecord.ValueSpan;
                    Debug.Assert(newValue.Length == oldValue.Length);
                    if (input.arg1 > 0)
                    {
                        var pbOutput = stackalloc byte[ObjectOutputHeader.Size];
                        var _output = new SpanByteAndMemory(SpanByte.FromPinnedPointer(pbOutput, ObjectOutputHeader.Size));
                        var newExpiry = input.arg1;
                        if (!EvaluateExpireCopyUpdate(ref dstLogRecord, ref sizeInfo, ExpireOption.None, newExpiry, newValue, ref _output))
                            return false;
                    }

                    if (input.parseState.Count > 0)
                    {
                        var persist = input.parseState.GetArgSliceByRef(0).ReadOnlySpan.EqualsUpperCaseSpanIgnoringCase(CmdStrings.PERSIST);
                        if (persist) // Persist the key
                            _ = dstLogRecord.RemoveExpiration();
                    }
                    break;

                case RespCommand.APPEND:
                    var appendValue = input.parseState.GetArgSliceByRef(0);
                    if (!dstLogRecord.TryCopyRecordValues(ref srcLogRecord, ref sizeInfo))
                        return false;

                    // Append the new value with the client input at the end of the old data
                    newValue = dstLogRecord.ValueSpan;
                    appendValue.ReadOnlySpan.CopyTo(newValue.AsSpan().Slice(oldValue.Length));

<<<<<<< HEAD
                    _ = CopyValueLengthToOutput(newValue, ref output);
=======
                    CopyValueLengthToOutput(ref newValue, ref output, functionsState.etagState.etagSkippedStart);
>>>>>>> ecc0ec65
                    break;

                default:
                    if (input.header.cmd > RespCommandExtensions.LastValidCommand)
                    {
<<<<<<< HEAD
                        var functions = functionsState.customCommands[(ushort)input.header.cmd - CustomCommandManager.StartOffset].functions;

                        // We want to retain the old expiration, if any; this does so
                        if (!dstLogRecord.TryCopyRecordOptionals(ref srcLogRecord, ref sizeInfo))
                            return false;

=======
                        if (recordInfo.ETag)
                        {
                            CopyDefaultResp(CmdStrings.RESP_ERR_ETAG_ON_CUSTOM_PROC, ref output);
                            // reset etag state that may have been initialized earlier
                            EtagState.ResetState(ref functionsState.etagState);
                            return true;
                        }

                        var functions = functionsState.GetCustomCommandFunctions((ushort)input.header.cmd);
>>>>>>> ecc0ec65
                        var expiration = input.arg1;
                        if (expiration > 0)
                        {
                            // We want to update to the given expiration
                            if (!dstLogRecord.TrySetExpiration(expiration))
                                return false;
                        }

                        (IMemoryOwner<byte> Memory, int Length) outp = (output.Memory, 0);

<<<<<<< HEAD
                        var ret = functions.CopyUpdater(dstLogRecord.Key.AsReadOnlySpan(), ref input, oldValue.AsReadOnlySpan(), dstLogRecord.ValueSpan.AsSpan(), ref outp, ref rmwInfo);
=======
                        var ret = functions
                            .CopyUpdater(key.AsReadOnlySpan(), ref input, oldValue.AsReadOnlySpan(functionsState.etagState.etagSkippedStart), newValue.AsSpan(functionsState.etagState.etagSkippedStart), ref outp, ref rmwInfo);
>>>>>>> ecc0ec65
                        output.Memory = outp.Memory;
                        output.Length = outp.Length;
                        return ret;
                    }
                    throw new GarnetException("Unsupported operation on input");
            }
<<<<<<< HEAD
            sizeInfo.AssertOptionals(dstLogRecord.Info);
=======

            rmwInfo.SetUsedValueLength(ref recordInfo, ref newValue, newValue.TotalSize);

            if (shouldUpdateEtag)
            {
                newValue.SetEtagInPayload(functionsState.etagState.etag + 1);
                EtagState.ResetState(ref functionsState.etagState);
            }
            else if (recordHadEtagPreMutation)
                EtagState.ResetState(ref functionsState.etagState);

>>>>>>> ecc0ec65
            return true;
        }

        /// <inheritdoc />
        public readonly bool PostCopyUpdater<TSourceLogRecord>(ref TSourceLogRecord srcLogRecord, ref LogRecord<SpanByte> dstLogRecord, ref RecordSizeInfo sizeInfo, ref RawStringInput input, ref SpanByteAndMemory output, ref RMWInfo rmwInfo)
            where TSourceLogRecord : ISourceLogRecord<SpanByte>
        {
            functionsState.watchVersionMap.IncrementVersion(rmwInfo.KeyHash);
            if (functionsState.appendOnlyFile != null)
                WriteLogRMW(dstLogRecord.Key, ref input, rmwInfo.Version, rmwInfo.SessionID);
            return true;
        }
    }
}<|MERGE_RESOLUTION|>--- conflicted
+++ resolved
@@ -31,24 +31,18 @@
                     return false;
                 case RespCommand.SETEXXX:
                     // when called withetag all output needs to be placed on the buffer
-                    if (input.header.CheckWithEtagFlag())
+                    if (input.header.CheckWithETagFlag())
                     {
                         // XX when unsuccesful will write back NIL
-                        CopyDefaultResp(CmdStrings.RESP_ERRNOTFOUND, ref output);
+                        functionsState.CopyDefaultResp(CmdStrings.RESP_ERRNOTFOUND, ref output);
                     }
                     return false;
                 case RespCommand.SETIFGREATER:
                 case RespCommand.SETIFMATCH:
-                    // add etag on first insertion
-                    this.functionsState.etagState.etagOffsetForVarlen = EtagConstants.EtagSize;
-                    return true;
+                    // add etag on first insertion, already tracked by header.CheckWithEtagFlag()
                 case RespCommand.SET:
                 case RespCommand.SETEXNX:
                 case RespCommand.SETKEEPTTL:
-                    if (input.header.CheckWithEtagFlag())
-                    {
-                        this.functionsState.etagState.etagOffsetForVarlen = EtagConstants.EtagSize;
-                    }
                     return true;
                 default:
                     if (input.header.cmd > RespCommandExtensions.LastValidCommand)
@@ -68,11 +62,11 @@
         /// <inheritdoc />
         public readonly bool InitialUpdater(ref LogRecord<SpanByte> logRecord, ref RecordSizeInfo sizeInfo, ref RawStringInput input, ref SpanByteAndMemory output, ref RMWInfo rmwInfo)
         {
-<<<<<<< HEAD
             Debug.Assert(!logRecord.Info.HasETag && !logRecord.Info.HasExpiration, "Should not have Expiration or ETag on InitialUpdater log records");
 
             // Because this is InitialUpdater, the destination length should be set correctly, but test and log failures to be safe.
-            switch (input.header.cmd)
+            RespCommand cmd = input.header.cmd;
+            switch (cmd)
             {
                 case RespCommand.PFADD:
                     RecordSizeInfo.AssertValueDataLength(HyperLogLog.DefaultHLL.SparseInitialLength(ref input), ref sizeInfo);
@@ -84,18 +78,6 @@
 
                     var value = logRecord.ValueSpan;
                     HyperLogLog.DefaultHLL.Init(ref input, value.ToPointer(), value.Length);
-=======
-            rmwInfo.ClearExtraValueLength(ref recordInfo, ref value, value.TotalSize);
-            value.UnmarkExtraMetadata();
-
-            RespCommand cmd = input.header.cmd;
-            switch (cmd)
-            {
-                case RespCommand.PFADD:
-                    var v = value.ToPointer();
-                    value.ShrinkSerializedLength(HyperLogLog.DefaultHLL.SparseInitialLength(ref input));
-                    HyperLogLog.DefaultHLL.Init(ref input, v, value.Length);
->>>>>>> ecc0ec65
                     *output.SpanByte.ToPointer() = 1;
                     break;
 
@@ -103,7 +85,6 @@
                     //srcHLL offset: [hll allocated size = 4 byte] + [hll data structure] //memcpy + 4 (skip len size)
                     var sbSrcHLL = input.parseState.GetArgSliceByRef(0).SpanByte;
 
-<<<<<<< HEAD
                     if (!logRecord.TrySetValueLength(sbSrcHLL.Length, ref sizeInfo))
                     {
                         functionsState.logger?.LogError("Length overflow in {methodName}.{caseName}", "InitialUpdater", "PFMERGE");
@@ -112,102 +93,75 @@
 
                     value = logRecord.ValueSpan;
                     Buffer.MemoryCopy(sbSrcHLL.ToPointer(), value.ToPointer(), value.Length, value.Length);
-=======
-                    value.ShrinkSerializedLength(length);
-                    Buffer.MemoryCopy(srcHLL, dstHLL, value.Length, value.Length);
->>>>>>> ecc0ec65
                     break;
 
                 case RespCommand.SETIFGREATER:
                 case RespCommand.SETIFMATCH:
-                    int spaceForEtag = this.functionsState.etagState.etagOffsetForVarlen;
                     // Copy input to value
-                    var newInputValue = input.parseState.GetArgSliceByRef(0).ReadOnlySpan;
-<<<<<<< HEAD
-
-                    if (!logRecord.TrySetValueSpan(SpanByte.FromPinnedSpan(newInputValue), ref sizeInfo))
-                    {
-                        functionsState.logger?.LogError("Length overflow in {methodName}.{caseName}", "InitialUpdater", "SETEXNX");
-                        return false;
-                    }
-
-                    // Set or remove expiration
-                    if (input.arg1 != 0 && !logRecord.TrySetExpiration(input.arg1))
-                    {
-                        functionsState.logger?.LogError("Could not set expiration in {methodName}.{caseName}", "InitialUpdater", "SETEXNX");
-                        return false;
-                    }
-=======
-                    var metadataSize = input.arg1 == 0 ? 0 : sizeof(long);
-                    value.ShrinkSerializedLength(newInputValue.Length + metadataSize + spaceForEtag);
-                    value.ExtraMetadata = input.arg1;
-                    newInputValue.CopyTo(value.AsSpan(spaceForEtag));
-
-                    long clientSentEtag = input.parseState.GetLong(1);
-
-                    clientSentEtag++;
-
-                    recordInfo.SetHasETag();
+                    var newInputValue = input.parseState.GetArgSliceByRef(0).SpanByte;
+                    if (!logRecord.TrySetValueSpan(newInputValue, ref sizeInfo))
+                        return false;
+                    if (logRecord.Info.HasExpiration)
+                        _ = logRecord.TrySetExpiration(input.arg1);
+
                     // the increment on initial etag is for satisfying the variant that any key with no etag is the same as a zero'd etag
-                    value.SetEtagInPayload(clientSentEtag);
-                    EtagState.SetValsForRecordWithEtag(ref functionsState.etagState, ref value);
+                    if (logRecord.Info.HasETag)
+                        _ = logRecord.TrySetETag(input.parseState.GetLong(1) + 1);
+                    EtagState.SetValsForRecordWithEtag(ref functionsState.etagState, ref logRecord);
 
                     // write back array of the format [etag, nil]
                     var nilResponse = CmdStrings.RESP_ERRNOTFOUND;
                     // *2\r\n: + <numDigitsInEtag> + \r\n + <nilResp.Length>
                     WriteValAndEtagToDst(
                         4 + 1 + NumUtils.CountDigits(functionsState.etagState.etag) + 2 + nilResponse.Length,
-                        ref nilResponse,
+                        nilResponse,
                         functionsState.etagState.etag,
                         ref output,
                         functionsState.memoryPool,
                         writeDirect: true
                     );
 
->>>>>>> ecc0ec65
                     break;
                 case RespCommand.SET:
                 case RespCommand.SETEXNX:
-                    spaceForEtag = this.functionsState.etagState.etagOffsetForVarlen;
-                    // Copy input to value
-                    newInputValue = input.parseState.GetArgSliceByRef(0).ReadOnlySpan;
-                    metadataSize = input.arg1 == 0 ? 0 : sizeof(long);
-                    value.ShrinkSerializedLength(newInputValue.Length + metadataSize + spaceForEtag);
-                    value.ExtraMetadata = input.arg1;
-                    newInputValue.CopyTo(value.AsSpan(spaceForEtag));
-
-                    if (spaceForEtag != 0)
-                    {
-                        recordInfo.SetHasETag();
-                        // the increment on initial etag is for satisfying the variant that any key with no etag is the same as a zero'd etag
-                        value.SetEtagInPayload(EtagConstants.NoETag + 1);
-                        EtagState.SetValsForRecordWithEtag(ref functionsState.etagState, ref value);
-                        // Copy initial etag to output only for SET + WITHETAG and not SET NX or XX 
-                        CopyRespNumber(EtagConstants.NoETag + 1, ref output);
+                    newInputValue = input.parseState.GetArgSliceByRef(0).SpanByte;
+                    if (!logRecord.TrySetValueSpan(newInputValue, ref sizeInfo))
+                    {
+                        functionsState.logger?.LogError("Length overflow in {methodName}.{caseName}", "InitialUpdater", "SETEXNX");
+                        return false;
+                    }
+
+                    // the increment on initial etag is for satisfying the variant that any key with no etag is the same as a zero'd etag
+                    if (sizeInfo.FieldInfo.HasETag && !logRecord.TrySetETag(LogRecord.NoETag + 1))
+                    {
+                        functionsState.logger?.LogError("Could not set etag in {methodName}.{caseName}", "InitialUpdater", "SETEXNX");
+                        return false;
+                    }
+                    EtagState.SetValsForRecordWithEtag(ref functionsState.etagState, ref logRecord);
+                    // Copy initial etag to output only for SET + WITHETAG and not SET NX or XX. TODO: Is this condition satisfied here?
+                    functionsState.CopyRespNumber(LogRecord.NoETag + 1, ref output);
+
+                    // Set or remove expiration
+                    if (sizeInfo.FieldInfo.HasExpiration && !logRecord.TrySetExpiration(input.arg1))
+                    {
+                        functionsState.logger?.LogError("Could not set expiration in {methodName}.{caseName}", "InitialUpdater", "SETEXNX");
+                        return false;
                     }
 
                     break;
                 case RespCommand.SETKEEPTTL:
-<<<<<<< HEAD
                     // Copy input to value; do not change expiration
                     _ = logRecord.TrySetValueSpan(input.parseState.GetArgSliceByRef(0).SpanByte, ref sizeInfo);
-=======
-                    spaceForEtag = this.functionsState.etagState.etagOffsetForVarlen;
-                    // Copy input to value
-                    var setValue = input.parseState.GetArgSliceByRef(0).ReadOnlySpan;
-                    value.ShrinkSerializedLength(value.MetadataSize + setValue.Length + spaceForEtag);
-                    setValue.CopyTo(value.AsSpan(spaceForEtag));
-
-                    if (spaceForEtag != 0)
-                    {
-                        recordInfo.SetHasETag();
-                        value.SetEtagInPayload(EtagConstants.NoETag + 1);
-                        EtagState.SetValsForRecordWithEtag(ref functionsState.etagState, ref value);
-                        // Copy initial etag to output
-                        CopyRespNumber(EtagConstants.NoETag + 1, ref output);
-                    }
-
->>>>>>> ecc0ec65
+
+                    // the increment on initial etag is for satisfying the variant that any key with no etag is the same as a zero'd etag
+                    if (sizeInfo.FieldInfo.HasETag && !logRecord.TrySetETag(LogRecord.NoETag + 1))
+                    {
+                        functionsState.logger?.LogError("Could not set etag in {methodName}.{caseName}", "InitialUpdater", "SETKEEPTTL");
+                        return false;
+                    }
+                    EtagState.SetValsForRecordWithEtag(ref functionsState.etagState, ref logRecord);
+                    // Copy initial etag to output
+                    functionsState.CopyRespNumber(LogRecord.NoETag + 1, ref output);
                     break;
 
                 case RespCommand.SETKEEPTTLXX:
@@ -225,15 +179,11 @@
                     var bOffset = input.arg1;
                     var bSetVal = (byte)(input.parseState.GetArgSliceByRef(1).ReadOnlySpan[0] - '0');
 
-<<<<<<< HEAD
                     if (!logRecord.TrySetValueLength(BitmapManager.Length(bOffset), ref sizeInfo))
                     {
                         functionsState.logger?.LogError("Length overflow in {methodName}.{caseName}", "InitialUpdater", "SETBIT");
                         return false;
                     }
-=======
-                    value.ShrinkSerializedLength(BitmapManager.Length(bOffset));
->>>>>>> ecc0ec65
 
                     // Always return 0 at initial updater because previous value was 0
                     value = logRecord.ValueSpan;
@@ -260,9 +210,14 @@
 
                 case RespCommand.BITFIELD_RO:
                     var bitFieldArgs_RO = GetBitFieldArguments(ref input);
-                    value.ShrinkSerializedLength(BitmapManager.LengthFromType(bitFieldArgs_RO));
+                    if (!logRecord.TrySetValueLength(BitmapManager.LengthFromType(bitFieldArgs_RO), ref sizeInfo))
+                    {
+                        functionsState.logger?.LogError("Length overflow in {methodName}.{caseName}", "InitialUpdater", "BitField");
+                        return false;
+                    }
+                    value = logRecord.ValueSpan;
                     var bitfieldReturnValue_RO = BitmapManager.BitFieldExecute_RO(bitFieldArgs_RO, value.ToPointer(), value.Length);
-                    CopyRespNumber(bitfieldReturnValue_RO, ref output);
+                    functionsState.CopyRespNumber(bitfieldReturnValue_RO, ref output);
                     break;
 
                 case RespCommand.SETRANGE:
@@ -272,22 +227,16 @@
                     value = logRecord.ValueSpan;
                     newValue.CopyTo(value.AsSpan().Slice(offset));
 
-<<<<<<< HEAD
                     if (!CopyValueLengthToOutput(value, ref output))
                         return false;
-=======
-                    CopyValueLengthToOutput(ref value, ref output, 0);
->>>>>>> ecc0ec65
                     break;
 
                 case RespCommand.APPEND:
                     var appendValue = input.parseState.GetArgSliceByRef(0);
-                    value.ShrinkSerializedLength(appendValue.Length);
                     // Copy value to be appended to the newly allocated value buffer
                     value = logRecord.ValueSpan;
                     appendValue.ReadOnlySpan.CopyTo(value.AsSpan());
 
-<<<<<<< HEAD
                     if (!CopyValueLengthToOutput(value, ref output))
                         return false;
                     break;
@@ -303,18 +252,16 @@
                     _ = TryCopyUpdateNumber(1L, value, ref output);
                     break;
                 case RespCommand.INCRBY:
-                    var fNeg = false;
                     var incrBy = input.arg1;
 
-                    var ndigits = NumUtils.NumDigitsInLong(incrBy, ref fNeg);
-                    if (!logRecord.TrySetValueLength(ndigits + (fNeg ? 1 : 0), ref sizeInfo))
+                    var ndigits = NumUtils.CountDigits(incrBy, out var isNegative);
+                    if (!logRecord.TrySetValueLength(ndigits + (isNegative ? 1 : 0), ref sizeInfo))
                     {
                         functionsState.logger?.LogError("Length overflow in {methodName}.{caseName}", "InitialUpdater", "INCRBY");
                         return false;
                     }
 
-                    value = logRecord.ValueSpan;
-                    _ = TryCopyUpdateNumber(incrBy, value, ref output);
+                    _ = TryCopyUpdateNumber(incrBy, logRecord.ValueSpan, ref output);
                     break;
                 case RespCommand.DECR:
                     // This is InitialUpdater so set the value to -1 and the length to the # of digits in "-1"
@@ -327,42 +274,16 @@
                     _ = TryCopyUpdateNumber(-1, value, ref output);
                     break;
                 case RespCommand.DECRBY:
-                    fNeg = false;
                     var decrBy = -input.arg1;
 
-                    ndigits = NumUtils.NumDigitsInLong(decrBy, ref fNeg);
-                    if (!logRecord.TrySetValueLength(ndigits + (fNeg ? 1 : 0), ref sizeInfo))
+                    ndigits = NumUtils.CountDigits(decrBy, out isNegative);
+                    if (!logRecord.TrySetValueLength(ndigits + (isNegative ? 1 : 0), ref sizeInfo))
                     {
                         functionsState.logger?.LogError("Length overflow in {methodName}.{caseName}", "InitialUpdater", "DECRBY");
                         return false;
                     }
 
-                    value = logRecord.ValueSpan;
-                    _ = TryCopyUpdateNumber(decrBy, value, ref output);
-=======
-                    CopyValueLengthToOutput(ref value, ref output, 0);
-                    break;
-                case RespCommand.INCR:
-                    value.ShrinkSerializedLength(1); // # of digits in "1"
-                    CopyUpdateNumber(1, ref value, ref output);
-                    break;
-                case RespCommand.INCRBY:
-                    var incrBy = input.arg1;
-                    var ndigits = NumUtils.CountDigits(incrBy, out var isNegative);
-                    value.ShrinkSerializedLength(ndigits + (isNegative ? 1 : 0));
-                    CopyUpdateNumber(incrBy, ref value, ref output);
-                    break;
-                case RespCommand.DECR:
-                    value.ShrinkSerializedLength(2); // # of digits in "-1"
-                    CopyUpdateNumber(-1, ref value, ref output);
-                    break;
-                case RespCommand.DECRBY:
-                    isNegative = false;
-                    var decrBy = -input.arg1;
-                    ndigits = NumUtils.CountDigits(decrBy, out isNegative);
-                    value.ShrinkSerializedLength(ndigits + (isNegative ? 1 : 0));
-                    CopyUpdateNumber(decrBy, ref value, ref output);
->>>>>>> ecc0ec65
+                    _ = TryCopyUpdateNumber(decrBy, logRecord.ValueSpan, ref output);
                     break;
                 case RespCommand.INCRBYFLOAT:
                     // Check if input contains a valid number
@@ -377,19 +298,10 @@
                         return false;
                     break;
                 default:
-<<<<<<< HEAD
-                    if ((ushort)input.header.cmd >= CustomCommandManager.StartOffset)
-                    {
-                        var functions = functionsState.customCommands[(ushort)input.header.cmd - CustomCommandManager.StartOffset].functions;
+                    if (input.header.cmd > RespCommandExtensions.LastValidCommand)
+                    {
+                        var functions = functionsState.GetCustomCommandFunctions((ushort)input.header.cmd);
                         if (!logRecord.TrySetValueLength(functions.GetInitialLength(ref input), ref sizeInfo))
-=======
-                    if (input.header.cmd > RespCommandExtensions.LastValidCommand)
-                    {
-                        var functions = functionsState.GetCustomCommandFunctions((ushort)input.header.cmd);
-                        // compute metadata size for result
-                        var expiration = input.arg1;
-                        metadataSize = expiration switch
->>>>>>> ecc0ec65
                         {
                             functionsState.logger?.LogError("Length overflow in 'default' > StartOffset: {methodName}.{caseName}", "InitialUpdater", "default");
                             return false;
@@ -455,49 +367,37 @@
             return false;
         }
 
-<<<<<<< HEAD
+        // NOTE: In the below control flow if you decide to add a new command or modify a command such that it will now do an early return with TRUE,
+        // you must make sure you must reset etagState in FunctionState
         private readonly bool InPlaceUpdaterWorker(ref LogRecord<SpanByte> logRecord, ref RecordSizeInfo sizeInfo, ref RawStringInput input, ref SpanByteAndMemory output, ref RMWInfo rmwInfo)
-=======
-        // NOTE: In the below control flow if you decide to add a new command or modify a command such that it will now do an early return with TRUE, you must make sure you must reset etagState in FunctionState
-        private bool InPlaceUpdaterWorker(ref SpanByte key, ref RawStringInput input, ref SpanByte value, ref SpanByteAndMemory output, ref RMWInfo rmwInfo, ref RecordInfo recordInfo)
->>>>>>> ecc0ec65
         {
             // Expired data
             if (logRecord.Info.HasExpiration && input.header.CheckExpiry(logRecord.Expiration))
             {
                 rmwInfo.Action = RMWAction.ExpireAndResume;
-                recordInfo.ClearHasETag();
+                logRecord.RemoveETag();
                 return false;
             }
 
             RespCommand cmd = input.header.cmd;
-            bool hadRecordPreMutation = recordInfo.ETag;
+            bool hadRecordPreMutation = logRecord.Info.HasETag;
             bool shouldUpdateEtag = hadRecordPreMutation;
             if (shouldUpdateEtag)
-            {
-                EtagState.SetValsForRecordWithEtag(ref functionsState.etagState, ref value);
-            }
+                EtagState.SetValsForRecordWithEtag(ref functionsState.etagState, ref logRecord);
 
             switch (cmd)
             {
                 case RespCommand.SETEXNX:
-<<<<<<< HEAD
-                    // Check if SetGet flag is set. We don't set the value or expiration because it exists, so NX is not true
-=======
->>>>>>> ecc0ec65
                     if (input.header.CheckSetGetFlag())
                     {
                         // Copy value to output for the GET part of the command.
                         CopyRespTo(logRecord.ValueSpan, ref output);
                     }
-<<<<<<< HEAD
-                    break;
-=======
-                    else if (input.header.CheckWithEtagFlag())
+                    else if (input.header.CheckWithETagFlag())
                     {
                         // when called withetag all output needs to be placed on the buffer
                         // EXX when unsuccesful will write back NIL
-                        CopyDefaultResp(CmdStrings.RESP_ERRNOTFOUND, ref output);
+                        functionsState.CopyDefaultResp(CmdStrings.RESP_ERRNOTFOUND, ref output);
                     }
 
                     // reset etag state after done using
@@ -514,9 +414,7 @@
                     if (comparisonResult != expectedResult)
                     {
                         if (input.header.CheckSetGetFlag())
-                        {
-                            CopyRespWithEtagData(ref value, ref output, shouldUpdateEtag, functionsState.etagState.etagSkippedStart, functionsState.memoryPool);
-                        }
+                            CopyRespWithEtagData(logRecord.ValueSpan, ref output, shouldUpdateEtag, functionsState.memoryPool);
                         else
                         {
                             // write back array of the format [etag, nil]
@@ -524,7 +422,7 @@
                             // *2\r\n: + <numDigitsInEtag> + \r\n + <nilResp.Length>
                             WriteValAndEtagToDst(
                                 4 + 1 + NumUtils.CountDigits(functionsState.etagState.etag) + 2 + nilResponse.Length,
-                                ref nilResponse,
+                                nilResponse,
                                 functionsState.etagState.etag,
                                 ref output,
                                 functionsState.memoryPool,
@@ -535,205 +433,87 @@
                         EtagState.ResetState(ref functionsState.etagState);
                         return true;
                     }
->>>>>>> ecc0ec65
-
-                    // Need Copy update if no space for new value
-                    var inputValue = input.parseState.GetArgSliceByRef(0);
-
-                    // retain metadata unless metadata sent
-                    int metadataSize = input.arg1 != 0 ? sizeof(long) : value.MetadataSize;
-
-                    if (value.Length < inputValue.length + EtagConstants.EtagSize + metadataSize)
-                        return false;
-
-                    recordInfo.SetHasETag();
-
+
+                    // If we're here we know we have a valid ETag for update. Get the value to update. We'll ned to return false for CopyUpdate if no space for new value.
+                    var inputValue = input.parseState.GetArgSliceByRef(0).SpanByte;
+                    if (!logRecord.TrySetValueSpan(inputValue, ref sizeInfo))
+                        return false;
                     long newEtag = cmd is RespCommand.SETIFMATCH ? (functionsState.etagState.etag + 1) : (etagFromClient + 1);
-
-                    rmwInfo.ClearExtraValueLength(ref recordInfo, ref value, value.TotalSize);
-                    value.UnmarkExtraMetadata();
-                    value.ShrinkSerializedLength(metadataSize + inputValue.Length + EtagConstants.EtagSize);
-                    rmwInfo.SetUsedValueLength(ref recordInfo, ref value, value.TotalSize);
-
-                    if (input.arg1 != 0)
-                    {
-                        value.ExtraMetadata = input.arg1;
-                    }
-
-                    value.SetEtagInPayload(newEtag);
-
-                    inputValue.ReadOnlySpan.CopyTo(value.AsSpan(EtagConstants.EtagSize));
-
-                    // write back array of the format [etag, nil]
+                    if (!logRecord.TrySetETag(newEtag))
+                        return false;
+                    if (!(input.arg1 == 0 ? logRecord.RemoveExpiration() : logRecord.TrySetExpiration(input.arg1)))
+                        return false;
+
+                    // Write Etag and Val back to Client as an array of the format [etag, nil]
                     var nilResp = CmdStrings.RESP_ERRNOTFOUND;
                     // *2\r\n: + <numDigitsInEtag> + \r\n + <nilResp.Length>
                     var numDigitsInEtag = NumUtils.CountDigits(newEtag);
-                    WriteValAndEtagToDst(4 + 1 + numDigitsInEtag + 2 + nilResp.Length, ref nilResp, newEtag, ref output, functionsState.memoryPool, writeDirect: true);
+                    WriteValAndEtagToDst(4 + 1 + numDigitsInEtag + 2 + nilResp.Length, nilResp, newEtag, ref output, functionsState.memoryPool, writeDirect: true);
                     // reset etag state after done using
                     EtagState.ResetState(ref functionsState.etagState);
-                    // early return since we already updated the ETag
-                    return true;
+                    shouldUpdateEtag = false;   // since we already updated the ETag
+                    break;
                 case RespCommand.SET:
                 case RespCommand.SETEXXX:
-                    // If the user calls withetag then we need to either update an existing etag and set the value or set the value with an etag and increment it.
-                    bool inputHeaderHasEtag = input.header.CheckWithEtagFlag();
-
-                    int nextUpdateEtagOffset = functionsState.etagState.etagSkippedStart;
-
-                    // only when both are not false && false or true and true, do we need to readjust
-                    if (inputHeaderHasEtag != shouldUpdateEtag)
-                    {
-                        // in the common path the above condition is skipped
-                        if (inputHeaderHasEtag)
-                        {
-                            // nextUpdate will add etag but currently there is no etag
-                            nextUpdateEtagOffset = EtagConstants.EtagSize;
-                            shouldUpdateEtag = true;
-                            // if something is going to go past this into copy we need to provide offset management for its varlen during allocation
-                            this.functionsState.etagState.etagOffsetForVarlen = EtagConstants.EtagSize;
-                        }
-                        else
-                        {
-                            shouldUpdateEtag = false;
-                            // nextUpdate will remove etag but currently there is an etag
-                            nextUpdateEtagOffset = 0;
-                            this.functionsState.etagState.etagOffsetForVarlen = 0;
-                        }
-                    }
-
-                    ArgSlice setValue = input.parseState.GetArgSliceByRef(0);
-
-<<<<<<< HEAD
-                    // If the SetGet flag is set, copy the current value to output for the GET part of the command.
-                    if (input.header.CheckSetGetFlag())
-                        CopyRespTo(logRecord.ValueSpan, ref output);
-
-                    if (!logRecord.TrySetValueSpan(setValue.SpanByte, ref sizeInfo))
-                        return false;
-                    if (!(input.arg1 == 0 ? logRecord.RemoveExpiration() : logRecord.TrySetExpiration(input.arg1)))
-                        return false;
-                    break;
-=======
-                    // Need CU if no space for new value
-                    metadataSize = input.arg1 == 0 ? 0 : sizeof(long);
-                    if (setValue.Length + metadataSize > value.Length - nextUpdateEtagOffset)
-                        return false;
-
                     // Check if SetGet flag is set
                     if (input.header.CheckSetGetFlag())
                     {
-                        Debug.Assert(!input.header.CheckWithEtagFlag(), "SET GET CANNNOT BE CALLED WITH WITHETAG");
                         // Copy value to output for the GET part of the command.
-                        CopyRespTo(ref value, ref output, functionsState.etagState.etagSkippedStart, functionsState.etagState.etagAccountedLength);
-                    }
-
-                    // Adjust value length
-                    rmwInfo.ClearExtraValueLength(ref recordInfo, ref value, value.TotalSize);
-                    value.UnmarkExtraMetadata();
-                    value.ShrinkSerializedLength(setValue.Length + metadataSize + nextUpdateEtagOffset);
-
-                    // Copy input to value
-                    value.ExtraMetadata = input.arg1;
-                    setValue.ReadOnlySpan.CopyTo(value.AsSpan(nextUpdateEtagOffset));
-                    rmwInfo.SetUsedValueLength(ref recordInfo, ref value, value.TotalSize);
-
-                    // If withEtag is called we return the etag back in the response
+                        CopyRespTo(logRecord.ValueSpan, ref output);
+                    }
+
+                    // If the user calls withetag then we need to either update an existing etag and set the value or set the value with an etag and increment it.
+                    bool inputHeaderHasEtag = input.header.CheckWithETagFlag();
+
+                    var setValue = input.parseState.GetArgSliceByRef(0);
+                    if (!logRecord.TrySetValueSpan(setValue.SpanByte, ref sizeInfo))
+                        return false;
+
+                    if (inputHeaderHasEtag != shouldUpdateEtag)
+                        shouldUpdateEtag = inputHeaderHasEtag;
                     if (inputHeaderHasEtag)
-                    {
-                        recordInfo.SetHasETag();
-                        value.SetEtagInPayload(functionsState.etagState.etag + 1);
-                        // withetag flag means we need to write etag back to the output buffer
-                        CopyRespNumber(functionsState.etagState.etag + 1, ref output);
-                        // reset etag state after done using
-                        EtagState.ResetState(ref functionsState.etagState);
-                        // early return since we already updated etag
-                        return true;
+                    { 
+                        var newETag = functionsState.etagState.etag + 1;
+                        logRecord.TrySetETag(newETag);
+                        functionsState.CopyRespNumber(newETag, ref output);
                     }
                     else
-                    {
-                        recordInfo.ClearHasETag();
-                    }
->>>>>>> ecc0ec65
-
+                        logRecord.RemoveETag();
+                    shouldUpdateEtag = false;   // since we already updated the ETag
+
+                    if (!(input.arg1 == 0 ? logRecord.RemoveExpiration() : logRecord.TrySetExpiration(input.arg1)))
+                        return false;
                     break;
                 case RespCommand.SETKEEPTTLXX:
                 case RespCommand.SETKEEPTTL:
                     // If the user calls withetag then we need to either update an existing etag and set the value
-                    // or set the value with an initial etag and increment it.
-                    // If withEtag is called we return the etag back to the user
-                    inputHeaderHasEtag = input.header.CheckWithEtagFlag();
-
-                    nextUpdateEtagOffset = functionsState.etagState.etagSkippedStart;
-
-                    // only when both are not false && false or true and true, do we need to readjust
-                    if (inputHeaderHasEtag != shouldUpdateEtag)
-                    {
-                        // in the common path the above condition is skipped
-                        if (inputHeaderHasEtag)
-                        {
-                            // nextUpdate will add etag but currently there is no etag
-                            nextUpdateEtagOffset = EtagConstants.EtagSize;
-                            shouldUpdateEtag = true;
-                            // if something is going to go past this into copy we need to provide offset management for its varlen during allocation
-                            this.functionsState.etagState.etagOffsetForVarlen = EtagConstants.EtagSize;
-                        }
-                        else
-                        {
-                            shouldUpdateEtag = false;
-                            // nextUpdate will remove etag but currentyly there is an etag
-                            nextUpdateEtagOffset = 0;
-                            this.functionsState.etagState.etagOffsetForVarlen = 0;
-                        }
-                    }
-
-                    setValue = input.parseState.GetArgSliceByRef(0);
-<<<<<<< HEAD
-=======
-                    // Need CU if no space for new value
-                    if (setValue.Length + value.MetadataSize > value.Length - nextUpdateEtagOffset)
-                        return false;
->>>>>>> ecc0ec65
+                    // or set the value with an initial etag and increment it. If withEtag is called we return the etag back to the user
+                    inputHeaderHasEtag = input.header.CheckWithETagFlag();
 
                     // If the SetGet flag is set, copy the current value to output for the GET part of the command.
                     if (input.header.CheckSetGetFlag())
-<<<<<<< HEAD
+                    {
+                        Debug.Assert(!input.header.CheckWithETagFlag(), "SET GET CANNNOT BE CALLED WITH WITHETAG");
+
+                        // Copy value to output for the GET part of the command.
                         CopyRespTo(logRecord.ValueSpan, ref output);
-
-                    // Copy input to value
+                    }
+
+                    setValue = input.parseState.GetArgSliceByRef(0);
                     if (!logRecord.TrySetValueSpan(setValue.SpanByte, ref sizeInfo))
                         return false;
-=======
-                    {
-                        Debug.Assert(!input.header.CheckWithEtagFlag(), "SET GET CANNNOT BE CALLED WITH WITHETAG");
-                        // Copy value to output for the GET part of the command.
-                        CopyRespTo(ref value, ref output, functionsState.etagState.etagSkippedStart, functionsState.etagState.etagAccountedLength);
-                    }
-
-                    // Adjust value length
-                    rmwInfo.ClearExtraValueLength(ref recordInfo, ref value, value.TotalSize);
-                    value.ShrinkSerializedLength(setValue.Length + value.MetadataSize + functionsState.etagState.etagSkippedStart);
-
-                    // Copy input to value
-                    setValue.ReadOnlySpan.CopyTo(value.AsSpan(functionsState.etagState.etagSkippedStart));
-                    rmwInfo.SetUsedValueLength(ref recordInfo, ref value, value.TotalSize);
-
+
+                    if (inputHeaderHasEtag != shouldUpdateEtag)
+                        shouldUpdateEtag = inputHeaderHasEtag;
                     if (inputHeaderHasEtag)
                     {
-                        recordInfo.SetHasETag();
-                        value.SetEtagInPayload(functionsState.etagState.etag + 1);
-                        // withetag flag means we need to write etag back to the output buffer
-                        CopyRespNumber(functionsState.etagState.etag + 1, ref output);
-                        // reset etag state after done using
-                        EtagState.ResetState(ref functionsState.etagState);
-                        // early return since we already updated etag
-                        return true;
+                        var newETag = functionsState.etagState.etag + 1;
+                        logRecord.TrySetETag(newETag);
+                        functionsState.CopyRespNumber(newETag, ref output);
                     }
                     else
-                    {
-                        recordInfo.ClearHasETag();
-                    }
-
->>>>>>> ecc0ec65
+                        logRecord.RemoveETag();
+                    shouldUpdateEtag = false;   // since we already updated the ETag
                     break;
 
                 case RespCommand.PEXPIRE:
@@ -745,20 +525,13 @@
                     var expiryTicks = DateTimeOffset.UtcNow.Ticks + tsExpiry.Ticks;
                     var expireOption = (ExpireOption)input.arg1;
 
-<<<<<<< HEAD
+                    // reset etag state that may have been initialized earlier, but don't update etag because only the metadata was updated
+                    EtagState.ResetState(ref functionsState.etagState);
+                    shouldUpdateEtag = false;
+
                     if (!EvaluateExpireInPlace(ref logRecord, expireOption, expiryTicks, ref output))
                         return false;
                     break;
-=======
-                    // reset etag state that may have been initialized earlier
-                    EtagState.ResetState(ref functionsState.etagState);
-
-                    if (!EvaluateExpireInPlace(expireOption, expiryExists, expiryTicks, ref value, ref output))
-                        return false;
->>>>>>> ecc0ec65
-
-                    // doesn't update etag, since it's only the metadata that was updated
-                    return true; ;
                 case RespCommand.PEXPIREAT:
                 case RespCommand.EXPIREAT:
                     var expiryTimestamp = input.parseState.GetLong(0);
@@ -767,13 +540,20 @@
                         : ConvertUtils.UnixTimestampInSecondsToTicks(expiryTimestamp);
                     expireOption = (ExpireOption)input.arg1;
 
-<<<<<<< HEAD
+                    // reset etag state that may have been initialized earlier, but don't update etag because only the metadata was updated
+                    EtagState.ResetState(ref functionsState.etagState);
+                    shouldUpdateEtag = false;
+
                     if (!EvaluateExpireInPlace(ref logRecord, expireOption, expiryTicks, ref output))
                         return false;
                     break;
 
                 case RespCommand.PERSIST:
                     _ = logRecord.RemoveExpiration();
+
+                    // reset etag state that may have been initialized earlier, but don't update etag because only the metadata was updated
+                    EtagState.ResetState(ref functionsState.etagState);
+                    shouldUpdateEtag = false;
                     break;
 
                 case RespCommand.INCR:
@@ -795,92 +575,28 @@
                     if (!TryInPlaceUpdateNumber(ref logRecord, ref sizeInfo, ref output, ref rmwInfo, input: -decrBy))
                         return false;
                     break;
-=======
-                    // reset etag state that may have been initialized earlier
-                    EtagState.ResetState(ref functionsState.etagState);
-
-                    if (!EvaluateExpireInPlace(expireOption, expiryExists, expiryTicks, ref value, ref output))
-                        return false;
-
-                    // doesn't update etag, since it's only the metadata that was updated
-                    return true;
-
-                case RespCommand.PERSIST:
-                    if (value.MetadataSize != 0)
-                    {
-                        rmwInfo.ClearExtraValueLength(ref recordInfo, ref value, value.TotalSize);
-                        value.AsSpan().CopyTo(value.AsSpanWithMetadata());
-                        value.ShrinkSerializedLength(value.Length - value.MetadataSize);
-                        value.UnmarkExtraMetadata();
-                        rmwInfo.SetUsedValueLength(ref recordInfo, ref value, value.TotalSize);
-                        output.SpanByte.AsSpan()[0] = 1;
-                    }
-                    // does not update etag
-                    // reset etag state that may have been initialized earlier
-                    EtagState.ResetState(ref functionsState.etagState);
-                    return true;
-
-                case RespCommand.INCR:
-                    if (!TryInPlaceUpdateNumber(ref value, ref output, ref rmwInfo, ref recordInfo, input: 1, functionsState.etagState.etagSkippedStart))
-                        return false;
-                    break;
-
-                case RespCommand.DECR:
-                    if (!TryInPlaceUpdateNumber(ref value, ref output, ref rmwInfo, ref recordInfo, input: -1, functionsState.etagState.etagSkippedStart))
-                    {
-
-                        return false;
-                    }
-                    break;
-
-                case RespCommand.INCRBY:
-                    // Check if input contains a valid number
-                    var incrBy = input.arg1;
-                    if (!TryInPlaceUpdateNumber(ref value, ref output, ref rmwInfo, ref recordInfo, input: incrBy, functionsState.etagState.etagSkippedStart))
-                        return false;
-                    break;
-
-                case RespCommand.DECRBY:
-                    var decrBy = input.arg1;
-                    if (!TryInPlaceUpdateNumber(ref value, ref output, ref rmwInfo, ref recordInfo, input: -decrBy, functionsState.etagState.etagSkippedStart))
-                        return false;
-                    break;
-
->>>>>>> ecc0ec65
                 case RespCommand.INCRBYFLOAT:
                     // Check if input contains a valid number
                     if (!input.parseState.TryGetDouble(0, out var incrByFloat))
                     {
                         output.SpanByte.AsSpan()[0] = (byte)OperationError.INVALID_TYPE;
-<<<<<<< HEAD
+
+                        // reset etag state that may have been initialized earlier, but don't update etag
+                        EtagState.ResetState(ref functionsState.etagState);
+                        shouldUpdateEtag = false;
                         break;
                     }
                     if (!TryInPlaceUpdateNumber(ref logRecord, ref sizeInfo, ref output, ref rmwInfo, incrByFloat))
                         return false;
                     break;
+
                 case RespCommand.SETBIT:
-                    var bOffset = input.parseState.GetLong(0);
-                    var bSetVal = (byte)(input.parseState.GetArgSliceByRef(1).ReadOnlySpan[0] - '0');
-
-                    if (!BitmapManager.IsLargeEnough(logRecord.ValueSpan.Length, bOffset) 
-                            && !logRecord.TrySetValueLength(BitmapManager.Length(bOffset), ref sizeInfo))
-                        return false;
-=======
-                        // reset etag state that may have been initialized earlier
-                        EtagState.ResetState(ref functionsState.etagState);
-                        return true;
-                    }
-                    if (!TryInPlaceUpdateNumber(ref value, ref output, ref rmwInfo, ref recordInfo, incrByFloat, functionsState.etagState.etagSkippedStart))
-                        return false;
-                    break;
-
-                case RespCommand.SETBIT:
-                    var v = value.ToPointer() + functionsState.etagState.etagSkippedStart;
                     var bOffset = input.arg1;
                     var bSetVal = (byte)(input.parseState.GetArgSliceByRef(1).ReadOnlySpan[0] - '0');
 
-                    if (!BitmapManager.IsLargeEnough(functionsState.etagState.etagAccountedLength, bOffset)) return false;
->>>>>>> ecc0ec65
+                    if (!BitmapManager.IsLargeEnough(logRecord.ValueSpan.Length, bOffset)
+                            && !logRecord.TrySetValueLength(BitmapManager.Length(bOffset), ref sizeInfo))
+                        return false;
 
                     _ = logRecord.RemoveExpiration();
 
@@ -889,64 +605,44 @@
                     if (oldValSet == 0)
                         functionsState.CopyDefaultResp(CmdStrings.RESP_RETURN_VAL_0, ref output);
                     else
-<<<<<<< HEAD
                         functionsState.CopyDefaultResp(CmdStrings.RESP_RETURN_VAL_1, ref output);
                     break;
                 case RespCommand.BITFIELD:
                     var bitFieldArgs = GetBitFieldArguments(ref input);
-                    if (!BitmapManager.IsLargeEnoughForType(bitFieldArgs, logRecord.ValueSpan.Length) 
+                    if (!BitmapManager.IsLargeEnoughForType(bitFieldArgs, logRecord.ValueSpan.Length)
                             && !logRecord.TrySetValueLength(BitmapManager.LengthFromType(bitFieldArgs), ref sizeInfo))
-=======
-                        CopyDefaultResp(CmdStrings.RESP_RETURN_VAL_1, ref output);
-                    break;
-                case RespCommand.BITFIELD:
-                    var bitFieldArgs = GetBitFieldArguments(ref input);
-                    v = value.ToPointer() + functionsState.etagState.etagSkippedStart;
-
-                    if (!BitmapManager.IsLargeEnoughForType(bitFieldArgs, value.Length - functionsState.etagState.etagSkippedStart))
->>>>>>> ecc0ec65
                         return false;
 
                     _ = logRecord.RemoveExpiration();
 
-<<<<<<< HEAD
                     valuePtr = logRecord.ValueSpan.ToPointer();
                     var (bitfieldReturnValue, overflow) = BitmapManager.BitFieldExecute(bitFieldArgs, valuePtr, logRecord.ValueSpan.Length);
 
-                    if (!overflow)
-                        functionsState.CopyRespNumber(bitfieldReturnValue, ref output);
-                    else
+                    if (overflow)
+                    { 
                         functionsState.CopyDefaultResp(CmdStrings.RESP_ERRNOTFOUND, ref output);
-=======
-                    var (bitfieldReturnValue, overflow) = BitmapManager.BitFieldExecute(bitFieldArgs, v, value.Length - functionsState.etagState.etagSkippedStart);
-
-                    if (overflow)
-                    {
-                        CopyDefaultResp(CmdStrings.RESP_ERRNOTFOUND, ref output);
-                        // reset etag state that may have been initialized earlier
+
+                        // reset etag state that may have been initialized earlier, but don't update etag
                         EtagState.ResetState(ref functionsState.etagState);
-                        // etag not updated
+                        shouldUpdateEtag = false;
                         return true;
                     }
 
-                    CopyRespNumber(bitfieldReturnValue, ref output);
-                    break;
+                    functionsState.CopyRespNumber(bitfieldReturnValue, ref output);
+                    break;
+
                 case RespCommand.BITFIELD_RO:
                     var bitFieldArgs_RO = GetBitFieldArguments(ref input);
-                    v = value.ToPointer() + functionsState.etagState.etagSkippedStart;
-
-                    if (!BitmapManager.IsLargeEnoughForType(bitFieldArgs_RO, value.Length - functionsState.etagState.etagSkippedStart))
-                        return false;
-
-                    rmwInfo.ClearExtraValueLength(ref recordInfo, ref value, value.TotalSize);
-                    value.UnmarkExtraMetadata();
-                    value.ShrinkSerializedLength(value.Length + value.MetadataSize);
-                    rmwInfo.SetUsedValueLength(ref recordInfo, ref value, value.TotalSize);
-
-                    var bitfieldReturnValue_RO = BitmapManager.BitFieldExecute_RO(bitFieldArgs_RO, v,
-                                                    value.Length - functionsState.etagState.etagSkippedStart);
-                    CopyRespNumber(bitfieldReturnValue_RO, ref output);
->>>>>>> ecc0ec65
+
+                    if (!BitmapManager.IsLargeEnoughForType(bitFieldArgs_RO, logRecord.ValueSpan.Length)
+                            && !logRecord.TrySetValueLength(BitmapManager.LengthFromType(bitFieldArgs_RO), ref sizeInfo))
+                        return false;
+
+                    _ = logRecord.RemoveExpiration();
+
+                    valuePtr = logRecord.ValueSpan.ToPointer();
+                    var bitfieldReturnValue_RO = BitmapManager.BitFieldExecute_RO(bitFieldArgs_RO, valuePtr, logRecord.ValueSpan.Length);
+                    functionsState.CopyRespNumber(bitfieldReturnValue_RO, ref output);
                     break;
 
                 case RespCommand.PFADD:
@@ -955,13 +651,10 @@
                     if (!HyperLogLog.DefaultHLL.IsValidHYLL(valuePtr, logRecord.ValueSpan.Length))
                     {
                         *output.SpanByte.ToPointer() = (byte)0xFF;
-<<<<<<< HEAD
-                        break;
-=======
-                        // reset etag state that may have been initialized earlier
+
+                        // reset etag state that may have been initialized earlier, but don't update etag
                         EtagState.ResetState(ref functionsState.etagState);
                         return true;
->>>>>>> ecc0ec65
                     }
 
                     var updated = false;
@@ -981,11 +674,12 @@
 
                     if (!HyperLogLog.DefaultHLL.IsValidHYLL(dstHLL, logRecord.ValueSpan.Length))
                     {
-                        // reset etag state that may have been initialized earlier
-                        EtagState.ResetState(ref functionsState.etagState);
                         //InvalidType                                                
                         *(long*)output.SpanByte.ToPointer() = -1;
-                        break;
+
+                        // reset etag state that may have been initialized earlier, but don't update etag
+                        EtagState.ResetState(ref functionsState.etagState);
+                        return true;
                     }
                     _ = logRecord.RemoveExpiration();
                     if (!HyperLogLog.DefaultHLL.TryMerge(srcHLL, dstHLL, logRecord.ValueSpan.Length))
@@ -996,40 +690,23 @@
                     var offset = input.parseState.GetInt(0);
                     var newValue = input.parseState.GetArgSliceByRef(1).ReadOnlySpan;
 
-<<<<<<< HEAD
                     if (newValue.Length + offset > logRecord.ValueSpan.Length)
                         return false;
 
                     newValue.CopyTo(logRecord.ValueSpan.AsSpan().Slice(offset));
                     if (!CopyValueLengthToOutput(logRecord.ValueSpan, ref output))
                         return false;
-=======
-                    if (newValue.Length + offset > value.LengthWithoutMetadata - functionsState.etagState.etagSkippedStart)
-                        return false;
-
-                    newValue.CopyTo(value.AsSpan(functionsState.etagState.etagSkippedStart).Slice(offset));
-
-                    CopyValueLengthToOutput(ref value, ref output, functionsState.etagState.etagSkippedStart);
->>>>>>> ecc0ec65
                     break;
 
                 case RespCommand.GETDEL:
                     // Copy value to output for the GET part of the command.
                     // Then, set ExpireAndStop action to delete the record.
-<<<<<<< HEAD
                     CopyRespTo(logRecord.ValueSpan, ref output);
-=======
-                    CopyRespTo(ref value, ref output, functionsState.etagState.etagSkippedStart, functionsState.etagState.etagAccountedLength);
->>>>>>> ecc0ec65
                     rmwInfo.Action = RMWAction.ExpireAndStop;
                     return false;
 
                 case RespCommand.GETEX:
-<<<<<<< HEAD
                     CopyRespTo(logRecord.ValueSpan, ref output);
-=======
-                    CopyRespTo(ref value, ref output, functionsState.etagState.etagSkippedStart, functionsState.etagState.etagAccountedLength);
->>>>>>> ecc0ec65
 
                     // If both EX and PERSIST were specified, EX wins
                     if (input.arg1 > 0)
@@ -1043,10 +720,13 @@
                     }
                     else if (!sizeInfo.FieldInfo.HasExpiration)
                     {
-<<<<<<< HEAD
                         // GetRMWModifiedFieldLength saw PERSIST
                         _ = logRecord.RemoveExpiration();
                     }
+
+                    // reset etag state that may have been initialized earlier, but don't update etag
+                    EtagState.ResetState(ref functionsState.etagState);
+                    shouldUpdateEtag = false;
                     break;
 
                 case RespCommand.APPEND:
@@ -1062,53 +742,22 @@
 
                         // Append the new value with the client input at the end of the old data
                         appendValue.ReadOnlySpan.CopyTo(logRecord.ValueSpan.AsSpan().Slice(originalLength));
-                    }
-                    if (!CopyValueLengthToOutput(logRecord.ValueSpan, ref output))
-                        return false;
-                    break;
-
-=======
-                        var persist = input.parseState.GetArgSliceByRef(0).ReadOnlySpan
-                            .EqualsUpperCaseSpanIgnoringCase(CmdStrings.PERSIST);
-
-                        if (persist) // Persist the key
-                        {
-                            rmwInfo.ClearExtraValueLength(ref recordInfo, ref value, value.TotalSize);
-                            value.AsSpan().CopyTo(value.AsSpanWithMetadata());
-                            value.ShrinkSerializedLength(value.Length - value.MetadataSize);
-                            value.UnmarkExtraMetadata();
-                            rmwInfo.SetUsedValueLength(ref recordInfo, ref value, value.TotalSize);
-                            // reset etag state that may have been initialized earlier
-                            EtagState.ResetState(ref functionsState.etagState);
-                            return true;
-                        }
-                    }
-
-                    // reset etag state that may have been initialized earlier
+                        if (!CopyValueLengthToOutput(logRecord.ValueSpan, ref output))
+                            return false;
+                        break;
+                    }
+
+                    // reset etag state that may have been initialized earlier, but don't update etag
                     EtagState.ResetState(ref functionsState.etagState);
                     return true;
 
-                case RespCommand.APPEND:
-                    // If nothing to append, can avoid copy update.
-                    var appendSize = input.parseState.GetArgSliceByRef(0).Length;
-
-                    if (appendSize == 0)
-                    {
-                        CopyValueLengthToOutput(ref value, ref output, functionsState.etagState.etagSkippedStart);
-                        // reset etag state that may have been initialized earlier
-                        EtagState.ResetState(ref functionsState.etagState);
-                        return true;
-                    }
-
-                    return false;
->>>>>>> ecc0ec65
                 default:
                     if (cmd > RespCommandExtensions.LastValidCommand)
                     {
                         if (shouldUpdateEtag)
                         {
-                            CopyDefaultResp(CmdStrings.RESP_ERR_ETAG_ON_CUSTOM_PROC, ref output);
-                            // reset etag state that may have been initialized earlier
+                            functionsState.CopyDefaultResp(CmdStrings.RESP_ERR_ETAG_ON_CUSTOM_PROC, ref output);
+                            // reset etag state that may have been initialized earlier but don't update ETag
                             EtagState.ResetState(ref functionsState.etagState);
                             return true;
                         }
@@ -1145,22 +794,19 @@
                     throw new GarnetException("Unsupported operation on input");
             }
 
-<<<<<<< HEAD
-            sizeInfo.AssertOptionals(logRecord.Info);
-=======
             // increment the Etag transparently if in place update happened
             if (shouldUpdateEtag)
-            {
-                value.SetEtagInPayload(this.functionsState.etagState.etag + 1);
+            { 
+                logRecord.TrySetETag(this.functionsState.etagState.etag + 1);
+                EtagState.ResetState(ref functionsState.etagState);
             }
-
-            if (hadRecordPreMutation)
+            else if (hadRecordPreMutation)
             {
                 // reset etag state that may have been initialized earlier
                 EtagState.ResetState(ref functionsState.etagState);
             }
 
->>>>>>> ecc0ec65
+            sizeInfo.AssertOptionals(logRecord.Info);
             return true;
         }
 
@@ -1180,14 +826,12 @@
                     int expectedResult = input.header.cmd is RespCommand.SETIFMATCH ? 0 : 1;
 
                     if (comparisonResult == expectedResult)
-                    {
                         return true;
-                    }
 
                     if (input.header.CheckSetGetFlag())
                     {
                         // Copy value to output for the GET part of the command.
-                        CopyRespWithEtagData(ref oldValue, ref output, hasEtagInVal: rmwInfo.RecordInfo.ETag, functionsState.etagState.etagSkippedStart, functionsState.memoryPool);
+                        CopyRespWithEtagData(srcLogRecord.ValueSpan, ref output, srcLogRecord.Info.HasETag, functionsState.memoryPool);
                     }
                     else
                     {
@@ -1196,7 +840,7 @@
                         // *2\r\n: + <numDigitsInEtag> + \r\n + <nilResp.Length>
                         WriteValAndEtagToDst(
                             4 + 1 + NumUtils.CountDigits(functionsState.etagState.etag) + 2 + nilResponse.Length,
-                            ref nilResponse,
+                            nilResponse,
                             functionsState.etagState.etag,
                             ref output,
                             functionsState.memoryPool,
@@ -1213,7 +857,7 @@
                     if (srcLogRecord.Info.HasExpiration && input.header.CheckExpiry(srcLogRecord.Expiration))
                     {
                         rmwInfo.Action = RMWAction.ExpireAndResume;
-                        rmwInfo.RecordInfo.ClearHasETag();
+
                         // reset etag state that may have been initialized earlier
                         EtagState.ResetState(ref functionsState.etagState);
                         return false;
@@ -1224,16 +868,12 @@
                     if (input.header.CheckSetGetFlag())
                     {
                         // Copy value to output for the GET part of the command.
-<<<<<<< HEAD
                         CopyRespTo(srcLogRecord.ValueSpan, ref output);
-=======
-                        CopyRespTo(ref oldValue, ref output, functionsState.etagState.etagSkippedStart, functionsState.etagState.etagAccountedLength);
->>>>>>> ecc0ec65
-                    }
-                    else if (input.header.CheckWithEtagFlag())
+                    }
+                    else if (input.header.CheckWithETagFlag())
                     {
                         // EXX when unsuccesful will write back NIL
-                        CopyDefaultResp(CmdStrings.RESP_ERRNOTFOUND, ref output);
+                        functionsState.CopyDefaultResp(CmdStrings.RESP_ERRNOTFOUND, ref output);
                     }
 
                     // reset etag state that may have been initialized earlier
@@ -1244,7 +884,6 @@
                     // ExpireAndStop ensures that caller sees a NOTFOUND status
                     if (srcLogRecord.Info.HasExpiration && input.header.CheckExpiry(srcLogRecord.Expiration))
                     {
-                        rmwInfo.RecordInfo.ClearHasETag();
                         rmwInfo.Action = RMWAction.ExpireAndStop;
                         // reset etag state that may have been initialized earlier
                         EtagState.ResetState(ref functionsState.etagState);
@@ -1254,21 +893,17 @@
                 default:
                     if (input.header.cmd > RespCommandExtensions.LastValidCommand)
                     {
-                        if (rmwInfo.RecordInfo.ETag)
+                        if (srcLogRecord.Info.HasETag)
                         {
-                            CopyDefaultResp(CmdStrings.RESP_ERR_ETAG_ON_CUSTOM_PROC, ref output);
+                            functionsState.CopyDefaultResp(CmdStrings.RESP_ERR_ETAG_ON_CUSTOM_PROC, ref output);
                             // reset etag state that may have been initialized earlier
                             EtagState.ResetState(ref functionsState.etagState);
                             return false;
                         }
                         (IMemoryOwner<byte> Memory, int Length) outp = (output.Memory, 0);
-<<<<<<< HEAD
-                        var ret = functionsState.customCommands[(ushort)input.header.cmd - CustomCommandManager.StartOffset].functions
+
+                        var ret = functionsState.GetCustomCommandFunctions((ushort)input.header.cmd)
                             .NeedCopyUpdate(srcLogRecord.Key.AsReadOnlySpan(), ref input, srcLogRecord.ValueSpan.AsReadOnlySpan(), ref outp);
-=======
-                        var ret = functionsState.GetCustomCommandFunctions((ushort)input.header.cmd)
-                            .NeedCopyUpdate(key.AsReadOnlySpan(), ref input, oldValue.AsReadOnlySpan(functionsState.etagState.etagSkippedStart), ref outp);
->>>>>>> ecc0ec65
                         output.Memory = outp.Memory;
                         output.Length = outp.Length;
                         return ret;
@@ -1285,7 +920,7 @@
             // Expired data
             if (srcLogRecord.Info.HasExpiration && input.header.CheckExpiry(srcLogRecord.Expiration))
             {
-                recordInfo.ClearHasETag();
+                _ = dstLogRecord.RemoveETag();
                 rmwInfo.Action = RMWAction.ExpireAndResume;
                 // reset etag state that may have been initialized earlier
                 EtagState.ResetState(ref functionsState.etagState);
@@ -1297,12 +932,12 @@
 
             RespCommand cmd = input.header.cmd;
 
-            bool recordHadEtagPreMutation = recordInfo.ETag;
+            bool recordHadEtagPreMutation = srcLogRecord.Info.HasETag;
             bool shouldUpdateEtag = recordHadEtagPreMutation;
             if (shouldUpdateEtag)
             {
                 // during checkpointing we might skip the inplace calls and go directly to copy update so we need to initialize here if needed
-                EtagState.SetValsForRecordWithEtag(ref functionsState.etagState, ref oldValue);
+                EtagState.SetValsForRecordWithEtag(ref functionsState.etagState, ref srcLogRecord);
             }
 
             switch (cmd)
@@ -1310,74 +945,42 @@
                 case RespCommand.SETIFGREATER:
                 case RespCommand.SETIFMATCH:
                     // By now the comparison for etag against existing etag has already been done in NeedCopyUpdate
-
                     shouldUpdateEtag = true;
-                    // Copy input to value
-                    Span<byte> dest = newValue.AsSpan(EtagConstants.EtagSize);
-                    ReadOnlySpan<byte> src = input.parseState.GetArgSliceByRef(0).ReadOnlySpan;
-
-                    // retain metadata unless metadata sent
-                    int metadataSize = input.arg1 != 0 ? sizeof(long) : oldValue.MetadataSize;
-
-                    Debug.Assert(src.Length + EtagConstants.EtagSize + metadataSize == newValue.Length);
-
-                    src.CopyTo(dest);
-
-                    newValue.ExtraMetadata = oldValue.ExtraMetadata;
-                    if (input.arg1 != 0)
-                    {
-                        newValue.ExtraMetadata = input.arg1;
-                    }
-
                     long etagFromClient = input.parseState.GetLong(1);
+
+                    var inputValue = input.parseState.GetArgSliceByRef(0).SpanByte;
+                    if (!dstLogRecord.TrySetValueSpan(inputValue, ref sizeInfo))
+                        return false;
 
                     // change the current etag to the the etag sent from client since rest remains same
                     if (cmd == RespCommand.SETIFGREATER)
                         functionsState.etagState.etag = etagFromClient;
-
                     long newEtag = functionsState.etagState.etag + 1;
-
-                    recordInfo.SetHasETag();
-
-                    // Write Etag and Val back to Client
-                    // write back array of the format [etag, nil]
+                    if (!dstLogRecord.TrySetETag(newEtag))
+                        return false;
+
+                    if (!(input.arg1 == 0 ? dstLogRecord.RemoveExpiration() : dstLogRecord.TrySetExpiration(input.arg1)))
+                        return false;
+
+                    // Write Etag and Val back to Client as an array of the format [etag, nil]
                     var nilResp = CmdStrings.RESP_ERRNOTFOUND;
                     // *2\r\n: + <numDigitsInEtag> + \r\n + <nilResp.Length>
                     var numDigitsInEtag = NumUtils.CountDigits(newEtag);
-                    WriteValAndEtagToDst(4 + 1 + numDigitsInEtag + 2 + nilResp.Length, ref nilResp, newEtag, ref output, functionsState.memoryPool, writeDirect: true);
+                    WriteValAndEtagToDst(4 + 1 + numDigitsInEtag + 2 + nilResp.Length, nilResp, newEtag, ref output, functionsState.memoryPool, writeDirect: true);
+                    shouldUpdateEtag = false;   // since we already updated the ETag
                     break;
                 case RespCommand.SET:
                 case RespCommand.SETEXXX:
-                    var nextUpdateEtagOffset = functionsState.etagState.etagSkippedStart;
-                    var nextUpdateEtagAccountedLength = functionsState.etagState.etagAccountedLength;
-                    bool inputWithEtag = input.header.CheckWithEtagFlag();
-
-                    // only when both are not false && false or true and true, do we need to readjust
-                    if (inputWithEtag != shouldUpdateEtag)
-                    {
-                        // in the common path the above condition is skipped
-                        if (inputWithEtag)
-                        {
-                            // nextUpdate will add etag but currently there is no etag
-                            nextUpdateEtagOffset = EtagConstants.EtagSize;
-                            shouldUpdateEtag = true;
-                            recordInfo.SetHasETag();
-                        }
-                        else
-                        {
-                            // nextUpdate will remove etag but currentyly there is an etag
-                            nextUpdateEtagOffset = 0;
-                            shouldUpdateEtag = false;
-                            recordInfo.ClearHasETag();
-                        }
-                    }
+                    bool inputHeaderHasEtag = input.header.CheckWithETagFlag();
+
+                    if (inputHeaderHasEtag != shouldUpdateEtag)
+                        shouldUpdateEtag = inputHeaderHasEtag;
 
                     // Check if SetGet flag is set
                     if (input.header.CheckSetGetFlag())
                     {
-                        Debug.Assert(!input.header.CheckWithEtagFlag(), "SET GET CANNNOT BE CALLED WITH WITHETAG");
+                        Debug.Assert(!input.header.CheckWithETagFlag(), "SET GET CANNNOT BE CALLED WITH WITHETAG");
                         // Copy value to output for the GET part of the command.
-<<<<<<< HEAD
                         CopyRespTo(oldValue, ref output);
                     }
 
@@ -1388,103 +991,59 @@
                     if (!dstLogRecord.TrySetValueSpan(newInputValue, ref sizeInfo) || !dstLogRecord.TryCopyRecordOptionals(ref srcLogRecord, ref sizeInfo))
                         return false;
 
+                    if (inputHeaderHasEtag != shouldUpdateEtag)
+                        shouldUpdateEtag = inputHeaderHasEtag;
+                    if (inputHeaderHasEtag)
+                    {
+                        var newETag = functionsState.etagState.etag + 1;
+                        dstLogRecord.TrySetETag(newETag);
+                        functionsState.CopyRespNumber(newETag, ref output);
+                    }
+                    else
+                        dstLogRecord.RemoveETag();
+                    shouldUpdateEtag = false;   // since we already updated the ETag
+
                     // Update expiration if it was supplied.
                     if (input.arg1 != 0 && !dstLogRecord.TrySetExpiration(input.arg1))
                         return false;
-=======
-                        CopyRespTo(ref oldValue, ref output, functionsState.etagState.etagSkippedStart, functionsState.etagState.etagAccountedLength);
-                    }
-
-                    // Copy input to value
-                    var newInputValue = input.parseState.GetArgSliceByRef(0).ReadOnlySpan;
-                    metadataSize = input.arg1 == 0 ? 0 : sizeof(long);
-
-                    // new value when allocated should have 8 bytes more if the previous record had etag and the cmd was not SETEXXX
-                    Debug.Assert(newInputValue.Length + metadataSize + nextUpdateEtagOffset == newValue.Length);
-
-                    newValue.ExtraMetadata = input.arg1;
-                    newInputValue.CopyTo(newValue.AsSpan(nextUpdateEtagOffset));
-
-                    if (inputWithEtag)
-                    {
-                        CopyRespNumber(functionsState.etagState.etag + 1, ref output);
-                    }
-
->>>>>>> ecc0ec65
                     break;
 
                 case RespCommand.SETKEEPTTLXX:
                 case RespCommand.SETKEEPTTL:
-<<<<<<< HEAD
-                    var setValue = input.parseState.GetArgSliceByRef(0).SpanByte;
-                    Debug.Assert(setValue.Length == dstLogRecord.ValueSpan.Length);
-=======
-                    nextUpdateEtagOffset = functionsState.etagState.etagSkippedStart;
-                    nextUpdateEtagAccountedLength = functionsState.etagState.etagAccountedLength;
-                    inputWithEtag = input.header.CheckWithEtagFlag();
-
-                    // only when both are not false && false or true and true, do we need to readjust
-                    if (inputWithEtag != shouldUpdateEtag)
-                    {
-                        // in the common path the above condition is skipped
-                        if (inputWithEtag)
-                        {
-                            // nextUpdate will add etag but currently there is no etag
-                            nextUpdateEtagOffset = EtagConstants.EtagSize;
-                            shouldUpdateEtag = true;
-                            recordInfo.SetHasETag();
-                        }
-                        else
-                        {
-                            shouldUpdateEtag = false;
-                            // nextUpdate will remove etag but currentyly there is an etag
-                            nextUpdateEtagOffset = 0;
-                            recordInfo.ClearHasETag();
-                        }
-                    }
-
-                    var setValue = input.parseState.GetArgSliceByRef(0).ReadOnlySpan;
-
-                    Debug.Assert(oldValue.MetadataSize + setValue.Length + nextUpdateEtagOffset == newValue.Length);
->>>>>>> ecc0ec65
-
-                    // Check if SetGet flag is set
+                    // If the user calls withetag then we need to either update an existing etag and set the value
+                    // or set the value with an initial etag and increment it. If withEtag is called we return the etag back to the user
+                    inputHeaderHasEtag = input.header.CheckWithETagFlag();
+
+                    // If the SetGet flag is set, copy the current value to output for the GET part of the command.
                     if (input.header.CheckSetGetFlag())
                     {
-                        Debug.Assert(!input.header.CheckWithEtagFlag(), "SET GET CANNNOT BE CALLED WITH WITHETAG");
+                        Debug.Assert(!input.header.CheckWithETagFlag(), "SET GET CANNNOT BE CALLED WITH WITHETAG");
+
                         // Copy value to output for the GET part of the command.
-<<<<<<< HEAD
-                        CopyRespTo(oldValue, ref output);
-                    }
-
-                    // Copy input to value, retaining optionals. TrySetValueSpan ensures enough space for the optionals if desired.
-                    if (!dstLogRecord.TrySetValueSpan(setValue, ref sizeInfo) || !dstLogRecord.TryCopyRecordOptionals(ref srcLogRecord, ref sizeInfo))
-                        return false;
-=======
-                        CopyRespTo(ref oldValue, ref output, functionsState.etagState.etagSkippedStart, functionsState.etagState.etagAccountedLength);
-                    }
-
-                    // Copy input to value, retain metadata of oldValue
-                    newValue.ExtraMetadata = oldValue.ExtraMetadata;
-                    setValue.CopyTo(newValue.AsSpan(nextUpdateEtagOffset));
-
-                    if (inputWithEtag)
-                    {
-                        CopyRespNumber(functionsState.etagState.etag + 1, ref output);
-                    }
-
->>>>>>> ecc0ec65
+                        CopyRespTo(srcLogRecord.ValueSpan, ref output);
+                    }
+
+                    inputValue = input.parseState.GetArgSliceByRef(0).SpanByte;
+                    if (!dstLogRecord.TrySetValueSpan(inputValue, ref sizeInfo))
+                        return false;
+
+                    if (inputHeaderHasEtag != shouldUpdateEtag)
+                        shouldUpdateEtag = inputHeaderHasEtag;
+                    if (inputHeaderHasEtag)
+                    {
+                        var newETag = functionsState.etagState.etag + 1;
+                        dstLogRecord.TrySetETag(newETag);
+                        functionsState.CopyRespNumber(newETag, ref output);
+                    }
+                    else
+                        dstLogRecord.RemoveETag();
+                    shouldUpdateEtag = false;   // since we already updated the ETag
+
                     break;
 
                 case RespCommand.EXPIRE:
                 case RespCommand.PEXPIRE:
-<<<<<<< HEAD
-=======
                     shouldUpdateEtag = false;
-
-                    var expiryExists = oldValue.MetadataSize > 0;
-
->>>>>>> ecc0ec65
                     var expiryValue = input.parseState.GetLong(0);
                     var tsExpiry = input.header.cmd == RespCommand.EXPIRE
                         ? TimeSpan.FromSeconds(expiryValue)
@@ -1502,12 +1061,7 @@
 
                 case RespCommand.PEXPIREAT:
                 case RespCommand.EXPIREAT:
-<<<<<<< HEAD
-=======
-                    expiryExists = oldValue.MetadataSize > 0;
                     shouldUpdateEtag = false;
-
->>>>>>> ecc0ec65
                     var expiryTimestamp = input.parseState.GetLong(0);
                     expiryTicks = input.header.cmd == RespCommand.PEXPIREAT
                         ? ConvertUtils.UnixTimestampInMillisecondsToTicks(expiryTimestamp)
@@ -1523,27 +1077,17 @@
                     break;
 
                 case RespCommand.PERSIST:
-<<<<<<< HEAD
+                    shouldUpdateEtag = false;
                     if (!dstLogRecord.TryCopyRecordValues(ref srcLogRecord, ref sizeInfo))
                         return false;
                     if (srcLogRecord.Info.HasExpiration)
-                    { 
+                    {
                         dstLogRecord.RemoveExpiration();
-=======
-                    shouldUpdateEtag = false;
-                    oldValue.AsReadOnlySpan().CopyTo(newValue.AsSpan());
-                    if (oldValue.MetadataSize != 0)
-                    {
-                        newValue.AsSpan().CopyTo(newValue.AsSpanWithMetadata());
-                        newValue.ShrinkSerializedLength(newValue.Length - newValue.MetadataSize);
-                        newValue.UnmarkExtraMetadata();
->>>>>>> ecc0ec65
                         output.SpanByte.AsSpan()[0] = 1;
                     }
                     break;
 
                 case RespCommand.INCR:
-<<<<<<< HEAD
                     if (!TryCopyUpdateNumber(ref srcLogRecord, ref dstLogRecord, ref sizeInfo, ref output, input: 1))
                         return false;
                     break;
@@ -1551,33 +1095,18 @@
                 case RespCommand.DECR:
                     if (!TryCopyUpdateNumber(ref srcLogRecord, ref dstLogRecord, ref sizeInfo, ref output, input: -1))
                         return false;
-=======
-                    TryCopyUpdateNumber(ref oldValue, ref newValue, ref output, input: 1, functionsState.etagState.etagSkippedStart);
-                    break;
-
-                case RespCommand.DECR:
-                    TryCopyUpdateNumber(ref oldValue, ref newValue, ref output, input: -1, functionsState.etagState.etagSkippedStart);
->>>>>>> ecc0ec65
                     break;
 
                 case RespCommand.INCRBY:
                     var incrBy = input.arg1;
-<<<<<<< HEAD
                     if (!TryCopyUpdateNumber(ref srcLogRecord, ref dstLogRecord, ref sizeInfo, ref output, input: incrBy))
                         return false;
-=======
-                    TryCopyUpdateNumber(ref oldValue, ref newValue, ref output, input: incrBy, functionsState.etagState.etagSkippedStart);
->>>>>>> ecc0ec65
                     break;
 
                 case RespCommand.DECRBY:
                     var decrBy = input.arg1;
-<<<<<<< HEAD
                     if (!TryCopyUpdateNumber(ref srcLogRecord, ref dstLogRecord, ref sizeInfo, ref output, input: -decrBy))
                         return false;
-=======
-                    TryCopyUpdateNumber(ref oldValue, ref newValue, ref output, input: -decrBy, functionsState.etagState.etagSkippedStart);
->>>>>>> ecc0ec65
                     break;
 
                 case RespCommand.INCRBYFLOAT:
@@ -1588,11 +1117,7 @@
                         oldValue.CopyTo(dstLogRecord.ValueSpan);
                         break;
                     }
-<<<<<<< HEAD
                     _ = TryCopyUpdateNumber(ref srcLogRecord, ref dstLogRecord, ref sizeInfo, ref output, input: incrByFloat);
-=======
-                    TryCopyUpdateNumber(ref oldValue, ref newValue, ref output, input: incrByFloat, functionsState.etagState.etagSkippedStart);
->>>>>>> ecc0ec65
                     break;
 
                 case RespCommand.SETBIT:
@@ -1614,36 +1139,36 @@
 
                 case RespCommand.BITFIELD:
                     var bitFieldArgs = GetBitFieldArguments(ref input);
-<<<<<<< HEAD
-
                     if (!dstLogRecord.TryCopyRecordValues(ref srcLogRecord, ref sizeInfo))
                         return false;
 
                     newValue = dstLogRecord.ValueSpan;
                     newValuePtr = newValue.ToPointer();
                     var (bitfieldReturnValue, overflow) = BitmapManager.BitFieldExecute(bitFieldArgs, newValuePtr, newValue.Length);
-=======
-                    Buffer.MemoryCopy(oldValue.ToPointer() + functionsState.etagState.etagSkippedStart, newValue.ToPointer() + functionsState.etagState.etagSkippedStart, newValue.Length - functionsState.etagState.etagSkippedStart, oldValue.Length - functionsState.etagState.etagSkippedStart);
-                    var (bitfieldReturnValue, overflow) = BitmapManager.BitFieldExecute(bitFieldArgs,
-                                            newValue.ToPointer() + functionsState.etagState.etagSkippedStart,
-                                            newValue.Length - functionsState.etagState.etagSkippedStart);
->>>>>>> ecc0ec65
-
-                    if (!overflow)
-                        functionsState.CopyRespNumber(bitfieldReturnValue, ref output);
-                    else
+
+                    if (overflow)
+                    {
                         functionsState.CopyDefaultResp(CmdStrings.RESP_ERRNOTFOUND, ref output);
+
+                        // reset etag state that may have been initialized earlier, but don't update etag
+                        EtagState.ResetState(ref functionsState.etagState);
+                        shouldUpdateEtag = false;
+                        return true;
+                    }
+
+                    functionsState.CopyRespNumber(bitfieldReturnValue, ref output);
                     break;
 
                 case RespCommand.BITFIELD_RO:
                     var bitFieldArgs_RO = GetBitFieldArguments(ref input);
-                    Buffer.MemoryCopy(oldValue.ToPointer() + functionsState.etagState.etagSkippedStart, newValue.ToPointer() + functionsState.etagState.etagSkippedStart, newValue.Length - functionsState.etagState.etagSkippedStart, oldValue.Length - functionsState.etagState.etagSkippedStart);
-                    var bitfieldReturnValue_RO = BitmapManager.BitFieldExecute_RO(bitFieldArgs_RO,
-                                            newValue.ToPointer() + functionsState.etagState.etagSkippedStart,
-                                            newValue.Length - functionsState.etagState.etagSkippedStart
-                                            );
-
-                    CopyRespNumber(bitfieldReturnValue_RO, ref output);
+
+                    if (!dstLogRecord.TryCopyRecordValues(ref srcLogRecord, ref sizeInfo))
+                        return false;
+
+                    newValue = dstLogRecord.ValueSpan;
+                    var bitfieldReturnValue_RO = BitmapManager.BitFieldExecute_RO(bitFieldArgs_RO, newValue.ToPointer(), newValue.Length);
+
+                    functionsState.CopyRespNumber(bitfieldReturnValue_RO, ref output);
                     break;
 
                 case RespCommand.PFADD:
@@ -1682,7 +1207,6 @@
                 case RespCommand.SETRANGE:
                     var offset = input.parseState.GetInt(0);
 
-<<<<<<< HEAD
                     if (!dstLogRecord.TryCopyRecordValues(ref srcLogRecord, ref sizeInfo))
                         return false;
 
@@ -1691,22 +1215,12 @@
                     newInputValue.CopyTo(newValue.AsSpan().Slice(offset));
 
                     _ = CopyValueLengthToOutput(newValue, ref output);
-=======
-                    newInputValue = input.parseState.GetArgSliceByRef(1).ReadOnlySpan;
-                    newInputValue.CopyTo(newValue.AsSpan(functionsState.etagState.etagSkippedStart).Slice(offset));
-
-                    CopyValueLengthToOutput(ref newValue, ref output, functionsState.etagState.etagSkippedStart);
->>>>>>> ecc0ec65
                     break;
 
                 case RespCommand.GETDEL:
                     // Copy value to output for the GET part of the command.
                     // Then, set ExpireAndStop action to delete the record.
-<<<<<<< HEAD
                     CopyRespTo(oldValue, ref output);
-=======
-                    CopyRespTo(ref oldValue, ref output, functionsState.etagState.etagSkippedStart, functionsState.etagState.etagAccountedLength);
->>>>>>> ecc0ec65
                     rmwInfo.Action = RMWAction.ExpireAndStop;
 
                     // reset etag state that may have been initialized earlier
@@ -1714,12 +1228,8 @@
                     return false;
 
                 case RespCommand.GETEX:
-<<<<<<< HEAD
+                    shouldUpdateEtag = false;
                     CopyRespTo(oldValue, ref output);
-=======
-                    shouldUpdateEtag = false;
-                    CopyRespTo(ref oldValue, ref output, functionsState.etagState.etagSkippedStart, functionsState.etagState.etagAccountedLength);
->>>>>>> ecc0ec65
 
                     if (!dstLogRecord.TryCopyRecordValues(ref srcLogRecord, ref sizeInfo))
                         return false;
@@ -1752,34 +1262,21 @@
                     newValue = dstLogRecord.ValueSpan;
                     appendValue.ReadOnlySpan.CopyTo(newValue.AsSpan().Slice(oldValue.Length));
 
-<<<<<<< HEAD
                     _ = CopyValueLengthToOutput(newValue, ref output);
-=======
-                    CopyValueLengthToOutput(ref newValue, ref output, functionsState.etagState.etagSkippedStart);
->>>>>>> ecc0ec65
                     break;
 
                 default:
                     if (input.header.cmd > RespCommandExtensions.LastValidCommand)
                     {
-<<<<<<< HEAD
-                        var functions = functionsState.customCommands[(ushort)input.header.cmd - CustomCommandManager.StartOffset].functions;
-
-                        // We want to retain the old expiration, if any; this does so
-                        if (!dstLogRecord.TryCopyRecordOptionals(ref srcLogRecord, ref sizeInfo))
-                            return false;
-
-=======
-                        if (recordInfo.ETag)
+                        if (srcLogRecord.Info.HasETag)
                         {
-                            CopyDefaultResp(CmdStrings.RESP_ERR_ETAG_ON_CUSTOM_PROC, ref output);
+                            functionsState.CopyDefaultResp(CmdStrings.RESP_ERR_ETAG_ON_CUSTOM_PROC, ref output);
                             // reset etag state that may have been initialized earlier
                             EtagState.ResetState(ref functionsState.etagState);
                             return true;
                         }
 
                         var functions = functionsState.GetCustomCommandFunctions((ushort)input.header.cmd);
->>>>>>> ecc0ec65
                         var expiration = input.arg1;
                         if (expiration > 0)
                         {
@@ -1790,33 +1287,27 @@
 
                         (IMemoryOwner<byte> Memory, int Length) outp = (output.Memory, 0);
 
-<<<<<<< HEAD
                         var ret = functions.CopyUpdater(dstLogRecord.Key.AsReadOnlySpan(), ref input, oldValue.AsReadOnlySpan(), dstLogRecord.ValueSpan.AsSpan(), ref outp, ref rmwInfo);
-=======
-                        var ret = functions
-                            .CopyUpdater(key.AsReadOnlySpan(), ref input, oldValue.AsReadOnlySpan(functionsState.etagState.etagSkippedStart), newValue.AsSpan(functionsState.etagState.etagSkippedStart), ref outp, ref rmwInfo);
->>>>>>> ecc0ec65
                         output.Memory = outp.Memory;
                         output.Length = outp.Length;
                         return ret;
                     }
                     throw new GarnetException("Unsupported operation on input");
             }
-<<<<<<< HEAD
-            sizeInfo.AssertOptionals(dstLogRecord.Info);
-=======
-
-            rmwInfo.SetUsedValueLength(ref recordInfo, ref newValue, newValue.TotalSize);
+
 
             if (shouldUpdateEtag)
             {
-                newValue.SetEtagInPayload(functionsState.etagState.etag + 1);
+                dstLogRecord.TrySetETag(functionsState.etagState.etag + 1);
                 EtagState.ResetState(ref functionsState.etagState);
             }
             else if (recordHadEtagPreMutation)
+            {
+                // reset etag state that may have been initialized earlier
                 EtagState.ResetState(ref functionsState.etagState);
-
->>>>>>> ecc0ec65
+            }
+
+            sizeInfo.AssertOptionals(dstLogRecord.Info);
             return true;
         }
 
