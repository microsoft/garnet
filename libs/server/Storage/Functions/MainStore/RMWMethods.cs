﻿// Copyright (c) Microsoft Corporation.
// Licensed under the MIT license.

using System;
using System.Diagnostics;
using Garnet.common;
using Microsoft.Extensions.Logging;
using Tsavorite.core;
using static Garnet.server.SessionFunctionsUtils;

namespace Garnet.server
{
    /// <summary>
    /// Callback functions for main store
    /// </summary>
    public readonly unsafe partial struct MainSessionFunctions : ISessionFunctions<StringInput, SpanByteAndMemory, long>
    {
        /// <inheritdoc />
        public readonly bool NeedInitialUpdate(ReadOnlySpan<byte> key, ref StringInput input, ref SpanByteAndMemory output, ref RMWInfo rmwInfo)
        {
            switch (input.header.cmd)
            {
                case RespCommand.SETKEEPTTLXX:
                case RespCommand.GETDEL:
                case RespCommand.GETEX:
                case RespCommand.DEL:
                    return false;
                case RespCommand.SETEXXX:
                    // when called withetag all output needs to be placed on the buffer
                    if (input.header.IsWithEtag())
                    {
                        // XX when unsuccesful will write back NIL
                        functionsState.CopyDefaultResp(functionsState.nilResp, ref output);
                    }
                    return false;
                case RespCommand.SET:
                case RespCommand.SETEXNX:
                case RespCommand.SETKEEPTTL:
                    return true;
                default:
                    if (input.header.cmd > RespCommandExtensions.LastValidCommand)
                    {
                        var writer = new RespMemoryWriter(functionsState.respProtocolVersion, ref output);
                        try
                        {
                            var ret = functionsState.GetCustomCommandFunctions((ushort)input.header.cmd)
                                .NeedInitialUpdate(key, ref input, ref writer);
                            return ret;
                        }
                        finally
                        {
                            writer.Dispose();
                        }
                    }

                    return true;
            }
        }

        /// <inheritdoc />
        public readonly bool InitialUpdater(ref LogRecord logRecord, in RecordSizeInfo sizeInfo, ref StringInput input, ref SpanByteAndMemory output, ref RMWInfo rmwInfo)
        {
            Debug.Assert(!logRecord.Info.HasETag && !logRecord.Info.HasExpiration, "Should not have Expiration or ETag on InitialUpdater log records");

            var metaCmd = input.header.metaCmd;
            long updatedEtag = LogRecord.NoETag;
            if (metaCmd != RespMetaCommand.None)
            {
                Debug.Assert(sizeInfo.FieldInfo.HasETag, $"Expected {nameof(sizeInfo.FieldInfo.HasETag)} to be true");
                updatedEtag = metaCmd switch 
                {
                    RespMetaCommand.ExecWithEtag => LogRecord.NoETag + 1,
                    RespMetaCommand.ExecIfMatch => input.metaCmdParseState.GetLong(0) + 1,
                    RespMetaCommand.ExecIfGreater => input.metaCmdParseState.GetLong(0),
                    _ => throw new Exception($"Unexpected meta command: {metaCmd}"),
                };
            }

            // Because this is InitialUpdater, the destination length should be set correctly, but test and log failures to be safe.
            var cmd = input.header.cmd;
            switch (cmd)
            {
                case RespCommand.PFADD:
                    RecordSizeInfo.AssertValueDataLength(HyperLogLog.DefaultHLL.SparseInitialLength(ref input), in sizeInfo);
                    if (!logRecord.TrySetContentLengths(in sizeInfo))
                    {
                        functionsState.logger?.LogError("Length overflow in {methodName}.{caseName}", "InitialUpdater", "PFADD");
                        return false;
                    }

                    var value = logRecord.ValueSpan;
                    if (logRecord.IsPinnedValue)
                        HyperLogLog.DefaultHLL.Init(ref input, logRecord.PinnedValuePointer, value.Length);
                    else
                        fixed (byte* valuePtr = value)
                            HyperLogLog.DefaultHLL.Init(ref input, valuePtr, value.Length);

                    *output.SpanByte.ToPointer() = 1;
                    break;

                case RespCommand.PFMERGE:
                    //srcHLL offset: [hll allocated size = 4 byte] + [hll data structure] //memcpy + 4 (skip len size)
                    var sbSrcHLL = input.parseState.GetArgSliceByRef(0);

                    if (!logRecord.TrySetContentLengths(sbSrcHLL.Length, in sizeInfo))
                    {
                        functionsState.logger?.LogError("Length overflow in {methodName}.{caseName}", "InitialUpdater", "PFMERGE");
                        return false;
                    }

                    value = logRecord.ValueSpan;

                    if (logRecord.IsPinnedValue)
                        Buffer.MemoryCopy(sbSrcHLL.ToPointer(), logRecord.PinnedValuePointer, value.Length, value.Length);
                    else
                        fixed (byte* valuePtr = value)
                            Buffer.MemoryCopy(sbSrcHLL.ToPointer(), valuePtr, value.Length, value.Length);

                    break;
                case RespCommand.SET:
                case RespCommand.SETEXNX:
                    var inputValue = input.parseState.GetArgSliceByRef(0).ReadOnlySpan;
                    if (!logRecord.TrySetValueSpanAndPrepareOptionals(inputValue, in sizeInfo))
                    {
                        functionsState.logger?.LogError("Length overflow in {methodName}.{caseName}", "InitialUpdater", "SETEXNX");
                        return false;
                    }

                    // Set or remove expiration
                    if (sizeInfo.FieldInfo.HasExpiration && !logRecord.TrySetExpiration(input.arg1))
                    {
                        functionsState.logger?.LogError("Could not set expiration in {methodName}.{caseName}", "InitialUpdater", "SETEXNX");
                        return false;
                    }

                    if (updatedEtag != LogRecord.NoETag)
                    {
                        _ = logRecord.TrySetETag(updatedEtag);
                        ETagState.SetValsForRecordWithEtag(ref functionsState.etagState, in logRecord);
                    }

                    if (metaCmd is RespMetaCommand.ExecIfMatch or RespMetaCommand.ExecIfGreater)
                        WriteValueAndEtagToDst(functionsState.nilResp, updatedEtag, ref output, writeDirect: true);
                    else if (metaCmd is RespMetaCommand.ExecWithEtag)
                        functionsState.CopyRespNumber(updatedEtag, ref output);

                    break;
                case RespCommand.SETKEEPTTL:
                    // Copy input to value; do not change expiration
                    _ = logRecord.TrySetValueSpanAndPrepareOptionals(input.parseState.GetArgSliceByRef(0).ReadOnlySpan, in sizeInfo);

                    // the increment on initial etag is for satisfying the variant that any key with no etag is the same as a zero'd etag
                    if (sizeInfo.FieldInfo.HasETag && !logRecord.TrySetETag(LogRecord.NoETag + 1))
                    {
                        functionsState.logger?.LogError("Could not set etag in {methodName}.{caseName}", "InitialUpdater", "SETKEEPTTL");
                        return false;
                    }
                    ETagState.SetValsForRecordWithEtag(ref functionsState.etagState, in logRecord);
                    // Copy initial etag to output
                    functionsState.CopyRespNumber(LogRecord.NoETag + 1, ref output);
                    break;

                case RespCommand.SETKEEPTTLXX:
                case RespCommand.SETEXXX:
                case RespCommand.GETDEL:
                case RespCommand.GETEX:
                    throw new Exception();

                case RespCommand.SETBIT:
                    var bOffset = input.arg1;
                    var bSetVal = (byte)(input.parseState.GetArgSliceByRef(1).ReadOnlySpan[0] - '0');

                    if (!logRecord.TrySetContentLengths(BitmapManager.Length(bOffset), in sizeInfo, zeroInit: true))
                    {
                        functionsState.logger?.LogError("Length overflow in {methodName}.{caseName}", "InitialUpdater", "SETBIT");
                        return false;
                    }

                    // Always return 0 at initial updater because previous value was 0
                    value = logRecord.ValueSpan;

                    if (logRecord.IsPinnedValue)
                        _ = BitmapManager.UpdateBitmap(logRecord.PinnedValuePointer, bOffset, bSetVal);
                    else
                        fixed (byte* valuePtr = value)
                            _ = BitmapManager.UpdateBitmap(valuePtr, bOffset, bSetVal);

                    functionsState.CopyDefaultResp(CmdStrings.RESP_RETURN_VAL_0, ref output);
                    break;

                case RespCommand.BITFIELD:
                    var bitFieldArgs = GetBitFieldArguments(ref input);

                    if (!logRecord.TrySetContentLengths(BitmapManager.LengthFromType(bitFieldArgs), in sizeInfo, zeroInit: true))
                    {
                        functionsState.logger?.LogError("Length overflow in {methodName}.{caseName}", "InitialUpdater", "BitField");
                        return false;
                    }

                    // Ensure new-record space is zero-init'd before we do any bit operations (e.g. it may have been revivified, which for efficiency does not clear old data)
                    value = logRecord.ValueSpan;
                    value.Clear();

                    long bitfieldReturnValue;
                    bool overflow;
                    if (logRecord.IsPinnedValue)
                        (bitfieldReturnValue, overflow) = BitmapManager.BitFieldExecute(bitFieldArgs, logRecord.PinnedValuePointer, value.Length);
                    else
                        fixed (byte* valuePtr = value)
                            (bitfieldReturnValue, overflow) = BitmapManager.BitFieldExecute(bitFieldArgs, valuePtr, value.Length);

                    if (!overflow)
                        functionsState.CopyRespNumber(bitfieldReturnValue, ref output);
                    else
                        functionsState.CopyDefaultResp(functionsState.nilResp, ref output);
                    break;

                case RespCommand.SETRANGE:
                    var offset = input.parseState.GetInt(0);
                    var newValue = input.parseState.GetArgSliceByRef(1).ReadOnlySpan;

                    // If the offset is greater than 0, we need to zero-fill the gap (e.g. new record might have been revivified).
                    value = logRecord.ValueSpan;
                    if (offset > 0)
                        value.Slice(0, offset).Clear();
                    newValue.CopyTo(value.Slice(offset));

                    if (!TryCopyValueLengthToOutput(value, ref output))
                        return false;
                    break;

                case RespCommand.APPEND:
                    var appendValue = input.parseState.GetArgSliceByRef(0);
                    // Copy value to be appended to the newly allocated value buffer
                    value = logRecord.ValueSpan;
                    appendValue.ReadOnlySpan.CopyTo(value);

                    if (!TryCopyValueLengthToOutput(value, ref output))
                        return false;
                    break;
                case RespCommand.INCR:
                    // This is InitialUpdater so set the value to 1 and the length to the # of digits in "1"
                    if (!logRecord.TrySetContentLengths(1, in sizeInfo))
                    {
                        functionsState.logger?.LogError("Length overflow in {methodName}.{caseName}", "InitialUpdater", "INCR");
                        return false;
                    }

                    value = logRecord.ValueSpan;
                    _ = TryCopyUpdateNumber(1L, value, ref output);
                    break;
                case RespCommand.INCRBY:
                    var incrBy = input.arg1;

                    var ndigits = NumUtils.CountDigits(incrBy, out var isNegative);
                    if (!logRecord.TrySetContentLengths(ndigits + (isNegative ? 1 : 0), in sizeInfo))
                    {
                        functionsState.logger?.LogError("Length overflow in {methodName}.{caseName}", "InitialUpdater", "INCRBY");
                        return false;
                    }

                    _ = TryCopyUpdateNumber(incrBy, logRecord.ValueSpan, ref output);
                    break;
                case RespCommand.DECR:
                    // This is InitialUpdater so set the value to -1 and the length to the # of digits in "-1"
                    if (!logRecord.TrySetContentLengths(2, in sizeInfo))
                    {
                        Debug.Assert(logRecord.ValueSpan.Length >= 2, "Length overflow in DECR");
                        return false;
                    }
                    value = logRecord.ValueSpan;
                    _ = TryCopyUpdateNumber(-1, value, ref output);
                    break;
                case RespCommand.DECRBY:
                    var decrBy = -input.arg1;

                    ndigits = NumUtils.CountDigits(decrBy, out isNegative);
                    if (!logRecord.TrySetContentLengths(ndigits + (isNegative ? 1 : 0), in sizeInfo))
                    {
                        functionsState.logger?.LogError("Length overflow in {methodName}.{caseName}", "InitialUpdater", "DECRBY");
                        return false;
                    }

                    _ = TryCopyUpdateNumber(decrBy, logRecord.ValueSpan, ref output);
                    break;
                case RespCommand.INCRBYFLOAT:
                    var incrByFloat = BitConverter.Int64BitsToDouble(input.arg1);
                    if (!TryCopyUpdateNumber(incrByFloat, logRecord.ValueSpan, ref output))
                        return false;
                    break;
                default:
                    if (input.header.cmd > RespCommandExtensions.LastValidCommand)
                    {
                        var functions = functionsState.GetCustomCommandFunctions((ushort)input.header.cmd);
                        if (!logRecord.TrySetContentLengths(functions.GetInitialLength(ref input), in sizeInfo, zeroInit: true))   // ZeroInit to be safe
                        {
                            functionsState.logger?.LogError("Length overflow in 'default' > StartOffset: {methodName}.{caseName}", "InitialUpdater", "default");
                            return false;
                        }
                        if (input.arg1 > 0 && !logRecord.TrySetExpiration(input.arg1))
                        {
                            functionsState.logger?.LogError("Could not set expiration in 'default' > StartOffset: {methodName}.{caseName}", "InitialUpdater", "default");
                            return false;
                        }

                        var writer = new RespMemoryWriter(functionsState.respProtocolVersion, ref output);
                        try
                        {
                            functions.InitialUpdater(logRecord.Key, ref input, logRecord.ValueSpan, ref writer, ref rmwInfo);
                            Debug.Assert(sizeInfo.FieldInfo.ValueSize == logRecord.ValueSpan.Length, $"Inconsistency in initial updater value length: expected {sizeInfo.FieldInfo.ValueSize}, actual {logRecord.ValueSpan.Length}");
                        }
                        finally
                        {
                            writer.Dispose();
                        }
                        break;
                    }

                    // Copy input to value
                    if (!logRecord.TrySetValueSpanAndPrepareOptionals(input.parseState.GetArgSliceByRef(0).ReadOnlySpan, in sizeInfo))
                    {
                        functionsState.logger?.LogError("Failed to set value in {methodName}.{caseName}", "InitialUpdater", "default");
                        return false;
                    }

                    // Copy value to output
                    CopyTo(logRecord.ValueSpan, ref output, functionsState.memoryPool);
                    break;
            }

            // Success if we made it here
            sizeInfo.AssertOptionals(logRecord.Info);
            return true;
        }

        /// <inheritdoc />
        public readonly void PostInitialUpdater(ref LogRecord logRecord, in RecordSizeInfo sizeInfo, ref StringInput input, ref SpanByteAndMemory output, ref RMWInfo rmwInfo)
        {
            // reset etag state set at need initial update
            if (input.header.cmd is (RespCommand.SET or RespCommand.SETEXNX or RespCommand.SETKEEPTTL))
                ETagState.ResetState(ref functionsState.etagState);

            functionsState.watchVersionMap.IncrementVersion(rmwInfo.KeyHash);
            if (functionsState.appendOnlyFile != null)
            {
                input.header.SetExpiredFlag();
                WriteLogRMW(logRecord.Key, ref input, rmwInfo.Version, rmwInfo.SessionID);
            }
        }

        /// <inheritdoc />
        public readonly bool InPlaceUpdater(ref LogRecord logRecord, in RecordSizeInfo sizeInfo, ref StringInput input, ref SpanByteAndMemory output, ref RMWInfo rmwInfo)
        {
            if (logRecord.Info.ValueIsObject)
            {
                rmwInfo.Action = RMWAction.WrongType;
                return false;
            }

            var ipuResult = InPlaceUpdaterWorker(ref logRecord, in sizeInfo, ref input, ref output, ref rmwInfo);
            switch (ipuResult)
            {
                case IPUResult.Failed:
                    return false;
                case IPUResult.Succeeded:
                    if (!logRecord.Info.Modified)
                        functionsState.watchVersionMap.IncrementVersion(rmwInfo.KeyHash);
                    if (functionsState.appendOnlyFile != null)
                        WriteLogRMW(logRecord.Key, ref input, rmwInfo.Version, rmwInfo.SessionID);
                    return true;
                case IPUResult.NotUpdated:
                default:
                    return true;
            }
        }

        // NOTE: In the below control flow if you decide to add a new command or modify a command such that it will now do an early return with TRUE,
        // you must make sure you must reset etagState in FunctionState
        private readonly IPUResult InPlaceUpdaterWorker(ref LogRecord logRecord, in RecordSizeInfo sizeInfo, ref StringInput input, ref SpanByteAndMemory output, ref RMWInfo rmwInfo)
        {
            RespCommand cmd = input.header.cmd;
            // Expired data
            if (logRecord.Info.HasExpiration && input.header.CheckExpiry(logRecord.Expiration))
            {
                rmwInfo.Action = RMWAction.ExpireAndResume;
                logRecord.RemoveETag();
                return IPUResult.Failed;
            }

            bool hadETagPreMutation = logRecord.Info.HasETag;
            bool shouldUpdateEtag = hadETagPreMutation;
            if (shouldUpdateEtag)
                ETagState.SetValsForRecordWithEtag(ref functionsState.etagState, in logRecord);
            bool shouldCheckExpiration = true;

            var metaCmd = input.header.metaCmd;
            long updatedEtag = LogRecord.NoETag;
            var execCmd = true;
            if (metaCmd != RespMetaCommand.None)
            {
                if (metaCmd is RespMetaCommand.ExecIfMatch or RespMetaCommand.ExecIfGreater)
                {
                    var inputEtag = input.metaCmdParseState.GetLong(0);
                    var comparisonResult = inputEtag.CompareTo(functionsState.etagState.ETag);
                    var expectedResult = metaCmd == RespMetaCommand.ExecIfMatch ? 0 : 1;
                    execCmd = comparisonResult == expectedResult;
                }

                if (execCmd)
                {
                    updatedEtag = metaCmd switch
                    {
                        RespMetaCommand.ExecWithEtag => functionsState.etagState.ETag + 1,
                        RespMetaCommand.ExecIfMatch => input.metaCmdParseState.GetLong(0) + 1,
                        RespMetaCommand.ExecIfGreater => input.metaCmdParseState.GetLong(0),
                        _ => throw new Exception($"Unexpected meta command: {metaCmd}"),
                    };
                }
            }

            switch (cmd)
            {
                case RespCommand.SETEXNX:
                    if (input.header.CheckSetGetFlag())
                    {
                        // Copy value to output for the GET part of the command.
                        CopyRespTo(logRecord.ValueSpan, ref output);
                    }
                    else if (input.header.IsWithEtag())
                    {
                        // when called withetag all output needs to be placed on the buffer
                        // EXX when unsuccesful will write back NIL
                        functionsState.CopyDefaultResp(functionsState.nilResp, ref output);
                    }

                    // reset etag state after done using
                    ETagState.ResetState(ref functionsState.etagState);
                    // Nothing is set because being in this block means NX was already violated
<<<<<<< HEAD
                    return true;
                case RespCommand.DEL:
                    rmwInfo.Action = execCmd ? RMWAction.ExpireAndStop : RMWAction.CancelOperation;
=======
                    return IPUResult.NotUpdated;

                case RespCommand.DELIFGREATER:
                    long etagFromClient = input.parseState.GetLong(0);
                    rmwInfo.Action = etagFromClient > functionsState.etagState.ETag ? RMWAction.ExpireAndStop : RMWAction.CancelOperation;
>>>>>>> b292fa91
                    ETagState.ResetState(ref functionsState.etagState);
                    return IPUResult.Failed;

                case RespCommand.SET:
                case RespCommand.SETEXXX:
                    if (!execCmd)
                    {
                        CopyRespWithEtagData(logRecord.ValueSpan, ref output, shouldUpdateEtag, functionsState.memoryPool);
                        // reset etag state after done using
                        ETagState.ResetState(ref functionsState.etagState);
                        return IPUResult.NotUpdated;
                    }

                    var inputValue = input.parseState.GetArgSliceByRef(0).ReadOnlySpan;
                    if (!logRecord.TrySetValueSpanAndPrepareOptionals(inputValue, in sizeInfo))
<<<<<<< HEAD
                        return false;

                    // Need to check for input.arg1 != 0 because GetRMWModifiedFieldInfo shares its logic with CopyUpdater and thus may set sizeInfo.FieldInfo.Expiration true
                    // due to srcRecordInfo having expiration set; here, that srcRecordInfo is us, so we should do nothing if input.arg1 == 0.
                    if (input.arg1 == 0)
=======
                        return IPUResult.Failed;
                    long newEtag = cmd is RespCommand.SETIFMATCH ? (functionsState.etagState.ETag + 1) : etagFromClient;
                    if (!logRecord.TrySetETag(newEtag))
                        return IPUResult.Failed;

                    // Need to check for input.arg1 != 0 because GetRMWModifiedFieldInfo shares its logic with CopyUpdater and thus may set sizeInfo.FieldInfo.Expiration true
                    // due to srcRecordInfo having expiration set; here, that srcRecordInfo is us, so we should do nothing if input.arg1 == 0.
                    if (sizeInfo.FieldInfo.HasExpiration && input.arg1 != 0 && !logRecord.TrySetExpiration(input.arg1))
                        return IPUResult.Failed;

                    // Write Etag and Val back to Client as an array of the format [etag, nil]
                    var nilResp = functionsState.nilResp;
                    // *2\r\n: + <numDigitsInEtag> + \r\n + <nilResp.Length>
                    var numDigitsInEtag = NumUtils.CountDigits(newEtag);
                    WriteValAndEtagToDst(4 + 1 + numDigitsInEtag + 2 + nilResp.Length, nilResp, newEtag, ref output, functionsState.memoryPool, writeDirect: true);
                    // reset etag state after done using
                    ETagState.ResetState(ref functionsState.etagState);
                    shouldUpdateEtag = false;   // since we already updated the ETag
                    break;
                case RespCommand.SET:
                case RespCommand.SETEXXX:
                    // Check if SetGet flag is set
                    if (input.header.CheckSetGetFlag())
>>>>>>> b292fa91
                    {
                        if (!(metaCmd is RespMetaCommand.ExecIfMatch or RespMetaCommand.ExecIfGreater))
                            logRecord.RemoveExpiration();
                    }
                    else
                    {
                        if (!logRecord.TrySetExpiration(input.arg1))
                            return false;
                    }

<<<<<<< HEAD
                    if (updatedEtag != LogRecord.NoETag)
                    {
                        if (!logRecord.TrySetETag(updatedEtag))
                            return false;
                        ETagState.SetValsForRecordWithEtag(ref functionsState.etagState, in logRecord);
=======
                    // If the user calls withetag then we need to either update an existing etag and set the value or set the value with an etag and increment it.
                    bool inputHeaderHasEtag = input.header.CheckWithETagFlag();

                    var setValue = input.parseState.GetArgSliceByRef(0).ReadOnlySpan;
                    if (!logRecord.TrySetValueSpanAndPrepareOptionals(setValue, in sizeInfo))
                        return IPUResult.Failed;

                    // If shouldUpdateEtag != inputHeaderHasEtag, then if inputHeaderHasEtag is true there is one that nextUpdate will remove (so we don't want to
                    // update it), else there isn't one and nextUpdate will add it.
                    shouldUpdateEtag = inputHeaderHasEtag;

                    // Update expiration
                    if (!(input.arg1 == 0 ? logRecord.RemoveExpiration() : logRecord.TrySetExpiration(input.arg1)))
                        return IPUResult.Failed;

                    // If withEtag is called we return the etag back in the response
                    if (inputHeaderHasEtag)
                    {
                        var newETag = functionsState.etagState.ETag + 1;
                        if (!logRecord.TrySetETag(newETag))
                            return IPUResult.Failed;
                        functionsState.CopyRespNumber(newETag, ref output);
                        // reset etag state after done using
                        ETagState.ResetState(ref functionsState.etagState);
>>>>>>> b292fa91
                    }

                    // Need to check for input.arg1 != 0 because GetRMWModifiedFieldInfo shares its logic with CopyUpdater and thus may set sizeInfo.FieldInfo.Expiration true
                    // due to srcRecordInfo having expiration set; here, that srcRecordInfo is us, so we should do nothing if input.arg1 == 0.
                    if (sizeInfo.FieldInfo.HasExpiration && input.arg1 != 0 && !logRecord.TrySetExpiration(input.arg1))
                        return false;

                    if (metaCmd is RespMetaCommand.ExecIfMatch or RespMetaCommand.ExecIfGreater)
                        WriteValueAndEtagToDst(functionsState.nilResp, updatedEtag, ref output, writeDirect: true);
                    else if (metaCmd is RespMetaCommand.ExecWithEtag)
                        functionsState.CopyRespNumber(updatedEtag, ref output);
                    else
                    {
                        // Check if SetGet flag is set
                        if (input.header.CheckSetGetFlag())
                        {
                            // Copy value to output for the GET part of the command.
                            CopyRespTo(logRecord.ValueSpan, ref output);
                        }

                        if (!logRecord.RemoveETag())
                            return IPUResult.Failed;
                    }

                    // reset etag state after done using
                    ETagState.ResetState(ref functionsState.etagState);
                    shouldUpdateEtag = false;   // since we already updated the ETag
                    
                    break;
                case RespCommand.SETKEEPTTLXX:
                case RespCommand.SETKEEPTTL:
                    // If the user calls withetag then we need to either update an existing etag and set the value
                    // or set the value with an initial etag and increment it. If withEtag is called we return the etag back to the user
                    var addEtag = input.header.IsWithEtag();

                    // If the SetGet flag is set, copy the current value to output for the GET part of the command.
                    if (input.header.CheckSetGetFlag())
                    {
                        Debug.Assert(!input.header.IsWithEtag(), "SET GET CANNNOT BE CALLED WITH WITHETAG");

                        // Copy value to output for the GET part of the command.
                        CopyRespTo(logRecord.ValueSpan, ref output);
                    }

                    var setValue = input.parseState.GetArgSliceByRef(0).ReadOnlySpan;
                    if (!logRecord.TrySetValueSpanAndPrepareOptionals(setValue, in sizeInfo))
                        return IPUResult.Failed;

                    if (addEtag != shouldUpdateEtag)
                        shouldUpdateEtag = addEtag;
                    if (addEtag)
                    {
                        var newETag = functionsState.etagState.ETag + 1;
                        logRecord.TrySetETag(newETag);
                        functionsState.CopyRespNumber(newETag, ref output);
                    }
                    else
                        logRecord.RemoveETag();
                    shouldUpdateEtag = false;   // since we already updated the ETag
                    break;

                case RespCommand.INCR:
                    if (!TryInPlaceUpdateNumber(ref logRecord, in sizeInfo, ref output, ref rmwInfo, input: 1))
                        return IPUResult.Failed;
                    break;
                case RespCommand.DECR:
                    if (!TryInPlaceUpdateNumber(ref logRecord, in sizeInfo, ref output, ref rmwInfo, input: -1))
                        return IPUResult.Failed;
                    break;
                case RespCommand.INCRBY:
                    // Check if input contains a valid number
                    var incrBy = input.arg1;
                    if (!TryInPlaceUpdateNumber(ref logRecord, in sizeInfo, ref output, ref rmwInfo, input: incrBy))
                        return IPUResult.Failed;
                    break;
                case RespCommand.DECRBY:
                    var decrBy = input.arg1;
                    if (!TryInPlaceUpdateNumber(ref logRecord, in sizeInfo, ref output, ref rmwInfo, input: -decrBy))
                        return IPUResult.Failed;
                    break;
                case RespCommand.INCRBYFLOAT:
                    var incrByFloat = BitConverter.Int64BitsToDouble(input.arg1);
                    if (!TryInPlaceUpdateNumber(ref logRecord, in sizeInfo, ref output, ref rmwInfo, incrByFloat))
                        return IPUResult.Failed;
                    break;

                case RespCommand.SETBIT:
                    var bOffset = input.arg1;
                    var bSetVal = (byte)(input.parseState.GetArgSliceByRef(1).ReadOnlySpan[0] - '0');

                    if (!BitmapManager.IsLargeEnough(logRecord.ValueSpan.Length, bOffset)
                            && !logRecord.TrySetContentLengths(BitmapManager.Length(bOffset), in sizeInfo, zeroInit: true))
                        return IPUResult.Failed;

                    _ = logRecord.RemoveExpiration();

                    byte oldValSet;
                    if (logRecord.IsPinnedValue)
                        oldValSet = BitmapManager.UpdateBitmap(logRecord.PinnedValuePointer, bOffset, bSetVal);
                    else
                        fixed (byte* valuePtr = logRecord.ValueSpan)
                            oldValSet = BitmapManager.UpdateBitmap(valuePtr, bOffset, bSetVal);

                    functionsState.CopyDefaultResp(
                        oldValSet == 0 ? CmdStrings.RESP_RETURN_VAL_0 : CmdStrings.RESP_RETURN_VAL_1, ref output);
                    break;
                case RespCommand.BITFIELD:
                    var bitFieldArgs = GetBitFieldArguments(ref input);
                    if (!BitmapManager.IsLargeEnoughForType(bitFieldArgs, logRecord.ValueSpan.Length)
                            && !logRecord.TrySetContentLengths(BitmapManager.LengthFromType(bitFieldArgs), in sizeInfo, zeroInit: true))
                        return IPUResult.Failed;

                    _ = logRecord.RemoveExpiration();

                    long bitfieldReturnValue;
                    bool overflow;
                    if (logRecord.IsPinnedValue)
                        (bitfieldReturnValue, overflow) = BitmapManager.BitFieldExecute(bitFieldArgs, logRecord.PinnedValuePointer, logRecord.ValueSpan.Length);
                    else
                        fixed (byte* valuePtr = logRecord.ValueSpan)
                            (bitfieldReturnValue, overflow) = BitmapManager.BitFieldExecute(bitFieldArgs, valuePtr, logRecord.ValueSpan.Length);

                    if (overflow)
                    {
                        functionsState.CopyDefaultResp(functionsState.nilResp, ref output);

                        // reset etag state that may have been initialized earlier, but don't update etag
                        ETagState.ResetState(ref functionsState.etagState);
                        shouldUpdateEtag = false;
                        return IPUResult.Succeeded;
                    }

                    functionsState.CopyRespNumber(bitfieldReturnValue, ref output);
                    break;

                case RespCommand.PFADD:
                    bool result = false, parseOk = false;
                    var updated = false;
                    var valueLen = logRecord.ValueSpan.Length;
                    if (logRecord.IsPinnedValue)
                    {
                        parseOk = result = HyperLogLog.DefaultHLL.IsValidHYLL(logRecord.PinnedValuePointer, valueLen);
                        if (result)
                        {
                            _ = logRecord.RemoveExpiration();
                            result = HyperLogLog.DefaultHLL.Update(ref input, logRecord.PinnedValuePointer, valueLen, ref updated);
                        }
                    }
                    else
                    {
                        fixed (byte* valuePtr = logRecord.ValueSpan)
                        {
                            parseOk = result = HyperLogLog.DefaultHLL.IsValidHYLL(valuePtr, valueLen);
                            if (result)
                            {
                                _ = logRecord.RemoveExpiration();
                                result = HyperLogLog.DefaultHLL.Update(ref input, valuePtr, valueLen, ref updated);
                            }
                        }
                    }

                    if (!parseOk)
                    {
                        *output.SpanByte.ToPointer() = (byte)0xFF;  // Flags invalid HLL

                        // reset etag state that may have been initialized earlier, but don't update etag
                        ETagState.ResetState(ref functionsState.etagState);
                        return IPUResult.NotUpdated;
                    }

                    if (result)
                        *output.SpanByte.ToPointer() = updated ? (byte)1 : (byte)0;
                    if (!result)
                        return IPUResult.Failed;
                    break;

                case RespCommand.PFMERGE:
                    //srcHLL offset: [hll allocated size = 4 byte] + [hll data structure] //memcpy +4 (skip len size)
                    var srcHLL = input.parseState.GetArgSliceByRef(0).ToPointer();

                    result = parseOk = false;
                    valueLen = logRecord.ValueSpan.Length;
                    if (logRecord.IsPinnedValue)
                    {
                        var dstHLL = logRecord.PinnedValuePointer;
                        parseOk = result = HyperLogLog.DefaultHLL.IsValidHYLL(dstHLL, valueLen);
                        if (result)
                        {
                            _ = logRecord.RemoveExpiration();
                            result = HyperLogLog.DefaultHLL.TryMerge(srcHLL, dstHLL, valueLen);
                        }
                    }
                    else
                    {
                        fixed (byte* dstHLL = logRecord.ValueSpan)
                        {
                            parseOk = result = HyperLogLog.DefaultHLL.IsValidHYLL(dstHLL, valueLen);
                            if (result)
                            {
                                _ = logRecord.RemoveExpiration();
                                result = HyperLogLog.DefaultHLL.TryMerge(srcHLL, dstHLL, valueLen);
                            }
                        }
                    }

                    if (!parseOk)
                    {
                        //InvalidType                                                
                        *output.SpanByte.ToPointer() = (byte)0xFF;  // Flags invalid HLL

                        // reset etag state that may have been initialized earlier, but don't update etag
                        ETagState.ResetState(ref functionsState.etagState);
                        return IPUResult.NotUpdated;
                    }
                    if (!result)
                        return IPUResult.Failed;
                    break;

                case RespCommand.SETRANGE:
                    var offset = input.parseState.GetInt(0);
                    var newValue = input.parseState.GetArgSliceByRef(1).ReadOnlySpan;

                    if (newValue.Length + offset > logRecord.ValueSpan.Length
                            && !logRecord.TrySetContentLengths(newValue.Length + offset, in sizeInfo))
                        return IPUResult.Failed;

                    newValue.CopyTo(logRecord.ValueSpan.Slice(offset));
                    if (!TryCopyValueLengthToOutput(logRecord.ValueSpan, ref output))
                        return IPUResult.Failed;
                    break;

                case RespCommand.GETDEL:
                    // Copy value to output for the GET part of the command.
                    // Then, set ExpireAndStop action to delete the record.
                    CopyRespTo(logRecord.ValueSpan, ref output);
                    rmwInfo.Action = RMWAction.ExpireAndStop;
                    return IPUResult.Failed;

                case RespCommand.GETEX:
                    CopyRespTo(logRecord.ValueSpan, ref output);

                    var ipuResult = IPUResult.NotUpdated;

                    // If both EX and PERSIST were specified, EX wins
                    if (input.arg1 > 0)
                    {
                        var pbOutput = stackalloc byte[OutputHeader.Size];
                        var _output = new SpanByteAndMemory(PinnedSpanByte.FromPinnedPointer(pbOutput, OutputHeader.Size));

                        var newExpiry = input.arg1;
                        ipuResult = EvaluateExpireInPlace(ref logRecord, ExpireOption.None, newExpiry, ref _output);
                        if (ipuResult == IPUResult.Failed)
                            return IPUResult.Failed;
                    }
                    else if (!sizeInfo.FieldInfo.HasExpiration)
                    {
                        // GetRMWModifiedFieldLength saw PERSIST; if there is no expiration, the following is a no-op.
                        _ = logRecord.RemoveExpiration();
                        ipuResult = IPUResult.Succeeded;
                    }

                    // reset etag state that may have been initialized earlier, but don't update etag
                    ETagState.ResetState(ref functionsState.etagState);
                    return ipuResult;

                case RespCommand.APPEND:
                    // If nothing to append, can avoid copy update.
                    var appendValue = input.parseState.GetArgSliceByRef(0);
                    var appendLength = appendValue.Length;
                    if (appendLength > 0)
                    {
                        // Try to grow in place.
                        var originalLength = logRecord.ValueSpan.Length;
                        if (!logRecord.TrySetContentLengths(originalLength + appendLength, in sizeInfo))
                            return IPUResult.Failed;

                        // Append the new value with the client input at the end of the old data
                        appendValue.ReadOnlySpan.CopyTo(logRecord.ValueSpan.Slice(originalLength));
                        if (!TryCopyValueLengthToOutput(logRecord.ValueSpan, ref output))
                            return IPUResult.Failed;
                        break;
                    }

                    // reset etag state that may have been initialized earlier, but don't update etag
                    ETagState.ResetState(ref functionsState.etagState);
                    return TryCopyValueLengthToOutput(logRecord.ValueSpan, ref output) ? IPUResult.Succeeded : IPUResult.Failed;
                default:
                    if (cmd > RespCommandExtensions.LastValidCommand)
                    {
                        if (shouldUpdateEtag)
                        {
                            functionsState.CopyDefaultResp(CmdStrings.RESP_ERR_ETAG_ON_CUSTOM_PROC, ref output);
                            // reset etag state that may have been initialized earlier but don't update ETag
                            ETagState.ResetState(ref functionsState.etagState);
                            return IPUResult.Succeeded;
                        }

                        var functions = functionsState.GetCustomCommandFunctions((ushort)cmd);
                        var expirationInTicks = input.arg1;
                        if (expirationInTicks == -1)
                        {
                            // There is existing expiration and we want to clear it.
                            _ = logRecord.RemoveExpiration();
                        }
                        else if (expirationInTicks > 0)
                        {
                            // There is no existing metadata, but we want to add it. Try to do in place update.
                            if (!logRecord.TrySetExpiration(expirationInTicks))
                                return IPUResult.Failed;
                        }
                        shouldCheckExpiration = false;

                        var value = logRecord.ValueSpan;
                        var valueLength = value.Length;
                        var writer = new RespMemoryWriter(functionsState.respProtocolVersion, ref output);
                        try
                        {
                            var ret = functions.InPlaceUpdater(logRecord.Key, ref input, value, ref valueLength, ref writer, ref rmwInfo);

                            // Adjust value length if user shrinks it
                            if (valueLength < logRecord.ValueSpan.Length)
                                _ = logRecord.TrySetContentLengths(valueLength, in sizeInfo);
                            return ret ? IPUResult.Succeeded : IPUResult.Failed;
                        }
                        finally
                        {
                            writer.Dispose();
                        }
                    }
                    throw new GarnetException("Unsupported operation on input");
            }

            // increment the Etag transparently if in place update happened
            if (shouldUpdateEtag)
            {
                logRecord.TrySetETag(this.functionsState.etagState.ETag + 1);
                ETagState.ResetState(ref functionsState.etagState);
            }
            else if (hadETagPreMutation)
            {
                // reset etag state that may have been initialized earlier
                ETagState.ResetState(ref functionsState.etagState);
            }

            sizeInfo.AssertOptionals(logRecord.Info, checkExpiration: shouldCheckExpiration);
            return IPUResult.Succeeded;
        }

        // NOTE: In the below control flow if you decide to add a new command or modify a command such that it will now do an early return with FALSE, you must make sure you must reset etagState in FunctionState
        /// <inheritdoc />
        public readonly bool NeedCopyUpdate<TSourceLogRecord>(in TSourceLogRecord srcLogRecord, ref StringInput input, ref SpanByteAndMemory output, ref RMWInfo rmwInfo)
            where TSourceLogRecord : ISourceLogRecord
        {
            if (srcLogRecord.Info.HasETag)
                ETagState.SetValsForRecordWithEtag(ref functionsState.etagState, in srcLogRecord);

            var metaCmd = input.header.metaCmd;
            long updatedEtag = LogRecord.NoETag;
            var execCmd = true;
            if (metaCmd != RespMetaCommand.None)
            {
                if (metaCmd is RespMetaCommand.ExecIfMatch or RespMetaCommand.ExecIfGreater)
                {
                    var inputEtag = input.metaCmdParseState.GetLong(0);
                    var comparisonResult = inputEtag.CompareTo(functionsState.etagState.ETag);
                    var expectedResult = metaCmd == RespMetaCommand.ExecIfMatch ? 0 : 1;
                    execCmd = comparisonResult == expectedResult;
                }

                if (execCmd)
                {
                    updatedEtag = metaCmd switch
                    {
                        RespMetaCommand.ExecWithEtag => functionsState.etagState.ETag + 1,
                        RespMetaCommand.ExecIfMatch => input.metaCmdParseState.GetLong(0) + 1,
                        RespMetaCommand.ExecIfGreater => input.metaCmdParseState.GetLong(0),
                        _ => throw new Exception($"Unexpected meta command: {metaCmd}"),
                    };
                }
            }

            switch (input.header.cmd)
            {
                case RespCommand.DEL:
                    if (execCmd)
                        rmwInfo.Action = RMWAction.ExpireAndStop;

                    ETagState.ResetState(ref functionsState.etagState);
                    // We always return false because we would rather not create a new record in hybrid log if we don't need to delete the object.
                    // Setting no Action and returning false for non-delete case will shortcircuit the InternalRMW code to not run CU, and return SUCCESS.
                    // If we want to delete the object setting the Action to ExpireAndStop will add the tombstone in hybrid log for us.
                    return false;

                case RespCommand.SETEXNX:
                    // Expired data, return false immediately
                    // ExpireAndResume ensures that we set as new value, since it does not exist
                    if (srcLogRecord.Info.HasExpiration && input.header.CheckExpiry(srcLogRecord.Expiration))
                    {
                        rmwInfo.Action = RMWAction.ExpireAndResume;

                        // reset etag state that may have been initialized earlier
                        ETagState.ResetState(ref functionsState.etagState);
                        return false;
                    }

                    // since this case is only hit when this an update, the NX is violated and so we can return early from it without setting the value

                    if (input.header.CheckSetGetFlag())
                    {
                        // Copy value to output for the GET part of the command.
                        CopyRespTo(srcLogRecord.ValueSpan, ref output);
                    }
                    else if (input.header.IsWithEtag())
                    {
                        // EXX when unsuccesful will write back NIL
                        functionsState.CopyDefaultResp(functionsState.nilResp, ref output);
                    }

                    // reset etag state that may have been initialized earlier
                    ETagState.ResetState(ref functionsState.etagState);
                    return false;
                case RespCommand.SETEXXX:
                    // Expired data, return false immediately so we do not set, since it does not exist
                    // ExpireAndStop ensures that caller sees a NOTFOUND status
                    if (srcLogRecord.Info.HasExpiration && input.header.CheckExpiry(srcLogRecord.Expiration))
                    {
                        rmwInfo.Action = RMWAction.ExpireAndStop;
                        // reset etag state that may have been initialized earlier
                        ETagState.ResetState(ref functionsState.etagState);
                        return false;
                    }
                    return true;
                case RespCommand.SET:
                    if (metaCmd is RespMetaCommand.ExecIfMatch or RespMetaCommand.ExecIfGreater)
                    {
                        if (execCmd)
                            return true;

                        if (input.header.CheckSetGetFlag())
                            CopyRespWithEtagData(srcLogRecord.ValueSpan, ref output, srcLogRecord.Info.HasETag, functionsState.memoryPool);
                        else
                            WriteValueAndEtagToDst(functionsState.nilResp, updatedEtag, ref output, writeDirect: true);

                        ETagState.ResetState(ref functionsState.etagState);
                        return false;
                    }

                    return true;
                default:
                    if (input.header.cmd > RespCommandExtensions.LastValidCommand)
                    {
                        if (srcLogRecord.Info.HasETag)
                        {
                            functionsState.CopyDefaultResp(CmdStrings.RESP_ERR_ETAG_ON_CUSTOM_PROC, ref output);
                            // reset etag state that may have been initialized earlier
                            ETagState.ResetState(ref functionsState.etagState);
                            return false;
                        }

                        var writer = new RespMemoryWriter(functionsState.respProtocolVersion, ref output);
                        try
                        {
                            var ret = functionsState.GetCustomCommandFunctions((ushort)input.header.cmd)
                                .NeedCopyUpdate(srcLogRecord.Key, ref input, srcLogRecord.ValueSpan, ref writer);
                            return ret;
                        }
                        finally
                        {
                            writer.Dispose();
                        }
                    }
                    return true;
            }
        }

        // NOTE: Before doing any return from this method, please make sure you are calling reset on etagState in functionsState.
        /// <inheritdoc />
        public readonly bool CopyUpdater<TSourceLogRecord>(in TSourceLogRecord srcLogRecord, ref LogRecord dstLogRecord, in RecordSizeInfo sizeInfo, ref StringInput input, ref SpanByteAndMemory output, ref RMWInfo rmwInfo)
            where TSourceLogRecord : ISourceLogRecord
        {
            // Expired data
            if (srcLogRecord.Info.HasExpiration && input.header.CheckExpiry(srcLogRecord.Expiration))
            {
                _ = dstLogRecord.RemoveETag();
                rmwInfo.Action = RMWAction.ExpireAndResume;
                // reset etag state that may have been initialized earlier
                ETagState.ResetState(ref functionsState.etagState);
                return false;
            }

            var oldValue = srcLogRecord.ValueSpan;  // reduce redundant length calcs
            // Do not pre-get newValue = dstLogRecord.ValueSpan here, because it may change, e.g. moving between inline and overflow

            RespCommand cmd = input.header.cmd;

            bool recordHadEtagPreMutation = srcLogRecord.Info.HasETag;
            bool shouldUpdateEtag = recordHadEtagPreMutation;
            if (shouldUpdateEtag)
            {
                // during checkpointing we might skip the inplace calls and go directly to copy update so we need to initialize here if needed
                ETagState.SetValsForRecordWithEtag(ref functionsState.etagState, in srcLogRecord);
            }

            var metaCmd = input.header.metaCmd;
            long updatedEtag = LogRecord.NoETag;
            if (metaCmd != RespMetaCommand.None)
            {
                updatedEtag = metaCmd switch
                {
                    RespMetaCommand.ExecWithEtag => functionsState.etagState.ETag + 1,
                    RespMetaCommand.ExecIfMatch => input.metaCmdParseState.GetLong(0) + 1,
                    RespMetaCommand.ExecIfGreater => input.metaCmdParseState.GetLong(0),
                    _ => throw new Exception($"Unexpected meta command: {metaCmd}"),
                };
            }

            switch (cmd)
            {
                case RespCommand.SET:
                case RespCommand.SETEXXX:
                    shouldUpdateEtag = true;

                    var inputValue = input.parseState.GetArgSliceByRef(0).ReadOnlySpan;
                    if (!dstLogRecord.TrySetValueSpanAndPrepareOptionals(inputValue, in sizeInfo))
                        return false;

                    if (updatedEtag != LogRecord.NoETag)
                    {
                        if (!dstLogRecord.TrySetETag(updatedEtag))
                            return false;
                        ETagState.SetValsForRecordWithEtag(ref functionsState.etagState, in dstLogRecord);
                    }

                    if (sizeInfo.FieldInfo.HasExpiration && !dstLogRecord.TrySetExpiration(input.arg1 != 0 ? input.arg1 : srcLogRecord.Expiration))
                        return false;

                    if (metaCmd is RespMetaCommand.ExecIfMatch or RespMetaCommand.ExecIfGreater)
                        WriteValueAndEtagToDst(functionsState.nilResp, updatedEtag, ref output, writeDirect: true);
                    else if (metaCmd is RespMetaCommand.ExecWithEtag)
                        functionsState.CopyRespNumber(updatedEtag, ref output);
                    else
                    {
                        // Check if SetGet flag is set
                        if (input.header.CheckSetGetFlag())
                        {
                            // Copy value to output for the GET part of the command.
                            CopyRespTo(dstLogRecord.ValueSpan, ref output);
                        }

                        if (!dstLogRecord.RemoveETag())
                            return false;
                    }

                    // reset etag state after done using
                    ETagState.ResetState(ref functionsState.etagState);
                    shouldUpdateEtag = false;   // since we already updated the ETag

                    break;

                case RespCommand.SETKEEPTTLXX:
                case RespCommand.SETKEEPTTL:
                    // If the user calls withetag then we need to either update an existing etag and set the value
                    // or set the value with an initial etag and increment it. If withEtag is called we return the etag back to the user
                    var isAddEtag = input.header.IsWithEtag();

                    // If the SetGet flag is set, copy the current value to output for the GET part of the command.
                    if (input.header.CheckSetGetFlag())
                    {
                        Debug.Assert(!input.header.IsWithEtag(), "SET GET CANNNOT BE CALLED WITH WITHETAG");

                        // Copy value to output for the GET part of the command.
                        CopyRespTo(srcLogRecord.ValueSpan, ref output);
                    }

                    inputValue = input.parseState.GetArgSliceByRef(0).ReadOnlySpan;
                    if (!dstLogRecord.TrySetValueSpanAndPrepareOptionals(inputValue, in sizeInfo))
                        return false;

                    if (isAddEtag != shouldUpdateEtag)
                        shouldUpdateEtag = isAddEtag;
                    if (isAddEtag)
                    {
                        var newETag = functionsState.etagState.ETag + 1;
                        dstLogRecord.TrySetETag(newETag);
                        functionsState.CopyRespNumber(newETag, ref output);
                    }
                    else
                        dstLogRecord.RemoveETag();
                    shouldUpdateEtag = false;   // since we already updated the ETag

                    break;

                case RespCommand.INCR:
                    if (!TryCopyUpdateNumber(in srcLogRecord, ref dstLogRecord, in sizeInfo, ref output, input: 1))
                        return false;
                    break;

                case RespCommand.DECR:
                    if (!TryCopyUpdateNumber(in srcLogRecord, ref dstLogRecord, in sizeInfo, ref output, input: -1))
                        return false;
                    break;

                case RespCommand.INCRBY:
                    var incrBy = input.arg1;
                    if (!TryCopyUpdateNumber(in srcLogRecord, ref dstLogRecord, in sizeInfo, ref output, input: incrBy))
                        return false;
                    break;

                case RespCommand.DECRBY:
                    var decrBy = input.arg1;
                    if (!TryCopyUpdateNumber(in srcLogRecord, ref dstLogRecord, in sizeInfo, ref output, input: -decrBy))
                        return false;
                    break;

                case RespCommand.INCRBYFLOAT:
                    var incrByFloat = BitConverter.Int64BitsToDouble(input.arg1);
                    _ = TryCopyUpdateNumber(in srcLogRecord, ref dstLogRecord, in sizeInfo, ref output, input: incrByFloat);
                    break;

                case RespCommand.SETBIT:
                    var bOffset = input.arg1;
                    var bSetVal = (byte)(input.parseState.GetArgSliceByRef(1).ReadOnlySpan[0] - '0');

                    if (!dstLogRecord.TryCopyFrom(in srcLogRecord, in sizeInfo))
                        return false;

                    // Some duplicate code to avoid "fixed" when possible
                    var newValue = dstLogRecord.ValueSpan;
                    byte* oldValuePtr;
                    byte oldValSet;
                    if (srcLogRecord.IsPinnedValue)
                    {
                        oldValuePtr = srcLogRecord.PinnedValuePointer;
                        if (dstLogRecord.IsPinnedValue)
                        {
                            var newValuePtr = dstLogRecord.PinnedValuePointer;
                            Buffer.MemoryCopy(oldValuePtr, newValuePtr, newValue.Length, oldValue.Length);
                            oldValSet = BitmapManager.UpdateBitmap(newValuePtr, bOffset, bSetVal);
                        }
                        else
                        {
                            fixed (byte* newValuePtr = dstLogRecord.ValueSpan)
                            {
                                Buffer.MemoryCopy(oldValuePtr, newValuePtr, newValue.Length, oldValue.Length);
                                oldValSet = BitmapManager.UpdateBitmap(newValuePtr, bOffset, bSetVal);
                            }
                        }
                    }
                    else
                    {
                        fixed (byte* oldPtr = srcLogRecord.ValueSpan)
                        {
                            oldValuePtr = oldPtr;
                            if (dstLogRecord.IsPinnedValue)
                            {
                                var newValuePtr = dstLogRecord.PinnedValuePointer;
                                Buffer.MemoryCopy(oldValuePtr, newValuePtr, newValue.Length, oldValue.Length);
                                oldValSet = BitmapManager.UpdateBitmap(newValuePtr, bOffset, bSetVal);
                            }
                            else
                            {
                                fixed (byte* newValuePtr = dstLogRecord.ValueSpan)
                                {
                                    Buffer.MemoryCopy(oldValuePtr, newValuePtr, newValue.Length, oldValue.Length);
                                    oldValSet = BitmapManager.UpdateBitmap(newValuePtr, bOffset, bSetVal);
                                }
                            }
                        }
                    }

                    functionsState.CopyDefaultResp(
                        oldValSet == 0 ? CmdStrings.RESP_RETURN_VAL_0 : CmdStrings.RESP_RETURN_VAL_1, ref output);
                    break;

                case RespCommand.BITFIELD:
                    var bitFieldArgs = GetBitFieldArguments(ref input);
                    if (!dstLogRecord.TryCopyFrom(in srcLogRecord, in sizeInfo))
                        return false;

                    newValue = dstLogRecord.ValueSpan;
                    oldValue = srcLogRecord.ValueSpan;
                    if (newValue.Length > oldValue.Length)
                    {
                        // Zero-init the rest of the new value before we do any bit operations (e.g. it may have been revivified, which for efficiency does not clear old data)
                        newValue.Slice(oldValue.Length).Clear();
                    }

                    long bitfieldReturnValue;
                    bool overflow;
                    if (dstLogRecord.IsPinnedValue)
                        (bitfieldReturnValue, overflow) = BitmapManager.BitFieldExecute(bitFieldArgs, dstLogRecord.PinnedValuePointer, newValue.Length);
                    else
                        fixed (byte* newValuePtr = newValue)
                            (bitfieldReturnValue, overflow) = BitmapManager.BitFieldExecute(bitFieldArgs, newValuePtr, newValue.Length);

                    if (!overflow)
                        functionsState.CopyRespNumber(bitfieldReturnValue, ref output);
                    else
                        functionsState.CopyDefaultResp(functionsState.nilResp, ref output);
                    break;

                case RespCommand.PFADD:
                    var updated = false;
                    newValue = dstLogRecord.ValueSpan;

                    if (!dstLogRecord.TryCopyOptionals(in srcLogRecord, in sizeInfo))
                        return false;

                    // Some duplicate code to avoid "fixed" when possible
                    newValue = dstLogRecord.ValueSpan;
                    if (srcLogRecord.IsPinnedValue)
                    {
                        oldValuePtr = srcLogRecord.PinnedValuePointer;
                        if (dstLogRecord.IsPinnedValue)
                        {
                            var newValuePtr = dstLogRecord.PinnedValuePointer;
                            if (newValue.Length != oldValue.Length)
                                updated = HyperLogLog.DefaultHLL.CopyUpdate(ref input, oldValuePtr, newValuePtr, newValue.Length);
                            else
                            {
                                Buffer.MemoryCopy(oldValuePtr, newValuePtr, newValue.Length, oldValue.Length);
                                _ = HyperLogLog.DefaultHLL.Update(ref input, newValuePtr, newValue.Length, ref updated);
                            }
                        }
                        else
                        {
                            fixed (byte* newValuePtr = dstLogRecord.ValueSpan)
                            {
                                if (newValue.Length != oldValue.Length)
                                    updated = HyperLogLog.DefaultHLL.CopyUpdate(ref input, oldValuePtr, newValuePtr, newValue.Length);
                                else
                                {
                                    Buffer.MemoryCopy(oldValuePtr, newValuePtr, newValue.Length, oldValue.Length);
                                    _ = HyperLogLog.DefaultHLL.Update(ref input, newValuePtr, newValue.Length, ref updated);
                                }
                            }
                        }
                    }
                    else
                    {
                        fixed (byte* oldPtr = srcLogRecord.ValueSpan)
                        {
                            oldValuePtr = oldPtr;
                            if (dstLogRecord.IsPinnedValue)
                            {
                                var newValuePtr = dstLogRecord.PinnedValuePointer;
                                if (newValue.Length != oldValue.Length)
                                    updated = HyperLogLog.DefaultHLL.CopyUpdate(ref input, oldValuePtr, newValuePtr, newValue.Length);
                                else
                                {
                                    Buffer.MemoryCopy(oldValuePtr, newValuePtr, newValue.Length, oldValue.Length);
                                    _ = HyperLogLog.DefaultHLL.Update(ref input, newValuePtr, newValue.Length, ref updated);
                                }
                            }
                            else
                            {
                                fixed (byte* newValuePtr = dstLogRecord.ValueSpan)
                                {
                                    if (newValue.Length != oldValue.Length)
                                        updated = HyperLogLog.DefaultHLL.CopyUpdate(ref input, oldValuePtr, newValuePtr, newValue.Length);
                                    else
                                    {
                                        Buffer.MemoryCopy(oldValuePtr, newValuePtr, newValue.Length, oldValue.Length);
                                        _ = HyperLogLog.DefaultHLL.Update(ref input, newValuePtr, newValue.Length, ref updated);
                                    }
                                }
                            }
                        }
                    }

                    *output.SpanByte.ToPointer() = updated ? (byte)1 : (byte)0;
                    break;

                case RespCommand.PFMERGE:
                    if (!dstLogRecord.TryCopyOptionals(in srcLogRecord, in sizeInfo))
                        return false;

                    // Explanation of variables:
                    //srcA offset: [hll allocated size = 4 byte] + [hll data structure] //memcpy +4 (skip len size)
                    var srcHLLPtr = input.parseState.GetArgSliceByRef(0).ToPointer(); // HLL merging from
                    // byte* oldDstHLLPtr = oldValue.ToPointer(); // original HLL merging to (too small to hold its data plus srcA)
                    // byte* newDstHLLPtr = newValue.ToPointer(); // new HLL merging to (large enough to hold srcA and srcB

                    // Zeroinit any extra space in the new value (e.g. revivified record does not clear it out, for efficiency).
                    newValue = dstLogRecord.ValueSpan;
                    if (oldValue.Length < newValue.Length)
                        newValue.Slice(oldValue.Length).Clear();

                    // Some duplicate code to avoid "fixed" when possible
                    if (srcLogRecord.IsPinnedValue)
                    {
                        var oldDstHLLPtr = srcLogRecord.PinnedValuePointer;
                        if (dstLogRecord.IsPinnedValue)
                        {
                            var newDstHLLPtr = dstLogRecord.PinnedValuePointer;
                            HyperLogLog.DefaultHLL.CopyUpdateMerge(srcHLLPtr, oldDstHLLPtr, newDstHLLPtr, oldValue.Length, newValue.Length);
                        }
                        else
                        {
                            fixed (byte* newDstHLLPtr = dstLogRecord.ValueSpan)
                                HyperLogLog.DefaultHLL.CopyUpdateMerge(srcHLLPtr, oldDstHLLPtr, newDstHLLPtr, oldValue.Length, newValue.Length);
                        }
                    }
                    else
                    {
                        fixed (byte* oldDstHLLPtr = srcLogRecord.ValueSpan)
                        {
                            if (dstLogRecord.IsPinnedValue)
                            {
                                var newDstHLLPtr = dstLogRecord.PinnedValuePointer;
                                HyperLogLog.DefaultHLL.CopyUpdateMerge(srcHLLPtr, oldDstHLLPtr, newDstHLLPtr, oldValue.Length, newValue.Length);
                            }
                            else
                            {
                                fixed (byte* newDstHLLPtr = dstLogRecord.ValueSpan)
                                    HyperLogLog.DefaultHLL.CopyUpdateMerge(srcHLLPtr, oldDstHLLPtr, newDstHLLPtr, oldValue.Length, newValue.Length);
                            }
                        }
                    }

                    break;

                case RespCommand.SETRANGE:
                    var offset = input.parseState.GetInt(0);

                    if (!dstLogRecord.TryCopyFrom(in srcLogRecord, in sizeInfo))
                        return false;

                    newValue = dstLogRecord.ValueSpan;
                    if (oldValue.Length < offset)
                    {
                        // The offset is greater than the old value length so we need to zero-fill the gap (e.g. new record might have been revivified, which does not clear out all bytes).
                        newValue.Slice(oldValue.Length, offset - oldValue.Length).Clear();
                    }

                    input.parseState.GetArgSliceByRef(1).ReadOnlySpan.CopyTo(newValue.Slice(offset));

                    _ = TryCopyValueLengthToOutput(newValue, ref output);
                    break;

                case RespCommand.GETDEL:
                    // Copy value to output for the GET part of the command.
                    // Then, set ExpireAndStop action to delete the record.
                    CopyRespTo(oldValue, ref output);
                    rmwInfo.Action = RMWAction.ExpireAndStop;

                    // reset etag state that may have been initialized earlier
                    ETagState.ResetState(ref functionsState.etagState);
                    return false;

                case RespCommand.GETEX:
                    shouldUpdateEtag = false;
                    CopyRespTo(oldValue, ref output);

                    if (!dstLogRecord.TryCopyFrom(in srcLogRecord, in sizeInfo))
                        return false;

                    newValue = dstLogRecord.ValueSpan;
                    Debug.Assert(newValue.Length == oldValue.Length);
                    if (input.arg1 > 0)
                    {
                        var pbOutput = stackalloc byte[OutputHeader.Size];
                        var _output = new SpanByteAndMemory(PinnedSpanByte.FromPinnedPointer(pbOutput, OutputHeader.Size));
                        var newExpiry = input.arg1;
                        if (!EvaluateExpireCopyUpdate(ref dstLogRecord, in sizeInfo, ExpireOption.None, newExpiry, newValue, ref _output))
                            return false;
                    }

                    if (input.parseState.Count > 0)
                    {
                        var persist = input.parseState.GetArgSliceByRef(0).ReadOnlySpan.EqualsUpperCaseSpanIgnoringCase(CmdStrings.PERSIST);
                        if (persist) // Persist the key
                            _ = dstLogRecord.RemoveExpiration();
                    }
                    break;

                case RespCommand.APPEND:
                    var appendValue = input.parseState.GetArgSliceByRef(0);
                    if (!dstLogRecord.TryCopyFrom(in srcLogRecord, in sizeInfo))
                        return false;

                    // Append the new value with the client input at the end of the old data
                    newValue = dstLogRecord.ValueSpan;
                    appendValue.ReadOnlySpan.CopyTo(newValue.Slice(oldValue.Length));

                    _ = TryCopyValueLengthToOutput(newValue, ref output);
                    break;

                default:
                    if (input.header.cmd > RespCommandExtensions.LastValidCommand)
                    {
                        if (srcLogRecord.Info.HasETag)
                        {
                            functionsState.CopyDefaultResp(CmdStrings.RESP_ERR_ETAG_ON_CUSTOM_PROC, ref output);
                            // reset etag state that may have been initialized earlier
                            ETagState.ResetState(ref functionsState.etagState);
                            return true;
                        }

                        var functions = functionsState.GetCustomCommandFunctions((ushort)input.header.cmd);
                        var expirationInTicks = input.arg1;
                        if (expirationInTicks > 0)
                        {
                            // We want to update to the given expiration
                            if (!dstLogRecord.TrySetExpiration(expirationInTicks))
                                return false;
                        }

                        var writer = new RespMemoryWriter(functionsState.respProtocolVersion, ref output);
                        try
                        {
                            return functions.CopyUpdater(srcLogRecord.Key, ref input, oldValue, dstLogRecord.ValueSpan, ref writer, ref rmwInfo);
                        }
                        finally
                        {
                            writer.Dispose();
                        }
                    }
                    throw new GarnetException("Unsupported operation on input");
            }


            if (shouldUpdateEtag)
            {
                if (!(cmd is RespCommand.SET && input.header.metaCmd == RespMetaCommand.ExecIfGreater))
                    functionsState.etagState.ETag++;
                dstLogRecord.TrySetETag(functionsState.etagState.ETag);
                ETagState.ResetState(ref functionsState.etagState);
            }
            else if (recordHadEtagPreMutation)
            {
                // reset etag state that may have been initialized earlier
                ETagState.ResetState(ref functionsState.etagState);
            }

            sizeInfo.AssertOptionals(dstLogRecord.Info);
            return true;
        }

        /// <inheritdoc />
        public readonly bool PostCopyUpdater<TSourceLogRecord>(in TSourceLogRecord srcLogRecord, ref LogRecord dstLogRecord, in RecordSizeInfo sizeInfo, ref StringInput input, ref SpanByteAndMemory output, ref RMWInfo rmwInfo)
            where TSourceLogRecord : ISourceLogRecord
        {
            functionsState.watchVersionMap.IncrementVersion(rmwInfo.KeyHash);
            if (functionsState.appendOnlyFile != null)
                WriteLogRMW(dstLogRecord.Key, ref input, rmwInfo.Version, rmwInfo.SessionID);
            return true;
        }
    }
}<|MERGE_RESOLUTION|>--- conflicted
+++ resolved
@@ -436,17 +436,10 @@
                     // reset etag state after done using
                     ETagState.ResetState(ref functionsState.etagState);
                     // Nothing is set because being in this block means NX was already violated
-<<<<<<< HEAD
-                    return true;
+                    return IPUResult.NotUpdated;
+
                 case RespCommand.DEL:
                     rmwInfo.Action = execCmd ? RMWAction.ExpireAndStop : RMWAction.CancelOperation;
-=======
-                    return IPUResult.NotUpdated;
-
-                case RespCommand.DELIFGREATER:
-                    long etagFromClient = input.parseState.GetLong(0);
-                    rmwInfo.Action = etagFromClient > functionsState.etagState.ETag ? RMWAction.ExpireAndStop : RMWAction.CancelOperation;
->>>>>>> b292fa91
                     ETagState.ResetState(ref functionsState.etagState);
                     return IPUResult.Failed;
 
@@ -462,85 +455,32 @@
 
                     var inputValue = input.parseState.GetArgSliceByRef(0).ReadOnlySpan;
                     if (!logRecord.TrySetValueSpanAndPrepareOptionals(inputValue, in sizeInfo))
-<<<<<<< HEAD
-                        return false;
+                        return IPUResult.Failed;
 
                     // Need to check for input.arg1 != 0 because GetRMWModifiedFieldInfo shares its logic with CopyUpdater and thus may set sizeInfo.FieldInfo.Expiration true
                     // due to srcRecordInfo having expiration set; here, that srcRecordInfo is us, so we should do nothing if input.arg1 == 0.
                     if (input.arg1 == 0)
-=======
-                        return IPUResult.Failed;
-                    long newEtag = cmd is RespCommand.SETIFMATCH ? (functionsState.etagState.ETag + 1) : etagFromClient;
-                    if (!logRecord.TrySetETag(newEtag))
-                        return IPUResult.Failed;
+                    {
+                        if (!(metaCmd is RespMetaCommand.ExecIfMatch or RespMetaCommand.ExecIfGreater))
+                            logRecord.RemoveExpiration();
+                    }
+                    else
+                    {
+                        if (!logRecord.TrySetExpiration(input.arg1))
+                            return IPUResult.Failed;
+                    }
+
+                    if (updatedEtag != LogRecord.NoETag)
+                    {
+                        if (!logRecord.TrySetETag(updatedEtag))
+                            return IPUResult.Failed;
+                        ETagState.SetValsForRecordWithEtag(ref functionsState.etagState, in logRecord);
+                    }
 
                     // Need to check for input.arg1 != 0 because GetRMWModifiedFieldInfo shares its logic with CopyUpdater and thus may set sizeInfo.FieldInfo.Expiration true
                     // due to srcRecordInfo having expiration set; here, that srcRecordInfo is us, so we should do nothing if input.arg1 == 0.
                     if (sizeInfo.FieldInfo.HasExpiration && input.arg1 != 0 && !logRecord.TrySetExpiration(input.arg1))
                         return IPUResult.Failed;
-
-                    // Write Etag and Val back to Client as an array of the format [etag, nil]
-                    var nilResp = functionsState.nilResp;
-                    // *2\r\n: + <numDigitsInEtag> + \r\n + <nilResp.Length>
-                    var numDigitsInEtag = NumUtils.CountDigits(newEtag);
-                    WriteValAndEtagToDst(4 + 1 + numDigitsInEtag + 2 + nilResp.Length, nilResp, newEtag, ref output, functionsState.memoryPool, writeDirect: true);
-                    // reset etag state after done using
-                    ETagState.ResetState(ref functionsState.etagState);
-                    shouldUpdateEtag = false;   // since we already updated the ETag
-                    break;
-                case RespCommand.SET:
-                case RespCommand.SETEXXX:
-                    // Check if SetGet flag is set
-                    if (input.header.CheckSetGetFlag())
->>>>>>> b292fa91
-                    {
-                        if (!(metaCmd is RespMetaCommand.ExecIfMatch or RespMetaCommand.ExecIfGreater))
-                            logRecord.RemoveExpiration();
-                    }
-                    else
-                    {
-                        if (!logRecord.TrySetExpiration(input.arg1))
-                            return false;
-                    }
-
-<<<<<<< HEAD
-                    if (updatedEtag != LogRecord.NoETag)
-                    {
-                        if (!logRecord.TrySetETag(updatedEtag))
-                            return false;
-                        ETagState.SetValsForRecordWithEtag(ref functionsState.etagState, in logRecord);
-=======
-                    // If the user calls withetag then we need to either update an existing etag and set the value or set the value with an etag and increment it.
-                    bool inputHeaderHasEtag = input.header.CheckWithETagFlag();
-
-                    var setValue = input.parseState.GetArgSliceByRef(0).ReadOnlySpan;
-                    if (!logRecord.TrySetValueSpanAndPrepareOptionals(setValue, in sizeInfo))
-                        return IPUResult.Failed;
-
-                    // If shouldUpdateEtag != inputHeaderHasEtag, then if inputHeaderHasEtag is true there is one that nextUpdate will remove (so we don't want to
-                    // update it), else there isn't one and nextUpdate will add it.
-                    shouldUpdateEtag = inputHeaderHasEtag;
-
-                    // Update expiration
-                    if (!(input.arg1 == 0 ? logRecord.RemoveExpiration() : logRecord.TrySetExpiration(input.arg1)))
-                        return IPUResult.Failed;
-
-                    // If withEtag is called we return the etag back in the response
-                    if (inputHeaderHasEtag)
-                    {
-                        var newETag = functionsState.etagState.ETag + 1;
-                        if (!logRecord.TrySetETag(newETag))
-                            return IPUResult.Failed;
-                        functionsState.CopyRespNumber(newETag, ref output);
-                        // reset etag state after done using
-                        ETagState.ResetState(ref functionsState.etagState);
->>>>>>> b292fa91
-                    }
-
-                    // Need to check for input.arg1 != 0 because GetRMWModifiedFieldInfo shares its logic with CopyUpdater and thus may set sizeInfo.FieldInfo.Expiration true
-                    // due to srcRecordInfo having expiration set; here, that srcRecordInfo is us, so we should do nothing if input.arg1 == 0.
-                    if (sizeInfo.FieldInfo.HasExpiration && input.arg1 != 0 && !logRecord.TrySetExpiration(input.arg1))
-                        return false;
 
                     if (metaCmd is RespMetaCommand.ExecIfMatch or RespMetaCommand.ExecIfGreater)
                         WriteValueAndEtagToDst(functionsState.nilResp, updatedEtag, ref output, writeDirect: true);
