--- conflicted
+++ resolved
@@ -118,45 +118,10 @@
                             Buffer.MemoryCopy(sbSrcHLL.ToPointer(), valuePtr, value.Length, value.Length);
 
                     break;
-<<<<<<< HEAD
                 case RespCommand.SET:
                 case RespCommand.SETEXNX:
-                    var newInputValue = input.parseState.GetArgSliceByRef(0).ReadOnlySpan;
-                    if (!logRecord.TrySetValueSpan(newInputValue, in sizeInfo))
-=======
-
-                case RespCommand.SETIFGREATER:
-                case RespCommand.SETIFMATCH:
-                    // Copy input to value
-                    var newInputValue = input.parseState.GetArgSliceByRef(0).ReadOnlySpan;
-                    if (!logRecord.TrySetValueSpanAndPrepareOptionals(newInputValue, in sizeInfo))
-                        return false;
-                    if (sizeInfo.FieldInfo.HasExpiration)
-                        _ = logRecord.TrySetExpiration(input.arg1);
-
-                    // the increment on initial etag is for satisfying the variant that any key with no etag is the same as a zero'd etag
-                    Debug.Assert(sizeInfo.FieldInfo.HasETag, "Expected sizeInfo.FieldInfo.HasETag to be true");
-                    _ = logRecord.TrySetETag(input.parseState.GetLong(1) + (cmd == RespCommand.SETIFMATCH ? 1 : 0));
-                    ETagState.SetValsForRecordWithEtag(ref functionsState.etagState, in logRecord);
-
-                    // write back array of the format [etag, nil]
-                    var nilResponse = functionsState.nilResp;
-                    // *2\r\n: + <numDigitsInEtag> + \r\n + <nilResp.Length>
-                    WriteValAndEtagToDst(
-                        4 + 1 + NumUtils.CountDigits(functionsState.etagState.ETag) + 2 + nilResponse.Length,
-                        nilResponse,
-                        functionsState.etagState.ETag,
-                        ref output,
-                        functionsState.memoryPool,
-                        writeDirect: true
-                    );
-
-                    break;
-                case RespCommand.SET:
-                case RespCommand.SETEXNX:
-                    newInputValue = input.parseState.GetArgSliceByRef(0).ReadOnlySpan;
-                    if (!logRecord.TrySetValueSpanAndPrepareOptionals(newInputValue, in sizeInfo))
->>>>>>> 0fd936f3
+                    var inputValue = input.parseState.GetArgSliceByRef(0).ReadOnlySpan;
+                    if (!logRecord.TrySetValueSpanAndPrepareOptionals(inputValue, in sizeInfo))
                     {
                         functionsState.logger?.LogError("Length overflow in {methodName}.{caseName}", "InitialUpdater", "SETEXNX");
                         return false;
@@ -502,27 +467,7 @@
                             return false;
                     }
 
-<<<<<<< HEAD
                     if (updatedEtag != LogRecord.NoETag)
-=======
-                    // If the user calls withetag then we need to either update an existing etag and set the value or set the value with an etag and increment it.
-                    bool inputHeaderHasEtag = input.header.CheckWithETagFlag();
-
-                    var setValue = input.parseState.GetArgSliceByRef(0).ReadOnlySpan;
-                    if (!logRecord.TrySetValueSpanAndPrepareOptionals(setValue, in sizeInfo))
-                        return false;
-
-                    // If shouldUpdateEtag != inputHeaderHasEtag, then if inputHeaderHasEtag is true there is one that nextUpdate will remove (so we don't want to
-                    // update it), else there isn't one and nextUpdate will add it.
-                    shouldUpdateEtag = inputHeaderHasEtag;
-
-                    // Update expiration
-                    if (!(input.arg1 == 0 ? logRecord.RemoveExpiration() : logRecord.TrySetExpiration(input.arg1)))
-                        return false;
-
-                    // If withEtag is called we return the etag back in the response
-                    if (inputHeaderHasEtag)
->>>>>>> 0fd936f3
                     {
                         if (!logRecord.TrySetETag(updatedEtag))
                             return false;
@@ -571,13 +516,8 @@
                         CopyRespTo(logRecord.ValueSpan, ref output);
                     }
 
-<<<<<<< HEAD
-                    var newSetValue = input.parseState.GetArgSliceByRef(0).ReadOnlySpan;
-                    if (!logRecord.TrySetValueSpan(newSetValue, in sizeInfo))
-=======
-                    setValue = input.parseState.GetArgSliceByRef(0).ReadOnlySpan;
+                    var setValue = input.parseState.GetArgSliceByRef(0).ReadOnlySpan;
                     if (!logRecord.TrySetValueSpanAndPrepareOptionals(setValue, in sizeInfo))
->>>>>>> 0fd936f3
                         return false;
 
                     if (addEtag != shouldUpdateEtag)
@@ -1088,19 +1028,7 @@
                         ETagState.SetValsForRecordWithEtag(ref functionsState.etagState, in dstLogRecord);
                     }
 
-<<<<<<< HEAD
                     if (sizeInfo.FieldInfo.HasExpiration && !dstLogRecord.TrySetExpiration(input.arg1 != 0 ? input.arg1 : srcLogRecord.Expiration))
-=======
-                    var newInputValue = input.parseState.GetArgSliceByRef(0).ReadOnlySpan;
-                    Debug.Assert(newInputValue.Length == dstLogRecord.ValueSpan.Length);
-
-                    // Copy input to value, along with optionals from source record including Expiration.
-                    if (!dstLogRecord.TrySetValueSpanAndPrepareOptionals(newInputValue, in sizeInfo) || !dstLogRecord.TryCopyOptionals(in srcLogRecord, in sizeInfo))
-                        return false;
-
-                    // Update expiration if it was supplied.
-                    if (input.arg1 != 0 && !dstLogRecord.TrySetExpiration(input.arg1))
->>>>>>> 0fd936f3
                         return false;
 
                     if (metaCmd is RespMetaCommand.ExecIfMatch or RespMetaCommand.ExecIfGreater)
