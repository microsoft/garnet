﻿// Copyright (c) Microsoft Corporation.
// Licensed under the MIT license.

using System;
using System.Buffers;
using System.Diagnostics;
using Garnet.common;
using Microsoft.Extensions.Logging;
using Tsavorite.core;

namespace Garnet.server
{
    /// <summary>
    /// Callback functions for main store
    /// </summary>
    public readonly unsafe partial struct MainSessionFunctions : ISessionFunctions<RawStringInput, SpanByteAndMemory, long>
    {
        static void CopyTo(ReadOnlySpan<byte> src, ref SpanByteAndMemory dst, MemoryPool<byte> memoryPool)
        {
            int srcLength = src.Length;

            if (dst.IsSpanByte)
            {
                if (dst.Length >= srcLength)
                {
                    dst.Length = srcLength;
                    src.CopyTo(dst.SpanByte.Span);
                    return;
                }
                dst.ConvertToHeap();
            }

            dst.Memory = memoryPool.Rent(srcLength);
            dst.Length = srcLength;
            src.CopyTo(dst.MemorySpan);
        }

        void CopyRespTo(ReadOnlySpan<byte> src, ref SpanByteAndMemory dst, int start = 0, int end = -1)
        {
            int srcLength = end == -1 ? src.Length : ((start < end) ? (end - start) : 0);
            if (srcLength == 0)
            {
                functionsState.CopyDefaultResp(CmdStrings.RESP_EMPTY, ref dst);
                return;
            }

            var numLength = NumUtils.CountDigits(srcLength);
            var totalSize = 1 + numLength + 2 + srcLength + 2; // $5\r\nvalue\r\n

            if (dst.IsSpanByte)
            {
                if (dst.Length >= totalSize)
                {
                    dst.Length = totalSize;

                    var tmp = dst.SpanByte.ToPointer();
                    *tmp++ = (byte)'$';
                    NumUtils.WriteInt32(srcLength, numLength, ref tmp);
                    *tmp++ = (byte)'\r';
                    *tmp++ = (byte)'\n';
                    src.Slice(start, srcLength).CopyTo(new Span<byte>(tmp, srcLength));
                    tmp += srcLength;
                    *tmp++ = (byte)'\r';
                    *tmp++ = (byte)'\n';
                    return;
                }
                dst.ConvertToHeap();
            }

            dst.Memory = functionsState.memoryPool.Rent(totalSize);
            dst.Length = totalSize;
            fixed (byte* ptr = dst.MemorySpan)
            {
                var tmp = ptr;
                *tmp++ = (byte)'$';
                NumUtils.WriteInt32(srcLength, numLength, ref tmp);
                *tmp++ = (byte)'\r';
                *tmp++ = (byte)'\n';
                src.Slice(start, srcLength).CopyTo(new Span<byte>(tmp, srcLength));
                tmp += srcLength;
                *tmp++ = (byte)'\r';
                *tmp++ = (byte)'\n';
            }
        }

        void CopyRespToWithInput<TSourceLogRecord>(ref TSourceLogRecord srcLogRecord, ref RawStringInput input, ref SpanByteAndMemory output, bool isFromPending)
            where TSourceLogRecord : ISourceLogRecord
        {
            var value = srcLogRecord.ValueSpan;

            switch (input.header.cmd)
            {
                case RespCommand.ASYNC:
                    // If the GET is expected to complete continuations asynchronously, we should not write anything
                    // to the network buffer in case the operation does go pending (latter is indicated by isFromPending)
                    // This is accomplished by calling ConvertToHeap on the destination SpanByteAndMemory
                    if (isFromPending)
                        output.ConvertToHeap();
                    CopyRespTo(value, ref output);
                    break;

                case RespCommand.MIGRATE:
                    DiskLogRecord.Serialize(ref srcLogRecord, valueSerializer: null, ref output, functionsState.memoryPool);
                    break;

                case RespCommand.GET:
                    // Get value without RESP header; exclude expiration
                    if (value.Length <= output.Length)
                    {
                        output.Length = value.Length;
                        value.CopyTo(output.SpanByte.Span);
                        return;
                    }

                    output.ConvertToHeap();
                    output.Length = value.Length;
                    output.Memory = functionsState.memoryPool.Rent(value.Length);
                    value.CopyTo(output.MemorySpan);
                    break;

                case RespCommand.GETBIT:
                    var offset = input.arg1;
                    byte oldValSet;

                    if (srcLogRecord.IsPinnedValue)
                        oldValSet = BitmapManager.GetBit(offset, srcLogRecord.PinnedValuePointer, value.Length);
                    else
                        fixed (byte* valuePtr = value)
                            oldValSet = BitmapManager.GetBit(offset, valuePtr, value.Length);

                    if (oldValSet == 0)
                        functionsState.CopyDefaultResp(CmdStrings.RESP_RETURN_VAL_0, ref output);
                    else
                        functionsState.CopyDefaultResp(CmdStrings.RESP_RETURN_VAL_1, ref output);
                    break;

                case RespCommand.BITCOUNT:
                    var bcStartOffset = 0;
                    var bcEndOffset = -1;
                    byte bcOffsetType = 0x0;

                    if (input.parseState.Count > 1)
                    {
                        bcStartOffset = input.parseState.GetInt(0);
                        bcEndOffset = input.parseState.GetInt(1);

                        if (input.parseState.Count > 2)
                        {
                            var spanOffsetType = input.parseState.GetArgSliceByRef(2).ReadOnlySpan;
                            bcOffsetType = spanOffsetType.EqualsUpperCaseSpanIgnoringCase("BIT"u8) ? (byte)0x1 : (byte)0x0;
                        }
                    }

                    long count;
                    if (srcLogRecord.IsPinnedValue)
                        count = BitmapManager.BitCountDriver(bcStartOffset, bcEndOffset, bcOffsetType, srcLogRecord.PinnedValuePointer, value.Length);
                    else
                        fixed(byte* valuePtr = value)
                            count = BitmapManager.BitCountDriver(bcStartOffset, bcEndOffset, bcOffsetType, valuePtr, value.Length);

                    functionsState.CopyRespNumber(count, ref output);
                    break;

                case RespCommand.BITPOS:
                    var bpSetVal = (byte)(input.parseState.GetArgSliceByRef(0).ReadOnlySpan[0] - '0');
                    var bpStartOffset = 0;
                    var bpEndOffset = -1;
                    byte bpOffsetType = 0x0;
                    if (input.parseState.Count > 1)
                    {
                        bpStartOffset = input.parseState.GetInt(1);
                        if (input.parseState.Count > 2)
                        {
                            bpEndOffset = input.parseState.GetInt(2);
                            if (input.parseState.Count > 3)
                            {
                                var sbOffsetType = input.parseState.GetArgSliceByRef(3).ReadOnlySpan;
                                bpOffsetType = sbOffsetType.EqualsUpperCaseSpanIgnoringCase("BIT"u8)
                                    ? (byte)0x1
                                    : (byte)0x0;
                            }
                        }
                    }

                    long pos;
                    if (srcLogRecord.IsPinnedValue)
                        pos = BitmapManager.BitPosDriver(input: srcLogRecord.PinnedValuePointer, inputLen: value.Length, startOffset: bpStartOffset,
                                endOffset: bpEndOffset, searchFor: bpSetVal, offsetType: bpOffsetType);
                    else
                        fixed (byte* valuePtr = value)
                            pos = BitmapManager.BitPosDriver(input: valuePtr, inputLen: value.Length, startOffset: bpStartOffset,
                                endOffset: bpEndOffset, searchFor: bpSetVal, offsetType: bpOffsetType);

                    *(long*)output.SpanByte.ToPointer() = pos;
                    functionsState.CopyRespNumber(pos, ref output);
                    break;

                case RespCommand.BITOP:
                    var outPtr = output.SpanByte.ToPointer();

                    if (srcLogRecord.IsPinnedValue)
                        *(long*)outPtr = ((IntPtr)srcLogRecord.PinnedValuePointer).ToInt64();
                    else
                        fixed(byte* valuePtr = value)
                            *(long*)outPtr = ((IntPtr)valuePtr).ToInt64();

                    *(int*)(outPtr + sizeof(long)) = value.Length;
                    return;

                case RespCommand.BITFIELD:
                    var bitFieldArgs = GetBitFieldArguments(ref input);

                    long retValue;
                    bool overflow;
                    if (srcLogRecord.IsPinnedValue)
                        (retValue, overflow) = BitmapManager.BitFieldExecute(bitFieldArgs, srcLogRecord.PinnedValuePointer, value.Length);
                    else
                        fixed (byte* valuePtr = value)
                            (retValue, overflow) = BitmapManager.BitFieldExecute(bitFieldArgs, valuePtr, value.Length);

                    if (!overflow)
                        functionsState.CopyRespNumber(retValue, ref output);
                    else
<<<<<<< HEAD
                        functionsState.CopyDefaultResp(CmdStrings.RESP_ERRNOTFOUND, ref output);
=======
                        CopyDefaultResp(functionsState.nilResp, ref dst);
>>>>>>> 33ab11e6
                    return;

                case RespCommand.BITFIELD_RO:
                    var bitFieldArgs_RO = GetBitFieldArguments(ref input);

                    long retValue_RO;
                    if (srcLogRecord.IsPinnedValue)
                        retValue_RO = BitmapManager.BitFieldExecute_RO(bitFieldArgs_RO, srcLogRecord.PinnedValuePointer, value.Length);
                    else
                        fixed (byte* valuePtr = value)
                            retValue_RO = BitmapManager.BitFieldExecute_RO(bitFieldArgs_RO, valuePtr, value.Length);

                    functionsState.CopyRespNumber(retValue_RO, ref output);
                    return;

                case RespCommand.PFCOUNT:
                case RespCommand.PFMERGE:
                    bool ok;
                    if (srcLogRecord.IsPinnedValue)
                    {
                        if (ok = HyperLogLog.DefaultHLL.IsValidHYLL(srcLogRecord.PinnedValuePointer, value.Length))
                            Buffer.MemoryCopy(srcLogRecord.PinnedValuePointer, output.SpanByte.ToPointer(), value.Length, value.Length);
                    }
                    else
                    {
                        fixed (byte* valuePtr = value)
                        {
                            if (ok = HyperLogLog.DefaultHLL.IsValidHYLL(valuePtr, value.Length))
                                Buffer.MemoryCopy(valuePtr, output.SpanByte.ToPointer(), value.Length, value.Length);
                        }
                    }

                    if (!ok)
                    {
                        *(long*)output.SpanByte.ToPointer() = -1;
                        return;
                    }

                    if (value.Length <= output.Length)
                    {
                        output.SpanByte.Length = value.Length;
                        return;
                    }

                    throw new GarnetException($"Not enough space in {input.header.cmd} buffer");

                case RespCommand.TTL:
                    var ttlValue = ConvertUtils.SecondsFromDiffUtcNowTicks(srcLogRecord.Info.HasExpiration ? srcLogRecord.Expiration : -1);
                    functionsState.CopyRespNumber(ttlValue, ref output);
                    return;

                case RespCommand.PTTL:
                    var pttlValue = ConvertUtils.MillisecondsFromDiffUtcNowTicks(srcLogRecord.Info.HasExpiration ? srcLogRecord.Expiration : -1);
                    functionsState.CopyRespNumber(pttlValue, ref output);
                    return;

                case RespCommand.GETRANGE:
                    var len = value.Length;
                    var start = input.parseState.GetInt(0);
                    var end = input.parseState.GetInt(1);

                    (start, end) = NormalizeRange(start, end, len);
                    CopyRespTo(value, ref output, start, end);
                    return;
                case RespCommand.EXPIRETIME:
                    var expireTime = ConvertUtils.UnixTimeInSecondsFromTicks(srcLogRecord.Info.HasExpiration ? srcLogRecord.Expiration : -1);
                    functionsState.CopyRespNumber(expireTime, ref output);
                    return;

                case RespCommand.PEXPIRETIME:
                    var pexpireTime = ConvertUtils.UnixTimeInMillisecondsFromTicks(srcLogRecord.Info.HasExpiration ? srcLogRecord.Expiration : -1);
                    functionsState.CopyRespNumber(pexpireTime, ref output);
                    return;

                default:
                    throw new GarnetException("Unsupported operation on input");
            }
        }

        bool EvaluateExpireInPlace(ref LogRecord logRecord, ExpireOption optionType, long newExpiry, ref SpanByteAndMemory output)
        {
            var o = (ObjectOutputHeader*)output.SpanByte.ToPointer();
            o->result1 = 0;
            if (logRecord.Info.HasExpiration)
            {
                switch (optionType)
                {
                    case ExpireOption.NX:
                        return true;
                    case ExpireOption.XX:
                    case ExpireOption.None:
                        _ = logRecord.TrySetExpiration(newExpiry);
                        o->result1 = 1;
                        return true;
                    case ExpireOption.GT:
                    case ExpireOption.XXGT:
                        if (newExpiry > logRecord.Expiration)
                        {
                            _ = logRecord.TrySetExpiration(newExpiry);
                            o->result1 = 1;
                        }
                        return true;
                    case ExpireOption.LT:
                    case ExpireOption.XXLT:
                        if (newExpiry < logRecord.Expiration)
                        {
                            _ = logRecord.TrySetExpiration(newExpiry);
                            o->result1 = 1;
                        }
                        return true;
                    default:
                        throw new GarnetException($"EvaluateExpireInPlace exception expiryExists: True, optionType {optionType}");
                }
            }
            else
            {
                switch (optionType)
                {
                    case ExpireOption.NX:
                    case ExpireOption.None:
                    case ExpireOption.LT:  // If expiry doesn't exist, LT should treat the current expiration as infinite, so the new value must be less
                        var ok = logRecord.TrySetExpiration(newExpiry);
                        o->result1 = 1;
                        return ok;
                    case ExpireOption.XX:
                    case ExpireOption.GT:  // If expiry doesn't exist, GT should treat the current expiration as infinite, so the new value cannot be greater
                    case ExpireOption.XXGT:
                    case ExpireOption.XXLT:
                        return true;
                    default:
                        throw new GarnetException($"EvaluateExpireInPlace exception expiryExists: False, optionType {optionType}");
                }
            }
        }

        bool EvaluateExpireCopyUpdate(ref LogRecord logRecord, ref RecordSizeInfo sizeInfo, ExpireOption optionType, long newExpiry, ReadOnlySpan<byte> newValue, ref SpanByteAndMemory output)
        {
            var expiryExists = logRecord.Info.HasExpiration;
            var o = (ObjectOutputHeader*)output.SpanByte.ToPointer();
            o->result1 = 0;

            // TODO ETag?
            if (!logRecord.TrySetValueSpan(newValue, ref sizeInfo))
            {
                functionsState.logger?.LogError("Failed to set value in {methodName}", "EvaluateExpireCopyUpdate");
                return false;
            }
            if (expiryExists)
            {
                // Expiration already exists so there is no need to check for space (i.e. failure of TrySetExpiration)
                switch (optionType)
                {
                    case ExpireOption.NX:
                        return true;
                    case ExpireOption.XX:
                    case ExpireOption.None:
                        _ = logRecord.TrySetExpiration(newExpiry);
                        o->result1 = 1;
                        return true;
                    case ExpireOption.GT:
                    case ExpireOption.XXGT:
                        if (newExpiry > logRecord.Expiration)
                        {
                            _ = logRecord.TrySetExpiration(newExpiry);
                            o->result1 = 1;
                        }
                        return true;
                    case ExpireOption.LT:
                    case ExpireOption.XXLT:
                        if (newExpiry < logRecord.Expiration)
                        {
                            _ = logRecord.TrySetExpiration(newExpiry);
                            o->result1 = 1;
                        }
                        return true;
                    default:
                        throw new GarnetException($"EvaluateExpireCopyUpdate exception expiryExists:{expiryExists}, optionType{optionType}");
                }
            }
            else
            {
                // No expiration yet. Because this is CopyUpdate we should already have verified the space, but check anyway
                switch (optionType)
                {
                    case ExpireOption.NX:
                    case ExpireOption.None:
                    case ExpireOption.LT:   // If expiry doesn't exist, LT should treat the current expiration as infinite
                        if (!logRecord.TrySetExpiration(newExpiry))
                        {
                            functionsState.logger?.LogError("Failed to add expiration in {methodName}.{caseName}", "EvaluateExpireCopyUpdate", "LT");
                            return false;
                        }
                        o->result1 = 1;
                        return true;
                    case ExpireOption.XX:
                    case ExpireOption.GT:
                    case ExpireOption.XXGT:
                    case ExpireOption.XXLT:
                        return true;
                    default:
                        throw new GarnetException($"EvaluateExpireCopyUpdate exception expiryExists:{expiryExists}, optionType{optionType}");
                }
            }
        }

        static (int, int) NormalizeRange(int start, int end, int len)
        {
            if (start >= 0 && start <= len)//start in [0,len]
            {
                if (end < 0 && (len + end) > 0)
                    return (start, len + end + 1);
                else if (end >= start)
                    return (start, end < len ? end + 1 : len);
            }
            else if (start < 0)
            {
                if (start > end) return (0, 0);
                start %= len;
                start = start >= 0 ? start : len + start;
                end = end > len ? len : (end % len);
                if (end < 0 && (len + end) > 0)
                    return (start, len + end + 1);
                else if (end >= start)
                    return (start, end < len ? (start == end ? end + 1 : end) : len);
            }
            return (0, 0);
        }

        internal static bool CheckExpiry<TSourceLogRecord>(ref TSourceLogRecord srcLogRecord)
            where TSourceLogRecord : ISourceLogRecord
            => srcLogRecord.Info.HasExpiration && srcLogRecord.Expiration < DateTimeOffset.UtcNow.Ticks;

        static bool InPlaceUpdateNumber(ref LogRecord logRecord, ref RecordSizeInfo sizeInfo, long val, ref SpanByteAndMemory output, ref RMWInfo rmwInfo)
        {
            var ndigits = NumUtils.CountDigits(val, out var isNegative);
            ndigits += isNegative ? 1 : 0;

            if (!logRecord.TrySetValueLength(ndigits, ref sizeInfo))
                return false;

            var value = logRecord.ValueSpan;    // To eliminate redundant length calculations getting to Value
            _ = NumUtils.WriteInt64(val, value);

            Debug.Assert(output.IsSpanByte, "This code assumes it is called in-place and did not go pending");
            value.CopyTo(output.SpanByte.Span);
            output.SpanByte.Length = value.Length;
            return true;
        }

        static bool InPlaceUpdateNumber(ref LogRecord logRecord, ref RecordSizeInfo sizeInfo, double val, ref SpanByteAndMemory output, ref RMWInfo rmwInfo)
        {
            var ndigits = NumUtils.CountCharsInDouble(val, out var _, out var _, out var _);

            if (!logRecord.TrySetValueLength(ndigits, ref sizeInfo))
                return false;

            var value = logRecord.ValueSpan;    // To reduce redundant length calculations getting to Value
            _ = NumUtils.WriteDouble(val, value);

            Debug.Assert(output.IsSpanByte, "This code assumes it is called in-place and did not go pending");
            value.CopyTo(output.SpanByte.Span);
            output.SpanByte.Length = value.Length;
            return true;
        }

        static bool TryInPlaceUpdateNumber(ref LogRecord logRecord, ref RecordSizeInfo sizeInfo, ref SpanByteAndMemory output, ref RMWInfo rmwInfo, long input)
        {
            // Check if value contains a valid number
            var value = logRecord.ValueSpan;  // To reduce redundant length calculations getting to Value

            long val;
            if (logRecord.IsPinnedValue)
            {
                if (!IsValidNumber(value.Length, logRecord.PinnedValuePointer, output.SpanByte.Span, out val))
                    return true;
            }
            else
            {
                fixed(byte* valuePtr = value)
                {
                    if (!IsValidNumber(value.Length, valuePtr, output.SpanByte.Span, out val))
                        return true;
                }
            }

            try
            {
                checked { val += input; }
            }
            catch
            {
                output.SpanByte.Span[0] = (byte)OperationError.INVALID_TYPE;
                return true;
            }

            return InPlaceUpdateNumber(ref logRecord, ref sizeInfo, val, ref output, ref rmwInfo);
        }

        static bool TryInPlaceUpdateNumber(ref LogRecord logRecord, ref RecordSizeInfo sizeInfo, ref SpanByteAndMemory output, ref RMWInfo rmwInfo, double input)
        {
            var value = logRecord.ValueSpan;  // To reduce redundant length calculations getting to Value

            double val;
            if (logRecord.IsPinnedValue)
            {
                if (!IsValidDouble(value.Length, logRecord.PinnedValuePointer, output.SpanByte.Span, out val))
                    return true;
            }
            else
            {
                fixed (byte* valuePtr = value)
                {
                    if (!IsValidDouble(value.Length, valuePtr, output.SpanByte.Span, out val))
                        return true;
                }
            }


            val += input;

            if (!double.IsFinite(val))
            {
                output.SpanByte.Span[0] = (byte)OperationError.INVALID_TYPE;
                return true;
            }

            return InPlaceUpdateNumber(ref logRecord, ref sizeInfo, val, ref output, ref rmwInfo);
        }

        static bool TryCopyUpdateNumber(long next, Span<byte> newValue, ref SpanByteAndMemory output)
        {
            if (NumUtils.WriteInt64(next, newValue) == 0)
                return false;
            newValue.CopyTo(output.SpanByte.Span);
            output.SpanByte.Length = newValue.Length;
            return true;
        }

        static bool TryCopyUpdateNumber(double next, Span<byte> newValue, ref SpanByteAndMemory output)
        {
            if (NumUtils.WriteDouble(next, newValue) == 0)
                return false;
            newValue.CopyTo(output.SpanByte.Span);
            output.SpanByte.Length = newValue.Length;
            return true;
        }

        /// <summary>
        /// Copy update from old 'long' value to new value while also validating whether oldValue is a numerical value.
        /// </summary>
        /// <param name="srcLogRecord">The source log record, either in-memory or from disk</param>
        /// <param name="dstLogRecord">The destination log record</param>
        /// <param name="sizeInfo">Size info for record fields</param>
        /// <param name="output">Output value</param>
        /// <param name="input">Parsed input value</param>
        static bool TryCopyUpdateNumber<TSourceLogRecord>(ref TSourceLogRecord srcLogRecord, ref LogRecord dstLogRecord, ref RecordSizeInfo sizeInfo, ref SpanByteAndMemory output, long input)
            where TSourceLogRecord : ISourceLogRecord
        {
            if (!dstLogRecord.TryCopyOptionals(ref srcLogRecord, ref sizeInfo))
                return false;

            var srcValue = srcLogRecord.ValueSpan;  // To reduce redundant length calculations getting to ValueSpan

            long val;
            if (srcLogRecord.IsPinnedValue)
            {
                if (!IsValidNumber(srcValue.Length, srcLogRecord.PinnedValuePointer, output.SpanByte.Span, out val))
                {
                    // Move to tail of the log even when oldValue is alphanumeric
                    // We have already paid the cost of bringing from disk so we are treating as a regular access and bring it into memory
                    return dstLogRecord.TrySetValueSpan(srcLogRecord.ValueSpan, ref sizeInfo);
                }
            }
            else
            {
                fixed (byte* valuePtr = srcValue)
                {
                    if (!IsValidNumber(srcValue.Length, valuePtr, output.SpanByte.Span, out val))
                    {
                        // Move to tail of the log even when oldValue is alphanumeric
                        // We have already paid the cost of bringing from disk so we are treating as a regular access and bring it into memory
                        return dstLogRecord.TrySetValueSpan(srcLogRecord.ValueSpan, ref sizeInfo);
                    }
                }
            }

            // Check operation overflow
            try
            {
                checked { val += input; }
            }
            catch
            {
                output.SpanByte.Span[0] = (byte)OperationError.INVALID_TYPE;
                return false;
            }

            // Move to tail of the log and update
            return TryCopyUpdateNumber(val, dstLogRecord.ValueSpan, ref output);
        }

        /// <summary>
        /// Copy update from old 'double' value to new value while also validating whether oldValue is a numerical value.
        /// </summary>
        /// <param name="srcLogRecord">The source log record, either in-memory or from disk</param>
        /// <param name="dstLogRecord">The destination log record</param>
        /// <param name="sizeInfo">Size information for record fields</param>
        /// <param name="output">Output value</param>
        /// <param name="input">Parsed input value</param>
        static bool TryCopyUpdateNumber<TSourceLogRecord>(ref TSourceLogRecord srcLogRecord, ref LogRecord dstLogRecord, ref RecordSizeInfo sizeInfo, ref SpanByteAndMemory output, double input)
            where TSourceLogRecord : ISourceLogRecord
        {
            if (!dstLogRecord.TryCopyOptionals(ref srcLogRecord, ref sizeInfo))
                return false;

            var srcValue = srcLogRecord.ValueSpan;  // To reduce redundant length calculations getting to ValueSpan

            double val;
            if (srcLogRecord.IsPinnedValue)
            {
                if (!IsValidDouble(srcValue.Length, srcLogRecord.PinnedValuePointer, output.SpanByte.Span, out val))
                {
                    // Move to tail of the log even when oldValue is alphanumeric
                    // We have already paid the cost of bringing from disk so we are treating as a regular access and bring it into memory
                    return dstLogRecord.TrySetValueSpan(srcLogRecord.ValueSpan, ref sizeInfo);
                }
            }
            else
            {
                fixed (byte* valuePtr = srcValue)
                {
                    if (!IsValidDouble(srcValue.Length, valuePtr, output.SpanByte.Span, out val))
                    {
                        // Move to tail of the log even when oldValue is alphanumeric
                        // We have already paid the cost of bringing from disk so we are treating as a regular access and bring it into memory
                        return dstLogRecord.TrySetValueSpan(srcLogRecord.ValueSpan, ref sizeInfo);
                    }
                }
            }

            val += input;
            if (!double.IsFinite(val))
            {
                output.SpanByte.Span[0] = (byte)OperationError.INVALID_TYPE;
                return false;
            }

            // Move to tail of the log and update
            return TryCopyUpdateNumber(val, dstLogRecord.ValueSpan, ref output);
        }

        /// <summary>
        /// Parse ASCII byte array into long and validate that only contains ASCII decimal characters
        /// </summary>
        /// <param name="length">Length of byte array</param>
        /// <param name="source">Pointer to byte array</param>
        /// <param name="output">Output error flag</param>
        /// <param name="val">Parsed long value</param>
        /// <returns>True if input contained only ASCII decimal characters, otherwise false</returns>
        static bool IsValidNumber(int length, byte* source, Span<byte> output, out long val)
        {
            // Check for valid number
            if (!NumUtils.TryReadInt64(length, source, out val))
            {
                // Signal value is not a valid number
                output[0] = (byte)OperationError.INVALID_TYPE;
                return false;
            }
            return true;
        }

        static bool IsValidDouble(int length, byte* source, Span<byte> output, out double val)
        {
            // Check for valid number
            if (!NumUtils.TryReadDouble(length, source, out val) || !double.IsFinite(val))
            {
                // Signal value is not a valid number
                output[0] = (byte)OperationError.INVALID_TYPE;
                return false;
            }
            return true;
        }

        /// <summary>
        /// Copy length of value to output (as ASCII bytes)
        /// </summary>
        static bool CopyValueLengthToOutput(ReadOnlySpan<byte> value, ref SpanByteAndMemory output)
        {
            Debug.Assert(output.IsSpanByte, "This code assumes it is called in a non-pending context or in a pending context where dst.SpanByte's pointer remains valid");

            var numDigits = NumUtils.CountDigits(value.Length);
            if (numDigits > output.SpanByte.Length)
            {
                Debug.Fail("Output length overflow in CopyValueLengthToOutput");
                return false;
            }

            var outputPtr = output.SpanByte.ToPointer();
            NumUtils.WriteInt32(value.Length, numDigits, ref outputPtr);
            output.SpanByte.Length = numDigits;
            return true;
        }

        void CopyRespWithEtagData(ReadOnlySpan<byte> value, ref SpanByteAndMemory dst, bool hasETag, MemoryPool<byte> memoryPool)
        {
            int valueLength = value.Length;
            // always writing an array of size 2 => *2\r\n
            int desiredLength = 4;

            // get etag to write, default etag 0 for when no etag
            long etag = hasETag ? functionsState.etagState.ETag : LogRecord.NoETag;

            // here we know the value span has first bytes set to etag so we hardcode skipping past the bytes for the etag below
            // *2\r\n :(etag digits)\r\n $(val Len digits)\r\n (value len)\r\n
            desiredLength += 1 + NumUtils.CountDigits(etag) + 2 + 1 + NumUtils.CountDigits(valueLength) + 2 + valueLength + 2;

            WriteValAndEtagToDst(desiredLength, value, etag, ref dst, memoryPool);
        }

        static void WriteValAndEtagToDst(int desiredLength, ReadOnlySpan<byte> value, long etag, ref SpanByteAndMemory dst, MemoryPool<byte> memoryPool, bool writeDirect = false)
        {
            if (desiredLength <= dst.Length)
            {
                dst.Length = desiredLength;
                byte* curr = dst.SpanByte.ToPointer();
                byte* end = curr + dst.SpanByte.Length;
                RespWriteUtils.WriteEtagValArray(etag, ref value, ref curr, end, writeDirect);
                return;
            }

            dst.ConvertToHeap();
            dst.Length = desiredLength;
            dst.Memory = memoryPool.Rent(desiredLength);
            fixed (byte* ptr = dst.MemorySpan)
            {
                byte* curr = ptr;
                byte* end = ptr + desiredLength;
                RespWriteUtils.WriteEtagValArray(etag, ref value, ref curr, end, writeDirect);
            }
        }

        /// <summary>
        /// Logging upsert from
        /// a. InPlaceWriter
        /// b. PostInitialWriter
        /// </summary>
        void WriteLogUpsert(ReadOnlySpan<byte> key, ref RawStringInput input, ReadOnlySpan<byte> value, long version, int sessionId)
        {
            if (functionsState.StoredProcMode) return;

            // We need this check because when we ingest records from the primary
            // if the input is zero then input overlaps with value so any update to RespInputHeader->flags
            // will incorrectly modify the total length of value.
            if (input.SerializedLength > 0)
                input.header.flags |= RespInputFlags.Deterministic;

            functionsState.appendOnlyFile.Enqueue(
                new AofHeader { opType = AofEntryType.StoreUpsert, storeVersion = version, sessionID = sessionId },
                key, value, ref input, out _);
        }

        /// <summary>
        /// Logging RMW from
        /// a. PostInitialUpdater
        /// b. InPlaceUpdater
        /// c. PostCopyUpdater
        /// </summary>
        void WriteLogRMW(ReadOnlySpan<byte> key, ref RawStringInput input, long version, int sessionId)
        {
            if (functionsState.StoredProcMode) return;
            input.header.flags |= RespInputFlags.Deterministic;

            functionsState.appendOnlyFile.Enqueue(
                new AofHeader { opType = AofEntryType.StoreRMW, storeVersion = version, sessionID = sessionId },
                key, ref input, out _);
        }

        /// <summary>
        ///  Logging Delete from
        ///  a. InPlaceDeleter
        ///  b. PostInitialDeleter
        /// </summary>
        void WriteLogDelete(ReadOnlySpan<byte> key, long version, int sessionID)
        {
            if (functionsState.StoredProcMode) return;
            functionsState.appendOnlyFile.Enqueue(new AofHeader { opType = AofEntryType.StoreDelete, storeVersion = version, sessionID = sessionID }, key, item2: default, out _);
        }

        BitFieldCmdArgs GetBitFieldArguments(ref RawStringInput input)
        {
            var currTokenIdx = 0;

            // Get secondary command. Legal commands: GET, SET & INCRBY.
            var cmd = RespCommand.NONE;
            var sbCmd = input.parseState.GetArgSliceByRef(currTokenIdx++).ReadOnlySpan;
            if (sbCmd.EqualsUpperCaseSpanIgnoringCase(CmdStrings.GET))
                cmd = RespCommand.GET;
            else if (sbCmd.EqualsUpperCaseSpanIgnoringCase(CmdStrings.SET))
                cmd = RespCommand.SET;
            else if (sbCmd.EqualsUpperCaseSpanIgnoringCase(CmdStrings.INCRBY))
                cmd = RespCommand.INCRBY;

            var bitfieldEncodingParsed = input.parseState.TryGetBitfieldEncoding(
                                                currTokenIdx++, out var bitCount, out var isSigned);
            Debug.Assert(bitfieldEncodingParsed);
            var sign = isSigned ? (byte)BitFieldSign.SIGNED : (byte)BitFieldSign.UNSIGNED;

            // Calculate number offset from bitCount if offsetArg starts with #
            var offsetParsed = input.parseState.TryGetBitfieldOffset(currTokenIdx++, out var offset, out var multiplyOffset);
            Debug.Assert(offsetParsed);
            if (multiplyOffset)
                offset *= bitCount;

            long value = default;
            if (cmd == RespCommand.SET || cmd == RespCommand.INCRBY)
            {
                value = input.parseState.GetLong(currTokenIdx++);
            }

            var overflowType = (byte)BitFieldOverflow.WRAP;
            if (currTokenIdx < input.parseState.Count)
            {
                var overflowTypeParsed = input.parseState.TryGetBitFieldOverflow(currTokenIdx, out var overflowTypeValue);
                Debug.Assert(overflowTypeParsed);
                overflowType = (byte)overflowTypeValue;
            }

            // Number of bits in signed number
            // At most 64 bits can fit into encoding info
            var typeInfo = (byte)(sign | bitCount);

            return new BitFieldCmdArgs(cmd, typeInfo, offset, value, overflowType);
        }
    }
}<|MERGE_RESOLUTION|>--- conflicted
+++ resolved
@@ -221,11 +221,7 @@
                     if (!overflow)
                         functionsState.CopyRespNumber(retValue, ref output);
                     else
-<<<<<<< HEAD
-                        functionsState.CopyDefaultResp(CmdStrings.RESP_ERRNOTFOUND, ref output);
-=======
-                        CopyDefaultResp(functionsState.nilResp, ref dst);
->>>>>>> 33ab11e6
+                        functionsState.CopyDefaultResp(functionsState.nilResp, ref output);
                     return;
 
                 case RespCommand.BITFIELD_RO:
