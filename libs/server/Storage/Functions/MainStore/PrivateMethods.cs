﻿// Copyright (c) Microsoft Corporation.
// Licensed under the MIT license.

using System;
using System.Buffers;
using System.Diagnostics;
using Garnet.common;
using Tsavorite.core;

namespace Garnet.server
{
    /// <summary>
    /// Callback functions for main store
    /// </summary>
    public readonly unsafe partial struct MainSessionFunctions : ISessionFunctions<SpanByte, SpanByte, RawStringInput, SpanByteAndMemory, long>
    {
        static void CopyTo(ref SpanByte src, ref SpanByteAndMemory dst, MemoryPool<byte> memoryPool)
        {
            int srcLength = src.LengthWithoutMetadata;

            if (dst.IsSpanByte)
            {
                if (dst.Length >= srcLength)
                {
                    dst.Length = srcLength;
                    src.AsReadOnlySpan().CopyTo(dst.SpanByte.AsSpan());
                    return;
                }
                dst.ConvertToHeap();
            }

            dst.Memory = memoryPool.Rent(srcLength);
            dst.Length = srcLength;
            src.AsReadOnlySpan().CopyTo(dst.Memory.Memory.Span);
        }

        void CopyRespTo(ref SpanByte src, ref SpanByteAndMemory dst, int start = 0, int end = -1)
        {
            int srcLength = end == -1 ? src.LengthWithoutMetadata : ((start < end) ? (end - start) : 0);
            if (srcLength == 0)
            {
                CopyDefaultResp(CmdStrings.RESP_EMPTY, ref dst);
                return;
            }

            var numLength = NumUtils.NumDigits(srcLength);
            int totalSize = 1 + numLength + 2 + srcLength + 2; // $5\r\nvalue\r\n

            if (dst.IsSpanByte)
            {
                if (dst.Length >= totalSize)
                {
                    dst.Length = totalSize;

                    byte* tmp = dst.SpanByte.ToPointer();
                    *tmp++ = (byte)'$';
                    NumUtils.IntToBytes(srcLength, numLength, ref tmp);
                    *tmp++ = (byte)'\r';
                    *tmp++ = (byte)'\n';
                    src.AsReadOnlySpan().Slice(start, srcLength).CopyTo(new Span<byte>(tmp, srcLength));
                    tmp += srcLength;
                    *tmp++ = (byte)'\r';
                    *tmp++ = (byte)'\n';
                    return;
                }
                dst.ConvertToHeap();
            }

            dst.Memory = functionsState.memoryPool.Rent(totalSize);
            dst.Length = totalSize;
            fixed (byte* ptr = dst.Memory.Memory.Span)
            {
                byte* tmp = ptr;
                *tmp++ = (byte)'$';
                NumUtils.IntToBytes(srcLength, numLength, ref tmp);
                *tmp++ = (byte)'\r';
                *tmp++ = (byte)'\n';
                src.AsReadOnlySpan().Slice(start, srcLength).CopyTo(new Span<byte>(tmp, srcLength));
                tmp += srcLength;
                *tmp++ = (byte)'\r';
                *tmp++ = (byte)'\n';
            }
        }

        void CopyRespToWithInput(ref RawStringInput input, ref SpanByte value, ref SpanByteAndMemory dst, bool isFromPending)
        {
            switch (input.header.cmd)
            {
                case RespCommand.ASYNC:
                    // If the GET is expected to complete continuations asynchronously, we should not write anything
                    // to the network buffer in case the operation does go pending (latter is indicated by isFromPending)
                    // This is accomplished by calling ConvertToHeap on the destination SpanByteAndMemory
                    if (isFromPending)
                        dst.ConvertToHeap();
                    CopyRespTo(ref value, ref dst);
                    break;

                case RespCommand.MIGRATE:
                    if (value.Length <= dst.Length)
                    {
                        value.CopyTo(ref dst.SpanByte);
                        dst.Length = value.Length;
                        return;
                    }

                    dst.ConvertToHeap();
                    dst.Length = value.TotalSize;

                    if (dst.Memory == default) // Allocate new heap buffer
                        dst.Memory = functionsState.memoryPool.Rent(dst.Length);
                    else if (dst.Memory.Memory.Span.Length < value.TotalSize)
                    // Allocate new heap buffer only if existing one is smaller
                    // otherwise it is safe to re-use existing buffer
                    {
                        dst.Memory.Dispose();
                        dst.Memory = functionsState.memoryPool.Rent(dst.Length);
                    }
                    value.CopyTo(dst.Memory.Memory.Span);
                    break;

                case RespCommand.GET:
                    // Get value without RESP header; exclude expiration
                    if (value.LengthWithoutMetadata <= dst.Length)
                    {
                        dst.Length = value.LengthWithoutMetadata;
                        value.AsReadOnlySpan().CopyTo(dst.SpanByte.AsSpan());
                        return;
                    }

                    dst.ConvertToHeap();
                    dst.Length = value.LengthWithoutMetadata;
                    dst.Memory = functionsState.memoryPool.Rent(value.LengthWithoutMetadata);
                    value.AsReadOnlySpan().CopyTo(dst.Memory.Memory.Span);
                    break;

                case RespCommand.GETBIT:
                    var offset = input.parseState.GetLong(input.parseStateFirstArgIdx);
                    var oldValSet = BitmapManager.GetBit(offset, value.ToPointer(), value.Length);
                    if (oldValSet == 0)
                        CopyDefaultResp(CmdStrings.RESP_RETURN_VAL_0, ref dst);
                    else
                        CopyDefaultResp(CmdStrings.RESP_RETURN_VAL_1, ref dst);
                    break;

                case RespCommand.BITCOUNT:
                    var currTokenIdx = input.parseStateFirstArgIdx;
                    var bcStartOffset = 0;
                    var bcEndOffset = -1;
                    byte bcOffsetType = 0x0;

                    if (currTokenIdx + 1 < input.parseState.Count)
                    {
                        bcStartOffset = input.parseState.GetInt(currTokenIdx++);
                        bcEndOffset = input.parseState.GetInt(currTokenIdx++);

                        if (currTokenIdx < input.parseState.Count)
                        {
                            var spanOffsetType = input.parseState.GetArgSliceByRef(currTokenIdx).ReadOnlySpan;
                            bcOffsetType = spanOffsetType.EqualsUpperCaseSpanIgnoringCase("BIT"u8) ? (byte)0x1 : (byte)0x0;
                        }
                    }

                    var count = BitmapManager.BitCountDriver(bcStartOffset, bcEndOffset, bcOffsetType, value.ToPointer(), value.Length);
                    CopyRespNumber(count, ref dst);
                    break;

                case RespCommand.BITPOS:
                    currTokenIdx = input.parseStateFirstArgIdx;
                    var bpSetVal = (byte)(input.parseState.GetArgSliceByRef(currTokenIdx++).ReadOnlySpan[0] - '0');
                    var bpStartOffset = 0;
                    var bpEndOffset = -1;
                    byte bpOffsetType = 0x0;
                    if (input.parseState.Count - currTokenIdx > 0)
                    {
                        bpStartOffset = input.parseState.GetInt(currTokenIdx++);
                        if (input.parseState.Count - currTokenIdx > 0)
                        {
                            bpEndOffset = input.parseState.GetInt(currTokenIdx++);
                            if (input.parseState.Count - currTokenIdx > 0)
                            {
                                var sbOffsetType = input.parseState.GetArgSliceByRef(currTokenIdx).ReadOnlySpan;
                                bpOffsetType = sbOffsetType.EqualsUpperCaseSpanIgnoringCase("BIT"u8)
                                    ? (byte)0x1
                                    : (byte)0x0;
                            }
                        }
                    }

                    var pos = BitmapManager.BitPosDriver(bpSetVal, bpStartOffset, bpEndOffset, bpOffsetType,
                        value.ToPointer(), value.Length);
                    *(long*)dst.SpanByte.ToPointer() = pos;
                    CopyRespNumber(pos, ref dst);
                    break;

                case RespCommand.BITOP:
                    var bitmap = (IntPtr)value.ToPointer();
                    var output = dst.SpanByte.ToPointer();

                    *(long*)output = bitmap.ToInt64();
                    *(int*)(output + 8) = value.Length;

                    return;

                case RespCommand.BITFIELD:
                    var bitFieldArgs = GetBitFieldArguments(ref input);
                    var (retValue, overflow) = BitmapManager.BitFieldExecute(bitFieldArgs, value.ToPointer(), value.Length);
                    if (!overflow)
                        CopyRespNumber(retValue, ref dst);
                    else
                        CopyDefaultResp(CmdStrings.RESP_ERRNOTFOUND, ref dst);
                    return;

                case RespCommand.PFCOUNT:
                case RespCommand.PFMERGE:
                    if (!HyperLogLog.DefaultHLL.IsValidHYLL(value.ToPointer(), value.Length))
                    {
                        *(long*)dst.SpanByte.ToPointer() = -1;
                        return;
                    }

                    if (value.Length <= dst.Length)
                    {
                        Buffer.MemoryCopy(value.ToPointer(), dst.SpanByte.ToPointer(), value.Length, value.Length);
                        dst.SpanByte.Length = value.Length;
                        return;
                    }

                    throw new GarnetException($"Not enough space in {input.header.cmd} buffer");

                case RespCommand.TTL:
                    var ttlValue = ConvertUtils.SecondsFromDiffUtcNowTicks(value.MetadataSize > 0 ? value.ExtraMetadata : -1);
                    CopyRespNumber(ttlValue, ref dst);
                    return;

                case RespCommand.PTTL:
                    var pttlValue = ConvertUtils.MillisecondsFromDiffUtcNowTicks(value.MetadataSize > 0 ? value.ExtraMetadata : -1);
                    CopyRespNumber(pttlValue, ref dst);
                    return;

                case RespCommand.GETRANGE:
                    var len = value.LengthWithoutMetadata;
                    var start = input.parseState.GetInt(input.parseStateFirstArgIdx);
                    var end = input.parseState.GetInt(input.parseStateFirstArgIdx + 1);

                    (start, end) = NormalizeRange(start, end, len);
                    CopyRespTo(ref value, ref dst, start, end);
                    return;

                case RespCommand.EXPIRETIME:
                    var expireTime = ConvertUtils.UnixTimeInSecondsFromTicks(value.MetadataSize > 0 ? value.ExtraMetadata : -1);
                    CopyRespNumber(expireTime, ref dst);
                    return;

                case RespCommand.PEXPIRETIME:
                    var pexpireTime = ConvertUtils.UnixTimeInMillisecondsFromTicks(value.MetadataSize > 0 ? value.ExtraMetadata : -1);
                    CopyRespNumber(pexpireTime, ref dst);
                    return;

                default:
                    throw new GarnetException("Unsupported operation on input");
            }
        }

        bool EvaluateExpireInPlace(ExpireOption optionType, bool expiryExists, long newExpiry, ref SpanByte value, ref SpanByteAndMemory output)
        {
            ObjectOutputHeader* o = (ObjectOutputHeader*)output.SpanByte.ToPointer();
            if (expiryExists)
            {
                switch (optionType)
                {
                    case ExpireOption.NX:
                        o->result1 = 0;
                        break;
                    case ExpireOption.XX:
                    case ExpireOption.None:
                        value.ExtraMetadata = newExpiry;
                        o->result1 = 1;
                        break;
                    case ExpireOption.GT:
<<<<<<< HEAD
                        var replace = newExpiry < value.ExtraMetadata;
                        value.ExtraMetadata = replace ? value.ExtraMetadata : newExpiry;
=======
                    case ExpireOption.XXGT:
                        bool replace = input.ExtraMetadata < value.ExtraMetadata;
                        value.ExtraMetadata = replace ? value.ExtraMetadata : input.ExtraMetadata;
>>>>>>> ace7cb6b
                        if (replace)
                            o->result1 = 0;
                        else
                            o->result1 = 1;
                        break;
                    case ExpireOption.LT:
<<<<<<< HEAD
                        replace = newExpiry > value.ExtraMetadata;
                        value.ExtraMetadata = replace ? value.ExtraMetadata : newExpiry;
=======
                    case ExpireOption.XXLT:
                        replace = input.ExtraMetadata > value.ExtraMetadata;
                        value.ExtraMetadata = replace ? value.ExtraMetadata : input.ExtraMetadata;
>>>>>>> ace7cb6b
                        if (replace)
                            o->result1 = 0;
                        else
                            o->result1 = 1;
                        break;
                    default:
                        throw new GarnetException($"EvaluateExpireInPlace exception expiryExists:{expiryExists}, optionType{optionType}");
                }
                return true;
            }
            else
            {
                switch (optionType)
                {
                    case ExpireOption.NX:
                    case ExpireOption.None:
                    case ExpireOption.LT:  // If expiry doesn't exist, LT should treat the current expiration as infinite
                        return false;
                    case ExpireOption.XX:
                    case ExpireOption.GT:
                    case ExpireOption.XXGT:
                    case ExpireOption.XXLT:
                        o->result1 = 0;
                        return true;
                    default:
                        throw new GarnetException($"EvaluateExpireInPlace exception expiryExists:{expiryExists}, optionType{optionType}");
                }
            }
        }

        void EvaluateExpireCopyUpdate(ExpireOption optionType, bool expiryExists, long newExpiry, ref SpanByte oldValue, ref SpanByte newValue, ref SpanByteAndMemory output)
        {
            ObjectOutputHeader* o = (ObjectOutputHeader*)output.SpanByte.ToPointer();
            if (expiryExists)
            {
                switch (optionType)
                {
                    case ExpireOption.NX:
                        oldValue.AsReadOnlySpan().CopyTo(newValue.AsSpan());
                        break;
                    case ExpireOption.XX:
                    case ExpireOption.None:
                        newValue.ExtraMetadata = newExpiry;
                        oldValue.AsReadOnlySpan().CopyTo(newValue.AsSpan());
                        o->result1 = 1;
                        break;
                    case ExpireOption.GT:
                    case ExpireOption.XXGT:
                        oldValue.AsReadOnlySpan().CopyTo(newValue.AsSpan());
                        bool replace = newExpiry < oldValue.ExtraMetadata;
                        newValue.ExtraMetadata = replace ? oldValue.ExtraMetadata : newExpiry;
                        if (replace)
                            o->result1 = 0;
                        else
                            o->result1 = 1;
                        break;
                    case ExpireOption.LT:
                    case ExpireOption.XXLT:
                        oldValue.AsReadOnlySpan().CopyTo(newValue.AsSpan());
                        replace = newExpiry > oldValue.ExtraMetadata;
                        newValue.ExtraMetadata = replace ? oldValue.ExtraMetadata : newExpiry;
                        if (replace)
                            o->result1 = 0;
                        else
                            o->result1 = 1;
                        break;
                }
            }
            else
            {
                switch (optionType)
                {
                    case ExpireOption.NX:
                    case ExpireOption.None:
<<<<<<< HEAD
                        newValue.ExtraMetadata = newExpiry;
=======
                    case ExpireOption.LT:   // If expiry doesn't exist, LT should treat the current expiration as infinite
                        newValue.ExtraMetadata = input.ExtraMetadata;
>>>>>>> ace7cb6b
                        oldValue.AsReadOnlySpan().CopyTo(newValue.AsSpan());
                        o->result1 = 1;
                        break;
                    case ExpireOption.XX:
                    case ExpireOption.GT:
                    case ExpireOption.XXGT:
                    case ExpireOption.XXLT:
                        oldValue.AsReadOnlySpan().CopyTo(newValue.AsSpan());
                        o->result1 = 0;
                        break;
                }
            }
        }

        static (int, int) NormalizeRange(int start, int end, int len)
        {
            if (start >= 0 && start <= len)//start in [0,len]
            {
                if (end < 0 && (len + end) > 0)
                    return (start, len + end + 1);
                else if (end >= start)
                    return (start, end < len ? end + 1 : len);
            }
            else if (start < 0)
            {
                if (start > end) return (0, 0);
                start %= len;
                start = start >= 0 ? start : len + start;
                end = end > len ? len : (end % len);
                if (end < 0 && (len + end) > 0)
                    return (start, len + end + 1);
                else if (end >= start)
                    return (start, end < len ? (start == end ? end + 1 : end) : len);
            }
            return (0, 0);
        }

        internal static bool CheckExpiry(ref SpanByte src) => src.ExtraMetadata < DateTimeOffset.UtcNow.Ticks;

        static bool InPlaceUpdateNumber(long val, ref SpanByte value, ref SpanByteAndMemory output, ref RMWInfo rmwInfo, ref RecordInfo recordInfo)
        {
            var fNeg = false;
            var ndigits = NumUtils.NumDigitsInLong(val, ref fNeg);
            ndigits += fNeg ? 1 : 0;

            if (ndigits > value.LengthWithoutMetadata)
                return false;

            rmwInfo.ClearExtraValueLength(ref recordInfo, ref value, value.TotalSize);
            value.ShrinkSerializedLength(ndigits + value.MetadataSize);
            _ = NumUtils.LongToSpanByte(val, value.AsSpan());
            rmwInfo.SetUsedValueLength(ref recordInfo, ref value, value.TotalSize);

            Debug.Assert(output.IsSpanByte, "This code assumes it is called in-place and did not go pending");
            value.AsReadOnlySpan().CopyTo(output.SpanByte.AsSpan());
            output.SpanByte.Length = value.LengthWithoutMetadata;
            return true;
        }

        static bool InPlaceUpdateNumber(double val, ref SpanByte value, ref SpanByteAndMemory output, ref RMWInfo rmwInfo, ref RecordInfo recordInfo)
        {
            var ndigits = NumUtils.NumOfCharInDouble(val, out var _, out var _, out var _);

            if (ndigits > value.LengthWithoutMetadata)
                return false;

            rmwInfo.ClearExtraValueLength(ref recordInfo, ref value, value.TotalSize);
            value.ShrinkSerializedLength(ndigits + value.MetadataSize);
            _ = NumUtils.DoubleToSpanByte(val, value.AsSpan());
            rmwInfo.SetUsedValueLength(ref recordInfo, ref value, value.TotalSize);

            Debug.Assert(output.IsSpanByte, "This code assumes it is called in-place and did not go pending");
            value.AsReadOnlySpan().CopyTo(output.SpanByte.AsSpan());
            output.SpanByte.Length = value.LengthWithoutMetadata;
            return true;
        }

        static bool TryInPlaceUpdateNumber(ref SpanByte value, ref SpanByteAndMemory output, ref RMWInfo rmwInfo, ref RecordInfo recordInfo, long input)
        {
            // Check if value contains a valid number
            if (!IsValidNumber(value.LengthWithoutMetadata, value.ToPointer(), output.SpanByte.AsSpan(), out var val))
                return true;

            try
            {
                checked { val += input; }
            }
            catch
            {
                output.SpanByte.AsSpan()[0] = (byte)OperationError.INVALID_TYPE;
                return true;
            }

            return InPlaceUpdateNumber(val, ref value, ref output, ref rmwInfo, ref recordInfo);
        }

        static bool TryInPlaceUpdateNumber(ref SpanByte value, ref SpanByteAndMemory output, ref RMWInfo rmwInfo, ref RecordInfo recordInfo, double input)
        {
            // Check if value contains a valid number
            if (!IsValidDouble(value.LengthWithoutMetadata, value.ToPointer(), output.SpanByte.AsSpan(), out var val))
                return true;

            val += input;

            if (!double.IsFinite(val))
            {
                output.SpanByte.AsSpan()[0] = (byte)OperationError.INVALID_TYPE;
                return true;
            }

            return InPlaceUpdateNumber(val, ref value, ref output, ref rmwInfo, ref recordInfo);
        }

        static void CopyUpdateNumber(long next, ref SpanByte newValue, ref SpanByteAndMemory output)
        {
            NumUtils.LongToSpanByte(next, newValue.AsSpan());
            newValue.AsReadOnlySpan().CopyTo(output.SpanByte.AsSpan());
            output.SpanByte.Length = newValue.LengthWithoutMetadata;
        }

        static void CopyUpdateNumber(double next, ref SpanByte newValue, ref SpanByteAndMemory output)
        {
            NumUtils.DoubleToSpanByte(next, newValue.AsSpan());
            newValue.AsReadOnlySpan().CopyTo(output.SpanByte.AsSpan());
            output.SpanByte.Length = newValue.LengthWithoutMetadata;
        }

        /// <summary>
        /// Copy update from old value to new value while also validating whether oldValue is a numerical value.
        /// </summary>
        /// <param name="oldValue">Old value copying from</param>
        /// <param name="newValue">New value copying to</param>
        /// <param name="output">Output value</param>
        /// <param name="input">Parsed input value</param>
        static void TryCopyUpdateNumber(ref SpanByte oldValue, ref SpanByte newValue, ref SpanByteAndMemory output, long input)
        {
            newValue.ExtraMetadata = oldValue.ExtraMetadata;

            // Check if value contains a valid number
            if (!IsValidNumber(oldValue.LengthWithoutMetadata, oldValue.ToPointer(), output.SpanByte.AsSpan(), out var val))
            {
                // Move to tail of the log even when oldValue is alphanumeric
                // We have already paid the cost of bringing from disk so we are treating as a regular access and bring it into memory
                oldValue.CopyTo(ref newValue);
                return;
            }

            // Check operation overflow
            try
            {
                checked { val += input; }
            }
            catch
            {
                output.SpanByte.AsSpan()[0] = (byte)OperationError.INVALID_TYPE;
                return;
            }

            // Move to tail of the log and update
            CopyUpdateNumber(val, ref newValue, ref output);
        }

        /// <summary>
        /// Copy update from old value to new value while also validating whether oldValue is a numerical value.
        /// </summary>
        /// <param name="oldValue">Old value copying from</param>
        /// <param name="newValue">New value copying to</param>
        /// <param name="output">Output value</param>
        /// <param name="input">Parsed input value</param>
        static void TryCopyUpdateNumber(ref SpanByte oldValue, ref SpanByte newValue, ref SpanByteAndMemory output, double input)
        {
            newValue.ExtraMetadata = oldValue.ExtraMetadata;

            // Check if value contains a valid number
            if (!IsValidDouble(oldValue.LengthWithoutMetadata, oldValue.ToPointer(), output.SpanByte.AsSpan(), out var val))
            {
                // Move to tail of the log even when oldValue is alphanumeric
                // We have already paid the cost of bringing from disk so we are treating as a regular access and bring it into memory
                oldValue.CopyTo(ref newValue);
                return;
            }

            val += input;
            if (!double.IsFinite(val))
            {
                output.SpanByte.AsSpan()[0] = (byte)OperationError.INVALID_TYPE;
                return;
            }

            // Move to tail of the log and update
            CopyUpdateNumber(val, ref newValue, ref output);
        }

        /// <summary>
        /// Parse ASCII byte array into long and validate that only contains ASCII decimal characters
        /// </summary>
        /// <param name="length">Length of byte array</param>
        /// <param name="source">Pointer to byte array</param>
        /// <param name="output">Output error flag</param>
        /// <param name="val">Parsed long value</param>
        /// <returns>True if input contained only ASCII decimal characters, otherwise false</returns>
        static bool IsValidNumber(int length, byte* source, Span<byte> output, out long val)
        {
            val = 0;
            try
            {
                // Check for valid number
                if (!NumUtils.TryBytesToLong(length, source, out val))
                {
                    // Signal value is not a valid number
                    output[0] = (byte)OperationError.INVALID_TYPE;
                    return false;
                }
            }
            catch
            {
                // Signal value is not a valid number
                output[0] = (byte)OperationError.INVALID_TYPE;
                return false;
            }
            return true;
        }

        static bool IsValidDouble(int length, byte* source, Span<byte> output, out double val)
        {
            val = 0;
            try
            {
                // Check for valid number
                if (!NumUtils.TryBytesToDouble(length, source, out val) || !double.IsFinite(val))
                {
                    // Signal value is not a valid number
                    output[0] = (byte)OperationError.INVALID_TYPE;
                    return false;
                }
            }
            catch
            {
                // Signal value is not a valid number
                output[0] = (byte)OperationError.INVALID_TYPE;
                return false;
            }
            return true;
        }

        void CopyDefaultResp(ReadOnlySpan<byte> resp, ref SpanByteAndMemory dst)
        {
            if (resp.Length < dst.SpanByte.Length)
            {
                resp.CopyTo(dst.SpanByte.AsSpan());
                dst.SpanByte.Length = resp.Length;
                return;
            }

            dst.ConvertToHeap();
            dst.Length = resp.Length;
            dst.Memory = functionsState.memoryPool.Rent(resp.Length);
            resp.CopyTo(dst.Memory.Memory.Span);
        }

        void CopyRespNumber(long number, ref SpanByteAndMemory dst)
        {
            byte* curr = dst.SpanByte.ToPointer();
            byte* end = curr + dst.SpanByte.Length;
            if (RespWriteUtils.WriteInteger(number, ref curr, end, out int integerLen, out int totalLen))
            {
                dst.SpanByte.Length = (int)(curr - dst.SpanByte.ToPointer());
                return;
            }

            //handle resp buffer overflow here
            dst.ConvertToHeap();
            dst.Length = totalLen;
            dst.Memory = functionsState.memoryPool.Rent(totalLen);
            fixed (byte* ptr = dst.Memory.Memory.Span)
            {
                byte* cc = ptr;
                *cc++ = (byte)':';
                NumUtils.LongToBytes(number, integerLen, ref cc);
                *cc++ = (byte)'\r';
                *cc++ = (byte)'\n';
            }
        }

        /// <summary>
        /// Copy length of value to output (as ASCII bytes)
        /// </summary>
        static void CopyValueLengthToOutput(ref SpanByte value, ref SpanByteAndMemory output)
        {
            int numDigits = NumUtils.NumDigits(value.LengthWithoutMetadata);

            Debug.Assert(output.IsSpanByte, "This code assumes it is called in a non-pending context or in a pending context where dst.SpanByte's pointer remains valid");
            var outputPtr = output.SpanByte.ToPointer();
            NumUtils.IntToBytes(value.LengthWithoutMetadata, numDigits, ref outputPtr);
            output.SpanByte.Length = numDigits;
        }

        /// <summary>
        /// Logging upsert from
        /// a. ConcurrentWriter
        /// b. PostSingleWriter
        /// </summary>
        void WriteLogUpsert(ref SpanByte key, ref RawStringInput input, ref SpanByte value, long version, int sessionId)
        {
            if (functionsState.StoredProcMode) return;

            // We need this check because when we ingest records from the primary
            // if the input is zero then input overlaps with value so any update to RespInputHeader->flags
            // will incorrectly modify the total length of value.
            if (input.SerializedLength > 0)
                input.header.flags |= RespInputFlags.Deterministic;

            functionsState.appendOnlyFile.Enqueue(
                new AofHeader { opType = AofEntryType.StoreUpsert, version = version, sessionID = sessionId },
                ref key, ref value, ref input, out _);
        }

        /// <summary>
        /// Logging RMW from
        /// a. PostInitialUpdater
        /// b. InPlaceUpdater
        /// c. PostCopyUpdater
        /// </summary>
        void WriteLogRMW(ref SpanByte key, ref RawStringInput input, long version, int sessionId)
        {
            if (functionsState.StoredProcMode) return;
            input.header.flags |= RespInputFlags.Deterministic;

            functionsState.appendOnlyFile.Enqueue(
                new AofHeader { opType = AofEntryType.StoreRMW, version = version, sessionID = sessionId },
                ref key, ref input, out _);
        }

        /// <summary>
        ///  Logging Delete from
        ///  a. ConcurrentDeleter
        ///  b. PostSingleDeleter
        /// </summary>
        void WriteLogDelete(ref SpanByte key, long version, int sessionID)
        {
            if (functionsState.StoredProcMode) return;
            SpanByte def = default;
            functionsState.appendOnlyFile.Enqueue(new AofHeader { opType = AofEntryType.StoreDelete, version = version, sessionID = sessionID }, ref key, ref def, out _);
        }

        BitFieldCmdArgs GetBitFieldArguments(ref RawStringInput input)
        {
            var currTokenIdx = input.parseStateFirstArgIdx;
            var opCode = (byte)input.parseState.GetEnum<RespCommand>(currTokenIdx++, true);
            var encodingArg = input.parseState.GetString(currTokenIdx++);
            var offsetArg = input.parseState.GetString(currTokenIdx++);

            long value = default;
            if (opCode == (byte)RespCommand.SET || opCode == (byte)RespCommand.INCRBY)
            {
                value = input.parseState.GetLong(currTokenIdx++);
            }

            var overflowType = (byte)BitFieldOverflow.WRAP;
            if (currTokenIdx < input.parseState.Count)
            {
                overflowType = (byte)input.parseState.GetEnum<BitFieldOverflow>(currTokenIdx, true);
            }

            var sign = encodingArg[0] == 'i' ? (byte)BitFieldSign.SIGNED : (byte)BitFieldSign.UNSIGNED;
            // Number of bits in signed number
            var bitCount = (byte)int.Parse(encodingArg.AsSpan(1));
            // At most 64 bits can fit into encoding info
            var typeInfo = (byte)(sign | bitCount);

            // Calculate number offset from bitCount if offsetArg starts with #
            var offset = offsetArg[0] == '#' ? long.Parse(offsetArg.AsSpan(1)) * bitCount : long.Parse(offsetArg);

            return new BitFieldCmdArgs(opCode, typeInfo, offset, value, overflowType);
        }
    }
}<|MERGE_RESOLUTION|>--- conflicted
+++ resolved
@@ -277,28 +277,18 @@
                         o->result1 = 1;
                         break;
                     case ExpireOption.GT:
-<<<<<<< HEAD
+                    case ExpireOption.XXGT:
                         var replace = newExpiry < value.ExtraMetadata;
                         value.ExtraMetadata = replace ? value.ExtraMetadata : newExpiry;
-=======
-                    case ExpireOption.XXGT:
-                        bool replace = input.ExtraMetadata < value.ExtraMetadata;
-                        value.ExtraMetadata = replace ? value.ExtraMetadata : input.ExtraMetadata;
->>>>>>> ace7cb6b
                         if (replace)
                             o->result1 = 0;
                         else
                             o->result1 = 1;
                         break;
                     case ExpireOption.LT:
-<<<<<<< HEAD
+                    case ExpireOption.XXLT:
                         replace = newExpiry > value.ExtraMetadata;
                         value.ExtraMetadata = replace ? value.ExtraMetadata : newExpiry;
-=======
-                    case ExpireOption.XXLT:
-                        replace = input.ExtraMetadata > value.ExtraMetadata;
-                        value.ExtraMetadata = replace ? value.ExtraMetadata : input.ExtraMetadata;
->>>>>>> ace7cb6b
                         if (replace)
                             o->result1 = 0;
                         else
@@ -373,12 +363,8 @@
                 {
                     case ExpireOption.NX:
                     case ExpireOption.None:
-<<<<<<< HEAD
+                    case ExpireOption.LT:   // If expiry doesn't exist, LT should treat the current expiration as infinite
                         newValue.ExtraMetadata = newExpiry;
-=======
-                    case ExpireOption.LT:   // If expiry doesn't exist, LT should treat the current expiration as infinite
-                        newValue.ExtraMetadata = input.ExtraMetadata;
->>>>>>> ace7cb6b
                         oldValue.AsReadOnlySpan().CopyTo(newValue.AsSpan());
                         o->result1 = 1;
                         break;
