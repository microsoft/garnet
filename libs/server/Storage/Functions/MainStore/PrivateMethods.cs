--- conflicted
+++ resolved
@@ -710,13 +710,8 @@
 
         BitFieldCmdArgs GetBitFieldArguments(ref RawStringInput input)
         {
-<<<<<<< HEAD
             var currTokenIdx = 0;
-            var opCode = (byte)input.parseState.GetEnum<RespCommand>(currTokenIdx++, true);
-=======
-            var currTokenIdx = input.parseStateFirstArgIdx;
             var cmd = input.parseState.GetEnum<RespCommand>(currTokenIdx++, true);
->>>>>>> eabadb5f
             var encodingArg = input.parseState.GetString(currTokenIdx++);
             var offsetArg = input.parseState.GetString(currTokenIdx++);
 
