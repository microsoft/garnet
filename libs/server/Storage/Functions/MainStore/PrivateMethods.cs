﻿// Copyright (c) Microsoft Corporation.
// Licensed under the MIT license.

using System;
using System.Buffers;
using System.Diagnostics;
using System.IO;
using Garnet.common;
using Microsoft.Extensions.Logging;
using Tsavorite.core;

namespace Garnet.server
{
    /// <summary>
    /// Callback functions for main store
    /// </summary>
    public readonly unsafe partial struct MainSessionFunctions : ISessionFunctions<SpanByte, RawStringInput, SpanByteAndMemory, long>
    {
        static void CopyTo(SpanByte src, ref SpanByteAndMemory dst, MemoryPool<byte> memoryPool)
        {
            int srcLength = src.Length;

            if (dst.IsSpanByte)
            {
                if (dst.Length >= srcLength)
                {
                    dst.Length = srcLength;
                    src.AsReadOnlySpan().CopyTo(dst.SpanByte.AsSpan());
                    return;
                }
                dst.ConvertToHeap();
            }

            dst.Memory = memoryPool.Rent(srcLength);
            dst.Length = srcLength;
            src.AsReadOnlySpan().CopyTo(dst.Memory.Memory.Span);
        }

        void CopyRespTo(SpanByte src, ref SpanByteAndMemory dst, int start = 0, int end = -1)
        {
            int srcLength = end == -1 ? src.Length : ((start < end) ? (end - start) : 0);
            if (srcLength == 0)
            {
                functionsState.CopyDefaultResp(CmdStrings.RESP_EMPTY, ref dst);
                return;
            }

<<<<<<< HEAD
            var numLength = NumUtils.NumDigits(srcLength);
            var totalSize = 1 + numLength + 2 + srcLength + 2; // $5\r\nvalue\r\n
=======
            var numLength = NumUtils.CountDigits(srcLength);
            int totalSize = 1 + numLength + 2 + srcLength + 2; // $5\r\nvalue\r\n
>>>>>>> ecc0ec65

            if (dst.IsSpanByte)
            {
                if (dst.Length >= totalSize)
                {
                    dst.Length = totalSize;

                    var tmp = dst.SpanByte.ToPointer();
                    *tmp++ = (byte)'$';
                    NumUtils.WriteInt32(srcLength, numLength, ref tmp);
                    *tmp++ = (byte)'\r';
                    *tmp++ = (byte)'\n';
                    src.AsReadOnlySpan().Slice(start, srcLength).CopyTo(new Span<byte>(tmp, srcLength));
                    tmp += srcLength;
                    *tmp++ = (byte)'\r';
                    *tmp++ = (byte)'\n';
                    return;
                }
                dst.ConvertToHeap();
            }

            dst.Memory = functionsState.memoryPool.Rent(totalSize);
            dst.Length = totalSize;
            fixed (byte* ptr = dst.Memory.Memory.Span)
            {
                var tmp = ptr;
                *tmp++ = (byte)'$';
                NumUtils.WriteInt32(srcLength, numLength, ref tmp);
                *tmp++ = (byte)'\r';
                *tmp++ = (byte)'\n';
                src.AsReadOnlySpan().Slice(start, srcLength).CopyTo(new Span<byte>(tmp, srcLength));
                tmp += srcLength;
                *tmp++ = (byte)'\r';
                *tmp++ = (byte)'\n';
            }
        }

        void CopyRespToWithInput<TSourceLogRecord>(ref TSourceLogRecord srcLogRecord, ref RawStringInput input, ref SpanByteAndMemory dst, bool isFromPending)
            where TSourceLogRecord : ISourceLogRecord<SpanByte>
        {
            var value = srcLogRecord.ValueSpan;

            switch (input.header.cmd)
            {
                case RespCommand.ASYNC:
                    // If the GET is expected to complete continuations asynchronously, we should not write anything
                    // to the network buffer in case the operation does go pending (latter is indicated by isFromPending)
                    // This is accomplished by calling ConvertToHeap on the destination SpanByteAndMemory
                    if (isFromPending)
                        dst.ConvertToHeap();
<<<<<<< HEAD
                    CopyRespTo(value, ref dst);
=======
                    CopyRespTo(ref value, ref dst, functionsState.etagState.etagSkippedStart, functionsState.etagState.etagAccountedLength);
>>>>>>> ecc0ec65
                    break;

                case RespCommand.MIGRATE:
                    if (value.Length <= dst.Length)
                    {
                        value.CopyTo(dst.SpanByte);
                        dst.Length = value.Length;
                        return;
                    }

                    dst.ConvertToHeap();
                    dst.Length = value.TotalSize;

                    if (dst.Memory == default) // Allocate new heap buffer
                        dst.Memory = functionsState.memoryPool.Rent(dst.Length);
                    else if (dst.Memory.Memory.Span.Length < value.TotalSize)
                    // Allocate new heap buffer only if existing one is smaller
                    // otherwise it is safe to re-use existing buffer
                    {
                        dst.Memory.Dispose();
                        dst.Memory = functionsState.memoryPool.Rent(dst.Length);
                    }
                    value.CopyTo(dst.Memory.Memory.Span);
                    break;

                case RespCommand.GET:
                    // Get value without RESP header; exclude expiration
                    if (value.Length <= dst.Length)
                    {
<<<<<<< HEAD
                        dst.Length = value.Length;
                        value.AsReadOnlySpan().CopyTo(dst.SpanByte.AsSpan());
=======
                        dst.Length = value.LengthWithoutMetadata - functionsState.etagState.etagSkippedStart;
                        value.AsReadOnlySpan(functionsState.etagState.etagSkippedStart).CopyTo(dst.SpanByte.AsSpan());
>>>>>>> ecc0ec65
                        return;
                    }

                    dst.ConvertToHeap();
<<<<<<< HEAD
                    dst.Length = value.Length;
                    dst.Memory = functionsState.memoryPool.Rent(value.Length);
                    value.AsReadOnlySpan().CopyTo(dst.Memory.Memory.Span);
=======
                    dst.Length = value.LengthWithoutMetadata - functionsState.etagState.etagSkippedStart;
                    dst.Memory = functionsState.memoryPool.Rent(value.LengthWithoutMetadata);
                    value.AsReadOnlySpan(functionsState.etagState.etagSkippedStart).CopyTo(dst.Memory.Memory.Span);
>>>>>>> ecc0ec65
                    break;

                case RespCommand.GETBIT:
                    var offset = input.arg1;
                    var oldValSet = BitmapManager.GetBit(offset, value.ToPointer() + functionsState.etagState.etagSkippedStart, value.Length - functionsState.etagState.etagSkippedStart);
                    if (oldValSet == 0)
                        functionsState.CopyDefaultResp(CmdStrings.RESP_RETURN_VAL_0, ref dst);
                    else
                        functionsState.CopyDefaultResp(CmdStrings.RESP_RETURN_VAL_1, ref dst);
                    break;

                case RespCommand.BITCOUNT:
                    var bcStartOffset = 0;
                    var bcEndOffset = -1;
                    byte bcOffsetType = 0x0;

                    if (input.parseState.Count > 1)
                    {
                        bcStartOffset = input.parseState.GetInt(0);
                        bcEndOffset = input.parseState.GetInt(1);

                        if (input.parseState.Count > 2)
                        {
                            var spanOffsetType = input.parseState.GetArgSliceByRef(2).ReadOnlySpan;
                            bcOffsetType = spanOffsetType.EqualsUpperCaseSpanIgnoringCase("BIT"u8) ? (byte)0x1 : (byte)0x0;
                        }
                    }

<<<<<<< HEAD
                    var count = BitmapManager.BitCountDriver(bcStartOffset, bcEndOffset, bcOffsetType, value.ToPointer(), value.Length);
                    functionsState.CopyRespNumber(count, ref dst);
=======
                    var count = BitmapManager.BitCountDriver(bcStartOffset, bcEndOffset, bcOffsetType, value.ToPointer() + functionsState.etagState.etagSkippedStart, value.Length - functionsState.etagState.etagSkippedStart);
                    CopyRespNumber(count, ref dst);
>>>>>>> ecc0ec65
                    break;

                case RespCommand.BITPOS:
                    var bpSetVal = (byte)(input.parseState.GetArgSliceByRef(0).ReadOnlySpan[0] - '0');
                    var bpStartOffset = 0;
                    var bpEndOffset = -1;
                    byte bpOffsetType = 0x0;
                    if (input.parseState.Count > 1)
                    {
                        bpStartOffset = input.parseState.GetInt(1);
                        if (input.parseState.Count > 2)
                        {
                            bpEndOffset = input.parseState.GetInt(2);
                            if (input.parseState.Count > 3)
                            {
                                var sbOffsetType = input.parseState.GetArgSliceByRef(3).ReadOnlySpan;
                                bpOffsetType = sbOffsetType.EqualsUpperCaseSpanIgnoringCase("BIT"u8)
                                    ? (byte)0x1
                                    : (byte)0x0;
                            }
                        }
                    }

                    var pos = BitmapManager.BitPosDriver(
                        input: value.ToPointer() + functionsState.etagState.etagSkippedStart,
                        inputLen: value.Length - functionsState.etagState.etagSkippedStart,
                        startOffset: bpStartOffset,
                        endOffset: bpEndOffset,
                        searchFor: bpSetVal,
                        offsetType: bpOffsetType
                        );
                    *(long*)dst.SpanByte.ToPointer() = pos;
                    functionsState.CopyRespNumber(pos, ref dst);
                    break;

                case RespCommand.BITOP:
                    var bitmap = (IntPtr)value.ToPointer() + functionsState.etagState.etagSkippedStart;
                    var output = dst.SpanByte.ToPointer();

                    *(long*)output = bitmap.ToInt64();
                    *(int*)(output + 8) = value.Length;

                    return;

                case RespCommand.BITFIELD:
                    var bitFieldArgs = GetBitFieldArguments(ref input);
                    var (retValue, overflow) = BitmapManager.BitFieldExecute(bitFieldArgs,
                                                value.ToPointer() + functionsState.etagState.etagSkippedStart,
                                                value.Length - functionsState.etagState.etagSkippedStart);
                    if (!overflow)
                        functionsState.CopyRespNumber(retValue, ref dst);
                    else
                        functionsState.CopyDefaultResp(CmdStrings.RESP_ERRNOTFOUND, ref dst);
                    return;

                case RespCommand.BITFIELD_RO:
                    var bitFieldArgs_RO = GetBitFieldArguments(ref input);
                    var retValue_RO = BitmapManager.BitFieldExecute_RO(bitFieldArgs_RO,
                                                value.ToPointer() + functionsState.etagState.etagSkippedStart,
                                                value.Length - functionsState.etagState.etagSkippedStart);
                    CopyRespNumber(retValue_RO, ref dst);
                    return;

                case RespCommand.PFCOUNT:
                case RespCommand.PFMERGE:
                    if (!HyperLogLog.DefaultHLL.IsValidHYLL(value.ToPointer(), value.Length))
                    {
                        *(long*)dst.SpanByte.ToPointer() = -1;
                        return;
                    }

                    if (value.Length <= dst.Length)
                    {
                        Buffer.MemoryCopy(value.ToPointer(), dst.SpanByte.ToPointer(), value.Length, value.Length);
                        dst.SpanByte.Length = value.Length;
                        return;
                    }

                    throw new GarnetException($"Not enough space in {input.header.cmd} buffer");

                case RespCommand.TTL:
                    var ttlValue = ConvertUtils.SecondsFromDiffUtcNowTicks(srcLogRecord.Info.HasExpiration ? srcLogRecord.Expiration : -1);
                    functionsState.CopyRespNumber(ttlValue, ref dst);
                    return;

                case RespCommand.PTTL:
                    var pttlValue = ConvertUtils.MillisecondsFromDiffUtcNowTicks(srcLogRecord.Info.HasExpiration ? srcLogRecord.Expiration : -1);
                    functionsState.CopyRespNumber(pttlValue, ref dst);
                    return;

                case RespCommand.GETRANGE:
<<<<<<< HEAD
                    var len = value.Length;
=======
                    var len = value.LengthWithoutMetadata - functionsState.etagState.etagSkippedStart;
>>>>>>> ecc0ec65
                    var start = input.parseState.GetInt(0);
                    var end = input.parseState.GetInt(1);

                    (start, end) = NormalizeRange(start, end, len);
<<<<<<< HEAD
                    CopyRespTo(value, ref dst, start, end);
=======
                    CopyRespTo(ref value, ref dst, start + functionsState.etagState.etagSkippedStart, end + functionsState.etagState.etagSkippedStart);
>>>>>>> ecc0ec65
                    return;
                case RespCommand.EXPIRETIME:
                    var expireTime = ConvertUtils.UnixTimeInSecondsFromTicks(srcLogRecord.Info.HasExpiration ? srcLogRecord.Expiration : -1);
                    functionsState.CopyRespNumber(expireTime, ref dst);
                    return;

                case RespCommand.PEXPIRETIME:
                    var pexpireTime = ConvertUtils.UnixTimeInMillisecondsFromTicks(srcLogRecord.Info.HasExpiration ? srcLogRecord.Expiration : -1);
                    functionsState.CopyRespNumber(pexpireTime, ref dst);
                    return;

                default:
                    throw new GarnetException("Unsupported operation on input");
            }
        }

        bool EvaluateExpireInPlace(ref LogRecord<SpanByte> logRecord, ExpireOption optionType, long newExpiry, ref SpanByteAndMemory output)
        {
            var o = (ObjectOutputHeader*)output.SpanByte.ToPointer();
            o->result1 = 0;
            if (logRecord.Info.HasExpiration)
            {
                switch (optionType)
                {
                    case ExpireOption.NX:
                        return true;
                    case ExpireOption.XX:
                    case ExpireOption.None:
                        _ = logRecord.TrySetExpiration(newExpiry);
                        o->result1 = 1;
                        return true;
                    case ExpireOption.GT:
                    case ExpireOption.XXGT:
                        if (newExpiry > logRecord.Expiration)
                        {
                            _ = logRecord.TrySetExpiration(newExpiry);
                            o->result1 = 1;
                        }
                        return true;
                    case ExpireOption.LT:
                    case ExpireOption.XXLT:
                        if (newExpiry < logRecord.Expiration)
                        {
                            _ = logRecord.TrySetExpiration(newExpiry);
                            o->result1 = 1;
                        }
                        return true;
                    default:
                        throw new GarnetException($"EvaluateExpireInPlace exception expiryExists: True, optionType {optionType}");
                }
            }
            else
            {
                switch (optionType)
                {
                    case ExpireOption.NX:
                    case ExpireOption.None:
                    case ExpireOption.LT:  // If expiry doesn't exist, LT should treat the current expiration as infinite, so the new value must be less
                        var ok = logRecord.TrySetExpiration(newExpiry);
                        o->result1 = 1;
                        return ok;
                    case ExpireOption.XX:
                    case ExpireOption.GT:  // If expiry doesn't exist, GT should treat the current expiration as infinite, so the new value cannot be greater
                    case ExpireOption.XXGT:
                    case ExpireOption.XXLT:
                        return true;
                    default:
                        throw new GarnetException($"EvaluateExpireInPlace exception expiryExists: False, optionType {optionType}");
                }
            }
        }

        bool EvaluateExpireCopyUpdate(ref LogRecord<SpanByte> logRecord, ref RecordSizeInfo sizeInfo, ExpireOption optionType, long newExpiry, SpanByte newValue, ref SpanByteAndMemory output)
        {
            var expiryExists = logRecord.Info.HasExpiration;
            var o = (ObjectOutputHeader*)output.SpanByte.ToPointer();
            o->result1 = 0;

            // TODO ETag?
            if (!logRecord.TrySetValueSpan(newValue, ref sizeInfo))
            {
                functionsState.logger?.LogError("Failed to set value in {methodName}", "EvaluateExpireCopyUpdate");
                return false;
            }
            if (expiryExists)
            {
                // Expiration already exists so there is no need to check for space (i.e. failure of TrySetExpiration)
                switch (optionType)
                {
                    case ExpireOption.NX:
                        return true;
                    case ExpireOption.XX:
                    case ExpireOption.None:
                        _ = logRecord.TrySetExpiration(newExpiry);
                        o->result1 = 1;
                        return true;
                    case ExpireOption.GT:
                    case ExpireOption.XXGT:
                        if (newExpiry > logRecord.Expiration)
                        {
                            _ = logRecord.TrySetExpiration(newExpiry);
                            o->result1 = 1;
                        }
                        return true;
                    case ExpireOption.LT:
                    case ExpireOption.XXLT:
                        if (newExpiry < logRecord.Expiration)
                        {
                            _ = logRecord.TrySetExpiration(newExpiry);
                            o->result1 = 1;
                        }
                        return true;
                    default:
                        throw new GarnetException($"EvaluateExpireCopyUpdate exception expiryExists:{expiryExists}, optionType{optionType}");
                }
            }
            else
            {
                // No expiration yet. Because this is CopyUpdate we should already have verified the space, but check anyway
                switch (optionType)
                {
                    case ExpireOption.NX:
                    case ExpireOption.None:
                    case ExpireOption.LT:   // If expiry doesn't exist, LT should treat the current expiration as infinite
                        if (!logRecord.TrySetExpiration(newExpiry))
                        {
                            functionsState.logger?.LogError("Failed to add expiration in {methodName}.{caseName}", "EvaluateExpireCopyUpdate", "LT");
                            return false;
                        }
                        o->result1 = 1;
                        return true;
                    case ExpireOption.XX:
                    case ExpireOption.GT:
                    case ExpireOption.XXGT:
                    case ExpireOption.XXLT:
                        return true;
                    default:
                        throw new GarnetException($"EvaluateExpireCopyUpdate exception expiryExists:{expiryExists}, optionType{optionType}");
                }
            }
        }

        static (int, int) NormalizeRange(int start, int end, int len)
        {
            if (start >= 0 && start <= len)//start in [0,len]
            {
                if (end < 0 && (len + end) > 0)
                    return (start, len + end + 1);
                else if (end >= start)
                    return (start, end < len ? end + 1 : len);
            }
            else if (start < 0)
            {
                if (start > end) return (0, 0);
                start %= len;
                start = start >= 0 ? start : len + start;
                end = end > len ? len : (end % len);
                if (end < 0 && (len + end) > 0)
                    return (start, len + end + 1);
                else if (end >= start)
                    return (start, end < len ? (start == end ? end + 1 : end) : len);
            }
            return (0, 0);
        }

        internal static bool CheckExpiry<TSourceLogRecord>(ref TSourceLogRecord srcLogRecord)
            where TSourceLogRecord : ISourceLogRecord<SpanByte>
            => srcLogRecord.Info.HasExpiration && srcLogRecord.Expiration < DateTimeOffset.UtcNow.Ticks;

<<<<<<< HEAD
        static bool InPlaceUpdateNumber(ref LogRecord<SpanByte> logRecord, ref RecordSizeInfo sizeInfo, long val, ref SpanByteAndMemory output, ref RMWInfo rmwInfo)
=======
        static bool InPlaceUpdateNumber(long val, ref SpanByte value, ref SpanByteAndMemory output, ref RMWInfo rmwInfo, ref RecordInfo recordInfo, int valueOffset)
>>>>>>> ecc0ec65
        {
            var ndigits = NumUtils.CountDigits(val, out var isNegative);
            ndigits += isNegative ? 1 : 0;

<<<<<<< HEAD
            if (!logRecord.TrySetValueLength(ndigits, ref sizeInfo))
                return false;

            var value = logRecord.ValueSpan;    // To eliminate redundant length calculations getting to Value
            _ = NumUtils.LongToSpanByte(val, value.AsSpan());

            Debug.Assert(output.IsSpanByte, "This code assumes it is called in-place and did not go pending");
            value.AsReadOnlySpan().CopyTo(output.SpanByte.AsSpan());
            output.SpanByte.Length = value.Length;
            return true;
        }

        static bool InPlaceUpdateNumber(ref LogRecord<SpanByte> logRecord, ref RecordSizeInfo sizeInfo, double val, ref SpanByteAndMemory output, ref RMWInfo rmwInfo)
=======
            if (ndigits > value.LengthWithoutMetadata - valueOffset)
                return false;

            rmwInfo.ClearExtraValueLength(ref recordInfo, ref value, value.TotalSize);
            value.ShrinkSerializedLength(ndigits + value.MetadataSize + valueOffset);
            _ = NumUtils.WriteInt64(val, value.AsSpan(valueOffset));
            rmwInfo.SetUsedValueLength(ref recordInfo, ref value, value.TotalSize);

            Debug.Assert(output.IsSpanByte, "This code assumes it is called in-place and did not go pending");
            value.AsReadOnlySpan(valueOffset).CopyTo(output.SpanByte.AsSpan());
            output.SpanByte.Length = value.LengthWithoutMetadata - valueOffset;
            return true;
        }

        static bool InPlaceUpdateNumber(double val, ref SpanByte value, ref SpanByteAndMemory output, ref RMWInfo rmwInfo, ref RecordInfo recordInfo, int valueOffset)
>>>>>>> ecc0ec65
        {
            var ndigits = NumUtils.CountCharsInDouble(val, out var _, out var _, out var _);

<<<<<<< HEAD
            if (!logRecord.TrySetValueLength(ndigits, ref sizeInfo))
                return false;

            var value = logRecord.ValueSpan;    // To reduce redundant length calculations getting to Value
            _ = NumUtils.DoubleToSpanByte(val, value.AsSpan());

            Debug.Assert(output.IsSpanByte, "This code assumes it is called in-place and did not go pending");
            value.AsReadOnlySpan().CopyTo(output.SpanByte.AsSpan());
            output.SpanByte.Length = value.Length;
            return true;
        }

        static bool TryInPlaceUpdateNumber(ref LogRecord<SpanByte> logRecord, ref RecordSizeInfo sizeInfo, ref SpanByteAndMemory output, ref RMWInfo rmwInfo, long input)
        {
            // Check if value contains a valid number
            var value = logRecord.ValueSpan;  // To reduce redundant length calculations getting to Value
            if (!IsValidNumber(value.Length, value.ToPointer(), output.SpanByte.AsSpan(), out var val))
=======
            if (ndigits > value.LengthWithoutMetadata - valueOffset)
                return false;

            rmwInfo.ClearExtraValueLength(ref recordInfo, ref value, value.TotalSize);
            value.ShrinkSerializedLength(ndigits + value.MetadataSize + valueOffset);
            _ = NumUtils.WriteDouble(val, value.AsSpan(valueOffset));
            rmwInfo.SetUsedValueLength(ref recordInfo, ref value, value.TotalSize);

            Debug.Assert(output.IsSpanByte, "This code assumes it is called in-place and did not go pending");
            value.AsReadOnlySpan(valueOffset).CopyTo(output.SpanByte.AsSpan());
            output.SpanByte.Length = value.LengthWithoutMetadata - valueOffset;
            return true;
        }

        static bool TryInPlaceUpdateNumber(ref SpanByte value, ref SpanByteAndMemory output, ref RMWInfo rmwInfo, ref RecordInfo recordInfo, long input, int valueOffset)
        {
            // Check if value contains a valid number
            int valLen = value.LengthWithoutMetadata - valueOffset;
            byte* valPtr = value.ToPointer() + valueOffset;
            if (!IsValidNumber(valLen, valPtr, output.SpanByte.AsSpan(), out var val))
>>>>>>> ecc0ec65
                return true;

            try
            {
                checked { val += input; }
            }
            catch
            {
                output.SpanByte.AsSpan()[0] = (byte)OperationError.INVALID_TYPE;
                return true;
            }

<<<<<<< HEAD
            return InPlaceUpdateNumber(ref logRecord, ref sizeInfo, val, ref output, ref rmwInfo);
        }

        static bool TryInPlaceUpdateNumber(ref LogRecord<SpanByte> logRecord, ref RecordSizeInfo sizeInfo, ref SpanByteAndMemory output, ref RMWInfo rmwInfo, double input)
=======
            return InPlaceUpdateNumber(val, ref value, ref output, ref rmwInfo, ref recordInfo, valueOffset);
        }

        static bool TryInPlaceUpdateNumber(ref SpanByte value, ref SpanByteAndMemory output, ref RMWInfo rmwInfo, ref RecordInfo recordInfo, double input, int valueOffset)
>>>>>>> ecc0ec65
        {
            var value = logRecord.ValueSpan;  // To reduce redundant length calculations getting to Value

            // Check if value contains a valid number
<<<<<<< HEAD
            if (!IsValidDouble(value.Length, value.ToPointer(), output.SpanByte.AsSpan(), out var val))
=======
            int valLen = value.LengthWithoutMetadata - valueOffset;
            byte* valPtr = value.ToPointer() + valueOffset;
            if (!IsValidDouble(valLen, valPtr, output.SpanByte.AsSpan(), out var val))
>>>>>>> ecc0ec65
                return true;

            val += input;

            if (!double.IsFinite(val))
            {
                output.SpanByte.AsSpan()[0] = (byte)OperationError.INVALID_TYPE;
                return true;
            }

<<<<<<< HEAD
            return InPlaceUpdateNumber(ref logRecord, ref sizeInfo, val, ref output, ref rmwInfo);
        }

        static bool TryCopyUpdateNumber(long next, SpanByte newValue, ref SpanByteAndMemory output)
        {
            if (NumUtils.LongToSpanByte(next, newValue.AsSpan()) == 0)
                return false;
            newValue.AsReadOnlySpan().CopyTo(output.SpanByte.AsSpan());
            output.SpanByte.Length = newValue.Length;
            return true;
=======
            return InPlaceUpdateNumber(val, ref value, ref output, ref rmwInfo, ref recordInfo, valueOffset);
        }

        static void CopyUpdateNumber(long next, ref SpanByte newValue, ref SpanByteAndMemory output, int etagIgnoredOffset)
        {
            NumUtils.WriteInt64(next, newValue.AsSpan(etagIgnoredOffset));
            newValue.AsReadOnlySpan(etagIgnoredOffset).CopyTo(output.SpanByte.AsSpan());
            output.SpanByte.Length = newValue.LengthWithoutMetadata - etagIgnoredOffset;
        }

        static void CopyUpdateNumber(double next, ref SpanByte newValue, ref SpanByteAndMemory output, int etagIgnoredOffset)
        {
            NumUtils.WriteDouble(next, newValue.AsSpan(etagIgnoredOffset));
            newValue.AsReadOnlySpan(etagIgnoredOffset).CopyTo(output.SpanByte.AsSpan());
            output.SpanByte.Length = newValue.LengthWithoutMetadata - etagIgnoredOffset;
>>>>>>> ecc0ec65
        }

        static bool TryCopyUpdateNumber(double next, SpanByte newValue, ref SpanByteAndMemory output)
        {
<<<<<<< HEAD
            if (NumUtils.DoubleToSpanByte(next, newValue.AsSpan()) == 0)
                return false;
=======
            NumUtils.WriteDouble(next, newValue.AsSpan());
>>>>>>> ecc0ec65
            newValue.AsReadOnlySpan().CopyTo(output.SpanByte.AsSpan());
            output.SpanByte.Length = newValue.Length;
            return true;
        }

        /// <summary>
        /// Copy update from old 'long' value to new value while also validating whether oldValue is a numerical value.
        /// </summary>
        /// <param name="srcLogRecord">The source log record, either in-memory or from disk</param>
        /// <param name="dstLogRecord">The destination log record</param>
        /// <param name="sizeInfo">Size info for record fields</param>
        /// <param name="output">Output value</param>
        /// <param name="input">Parsed input value</param>
<<<<<<< HEAD
        static bool TryCopyUpdateNumber<TSourceLogRecord>(ref TSourceLogRecord srcLogRecord, ref LogRecord<SpanByte> dstLogRecord, ref RecordSizeInfo sizeInfo, ref SpanByteAndMemory output, long input)
            where TSourceLogRecord : ISourceLogRecord<SpanByte>
=======
        static void TryCopyUpdateNumber(ref SpanByte oldValue, ref SpanByte newValue, ref SpanByteAndMemory output, long input, int etagIgnoredOffset)
>>>>>>> ecc0ec65
        {
            if (!dstLogRecord.TryCopyRecordOptionals(ref srcLogRecord, ref sizeInfo))
                return false;

            var srcValue = srcLogRecord.ValueSpan;  // To reduce redundant length calculations getting to ValueSpan

            // Check if value contains a valid number
<<<<<<< HEAD
            if (!IsValidNumber(srcValue.Length, srcValue.ToPointer(), output.SpanByte.AsSpan(), out var val))
=======
            if (!IsValidNumber(oldValue.LengthWithoutMetadata - etagIgnoredOffset, oldValue.ToPointer() + etagIgnoredOffset, output.SpanByte.AsSpan(), out var val))
>>>>>>> ecc0ec65
            {
                // Move to tail of the log even when oldValue is alphanumeric
                // We have already paid the cost of bringing from disk so we are treating as a regular access and bring it into memory
                return dstLogRecord.TrySetValueSpan(srcLogRecord.ValueSpan, ref sizeInfo);
            }

            // Check operation overflow
            try
            {
                checked { val += input; }
            }
            catch
            {
                output.SpanByte.AsSpan()[0] = (byte)OperationError.INVALID_TYPE;
                return false;
            }

            // Move to tail of the log and update
<<<<<<< HEAD
            return TryCopyUpdateNumber(val, dstLogRecord.ValueSpan, ref output);
=======
            CopyUpdateNumber(val, ref newValue, ref output, etagIgnoredOffset);
>>>>>>> ecc0ec65
        }

        /// <summary>
        /// Copy update from old 'double' value to new value while also validating whether oldValue is a numerical value.
        /// </summary>
        /// <param name="srcLogRecord">The source log record, either in-memory or from disk</param>
        /// <param name="dstLogRecord">The destination log record</param>
        /// <param name="sizeInfo">Size information for record fields</param>
        /// <param name="output">Output value</param>
        /// <param name="input">Parsed input value</param>
<<<<<<< HEAD
        static bool TryCopyUpdateNumber<TSourceLogRecord>(ref TSourceLogRecord srcLogRecord, ref LogRecord<SpanByte> dstLogRecord, ref RecordSizeInfo sizeInfo, ref SpanByteAndMemory output, double input)
            where TSourceLogRecord : ISourceLogRecord<SpanByte>
=======
        /// <param name="etagIgnoredOffset">Number of bytes to skip for ignoring etag in value payload</param>
        static void TryCopyUpdateNumber(ref SpanByte oldValue, ref SpanByte newValue, ref SpanByteAndMemory output, double input, int etagIgnoredOffset)
>>>>>>> ecc0ec65
        {
            if (!dstLogRecord.TryCopyRecordOptionals(ref srcLogRecord, ref sizeInfo))
                return false;

            var srcValue = srcLogRecord.ValueSpan;  // To reduce redundant length calculations getting to ValueSpan

            // Check if value contains a valid number
<<<<<<< HEAD
            if (!IsValidDouble(srcValue.Length, srcValue.ToPointer(), output.SpanByte.AsSpan(), out var val))
=======
            if (!IsValidDouble(oldValue.LengthWithoutMetadata - etagIgnoredOffset, oldValue.ToPointer() + etagIgnoredOffset, output.SpanByte.AsSpan(), out var val))
>>>>>>> ecc0ec65
            {
                // Move to tail of the log even when oldValue is alphanumeric
                // We have already paid the cost of bringing from disk so we are treating as a regular access and bring it into memory
                return dstLogRecord.TrySetValueSpan(srcLogRecord.ValueSpan, ref sizeInfo);
            }

            val += input;
            if (!double.IsFinite(val))
            {
                output.SpanByte.AsSpan()[0] = (byte)OperationError.INVALID_TYPE;
                return false;
            }

            // Move to tail of the log and update
<<<<<<< HEAD
            return TryCopyUpdateNumber(val, dstLogRecord.ValueSpan, ref output);
=======
            CopyUpdateNumber(val, ref newValue, ref output, etagIgnoredOffset);
>>>>>>> ecc0ec65
        }

        /// <summary>
        /// Parse ASCII byte array into long and validate that only contains ASCII decimal characters
        /// </summary>
        /// <param name="length">Length of byte array</param>
        /// <param name="source">Pointer to byte array</param>
        /// <param name="output">Output error flag</param>
        /// <param name="val">Parsed long value</param>
        /// <returns>True if input contained only ASCII decimal characters, otherwise false</returns>
        static bool IsValidNumber(int length, byte* source, Span<byte> output, out long val)
        {
            // Check for valid number
            if (!NumUtils.TryReadInt64(length, source, out val))
            {
                // Signal value is not a valid number
                output[0] = (byte)OperationError.INVALID_TYPE;
                return false;
            }
            return true;
        }

        static bool IsValidDouble(int length, byte* source, Span<byte> output, out double val)
        {
            // Check for valid number
            if (!NumUtils.TryReadDouble(length, source, out val) || !double.IsFinite(val))
            {
                // Signal value is not a valid number
                output[0] = (byte)OperationError.INVALID_TYPE;
                return false;
            }
            return true;
        }

<<<<<<< HEAD
        /// <summary>
        /// Copy length of value to output (as ASCII bytes)
        /// </summary>
        static bool CopyValueLengthToOutput(SpanByte value, ref SpanByteAndMemory output)
        {
=======
        void CopyDefaultResp(ReadOnlySpan<byte> resp, ref SpanByteAndMemory dst)
        {
            if (resp.Length < dst.SpanByte.Length)
            {
                resp.CopyTo(dst.SpanByte.AsSpan());
                dst.SpanByte.Length = resp.Length;
                return;
            }

            dst.ConvertToHeap();
            dst.Length = resp.Length;
            dst.Memory = functionsState.memoryPool.Rent(resp.Length);
            resp.CopyTo(dst.Memory.Memory.Span);
        }

        void CopyRespNumber(long number, ref SpanByteAndMemory dst)
        {
            byte* curr = dst.SpanByte.ToPointer();
            byte* end = curr + dst.SpanByte.Length;
            if (RespWriteUtils.TryWriteInt64(number, ref curr, end, out int integerLen, out int totalLen))
            {
                dst.SpanByte.Length = (int)(curr - dst.SpanByte.ToPointer());
                return;
            }

            //handle resp buffer overflow here
            dst.ConvertToHeap();
            dst.Length = totalLen;
            dst.Memory = functionsState.memoryPool.Rent(totalLen);
            fixed (byte* ptr = dst.Memory.Memory.Span)
            {
                byte* cc = ptr;
                *cc++ = (byte)':';
                NumUtils.WriteInt64(number, integerLen, ref cc);
                *cc++ = (byte)'\r';
                *cc++ = (byte)'\n';
            }
        }

        /// <summary>
        /// Copy length of value to output (as ASCII bytes)
        /// </summary>
        static void CopyValueLengthToOutput(ref SpanByte value, ref SpanByteAndMemory output, int eTagIgnoredOffset)
        {
            int numDigits = NumUtils.CountDigits(value.LengthWithoutMetadata - eTagIgnoredOffset);

>>>>>>> ecc0ec65
            Debug.Assert(output.IsSpanByte, "This code assumes it is called in a non-pending context or in a pending context where dst.SpanByte's pointer remains valid");

            var numDigits = NumUtils.NumDigits(value.Length);
            if (numDigits > output.SpanByte.Length)
            {
                Debug.Fail("Output length overflow in CopyValueLengthToOutput");
                return false;
            }

            var outputPtr = output.SpanByte.ToPointer();
<<<<<<< HEAD
            NumUtils.IntToBytes(value.Length, numDigits, ref outputPtr);
=======
            NumUtils.WriteInt32(value.LengthWithoutMetadata - eTagIgnoredOffset, numDigits, ref outputPtr);
>>>>>>> ecc0ec65
            output.SpanByte.Length = numDigits;
            return true;
        }

        static void CopyRespWithEtagData(ref SpanByte value, ref SpanByteAndMemory dst, bool hasEtagInVal, int etagSkippedStart, MemoryPool<byte> memoryPool)
        {
            int valueLength = value.LengthWithoutMetadata;
            // always writing an array of size 2 => *2\r\n
            int desiredLength = 4;
            ReadOnlySpan<byte> etagTruncatedVal;
            // get etag to write, default etag 0 for when no etag
            long etag = hasEtagInVal ? value.GetEtagInPayload() : EtagConstants.NoETag;
            // remove the length of the ETAG
            var etagAccountedValueLength = valueLength - etagSkippedStart;
            if (hasEtagInVal)
            {
                etagAccountedValueLength = valueLength - EtagConstants.EtagSize;
            }

            // here we know the value span has first bytes set to etag so we hardcode skipping past the bytes for the etag below
            etagTruncatedVal = value.AsReadOnlySpan(etagSkippedStart);
            // *2\r\n :(etag digits)\r\n $(val Len digits)\r\n (value len)\r\n
            desiredLength += 1 + NumUtils.CountDigits(etag) + 2 + 1 + NumUtils.CountDigits(etagAccountedValueLength) + 2 + etagAccountedValueLength + 2;

            WriteValAndEtagToDst(desiredLength, ref etagTruncatedVal, etag, ref dst, memoryPool);
        }

        static void WriteValAndEtagToDst(int desiredLength, ref ReadOnlySpan<byte> value, long etag, ref SpanByteAndMemory dst, MemoryPool<byte> memoryPool, bool writeDirect = false)
        {
            if (desiredLength <= dst.Length)
            {
                dst.Length = desiredLength;
                byte* curr = dst.SpanByte.ToPointer();
                byte* end = curr + dst.SpanByte.Length;
                RespWriteUtils.WriteEtagValArray(etag, ref value, ref curr, end, writeDirect);
                return;
            }

            dst.ConvertToHeap();
            dst.Length = desiredLength;
            dst.Memory = memoryPool.Rent(desiredLength);
            fixed (byte* ptr = dst.Memory.Memory.Span)
            {
                byte* curr = ptr;
                byte* end = ptr + desiredLength;
                RespWriteUtils.WriteEtagValArray(etag, ref value, ref curr, end, writeDirect);
            }
        }

        /// <summary>
        /// Logging upsert from
        /// a. ConcurrentWriter
        /// b. PostSingleWriter
        /// </summary>
        void WriteLogUpsert(SpanByte key, ref RawStringInput input, ref SpanByte value, long version, int sessionId)
        {
            if (functionsState.StoredProcMode) return;

            // We need this check because when we ingest records from the primary
            // if the input is zero then input overlaps with value so any update to RespInputHeader->flags
            // will incorrectly modify the total length of value.
            if (input.SerializedLength > 0)
                input.header.flags |= RespInputFlags.Deterministic;

            functionsState.appendOnlyFile.Enqueue(
                new AofHeader { opType = AofEntryType.StoreUpsert, storeVersion = version, sessionID = sessionId },
                ref key, ref value, ref input, out _);
        }

        /// <summary>
        /// Logging RMW from
        /// a. PostInitialUpdater
        /// b. InPlaceUpdater
        /// c. PostCopyUpdater
        /// </summary>
        void WriteLogRMW(SpanByte key, ref RawStringInput input, long version, int sessionId)
        {
            if (functionsState.StoredProcMode) return;
            input.header.flags |= RespInputFlags.Deterministic;

            functionsState.appendOnlyFile.Enqueue(
                new AofHeader { opType = AofEntryType.StoreRMW, storeVersion = version, sessionID = sessionId },
                ref key, ref input, out _);
        }

        /// <summary>
        ///  Logging Delete from
        ///  a. ConcurrentDeleter
        ///  b. PostSingleDeleter
        /// </summary>
        void WriteLogDelete(SpanByte key, long version, int sessionID)
        {
            if (functionsState.StoredProcMode) return;
            SpanByte def = default;
            functionsState.appendOnlyFile.Enqueue(new AofHeader { opType = AofEntryType.StoreDelete, storeVersion = version, sessionID = sessionID }, ref key, ref def, out _);
        }

        BitFieldCmdArgs GetBitFieldArguments(ref RawStringInput input)
        {
            var currTokenIdx = 0;

            // Get secondary command. Legal commands: GET, SET & INCRBY.
            var cmd = RespCommand.NONE;
            var sbCmd = input.parseState.GetArgSliceByRef(currTokenIdx++).ReadOnlySpan;
            if (sbCmd.EqualsUpperCaseSpanIgnoringCase(CmdStrings.GET))
                cmd = RespCommand.GET;
            else if (sbCmd.EqualsUpperCaseSpanIgnoringCase(CmdStrings.SET))
                cmd = RespCommand.SET;
            else if (sbCmd.EqualsUpperCaseSpanIgnoringCase(CmdStrings.INCRBY))
                cmd = RespCommand.INCRBY;

            var bitfieldEncodingParsed = input.parseState.TryGetBitfieldEncoding(
                                                currTokenIdx++, out var bitCount, out var isSigned);
            Debug.Assert(bitfieldEncodingParsed);
            var sign = isSigned ? (byte)BitFieldSign.SIGNED : (byte)BitFieldSign.UNSIGNED;

            // Calculate number offset from bitCount if offsetArg starts with #
            var offsetParsed = input.parseState.TryGetBitfieldOffset(currTokenIdx++, out var offset, out var multiplyOffset);
            Debug.Assert(offsetParsed);
            if (multiplyOffset)
                offset *= bitCount;

            long value = default;
            if (cmd == RespCommand.SET || cmd == RespCommand.INCRBY)
            {
                value = input.parseState.GetLong(currTokenIdx++);
            }

            var overflowType = (byte)BitFieldOverflow.WRAP;
            if (currTokenIdx < input.parseState.Count)
            {
                var overflowTypeParsed = input.parseState.TryGetBitFieldOverflow(currTokenIdx, out var overflowTypeValue);
                Debug.Assert(overflowTypeParsed);
                overflowType = (byte)overflowTypeValue;
            }

            // Number of bits in signed number
            // At most 64 bits can fit into encoding info
            var typeInfo = (byte)(sign | bitCount);

            return new BitFieldCmdArgs(cmd, typeInfo, offset, value, overflowType);
        }
    }
}<|MERGE_RESOLUTION|>--- conflicted
+++ resolved
@@ -4,7 +4,6 @@
 using System;
 using System.Buffers;
 using System.Diagnostics;
-using System.IO;
 using Garnet.common;
 using Microsoft.Extensions.Logging;
 using Tsavorite.core;
@@ -45,13 +44,8 @@
                 return;
             }
 
-<<<<<<< HEAD
-            var numLength = NumUtils.NumDigits(srcLength);
+            var numLength = NumUtils.CountDigits(srcLength);
             var totalSize = 1 + numLength + 2 + srcLength + 2; // $5\r\nvalue\r\n
-=======
-            var numLength = NumUtils.CountDigits(srcLength);
-            int totalSize = 1 + numLength + 2 + srcLength + 2; // $5\r\nvalue\r\n
->>>>>>> ecc0ec65
 
             if (dst.IsSpanByte)
             {
@@ -102,11 +96,7 @@
                     // This is accomplished by calling ConvertToHeap on the destination SpanByteAndMemory
                     if (isFromPending)
                         dst.ConvertToHeap();
-<<<<<<< HEAD
                     CopyRespTo(value, ref dst);
-=======
-                    CopyRespTo(ref value, ref dst, functionsState.etagState.etagSkippedStart, functionsState.etagState.etagAccountedLength);
->>>>>>> ecc0ec65
                     break;
 
                 case RespCommand.MIGRATE:
@@ -136,31 +126,20 @@
                     // Get value without RESP header; exclude expiration
                     if (value.Length <= dst.Length)
                     {
-<<<<<<< HEAD
                         dst.Length = value.Length;
                         value.AsReadOnlySpan().CopyTo(dst.SpanByte.AsSpan());
-=======
-                        dst.Length = value.LengthWithoutMetadata - functionsState.etagState.etagSkippedStart;
-                        value.AsReadOnlySpan(functionsState.etagState.etagSkippedStart).CopyTo(dst.SpanByte.AsSpan());
->>>>>>> ecc0ec65
                         return;
                     }
 
                     dst.ConvertToHeap();
-<<<<<<< HEAD
                     dst.Length = value.Length;
                     dst.Memory = functionsState.memoryPool.Rent(value.Length);
                     value.AsReadOnlySpan().CopyTo(dst.Memory.Memory.Span);
-=======
-                    dst.Length = value.LengthWithoutMetadata - functionsState.etagState.etagSkippedStart;
-                    dst.Memory = functionsState.memoryPool.Rent(value.LengthWithoutMetadata);
-                    value.AsReadOnlySpan(functionsState.etagState.etagSkippedStart).CopyTo(dst.Memory.Memory.Span);
->>>>>>> ecc0ec65
                     break;
 
                 case RespCommand.GETBIT:
                     var offset = input.arg1;
-                    var oldValSet = BitmapManager.GetBit(offset, value.ToPointer() + functionsState.etagState.etagSkippedStart, value.Length - functionsState.etagState.etagSkippedStart);
+                    var oldValSet = BitmapManager.GetBit(offset, value.ToPointer(), value.Length);
                     if (oldValSet == 0)
                         functionsState.CopyDefaultResp(CmdStrings.RESP_RETURN_VAL_0, ref dst);
                     else
@@ -184,13 +163,8 @@
                         }
                     }
 
-<<<<<<< HEAD
                     var count = BitmapManager.BitCountDriver(bcStartOffset, bcEndOffset, bcOffsetType, value.ToPointer(), value.Length);
                     functionsState.CopyRespNumber(count, ref dst);
-=======
-                    var count = BitmapManager.BitCountDriver(bcStartOffset, bcEndOffset, bcOffsetType, value.ToPointer() + functionsState.etagState.etagSkippedStart, value.Length - functionsState.etagState.etagSkippedStart);
-                    CopyRespNumber(count, ref dst);
->>>>>>> ecc0ec65
                     break;
 
                 case RespCommand.BITPOS:
@@ -215,8 +189,8 @@
                     }
 
                     var pos = BitmapManager.BitPosDriver(
-                        input: value.ToPointer() + functionsState.etagState.etagSkippedStart,
-                        inputLen: value.Length - functionsState.etagState.etagSkippedStart,
+                        input: value.ToPointer(),
+                        inputLen: value.Length,
                         startOffset: bpStartOffset,
                         endOffset: bpEndOffset,
                         searchFor: bpSetVal,
@@ -227,7 +201,7 @@
                     break;
 
                 case RespCommand.BITOP:
-                    var bitmap = (IntPtr)value.ToPointer() + functionsState.etagState.etagSkippedStart;
+                    var bitmap = (IntPtr)value.ToPointer();
                     var output = dst.SpanByte.ToPointer();
 
                     *(long*)output = bitmap.ToInt64();
@@ -237,9 +211,7 @@
 
                 case RespCommand.BITFIELD:
                     var bitFieldArgs = GetBitFieldArguments(ref input);
-                    var (retValue, overflow) = BitmapManager.BitFieldExecute(bitFieldArgs,
-                                                value.ToPointer() + functionsState.etagState.etagSkippedStart,
-                                                value.Length - functionsState.etagState.etagSkippedStart);
+                    var (retValue, overflow) = BitmapManager.BitFieldExecute(bitFieldArgs, value.ToPointer(), value.Length);
                     if (!overflow)
                         functionsState.CopyRespNumber(retValue, ref dst);
                     else
@@ -248,10 +220,8 @@
 
                 case RespCommand.BITFIELD_RO:
                     var bitFieldArgs_RO = GetBitFieldArguments(ref input);
-                    var retValue_RO = BitmapManager.BitFieldExecute_RO(bitFieldArgs_RO,
-                                                value.ToPointer() + functionsState.etagState.etagSkippedStart,
-                                                value.Length - functionsState.etagState.etagSkippedStart);
-                    CopyRespNumber(retValue_RO, ref dst);
+                    var retValue_RO = BitmapManager.BitFieldExecute_RO(bitFieldArgs_RO, value.ToPointer(), value.Length);
+                    functionsState.CopyRespNumber(retValue_RO, ref dst);
                     return;
 
                 case RespCommand.PFCOUNT:
@@ -282,20 +252,12 @@
                     return;
 
                 case RespCommand.GETRANGE:
-<<<<<<< HEAD
                     var len = value.Length;
-=======
-                    var len = value.LengthWithoutMetadata - functionsState.etagState.etagSkippedStart;
->>>>>>> ecc0ec65
                     var start = input.parseState.GetInt(0);
                     var end = input.parseState.GetInt(1);
 
                     (start, end) = NormalizeRange(start, end, len);
-<<<<<<< HEAD
                     CopyRespTo(value, ref dst, start, end);
-=======
-                    CopyRespTo(ref value, ref dst, start + functionsState.etagState.etagSkippedStart, end + functionsState.etagState.etagSkippedStart);
->>>>>>> ecc0ec65
                     return;
                 case RespCommand.EXPIRETIME:
                     var expireTime = ConvertUtils.UnixTimeInSecondsFromTicks(srcLogRecord.Info.HasExpiration ? srcLogRecord.Expiration : -1);
@@ -465,21 +427,16 @@
             where TSourceLogRecord : ISourceLogRecord<SpanByte>
             => srcLogRecord.Info.HasExpiration && srcLogRecord.Expiration < DateTimeOffset.UtcNow.Ticks;
 
-<<<<<<< HEAD
         static bool InPlaceUpdateNumber(ref LogRecord<SpanByte> logRecord, ref RecordSizeInfo sizeInfo, long val, ref SpanByteAndMemory output, ref RMWInfo rmwInfo)
-=======
-        static bool InPlaceUpdateNumber(long val, ref SpanByte value, ref SpanByteAndMemory output, ref RMWInfo rmwInfo, ref RecordInfo recordInfo, int valueOffset)
->>>>>>> ecc0ec65
         {
             var ndigits = NumUtils.CountDigits(val, out var isNegative);
             ndigits += isNegative ? 1 : 0;
 
-<<<<<<< HEAD
             if (!logRecord.TrySetValueLength(ndigits, ref sizeInfo))
                 return false;
 
             var value = logRecord.ValueSpan;    // To eliminate redundant length calculations getting to Value
-            _ = NumUtils.LongToSpanByte(val, value.AsSpan());
+            _ = NumUtils.WriteInt64(val, value.AsSpan());
 
             Debug.Assert(output.IsSpanByte, "This code assumes it is called in-place and did not go pending");
             value.AsReadOnlySpan().CopyTo(output.SpanByte.AsSpan());
@@ -488,32 +445,14 @@
         }
 
         static bool InPlaceUpdateNumber(ref LogRecord<SpanByte> logRecord, ref RecordSizeInfo sizeInfo, double val, ref SpanByteAndMemory output, ref RMWInfo rmwInfo)
-=======
-            if (ndigits > value.LengthWithoutMetadata - valueOffset)
-                return false;
-
-            rmwInfo.ClearExtraValueLength(ref recordInfo, ref value, value.TotalSize);
-            value.ShrinkSerializedLength(ndigits + value.MetadataSize + valueOffset);
-            _ = NumUtils.WriteInt64(val, value.AsSpan(valueOffset));
-            rmwInfo.SetUsedValueLength(ref recordInfo, ref value, value.TotalSize);
-
-            Debug.Assert(output.IsSpanByte, "This code assumes it is called in-place and did not go pending");
-            value.AsReadOnlySpan(valueOffset).CopyTo(output.SpanByte.AsSpan());
-            output.SpanByte.Length = value.LengthWithoutMetadata - valueOffset;
-            return true;
-        }
-
-        static bool InPlaceUpdateNumber(double val, ref SpanByte value, ref SpanByteAndMemory output, ref RMWInfo rmwInfo, ref RecordInfo recordInfo, int valueOffset)
->>>>>>> ecc0ec65
         {
             var ndigits = NumUtils.CountCharsInDouble(val, out var _, out var _, out var _);
 
-<<<<<<< HEAD
             if (!logRecord.TrySetValueLength(ndigits, ref sizeInfo))
                 return false;
 
             var value = logRecord.ValueSpan;    // To reduce redundant length calculations getting to Value
-            _ = NumUtils.DoubleToSpanByte(val, value.AsSpan());
+            _ = NumUtils.WriteDouble(val, value.AsSpan());
 
             Debug.Assert(output.IsSpanByte, "This code assumes it is called in-place and did not go pending");
             value.AsReadOnlySpan().CopyTo(output.SpanByte.AsSpan());
@@ -526,28 +465,6 @@
             // Check if value contains a valid number
             var value = logRecord.ValueSpan;  // To reduce redundant length calculations getting to Value
             if (!IsValidNumber(value.Length, value.ToPointer(), output.SpanByte.AsSpan(), out var val))
-=======
-            if (ndigits > value.LengthWithoutMetadata - valueOffset)
-                return false;
-
-            rmwInfo.ClearExtraValueLength(ref recordInfo, ref value, value.TotalSize);
-            value.ShrinkSerializedLength(ndigits + value.MetadataSize + valueOffset);
-            _ = NumUtils.WriteDouble(val, value.AsSpan(valueOffset));
-            rmwInfo.SetUsedValueLength(ref recordInfo, ref value, value.TotalSize);
-
-            Debug.Assert(output.IsSpanByte, "This code assumes it is called in-place and did not go pending");
-            value.AsReadOnlySpan(valueOffset).CopyTo(output.SpanByte.AsSpan());
-            output.SpanByte.Length = value.LengthWithoutMetadata - valueOffset;
-            return true;
-        }
-
-        static bool TryInPlaceUpdateNumber(ref SpanByte value, ref SpanByteAndMemory output, ref RMWInfo rmwInfo, ref RecordInfo recordInfo, long input, int valueOffset)
-        {
-            // Check if value contains a valid number
-            int valLen = value.LengthWithoutMetadata - valueOffset;
-            byte* valPtr = value.ToPointer() + valueOffset;
-            if (!IsValidNumber(valLen, valPtr, output.SpanByte.AsSpan(), out var val))
->>>>>>> ecc0ec65
                 return true;
 
             try
@@ -560,28 +477,15 @@
                 return true;
             }
 
-<<<<<<< HEAD
             return InPlaceUpdateNumber(ref logRecord, ref sizeInfo, val, ref output, ref rmwInfo);
         }
 
         static bool TryInPlaceUpdateNumber(ref LogRecord<SpanByte> logRecord, ref RecordSizeInfo sizeInfo, ref SpanByteAndMemory output, ref RMWInfo rmwInfo, double input)
-=======
-            return InPlaceUpdateNumber(val, ref value, ref output, ref rmwInfo, ref recordInfo, valueOffset);
-        }
-
-        static bool TryInPlaceUpdateNumber(ref SpanByte value, ref SpanByteAndMemory output, ref RMWInfo rmwInfo, ref RecordInfo recordInfo, double input, int valueOffset)
->>>>>>> ecc0ec65
         {
             var value = logRecord.ValueSpan;  // To reduce redundant length calculations getting to Value
 
             // Check if value contains a valid number
-<<<<<<< HEAD
             if (!IsValidDouble(value.Length, value.ToPointer(), output.SpanByte.AsSpan(), out var val))
-=======
-            int valLen = value.LengthWithoutMetadata - valueOffset;
-            byte* valPtr = value.ToPointer() + valueOffset;
-            if (!IsValidDouble(valLen, valPtr, output.SpanByte.AsSpan(), out var val))
->>>>>>> ecc0ec65
                 return true;
 
             val += input;
@@ -592,44 +496,22 @@
                 return true;
             }
 
-<<<<<<< HEAD
             return InPlaceUpdateNumber(ref logRecord, ref sizeInfo, val, ref output, ref rmwInfo);
         }
 
         static bool TryCopyUpdateNumber(long next, SpanByte newValue, ref SpanByteAndMemory output)
         {
-            if (NumUtils.LongToSpanByte(next, newValue.AsSpan()) == 0)
+            if (NumUtils.WriteInt64(next, newValue.AsSpan()) == 0)
                 return false;
             newValue.AsReadOnlySpan().CopyTo(output.SpanByte.AsSpan());
             output.SpanByte.Length = newValue.Length;
             return true;
-=======
-            return InPlaceUpdateNumber(val, ref value, ref output, ref rmwInfo, ref recordInfo, valueOffset);
-        }
-
-        static void CopyUpdateNumber(long next, ref SpanByte newValue, ref SpanByteAndMemory output, int etagIgnoredOffset)
-        {
-            NumUtils.WriteInt64(next, newValue.AsSpan(etagIgnoredOffset));
-            newValue.AsReadOnlySpan(etagIgnoredOffset).CopyTo(output.SpanByte.AsSpan());
-            output.SpanByte.Length = newValue.LengthWithoutMetadata - etagIgnoredOffset;
-        }
-
-        static void CopyUpdateNumber(double next, ref SpanByte newValue, ref SpanByteAndMemory output, int etagIgnoredOffset)
-        {
-            NumUtils.WriteDouble(next, newValue.AsSpan(etagIgnoredOffset));
-            newValue.AsReadOnlySpan(etagIgnoredOffset).CopyTo(output.SpanByte.AsSpan());
-            output.SpanByte.Length = newValue.LengthWithoutMetadata - etagIgnoredOffset;
->>>>>>> ecc0ec65
         }
 
         static bool TryCopyUpdateNumber(double next, SpanByte newValue, ref SpanByteAndMemory output)
         {
-<<<<<<< HEAD
-            if (NumUtils.DoubleToSpanByte(next, newValue.AsSpan()) == 0)
-                return false;
-=======
-            NumUtils.WriteDouble(next, newValue.AsSpan());
->>>>>>> ecc0ec65
+            if (NumUtils.WriteDouble(next, newValue.AsSpan()) == 0)
+                return false;
             newValue.AsReadOnlySpan().CopyTo(output.SpanByte.AsSpan());
             output.SpanByte.Length = newValue.Length;
             return true;
@@ -643,12 +525,8 @@
         /// <param name="sizeInfo">Size info for record fields</param>
         /// <param name="output">Output value</param>
         /// <param name="input">Parsed input value</param>
-<<<<<<< HEAD
         static bool TryCopyUpdateNumber<TSourceLogRecord>(ref TSourceLogRecord srcLogRecord, ref LogRecord<SpanByte> dstLogRecord, ref RecordSizeInfo sizeInfo, ref SpanByteAndMemory output, long input)
             where TSourceLogRecord : ISourceLogRecord<SpanByte>
-=======
-        static void TryCopyUpdateNumber(ref SpanByte oldValue, ref SpanByte newValue, ref SpanByteAndMemory output, long input, int etagIgnoredOffset)
->>>>>>> ecc0ec65
         {
             if (!dstLogRecord.TryCopyRecordOptionals(ref srcLogRecord, ref sizeInfo))
                 return false;
@@ -656,11 +534,7 @@
             var srcValue = srcLogRecord.ValueSpan;  // To reduce redundant length calculations getting to ValueSpan
 
             // Check if value contains a valid number
-<<<<<<< HEAD
             if (!IsValidNumber(srcValue.Length, srcValue.ToPointer(), output.SpanByte.AsSpan(), out var val))
-=======
-            if (!IsValidNumber(oldValue.LengthWithoutMetadata - etagIgnoredOffset, oldValue.ToPointer() + etagIgnoredOffset, output.SpanByte.AsSpan(), out var val))
->>>>>>> ecc0ec65
             {
                 // Move to tail of the log even when oldValue is alphanumeric
                 // We have already paid the cost of bringing from disk so we are treating as a regular access and bring it into memory
@@ -679,11 +553,7 @@
             }
 
             // Move to tail of the log and update
-<<<<<<< HEAD
             return TryCopyUpdateNumber(val, dstLogRecord.ValueSpan, ref output);
-=======
-            CopyUpdateNumber(val, ref newValue, ref output, etagIgnoredOffset);
->>>>>>> ecc0ec65
         }
 
         /// <summary>
@@ -694,13 +564,8 @@
         /// <param name="sizeInfo">Size information for record fields</param>
         /// <param name="output">Output value</param>
         /// <param name="input">Parsed input value</param>
-<<<<<<< HEAD
         static bool TryCopyUpdateNumber<TSourceLogRecord>(ref TSourceLogRecord srcLogRecord, ref LogRecord<SpanByte> dstLogRecord, ref RecordSizeInfo sizeInfo, ref SpanByteAndMemory output, double input)
             where TSourceLogRecord : ISourceLogRecord<SpanByte>
-=======
-        /// <param name="etagIgnoredOffset">Number of bytes to skip for ignoring etag in value payload</param>
-        static void TryCopyUpdateNumber(ref SpanByte oldValue, ref SpanByte newValue, ref SpanByteAndMemory output, double input, int etagIgnoredOffset)
->>>>>>> ecc0ec65
         {
             if (!dstLogRecord.TryCopyRecordOptionals(ref srcLogRecord, ref sizeInfo))
                 return false;
@@ -708,11 +573,7 @@
             var srcValue = srcLogRecord.ValueSpan;  // To reduce redundant length calculations getting to ValueSpan
 
             // Check if value contains a valid number
-<<<<<<< HEAD
             if (!IsValidDouble(srcValue.Length, srcValue.ToPointer(), output.SpanByte.AsSpan(), out var val))
-=======
-            if (!IsValidDouble(oldValue.LengthWithoutMetadata - etagIgnoredOffset, oldValue.ToPointer() + etagIgnoredOffset, output.SpanByte.AsSpan(), out var val))
->>>>>>> ecc0ec65
             {
                 // Move to tail of the log even when oldValue is alphanumeric
                 // We have already paid the cost of bringing from disk so we are treating as a regular access and bring it into memory
@@ -727,11 +588,7 @@
             }
 
             // Move to tail of the log and update
-<<<<<<< HEAD
             return TryCopyUpdateNumber(val, dstLogRecord.ValueSpan, ref output);
-=======
-            CopyUpdateNumber(val, ref newValue, ref output, etagIgnoredOffset);
->>>>>>> ecc0ec65
         }
 
         /// <summary>
@@ -766,63 +623,14 @@
             return true;
         }
 
-<<<<<<< HEAD
         /// <summary>
         /// Copy length of value to output (as ASCII bytes)
         /// </summary>
         static bool CopyValueLengthToOutput(SpanByte value, ref SpanByteAndMemory output)
         {
-=======
-        void CopyDefaultResp(ReadOnlySpan<byte> resp, ref SpanByteAndMemory dst)
-        {
-            if (resp.Length < dst.SpanByte.Length)
-            {
-                resp.CopyTo(dst.SpanByte.AsSpan());
-                dst.SpanByte.Length = resp.Length;
-                return;
-            }
-
-            dst.ConvertToHeap();
-            dst.Length = resp.Length;
-            dst.Memory = functionsState.memoryPool.Rent(resp.Length);
-            resp.CopyTo(dst.Memory.Memory.Span);
-        }
-
-        void CopyRespNumber(long number, ref SpanByteAndMemory dst)
-        {
-            byte* curr = dst.SpanByte.ToPointer();
-            byte* end = curr + dst.SpanByte.Length;
-            if (RespWriteUtils.TryWriteInt64(number, ref curr, end, out int integerLen, out int totalLen))
-            {
-                dst.SpanByte.Length = (int)(curr - dst.SpanByte.ToPointer());
-                return;
-            }
-
-            //handle resp buffer overflow here
-            dst.ConvertToHeap();
-            dst.Length = totalLen;
-            dst.Memory = functionsState.memoryPool.Rent(totalLen);
-            fixed (byte* ptr = dst.Memory.Memory.Span)
-            {
-                byte* cc = ptr;
-                *cc++ = (byte)':';
-                NumUtils.WriteInt64(number, integerLen, ref cc);
-                *cc++ = (byte)'\r';
-                *cc++ = (byte)'\n';
-            }
-        }
-
-        /// <summary>
-        /// Copy length of value to output (as ASCII bytes)
-        /// </summary>
-        static void CopyValueLengthToOutput(ref SpanByte value, ref SpanByteAndMemory output, int eTagIgnoredOffset)
-        {
-            int numDigits = NumUtils.CountDigits(value.LengthWithoutMetadata - eTagIgnoredOffset);
-
->>>>>>> ecc0ec65
             Debug.Assert(output.IsSpanByte, "This code assumes it is called in a non-pending context or in a pending context where dst.SpanByte's pointer remains valid");
 
-            var numDigits = NumUtils.NumDigits(value.Length);
+            var numDigits = NumUtils.CountDigits(value.Length);
             if (numDigits > output.SpanByte.Length)
             {
                 Debug.Fail("Output length overflow in CopyValueLengthToOutput");
@@ -830,39 +638,28 @@
             }
 
             var outputPtr = output.SpanByte.ToPointer();
-<<<<<<< HEAD
-            NumUtils.IntToBytes(value.Length, numDigits, ref outputPtr);
-=======
-            NumUtils.WriteInt32(value.LengthWithoutMetadata - eTagIgnoredOffset, numDigits, ref outputPtr);
->>>>>>> ecc0ec65
+            NumUtils.WriteInt32(value.Length, numDigits, ref outputPtr);
             output.SpanByte.Length = numDigits;
             return true;
         }
 
-        static void CopyRespWithEtagData(ref SpanByte value, ref SpanByteAndMemory dst, bool hasEtagInVal, int etagSkippedStart, MemoryPool<byte> memoryPool)
-        {
-            int valueLength = value.LengthWithoutMetadata;
+        void CopyRespWithEtagData(SpanByte value, ref SpanByteAndMemory dst, bool hasETag, MemoryPool<byte> memoryPool)
+        {
+            int valueLength = value.Length;
             // always writing an array of size 2 => *2\r\n
             int desiredLength = 4;
-            ReadOnlySpan<byte> etagTruncatedVal;
+
             // get etag to write, default etag 0 for when no etag
-            long etag = hasEtagInVal ? value.GetEtagInPayload() : EtagConstants.NoETag;
-            // remove the length of the ETAG
-            var etagAccountedValueLength = valueLength - etagSkippedStart;
-            if (hasEtagInVal)
-            {
-                etagAccountedValueLength = valueLength - EtagConstants.EtagSize;
-            }
+            long etag = hasETag ? functionsState.etagState.etag : LogRecord.NoETag;
 
             // here we know the value span has first bytes set to etag so we hardcode skipping past the bytes for the etag below
-            etagTruncatedVal = value.AsReadOnlySpan(etagSkippedStart);
             // *2\r\n :(etag digits)\r\n $(val Len digits)\r\n (value len)\r\n
-            desiredLength += 1 + NumUtils.CountDigits(etag) + 2 + 1 + NumUtils.CountDigits(etagAccountedValueLength) + 2 + etagAccountedValueLength + 2;
-
-            WriteValAndEtagToDst(desiredLength, ref etagTruncatedVal, etag, ref dst, memoryPool);
-        }
-
-        static void WriteValAndEtagToDst(int desiredLength, ref ReadOnlySpan<byte> value, long etag, ref SpanByteAndMemory dst, MemoryPool<byte> memoryPool, bool writeDirect = false)
+            desiredLength += 1 + NumUtils.CountDigits(etag) + 2 + 1 + NumUtils.CountDigits(valueLength) + 2 + valueLength + 2;
+
+            WriteValAndEtagToDst(desiredLength, value.AsReadOnlySpan(), etag, ref dst, memoryPool);
+        }
+
+        static void WriteValAndEtagToDst(int desiredLength, ReadOnlySpan<byte> value, long etag, ref SpanByteAndMemory dst, MemoryPool<byte> memoryPool, bool writeDirect = false)
         {
             if (desiredLength <= dst.Length)
             {
