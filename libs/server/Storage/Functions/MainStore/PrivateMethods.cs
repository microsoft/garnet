--- conflicted
+++ resolved
@@ -786,11 +786,6 @@
             if (input.SerializedLength > 0)
                 input.header.flags |= RespInputFlags.Deterministic;
 
-<<<<<<< HEAD
-            functionsState.appendOnlyFile.Enqueue(
-                new AofHeader { opType = AofEntryType.StoreUpsert, storeVersion = version, sessionID = sessionId },
-                key, value, ref input, out _);
-=======
             if (functionsState.appendOnlyFile.Log.Size == 1)
             {
                 var aofHeader = new AofHeader
@@ -801,8 +796,8 @@
                 };
                 functionsState.appendOnlyFile.Log.SigleLog.Enqueue(
                     aofHeader,
-                    ref key,
-                    ref value,
+                    key,
+                    value,
                     ref input,
                     out _);
             }
@@ -814,14 +809,13 @@
                     storeVersion = version,
                     sessionID = sessionId,
                 }, functionsState.appendOnlyFile.seqNumGen.GetSequenceNumber(), 0);
-                functionsState.appendOnlyFile.Log.GetSubLog(ref key).Enqueue(
+                functionsState.appendOnlyFile.Log.GetSubLog(key).Enqueue(
                     extendedAofHeader,
-                    ref key,
-                    ref value,
+                    key,
+                    value,
                     ref input,
                     out _);
             }
->>>>>>> 4c04c9d0
         }
 
         /// <summary>
@@ -835,11 +829,6 @@
             if (functionsState.StoredProcMode) return;
             input.header.flags |= RespInputFlags.Deterministic;
 
-<<<<<<< HEAD
-            functionsState.appendOnlyFile.Enqueue(
-                new AofHeader { opType = AofEntryType.StoreRMW, storeVersion = version, sessionID = sessionId },
-                key, ref input, out _);
-=======
             if (functionsState.appendOnlyFile.Log.Size == 1)
             {
                 var aofHeader = new AofHeader
@@ -850,7 +839,7 @@
                 };
                 functionsState.appendOnlyFile.Log.SigleLog.Enqueue(
                     aofHeader,
-                    ref key,
+                    key,
                     ref input,
                     out _);
             }
@@ -862,13 +851,12 @@
                     storeVersion = version,
                     sessionID = sessionId
                 }, functionsState.appendOnlyFile.seqNumGen.GetSequenceNumber(), 0);
-                functionsState.appendOnlyFile.Log.GetSubLog(ref key).Enqueue(
+                functionsState.appendOnlyFile.Log.GetSubLog(key).Enqueue(
                     extendedAofHeader,
-                    ref key,
+                    key,
                     ref input,
                     out _);
             }
->>>>>>> 4c04c9d0
         }
 
         /// <summary>
@@ -879,10 +867,6 @@
         void WriteLogDelete(ReadOnlySpan<byte> key, long version, int sessionID)
         {
             if (functionsState.StoredProcMode) return;
-<<<<<<< HEAD
-            functionsState.appendOnlyFile.Enqueue(new AofHeader { opType = AofEntryType.StoreDelete, storeVersion = version, sessionID = sessionID }, key, item2: default, out _);
-=======
-            SpanByte def = default;
 
             if (functionsState.appendOnlyFile.Log.Size == 1)
             {
@@ -894,8 +878,8 @@
                 };
                 functionsState.appendOnlyFile.Log.SigleLog.Enqueue(
                     aofHeader,
-                    ref key,
-                    ref def,
+                    key,
+                    item2: default,
                     out _);
             }
             else
@@ -906,13 +890,12 @@
                     storeVersion = version,
                     sessionID = sessionID
                 }, functionsState.appendOnlyFile.seqNumGen.GetSequenceNumber(), 0);
-                functionsState.appendOnlyFile.Log.GetSubLog(ref key).Enqueue(
+                functionsState.appendOnlyFile.Log.GetSubLog(key).Enqueue(
                     extendedAofHeader,
-                    ref key,
-                    ref def,
+                    key,
+                    item2: default,
                     out _);
             }
->>>>>>> 4c04c9d0
         }
 
         BitFieldCmdArgs GetBitFieldArguments(ref RawStringInput input)
