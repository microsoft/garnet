--- conflicted
+++ resolved
@@ -8,26 +8,15 @@
     /// <summary>
     /// Callback functions for main store
     /// </summary>
-<<<<<<< HEAD
-    public readonly unsafe partial struct MainSessionFunctions : ISessionFunctions<RawStringInput, SpanByteAndMemory, long>
-    {
-        /// <inheritdoc />
-        public void ReadCompletionCallback(ref DiskLogRecord diskLogRecord, ref RawStringInput input, ref SpanByteAndMemory output, long ctx, Status status, RecordMetadata recordMetadata)
-=======
     public readonly unsafe partial struct MainSessionFunctions : ISessionFunctions<StringInput, SpanByteAndMemory, long>
     {
         /// <inheritdoc />
         public void ReadCompletionCallback(ref DiskLogRecord diskLogRecord, ref StringInput input, ref SpanByteAndMemory output, long ctx, Status status, RecordMetadata recordMetadata)
->>>>>>> 04c8fcf9
         {
         }
 
         /// <inheritdoc />
-<<<<<<< HEAD
-        public void RMWCompletionCallback(ref DiskLogRecord diskLogRecord, ref RawStringInput input, ref SpanByteAndMemory output, long ctx, Status status, RecordMetadata recordMetadata)
-=======
         public void RMWCompletionCallback(ref DiskLogRecord diskLogRecord, ref StringInput input, ref SpanByteAndMemory output, long ctx, Status status, RecordMetadata recordMetadata)
->>>>>>> 04c8fcf9
         {
         }
     }
