﻿// Copyright (c) Microsoft Corporation.
// Licensed under the MIT license.

using System;
using Garnet.common;
using Tsavorite.core;

namespace Garnet.server
{
#pragma warning disable IDE0005 // Using directive is unnecessary.
    using static LogRecordUtils;

    /// <summary>
    /// Unified store functions
    /// </summary>
    public readonly unsafe partial struct UnifiedSessionFunctions : ISessionFunctions<UnifiedStoreInput, GarnetUnifiedStoreOutput, long>
    {
        public bool Reader<TSourceLogRecord>(in TSourceLogRecord srcLogRecord, ref UnifiedStoreInput input,
            ref GarnetUnifiedStoreOutput output, ref ReadInfo readInfo) where TSourceLogRecord : ISourceLogRecord
        {
            if (CheckExpiry(in srcLogRecord))
            {
                readInfo.Action = ReadAction.Expire;
                return false;
            }

            var cmd = input.header.cmd;
            return cmd switch
            {
                RespCommand.EXISTS => true,
<<<<<<< HEAD
                RespCommand.MIGRATE => HandleMigrate(in srcLogRecord, ref output),
                RespCommand.GETETAG => HandleGetEtag(in srcLogRecord, ref output),
=======
                RespCommand.MIGRATE => HandleMigrate(in srcLogRecord, (int)input.arg1, ref output),
>>>>>>> b670a162
                RespCommand.MEMORY_USAGE => HandleMemoryUsage(in srcLogRecord, ref output),
                RespCommand.TYPE => HandleType(in srcLogRecord, ref output),
                RespCommand.TTL or
                RespCommand.PTTL => HandleTtl(in srcLogRecord, ref output, cmd == RespCommand.PTTL),
                RespCommand.EXPIRETIME or
                RespCommand.PEXPIRETIME => HandleExpireTime(in srcLogRecord, ref output, cmd == RespCommand.PEXPIRETIME),
                _ => throw new NotImplementedException(),
            };
        }

        private bool HandleGetEtag<TSourceLogRecord>(in TSourceLogRecord srcLogRecord,
            ref GarnetUnifiedStoreOutput output) where TSourceLogRecord : ISourceLogRecord
        {
            using var writer = new RespMemoryWriter(functionsState.respProtocolVersion, ref output.SpanByteAndMemory);

            var etag = srcLogRecord.ETag;
            writer.WriteInt64(etag);

            return true;
        }

        private bool HandleMemoryUsage<TSourceLogRecord>(in TSourceLogRecord srcLogRecord,
            ref GarnetUnifiedStoreOutput output) where TSourceLogRecord : ISourceLogRecord
        {
            var inlineRecordSize = srcLogRecord.GetInlineRecordSizes().allocatedSize;
            long heapMemoryUsage = 0;
            if (srcLogRecord.Info.KeyIsOverflow)
                heapMemoryUsage += srcLogRecord.Key.Length + MemoryUtils.ByteArrayOverhead;

            if (srcLogRecord.Info.ValueIsOverflow)
                heapMemoryUsage += srcLogRecord.ValueSpan.Length + MemoryUtils.ByteArrayOverhead;
            else if (srcLogRecord.Info.ValueIsObject)
            {
                heapMemoryUsage = RecordInfo.Size + (2 * IntPtr.Size) + // Log record length
                              Utility.RoundUp(srcLogRecord.Key.Length, IntPtr.Size) + MemoryUtils.ByteArrayOverhead + // Key allocation in heap with overhead
                              srcLogRecord.ValueObject.HeapMemorySize; // Value allocation in heap
            }

            using var writer = new RespMemoryWriter(functionsState.respProtocolVersion, ref output.SpanByteAndMemory);
            writer.WriteInt64(heapMemoryUsage + inlineRecordSize);

            return true;
        }

        private bool HandleType<TSourceLogRecord>(in TSourceLogRecord srcLogRecord,
            ref GarnetUnifiedStoreOutput output) where TSourceLogRecord : ISourceLogRecord
        {
            using var writer = new RespMemoryWriter(functionsState.respProtocolVersion, ref output.SpanByteAndMemory);

            if (srcLogRecord.Info.ValueIsObject)
            {
                switch (srcLogRecord.ValueObject)
                {
                    case SortedSetObject:
                        writer.WriteSimpleString(CmdStrings.zset);
                        break;
                    case ListObject:
                        writer.WriteSimpleString(CmdStrings.list);
                        break;
                    case SetObject:
                        writer.WriteSimpleString(CmdStrings.set);
                        break;
                    case HashObject:
                        writer.WriteSimpleString(CmdStrings.hash);
                        break;
                }
            }
            else
            {
                writer.WriteSimpleString(CmdStrings.stringt);
            }

            return true;
        }

        private bool HandleTtl<TSourceLogRecord>(in TSourceLogRecord srcLogRecord,
            ref GarnetUnifiedStoreOutput output, bool milliseconds) where TSourceLogRecord : ISourceLogRecord
        {
            using var writer = new RespMemoryWriter(functionsState.respProtocolVersion, ref output.SpanByteAndMemory);

            var expiration = srcLogRecord.Info.HasExpiration ? srcLogRecord.Expiration : -1;
            var ttlValue = milliseconds
                ? ConvertUtils.MillisecondsFromDiffUtcNowTicks(expiration)
                : ConvertUtils.SecondsFromDiffUtcNowTicks(expiration);

            writer.WriteInt64(ttlValue);
            return true;
        }

        private bool HandleExpireTime<TSourceLogRecord>(in TSourceLogRecord srcLogRecord,
            ref GarnetUnifiedStoreOutput output, bool milliseconds) where TSourceLogRecord : ISourceLogRecord
        {
            using var writer = new RespMemoryWriter(functionsState.respProtocolVersion, ref output.SpanByteAndMemory);

            var expiration = srcLogRecord.Info.HasExpiration ? srcLogRecord.Expiration : -1;
            var expireTime = milliseconds
                ? ConvertUtils.UnixTimeInMillisecondsFromTicks(expiration)
                : ConvertUtils.UnixTimeInSecondsFromTicks(expiration);

            writer.WriteInt64(expireTime);
            return true;
        }

        private bool HandleMigrate<TSourceLogRecord>(in TSourceLogRecord srcLogRecord, int maxHeapAllocationSize, ref GarnetUnifiedStoreOutput output)
            where TSourceLogRecord : ISourceLogRecord
        {
            DiskLogRecord.Serialize(in srcLogRecord, maxHeapAllocationSize,
                valueObjectSerializer: srcLogRecord.Info.ValueIsObject ? functionsState.garnetObjectSerializer : null,
                memoryPool: functionsState.memoryPool, output: ref output.SpanByteAndMemory);
            return true;
        }
    }
}<|MERGE_RESOLUTION|>--- conflicted
+++ resolved
@@ -28,12 +28,8 @@
             return cmd switch
             {
                 RespCommand.EXISTS => true,
-<<<<<<< HEAD
-                RespCommand.MIGRATE => HandleMigrate(in srcLogRecord, ref output),
+                RespCommand.MIGRATE => HandleMigrate(in srcLogRecord, (int)input.arg1, ref output),
                 RespCommand.GETETAG => HandleGetEtag(in srcLogRecord, ref output),
-=======
-                RespCommand.MIGRATE => HandleMigrate(in srcLogRecord, (int)input.arg1, ref output),
->>>>>>> b670a162
                 RespCommand.MEMORY_USAGE => HandleMemoryUsage(in srcLogRecord, ref output),
                 RespCommand.TYPE => HandleType(in srcLogRecord, ref output),
                 RespCommand.TTL or
