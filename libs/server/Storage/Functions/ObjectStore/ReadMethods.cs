﻿// Copyright (c) Microsoft Corporation.
// Licensed under the MIT license.

using System;
using System.Runtime.CompilerServices;
using Garnet.common;
using Tsavorite.core;

namespace Garnet.server
{
    /// <summary>
    /// Object store functions
    /// </summary>
    public readonly unsafe partial struct ObjectSessionFunctions : ISessionFunctions<ObjectInput, ObjectOutput, long>
    {
        /// <inheritdoc />
        public bool Reader<TSourceLogRecord>(in TSourceLogRecord srcLogRecord, ref ObjectInput input, ref ObjectOutput output, ref ReadInfo readInfo)
            where TSourceLogRecord : ISourceLogRecord
        {
            if (!srcLogRecord.Info.ValueIsObject)
            {
                readInfo.Action = ReadAction.WrongType;
                return false;
            }

            if (srcLogRecord.Info.HasExpiration && srcLogRecord.Expiration < DateTimeOffset.Now.UtcTicks)
            {
                // Do not set 'value = null' or otherwise mark this; Reads should not update the database. We rely on consistently checking for expiration everywhere.
                readInfo.Action = ReadAction.Expire;
                return false;
            }

            if (input.header.type != 0)
            {
<<<<<<< HEAD
                if ((byte)input.header.type < CustomCommandManager.CustomTypeIdStartOffset)
                {
                    if (srcLogRecord.Info.HasETag)
                        ETagState.SetValsForRecordWithEtag(ref functionsState.etagState, in srcLogRecord);
                    
                    var outputOffset = 0;
                    var execCmd = true;
                    var metaCmd = input.header.metaCmd;

                    if (metaCmd.IsEtagCondExecCommand())
                    {
                        var inputEtag = input.parseState.GetLong(0, isMetaArg: true);
                        execCmd = metaCmd.CheckConditionalExecution(srcLogRecord.ETag, inputEtag);
                    }

                    if (input.header.metaCmd.IsEtagCommand())
                        WriteEtagToOutput(srcLogRecord.ETag, ref output, out outputOffset);

                    var opResult = ((IGarnetObject)srcLogRecord.ValueObject).Operate(ref input, ref output, functionsState.respProtocolVersion, execOp: execCmd, out _);

                    if (srcLogRecord.Info.HasETag)
                        ETagState.ResetState(ref functionsState.etagState);

                    return output.HasWrongType || opResult;
                }

                if (IncorrectObjectType(ref input, (IGarnetObject)srcLogRecord.ValueObject, ref output.SpanByteAndMemory))
                {
                    output.OutputFlags |= OutputFlags.WrongType;
                    return true;
                }

                if (srcLogRecord.Info.HasETag)
                {
                    functionsState.CopyDefaultResp(CmdStrings.RESP_ERR_ETAG_ON_CUSTOM_PROC, ref output.SpanByteAndMemory);
=======
                var garnetObject = (IGarnetObject)srcLogRecord.ValueObject;
                if ((byte)input.header.type < CustomCommandManager.CustomTypeIdStartOffset)
                {
                    var opResult = garnetObject.Operate(ref input, ref output, functionsState.respProtocolVersion, out _);
                    if (output.HasWrongType)
                        return true;

                    return opResult;
                }

                if (IncorrectObjectType(ref input, garnetObject, ref output.SpanByteAndMemory))
                {
                    output.OutputFlags |= OutputFlags.WrongType;
>>>>>>> 04c8fcf9
                    return true;
                }

                var customObjectCommand = GetCustomObjectCommand(ref input, input.header.type);
                var writer = new RespMemoryWriter(functionsState.respProtocolVersion, ref output.SpanByteAndMemory);
                try
                {
<<<<<<< HEAD
                    var result = customObjectCommand.Reader(srcLogRecord.Key, ref input, Unsafe.As<IGarnetObject>(srcLogRecord.ValueObject), ref writer, ref readInfo);
=======
                    var result = customObjectCommand.Reader(srcLogRecord.Key, ref input, garnetObject, ref writer, ref readInfo);
>>>>>>> 04c8fcf9
                    return result;
                }
                finally
                {
                    writer.Dispose();
                }
            }

            output.GarnetObject = (IGarnetObject)srcLogRecord.ValueObject;
            return true;
        }
    }
}<|MERGE_RESOLUTION|>--- conflicted
+++ resolved
@@ -2,7 +2,6 @@
 // Licensed under the MIT license.
 
 using System;
-using System.Runtime.CompilerServices;
 using Garnet.common;
 using Tsavorite.core;
 
@@ -32,7 +31,7 @@
 
             if (input.header.type != 0)
             {
-<<<<<<< HEAD
+                var garnetObject = (IGarnetObject)srcLogRecord.ValueObject;
                 if ((byte)input.header.type < CustomCommandManager.CustomTypeIdStartOffset)
                 {
                     if (srcLogRecord.Info.HasETag)
@@ -51,7 +50,7 @@
                     if (input.header.metaCmd.IsEtagCommand())
                         WriteEtagToOutput(srcLogRecord.ETag, ref output, out outputOffset);
 
-                    var opResult = ((IGarnetObject)srcLogRecord.ValueObject).Operate(ref input, ref output, functionsState.respProtocolVersion, execOp: execCmd, out _);
+                    var opResult = garnetObject.Operate(ref input, ref output, functionsState.respProtocolVersion, execOp: execCmd, out _);
 
                     if (srcLogRecord.Info.HasETag)
                         ETagState.ResetState(ref functionsState.etagState);
@@ -68,21 +67,6 @@
                 if (srcLogRecord.Info.HasETag)
                 {
                     functionsState.CopyDefaultResp(CmdStrings.RESP_ERR_ETAG_ON_CUSTOM_PROC, ref output.SpanByteAndMemory);
-=======
-                var garnetObject = (IGarnetObject)srcLogRecord.ValueObject;
-                if ((byte)input.header.type < CustomCommandManager.CustomTypeIdStartOffset)
-                {
-                    var opResult = garnetObject.Operate(ref input, ref output, functionsState.respProtocolVersion, out _);
-                    if (output.HasWrongType)
-                        return true;
-
-                    return opResult;
-                }
-
-                if (IncorrectObjectType(ref input, garnetObject, ref output.SpanByteAndMemory))
-                {
-                    output.OutputFlags |= OutputFlags.WrongType;
->>>>>>> 04c8fcf9
                     return true;
                 }
 
@@ -90,11 +74,7 @@
                 var writer = new RespMemoryWriter(functionsState.respProtocolVersion, ref output.SpanByteAndMemory);
                 try
                 {
-<<<<<<< HEAD
-                    var result = customObjectCommand.Reader(srcLogRecord.Key, ref input, Unsafe.As<IGarnetObject>(srcLogRecord.ValueObject), ref writer, ref readInfo);
-=======
                     var result = customObjectCommand.Reader(srcLogRecord.Key, ref input, garnetObject, ref writer, ref readInfo);
->>>>>>> 04c8fcf9
                     return result;
                 }
                 finally
