﻿// Copyright (c) Microsoft Corporation.
// Licensed under the MIT license.

using System;
using Garnet.common;
using Tsavorite.core;

namespace Garnet.server
{
    /// <summary>
    /// Object store functions
    /// </summary>
    public readonly unsafe partial struct ObjectSessionFunctions : ISessionFunctions<ObjectInput, GarnetObjectStoreOutput, long>
    {
        /// <inheritdoc />
        public bool Reader<TSourceLogRecord>(ref TSourceLogRecord srcLogRecord, ref ObjectInput input, ref GarnetObjectStoreOutput output, ref ReadInfo readInfo)
            where TSourceLogRecord : ISourceLogRecord
        {
            if (srcLogRecord.Info.HasExpiration && srcLogRecord.Expiration < DateTimeOffset.Now.UtcTicks)
            {
                // Do not set 'value = null' or otherwise mark this; Reads should not update the database. We rely on consistently checking for expiration everywhere.
                readInfo.Action = ReadAction.Expire;
                return false;
            }

            if (input.header.type != 0)
            {
                switch (input.header.type)
                {
                    case GarnetObjectType.Migrate:
                        DiskLogRecord.Serialize(ref srcLogRecord, functionsState.garnetObjectSerializer, ref output.SpanByteAndMemory, functionsState.memoryPool);
                        return true;
                    case GarnetObjectType.Ttl:
                        var ttlValue = ConvertUtils.SecondsFromDiffUtcNowTicks(srcLogRecord.Info.HasExpiration ? srcLogRecord.Expiration : -1);
                        functionsState.CopyRespNumber(ttlValue, ref output.SpanByteAndMemory);
                        return true;
                    case GarnetObjectType.PTtl:
                        ttlValue = ConvertUtils.MillisecondsFromDiffUtcNowTicks(srcLogRecord.Info.HasExpiration ? srcLogRecord.Expiration : -1);
                        functionsState.CopyRespNumber(ttlValue, ref output.SpanByteAndMemory);
                        return true;

                    case GarnetObjectType.ExpireTime:
                        var expireTime = ConvertUtils.UnixTimeInSecondsFromTicks(srcLogRecord.Info.HasExpiration ? srcLogRecord.Expiration : -1);
                        functionsState.CopyRespNumber(expireTime, ref output.SpanByteAndMemory);
                        return true;
                    case GarnetObjectType.PExpireTime:
                        expireTime = ConvertUtils.UnixTimeInMillisecondsFromTicks(srcLogRecord.Info.HasExpiration ? srcLogRecord.Expiration : -1);
                        functionsState.CopyRespNumber(expireTime, ref output.SpanByteAndMemory);
                        return true;

                    default:
                        if ((byte)input.header.type < CustomCommandManager.CustomTypeIdStartOffset)
                        {
                            var opResult = ((IGarnetObject)srcLogRecord.ValueObject).Operate(ref input, ref output, functionsState.respProtocolVersion, out _);
                            if (output.HasWrongType)
                                return true;

                            return opResult;
                        }

                        if (IncorrectObjectType(ref input, (IGarnetObject)srcLogRecord.ValueObject, ref output.SpanByteAndMemory))
                        {
                            output.OutputFlags |= ObjectStoreOutputFlags.WrongType;
                            return true;
                        }

<<<<<<< HEAD
                        (IMemoryOwner<byte> Memory, int Length) outp = (output.SpanByteAndMemory.Memory, 0);
                        var customObjectCommand = GetCustomObjectCommand(ref input, input.header.type);
                        var result = customObjectCommand.Reader(srcLogRecord.Key, ref input, (IGarnetObject)srcLogRecord.ValueObject, ref outp, ref readInfo);
                        output.SpanByteAndMemory.Memory = outp.Memory;
                        output.SpanByteAndMemory.Length = outp.Length;
                        return result;
=======
                        var customObjectCommand = GetCustomObjectCommand(ref input, input.header.type);
                        var writer = new RespMemoryWriter(functionsState.respProtocolVersion, ref dst.SpanByteAndMemory);
                        try
                        {
                            var result = customObjectCommand.Reader(key, ref input, value, ref writer, ref readInfo);
                            return result;
                        }
                        finally
                        {
                            writer.Dispose();
                        }

>>>>>>> fc84667e
                }
            }

            output.GarnetObject = (IGarnetObject)srcLogRecord.ValueObject;
            return true;
        }
    }
}<|MERGE_RESOLUTION|>--- conflicted
+++ resolved
@@ -2,6 +2,7 @@
 // Licensed under the MIT license.
 
 using System;
+using System.Runtime.CompilerServices;
 using Garnet.common;
 using Tsavorite.core;
 
@@ -64,19 +65,11 @@
                             return true;
                         }
 
-<<<<<<< HEAD
-                        (IMemoryOwner<byte> Memory, int Length) outp = (output.SpanByteAndMemory.Memory, 0);
                         var customObjectCommand = GetCustomObjectCommand(ref input, input.header.type);
-                        var result = customObjectCommand.Reader(srcLogRecord.Key, ref input, (IGarnetObject)srcLogRecord.ValueObject, ref outp, ref readInfo);
-                        output.SpanByteAndMemory.Memory = outp.Memory;
-                        output.SpanByteAndMemory.Length = outp.Length;
-                        return result;
-=======
-                        var customObjectCommand = GetCustomObjectCommand(ref input, input.header.type);
-                        var writer = new RespMemoryWriter(functionsState.respProtocolVersion, ref dst.SpanByteAndMemory);
+                        var writer = new RespMemoryWriter(functionsState.respProtocolVersion, ref output.SpanByteAndMemory);
                         try
                         {
-                            var result = customObjectCommand.Reader(key, ref input, value, ref writer, ref readInfo);
+                            var result = customObjectCommand.Reader(srcLogRecord.Key, ref input, Unsafe.As<IGarnetObject>(srcLogRecord.ValueObject), ref writer, ref readInfo);
                             return result;
                         }
                         finally
@@ -84,7 +77,6 @@
                             writer.Dispose();
                         }
 
->>>>>>> fc84667e
                 }
             }
 
