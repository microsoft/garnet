﻿// Copyright (c) Microsoft Corporation.
// Licensed under the MIT license.

using System;
using System.Buffers;
using Garnet.common;
using Tsavorite.core;

namespace Garnet.server
{
    /// <summary>
    /// Object store functions
    /// </summary>
    public readonly unsafe partial struct ObjectSessionFunctions : ISessionFunctions<ObjectInput, GarnetObjectStoreOutput, long>
    {
        /// <inheritdoc />
        public bool Reader<TSourceLogRecord>(ref TSourceLogRecord srcLogRecord, ref ObjectInput input, ref GarnetObjectStoreOutput output, ref ReadInfo readInfo)
            where TSourceLogRecord : ISourceLogRecord
        {
            if (srcLogRecord.Info.HasExpiration && srcLogRecord.Expiration < DateTimeOffset.Now.UtcTicks)
            {
                // Do not set 'value = null' or otherwise mark this; Reads should not update the database. We rely on consistently checking for expiration everywhere.
                readInfo.Action = ReadAction.Expire;
                return false;
            }

            if (input.header.type != 0)
            {
                switch (input.header.type)
                {
                    case GarnetObjectType.Migrate:
                        DiskLogRecord.Serialize(ref srcLogRecord, functionsState.garnetObjectSerializer, ref output.SpanByteAndMemory, functionsState.memoryPool);
                        return true;
                    case GarnetObjectType.Ttl:
                        var ttlValue = ConvertUtils.SecondsFromDiffUtcNowTicks(srcLogRecord.Info.HasExpiration ? srcLogRecord.Expiration : -1);
                        functionsState.CopyRespNumber(ttlValue, ref output.SpanByteAndMemory);
                        return true;
                    case GarnetObjectType.PTtl:
                        ttlValue = ConvertUtils.MillisecondsFromDiffUtcNowTicks(srcLogRecord.Info.HasExpiration ? srcLogRecord.Expiration : -1);
                        functionsState.CopyRespNumber(ttlValue, ref output.SpanByteAndMemory);
                        return true;

                    case GarnetObjectType.ExpireTime:
                        var expireTime = ConvertUtils.UnixTimeInSecondsFromTicks(srcLogRecord.Info.HasExpiration ? srcLogRecord.Expiration : -1);
                        functionsState.CopyRespNumber(expireTime, ref output.SpanByteAndMemory);
                        return true;
                    case GarnetObjectType.PExpireTime:
                        expireTime = ConvertUtils.UnixTimeInMillisecondsFromTicks(srcLogRecord.Info.HasExpiration ? srcLogRecord.Expiration : -1);
                        functionsState.CopyRespNumber(expireTime, ref output.SpanByteAndMemory);
                        return true;

                    default:
                        if ((byte)input.header.type < CustomCommandManager.CustomTypeIdStartOffset)
                        {
<<<<<<< HEAD
                            var opResult = ((IGarnetObject)srcLogRecord.ValueObject).Operate(ref input, ref output, out _);
                            if (output.HasWrongType)
=======
                            var opResult = value.Operate(ref input, ref dst, functionsState.respProtocolVersion, out _);
                            if (dst.HasWrongType)
>>>>>>> 33ab11e6
                                return true;

                            return opResult;
                        }

                        if (IncorrectObjectType(ref input, (IGarnetObject)srcLogRecord.ValueObject, ref output.SpanByteAndMemory))
                        {
                            output.OutputFlags |= ObjectStoreOutputFlags.WrongType;
                            return true;
                        }

                        (IMemoryOwner<byte> Memory, int Length) outp = (output.SpanByteAndMemory.Memory, 0);
                        var customObjectCommand = GetCustomObjectCommand(ref input, input.header.type);
                        var result = customObjectCommand.Reader(srcLogRecord.Key, ref input, (IGarnetObject)srcLogRecord.ValueObject, ref outp, ref readInfo);
                        output.SpanByteAndMemory.Memory = outp.Memory;
                        output.SpanByteAndMemory.Length = outp.Length;
                        return result;
                }
            }

            output.GarnetObject = (IGarnetObject)srcLogRecord.ValueObject;
            return true;
        }
    }
}<|MERGE_RESOLUTION|>--- conflicted
+++ resolved
@@ -52,13 +52,8 @@
                     default:
                         if ((byte)input.header.type < CustomCommandManager.CustomTypeIdStartOffset)
                         {
-<<<<<<< HEAD
-                            var opResult = ((IGarnetObject)srcLogRecord.ValueObject).Operate(ref input, ref output, out _);
+                            var opResult = ((IGarnetObject)srcLogRecord.ValueObject).Operate(ref input, ref output, functionsState.respProtocolVersion, out _);
                             if (output.HasWrongType)
-=======
-                            var opResult = value.Operate(ref input, ref dst, functionsState.respProtocolVersion, out _);
-                            if (dst.HasWrongType)
->>>>>>> 33ab11e6
                                 return true;
 
                             return opResult;
