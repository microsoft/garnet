﻿// Copyright (c) Microsoft Corporation.
// Licensed under the MIT license.

using System;
using System.Runtime.CompilerServices;
using Garnet.common;
using Tsavorite.core;

namespace Garnet.server
{
    /// <summary>
    /// Object store functions
    /// </summary>
<<<<<<< HEAD
    public readonly unsafe partial struct ObjectSessionFunctions : ISessionFunctions<ObjectInput, GarnetObjectStoreOutput, long>
    {
        /// <inheritdoc />
        public bool Reader<TSourceLogRecord>(in TSourceLogRecord srcLogRecord, ref ObjectInput input, ref GarnetObjectStoreOutput output, ref ReadInfo readInfo)
=======
    public readonly unsafe partial struct ObjectSessionFunctions : ISessionFunctions<ObjectInput, ObjectOutput, long>
    {
        /// <inheritdoc />
        public bool Reader<TSourceLogRecord>(in TSourceLogRecord srcLogRecord, ref ObjectInput input, ref ObjectOutput output, ref ReadInfo readInfo)
>>>>>>> 04c8fcf9
            where TSourceLogRecord : ISourceLogRecord
        {
            if (!srcLogRecord.Info.ValueIsObject)
            {
                readInfo.Action = ReadAction.WrongType;
                return false;
            }

            if (srcLogRecord.Info.HasExpiration && srcLogRecord.Expiration < DateTimeOffset.Now.UtcTicks)
            {
                // Do not set 'value = null' or otherwise mark this; Reads should not update the database. We rely on consistently checking for expiration everywhere.
                readInfo.Action = ReadAction.Expire;
                return false;
            }

            if (input.header.type != 0)
            {
<<<<<<< HEAD
                if ((byte)input.header.type < CustomCommandManager.CustomTypeIdStartOffset)
                {
                    var opResult = ((IGarnetObject)srcLogRecord.ValueObject).Operate(ref input, ref output, functionsState.respProtocolVersion, out _);
=======
                var garnetObject = (IGarnetObject)srcLogRecord.ValueObject;
                if ((byte)input.header.type < CustomCommandManager.CustomTypeIdStartOffset)
                {
                    var opResult = garnetObject.Operate(ref input, ref output, functionsState.respProtocolVersion, out _);
>>>>>>> 04c8fcf9
                    if (output.HasWrongType)
                        return true;

                    return opResult;
                }

<<<<<<< HEAD
                if (IncorrectObjectType(ref input, (IGarnetObject)srcLogRecord.ValueObject, ref output.SpanByteAndMemory))
=======
                if (IncorrectObjectType(ref input, garnetObject, ref output.SpanByteAndMemory))
>>>>>>> 04c8fcf9
                {
                    output.OutputFlags |= OutputFlags.WrongType;
                    return true;
                }

                var customObjectCommand = GetCustomObjectCommand(ref input, input.header.type);
                var writer = new RespMemoryWriter(functionsState.respProtocolVersion, ref output.SpanByteAndMemory);
                try
                {
<<<<<<< HEAD
                    var result = customObjectCommand.Reader(srcLogRecord.Key, ref input, Unsafe.As<IGarnetObject>(srcLogRecord.ValueObject), ref writer, ref readInfo);
=======
                    var result = customObjectCommand.Reader(srcLogRecord.Key, ref input, garnetObject, ref writer, ref readInfo);
>>>>>>> 04c8fcf9
                    return result;
                }
                finally
                {
                    writer.Dispose();
                }
            }

            output.GarnetObject = (IGarnetObject)srcLogRecord.ValueObject;
            return true;
        }
    }
}<|MERGE_RESOLUTION|>--- conflicted
+++ resolved
@@ -2,7 +2,6 @@
 // Licensed under the MIT license.
 
 using System;
-using System.Runtime.CompilerServices;
 using Garnet.common;
 using Tsavorite.core;
 
@@ -11,17 +10,10 @@
     /// <summary>
     /// Object store functions
     /// </summary>
-<<<<<<< HEAD
-    public readonly unsafe partial struct ObjectSessionFunctions : ISessionFunctions<ObjectInput, GarnetObjectStoreOutput, long>
-    {
-        /// <inheritdoc />
-        public bool Reader<TSourceLogRecord>(in TSourceLogRecord srcLogRecord, ref ObjectInput input, ref GarnetObjectStoreOutput output, ref ReadInfo readInfo)
-=======
     public readonly unsafe partial struct ObjectSessionFunctions : ISessionFunctions<ObjectInput, ObjectOutput, long>
     {
         /// <inheritdoc />
         public bool Reader<TSourceLogRecord>(in TSourceLogRecord srcLogRecord, ref ObjectInput input, ref ObjectOutput output, ref ReadInfo readInfo)
->>>>>>> 04c8fcf9
             where TSourceLogRecord : ISourceLogRecord
         {
             if (!srcLogRecord.Info.ValueIsObject)
@@ -39,27 +31,17 @@
 
             if (input.header.type != 0)
             {
-<<<<<<< HEAD
-                if ((byte)input.header.type < CustomCommandManager.CustomTypeIdStartOffset)
-                {
-                    var opResult = ((IGarnetObject)srcLogRecord.ValueObject).Operate(ref input, ref output, functionsState.respProtocolVersion, out _);
-=======
                 var garnetObject = (IGarnetObject)srcLogRecord.ValueObject;
                 if ((byte)input.header.type < CustomCommandManager.CustomTypeIdStartOffset)
                 {
                     var opResult = garnetObject.Operate(ref input, ref output, functionsState.respProtocolVersion, out _);
->>>>>>> 04c8fcf9
                     if (output.HasWrongType)
                         return true;
 
                     return opResult;
                 }
 
-<<<<<<< HEAD
-                if (IncorrectObjectType(ref input, (IGarnetObject)srcLogRecord.ValueObject, ref output.SpanByteAndMemory))
-=======
                 if (IncorrectObjectType(ref input, garnetObject, ref output.SpanByteAndMemory))
->>>>>>> 04c8fcf9
                 {
                     output.OutputFlags |= OutputFlags.WrongType;
                     return true;
@@ -69,11 +51,7 @@
                 var writer = new RespMemoryWriter(functionsState.respProtocolVersion, ref output.SpanByteAndMemory);
                 try
                 {
-<<<<<<< HEAD
-                    var result = customObjectCommand.Reader(srcLogRecord.Key, ref input, Unsafe.As<IGarnetObject>(srcLogRecord.ValueObject), ref writer, ref readInfo);
-=======
                     var result = customObjectCommand.Reader(srcLogRecord.Key, ref input, garnetObject, ref writer, ref readInfo);
->>>>>>> 04c8fcf9
                     return result;
                 }
                 finally
