--- conflicted
+++ resolved
@@ -37,53 +37,19 @@
                     var opResult = ((IGarnetObject)srcLogRecord.ValueObject).Operate(ref input, ref output, functionsState.respProtocolVersion, out _);
                     if (output.HasWrongType)
                         return true;
-<<<<<<< HEAD
-                    case GarnetObjectType.PTtl:
-                        ttlValue = ConvertUtils.MillisecondsFromDiffUtcNowTicks(srcLogRecord.Info.HasExpiration ? srcLogRecord.Expiration : -1);
-                        functionsState.CopyRespNumber(ttlValue, ref output.SpanByteAndMemory);
-                        return true;
-
-                    default:
-                        if ((byte)input.header.type < CustomCommandManager.CustomTypeIdStartOffset)
-                        {
-                            if (srcLogRecord.Info.HasETag)
-                                ETagState.SetValsForRecordWithEtag(ref functionsState.etagState, in srcLogRecord);
-
-                            var opResult = ((IGarnetObject)srcLogRecord.ValueObject).Operate(ref input, ref output, functionsState.respProtocolVersion, srcLogRecord.ETag, out _);
-
-                            if (srcLogRecord.Info.HasETag)
-                                ETagState.ResetState(ref functionsState.etagState);
-
-                            return output.HasWrongType || opResult;
-                        }
-=======
->>>>>>> dab5e37c
 
                     return opResult;
                 }
 
-<<<<<<< HEAD
-                        if (srcLogRecord.Info.HasETag)
-                        {
-                            functionsState.CopyDefaultResp(CmdStrings.RESP_ERR_ETAG_ON_CUSTOM_PROC, ref output.SpanByteAndMemory);
-                            return true;
-                        }
-
-                        var customObjectCommand = GetCustomObjectCommand(ref input, input.header.type);
-                        var writer = new RespMemoryWriter(functionsState.respProtocolVersion, ref output.SpanByteAndMemory);
-                        try
-                        {
-                            var result = customObjectCommand.Reader(srcLogRecord.Key, ref input, Unsafe.As<IGarnetObject>(srcLogRecord.ValueObject), ref writer, ref readInfo);
-                            return result;
-                        }
-                        finally
-                        {
-                            writer.Dispose();
-                        }
-=======
                 if (IncorrectObjectType(ref input, (IGarnetObject)srcLogRecord.ValueObject, ref output.SpanByteAndMemory))
                 {
                     output.OutputFlags |= OutputFlags.WrongType;
+                    return true;
+                }
+
+                if (srcLogRecord.Info.HasETag)
+                {
+                    functionsState.CopyDefaultResp(CmdStrings.RESP_ERR_ETAG_ON_CUSTOM_PROC, ref output.SpanByteAndMemory);
                     return true;
                 }
 
@@ -97,7 +63,6 @@
                 finally
                 {
                     writer.Dispose();
->>>>>>> dab5e37c
                 }
             }
 
