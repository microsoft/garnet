--- conflicted
+++ resolved
@@ -8,11 +8,7 @@
     /// <summary>
     /// Object store functions
     /// </summary>
-<<<<<<< HEAD
-    public readonly unsafe partial struct ObjectSessionFunctions : ISessionFunctions<ObjectInput, GarnetObjectStoreOutput, long>
-=======
     public readonly unsafe partial struct ObjectSessionFunctions : ISessionFunctions<ObjectInput, ObjectOutput, long>
->>>>>>> 04c8fcf9
     {
         /// <inheritdoc />
         public bool InitialDeleter(ref LogRecord logRecord, ref DeleteInfo deleteInfo)
@@ -40,11 +36,7 @@
             {
                 // Can't access 'this' in a lambda so dispose directly and pass a no-op lambda.
                 functionsState.storeFunctions.DisposeValueObject(logRecord.ValueObject, DisposeReason.Deleted);
-<<<<<<< HEAD
-                logRecord.ClearValueIfHeap(obj => { });
-=======
                 logRecord.ClearValueIfHeap(_ => { });
->>>>>>> 04c8fcf9
             }
             return true;
         }
