--- conflicted
+++ resolved
@@ -8,26 +8,15 @@
     /// <summary>
     /// Object store functions
     /// </summary>
-<<<<<<< HEAD
-    public readonly unsafe partial struct ObjectSessionFunctions : ISessionFunctions<ObjectInput, GarnetObjectStoreOutput, long>
-    {
-        /// <inheritdoc />
-        public void ReadCompletionCallback(ref DiskLogRecord diskLogRecord, ref ObjectInput input, ref GarnetObjectStoreOutput output, long ctx, Status status, RecordMetadata recordMetadata)
-=======
     public readonly unsafe partial struct ObjectSessionFunctions : ISessionFunctions<ObjectInput, ObjectOutput, long>
     {
         /// <inheritdoc />
         public void ReadCompletionCallback(ref DiskLogRecord diskLogRecord, ref ObjectInput input, ref ObjectOutput output, long ctx, Status status, RecordMetadata recordMetadata)
->>>>>>> 04c8fcf9
         {
         }
 
         /// <inheritdoc />
-<<<<<<< HEAD
-        public void RMWCompletionCallback(ref DiskLogRecord diskLogRecord, ref ObjectInput input, ref GarnetObjectStoreOutput output, long ctx, Status status, RecordMetadata recordMetadata)
-=======
         public void RMWCompletionCallback(ref DiskLogRecord diskLogRecord, ref ObjectInput input, ref ObjectOutput output, long ctx, Status status, RecordMetadata recordMetadata)
->>>>>>> 04c8fcf9
         {
         }
     }
