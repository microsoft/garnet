﻿// Copyright (c) Microsoft Corporation.
// Licensed under the MIT license.

using System;
using System.Buffers;
using System.Diagnostics;
using System.Runtime.CompilerServices;
using Garnet.common;
using Tsavorite.core;

namespace Garnet.server
{
    /// <summary>
    /// Object store functions
    /// </summary>
<<<<<<< HEAD
    public readonly unsafe partial struct ObjectSessionFunctions : ISessionFunctions<byte[], IGarnetObject, SpanByte, GarnetObjectStoreOutput, long>
=======
    public readonly unsafe partial struct ObjectStoreFunctions : ISessionFunctions<byte[], IGarnetObject, ObjectInput, GarnetObjectStoreOutput, long>
>>>>>>> 1f7e6d38
    {
        /// <summary>
        /// Logging upsert from
        /// a. ConcurrentWriter
        /// b. PostSingleWriter
        /// </summary>
        void WriteLogUpsert(ref byte[] key, ref ObjectInput input, ref IGarnetObject value, long version, int sessionID)
        {
            if (functionsState.StoredProcMode) return;
            input.header.flags |= RespInputFlags.Deterministic;

            var valueBytes = GarnetObjectSerializer.Serialize(value);
            fixed (byte* ptr = key)
            {
                fixed (byte* valPtr = valueBytes)
                {
                    var keySB = SpanByte.FromPinnedPointer(ptr, key.Length);
                    var valSB = SpanByte.FromPinnedPointer(valPtr, valueBytes.Length);

                    functionsState.appendOnlyFile.Enqueue(
                        new AofHeader { opType = AofEntryType.ObjectStoreUpsert, version = version, sessionID = sessionID },
                        ref keySB, ref valSB, out _);
                }
            }
        }

        /// <summary>
        /// Logging RMW from
        /// a. PostInitialUpdater
        /// b. InPlaceUpdater
        /// c. PostCopyUpdater
        /// </summary>
        void WriteLogRMW(ref byte[] key, ref ObjectInput input, long version, int sessionID)
        {
            if (functionsState.StoredProcMode) return;
            input.header.flags |= RespInputFlags.Deterministic;

            fixed (byte* ptr = key)
            {
                var sbKey = SpanByte.FromPinnedPointer(ptr, key.Length);
                var sbInput = new ArgSlice(input.ToPointer(), sizeof(ObjectInput)).SpanByte;
                var sbInputPayload = input.payload.SpanByte;
                functionsState.appendOnlyFile.Enqueue(new AofHeader { opType = AofEntryType.ObjectStoreRMW, version = version, sessionID = sessionID },
                    ref sbKey, ref sbInput, ref sbInputPayload, out _);
            }
        }

        /// <summary>
        ///  Logging Delete from
        ///  a. ConcurrentDeleter
        ///  b. PostSingleDeleter
        /// </summary>
        void WriteLogDelete(ref byte[] key, long version, int sessionID)
        {
            if (functionsState.StoredProcMode) return;
            fixed (byte* ptr = key)
            {
                var keySB = SpanByte.FromPinnedPointer(ptr, key.Length);
                SpanByte valSB = default;

                functionsState.appendOnlyFile.Enqueue(new AofHeader { opType = AofEntryType.ObjectStoreDelete, version = version, sessionID = sessionID }, ref keySB, ref valSB, out _);
            }
        }

        internal static bool CheckExpiry(IGarnetObject src) => src.Expiration < DateTimeOffset.UtcNow.Ticks;

        static void CopyRespNumber(long number, ref SpanByteAndMemory dst)
        {
            byte* curr = dst.SpanByte.ToPointer();
            byte* end = curr + dst.SpanByte.Length;
            if (RespWriteUtils.WriteInteger(number, ref curr, end, out var integerLen, out int totalLen))
            {
                dst.SpanByte.Length = (int)(curr - dst.SpanByte.ToPointer());
                return;
            }

            //handle resp buffer overflow here
            dst.ConvertToHeap();
            dst.Length = totalLen;
            dst.Memory = MemoryPool<byte>.Shared.Rent(totalLen);
            fixed (byte* ptr = dst.Memory.Memory.Span)
            {
                byte* cc = ptr;
                *cc++ = (byte)':';
                NumUtils.LongToBytes(number, (int)integerLen, ref cc);
                *cc++ = (byte)'\r';
                *cc++ = (byte)'\n';
            }
        }

        static void CopyDefaultResp(ReadOnlySpan<byte> resp, ref SpanByteAndMemory dst)
        {
            if (resp.Length < dst.SpanByte.Length)
            {
                resp.CopyTo(dst.SpanByte.AsSpan());
                dst.SpanByte.Length = resp.Length;
                return;
            }

            dst.ConvertToHeap();
            dst.Length = resp.Length;
            dst.Memory = MemoryPool<byte>.Shared.Rent(resp.Length);
            resp.CopyTo(dst.Memory.Memory.Span);
        }

        static bool EvaluateObjectExpireInPlace(ExpireOption optionType, bool expiryExists, long expiration, ref IGarnetObject value, ref GarnetObjectStoreOutput output)
        {
            Debug.Assert(output.spanByteAndMemory.IsSpanByte, "This code assumes it is called in-place and did not go pending");
            var o = (ObjectOutputHeader*)output.spanByteAndMemory.SpanByte.ToPointer();
            if (expiryExists)
            {
                switch (optionType)
                {
                    case ExpireOption.NX:
                        o->result1 = 0;
                        break;
                    case ExpireOption.XX:
                    case ExpireOption.None:
                        value.Expiration = expiration;
                        o->result1 = 1;
                        break;
                    case ExpireOption.GT:
                        bool replace = expiration < value.Expiration;
                        value.Expiration = replace ? value.Expiration : expiration;
                        if (replace)
                            o->result1 = 0;
                        else
                            o->result1 = 1;
                        break;
                    case ExpireOption.LT:
                        replace = expiration > value.Expiration;
                        value.Expiration = replace ? value.Expiration : expiration;
                        if (replace)
                            o->result1 = 0;
                        else
                            o->result1 = 1;
                        break;
                    default:
                        throw new GarnetException($"EvaluateObjectExpireInPlace exception expiryExists:{expiryExists}, optionType{optionType}");
                }
            }
            else
            {
                switch (optionType)
                {
                    case ExpireOption.NX:
                    case ExpireOption.None:
                        value.Expiration = expiration;
                        o->result1 = 1;
                        break;
                    case ExpireOption.XX:
                    case ExpireOption.GT:
                    case ExpireOption.LT:
                        o->result1 = 0;
                        break;
                    default:
                        throw new GarnetException($"EvaluateObjectExpireInPlace exception expiryExists:{expiryExists}, optionType{optionType}");
                }
            }
            return true;
        }

        [MethodImpl(MethodImplOptions.AggressiveInlining)]
        private CustomObjectFunctions GetCustomObjectCommand(ref ObjectInput input, GarnetObjectType type)
        {
            var objectId = (byte)((byte)type - CustomCommandManager.StartOffset);
            var cmdId = input.header.SubId;
            var customObjectCommand = functionsState.customObjectCommands[objectId].commandMap[cmdId].functions;
            return customObjectCommand;
        }

        [MethodImpl(MethodImplOptions.AggressiveInlining)]
        private unsafe bool IncorrectObjectType(ref ObjectInput input, IGarnetObject value, ref SpanByteAndMemory output)
        {
            var inputType = (byte)input.header.type;
            if (inputType != value.Type) // Indicates an incorrect type of key
            {
                output.Length = 0;
                return true;
            }

            return false;
        }
    }
}<|MERGE_RESOLUTION|>--- conflicted
+++ resolved
@@ -13,11 +13,7 @@
     /// <summary>
     /// Object store functions
     /// </summary>
-<<<<<<< HEAD
-    public readonly unsafe partial struct ObjectSessionFunctions : ISessionFunctions<byte[], IGarnetObject, SpanByte, GarnetObjectStoreOutput, long>
-=======
-    public readonly unsafe partial struct ObjectStoreFunctions : ISessionFunctions<byte[], IGarnetObject, ObjectInput, GarnetObjectStoreOutput, long>
->>>>>>> 1f7e6d38
+    public readonly unsafe partial struct ObjectSessionFunctions : ISessionFunctions<byte[], IGarnetObject, ObjectInput, GarnetObjectStoreOutput, long>
     {
         /// <summary>
         /// Logging upsert from
