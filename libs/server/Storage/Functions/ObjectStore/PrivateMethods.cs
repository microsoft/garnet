﻿// Copyright (c) Microsoft Corporation.
// Licensed under the MIT license.

using System;
using System.Diagnostics;
using System.Runtime.CompilerServices;
using Garnet.common;
using Tsavorite.core;

namespace Garnet.server
{
    /// <summary>
    /// Object store functions
    /// </summary>
    public readonly unsafe partial struct ObjectSessionFunctions : ISessionFunctions<ObjectInput, GarnetObjectStoreOutput, long>
    {
        /// <summary>
        /// Logging upsert from
        /// a. InPlaceWriter
        /// b. PostInitialWriter
        /// </summary>
        void WriteLogUpsert(ReadOnlySpan<byte> key, ref ObjectInput input, ReadOnlySpan<byte> value, long version, int sessionID)
        {
            if (functionsState.StoredProcMode)
                return;
            input.header.flags |= RespInputFlags.Deterministic;

<<<<<<< HEAD
            functionsState.appendOnlyFile.Enqueue(
                new AofHeader { opType = AofEntryType.ObjectStoreUpsert, storeVersion = version, sessionID = sessionID },
                key, value, out _);
=======
            var valueBytes = GarnetObjectSerializer.Serialize(value);
            fixed (byte* ptr = key)
            {
                fixed (byte* valPtr = valueBytes)
                {
                    var keySB = SpanByte.FromPinnedPointer(ptr, key.Length);
                    var valSB = SpanByte.FromPinnedPointer(valPtr, valueBytes.Length);

                    if (functionsState.appendOnlyFile.Log.Size == 1)
                    {
                        var aofHeader = new AofHeader
                        {
                            opType = AofEntryType.ObjectStoreUpsert,
                            storeVersion = version,
                            sessionID = sessionID
                        };
                        functionsState.appendOnlyFile.Log.SigleLog.Enqueue(
                            aofHeader,
                            ref keySB,
                            ref valSB,
                            out _);
                    }
                    else
                    {
                        var extendedAofHeader = new AofExtendedHeader(new AofHeader
                        {
                            opType = AofEntryType.ObjectStoreUpsert,
                            storeVersion = version,
                            sessionID = sessionID
                        }, functionsState.appendOnlyFile.seqNumGen.GetSequenceNumber(), 0);
                        functionsState.appendOnlyFile.Log.GetSubLog(ref keySB).Enqueue(
                            extendedAofHeader,
                            ref keySB,
                            ref valSB,
                            out _);
                    }
                }
            }
>>>>>>> 4c04c9d0
        }

        /// <summary>
        /// Logging upsert from
        /// a. InPlaceWriter
        /// b. PostInitialWriter
        /// </summary>
        void WriteLogUpsert(ReadOnlySpan<byte> key, ref ObjectInput input, IGarnetObject value, long version, int sessionID)
        {
            if (functionsState.StoredProcMode)
                return;
            input.header.flags |= RespInputFlags.Deterministic;

            GarnetObjectSerializer.Serialize(value, out var valueBytes);
            fixed (byte* valPtr = valueBytes)
            {
<<<<<<< HEAD
                functionsState.appendOnlyFile.Enqueue(
                    new AofHeader { opType = AofEntryType.ObjectStoreUpsert, storeVersion = version, sessionID = sessionID },
                    key, new ReadOnlySpan<byte>(valPtr, valueBytes.Length), out _);
=======
                var sbKey = SpanByte.FromPinnedPointer(keyPtr, key.Length);

                if (functionsState.appendOnlyFile.Log.Size == 1)
                {
                    var aofHeader = new AofHeader
                    {
                        opType = AofEntryType.ObjectStoreRMW,
                        storeVersion = version,
                        sessionID = sessionID
                    };
                    functionsState.appendOnlyFile.Log.SigleLog.Enqueue(
                        aofHeader,
                        ref sbKey,
                        ref input,
                        out _);
                }
                else
                {
                    var extendedAofHeader = new AofExtendedHeader(new AofHeader
                    {
                        opType = AofEntryType.ObjectStoreRMW,
                        storeVersion = version,
                        sessionID = sessionID
                    }, functionsState.appendOnlyFile.seqNumGen.GetSequenceNumber(), 0);
                    functionsState.appendOnlyFile.Log.GetSubLog(ref sbKey).Enqueue(
                        extendedAofHeader,
                        ref sbKey,
                        ref input,
                        out _);
                }
>>>>>>> 4c04c9d0
            }
        }

        /// <summary>
        /// Logging RMW from
        /// a. PostInitialUpdater
        /// b. InPlaceUpdater
        /// c. PostCopyUpdater
        /// </summary>
        void WriteLogRMW(ReadOnlySpan<byte> key, ref ObjectInput input, long version, int sessionID)
        {
            if (functionsState.StoredProcMode) return;
<<<<<<< HEAD
            input.header.flags |= RespInputFlags.Deterministic;
=======
            fixed (byte* ptr = key)
            {
                var keySB = SpanByte.FromPinnedPointer(ptr, key.Length);
                SpanByte valSB = default;

                if (functionsState.appendOnlyFile.Log.Size == 1)
                {
                    var aofHeader = new AofHeader
                    {
                        opType = AofEntryType.ObjectStoreDelete,
                        storeVersion = version,
                        sessionID = sessionID
                    };
                    functionsState.appendOnlyFile.Log.SigleLog.Enqueue(
                        aofHeader,
                        ref keySB,
                        ref valSB,
                        out _);
                }
                else
                {
                    var extendedAofHeader = new AofExtendedHeader(new AofHeader
                    {
                        opType = AofEntryType.ObjectStoreDelete,
                        storeVersion = version,
                        sessionID = sessionID
                    }, functionsState.appendOnlyFile.seqNumGen.GetSequenceNumber(), 0);
                    functionsState.appendOnlyFile.Log.GetSubLog(ref keySB).Enqueue(
                        extendedAofHeader,
                        ref keySB,
                        ref valSB,
                        out _);
                }
            }
        }

        internal static bool CheckExpiry(IGarnetObject src) => src.Expiration < DateTimeOffset.UtcNow.Ticks;

        static void CopyRespNumber(long number, ref SpanByteAndMemory dst)
        {
            byte* curr = dst.SpanByte.ToPointer();
            byte* end = curr + dst.SpanByte.Length;
            if (RespWriteUtils.TryWriteInt64(number, ref curr, end, out var integerLen, out int totalLen))
            {
                dst.SpanByte.Length = (int)(curr - dst.SpanByte.ToPointer());
                return;
            }
>>>>>>> 4c04c9d0

            functionsState.appendOnlyFile.Enqueue(
                new AofHeader { opType = AofEntryType.ObjectStoreRMW, storeVersion = version, sessionID = sessionID },
                key, ref input, out _);
        }

        /// <summary>
        ///  Logging Delete from
        ///  a. InPlaceDeleter
        ///  b. PostInitialDeleter
        /// </summary>
        void WriteLogDelete(ReadOnlySpan<byte> key, long version, int sessionID)
        {
            if (functionsState.StoredProcMode)
                return;

            functionsState.appendOnlyFile.Enqueue(new AofHeader { opType = AofEntryType.ObjectStoreDelete, storeVersion = version, sessionID = sessionID }, key, item2: default, out _);
        }

        static bool EvaluateObjectExpireInPlace(ref LogRecord logRecord, ExpireOption optionType, long newExpiry, ref GarnetObjectStoreOutput output)
        {
            Debug.Assert(output.SpanByteAndMemory.IsSpanByte, "This code assumes it is called in-place and did not go pending");
            var o = (OutputHeader*)output.SpanByteAndMemory.SpanByte.ToPointer();
            o->result1 = 0;
            if (logRecord.Info.HasExpiration)
            {
                switch (optionType)
                {
                    case ExpireOption.NX:
                        return true;
                    case ExpireOption.XX:
                    case ExpireOption.None:
                        _ = logRecord.TrySetExpiration(newExpiry);
                        o->result1 = 1;
                        return true;
                    case ExpireOption.GT:
                    case ExpireOption.XXGT:
                        if (newExpiry > logRecord.Expiration)
                        {
                            _ = logRecord.TrySetExpiration(newExpiry);
                            o->result1 = 1;
                        }
                        return true;
                    case ExpireOption.LT:
                    case ExpireOption.XXLT:
                        if (newExpiry < logRecord.Expiration)
                        {
                            _ = logRecord.TrySetExpiration(newExpiry);
                            o->result1 = 1;
                        }
                        return true;
                    default:
                        throw new GarnetException($"EvaluateObjectExpireInPlace exception expiryExists: True, optionType {optionType}");
                }
            }
            else
            {
                switch (optionType)
                {
                    case ExpireOption.NX:
                    case ExpireOption.None:
                    case ExpireOption.LT:  // If expiry doesn't exist, LT should treat the current expiration as infinite, so the new value must be less
                        var ok = logRecord.TrySetExpiration(newExpiry);
                        o->result1 = 1;
                        return ok;
                    case ExpireOption.XX:
                    case ExpireOption.GT:  // If expiry doesn't exist, GT should treat the current expiration as infinite, so the new value cannot be greater
                    case ExpireOption.XXGT:
                    case ExpireOption.XXLT:
                        return true;
                    default:
                        throw new GarnetException($"EvaluateObjectExpireInPlace exception expiryExists: False, optionType {optionType}");
                }
            }
        }

        [MethodImpl(MethodImplOptions.AggressiveInlining)]
        private CustomObjectFunctions GetCustomObjectCommand(ref ObjectInput input, GarnetObjectType type)
        {
            var cmdId = input.header.SubId;
            var customObjectCommand = functionsState.GetCustomObjectSubCommandFunctions((byte)type, cmdId);
            return customObjectCommand;
        }

        [MethodImpl(MethodImplOptions.AggressiveInlining)]
        private unsafe bool IncorrectObjectType(ref ObjectInput input, IGarnetObject value, ref SpanByteAndMemory output)
        {
            var inputType = (byte)input.header.type;
            if (inputType != value.Type) // Indicates an incorrect type of key
            {
                output.Length = 0;
                return true;
            }

            return false;
        }
    }
}<|MERGE_RESOLUTION|>--- conflicted
+++ resolved
@@ -2,9 +2,7 @@
 // Licensed under the MIT license.
 
 using System;
-using System.Diagnostics;
 using System.Runtime.CompilerServices;
-using Garnet.common;
 using Tsavorite.core;
 
 namespace Garnet.server
@@ -25,51 +23,38 @@
                 return;
             input.header.flags |= RespInputFlags.Deterministic;
 
-<<<<<<< HEAD
-            functionsState.appendOnlyFile.Enqueue(
-                new AofHeader { opType = AofEntryType.ObjectStoreUpsert, storeVersion = version, sessionID = sessionID },
-                key, value, out _);
-=======
-            var valueBytes = GarnetObjectSerializer.Serialize(value);
-            fixed (byte* ptr = key)
-            {
-                fixed (byte* valPtr = valueBytes)
-                {
-                    var keySB = SpanByte.FromPinnedPointer(ptr, key.Length);
-                    var valSB = SpanByte.FromPinnedPointer(valPtr, valueBytes.Length);
-
-                    if (functionsState.appendOnlyFile.Log.Size == 1)
-                    {
-                        var aofHeader = new AofHeader
-                        {
-                            opType = AofEntryType.ObjectStoreUpsert,
-                            storeVersion = version,
-                            sessionID = sessionID
-                        };
-                        functionsState.appendOnlyFile.Log.SigleLog.Enqueue(
-                            aofHeader,
-                            ref keySB,
-                            ref valSB,
-                            out _);
-                    }
-                    else
-                    {
-                        var extendedAofHeader = new AofExtendedHeader(new AofHeader
-                        {
-                            opType = AofEntryType.ObjectStoreUpsert,
-                            storeVersion = version,
-                            sessionID = sessionID
-                        }, functionsState.appendOnlyFile.seqNumGen.GetSequenceNumber(), 0);
-                        functionsState.appendOnlyFile.Log.GetSubLog(ref keySB).Enqueue(
-                            extendedAofHeader,
-                            ref keySB,
-                            ref valSB,
-                            out _);
-                    }
-                }
-            }
->>>>>>> 4c04c9d0
-        }
+            if (functionsState.appendOnlyFile.Log.Size == 1)
+            {
+                functionsState.appendOnlyFile.Log.SigleLog.Enqueue(
+                    new AofHeader
+                    {
+                        opType = AofEntryType.ObjectStoreUpsert,
+                        storeVersion = version,
+                        sessionID = sessionID
+                    },
+                    key,
+                    value,
+                    out _);
+            }
+            else
+            {
+                var extendedAofHeader = new AofExtendedHeader(
+                    new AofHeader
+                    {
+                        opType = AofEntryType.ObjectStoreUpsert,
+                        storeVersion = version,
+                        sessionID = sessionID
+                    },
+                    functionsState.appendOnlyFile.seqNumGen.GetSequenceNumber(), 0);
+
+                functionsState.appendOnlyFile.Log.GetSubLog(key).Enqueue(
+                    extendedAofHeader,
+                    key,
+                    value,
+                    out _);
+            }
+        }
+
 
         /// <summary>
         /// Logging upsert from
@@ -85,42 +70,38 @@
             GarnetObjectSerializer.Serialize(value, out var valueBytes);
             fixed (byte* valPtr = valueBytes)
             {
-<<<<<<< HEAD
-                functionsState.appendOnlyFile.Enqueue(
-                    new AofHeader { opType = AofEntryType.ObjectStoreUpsert, storeVersion = version, sessionID = sessionID },
-                    key, new ReadOnlySpan<byte>(valPtr, valueBytes.Length), out _);
-=======
-                var sbKey = SpanByte.FromPinnedPointer(keyPtr, key.Length);
-
+                //                functionsState.appendOnlyFile.Enqueue(
+                //                    new AofHeader { opType = AofEntryType.ObjectStoreUpsert, storeVersion = version, sessionID = sessionID },
+                //                    key, new ReadOnlySpan<byte>(valPtr, valueBytes.Length), out _);
+                //=======
                 if (functionsState.appendOnlyFile.Log.Size == 1)
                 {
                     var aofHeader = new AofHeader
                     {
-                        opType = AofEntryType.ObjectStoreRMW,
+                        opType = AofEntryType.ObjectStoreUpsert,
                         storeVersion = version,
                         sessionID = sessionID
                     };
                     functionsState.appendOnlyFile.Log.SigleLog.Enqueue(
                         aofHeader,
-                        ref sbKey,
-                        ref input,
+                        key,
+                        new ReadOnlySpan<byte>(valPtr, valueBytes.Length),
                         out _);
                 }
                 else
                 {
                     var extendedAofHeader = new AofExtendedHeader(new AofHeader
                     {
-                        opType = AofEntryType.ObjectStoreRMW,
+                        opType = AofEntryType.ObjectStoreUpsert,
                         storeVersion = version,
                         sessionID = sessionID
                     }, functionsState.appendOnlyFile.seqNumGen.GetSequenceNumber(), 0);
-                    functionsState.appendOnlyFile.Log.GetSubLog(ref sbKey).Enqueue(
+                    functionsState.appendOnlyFile.Log.GetSubLog(key).Enqueue(
                         extendedAofHeader,
-                        ref sbKey,
-                        ref input,
-                        out _);
-                }
->>>>>>> 4c04c9d0
+                        key,
+                        new ReadOnlySpan<byte>(valPtr, valueBytes.Length),
+                        out _);
+                }
             }
         }
 
@@ -133,61 +114,43 @@
         void WriteLogRMW(ReadOnlySpan<byte> key, ref ObjectInput input, long version, int sessionID)
         {
             if (functionsState.StoredProcMode) return;
-<<<<<<< HEAD
             input.header.flags |= RespInputFlags.Deterministic;
-=======
-            fixed (byte* ptr = key)
-            {
-                var keySB = SpanByte.FromPinnedPointer(ptr, key.Length);
-                SpanByte valSB = default;
+
+            // Serializing key & ObjectInput to RMW log
+            fixed (byte* keyPtr = key)
+            {
+                var sbKey = SpanByte.FromPinnedPointer(keyPtr, key.Length);
 
                 if (functionsState.appendOnlyFile.Log.Size == 1)
                 {
                     var aofHeader = new AofHeader
                     {
-                        opType = AofEntryType.ObjectStoreDelete,
+                        opType = AofEntryType.ObjectStoreRMW,
                         storeVersion = version,
                         sessionID = sessionID
                     };
                     functionsState.appendOnlyFile.Log.SigleLog.Enqueue(
                         aofHeader,
-                        ref keySB,
-                        ref valSB,
+                        sbKey,
+                        ref input,
                         out _);
                 }
                 else
                 {
-                    var extendedAofHeader = new AofExtendedHeader(new AofHeader
-                    {
-                        opType = AofEntryType.ObjectStoreDelete,
-                        storeVersion = version,
-                        sessionID = sessionID
-                    }, functionsState.appendOnlyFile.seqNumGen.GetSequenceNumber(), 0);
-                    functionsState.appendOnlyFile.Log.GetSubLog(ref keySB).Enqueue(
+                    var extendedAofHeader = new AofExtendedHeader(
+                        new AofHeader
+                        {
+                            opType = AofEntryType.ObjectStoreRMW,
+                            storeVersion = version,
+                            sessionID = sessionID
+                        }, functionsState.appendOnlyFile.seqNumGen.GetSequenceNumber(), 0);
+                    functionsState.appendOnlyFile.Log.GetSubLog(sbKey).Enqueue(
                         extendedAofHeader,
-                        ref keySB,
-                        ref valSB,
-                        out _);
-                }
-            }
-        }
-
-        internal static bool CheckExpiry(IGarnetObject src) => src.Expiration < DateTimeOffset.UtcNow.Ticks;
-
-        static void CopyRespNumber(long number, ref SpanByteAndMemory dst)
-        {
-            byte* curr = dst.SpanByte.ToPointer();
-            byte* end = curr + dst.SpanByte.Length;
-            if (RespWriteUtils.TryWriteInt64(number, ref curr, end, out var integerLen, out int totalLen))
-            {
-                dst.SpanByte.Length = (int)(curr - dst.SpanByte.ToPointer());
-                return;
-            }
->>>>>>> 4c04c9d0
-
-            functionsState.appendOnlyFile.Enqueue(
-                new AofHeader { opType = AofEntryType.ObjectStoreRMW, storeVersion = version, sessionID = sessionID },
-                key, ref input, out _);
+                        sbKey,
+                        ref input,
+                        out _);
+                }
+            }
         }
 
         /// <summary>
@@ -197,66 +160,37 @@
         /// </summary>
         void WriteLogDelete(ReadOnlySpan<byte> key, long version, int sessionID)
         {
+
             if (functionsState.StoredProcMode)
                 return;
 
-            functionsState.appendOnlyFile.Enqueue(new AofHeader { opType = AofEntryType.ObjectStoreDelete, storeVersion = version, sessionID = sessionID }, key, item2: default, out _);
-        }
-
-        static bool EvaluateObjectExpireInPlace(ref LogRecord logRecord, ExpireOption optionType, long newExpiry, ref GarnetObjectStoreOutput output)
-        {
-            Debug.Assert(output.SpanByteAndMemory.IsSpanByte, "This code assumes it is called in-place and did not go pending");
-            var o = (OutputHeader*)output.SpanByteAndMemory.SpanByte.ToPointer();
-            o->result1 = 0;
-            if (logRecord.Info.HasExpiration)
-            {
-                switch (optionType)
-                {
-                    case ExpireOption.NX:
-                        return true;
-                    case ExpireOption.XX:
-                    case ExpireOption.None:
-                        _ = logRecord.TrySetExpiration(newExpiry);
-                        o->result1 = 1;
-                        return true;
-                    case ExpireOption.GT:
-                    case ExpireOption.XXGT:
-                        if (newExpiry > logRecord.Expiration)
-                        {
-                            _ = logRecord.TrySetExpiration(newExpiry);
-                            o->result1 = 1;
-                        }
-                        return true;
-                    case ExpireOption.LT:
-                    case ExpireOption.XXLT:
-                        if (newExpiry < logRecord.Expiration)
-                        {
-                            _ = logRecord.TrySetExpiration(newExpiry);
-                            o->result1 = 1;
-                        }
-                        return true;
-                    default:
-                        throw new GarnetException($"EvaluateObjectExpireInPlace exception expiryExists: True, optionType {optionType}");
-                }
+            if (functionsState.appendOnlyFile.Log.Size == 1)
+            {
+                var aofHeader = new AofHeader
+                {
+                    opType = AofEntryType.ObjectStoreDelete,
+                    storeVersion = version,
+                    sessionID = sessionID
+                };
+                functionsState.appendOnlyFile.Log.SigleLog.Enqueue(
+                    aofHeader,
+                    key,
+                    item2: default,
+                    out _);
             }
             else
             {
-                switch (optionType)
-                {
-                    case ExpireOption.NX:
-                    case ExpireOption.None:
-                    case ExpireOption.LT:  // If expiry doesn't exist, LT should treat the current expiration as infinite, so the new value must be less
-                        var ok = logRecord.TrySetExpiration(newExpiry);
-                        o->result1 = 1;
-                        return ok;
-                    case ExpireOption.XX:
-                    case ExpireOption.GT:  // If expiry doesn't exist, GT should treat the current expiration as infinite, so the new value cannot be greater
-                    case ExpireOption.XXGT:
-                    case ExpireOption.XXLT:
-                        return true;
-                    default:
-                        throw new GarnetException($"EvaluateObjectExpireInPlace exception expiryExists: False, optionType {optionType}");
-                }
+                var extendedAofHeader = new AofExtendedHeader(new AofHeader
+                {
+                    opType = AofEntryType.ObjectStoreDelete,
+                    storeVersion = version,
+                    sessionID = sessionID
+                }, functionsState.appendOnlyFile.seqNumGen.GetSequenceNumber(), 0);
+                functionsState.appendOnlyFile.Log.GetSubLog(key).Enqueue(
+                    extendedAofHeader,
+                    key,
+                    item2: default,
+                    out _);
             }
         }
 
