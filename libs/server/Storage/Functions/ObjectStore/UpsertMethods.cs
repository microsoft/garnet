﻿// Copyright (c) Microsoft Corporation.
// Licensed under the MIT license.

using System;
using Tsavorite.core;

namespace Garnet.server
{
    /// <summary>
    /// Object store functions
    /// </summary>
<<<<<<< HEAD
    public readonly unsafe partial struct ObjectSessionFunctions : ISessionFunctions<ObjectInput, GarnetObjectStoreOutput, long>
    {
        /// <inheritdoc />
        public bool InitialWriter(ref LogRecord dstLogRecord, in RecordSizeInfo sizeInfo, ref ObjectInput input, ReadOnlySpan<byte> srcValue, ref GarnetObjectStoreOutput output, ref UpsertInfo upsertInfo)
=======
    public readonly unsafe partial struct ObjectSessionFunctions : ISessionFunctions<ObjectInput, ObjectOutput, long>
    {
        /// <inheritdoc />
        public bool InitialWriter(ref LogRecord dstLogRecord, in RecordSizeInfo sizeInfo, ref ObjectInput input, ReadOnlySpan<byte> srcValue, ref ObjectOutput output, ref UpsertInfo upsertInfo)
>>>>>>> 04c8fcf9
        {
            if (!dstLogRecord.TrySetValueSpanAndPrepareOptionals(srcValue, in sizeInfo))
                return false;
            // TODO ETag
            if (input.arg1 != 0 && !dstLogRecord.TrySetExpiration(input.arg1))
                return false;
            sizeInfo.AssertOptionals(dstLogRecord.Info);
            return true;
        }

        /// <inheritdoc />
<<<<<<< HEAD
        public bool InitialWriter(ref LogRecord dstLogRecord, in RecordSizeInfo sizeInfo, ref ObjectInput input, IHeapObject srcValue, ref GarnetObjectStoreOutput output, ref UpsertInfo upsertInfo)
=======
        public bool InitialWriter(ref LogRecord dstLogRecord, in RecordSizeInfo sizeInfo, ref ObjectInput input, IHeapObject srcValue, ref ObjectOutput output, ref UpsertInfo upsertInfo)
>>>>>>> 04c8fcf9
        {
            if (!dstLogRecord.TrySetValueObjectAndPrepareOptionals(srcValue, in sizeInfo))
                return false;
            // TODO ETag
            if (input.arg1 != 0 && !dstLogRecord.TrySetExpiration(input.arg1))
                return false;
            sizeInfo.AssertOptionals(dstLogRecord.Info);
            return true;
        }

        /// <inheritdoc />
<<<<<<< HEAD
        public bool InitialWriter<TSourceLogRecord>(ref LogRecord dstLogRecord, in RecordSizeInfo sizeInfo, ref ObjectInput input, in TSourceLogRecord inputLogRecord, ref GarnetObjectStoreOutput output, ref UpsertInfo upsertInfo)
=======
        public bool InitialWriter<TSourceLogRecord>(ref LogRecord dstLogRecord, in RecordSizeInfo sizeInfo, ref ObjectInput input, in TSourceLogRecord inputLogRecord, ref ObjectOutput output, ref UpsertInfo upsertInfo)
>>>>>>> 04c8fcf9
            where TSourceLogRecord : ISourceLogRecord
            => dstLogRecord.TryCopyFrom(in inputLogRecord, in sizeInfo);

        /// <inheritdoc />
<<<<<<< HEAD
        public void PostInitialWriter(ref LogRecord logRecord, in RecordSizeInfo sizeInfo, ref ObjectInput input, ReadOnlySpan<byte> srcValue, ref GarnetObjectStoreOutput output, ref UpsertInfo upsertInfo)
=======
        public void PostInitialWriter(ref LogRecord logRecord, in RecordSizeInfo sizeInfo, ref ObjectInput input, ReadOnlySpan<byte> srcValue, ref ObjectOutput output, ref UpsertInfo upsertInfo)
>>>>>>> 04c8fcf9
        {
            // TODO: This is called by readcache directly, but is the only ISessionFunctions call for that; the rest is internal. Clean this up, maybe as a new PostReadCacheInsert method.
            if (upsertInfo.Address == LogAddress.kInvalidAddress)
            {
                functionsState.objectStoreSizeTracker?.AddReadCacheTrackedSize(MemoryUtils.CalculateHeapMemorySize(in logRecord));
                return;
            }

            functionsState.watchVersionMap.IncrementVersion(upsertInfo.KeyHash);
            if (functionsState.appendOnlyFile != null)
                WriteLogUpsert(logRecord.Key, ref input, srcValue, upsertInfo.Version, upsertInfo.SessionID);

            // TODO: Need to track original length as well, if it was overflow, and add overflow here as well as object size
            // TODO: Need to track lengths written to readcache, which is now internal in Tsavorite
            functionsState.objectStoreSizeTracker?.AddTrackedSize(MemoryUtils.CalculateHeapMemorySize(in logRecord));
        }

        /// <inheritdoc />
<<<<<<< HEAD
        public void PostInitialWriter(ref LogRecord logRecord, in RecordSizeInfo sizeInfo, ref ObjectInput input, IHeapObject srcValue, ref GarnetObjectStoreOutput output, ref UpsertInfo upsertInfo)
=======
        public void PostInitialWriter(ref LogRecord logRecord, in RecordSizeInfo sizeInfo, ref ObjectInput input, IHeapObject srcValue, ref ObjectOutput output, ref UpsertInfo upsertInfo)
>>>>>>> 04c8fcf9
        {
            var garnetObject = (IGarnetObject)srcValue;
            functionsState.watchVersionMap.IncrementVersion(upsertInfo.KeyHash);
            if (functionsState.appendOnlyFile != null)
                WriteLogUpsert(logRecord.Key, ref input, garnetObject, upsertInfo.Version, upsertInfo.SessionID);

            // TODO: Need to track original length as well, if it was overflow, and add overflow here as well as object size
            functionsState.objectStoreSizeTracker?.AddTrackedSize(MemoryUtils.CalculateHeapMemorySize(in logRecord));
        }

        /// <inheritdoc />
<<<<<<< HEAD
        public void PostInitialWriter<TSourceLogRecord>(ref LogRecord logRecord, in RecordSizeInfo sizeInfo, ref ObjectInput input, in TSourceLogRecord inputLogRecord, ref GarnetObjectStoreOutput output, ref UpsertInfo upsertInfo)
=======
        public void PostInitialWriter<TSourceLogRecord>(ref LogRecord logRecord, in RecordSizeInfo sizeInfo, ref ObjectInput input, in TSourceLogRecord inputLogRecord, ref ObjectOutput output, ref UpsertInfo upsertInfo)
>>>>>>> 04c8fcf9
            where TSourceLogRecord : ISourceLogRecord
        {
            functionsState.watchVersionMap.IncrementVersion(upsertInfo.KeyHash);
            if (functionsState.appendOnlyFile != null)
            {
                if (!inputLogRecord.Info.ValueIsObject)
                    WriteLogUpsert(logRecord.Key, ref input, logRecord.ValueSpan, upsertInfo.Version, upsertInfo.SessionID);
                else
                    WriteLogUpsert(logRecord.Key, ref input, (IGarnetObject)logRecord.ValueObject, upsertInfo.Version, upsertInfo.SessionID);
            }

            // TODO: Need to track original length as well, if it was overflow, and add overflow here as well as object size
            functionsState.objectStoreSizeTracker?.AddTrackedSize(MemoryUtils.CalculateHeapMemorySize(in logRecord));
        }

        /// <inheritdoc />
<<<<<<< HEAD
        public bool InPlaceWriter(ref LogRecord logRecord, in RecordSizeInfo sizeInfo, ref ObjectInput input, ReadOnlySpan<byte> srcValue, ref GarnetObjectStoreOutput output, ref UpsertInfo upsertInfo)
=======
        public bool InPlaceWriter(ref LogRecord logRecord, in RecordSizeInfo sizeInfo, ref ObjectInput input, ReadOnlySpan<byte> srcValue, ref ObjectOutput output, ref UpsertInfo upsertInfo)
>>>>>>> 04c8fcf9
        {
            var oldSize = logRecord.Info.ValueIsInline
                ? 0
                : (!logRecord.Info.ValueIsObject ? logRecord.ValueSpan.Length : logRecord.ValueObject.HeapMemorySize);

            _ = logRecord.TrySetValueSpanAndPrepareOptionals(srcValue, in sizeInfo);
            if (!(input.arg1 == 0 ? logRecord.RemoveExpiration() : logRecord.TrySetExpiration(input.arg1)))
                return false;
            sizeInfo.AssertOptionals(logRecord.Info);

            if (!logRecord.Info.Modified)
                functionsState.watchVersionMap.IncrementVersion(upsertInfo.KeyHash);
            if (functionsState.appendOnlyFile != null)
                WriteLogUpsert(logRecord.Key, ref input, srcValue, upsertInfo.Version, upsertInfo.SessionID);

            // TODO: Need to track original length as well, if it was overflow, and add overflow here as well as object size
            if (logRecord.Info.ValueIsOverflow)
                functionsState.objectStoreSizeTracker?.AddTrackedSize(srcValue.Length - oldSize);
            return true;
        }

        /// <inheritdoc />
<<<<<<< HEAD
        public bool InPlaceWriter(ref LogRecord logRecord, in RecordSizeInfo sizeInfo, ref ObjectInput input, IHeapObject srcValue, ref GarnetObjectStoreOutput output, ref UpsertInfo upsertInfo)
=======
        public bool InPlaceWriter(ref LogRecord logRecord, in RecordSizeInfo sizeInfo, ref ObjectInput input, IHeapObject srcValue, ref ObjectOutput output, ref UpsertInfo upsertInfo)
>>>>>>> 04c8fcf9
        {
            var garnetObject = (IGarnetObject)srcValue;

            var oldSize = logRecord.Info.ValueIsInline
                ? 0
                : (!logRecord.Info.ValueIsObject ? logRecord.ValueSpan.Length : logRecord.ValueObject.HeapMemorySize);

            _ = logRecord.TrySetValueObjectAndPrepareOptionals(srcValue, in sizeInfo);
            if (!(input.arg1 == 0 ? logRecord.RemoveExpiration() : logRecord.TrySetExpiration(input.arg1)))
                return false;
            sizeInfo.AssertOptionals(logRecord.Info);

            if (!logRecord.Info.Modified)
                functionsState.watchVersionMap.IncrementVersion(upsertInfo.KeyHash);
            if (functionsState.appendOnlyFile != null)
                WriteLogUpsert(logRecord.Key, ref input, garnetObject, upsertInfo.Version, upsertInfo.SessionID);

            functionsState.objectStoreSizeTracker?.AddTrackedSize(srcValue.HeapMemorySize - oldSize);
            return true;
        }

        /// <inheritdoc />
<<<<<<< HEAD
        public bool InPlaceWriter<TSourceLogRecord>(ref LogRecord logRecord, in RecordSizeInfo sizeInfo, ref ObjectInput input, in TSourceLogRecord inputLogRecord, ref GarnetObjectStoreOutput output, ref UpsertInfo upsertInfo)
=======
        public bool InPlaceWriter<TSourceLogRecord>(ref LogRecord logRecord, in RecordSizeInfo sizeInfo, ref ObjectInput input, in TSourceLogRecord inputLogRecord, ref ObjectOutput output, ref UpsertInfo upsertInfo)
>>>>>>> 04c8fcf9
            where TSourceLogRecord : ISourceLogRecord
        {
            var oldSize = logRecord.Info.ValueIsInline
                ? 0
                : (!logRecord.Info.ValueIsObject ? logRecord.ValueSpan.Length : logRecord.ValueObject.HeapMemorySize);

            _ = logRecord.TryCopyFrom(in inputLogRecord, in sizeInfo);
            if (!(input.arg1 == 0 ? logRecord.RemoveExpiration() : logRecord.TrySetExpiration(input.arg1)))
                return false;
            sizeInfo.AssertOptionals(logRecord.Info);

            if (!logRecord.Info.Modified)
                functionsState.watchVersionMap.IncrementVersion(upsertInfo.KeyHash);
            if (functionsState.appendOnlyFile != null)
            {
                if (!inputLogRecord.Info.ValueIsObject)
                    WriteLogUpsert(logRecord.Key, ref input, logRecord.ValueSpan, upsertInfo.Version, upsertInfo.SessionID);
                else
                    WriteLogUpsert(logRecord.Key, ref input, (IGarnetObject)logRecord.ValueObject, upsertInfo.Version, upsertInfo.SessionID);
            }

            var newSize = logRecord.Info.ValueIsInline
                ? 0
                : (!logRecord.Info.ValueIsObject ? logRecord.ValueSpan.Length : logRecord.ValueObject.HeapMemorySize);
            functionsState.objectStoreSizeTracker?.AddTrackedSize(newSize - oldSize);
            return true;
        }
    }
}<|MERGE_RESOLUTION|>--- conflicted
+++ resolved
@@ -9,17 +9,10 @@
     /// <summary>
     /// Object store functions
     /// </summary>
-<<<<<<< HEAD
-    public readonly unsafe partial struct ObjectSessionFunctions : ISessionFunctions<ObjectInput, GarnetObjectStoreOutput, long>
-    {
-        /// <inheritdoc />
-        public bool InitialWriter(ref LogRecord dstLogRecord, in RecordSizeInfo sizeInfo, ref ObjectInput input, ReadOnlySpan<byte> srcValue, ref GarnetObjectStoreOutput output, ref UpsertInfo upsertInfo)
-=======
     public readonly unsafe partial struct ObjectSessionFunctions : ISessionFunctions<ObjectInput, ObjectOutput, long>
     {
         /// <inheritdoc />
         public bool InitialWriter(ref LogRecord dstLogRecord, in RecordSizeInfo sizeInfo, ref ObjectInput input, ReadOnlySpan<byte> srcValue, ref ObjectOutput output, ref UpsertInfo upsertInfo)
->>>>>>> 04c8fcf9
         {
             if (!dstLogRecord.TrySetValueSpanAndPrepareOptionals(srcValue, in sizeInfo))
                 return false;
@@ -31,11 +24,7 @@
         }
 
         /// <inheritdoc />
-<<<<<<< HEAD
-        public bool InitialWriter(ref LogRecord dstLogRecord, in RecordSizeInfo sizeInfo, ref ObjectInput input, IHeapObject srcValue, ref GarnetObjectStoreOutput output, ref UpsertInfo upsertInfo)
-=======
         public bool InitialWriter(ref LogRecord dstLogRecord, in RecordSizeInfo sizeInfo, ref ObjectInput input, IHeapObject srcValue, ref ObjectOutput output, ref UpsertInfo upsertInfo)
->>>>>>> 04c8fcf9
         {
             if (!dstLogRecord.TrySetValueObjectAndPrepareOptionals(srcValue, in sizeInfo))
                 return false;
@@ -47,20 +36,12 @@
         }
 
         /// <inheritdoc />
-<<<<<<< HEAD
-        public bool InitialWriter<TSourceLogRecord>(ref LogRecord dstLogRecord, in RecordSizeInfo sizeInfo, ref ObjectInput input, in TSourceLogRecord inputLogRecord, ref GarnetObjectStoreOutput output, ref UpsertInfo upsertInfo)
-=======
         public bool InitialWriter<TSourceLogRecord>(ref LogRecord dstLogRecord, in RecordSizeInfo sizeInfo, ref ObjectInput input, in TSourceLogRecord inputLogRecord, ref ObjectOutput output, ref UpsertInfo upsertInfo)
->>>>>>> 04c8fcf9
             where TSourceLogRecord : ISourceLogRecord
             => dstLogRecord.TryCopyFrom(in inputLogRecord, in sizeInfo);
 
         /// <inheritdoc />
-<<<<<<< HEAD
-        public void PostInitialWriter(ref LogRecord logRecord, in RecordSizeInfo sizeInfo, ref ObjectInput input, ReadOnlySpan<byte> srcValue, ref GarnetObjectStoreOutput output, ref UpsertInfo upsertInfo)
-=======
         public void PostInitialWriter(ref LogRecord logRecord, in RecordSizeInfo sizeInfo, ref ObjectInput input, ReadOnlySpan<byte> srcValue, ref ObjectOutput output, ref UpsertInfo upsertInfo)
->>>>>>> 04c8fcf9
         {
             // TODO: This is called by readcache directly, but is the only ISessionFunctions call for that; the rest is internal. Clean this up, maybe as a new PostReadCacheInsert method.
             if (upsertInfo.Address == LogAddress.kInvalidAddress)
@@ -79,11 +60,7 @@
         }
 
         /// <inheritdoc />
-<<<<<<< HEAD
-        public void PostInitialWriter(ref LogRecord logRecord, in RecordSizeInfo sizeInfo, ref ObjectInput input, IHeapObject srcValue, ref GarnetObjectStoreOutput output, ref UpsertInfo upsertInfo)
-=======
         public void PostInitialWriter(ref LogRecord logRecord, in RecordSizeInfo sizeInfo, ref ObjectInput input, IHeapObject srcValue, ref ObjectOutput output, ref UpsertInfo upsertInfo)
->>>>>>> 04c8fcf9
         {
             var garnetObject = (IGarnetObject)srcValue;
             functionsState.watchVersionMap.IncrementVersion(upsertInfo.KeyHash);
@@ -95,11 +72,7 @@
         }
 
         /// <inheritdoc />
-<<<<<<< HEAD
-        public void PostInitialWriter<TSourceLogRecord>(ref LogRecord logRecord, in RecordSizeInfo sizeInfo, ref ObjectInput input, in TSourceLogRecord inputLogRecord, ref GarnetObjectStoreOutput output, ref UpsertInfo upsertInfo)
-=======
         public void PostInitialWriter<TSourceLogRecord>(ref LogRecord logRecord, in RecordSizeInfo sizeInfo, ref ObjectInput input, in TSourceLogRecord inputLogRecord, ref ObjectOutput output, ref UpsertInfo upsertInfo)
->>>>>>> 04c8fcf9
             where TSourceLogRecord : ISourceLogRecord
         {
             functionsState.watchVersionMap.IncrementVersion(upsertInfo.KeyHash);
@@ -116,11 +89,7 @@
         }
 
         /// <inheritdoc />
-<<<<<<< HEAD
-        public bool InPlaceWriter(ref LogRecord logRecord, in RecordSizeInfo sizeInfo, ref ObjectInput input, ReadOnlySpan<byte> srcValue, ref GarnetObjectStoreOutput output, ref UpsertInfo upsertInfo)
-=======
         public bool InPlaceWriter(ref LogRecord logRecord, in RecordSizeInfo sizeInfo, ref ObjectInput input, ReadOnlySpan<byte> srcValue, ref ObjectOutput output, ref UpsertInfo upsertInfo)
->>>>>>> 04c8fcf9
         {
             var oldSize = logRecord.Info.ValueIsInline
                 ? 0
@@ -143,11 +112,7 @@
         }
 
         /// <inheritdoc />
-<<<<<<< HEAD
-        public bool InPlaceWriter(ref LogRecord logRecord, in RecordSizeInfo sizeInfo, ref ObjectInput input, IHeapObject srcValue, ref GarnetObjectStoreOutput output, ref UpsertInfo upsertInfo)
-=======
         public bool InPlaceWriter(ref LogRecord logRecord, in RecordSizeInfo sizeInfo, ref ObjectInput input, IHeapObject srcValue, ref ObjectOutput output, ref UpsertInfo upsertInfo)
->>>>>>> 04c8fcf9
         {
             var garnetObject = (IGarnetObject)srcValue;
 
@@ -170,11 +135,7 @@
         }
 
         /// <inheritdoc />
-<<<<<<< HEAD
-        public bool InPlaceWriter<TSourceLogRecord>(ref LogRecord logRecord, in RecordSizeInfo sizeInfo, ref ObjectInput input, in TSourceLogRecord inputLogRecord, ref GarnetObjectStoreOutput output, ref UpsertInfo upsertInfo)
-=======
         public bool InPlaceWriter<TSourceLogRecord>(ref LogRecord logRecord, in RecordSizeInfo sizeInfo, ref ObjectInput input, in TSourceLogRecord inputLogRecord, ref ObjectOutput output, ref UpsertInfo upsertInfo)
->>>>>>> 04c8fcf9
             where TSourceLogRecord : ISourceLogRecord
         {
             var oldSize = logRecord.Info.ValueIsInline
