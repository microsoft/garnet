﻿// Copyright (c) Microsoft Corporation.
// Licensed under the MIT license.

using System.Diagnostics;
using System.Runtime.CompilerServices;
using Garnet.common;
using Tsavorite.core;

namespace Garnet.server
{
    /// <summary>
    /// Object store functions
    /// </summary>
    public readonly unsafe partial struct ObjectSessionFunctions : ISessionFunctions<ObjectInput, GarnetObjectStoreOutput, long>
    {
        /// <inheritdoc />
        public bool NeedInitialUpdate(ReadOnlySpan<byte> key, ref ObjectInput input, ref GarnetObjectStoreOutput output, ref RMWInfo rmwInfo)
        {
            var type = input.header.type;

            switch (type)
            {
                case GarnetObjectType.Expire:
                case GarnetObjectType.Persist:
                case GarnetObjectType.DelIfExpIm:
                    return false;
                default:
                    if ((byte)type < CustomCommandManager.CustomTypeIdStartOffset)
                        return GarnetObject.NeedToCreate(input.header);
                    else
                    {
                        var customObjectCommand = GetCustomObjectCommand(ref input, type);

                        var writer = new RespMemoryWriter(functionsState.respProtocolVersion, ref output.SpanByteAndMemory);
                        try
                        {
                            var ret = customObjectCommand.NeedInitialUpdate(key, ref input, ref writer);
                            return ret;
                        }
                        finally
                        {
                            writer.Dispose();
                        }
                    }
            }
        }

        /// <inheritdoc />
        public bool InitialUpdater(ref LogRecord logRecord, in RecordSizeInfo sizeInfo, ref ObjectInput input, ref GarnetObjectStoreOutput output, ref RMWInfo rmwInfo)
        {
            Debug.Assert(!logRecord.Info.HasETag && !logRecord.Info.HasExpiration, "Should not have Expiration or ETag on InitialUpdater log records");

            var type = input.header.type;
            IGarnetObject value;
            if ((byte)type < CustomCommandManager.CustomTypeIdStartOffset)
            {
                value = GarnetObject.Create(type);
                _ = value.Operate(ref input, ref output, functionsState.respProtocolVersion, out _);
                _ = logRecord.TrySetValueObject(value, in sizeInfo);
                return true;
            }

            Debug.Assert(type is not GarnetObjectType.Expire and not GarnetObjectType.PExpire and not GarnetObjectType.Persist, "Expire and Persist commands should have returned false from NeedInitialUpdate.");

            var customObjectCommand = GetCustomObjectCommand(ref input, type);
            value = functionsState.GetCustomObjectFactory((byte)type).Create((byte)type);

            var writer = new RespMemoryWriter(functionsState.respProtocolVersion, ref output.SpanByteAndMemory);
            try
            {
                var result = customObjectCommand.InitialUpdater(logRecord.Key, ref input, value, ref writer, ref rmwInfo);
                _ = logRecord.TrySetValueObject(value, in sizeInfo);
                if (result)
                    sizeInfo.AssertOptionals(logRecord.Info);
                return result;
            }
            finally
            {
<<<<<<< HEAD
                writer.Dispose();
=======
                Debug.Assert(type != GarnetObjectType.Expire && type != GarnetObjectType.Persist, "Expire and Persist commands should have been handled already by NeedInitialUpdate.");

                var customObjectCommand = GetCustomObjectCommand(ref input, type);
                value = functionsState.GetCustomObjectFactory((byte)type).Create((byte)type);

                var writer = new RespMemoryWriter(functionsState.respProtocolVersion, ref output.SpanByteAndMemory);
                try
                {
                    var result = customObjectCommand.InitialUpdater(key, ref input, value, ref writer, ref rmwInfo);
                    return result;
                }
                finally
                {
                    writer.Dispose();
                }
>>>>>>> 4d3316a7
            }
        }

        /// <inheritdoc />
        public void PostInitialUpdater(ref LogRecord dstLogRecord, in RecordSizeInfo sizeInfo, ref ObjectInput input, ref GarnetObjectStoreOutput output, ref RMWInfo rmwInfo)
        {
            functionsState.watchVersionMap.IncrementVersion(rmwInfo.KeyHash);
            if (functionsState.appendOnlyFile != null)
            {
                input.header.SetExpiredFlag();
                WriteLogRMW(dstLogRecord.Key, ref input, rmwInfo.Version, rmwInfo.SessionID);
            }

            functionsState.objectStoreSizeTracker?.AddTrackedSize(dstLogRecord.ValueObject.MemorySize);
        }

        /// <inheritdoc />
        public bool InPlaceUpdater(ref LogRecord logRecord, in RecordSizeInfo sizeInfo, ref ObjectInput input, ref GarnetObjectStoreOutput output, ref RMWInfo rmwInfo)
        {
            if (InPlaceUpdaterWorker(ref logRecord, in sizeInfo, ref input, ref output, ref rmwInfo, out long sizeChange))
            {
                if (!logRecord.Info.Modified)
                    functionsState.watchVersionMap.IncrementVersion(rmwInfo.KeyHash);
                if (functionsState.appendOnlyFile != null) 
                    WriteLogRMW(logRecord.Key, ref input, rmwInfo.Version, rmwInfo.SessionID);
                functionsState.objectStoreSizeTracker?.AddTrackedSize(sizeChange);
                return true;
            }
            return false;
        }

        bool InPlaceUpdaterWorker(ref LogRecord logRecord, in RecordSizeInfo sizeInfo, ref ObjectInput input, ref GarnetObjectStoreOutput output, ref RMWInfo rmwInfo, out long sizeChange)
        {
            sizeChange = 0;

            // Expired data
            if (logRecord.Info.HasExpiration && input.header.CheckExpiry(logRecord.Expiration))
            {
                functionsState.objectStoreSizeTracker?.AddTrackedSize(-value.Size);
                value = null;
                rmwInfo.Action = input.header.type == GarnetObjectType.DelIfExpIm ? RMWAction.ExpireAndStop : RMWAction.ExpireAndResume;
                return false;
            }

            switch (input.header.type)
            {
                case GarnetObjectType.Expire:
                    var expiryExists = value.Expiration > 0;

                    var expirationWithOption = new ExpirationWithOption(input.arg1, input.arg2);

<<<<<<< HEAD
                    if (!EvaluateObjectExpireInPlace(ref logRecord, optionType, expiryTicks, ref output))
                        return false;
                    return true;    // The options may or may not produce a result that matches up with what sizeInfo has, so return rather than drop down to AssertOptionals
=======
                    return EvaluateObjectExpireInPlace(expirationWithOption.ExpireOption, expiryExists, expirationWithOption.ExpirationTimeInTicks, ref value, ref output);
>>>>>>> 4d3316a7
                case GarnetObjectType.Persist:
                    if (logRecord.Info.HasExpiration)
                    {
                        logRecord.RemoveExpiration();
                        functionsState.CopyDefaultResp(CmdStrings.RESP_RETURN_VAL_1, ref output.SpanByteAndMemory);
                    }
                    else
                        functionsState.CopyDefaultResp(CmdStrings.RESP_RETURN_VAL_0, ref output.SpanByteAndMemory);
                    return true;
                case GarnetObjectType.DelIfExpIm:
                    return true;
                default:
                    if ((byte)input.header.type < CustomCommandManager.CustomTypeIdStartOffset)
                    {
                        var operateSuccessful = ((IGarnetObject)logRecord.ValueObject).Operate(ref input, ref output, functionsState.respProtocolVersion, out sizeChange);
                        if (output.HasWrongType)
                            return true;
                        if (output.HasRemoveKey)
                        {
                            functionsState.objectStoreSizeTracker?.AddTrackedSize(-value.Size);
                            value = null;
                            rmwInfo.Action = RMWAction.ExpireAndStop;
                            return false;
                        }

                        sizeInfo.AssertOptionals(logRecord.Info);
                        return operateSuccessful;
                    }
                    else
                    {
                        var garnetValueObject = Unsafe.As<IGarnetObject>(logRecord.ValueObject);
                        if (IncorrectObjectType(ref input, garnetValueObject, ref output.SpanByteAndMemory))
                        {
                            output.OutputFlags |= ObjectStoreOutputFlags.WrongType;
                            return true;
                        }

                        var customObjectCommand = GetCustomObjectCommand(ref input, input.header.type);
                        var writer = new RespMemoryWriter(functionsState.respProtocolVersion, ref output.SpanByteAndMemory);
                        try
                        {
                            var result = customObjectCommand.Updater(logRecord.Key, ref input, garnetValueObject, ref writer, ref rmwInfo);
                            if (!result)
                                return false;
                            break;
                        }
                        finally
                        {
                            writer.Dispose();
                        }
                    }
            }
            sizeInfo.AssertOptionals(logRecord.Info);
            return true;
        }

        /// <inheritdoc />
<<<<<<< HEAD
        public bool NeedCopyUpdate<TSourceLogRecord>(in TSourceLogRecord srcLogRecord, ref ObjectInput input, ref GarnetObjectStoreOutput output, ref RMWInfo rmwInfo)
            where TSourceLogRecord : ISourceLogRecord
            => true;
=======
        public bool NeedCopyUpdate(ref byte[] key, ref ObjectInput input, ref IGarnetObject oldValue, ref GarnetObjectStoreOutput output, ref RMWInfo rmwInfo)
        {
            if (input.header.type == GarnetObjectType.DelIfExpIm && oldValue.Expiration > 0 && input.header.CheckExpiry(oldValue.Expiration))
            {
                rmwInfo.Action = RMWAction.ExpireAndStop;
                return false;
            }

            return true;
        }
>>>>>>> 4d3316a7

        /// <inheritdoc />
        public bool CopyUpdater<TSourceLogRecord>(in TSourceLogRecord srcLogRecord, ref LogRecord dstLogRecord, in RecordSizeInfo sizeInfo, ref ObjectInput input, ref GarnetObjectStoreOutput output, ref RMWInfo rmwInfo)
            where TSourceLogRecord : ISourceLogRecord
        {
            // Expired data
            if (srcLogRecord.Info.HasExpiration && input.header.CheckExpiry(srcLogRecord.Expiration))
            {
                rmwInfo.Action = RMWAction.ExpireAndResume;
                return false;
            }
            return true;
        }

        /// <inheritdoc />
        public bool PostCopyUpdater<TSourceLogRecord>(in TSourceLogRecord srcLogRecord, ref LogRecord dstLogRecord, in RecordSizeInfo sizeInfo, ref ObjectInput input, ref GarnetObjectStoreOutput output, ref RMWInfo rmwInfo)
            where TSourceLogRecord : ISourceLogRecord
        {
            // We're performing the object update here (and not in CopyUpdater) so that we are guaranteed that
            // the record was CASed into the hash chain before it gets modified
            var oldValueSize = srcLogRecord.ValueObject.MemorySize;
            var value = ((IGarnetObject)srcLogRecord.ValueObject).CopyUpdate(srcLogRecord.Info.IsInNewVersion, ref rmwInfo);

            // First copy the new Value and optionals to the new record. This will also ensure space for expiration if it's present.
            // Do not set actually set dstLogRecord.Expiration until we know it is a command for which we allocated length in the LogRecord for it.
            if (!dstLogRecord.TrySetValueObject(value, in sizeInfo))
                return false;

            functionsState.watchVersionMap.IncrementVersion(rmwInfo.KeyHash);

            switch (input.header.type)
            {
                case GarnetObjectType.Expire:
<<<<<<< HEAD
                case GarnetObjectType.PExpire:
                    var expiryValue = input.parseState.GetLong(0);

                    var optionType = (ExpireOption)input.arg1;
                    var expireAt = input.arg2 == 1;

                    long expiryTicks;
                    if (expireAt)
                    {
                        expiryTicks = input.header.type == GarnetObjectType.PExpire
                            ? ConvertUtils.UnixTimestampInMillisecondsToTicks(expiryValue)
                            : ConvertUtils.UnixTimestampInSecondsToTicks(expiryValue);
                    }
                    else
                    {
                        var tsExpiry = input.header.type == GarnetObjectType.PExpire
                            ? TimeSpan.FromMilliseconds(expiryValue)
                            : TimeSpan.FromSeconds(expiryValue);
                        expiryTicks = DateTimeOffset.UtcNow.Ticks + tsExpiry.Ticks;
                    }

                    // Expire will have allocated space for the expiration, so copy it over and do the "in-place" logic to replace it in the new record
                    if (srcLogRecord.Info.HasExpiration)
                        dstLogRecord.TrySetExpiration(srcLogRecord.Expiration);
                    if (!EvaluateObjectExpireInPlace(ref dstLogRecord, optionType, expiryTicks, ref output))
                        return false;
=======
                    var expiryExists = value.Expiration > 0;

                    var expirationWithOption = new ExpirationWithOption(input.arg1, input.arg2);

                    EvaluateObjectExpireInPlace(expirationWithOption.ExpireOption, expiryExists, expirationWithOption.ExpirationTimeInTicks, ref value, ref output);
>>>>>>> 4d3316a7
                    break;

                case GarnetObjectType.Persist:
                    if (!dstLogRecord.TryCopyFrom(in srcLogRecord, in sizeInfo))
                        return false;
                    if (srcLogRecord.Info.HasExpiration)
                    {
                        dstLogRecord.RemoveExpiration();
                        functionsState.CopyDefaultResp(CmdStrings.RESP_RETURN_VAL_1, ref output.SpanByteAndMemory);
                    }
                    else
                        functionsState.CopyDefaultResp(CmdStrings.RESP_RETURN_VAL_0, ref output.SpanByteAndMemory);
                    break;
                case GarnetObjectType.DelIfExpIm:
                    break;
                default:
                    if ((byte)input.header.type < CustomCommandManager.CustomTypeIdStartOffset)
                    {
                        value.Operate(ref input, ref output, functionsState.respProtocolVersion, out _);
                        if (output.HasWrongType)
                            return true;
                        if (output.HasRemoveKey)
                        {
                            rmwInfo.Action = RMWAction.ExpireAndStop;
                            return false;
                        }
                        break;
                    }
                    else
                    {
                        // TODO: Update to invoke CopyUpdater of custom object command without creating a new object
                        // using Clone. Currently, expire and persist commands are performed on the new copy of the object.
                        if (IncorrectObjectType(ref input, value, ref output.SpanByteAndMemory))
                        {
                            output.OutputFlags |= ObjectStoreOutputFlags.WrongType;
                            return true;
                        }

                        var customObjectCommand = GetCustomObjectCommand(ref input, input.header.type);
                        var writer = new RespMemoryWriter(functionsState.respProtocolVersion, ref output.SpanByteAndMemory);
                        try
                        {
                            var result = customObjectCommand.Updater(srcLogRecord.Key, ref input, value, ref writer, ref rmwInfo);
                            return result;
                        }
                        finally
                        {
                            writer.Dispose();
                        }
                    }
            }
            sizeInfo.AssertOptionals(dstLogRecord.Info);

            // If oldValue has been set to null, subtract its size from the tracked heap size
            var sizeAdjustment = rmwInfo.ClearSourceValueObject ? value.MemorySize - oldValueSize : value.MemorySize;
            functionsState.objectStoreSizeTracker?.AddTrackedSize(sizeAdjustment);

            if (functionsState.appendOnlyFile != null)
                WriteLogRMW(srcLogRecord.Key, ref input, rmwInfo.Version, rmwInfo.SessionID);
            return true;
        }
    }
}<|MERGE_RESOLUTION|>--- conflicted
+++ resolved
@@ -1,6 +1,7 @@
 ﻿// Copyright (c) Microsoft Corporation.
 // Licensed under the MIT license.
 
+using System;
 using System.Diagnostics;
 using System.Runtime.CompilerServices;
 using Garnet.common;
@@ -59,6 +60,8 @@
                 _ = logRecord.TrySetValueObject(value, in sizeInfo);
                 return true;
             }
+            else
+                Debug.Assert(type != GarnetObjectType.Expire && type != GarnetObjectType.Persist, "Expire and Persist commands should have been handled already by NeedInitialUpdate.");
 
             Debug.Assert(type is not GarnetObjectType.Expire and not GarnetObjectType.PExpire and not GarnetObjectType.Persist, "Expire and Persist commands should have returned false from NeedInitialUpdate.");
 
@@ -76,25 +79,7 @@
             }
             finally
             {
-<<<<<<< HEAD
                 writer.Dispose();
-=======
-                Debug.Assert(type != GarnetObjectType.Expire && type != GarnetObjectType.Persist, "Expire and Persist commands should have been handled already by NeedInitialUpdate.");
-
-                var customObjectCommand = GetCustomObjectCommand(ref input, type);
-                value = functionsState.GetCustomObjectFactory((byte)type).Create((byte)type);
-
-                var writer = new RespMemoryWriter(functionsState.respProtocolVersion, ref output.SpanByteAndMemory);
-                try
-                {
-                    var result = customObjectCommand.InitialUpdater(key, ref input, value, ref writer, ref rmwInfo);
-                    return result;
-                }
-                finally
-                {
-                    writer.Dispose();
-                }
->>>>>>> 4d3316a7
             }
         }
 
@@ -133,8 +118,11 @@
             // Expired data
             if (logRecord.Info.HasExpiration && input.header.CheckExpiry(logRecord.Expiration))
             {
-                functionsState.objectStoreSizeTracker?.AddTrackedSize(-value.Size);
-                value = null;
+                functionsState.objectStoreSizeTracker?.AddTrackedSize(-logRecord.ValueObject.MemorySize);
+
+                // Can't access 'this' in a lambda so dispose directly and pass a no-op lambda.
+                functionsState.objectStoreFunctions.DisposeValueObject(logRecord.ValueObject, DisposeReason.Deleted);
+                logRecord.ClearValueObject(obj => { });
                 rmwInfo.Action = input.header.type == GarnetObjectType.DelIfExpIm ? RMWAction.ExpireAndStop : RMWAction.ExpireAndResume;
                 return false;
             }
@@ -142,17 +130,10 @@
             switch (input.header.type)
             {
                 case GarnetObjectType.Expire:
-                    var expiryExists = value.Expiration > 0;
-
                     var expirationWithOption = new ExpirationWithOption(input.arg1, input.arg2);
-
-<<<<<<< HEAD
-                    if (!EvaluateObjectExpireInPlace(ref logRecord, optionType, expiryTicks, ref output))
+                    if (!EvaluateObjectExpireInPlace(ref logRecord, expirationWithOption.ExpireOption, expirationWithOption.ExpirationTimeInTicks, ref output))
                         return false;
                     return true;    // The options may or may not produce a result that matches up with what sizeInfo has, so return rather than drop down to AssertOptionals
-=======
-                    return EvaluateObjectExpireInPlace(expirationWithOption.ExpireOption, expiryExists, expirationWithOption.ExpirationTimeInTicks, ref value, ref output);
->>>>>>> 4d3316a7
                 case GarnetObjectType.Persist:
                     if (logRecord.Info.HasExpiration)
                     {
@@ -172,8 +153,12 @@
                             return true;
                         if (output.HasRemoveKey)
                         {
-                            functionsState.objectStoreSizeTracker?.AddTrackedSize(-value.Size);
-                            value = null;
+                            functionsState.objectStoreSizeTracker?.AddTrackedSize(-logRecord.ValueObject.MemorySize);
+
+                            // Can't access 'this' in a lambda so dispose directly and pass a no-op lambda.
+                            functionsState.objectStoreFunctions.DisposeValueObject(logRecord.ValueObject, DisposeReason.Deleted);
+                            logRecord.ClearValueObject(obj => { });
+
                             rmwInfo.Action = RMWAction.ExpireAndStop;
                             return false;
                         }
@@ -210,22 +195,16 @@
         }
 
         /// <inheritdoc />
-<<<<<<< HEAD
         public bool NeedCopyUpdate<TSourceLogRecord>(in TSourceLogRecord srcLogRecord, ref ObjectInput input, ref GarnetObjectStoreOutput output, ref RMWInfo rmwInfo)
             where TSourceLogRecord : ISourceLogRecord
-            => true;
-=======
-        public bool NeedCopyUpdate(ref byte[] key, ref ObjectInput input, ref IGarnetObject oldValue, ref GarnetObjectStoreOutput output, ref RMWInfo rmwInfo)
-        {
-            if (input.header.type == GarnetObjectType.DelIfExpIm && oldValue.Expiration > 0 && input.header.CheckExpiry(oldValue.Expiration))
+        {
+            if (input.header.type == GarnetObjectType.DelIfExpIm && srcLogRecord.Info.HasExpiration && input.header.CheckExpiry(srcLogRecord.Expiration))
             {
                 rmwInfo.Action = RMWAction.ExpireAndStop;
                 return false;
             }
-
             return true;
         }
->>>>>>> 4d3316a7
 
         /// <inheritdoc />
         public bool CopyUpdater<TSourceLogRecord>(in TSourceLogRecord srcLogRecord, ref LogRecord dstLogRecord, in RecordSizeInfo sizeInfo, ref ObjectInput input, ref GarnetObjectStoreOutput output, ref RMWInfo rmwInfo)
@@ -259,40 +238,13 @@
             switch (input.header.type)
             {
                 case GarnetObjectType.Expire:
-<<<<<<< HEAD
-                case GarnetObjectType.PExpire:
-                    var expiryValue = input.parseState.GetLong(0);
-
-                    var optionType = (ExpireOption)input.arg1;
-                    var expireAt = input.arg2 == 1;
-
-                    long expiryTicks;
-                    if (expireAt)
-                    {
-                        expiryTicks = input.header.type == GarnetObjectType.PExpire
-                            ? ConvertUtils.UnixTimestampInMillisecondsToTicks(expiryValue)
-                            : ConvertUtils.UnixTimestampInSecondsToTicks(expiryValue);
-                    }
-                    else
-                    {
-                        var tsExpiry = input.header.type == GarnetObjectType.PExpire
-                            ? TimeSpan.FromMilliseconds(expiryValue)
-                            : TimeSpan.FromSeconds(expiryValue);
-                        expiryTicks = DateTimeOffset.UtcNow.Ticks + tsExpiry.Ticks;
-                    }
+                    var expirationWithOption = new ExpirationWithOption(input.arg1, input.arg2);
 
                     // Expire will have allocated space for the expiration, so copy it over and do the "in-place" logic to replace it in the new record
                     if (srcLogRecord.Info.HasExpiration)
                         dstLogRecord.TrySetExpiration(srcLogRecord.Expiration);
-                    if (!EvaluateObjectExpireInPlace(ref dstLogRecord, optionType, expiryTicks, ref output))
+                    if (!EvaluateObjectExpireInPlace(ref dstLogRecord, expirationWithOption.ExpireOption, expirationWithOption.ExpirationTimeInTicks, ref output))
                         return false;
-=======
-                    var expiryExists = value.Expiration > 0;
-
-                    var expirationWithOption = new ExpirationWithOption(input.arg1, input.arg2);
-
-                    EvaluateObjectExpireInPlace(expirationWithOption.ExpireOption, expiryExists, expirationWithOption.ExpirationTimeInTicks, ref value, ref output);
->>>>>>> 4d3316a7
                     break;
 
                 case GarnetObjectType.Persist:
