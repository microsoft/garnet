﻿// Copyright (c) Microsoft Corporation.
// Licensed under the MIT license.

using System;
using System.Diagnostics;
using Garnet.common;
using Tsavorite.core;

namespace Garnet.server
{
    /// <summary>
    /// Object store functions
    /// </summary>
    public readonly unsafe partial struct ObjectSessionFunctions : ISessionFunctions<ObjectInput, GarnetObjectStoreOutput, long>
    {
        /// <inheritdoc />
        public bool NeedInitialUpdate(ReadOnlySpan<byte> key, ref ObjectInput input, ref GarnetObjectStoreOutput output, ref RMWInfo rmwInfo)
        {
            var type = input.header.type;

            switch (type)
            {
                case GarnetObjectType.Expire:
                case GarnetObjectType.PExpire:
                case GarnetObjectType.Persist:
                    return false;
                default:
                    if ((byte)type < CustomCommandManager.CustomTypeIdStartOffset)
                        return GarnetObject.NeedToCreate(input.header);
                    else
                    {
                        var customObjectCommand = GetCustomObjectCommand(ref input, type);

                        var writer = new RespMemoryWriter(functionsState.respProtocolVersion, ref output.SpanByteAndMemory);
                        try
                        {
                            var ret = customObjectCommand.NeedInitialUpdate(key, ref input, ref writer);
                            return ret;
                        }
                        finally
                        {
                            writer.Dispose();
                        }
                    }
            }
        }

        /// <inheritdoc />
        public bool InitialUpdater(ref LogRecord logRecord, ref RecordSizeInfo sizeInfo, ref ObjectInput input, ref GarnetObjectStoreOutput output, ref RMWInfo rmwInfo)
        {
            Debug.Assert(!logRecord.Info.HasETag && !logRecord.Info.HasExpiration, "Should not have Expiration or ETag on InitialUpdater log records");

            var type = input.header.type;
            IGarnetObject value;
            if ((byte)type < CustomCommandManager.CustomTypeIdStartOffset)
            {
                value = GarnetObject.Create(type);
                _ = value.Operate(ref input, ref output, functionsState.respProtocolVersion, out _);
                _ = logRecord.TrySetValueObject(value, ref sizeInfo);
                return true;
            }

            Debug.Assert(type is not GarnetObjectType.Expire and not GarnetObjectType.PExpire and not GarnetObjectType.Persist, "Expire and Persist commands should have returned false from NeedInitialUpdate.");

<<<<<<< HEAD
            var customObjectCommand = GetCustomObjectCommand(ref input, type);
            value = functionsState.GetCustomObjectFactory((byte)type).Create((byte)type);

            (IMemoryOwner<byte> Memory, int Length) memoryAndLength = (output.SpanByteAndMemory.Memory, 0);
            var result = customObjectCommand.InitialUpdater(logRecord.Key, ref input, value, ref memoryAndLength, ref rmwInfo);
            _ = logRecord.TrySetValueObject(value, ref sizeInfo);
            output.SpanByteAndMemory.Memory = memoryAndLength.Memory;
            output.SpanByteAndMemory.Length = memoryAndLength.Length;
            if (result)
                sizeInfo.AssertOptionals(logRecord.Info);
            return result;
=======
                var writer = new RespMemoryWriter(functionsState.respProtocolVersion, ref output.SpanByteAndMemory);
                try
                {
                    var result = customObjectCommand.InitialUpdater(key, ref input, value, ref writer, ref rmwInfo);
                    return result;
                }
                finally
                {
                    writer.Dispose();
                }
            }
>>>>>>> fc84667e
        }

        /// <inheritdoc />
        public void PostInitialUpdater(ref LogRecord dstLogRecord, ref RecordSizeInfo sizeInfo, ref ObjectInput input, ref GarnetObjectStoreOutput output, ref RMWInfo rmwInfo)
        {
            functionsState.watchVersionMap.IncrementVersion(rmwInfo.KeyHash);
            if (functionsState.appendOnlyFile != null)
            {
                input.header.SetExpiredFlag();
                WriteLogRMW(dstLogRecord.Key, ref input, rmwInfo.Version, rmwInfo.SessionID);
            }

            functionsState.objectStoreSizeTracker?.AddTrackedSize(dstLogRecord.ValueObject.MemorySize);
        }

        /// <inheritdoc />
        public bool InPlaceUpdater(ref LogRecord logRecord, ref RecordSizeInfo sizeInfo, ref ObjectInput input, ref GarnetObjectStoreOutput output, ref RMWInfo rmwInfo)
        {
            if (InPlaceUpdaterWorker(ref logRecord, ref sizeInfo, ref input, ref output, ref rmwInfo, out long sizeChange))
            {
                if (!logRecord.Info.Modified)
                    functionsState.watchVersionMap.IncrementVersion(rmwInfo.KeyHash);
                if (functionsState.appendOnlyFile != null) 
                    WriteLogRMW(logRecord.Key, ref input, rmwInfo.Version, rmwInfo.SessionID);
                functionsState.objectStoreSizeTracker?.AddTrackedSize(sizeChange);
                return true;
            }
            return false;
        }

        bool InPlaceUpdaterWorker(ref LogRecord logRecord, ref RecordSizeInfo sizeInfo, ref ObjectInput input, ref GarnetObjectStoreOutput output, ref RMWInfo rmwInfo, out long sizeChange)
        {
            sizeChange = 0;

            // Expired data
            if (logRecord.Info.HasExpiration && input.header.CheckExpiry(logRecord.Expiration))
            {
                rmwInfo.Action = RMWAction.ExpireAndResume;
                return false;
            }

            switch (input.header.type)
            {
                case GarnetObjectType.Expire:
                case GarnetObjectType.PExpire:
                    var expiryValue = input.parseState.GetLong(0);

                    var optionType = (ExpireOption)input.arg1;
                    var expireAt = input.arg2 == 1;

                    long expiryTicks;
                    if (expireAt)
                    {
                        expiryTicks = input.header.type == GarnetObjectType.PExpire
                            ? ConvertUtils.UnixTimestampInMillisecondsToTicks(expiryValue)
                            : ConvertUtils.UnixTimestampInSecondsToTicks(expiryValue);
                    }
                    else
                    {
                        var tsExpiry = input.header.type == GarnetObjectType.PExpire
                            ? TimeSpan.FromMilliseconds(expiryValue)
                            : TimeSpan.FromSeconds(expiryValue);
                        expiryTicks = DateTimeOffset.UtcNow.Ticks + tsExpiry.Ticks;
                    }

                    if (!EvaluateObjectExpireInPlace(ref logRecord, optionType, expiryTicks, ref output))
                        return false;
                    return true;    // The options may or may not produce a result that matches up with what sizeInfo has, so return rather than drop down to AssertOptionals
                case GarnetObjectType.Persist:
                    if (logRecord.Info.HasExpiration)
                    {
                        logRecord.RemoveExpiration();
                        functionsState.CopyDefaultResp(CmdStrings.RESP_RETURN_VAL_1, ref output.SpanByteAndMemory);
                    }
                    else
                        functionsState.CopyDefaultResp(CmdStrings.RESP_RETURN_VAL_0, ref output.SpanByteAndMemory);
                    return true;
                default:
                    if ((byte)input.header.type < CustomCommandManager.CustomTypeIdStartOffset)
                    {
                        var operateSuccessful = ((IGarnetObject)logRecord.ValueObject).Operate(ref input, ref output, functionsState.respProtocolVersion, out sizeChange);
                        if (output.HasWrongType)
                            return true;
                        if (output.HasRemoveKey)
                        {
                            rmwInfo.Action = RMWAction.ExpireAndStop;
                            return false;
                        }

                        sizeInfo.AssertOptionals(logRecord.Info);
                        return operateSuccessful;
                    }
                    else
                    {
                        if (IncorrectObjectType(ref input, ((IGarnetObject)logRecord.ValueObject), ref output.SpanByteAndMemory))
                        {
                            output.OutputFlags |= ObjectStoreOutputFlags.WrongType;
                            return true;
                        }

<<<<<<< HEAD
                        (IMemoryOwner<byte> Memory, int Length) memoryAndLength = (output.SpanByteAndMemory.Memory, 0);
                        var customObjectCommand = GetCustomObjectCommand(ref input, input.header.type);
                        var result = customObjectCommand.Updater(logRecord.Key, ref input, ((IGarnetObject)logRecord.ValueObject), ref memoryAndLength, ref rmwInfo);
                        output.SpanByteAndMemory.Memory = memoryAndLength.Memory;
                        output.SpanByteAndMemory.Length = memoryAndLength.Length;
                        if (!result)
                            return false;
                        break;
=======
                        var customObjectCommand = GetCustomObjectCommand(ref input, input.header.type);
                        var writer = new RespMemoryWriter(functionsState.respProtocolVersion, ref output.SpanByteAndMemory);
                        try
                        {
                            var result = customObjectCommand.Updater(key, ref input, value, ref writer, ref rmwInfo);
                            return result;
                            //return customObjectCommand.InPlaceUpdateWorker(key, ref input, value, ref output.spanByteAndMemory, ref rmwInfo);
                        }
                        finally
                        {
                            writer.Dispose();
                        }
>>>>>>> fc84667e
                    }
            }
            sizeInfo.AssertOptionals(logRecord.Info);
            return true;
        }

        /// <inheritdoc />
        public bool NeedCopyUpdate<TSourceLogRecord>(ref TSourceLogRecord srcLogRecord, ref ObjectInput input, ref GarnetObjectStoreOutput output, ref RMWInfo rmwInfo)
            where TSourceLogRecord : ISourceLogRecord
            => true;

        /// <inheritdoc />
        public bool CopyUpdater<TSourceLogRecord>(ref TSourceLogRecord srcLogRecord, ref LogRecord dstLogRecord, ref RecordSizeInfo sizeInfo, ref ObjectInput input, ref GarnetObjectStoreOutput output, ref RMWInfo rmwInfo)
            where TSourceLogRecord : ISourceLogRecord
        {
            // Expired data
            if (srcLogRecord.Info.HasExpiration && input.header.CheckExpiry(srcLogRecord.Expiration))
            {
                rmwInfo.Action = RMWAction.ExpireAndResume;
                return false;
            }
            return true;
        }

        /// <inheritdoc />
        public bool PostCopyUpdater<TSourceLogRecord>(ref TSourceLogRecord srcLogRecord, ref LogRecord dstLogRecord, ref RecordSizeInfo sizeInfo, ref ObjectInput input, ref GarnetObjectStoreOutput output, ref RMWInfo rmwInfo)
            where TSourceLogRecord : ISourceLogRecord
        {
            // We're performing the object update here (and not in CopyUpdater) so that we are guaranteed that
            // the record was CASed into the hash chain before it gets modified
            var oldValueSize = srcLogRecord.ValueObject.MemorySize;
            var value = ((IGarnetObject)srcLogRecord.ValueObject).CopyUpdate(srcLogRecord.Info.IsInNewVersion, ref rmwInfo);

            // First copy the new Value and optionals to the new record. This will also ensure space for expiration if it's present.
            // Do not set actually set dstLogRecord.Expiration until we know it is a command for which we allocated length in the LogRecord for it.
            if (!dstLogRecord.TrySetValueObject(value, ref sizeInfo))
                return false;

            functionsState.watchVersionMap.IncrementVersion(rmwInfo.KeyHash);

            switch (input.header.type)
            {
                case GarnetObjectType.Expire:
                case GarnetObjectType.PExpire:
                    var expiryValue = input.parseState.GetLong(0);

                    var optionType = (ExpireOption)input.arg1;
                    var expireAt = input.arg2 == 1;

                    long expiryTicks;
                    if (expireAt)
                    {
                        expiryTicks = input.header.type == GarnetObjectType.PExpire
                            ? ConvertUtils.UnixTimestampInMillisecondsToTicks(expiryValue)
                            : ConvertUtils.UnixTimestampInSecondsToTicks(expiryValue);
                    }
                    else
                    {
                        var tsExpiry = input.header.type == GarnetObjectType.PExpire
                            ? TimeSpan.FromMilliseconds(expiryValue)
                            : TimeSpan.FromSeconds(expiryValue);
                        expiryTicks = DateTimeOffset.UtcNow.Ticks + tsExpiry.Ticks;
                    }

                    // Expire will have allocated space for the expiration, so copy it over and do the "in-place" logic to replace it in the new record
                    if (srcLogRecord.Info.HasExpiration)
                        dstLogRecord.TrySetExpiration(srcLogRecord.Expiration);
                    if (!EvaluateObjectExpireInPlace(ref dstLogRecord, optionType, expiryTicks, ref output))
                        return false;
                    break;

                case GarnetObjectType.Persist:
                    if (!dstLogRecord.TryCopyFrom(ref srcLogRecord, ref sizeInfo))
                        return false;
                    if (srcLogRecord.Info.HasExpiration)
                    {
                        dstLogRecord.RemoveExpiration();
                        functionsState.CopyDefaultResp(CmdStrings.RESP_RETURN_VAL_1, ref output.SpanByteAndMemory);
                    }
                    else
                        functionsState.CopyDefaultResp(CmdStrings.RESP_RETURN_VAL_0, ref output.SpanByteAndMemory);
                    break;
                default:
                    if ((byte)input.header.type < CustomCommandManager.CustomTypeIdStartOffset)
                    {
                        value.Operate(ref input, ref output, functionsState.respProtocolVersion, out _);
                        if (output.HasWrongType)
                            return true;
                        if (output.HasRemoveKey)
                        {
                            rmwInfo.Action = RMWAction.ExpireAndStop;
                            return false;
                        }
                        break;
                    }
                    else
                    {
                        // TODO: Update to invoke CopyUpdater of custom object command without creating a new object
                        // using Clone. Currently, expire and persist commands are performed on the new copy of the object.
                        if (IncorrectObjectType(ref input, value, ref output.SpanByteAndMemory))
                        {
                            output.OutputFlags |= ObjectStoreOutputFlags.WrongType;
                            return true;
                        }

                        var customObjectCommand = GetCustomObjectCommand(ref input, input.header.type);
<<<<<<< HEAD
                        var result = customObjectCommand.Updater(srcLogRecord.Key, ref input, value, ref outp, ref rmwInfo);
                        output.SpanByteAndMemory.Memory = outp.Memory;
                        output.SpanByteAndMemory.Length = outp.Length;
                        return result;
=======
                        var writer = new RespMemoryWriter(functionsState.respProtocolVersion, ref output.SpanByteAndMemory);
                        try
                        {
                            var result = customObjectCommand.Updater(key, ref input, value, ref writer, ref rmwInfo);
                            return result;
                        }
                        finally
                        {
                            writer.Dispose();
                        }
>>>>>>> fc84667e
                    }
            }
            sizeInfo.AssertOptionals(dstLogRecord.Info);

            // If oldValue has been set to null, subtract its size from the tracked heap size
            var sizeAdjustment = rmwInfo.ClearSourceValueObject ? value.MemorySize - oldValueSize : value.MemorySize;
            functionsState.objectStoreSizeTracker?.AddTrackedSize(sizeAdjustment);

            if (functionsState.appendOnlyFile != null)
                WriteLogRMW(srcLogRecord.Key, ref input, rmwInfo.Version, rmwInfo.SessionID);
            return true;
        }
    }
}<|MERGE_RESOLUTION|>--- conflicted
+++ resolved
@@ -3,6 +3,7 @@
 
 using System;
 using System.Diagnostics;
+using System.Runtime.CompilerServices;
 using Garnet.common;
 using Tsavorite.core;
 
@@ -62,31 +63,22 @@
 
             Debug.Assert(type is not GarnetObjectType.Expire and not GarnetObjectType.PExpire and not GarnetObjectType.Persist, "Expire and Persist commands should have returned false from NeedInitialUpdate.");
 
-<<<<<<< HEAD
             var customObjectCommand = GetCustomObjectCommand(ref input, type);
             value = functionsState.GetCustomObjectFactory((byte)type).Create((byte)type);
 
-            (IMemoryOwner<byte> Memory, int Length) memoryAndLength = (output.SpanByteAndMemory.Memory, 0);
-            var result = customObjectCommand.InitialUpdater(logRecord.Key, ref input, value, ref memoryAndLength, ref rmwInfo);
-            _ = logRecord.TrySetValueObject(value, ref sizeInfo);
-            output.SpanByteAndMemory.Memory = memoryAndLength.Memory;
-            output.SpanByteAndMemory.Length = memoryAndLength.Length;
-            if (result)
-                sizeInfo.AssertOptionals(logRecord.Info);
-            return result;
-=======
-                var writer = new RespMemoryWriter(functionsState.respProtocolVersion, ref output.SpanByteAndMemory);
-                try
-                {
-                    var result = customObjectCommand.InitialUpdater(key, ref input, value, ref writer, ref rmwInfo);
-                    return result;
-                }
-                finally
-                {
-                    writer.Dispose();
-                }
-            }
->>>>>>> fc84667e
+            var writer = new RespMemoryWriter(functionsState.respProtocolVersion, ref output.SpanByteAndMemory);
+            try
+            {
+                var result = customObjectCommand.InitialUpdater(logRecord.Key, ref input, value, ref writer, ref rmwInfo);
+                _ = logRecord.TrySetValueObject(value, ref sizeInfo);
+                if (result)
+                    sizeInfo.AssertOptionals(logRecord.Info);
+                return result;
+            }
+            finally
+            {
+                writer.Dispose();
+            }
         }
 
         /// <inheritdoc />
@@ -181,35 +173,26 @@
                     }
                     else
                     {
-                        if (IncorrectObjectType(ref input, ((IGarnetObject)logRecord.ValueObject), ref output.SpanByteAndMemory))
+                        var garnetValueObject = Unsafe.As<IGarnetObject>(logRecord.ValueObject);
+                        if (IncorrectObjectType(ref input, garnetValueObject, ref output.SpanByteAndMemory))
                         {
                             output.OutputFlags |= ObjectStoreOutputFlags.WrongType;
                             return true;
                         }
 
-<<<<<<< HEAD
-                        (IMemoryOwner<byte> Memory, int Length) memoryAndLength = (output.SpanByteAndMemory.Memory, 0);
-                        var customObjectCommand = GetCustomObjectCommand(ref input, input.header.type);
-                        var result = customObjectCommand.Updater(logRecord.Key, ref input, ((IGarnetObject)logRecord.ValueObject), ref memoryAndLength, ref rmwInfo);
-                        output.SpanByteAndMemory.Memory = memoryAndLength.Memory;
-                        output.SpanByteAndMemory.Length = memoryAndLength.Length;
-                        if (!result)
-                            return false;
-                        break;
-=======
                         var customObjectCommand = GetCustomObjectCommand(ref input, input.header.type);
                         var writer = new RespMemoryWriter(functionsState.respProtocolVersion, ref output.SpanByteAndMemory);
                         try
                         {
-                            var result = customObjectCommand.Updater(key, ref input, value, ref writer, ref rmwInfo);
-                            return result;
-                            //return customObjectCommand.InPlaceUpdateWorker(key, ref input, value, ref output.spanByteAndMemory, ref rmwInfo);
+                            var result = customObjectCommand.Updater(logRecord.Key, ref input, garnetValueObject, ref writer, ref rmwInfo);
+                            if (!result)
+                                return false;
+                            break;
                         }
                         finally
                         {
                             writer.Dispose();
                         }
->>>>>>> fc84667e
                     }
             }
             sizeInfo.AssertOptionals(logRecord.Info);
@@ -316,23 +299,16 @@
                         }
 
                         var customObjectCommand = GetCustomObjectCommand(ref input, input.header.type);
-<<<<<<< HEAD
-                        var result = customObjectCommand.Updater(srcLogRecord.Key, ref input, value, ref outp, ref rmwInfo);
-                        output.SpanByteAndMemory.Memory = outp.Memory;
-                        output.SpanByteAndMemory.Length = outp.Length;
-                        return result;
-=======
                         var writer = new RespMemoryWriter(functionsState.respProtocolVersion, ref output.SpanByteAndMemory);
                         try
                         {
-                            var result = customObjectCommand.Updater(key, ref input, value, ref writer, ref rmwInfo);
+                            var result = customObjectCommand.Updater(srcLogRecord.Key, ref input, value, ref writer, ref rmwInfo);
                             return result;
                         }
                         finally
                         {
                             writer.Dispose();
                         }
->>>>>>> fc84667e
                     }
             }
             sizeInfo.AssertOptionals(dstLogRecord.Info);
