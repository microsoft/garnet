﻿// Copyright (c) Microsoft Corporation.
// Licensed under the MIT license.

using System;
using System.Diagnostics;
using System.Runtime.CompilerServices;
using Garnet.common;
using Microsoft.Extensions.Logging;
using Tsavorite.core;

namespace Garnet.server
{
    /// <summary>
    /// Object store functions
    /// </summary>
    public readonly unsafe partial struct ObjectSessionFunctions : ISessionFunctions<ObjectInput, GarnetObjectStoreOutput, long>
    {
        /// <inheritdoc />
        public bool NeedInitialUpdate(ReadOnlySpan<byte> key, ref ObjectInput input, ref GarnetObjectStoreOutput output, ref RMWInfo rmwInfo)
        {
            var type = input.header.type;

            if ((byte)type < CustomCommandManager.CustomTypeIdStartOffset)
                return GarnetObject.NeedToCreate(input.header);

            var customObjectCommand = GetCustomObjectCommand(ref input, type);

            var writer = new RespMemoryWriter(functionsState.respProtocolVersion, ref output.SpanByteAndMemory);
            try
            {
                var ret = customObjectCommand.NeedInitialUpdate(key, ref input, ref writer);
                return ret;
            }
            finally
            {
                writer.Dispose();
            }
        }

        /// <inheritdoc />
        public bool InitialUpdater(ref LogRecord logRecord, in RecordSizeInfo sizeInfo, ref ObjectInput input, ref GarnetObjectStoreOutput output, ref RMWInfo rmwInfo)
        {
            Debug.Assert(!logRecord.Info.HasETag && !logRecord.Info.HasExpiration, "Should not have Expiration or ETag on InitialUpdater log records");

            var type = input.header.type;
            IGarnetObject value;
            if ((byte)type < CustomCommandManager.CustomTypeIdStartOffset)
            {
                value = GarnetObject.Create(type);
                _ = value.Operate(ref input, ref output, functionsState.respProtocolVersion, LogRecord.NoETag, out _);
                _ = logRecord.TrySetValueObject(value, in sizeInfo);

                // the increment on initial etag is for satisfying the variant that any key with no etag is the same as a zero'd etag
                if (sizeInfo.FieldInfo.HasETag && !logRecord.TrySetETag(LogRecord.NoETag + 1))
                {
                    functionsState.logger?.LogError("Could not set etag in {methodName}", "InitialUpdater");
                    return false;
                }

                ETagState.SetValsForRecordWithEtag(ref functionsState.etagState, in logRecord);

                return true;
            }

            var customObjectCommand = GetCustomObjectCommand(ref input, type);
            value = functionsState.GetCustomObjectFactory((byte)type).Create((byte)type);

            var writer = new RespMemoryWriter(functionsState.respProtocolVersion, ref output.SpanByteAndMemory);
            try
            {
                var result = customObjectCommand.InitialUpdater(logRecord.Key, ref input, value, ref writer, ref rmwInfo);
                _ = logRecord.TrySetValueObject(value, in sizeInfo);
                if (result)
                    sizeInfo.AssertOptionals(logRecord.Info);
                return result;
            }
            finally
            {
                writer.Dispose();
            }
        }

        /// <inheritdoc />
        public void PostInitialUpdater(ref LogRecord dstLogRecord, in RecordSizeInfo sizeInfo, ref ObjectInput input, ref GarnetObjectStoreOutput output, ref RMWInfo rmwInfo)
        {
            var type = input.header.type;
            if ((byte)type < CustomCommandManager.CustomTypeIdStartOffset)
            {
                // reset etag state set at need initial update
                ETagState.ResetState(ref functionsState.etagState);
            }

            functionsState.watchVersionMap.IncrementVersion(rmwInfo.KeyHash);
            if (functionsState.appendOnlyFile != null)
            {
                input.header.SetExpiredFlag();
                WriteLogRMW(dstLogRecord.Key, ref input, rmwInfo.Version, rmwInfo.SessionID);
            }

            functionsState.objectStoreSizeTracker?.AddTrackedSize(dstLogRecord.ValueObject.HeapMemorySize);
        }

        /// <inheritdoc />
        public bool InPlaceUpdater(ref LogRecord logRecord, in RecordSizeInfo sizeInfo, ref ObjectInput input, ref GarnetObjectStoreOutput output, ref RMWInfo rmwInfo)
        {
            if (!logRecord.Info.ValueIsObject)
            {
                rmwInfo.Action = RMWAction.WrongType;
                output.OutputFlags |= OutputFlags.WrongType;
                return true;
            }

            if (InPlaceUpdaterWorker(ref logRecord, in sizeInfo, ref input, ref output, ref rmwInfo, out long sizeChange))
            {
                if (!logRecord.Info.Modified)
                    functionsState.watchVersionMap.IncrementVersion(rmwInfo.KeyHash);
                if (functionsState.appendOnlyFile != null)
                    WriteLogRMW(logRecord.Key, ref input, rmwInfo.Version, rmwInfo.SessionID);
                functionsState.objectStoreSizeTracker?.AddTrackedSize(sizeChange);
                return true;
            }
            return false;
        }

        bool InPlaceUpdaterWorker(ref LogRecord logRecord, in RecordSizeInfo sizeInfo, ref ObjectInput input, ref GarnetObjectStoreOutput output, ref RMWInfo rmwInfo, out long sizeChange)
        {
            sizeChange = 0;

            // Expired data
            if (logRecord.Info.HasExpiration && input.header.CheckExpiry(logRecord.Expiration))
            {
                functionsState.objectStoreSizeTracker?.AddTrackedSize(-logRecord.ValueObject.HeapMemorySize);

                // Can't access 'this' in a lambda so dispose directly and pass a no-op lambda.
                functionsState.storeFunctions.DisposeValueObject(logRecord.ValueObject, DisposeReason.Expired);
<<<<<<< HEAD
                logRecord.ClearValueIfHeap(_ => { });
                rmwInfo.Action = RMWAction.ExpireAndResume;
                logRecord.RemoveETag();
                return false;
            }

            // If the user calls withetag then we need to either update an existing etag and set the value or set the value with an etag and increment it.
            var inputHeaderHasEtag = input.header.CheckWithETagFlag();
            var hadETagPreMutation = logRecord.Info.HasETag;
            if (!hadETagPreMutation && inputHeaderHasEtag)
                return false;

            var shouldUpdateEtag = hadETagPreMutation;
            if (shouldUpdateEtag)
                ETagState.SetValsForRecordWithEtag(ref functionsState.etagState, in logRecord);

            if ((byte)input.header.type < CustomCommandManager.CustomTypeIdStartOffset)
            {
                var operateSuccessful = ((IGarnetObject)logRecord.ValueObject).Operate(ref input, ref output, functionsState.respProtocolVersion, logRecord.ETag, out sizeChange);
                if (output.HasWrongType)
                {
                    if (shouldUpdateEtag)
                        ETagState.ResetState(ref functionsState.etagState);
                    return true;
                }
=======
                logRecord.ClearValueIfHeap(obj => { });
                rmwInfo.Action = RMWAction.ExpireAndResume;
                return false;
            }

            if ((byte)input.header.type < CustomCommandManager.CustomTypeIdStartOffset)
            {
                var operateSuccessful = ((IGarnetObject)logRecord.ValueObject).Operate(ref input, ref output, functionsState.respProtocolVersion, out sizeChange);
                if (output.HasWrongType)
                    return true;
>>>>>>> 440f4d5e
                if (output.HasRemoveKey)
                {
                    functionsState.objectStoreSizeTracker?.AddTrackedSize(-logRecord.ValueObject.HeapMemorySize);

                    // Can't access 'this' in a lambda so dispose directly and pass a no-op lambda.
                    functionsState.storeFunctions.DisposeValueObject(logRecord.ValueObject, DisposeReason.Deleted);
<<<<<<< HEAD
                    logRecord.ClearValueIfHeap(_ => { });
                    rmwInfo.Action = RMWAction.ExpireAndStop;
                    logRecord.RemoveETag();
                    return false;
                }

                // Advance etag if the object was not explicitly marked as unchanged or if called with withetag and no previous etag was present.
                if (!output.IsObjectUnchanged && !logRecord.TrySetETag(this.functionsState.etagState.ETag + 1))
                    return false;

                if (shouldUpdateEtag)
                    ETagState.ResetState(ref functionsState.etagState);

=======
                    logRecord.ClearValueIfHeap(obj => { });
                    rmwInfo.Action = RMWAction.ExpireAndStop;
                    return false;
                }

>>>>>>> 440f4d5e
                sizeInfo.AssertOptionals(logRecord.Info);
                return operateSuccessful;
            }

<<<<<<< HEAD
            if (shouldUpdateEtag)
            {
                functionsState.CopyDefaultResp(CmdStrings.RESP_ERR_ETAG_ON_CUSTOM_PROC, ref output.SpanByteAndMemory);
                // reset etag state that may have been initialized earlier but don't update ETag
                ETagState.ResetState(ref functionsState.etagState);
                return true;
            }

            var garnetValueObject = Unsafe.As<IGarnetObject>(logRecord.ValueObject);
            if (IncorrectObjectType(ref input, garnetValueObject, ref output.SpanByteAndMemory))
            {
                output.OutputFlags |= OutputFlags.WrongType;
                return true;
            }

            var customObjectCommand = GetCustomObjectCommand(ref input, input.header.type);
            var writer = new RespMemoryWriter(functionsState.respProtocolVersion, ref output.SpanByteAndMemory);
            try
            {
                var result = customObjectCommand.Updater(logRecord.Key, ref input, garnetValueObject, ref writer, ref rmwInfo);
                if (!result)
                    return false;
            }
            finally
            {
                writer.Dispose();
            }

=======
            var garnetValueObject = Unsafe.As<IGarnetObject>(logRecord.ValueObject);
            if (IncorrectObjectType(ref input, garnetValueObject, ref output.SpanByteAndMemory))
            {
                output.OutputFlags |= OutputFlags.WrongType;
                return true;
            }

            var customObjectCommand = GetCustomObjectCommand(ref input, input.header.type);
            var writer = new RespMemoryWriter(functionsState.respProtocolVersion, ref output.SpanByteAndMemory);
            try
            {
                var result = customObjectCommand.Updater(logRecord.Key, ref input, garnetValueObject, ref writer, ref rmwInfo);
                if (!result)
                    return false;
            }
            finally
            {
                writer.Dispose();
            }

>>>>>>> 440f4d5e
            sizeInfo.AssertOptionals(logRecord.Info);
            return true;
        }

        /// <inheritdoc />
        public bool NeedCopyUpdate<TSourceLogRecord>(in TSourceLogRecord srcLogRecord, ref ObjectInput input,
            ref GarnetObjectStoreOutput output, ref RMWInfo rmwInfo) where TSourceLogRecord : ISourceLogRecord
            => true;

        /// <inheritdoc />
        public bool CopyUpdater<TSourceLogRecord>(in TSourceLogRecord srcLogRecord, ref LogRecord dstLogRecord, in RecordSizeInfo sizeInfo, ref ObjectInput input, ref GarnetObjectStoreOutput output, ref RMWInfo rmwInfo)
            where TSourceLogRecord : ISourceLogRecord
        {
            // Expired data
            if (srcLogRecord.Info.HasExpiration && input.header.CheckExpiry(srcLogRecord.Expiration))
            {
                _ = dstLogRecord.RemoveETag();
                rmwInfo.Action = RMWAction.ExpireAndResume;
                // reset etag state that may have been initialized earlier
                ETagState.ResetState(ref functionsState.etagState);
                return false;
            }
            // Defer the actual copying of data to PostCopyUpdater, so we know the record has been successfully CASed into the hash chain before we potentially
            // create large allocations (e.g. if srcLogRecord is from disk, we would have to allocate the overflow byte[]). Because we are doing an update we have
            // and XLock, so nobody will see the unset data even after the CAS. Tsavorite will handle cloning the ValueObject and caching serialized data as needed,
            // based on whether srcLogRecord is in-memory or a DiskLogRecord.
            return true;
        }

        /// <inheritdoc />
        public bool PostCopyUpdater<TSourceLogRecord>(in TSourceLogRecord srcLogRecord, ref LogRecord dstLogRecord, in RecordSizeInfo sizeInfo, ref ObjectInput input, ref GarnetObjectStoreOutput output, ref RMWInfo rmwInfo)
            where TSourceLogRecord : ISourceLogRecord
        {
            // We're performing the object update here (and not in CopyUpdater) so that we are guaranteed that
            // the record was CASed into the hash chain before it gets modified
            var value = Unsafe.As<IGarnetObject>(srcLogRecord.ValueObject.Clone());
            var oldValueSize = srcLogRecord.ValueObject.HeapMemorySize;
            _ = dstLogRecord.TrySetValueObject(value);

            // Do not set actually set dstLogRecord.Expiration until we know it is a command for which we allocated length in the LogRecord for it.
            // TODO: Object store ETags

            functionsState.watchVersionMap.IncrementVersion(rmwInfo.KeyHash);

<<<<<<< HEAD
            var recordHadEtagPreMutation = srcLogRecord.Info.HasETag;
            var shouldUpdateEtag = recordHadEtagPreMutation;
            if (shouldUpdateEtag)
            {
                // during checkpointing we might skip the inplace calls and go directly to copy update so we need to initialize here if needed
                ETagState.SetValsForRecordWithEtag(ref functionsState.etagState, in srcLogRecord);
            }

            // If the user calls withetag then we need to either update an existing etag and set the value or set the value with an etag and increment it.
            var inputHeaderHasEtag = input.header.CheckWithETagFlag();

            if ((byte)input.header.type < CustomCommandManager.CustomTypeIdStartOffset)
            {
                value.Operate(ref input, ref output, functionsState.respProtocolVersion, srcLogRecord.ETag, out _);
                if (output.HasWrongType)
                    return true;
                if (output.HasRemoveKey)
                {
                    rmwInfo.Action = RMWAction.ExpireAndStop;
                    return false;
                }

                // Advance etag if the object was not explicitly marked as unchanged
                if (!output.IsObjectUnchanged || (!recordHadEtagPreMutation && inputHeaderHasEtag))
                    dstLogRecord.TrySetETag(output.IsObjectUnchanged ? this.functionsState.etagState.ETag : this.functionsState.etagState.ETag + 1);

                if (!output.IsObjectUnchanged || recordHadEtagPreMutation || inputHeaderHasEtag)
                    ETagState.ResetState(ref functionsState.etagState);
            }
            else
            {
                // TODO: Update to invoke CopyUpdater of custom object command without creating a new object
                // using Clone. Currently, expire and persist commands are performed on the new copy of the object.
                if (IncorrectObjectType(ref input, value, ref output.SpanByteAndMemory))
                {
                    output.OutputFlags |= OutputFlags.WrongType;
                    return true;
                }

                var customObjectCommand = GetCustomObjectCommand(ref input, input.header.type);
                var writer = new RespMemoryWriter(functionsState.respProtocolVersion, ref output.SpanByteAndMemory);
                try
                {
                    var result = customObjectCommand.Updater(srcLogRecord.Key, ref input, value, ref writer, ref rmwInfo);
                    return result;
                }
                finally
                {
                    writer.Dispose();
                }
            }

=======
            if ((byte)input.header.type < CustomCommandManager.CustomTypeIdStartOffset)
            {
                value.Operate(ref input, ref output, functionsState.respProtocolVersion, out _);
                if (output.HasWrongType)
                    return true;
                if (output.HasRemoveKey)
                {
                    rmwInfo.Action = RMWAction.ExpireAndStop;
                    return false;
                }
            }
            else
            {
                // TODO: Update to invoke CopyUpdater of custom object command without creating a new object
                // using Clone. Currently, expire and persist commands are performed on the new copy of the object.
                if (IncorrectObjectType(ref input, value, ref output.SpanByteAndMemory))
                {
                    output.OutputFlags |= OutputFlags.WrongType;
                    return true;
                }

                var customObjectCommand = GetCustomObjectCommand(ref input, input.header.type);
                var writer = new RespMemoryWriter(functionsState.respProtocolVersion, ref output.SpanByteAndMemory);
                try
                {
                    var result = customObjectCommand.Updater(srcLogRecord.Key, ref input, value, ref writer, ref rmwInfo);
                    return result;
                }
                finally
                {
                    writer.Dispose();
                }
            }

>>>>>>> 440f4d5e
            sizeInfo.AssertOptionals(dstLogRecord.Info);

            // If oldValue has been set to null, subtract its size from the tracked heap size
            var sizeAdjustment = rmwInfo.ClearSourceValueObject ? value.HeapMemorySize - oldValueSize : value.HeapMemorySize;
            functionsState.objectStoreSizeTracker?.AddTrackedSize(sizeAdjustment);

            if (functionsState.appendOnlyFile != null)
                WriteLogRMW(srcLogRecord.Key, ref input, rmwInfo.Version, rmwInfo.SessionID);
            return true;
        }
    }
}<|MERGE_RESOLUTION|>--- conflicted
+++ resolved
@@ -47,7 +47,7 @@
             if ((byte)type < CustomCommandManager.CustomTypeIdStartOffset)
             {
                 value = GarnetObject.Create(type);
-                _ = value.Operate(ref input, ref output, functionsState.respProtocolVersion, LogRecord.NoETag, out _);
+                _ = value.Operate(ref input, ref output, functionsState.respProtocolVersion, logRecord.ETag, out _);
                 _ = logRecord.TrySetValueObject(value, in sizeInfo);
 
                 // the increment on initial etag is for satisfying the variant that any key with no etag is the same as a zero'd etag
@@ -56,7 +56,6 @@
                     functionsState.logger?.LogError("Could not set etag in {methodName}", "InitialUpdater");
                     return false;
                 }
-
                 ETagState.SetValsForRecordWithEtag(ref functionsState.etagState, in logRecord);
 
                 return true;
@@ -83,12 +82,8 @@
         /// <inheritdoc />
         public void PostInitialUpdater(ref LogRecord dstLogRecord, in RecordSizeInfo sizeInfo, ref ObjectInput input, ref GarnetObjectStoreOutput output, ref RMWInfo rmwInfo)
         {
-            var type = input.header.type;
-            if ((byte)type < CustomCommandManager.CustomTypeIdStartOffset)
-            {
-                // reset etag state set at need initial update
-                ETagState.ResetState(ref functionsState.etagState);
-            }
+            // reset etag state set at need initial update
+            ETagState.ResetState(ref functionsState.etagState);
 
             functionsState.watchVersionMap.IncrementVersion(rmwInfo.KeyHash);
             if (functionsState.appendOnlyFile != null)
@@ -133,19 +128,13 @@
 
                 // Can't access 'this' in a lambda so dispose directly and pass a no-op lambda.
                 functionsState.storeFunctions.DisposeValueObject(logRecord.ValueObject, DisposeReason.Expired);
-<<<<<<< HEAD
                 logRecord.ClearValueIfHeap(_ => { });
                 rmwInfo.Action = RMWAction.ExpireAndResume;
                 logRecord.RemoveETag();
                 return false;
             }
 
-            // If the user calls withetag then we need to either update an existing etag and set the value or set the value with an etag and increment it.
-            var inputHeaderHasEtag = input.header.CheckWithETagFlag();
             var hadETagPreMutation = logRecord.Info.HasETag;
-            if (!hadETagPreMutation && inputHeaderHasEtag)
-                return false;
-
             var shouldUpdateEtag = hadETagPreMutation;
             if (shouldUpdateEtag)
                 ETagState.SetValsForRecordWithEtag(ref functionsState.etagState, in logRecord);
@@ -154,105 +143,52 @@
             {
                 var operateSuccessful = ((IGarnetObject)logRecord.ValueObject).Operate(ref input, ref output, functionsState.respProtocolVersion, logRecord.ETag, out sizeChange);
                 if (output.HasWrongType)
-                {
-                    if (shouldUpdateEtag)
-                        ETagState.ResetState(ref functionsState.etagState);
-                    return true;
-                }
-=======
-                logRecord.ClearValueIfHeap(obj => { });
-                rmwInfo.Action = RMWAction.ExpireAndResume;
-                return false;
-            }
-
-            if ((byte)input.header.type < CustomCommandManager.CustomTypeIdStartOffset)
-            {
-                var operateSuccessful = ((IGarnetObject)logRecord.ValueObject).Operate(ref input, ref output, functionsState.respProtocolVersion, out sizeChange);
-                if (output.HasWrongType)
-                    return true;
->>>>>>> 440f4d5e
+                    return true;
                 if (output.HasRemoveKey)
                 {
                     functionsState.objectStoreSizeTracker?.AddTrackedSize(-logRecord.ValueObject.HeapMemorySize);
 
                     // Can't access 'this' in a lambda so dispose directly and pass a no-op lambda.
                     functionsState.storeFunctions.DisposeValueObject(logRecord.ValueObject, DisposeReason.Deleted);
-<<<<<<< HEAD
-                    logRecord.ClearValueIfHeap(_ => { });
+                    logRecord.ClearValueIfHeap(obj => { });
                     rmwInfo.Action = RMWAction.ExpireAndStop;
                     logRecord.RemoveETag();
                     return false;
                 }
 
-                // Advance etag if the object was not explicitly marked as unchanged or if called with withetag and no previous etag was present.
-                if (!output.IsObjectUnchanged && !logRecord.TrySetETag(this.functionsState.etagState.ETag + 1))
-                    return false;
-
-                if (shouldUpdateEtag)
+                if (output.HasValueUpdated)
+                    logRecord.TrySetETag(this.functionsState.etagState.ETag + 1);
+
+                if (output.HasValueUpdated || hadETagPreMutation)
                     ETagState.ResetState(ref functionsState.etagState);
 
-=======
-                    logRecord.ClearValueIfHeap(obj => { });
-                    rmwInfo.Action = RMWAction.ExpireAndStop;
-                    return false;
-                }
-
->>>>>>> 440f4d5e
                 sizeInfo.AssertOptionals(logRecord.Info);
                 return operateSuccessful;
             }
-
-<<<<<<< HEAD
-            if (shouldUpdateEtag)
-            {
-                functionsState.CopyDefaultResp(CmdStrings.RESP_ERR_ETAG_ON_CUSTOM_PROC, ref output.SpanByteAndMemory);
-                // reset etag state that may have been initialized earlier but don't update ETag
-                ETagState.ResetState(ref functionsState.etagState);
-                return true;
-            }
-
-            var garnetValueObject = Unsafe.As<IGarnetObject>(logRecord.ValueObject);
-            if (IncorrectObjectType(ref input, garnetValueObject, ref output.SpanByteAndMemory))
-            {
-                output.OutputFlags |= OutputFlags.WrongType;
-                return true;
-            }
-
-            var customObjectCommand = GetCustomObjectCommand(ref input, input.header.type);
-            var writer = new RespMemoryWriter(functionsState.respProtocolVersion, ref output.SpanByteAndMemory);
-            try
-            {
-                var result = customObjectCommand.Updater(logRecord.Key, ref input, garnetValueObject, ref writer, ref rmwInfo);
-                if (!result)
-                    return false;
-            }
-            finally
-            {
-                writer.Dispose();
-            }
-
-=======
-            var garnetValueObject = Unsafe.As<IGarnetObject>(logRecord.ValueObject);
-            if (IncorrectObjectType(ref input, garnetValueObject, ref output.SpanByteAndMemory))
-            {
-                output.OutputFlags |= OutputFlags.WrongType;
-                return true;
-            }
-
-            var customObjectCommand = GetCustomObjectCommand(ref input, input.header.type);
-            var writer = new RespMemoryWriter(functionsState.respProtocolVersion, ref output.SpanByteAndMemory);
-            try
-            {
-                var result = customObjectCommand.Updater(logRecord.Key, ref input, garnetValueObject, ref writer, ref rmwInfo);
-                if (!result)
-                    return false;
-            }
-            finally
-            {
-                writer.Dispose();
-            }
-
->>>>>>> 440f4d5e
+            else
+            {
+                var garnetValueObject = Unsafe.As<IGarnetObject>(logRecord.ValueObject);
+                if (IncorrectObjectType(ref input, garnetValueObject, ref output.SpanByteAndMemory))
+                {
+                    output.OutputFlags |= OutputFlags.WrongType;
+                    return true;
+                }
+
+                var customObjectCommand = GetCustomObjectCommand(ref input, input.header.type);
+                var writer = new RespMemoryWriter(functionsState.respProtocolVersion, ref output.SpanByteAndMemory);
+                try
+                {
+                    var result = customObjectCommand.Updater(logRecord.Key, ref input, garnetValueObject, ref writer, ref rmwInfo);
+                    if (!result)
+                        return false;
+                    break;
+                }
+                finally
+                {
+                    writer.Dispose();
+                }
+            }
+
             sizeInfo.AssertOptionals(logRecord.Info);
             return true;
         }
@@ -297,7 +233,6 @@
 
             functionsState.watchVersionMap.IncrementVersion(rmwInfo.KeyHash);
 
-<<<<<<< HEAD
             var recordHadEtagPreMutation = srcLogRecord.Info.HasETag;
             var shouldUpdateEtag = recordHadEtagPreMutation;
             if (shouldUpdateEtag)
@@ -306,9 +241,6 @@
                 ETagState.SetValsForRecordWithEtag(ref functionsState.etagState, in srcLogRecord);
             }
 
-            // If the user calls withetag then we need to either update an existing etag and set the value or set the value with an etag and increment it.
-            var inputHeaderHasEtag = input.header.CheckWithETagFlag();
-
             if ((byte)input.header.type < CustomCommandManager.CustomTypeIdStartOffset)
             {
                 value.Operate(ref input, ref output, functionsState.respProtocolVersion, srcLogRecord.ETag, out _);
@@ -319,13 +251,13 @@
                     rmwInfo.Action = RMWAction.ExpireAndStop;
                     return false;
                 }
-
-                // Advance etag if the object was not explicitly marked as unchanged
-                if (!output.IsObjectUnchanged || (!recordHadEtagPreMutation && inputHeaderHasEtag))
-                    dstLogRecord.TrySetETag(output.IsObjectUnchanged ? this.functionsState.etagState.ETag : this.functionsState.etagState.ETag + 1);
-
-                if (!output.IsObjectUnchanged || recordHadEtagPreMutation || inputHeaderHasEtag)
+                if (output.HasValueUpdated)
+                    dstLogRecord.TrySetETag(this.functionsState.etagState.ETag + 1);
+
+                if (output.HasValueUpdated || recordHadEtagPreMutation)
                     ETagState.ResetState(ref functionsState.etagState);
+
+                break;
             }
             else
             {
@@ -348,45 +280,8 @@
                 {
                     writer.Dispose();
                 }
-            }
-
-=======
-            if ((byte)input.header.type < CustomCommandManager.CustomTypeIdStartOffset)
-            {
-                value.Operate(ref input, ref output, functionsState.respProtocolVersion, out _);
-                if (output.HasWrongType)
-                    return true;
-                if (output.HasRemoveKey)
-                {
-                    rmwInfo.Action = RMWAction.ExpireAndStop;
-                    return false;
-                }
-            }
-            else
-            {
-                // TODO: Update to invoke CopyUpdater of custom object command without creating a new object
-                // using Clone. Currently, expire and persist commands are performed on the new copy of the object.
-                if (IncorrectObjectType(ref input, value, ref output.SpanByteAndMemory))
-                {
-                    output.OutputFlags |= OutputFlags.WrongType;
-                    return true;
-                }
-
-                var customObjectCommand = GetCustomObjectCommand(ref input, input.header.type);
-                var writer = new RespMemoryWriter(functionsState.respProtocolVersion, ref output.SpanByteAndMemory);
-                try
-                {
-                    var result = customObjectCommand.Updater(srcLogRecord.Key, ref input, value, ref writer, ref rmwInfo);
-                    return result;
-                }
-                finally
-                {
-                    writer.Dispose();
-                }
-            }
-
->>>>>>> 440f4d5e
-            sizeInfo.AssertOptionals(dstLogRecord.Info);
+
+                sizeInfo.AssertOptionals(dstLogRecord.Info);
 
             // If oldValue has been set to null, subtract its size from the tracked heap size
             var sizeAdjustment = rmwInfo.ClearSourceValueObject ? value.HeapMemorySize - oldValueSize : value.HeapMemorySize;
