--- conflicted
+++ resolved
@@ -12,17 +12,10 @@
     /// <summary>
     /// Object store functions
     /// </summary>
-<<<<<<< HEAD
-    public readonly unsafe partial struct ObjectSessionFunctions : ISessionFunctions<ObjectInput, GarnetObjectStoreOutput, long>
-    {
-        /// <inheritdoc />
-        public bool NeedInitialUpdate(ReadOnlySpan<byte> key, ref ObjectInput input, ref GarnetObjectStoreOutput output, ref RMWInfo rmwInfo)
-=======
     public readonly unsafe partial struct ObjectSessionFunctions : ISessionFunctions<ObjectInput, ObjectOutput, long>
     {
         /// <inheritdoc />
         public bool NeedInitialUpdate(ReadOnlySpan<byte> key, ref ObjectInput input, ref ObjectOutput output, ref RMWInfo rmwInfo)
->>>>>>> 04c8fcf9
         {
             var type = input.header.type;
 
@@ -31,19 +24,11 @@
 
             var customObjectCommand = GetCustomObjectCommand(ref input, type);
 
-<<<<<<< HEAD
-            var writer = new RespMemoryWriter(functionsState.respProtocolVersion, ref output.SpanByteAndMemory);
-            try
-            {
-                var ret = customObjectCommand.NeedInitialUpdate(key, ref input, ref writer);
-                return ret;
-=======
             // TODO: Cannot use 'using' statement because writer is passed by ref. Change that to non-ref parameter and convert to 'using'.
             var writer = new RespMemoryWriter(functionsState.respProtocolVersion, ref output.SpanByteAndMemory);
             try
             {
                 return customObjectCommand.NeedInitialUpdate(key, ref input, ref writer);
->>>>>>> 04c8fcf9
             }
             finally
             {
@@ -52,11 +37,7 @@
         }
 
         /// <inheritdoc />
-<<<<<<< HEAD
-        public bool InitialUpdater(ref LogRecord logRecord, in RecordSizeInfo sizeInfo, ref ObjectInput input, ref GarnetObjectStoreOutput output, ref RMWInfo rmwInfo)
-=======
         public bool InitialUpdater(ref LogRecord logRecord, in RecordSizeInfo sizeInfo, ref ObjectInput input, ref ObjectOutput output, ref RMWInfo rmwInfo)
->>>>>>> 04c8fcf9
         {
             Debug.Assert(!logRecord.Info.HasETag && !logRecord.Info.HasExpiration, "Should not have Expiration or ETag on InitialUpdater log records");
 
@@ -89,11 +70,7 @@
         }
 
         /// <inheritdoc />
-<<<<<<< HEAD
-        public void PostInitialUpdater(ref LogRecord dstLogRecord, in RecordSizeInfo sizeInfo, ref ObjectInput input, ref GarnetObjectStoreOutput output, ref RMWInfo rmwInfo)
-=======
         public void PostInitialUpdater(ref LogRecord dstLogRecord, in RecordSizeInfo sizeInfo, ref ObjectInput input, ref ObjectOutput output, ref RMWInfo rmwInfo)
->>>>>>> 04c8fcf9
         {
             functionsState.watchVersionMap.IncrementVersion(rmwInfo.KeyHash);
             if (functionsState.appendOnlyFile != null)
@@ -106,11 +83,7 @@
         }
 
         /// <inheritdoc />
-<<<<<<< HEAD
-        public bool InPlaceUpdater(ref LogRecord logRecord, in RecordSizeInfo sizeInfo, ref ObjectInput input, ref GarnetObjectStoreOutput output, ref RMWInfo rmwInfo)
-=======
         public bool InPlaceUpdater(ref LogRecord logRecord, in RecordSizeInfo sizeInfo, ref ObjectInput input, ref ObjectOutput output, ref RMWInfo rmwInfo)
->>>>>>> 04c8fcf9
         {
             if (!logRecord.Info.ValueIsObject)
             {
@@ -131,11 +104,7 @@
             return false;
         }
 
-<<<<<<< HEAD
-        bool InPlaceUpdaterWorker(ref LogRecord logRecord, in RecordSizeInfo sizeInfo, ref ObjectInput input, ref GarnetObjectStoreOutput output, ref RMWInfo rmwInfo, out long sizeChange)
-=======
         bool InPlaceUpdaterWorker(ref LogRecord logRecord, in RecordSizeInfo sizeInfo, ref ObjectInput input, ref ObjectOutput output, ref RMWInfo rmwInfo, out long sizeChange)
->>>>>>> 04c8fcf9
         {
             sizeChange = 0;
 
@@ -197,19 +166,11 @@
 
         /// <inheritdoc />
         public bool NeedCopyUpdate<TSourceLogRecord>(in TSourceLogRecord srcLogRecord, ref ObjectInput input,
-<<<<<<< HEAD
-            ref GarnetObjectStoreOutput output, ref RMWInfo rmwInfo) where TSourceLogRecord : ISourceLogRecord
-            => true;
-
-        /// <inheritdoc />
-        public bool CopyUpdater<TSourceLogRecord>(in TSourceLogRecord srcLogRecord, ref LogRecord dstLogRecord, in RecordSizeInfo sizeInfo, ref ObjectInput input, ref GarnetObjectStoreOutput output, ref RMWInfo rmwInfo)
-=======
             ref ObjectOutput output, ref RMWInfo rmwInfo) where TSourceLogRecord : ISourceLogRecord
             => true;
 
         /// <inheritdoc />
         public bool CopyUpdater<TSourceLogRecord>(in TSourceLogRecord srcLogRecord, ref LogRecord dstLogRecord, in RecordSizeInfo sizeInfo, ref ObjectInput input, ref ObjectOutput output, ref RMWInfo rmwInfo)
->>>>>>> 04c8fcf9
             where TSourceLogRecord : ISourceLogRecord
         {
             // Expired data
@@ -226,11 +187,7 @@
         }
 
         /// <inheritdoc />
-<<<<<<< HEAD
-        public bool PostCopyUpdater<TSourceLogRecord>(in TSourceLogRecord srcLogRecord, ref LogRecord dstLogRecord, in RecordSizeInfo sizeInfo, ref ObjectInput input, ref GarnetObjectStoreOutput output, ref RMWInfo rmwInfo)
-=======
         public bool PostCopyUpdater<TSourceLogRecord>(in TSourceLogRecord srcLogRecord, ref LogRecord dstLogRecord, in RecordSizeInfo sizeInfo, ref ObjectInput input, ref ObjectOutput output, ref RMWInfo rmwInfo)
->>>>>>> 04c8fcf9
             where TSourceLogRecord : ISourceLogRecord
         {
             // We're performing the object update here (and not in CopyUpdater) so that we are guaranteed that
