--- conflicted
+++ resolved
@@ -133,9 +133,8 @@
 
                 // Can't access 'this' in a lambda so dispose directly and pass a no-op lambda.
                 functionsState.storeFunctions.DisposeValueObject(logRecord.ValueObject, DisposeReason.Expired);
-<<<<<<< HEAD
                 logRecord.ClearValueIfHeap(_ => { });
-                rmwInfo.Action = input.header.type == GarnetObjectType.DelIfExpIm ? RMWAction.ExpireAndStop : RMWAction.ExpireAndResume;
+                rmwInfo.Action = RMWAction.ExpireAndResume;
                 logRecord.RemoveETag();
                 return false;
             }
@@ -150,104 +149,45 @@
             if (shouldUpdateEtag)
                 ETagState.SetValsForRecordWithEtag(ref functionsState.etagState, in logRecord);
 
-            switch (input.header.type)
-=======
-                logRecord.ClearValueIfHeap(obj => { });
-                rmwInfo.Action = RMWAction.ExpireAndResume;
-                return false;
-            }
-
             if ((byte)input.header.type < CustomCommandManager.CustomTypeIdStartOffset)
->>>>>>> f8d14d13
-            {
-                var operateSuccessful = ((IGarnetObject)logRecord.ValueObject).Operate(ref input, ref output, functionsState.respProtocolVersion, out sizeChange);
+            {
+                var operateSuccessful = ((IGarnetObject)logRecord.ValueObject).Operate(ref input, ref output, functionsState.respProtocolVersion, logRecord.ETag, out sizeChange);
                 if (output.HasWrongType)
+                {
+                    if (shouldUpdateEtag)
+                        ETagState.ResetState(ref functionsState.etagState);
                     return true;
-<<<<<<< HEAD
-                default:
-                    if ((byte)input.header.type < CustomCommandManager.CustomTypeIdStartOffset)
-                    {
-                        var operateSuccessful = ((IGarnetObject)logRecord.ValueObject).Operate(ref input, ref output, functionsState.respProtocolVersion, logRecord.ETag, out sizeChange);
-                        if (output.HasWrongType)
-                        {
-                            if (shouldUpdateEtag)
-                                ETagState.ResetState(ref functionsState.etagState);
-                            return true;
-                        }
-                        if (output.HasRemoveKey)
-                        {
-                            functionsState.objectStoreSizeTracker?.AddTrackedSize(-logRecord.ValueObject.HeapMemorySize);
-
-                            // Can't access 'this' in a lambda so dispose directly and pass a no-op lambda.
-                            functionsState.storeFunctions.DisposeValueObject(logRecord.ValueObject, DisposeReason.Deleted);
-                            logRecord.ClearValueIfHeap(_ => { });
-                            rmwInfo.Action = RMWAction.ExpireAndStop;
-                            logRecord.RemoveETag();
-                            return false;
-                        }
-
-                        // Advance etag if the object was not explicitly marked as unchanged or if called with withetag and no previous etag was present.
-                        if (!output.IsObjectUnchanged && !logRecord.TrySetETag(this.functionsState.etagState.ETag + 1))
-                            return false;
-
-                        if (shouldUpdateEtag)
-                            ETagState.ResetState(ref functionsState.etagState);
-
-                        sizeInfo.AssertOptionals(logRecord.Info);
-                        return operateSuccessful;
-                    }
-                    else
-                    {
-                        if (shouldUpdateEtag)
-                        {
-                            functionsState.CopyDefaultResp(CmdStrings.RESP_ERR_ETAG_ON_CUSTOM_PROC, ref output.SpanByteAndMemory);
-                            // reset etag state that may have been initialized earlier but don't update ETag
-                            ETagState.ResetState(ref functionsState.etagState);
-                            return true;
-                        }
-
-                        var garnetValueObject = Unsafe.As<IGarnetObject>(logRecord.ValueObject);
-                        if (IncorrectObjectType(ref input, garnetValueObject, ref output.SpanByteAndMemory))
-                        {
-                            output.OutputFlags |= OutputFlags.WrongType;
-                            return true;
-                        }
-
-                        var customObjectCommand = GetCustomObjectCommand(ref input, input.header.type);
-                        var writer = new RespMemoryWriter(functionsState.respProtocolVersion, ref output.SpanByteAndMemory);
-                        try
-                        {
-                            var result = customObjectCommand.Updater(logRecord.Key, ref input, garnetValueObject, ref writer, ref rmwInfo);
-                            if (!result)
-                                return false;
-                            break;
-                        }
-                        finally
-                        {
-                            writer.Dispose();
-                        }
-                    }
-            }
-
-            sizeInfo.AssertOptionals(logRecord.Info);
-            return true;
-        }
-=======
+                }
                 if (output.HasRemoveKey)
                 {
                     functionsState.objectStoreSizeTracker?.AddTrackedSize(-logRecord.ValueObject.HeapMemorySize);
 
                     // Can't access 'this' in a lambda so dispose directly and pass a no-op lambda.
                     functionsState.storeFunctions.DisposeValueObject(logRecord.ValueObject, DisposeReason.Deleted);
-                    logRecord.ClearValueIfHeap(obj => { });
+                    logRecord.ClearValueIfHeap(_ => { });
                     rmwInfo.Action = RMWAction.ExpireAndStop;
-                    return false;
-                }
+                    logRecord.RemoveETag();
+                    return false;
+                }
+
+                // Advance etag if the object was not explicitly marked as unchanged or if called with withetag and no previous etag was present.
+                if (!output.IsObjectUnchanged && !logRecord.TrySetETag(this.functionsState.etagState.ETag + 1))
+                    return false;
+
+                if (shouldUpdateEtag)
+                    ETagState.ResetState(ref functionsState.etagState);
 
                 sizeInfo.AssertOptionals(logRecord.Info);
                 return operateSuccessful;
             }
->>>>>>> f8d14d13
+
+            if (shouldUpdateEtag)
+            {
+                functionsState.CopyDefaultResp(CmdStrings.RESP_ERR_ETAG_ON_CUSTOM_PROC, ref output.SpanByteAndMemory);
+                // reset etag state that may have been initialized earlier but don't update ETag
+                ETagState.ResetState(ref functionsState.etagState);
+                return true;
+            }
 
             var garnetValueObject = Unsafe.As<IGarnetObject>(logRecord.ValueObject);
             if (IncorrectObjectType(ref input, garnetValueObject, ref output.SpanByteAndMemory))
@@ -313,7 +253,6 @@
 
             functionsState.watchVersionMap.IncrementVersion(rmwInfo.KeyHash);
 
-<<<<<<< HEAD
             var recordHadEtagPreMutation = srcLogRecord.Info.HasETag;
             var shouldUpdateEtag = recordHadEtagPreMutation;
             if (shouldUpdateEtag)
@@ -325,57 +264,9 @@
             // If the user calls withetag then we need to either update an existing etag and set the value or set the value with an etag and increment it.
             var inputHeaderHasEtag = input.header.CheckWithETagFlag();
 
-            switch (input.header.type)
-            {
-                case GarnetObjectType.DelIfExpIm:
-                    break;
-                default:
-                    if ((byte)input.header.type < CustomCommandManager.CustomTypeIdStartOffset)
-                    {
-                        value.Operate(ref input, ref output, functionsState.respProtocolVersion, srcLogRecord.ETag, out _);
-                        if (output.HasWrongType)
-                            return true;
-                        if (output.HasRemoveKey)
-                        {
-                            rmwInfo.Action = RMWAction.ExpireAndStop;
-                            return false;
-                        }
-
-                        // Advance etag if the object was not explicitly marked as unchanged
-                        if (!output.IsObjectUnchanged || (!recordHadEtagPreMutation && inputHeaderHasEtag))
-                            dstLogRecord.TrySetETag(output.IsObjectUnchanged ? this.functionsState.etagState.ETag : this.functionsState.etagState.ETag + 1);
-
-                        if (!output.IsObjectUnchanged || recordHadEtagPreMutation || inputHeaderHasEtag)
-                            ETagState.ResetState(ref functionsState.etagState);
-
-                        break;
-                    }
-                    else
-                    {
-                        // TODO: Update to invoke CopyUpdater of custom object command without creating a new object
-                        // using Clone. Currently, expire and persist commands are performed on the new copy of the object.
-                        if (IncorrectObjectType(ref input, value, ref output.SpanByteAndMemory))
-                        {
-                            output.OutputFlags |= OutputFlags.WrongType;
-                            return true;
-                        }
-
-                        var customObjectCommand = GetCustomObjectCommand(ref input, input.header.type);
-                        var writer = new RespMemoryWriter(functionsState.respProtocolVersion, ref output.SpanByteAndMemory);
-                        try
-                        {
-                            var result = customObjectCommand.Updater(srcLogRecord.Key, ref input, value, ref writer, ref rmwInfo);
-                            return result;
-                        }
-                        finally
-                        {
-                            writer.Dispose();
-                        }
-                    }
-=======
             if ((byte)input.header.type < CustomCommandManager.CustomTypeIdStartOffset)
             {
-                value.Operate(ref input, ref output, functionsState.respProtocolVersion, out _);
+                value.Operate(ref input, ref output, functionsState.respProtocolVersion, srcLogRecord.ETag, out _);
                 if (output.HasWrongType)
                     return true;
                 if (output.HasRemoveKey)
@@ -383,6 +274,13 @@
                     rmwInfo.Action = RMWAction.ExpireAndStop;
                     return false;
                 }
+
+                // Advance etag if the object was not explicitly marked as unchanged
+                if (!output.IsObjectUnchanged || (!recordHadEtagPreMutation && inputHeaderHasEtag))
+                    dstLogRecord.TrySetETag(output.IsObjectUnchanged ? this.functionsState.etagState.ETag : this.functionsState.etagState.ETag + 1);
+
+                if (!output.IsObjectUnchanged || recordHadEtagPreMutation || inputHeaderHasEtag)
+                    ETagState.ResetState(ref functionsState.etagState);
             }
             else
             {
@@ -405,7 +303,6 @@
                 {
                     writer.Dispose();
                 }
->>>>>>> f8d14d13
             }
 
             sizeInfo.AssertOptionals(dstLogRecord.Info);
