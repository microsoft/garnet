--- conflicted
+++ resolved
@@ -46,48 +46,28 @@
             Debug.Assert(!logRecord.Info.HasETag && !logRecord.Info.HasExpiration, "Should not have Expiration or ETag on InitialUpdater log records");
 
             var type = input.header.type;
-<<<<<<< HEAD
             IGarnetObject value;
-            if ((byte)type < CustomCommandManager.TypeIdStartOffset)
+            if ((byte)type < CustomCommandManager.CustomTypeIdStartOffset)
             {
                 value = GarnetObject.Create(type);
-                _ = value.Operate(ref input, ref output.spanByteAndMemory, out _, out _);
+                _ = value.Operate(ref input, ref output, out _);
                 _ = logRecord.TrySetValueObject(value, ref sizeInfo);
-=======
-            if ((byte)type < CustomCommandManager.CustomTypeIdStartOffset)
-            {
-                value = GarnetObject.Create(type);
-                value.Operate(ref input, ref output, out _);
->>>>>>> ecc0ec65
                 return true;
             }
 
-<<<<<<< HEAD
             Debug.Assert(type is not GarnetObjectType.Expire and not GarnetObjectType.PExpire and not GarnetObjectType.Persist, "Expire and Persist commands should have been handled already by NeedInitialUpdate.");
 
             var customObjectCommand = GetCustomObjectCommand(ref input, type);
-            var objectId = (byte)((byte)type - CustomCommandManager.TypeIdStartOffset);
-            value = functionsState.customObjectCommands[objectId].factory.Create((byte)type);
-
-            (IMemoryOwner<byte> Memory, int Length) memoryAndLength = (output.spanByteAndMemory.Memory, 0);
+            value = functionsState.GetCustomObjectFactory((byte)type).Create((byte)type);
+
+            (IMemoryOwner<byte> Memory, int Length) memoryAndLength = (output.SpanByteAndMemory.Memory, 0);
             var result = customObjectCommand.InitialUpdater(logRecord.Key, ref input, value, ref memoryAndLength, ref rmwInfo);
             _ = logRecord.TrySetValueObject(value, ref sizeInfo);
-            output.spanByteAndMemory.Memory = memoryAndLength.Memory;
-            output.spanByteAndMemory.Length = memoryAndLength.Length;
+            output.SpanByteAndMemory.Memory = memoryAndLength.Memory;
+            output.SpanByteAndMemory.Length = memoryAndLength.Length;
             if (result)
                 sizeInfo.AssertOptionals(logRecord.Info);
             return result;
-=======
-                var customObjectCommand = GetCustomObjectCommand(ref input, type);
-                value = functionsState.GetCustomObjectFactory((byte)type).Create((byte)type);
-
-                (IMemoryOwner<byte> Memory, int Length) outp = (output.SpanByteAndMemory.Memory, 0);
-                var result = customObjectCommand.InitialUpdater(key, ref input, value, ref outp, ref rmwInfo);
-                output.SpanByteAndMemory.Memory = outp.Memory;
-                output.SpanByteAndMemory.Length = outp.Length;
-                return result;
-            }
->>>>>>> ecc0ec65
         }
 
         /// <inheritdoc />
@@ -106,15 +86,12 @@
         /// <inheritdoc />
         public bool InPlaceUpdater(ref LogRecord<IGarnetObject> logRecord, ref RecordSizeInfo sizeInfo, ref ObjectInput input, ref GarnetObjectStoreOutput output, ref RMWInfo rmwInfo)
         {
-<<<<<<< HEAD
             if (InPlaceUpdaterWorker(ref logRecord, ref sizeInfo, ref input, ref output, ref rmwInfo, out long sizeChange))
-=======
-            if (InPlaceUpdaterWorker(ref key, ref input, ref value, ref output, ref rmwInfo, out var sizeChange))
->>>>>>> ecc0ec65
             {
                 if (!logRecord.Info.Modified)
                     functionsState.watchVersionMap.IncrementVersion(rmwInfo.KeyHash);
-                if (functionsState.appendOnlyFile != null) WriteLogRMW(logRecord.Key, ref input, rmwInfo.Version, rmwInfo.SessionID);
+                if (functionsState.appendOnlyFile != null) 
+                    WriteLogRMW(logRecord.Key, ref input, rmwInfo.Version, rmwInfo.SessionID);
                 functionsState.objectStoreSizeTracker?.AddTrackedSize(sizeChange);
                 return true;
             }
@@ -162,71 +139,43 @@
                 case GarnetObjectType.Persist:
                     if (logRecord.Info.HasExpiration)
                     {
-<<<<<<< HEAD
                         logRecord.RemoveExpiration();
-                        functionsState.CopyDefaultResp(CmdStrings.RESP_RETURN_VAL_1, ref output.spanByteAndMemory);
-                    }
-                    else
-                        functionsState.CopyDefaultResp(CmdStrings.RESP_RETURN_VAL_0, ref output.spanByteAndMemory);
-                    break;
-=======
-                        value.Expiration = 0;
-                        CopyDefaultResp(CmdStrings.RESP_RETURN_VAL_1, ref output.SpanByteAndMemory);
-                    }
-                    else
-                        CopyDefaultResp(CmdStrings.RESP_RETURN_VAL_0, ref output.SpanByteAndMemory);
+                        functionsState.CopyDefaultResp(CmdStrings.RESP_RETURN_VAL_1, ref output.SpanByteAndMemory);
+                    }
+                    else
+                        functionsState.CopyDefaultResp(CmdStrings.RESP_RETURN_VAL_0, ref output.SpanByteAndMemory);
                     return true;
->>>>>>> ecc0ec65
                 default:
                     if ((byte)input.header.type < CustomCommandManager.CustomTypeIdStartOffset)
                     {
-<<<<<<< HEAD
-                        var operateSuccessful = logRecord.ValueObject.Operate(ref input, ref output.spanByteAndMemory, out sizeChange,
-                        out var removeKey);
-                        if (removeKey)
-=======
-                        var operateSuccessful = value.Operate(ref input, ref output, out sizeChange);
+                        var operateSuccessful = logRecord.ValueObject.Operate(ref input, ref output, out sizeChange);
                         if (output.HasWrongType)
                             return true;
-
                         if (output.HasRemoveKey)
->>>>>>> ecc0ec65
                         {
                             rmwInfo.Action = RMWAction.ExpireAndStop;
                             return false;
                         }
-                        break;
-                    }
-                    else
-                    {
-<<<<<<< HEAD
-                        if (IncorrectObjectType(ref input, logRecord.ValueObject, ref output.spanByteAndMemory))
-=======
-                        if (IncorrectObjectType(ref input, value, ref output.SpanByteAndMemory))
+
+                        sizeInfo.AssertOptionals(logRecord.Info);
+                        return operateSuccessful;
+                    }
+                    else
+                    {
+                        if (IncorrectObjectType(ref input, logRecord.ValueObject, ref output.SpanByteAndMemory))
                         {
                             output.OutputFlags |= ObjectStoreOutputFlags.WrongType;
->>>>>>> ecc0ec65
                             return true;
                         }
 
-<<<<<<< HEAD
-                        (IMemoryOwner<byte> Memory, int Length) memoryAndLength = (output.spanByteAndMemory.Memory, 0);
+                        (IMemoryOwner<byte> Memory, int Length) memoryAndLength = (output.SpanByteAndMemory.Memory, 0);
                         var customObjectCommand = GetCustomObjectCommand(ref input, input.header.type);
                         var result = customObjectCommand.Updater(logRecord.Key, ref input, logRecord.ValueObject, ref memoryAndLength, ref rmwInfo);
-                        output.spanByteAndMemory.Memory = memoryAndLength.Memory;
-                        output.spanByteAndMemory.Length = memoryAndLength.Length;
+                        output.SpanByteAndMemory.Memory = memoryAndLength.Memory;
+                        output.SpanByteAndMemory.Length = memoryAndLength.Length;
                         if (!result)
                             return false;
                         break;
-=======
-                        (IMemoryOwner<byte> Memory, int Length) outp = (output.SpanByteAndMemory.Memory, 0);
-                        var customObjectCommand = GetCustomObjectCommand(ref input, input.header.type);
-                        var result = customObjectCommand.Updater(key, ref input, value, ref outp, ref rmwInfo);
-                        output.SpanByteAndMemory.Memory = outp.Memory;
-                        output.SpanByteAndMemory.Length = outp.Length;
-                        return result;
-                        //return customObjectCommand.InPlaceUpdateWorker(key, ref input, value, ref output.spanByteAndMemory, ref rmwInfo);
->>>>>>> ecc0ec65
                     }
             }
             sizeInfo.AssertOptionals(logRecord.Info);
@@ -303,33 +252,19 @@
                         return false;
                     if (srcLogRecord.Info.HasExpiration)
                     {
-<<<<<<< HEAD
                         dstLogRecord.RemoveExpiration();
-                        functionsState.CopyDefaultResp(CmdStrings.RESP_RETURN_VAL_1, ref output.spanByteAndMemory);
-                    }
-                    else
-                        functionsState.CopyDefaultResp(CmdStrings.RESP_RETURN_VAL_0, ref output.spanByteAndMemory);
-=======
-                        value.Expiration = 0;
-                        CopyDefaultResp(CmdStrings.RESP_RETURN_VAL_1, ref output.SpanByteAndMemory);
-                    }
-                    else
-                        CopyDefaultResp(CmdStrings.RESP_RETURN_VAL_0, ref output.SpanByteAndMemory);
->>>>>>> ecc0ec65
+                        functionsState.CopyDefaultResp(CmdStrings.RESP_RETURN_VAL_1, ref output.SpanByteAndMemory);
+                    }
+                    else
+                        functionsState.CopyDefaultResp(CmdStrings.RESP_RETURN_VAL_0, ref output.SpanByteAndMemory);
                     break;
                 default:
                     if ((byte)input.header.type < CustomCommandManager.CustomTypeIdStartOffset)
                     {
-<<<<<<< HEAD
-                        _ = value.Operate(ref input, ref output.spanByteAndMemory, out _, out var removeKey);
-                        if (removeKey)
-=======
                         value.Operate(ref input, ref output, out _);
                         if (output.HasWrongType)
                             return true;
-
                         if (output.HasRemoveKey)
->>>>>>> ecc0ec65
                         {
                             rmwInfo.Action = RMWAction.ExpireAndStop;
                             return false;
@@ -348,24 +283,15 @@
 
                         (IMemoryOwner<byte> Memory, int Length) outp = (output.SpanByteAndMemory.Memory, 0);
                         var customObjectCommand = GetCustomObjectCommand(ref input, input.header.type);
-<<<<<<< HEAD
                         var result = customObjectCommand.Updater(srcLogRecord.Key, ref input, value, ref outp, ref rmwInfo);
-                        output.spanByteAndMemory.Memory = outp.Memory;
-                        output.spanByteAndMemory.Length = outp.Length;
-                        if (!result)
-                            return false;
-                        break;
-=======
-                        var result = customObjectCommand.Updater(key, ref input, value, ref outp, ref rmwInfo);
                         output.SpanByteAndMemory.Memory = outp.Memory;
                         output.SpanByteAndMemory.Length = outp.Length;
                         return result;
->>>>>>> ecc0ec65
                     }
             }
             sizeInfo.AssertOptionals(dstLogRecord.Info);
 
-            // If oldValue has been set to null, subtract it's size from the tracked heap size
+            // If oldValue has been set to null, subtract its size from the tracked heap size
             var sizeAdjustment = rmwInfo.ClearSourceValueObject ? value.Size - oldValueSize : value.Size;
             functionsState.objectStoreSizeTracker?.AddTrackedSize(sizeAdjustment);
 
