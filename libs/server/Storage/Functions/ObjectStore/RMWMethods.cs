--- conflicted
+++ resolved
@@ -26,10 +26,7 @@
 
             var customObjectCommand = GetCustomObjectCommand(ref input, type);
 
-<<<<<<< HEAD
-=======
             // TODO: Cannot use 'using' statement because writer is passed by ref. Change that to non-ref parameter and convert to 'using'.
->>>>>>> 04c8fcf9
             var writer = new RespMemoryWriter(functionsState.respProtocolVersion, ref output.SpanByteAndMemory);
             try
             {
@@ -51,7 +48,6 @@
             if ((byte)type < CustomCommandManager.CustomTypeIdStartOffset)
             {
                 value = GarnetObject.Create(type);
-<<<<<<< HEAD
 
                 var outputOffset = 0;
                 var updatedEtag = GetUpdatedEtag(LogRecord.NoETag, input.header.metaCmd, ref input.parseState, out var execCmd);
@@ -75,16 +71,6 @@
             var customObjectCommand = GetCustomObjectCommand(ref input, type);
             value = functionsState.GetCustomObjectFactory((byte)type).Create((byte)type);
 
-=======
-                _ = value.Operate(ref input, ref output, functionsState.respProtocolVersion, out _);
-                _ = logRecord.TrySetValueObjectAndPrepareOptionals(value, in sizeInfo);
-                return true;
-            }
-
-            var customObjectCommand = GetCustomObjectCommand(ref input, type);
-            value = functionsState.GetCustomObjectFactory((byte)type).Create((byte)type);
-
->>>>>>> 04c8fcf9
             var writer = new RespMemoryWriter(functionsState.respProtocolVersion, ref output.SpanByteAndMemory);
             try
             {
@@ -120,7 +106,6 @@
         public bool InPlaceUpdater(ref LogRecord logRecord, in RecordSizeInfo sizeInfo, ref ObjectInput input, ref ObjectOutput output, ref RMWInfo rmwInfo)
         {
             if (!logRecord.Info.ValueIsObject)
-<<<<<<< HEAD
             {
                 rmwInfo.Action = RMWAction.WrongType;
                 output.OutputFlags |= OutputFlags.WrongType;
@@ -129,16 +114,6 @@
 
             if (InPlaceUpdaterWorker(ref logRecord, in sizeInfo, ref input, ref output, ref rmwInfo, out long sizeChange))
             {
-=======
-            {
-                rmwInfo.Action = RMWAction.WrongType;
-                output.OutputFlags |= OutputFlags.WrongType;
-                return true;
-            }
-
-            if (InPlaceUpdaterWorker(ref logRecord, in sizeInfo, ref input, ref output, ref rmwInfo, out long sizeChange))
-            {
->>>>>>> 04c8fcf9
                 if (!logRecord.Info.Modified)
                     functionsState.watchVersionMap.IncrementVersion(rmwInfo.KeyHash);
                 if (functionsState.appendOnlyFile != null)
@@ -160,7 +135,6 @@
 
                 // Can't access 'this' in a lambda so dispose directly and pass a no-op lambda.
                 functionsState.storeFunctions.DisposeValueObject(logRecord.ValueObject, DisposeReason.Expired);
-<<<<<<< HEAD
                 logRecord.ClearValueIfHeap(_ => { });
                 rmwInfo.Action = RMWAction.ExpireAndResume;
                 logRecord.RemoveETag();
@@ -182,16 +156,6 @@
                 var updatedEtag = GetUpdatedEtag(logRecord.ETag, input.header.metaCmd, ref input.parseState, out var execCmd);
                 
                 var operateSuccessful = ((IGarnetObject)logRecord.ValueObject).Operate(ref input, ref output, functionsState.respProtocolVersion, execCmd, out sizeChange);
-=======
-                logRecord.ClearValueIfHeap(obj => { });
-                rmwInfo.Action = RMWAction.ExpireAndResume;
-                return false;
-            }
-
-            if ((byte)input.header.type < CustomCommandManager.CustomTypeIdStartOffset)
-            {
-                var operateSuccessful = ((IGarnetObject)logRecord.ValueObject).Operate(ref input, ref output, functionsState.respProtocolVersion, out sizeChange);
->>>>>>> 04c8fcf9
                 if (output.HasWrongType)
                     return true;
                 if (output.HasRemoveKey)
@@ -202,7 +166,6 @@
                     functionsState.storeFunctions.DisposeValueObject(logRecord.ValueObject, DisposeReason.Deleted);
                     logRecord.ClearValueIfHeap(obj => { });
                     rmwInfo.Action = RMWAction.ExpireAndStop;
-<<<<<<< HEAD
                     logRecord.RemoveETag();
                     return false;
                 }
@@ -214,11 +177,6 @@
                 if (execCmd || hadETagPreMutation)
                     ETagState.ResetState(ref functionsState.etagState);
 
-=======
-                    return false;
-                }
-
->>>>>>> 04c8fcf9
                 sizeInfo.AssertOptionals(logRecord.Info);
                 return operateSuccessful;
             }
@@ -287,52 +245,14 @@
 
             functionsState.watchVersionMap.IncrementVersion(rmwInfo.KeyHash);
 
-<<<<<<< HEAD
             var recordHadEtagPreMutation = srcLogRecord.Info.HasETag;
             var shouldUpdateEtag = recordHadEtagPreMutation;
             if (shouldUpdateEtag)
             {
                 // during checkpointing we might skip the inplace calls and go directly to copy update so we need to initialize here if needed
                 ETagState.SetValsForRecordWithEtag(ref functionsState.etagState, in srcLogRecord);
-=======
-            if ((byte)input.header.type < CustomCommandManager.CustomTypeIdStartOffset)
-            {
-                value.Operate(ref input, ref output, functionsState.respProtocolVersion, out _);
-                if (output.HasWrongType)
-                    return true;
-                if (output.HasRemoveKey)
-                {
-                    rmwInfo.Action = RMWAction.ExpireAndStop;
-                    return false;
-                }
->>>>>>> 04c8fcf9
-            }
-            else
-            {
-                // TODO: Update to invoke CopyUpdater of custom object command without creating a new object
-                // using Clone. Currently, expire and persist commands are performed on the new copy of the object.
-                if (IncorrectObjectType(ref input, value, ref output.SpanByteAndMemory))
-                {
-                    output.OutputFlags |= OutputFlags.WrongType;
-                    return true;
-                }
-
-                var customObjectCommand = GetCustomObjectCommand(ref input, input.header.type);
-                var writer = new RespMemoryWriter(functionsState.respProtocolVersion, ref output.SpanByteAndMemory);
-                try
-                {
-                    var result = customObjectCommand.Updater(srcLogRecord.Key, ref input, value, ref writer, ref rmwInfo);
-                    return result;
-                }
-                finally
-                {
-                    writer.Dispose();
-                }
-            }
-
-            sizeInfo.AssertOptionals(dstLogRecord.Info);
-
-<<<<<<< HEAD
+            }
+
             // If the user calls withetag then we need to either update an existing etag and set the value or set the value with an etag and increment it.
             var inputHeaderHasEtag = input.header.IsWithEtag();
 
@@ -372,8 +292,7 @@
                 var writer = new RespMemoryWriter(functionsState.respProtocolVersion, ref output.SpanByteAndMemory);
                 try
                 {
-                    var result =
-                        customObjectCommand.Updater(srcLogRecord.Key, ref input, value, ref writer, ref rmwInfo);
+                    var result = customObjectCommand.Updater(srcLogRecord.Key, ref input, value, ref writer, ref rmwInfo);
                     return result;
                 }
                 finally
@@ -384,8 +303,6 @@
 
             sizeInfo.AssertOptionals(dstLogRecord.Info);
 
-=======
->>>>>>> 04c8fcf9
             // If oldValue has been set to null, subtract its size from the tracked heap size
             var sizeAdjustment = rmwInfo.ClearSourceValueObject ? value.HeapMemorySize - oldValueSize : value.HeapMemorySize;
             functionsState.objectStoreSizeTracker?.AddTrackedSize(sizeAdjustment);
