﻿// Copyright (c) Microsoft Corporation.
// Licensed under the MIT license.

using System.Buffers;
using System.Diagnostics;
using Tsavorite.core;

namespace Garnet.server
{
    /// <summary>
    /// Object store functions
    /// </summary>
    public readonly unsafe partial struct ObjectStoreFunctions : ISessionFunctions<byte[], IGarnetObject, ObjectInput, GarnetObjectStoreOutput, long>
    {
        /// <inheritdoc />
        public bool NeedInitialUpdate(ref byte[] key, ref ObjectInput input, ref GarnetObjectStoreOutput output, ref RMWInfo rmwInfo)
        {
            var type = ((RespInputHeader*)input.ToPointer())->type;

            switch (type)
            {
                case GarnetObjectType.Expire:
                case GarnetObjectType.Persist:
                    return false;
                default:
                    if ((byte)type < CustomCommandManager.StartOffset)
                        return GarnetObject.NeedToCreate(*(RespInputHeader*)input.ToPointer());
                    else
                    {
                        var customObjectCommand = GetCustomObjectCommand(ref input, type);
                        (IMemoryOwner<byte> Memory, int Length) outp = (output.spanByteAndMemory.Memory, 0);
                        var ret = customObjectCommand.NeedInitialUpdate(key, input.AsReadOnlySpan()[RespInputHeader.Size..], ref outp);
                        output.spanByteAndMemory.Memory = outp.Memory;
                        output.spanByteAndMemory.Length = outp.Length;
                        return ret;
                    }
            }
        }

        /// <inheritdoc />
        public bool InitialUpdater(ref byte[] key, ref ObjectInput input, ref IGarnetObject value, ref GarnetObjectStoreOutput output, ref RMWInfo rmwInfo, ref RecordInfo recordInfo)
        {
            var type = input.header.type;
            if ((byte)type < CustomCommandManager.StartOffset)
            {
                value = GarnetObject.Create(type);
                value.Operate(ref input, ref output.spanByteAndMemory, out _, out _);
                return true;
            }
            else
            {
<<<<<<< HEAD
=======
                Debug.Assert(type != GarnetObjectType.Expire && type != GarnetObjectType.Persist, "Expire and Persist commands should have been handled already by NeedInitialUpdate.");

                var customObjectCommand = GetCustomObjectCommand(ref input, type);
>>>>>>> cab7e2b0
                var objectId = (byte)((byte)type - CustomCommandManager.StartOffset);
                value = functionsState.customObjectCommands[objectId].factory.Create((byte)type);

                (IMemoryOwner<byte> Memory, int Length) outp = (output.spanByteAndMemory.Memory, 0);
                var result = customObjectCommand.InitialUpdater(key, input.AsReadOnlySpan()[RespInputHeader.Size..], value, ref outp, ref rmwInfo);
                output.spanByteAndMemory.Memory = outp.Memory;
                output.spanByteAndMemory.Length = outp.Length;
                return result;
            }
        }

        /// <inheritdoc />
        public void PostInitialUpdater(ref byte[] key, ref ObjectInput input, ref IGarnetObject value, ref GarnetObjectStoreOutput output, ref RMWInfo rmwInfo)
        {
            functionsState.watchVersionMap.IncrementVersion(rmwInfo.KeyHash);
            if (functionsState.appendOnlyFile != null)
            {
                var header = (RespInputHeader*)input.ToPointer();
                header->SetExpiredFlag();
                WriteLogRMW(ref key, ref input, rmwInfo.Version, rmwInfo.SessionID);
            }

            functionsState.objectStoreSizeTracker?.AddTrackedSize(MemoryUtils.CalculateKeyValueSize(key, value));
        }

        /// <inheritdoc />
        public bool InPlaceUpdater(ref byte[] key, ref ObjectInput input, ref IGarnetObject value, ref GarnetObjectStoreOutput output, ref RMWInfo rmwInfo, ref RecordInfo recordInfo)
        {
            if (InPlaceUpdaterWorker(ref key, ref input, ref value, ref output, ref rmwInfo, out long sizeChange))
            {
                if (!rmwInfo.RecordInfo.Modified)
                    functionsState.watchVersionMap.IncrementVersion(rmwInfo.KeyHash);
                if (functionsState.appendOnlyFile != null) WriteLogRMW(ref key, ref input, rmwInfo.Version, rmwInfo.SessionID);
                functionsState.objectStoreSizeTracker?.AddTrackedSize(sizeChange);
                return true;
            }
            return false;
        }

        bool InPlaceUpdaterWorker(ref byte[] key, ref ObjectInput input, ref IGarnetObject value, ref GarnetObjectStoreOutput output, ref RMWInfo rmwInfo, out long sizeChange)
        {
            sizeChange = 0;

            // Expired data
            if (value.Expiration > 0 && input.header.CheckExpiry(value.Expiration))
            {
                rmwInfo.Action = RMWAction.ExpireAndResume;
                return false;
            }

            switch (input.header.type)
            {
                case GarnetObjectType.Expire:
                    var optionType = (ExpireOption)(*input.payload.ptr);
                    var expiryExists = (value.Expiration > 0);
                    var expiration = *(long*)(input.payload.ptr + 1);
                    return EvaluateObjectExpireInPlace(optionType, expiryExists, expiration, ref value, ref output);
                case GarnetObjectType.Persist:
                    if (value.Expiration > 0)
                    {
                        value.Expiration = 0;
                        CopyDefaultResp(CmdStrings.RESP_RETURN_VAL_1, ref output.spanByteAndMemory);
                    }
                    else
                        CopyDefaultResp(CmdStrings.RESP_RETURN_VAL_0, ref output.spanByteAndMemory);
                    return true;
                default:
                    if ((byte)header->type < CustomCommandManager.StartOffset)
                    {
                        var operateSuccessful = value.Operate(ref input, ref output.spanByteAndMemory, out sizeChange,
                        out var removeKey);
                        if (removeKey)
                        {
                            rmwInfo.Action = RMWAction.ExpireAndStop;
                            return false;
                        }

                        return operateSuccessful;
                    }
                    else
                    {
                        if (IncorrectObjectType(ref input, value, ref output.spanByteAndMemory))
                            return true;

                        (IMemoryOwner<byte> Memory, int Length) outp = (output.spanByteAndMemory.Memory, 0);
                        var customObjectCommand = GetCustomObjectCommand(ref input, header->type);
                        var result = customObjectCommand.Updater(key, input.AsReadOnlySpan()[RespInputHeader.Size..], value, ref outp, ref rmwInfo);
                        output.spanByteAndMemory.Memory = outp.Memory;
                        output.spanByteAndMemory.Length = outp.Length;
                        return result;
                        //return customObjectCommand.InPlaceUpdateWorker(key, ref input, value, ref output.spanByteAndMemory, ref rmwInfo);
                    }
            }
        }

        /// <inheritdoc />
        public bool NeedCopyUpdate(ref byte[] key, ref ObjectInput input, ref IGarnetObject oldValue, ref GarnetObjectStoreOutput output, ref RMWInfo rmwInfo)
            => true;

        /// <inheritdoc />
        public bool CopyUpdater(ref byte[] key, ref ObjectInput input, ref IGarnetObject oldValue, ref IGarnetObject newValue, ref GarnetObjectStoreOutput output, ref RMWInfo rmwInfo, ref RecordInfo recordInfo)
        {
            var header = (RespInputHeader*)input.ToPointer();

            // Expired data
            if (oldValue.Expiration > 0 && header->CheckExpiry(oldValue.Expiration))
            {
                rmwInfo.Action = RMWAction.ExpireAndResume;
                return false;
            }
            return true;
        }

        /// <inheritdoc />
        public bool PostCopyUpdater(ref byte[] key, ref ObjectInput input, ref IGarnetObject oldValue, ref IGarnetObject value, ref GarnetObjectStoreOutput output, ref RMWInfo rmwInfo)
        {
            // We're performing the object update here (and not in CopyUpdater) so that we are guaranteed that 
            // the record was CASed into the hash chain before it gets modified
            oldValue.CopyUpdate(ref oldValue, ref value, rmwInfo.RecordInfo.IsInNewVersion);

            functionsState.watchVersionMap.IncrementVersion(rmwInfo.KeyHash);

            switch (input.header.type)
            {
                case GarnetObjectType.Expire:
                    var expireOption = (ExpireOption)(*input.payload.ptr);
                    var expiryExists = (value.Expiration > 0);
                    var expiration = *(long*)(input.payload.ptr + 1);
                    EvaluateObjectExpireInPlace(expireOption, expiryExists, expiration, ref value, ref output);
                    break;
                case GarnetObjectType.Persist:
                    if (value.Expiration > 0)
                    {
                        value.Expiration = 0;
                        CopyDefaultResp(CmdStrings.RESP_RETURN_VAL_1, ref output.spanByteAndMemory);
                    }
                    else
                        CopyDefaultResp(CmdStrings.RESP_RETURN_VAL_0, ref output.spanByteAndMemory);
                    break;
                default:
                    if ((byte)header->type < CustomCommandManager.StartOffset)
                    {
                        value.Operate(ref input, ref output.spanByteAndMemory, out _, out var removeKey);
                        if (removeKey)
                        {
                            rmwInfo.Action = RMWAction.ExpireAndStop;
                            return false;
                        }
                        break;
                    }
                    else
                    {
                        // TODO: Update to invoke CopyUpdater of custom object command without creating a new object
                        // using Clone. Currently, expire and persist commands are performed on the new copy of the object.
                        if (IncorrectObjectType(ref input, value, ref output.spanByteAndMemory))
                            return true;

                        (IMemoryOwner<byte> Memory, int Length) outp = (output.spanByteAndMemory.Memory, 0);
                        var customObjectCommand = GetCustomObjectCommand(ref input, header->type);
                        var result = customObjectCommand.Updater(key, input.AsReadOnlySpan()[RespInputHeader.Size..], value, ref outp, ref rmwInfo);
                        output.spanByteAndMemory.Memory = outp.Memory;
                        output.spanByteAndMemory.Length = outp.Length;
                        return result;
                    }
            }

            functionsState.objectStoreSizeTracker?.AddTrackedSize(MemoryUtils.CalculateKeyValueSize(key, value));

            if (functionsState.appendOnlyFile != null)
                WriteLogRMW(ref key, ref input, rmwInfo.Version, rmwInfo.SessionID);
            return true;
        }
    }
}<|MERGE_RESOLUTION|>--- conflicted
+++ resolved
@@ -15,7 +15,7 @@
         /// <inheritdoc />
         public bool NeedInitialUpdate(ref byte[] key, ref ObjectInput input, ref GarnetObjectStoreOutput output, ref RMWInfo rmwInfo)
         {
-            var type = ((RespInputHeader*)input.ToPointer())->type;
+            var type = input.header.type;
 
             switch (type)
             {
@@ -29,7 +29,7 @@
                     {
                         var customObjectCommand = GetCustomObjectCommand(ref input, type);
                         (IMemoryOwner<byte> Memory, int Length) outp = (output.spanByteAndMemory.Memory, 0);
-                        var ret = customObjectCommand.NeedInitialUpdate(key, input.AsReadOnlySpan()[RespInputHeader.Size..], ref outp);
+                        var ret = customObjectCommand.NeedInitialUpdate(key, input.payload.ReadOnlySpan, ref outp);
                         output.spanByteAndMemory.Memory = outp.Memory;
                         output.spanByteAndMemory.Length = outp.Length;
                         return ret;
@@ -49,17 +49,14 @@
             }
             else
             {
-<<<<<<< HEAD
-=======
                 Debug.Assert(type != GarnetObjectType.Expire && type != GarnetObjectType.Persist, "Expire and Persist commands should have been handled already by NeedInitialUpdate.");
 
                 var customObjectCommand = GetCustomObjectCommand(ref input, type);
->>>>>>> cab7e2b0
                 var objectId = (byte)((byte)type - CustomCommandManager.StartOffset);
                 value = functionsState.customObjectCommands[objectId].factory.Create((byte)type);
 
                 (IMemoryOwner<byte> Memory, int Length) outp = (output.spanByteAndMemory.Memory, 0);
-                var result = customObjectCommand.InitialUpdater(key, input.AsReadOnlySpan()[RespInputHeader.Size..], value, ref outp, ref rmwInfo);
+                var result = customObjectCommand.InitialUpdater(key, input.payload.ReadOnlySpan, value, ref outp, ref rmwInfo);
                 output.spanByteAndMemory.Memory = outp.Memory;
                 output.spanByteAndMemory.Length = outp.Length;
                 return result;
@@ -122,7 +119,7 @@
                         CopyDefaultResp(CmdStrings.RESP_RETURN_VAL_0, ref output.spanByteAndMemory);
                     return true;
                 default:
-                    if ((byte)header->type < CustomCommandManager.StartOffset)
+                    if ((byte)input.header.type < CustomCommandManager.StartOffset)
                     {
                         var operateSuccessful = value.Operate(ref input, ref output.spanByteAndMemory, out sizeChange,
                         out var removeKey);
@@ -140,8 +137,8 @@
                             return true;
 
                         (IMemoryOwner<byte> Memory, int Length) outp = (output.spanByteAndMemory.Memory, 0);
-                        var customObjectCommand = GetCustomObjectCommand(ref input, header->type);
-                        var result = customObjectCommand.Updater(key, input.AsReadOnlySpan()[RespInputHeader.Size..], value, ref outp, ref rmwInfo);
+                        var customObjectCommand = GetCustomObjectCommand(ref input, input.header.type);
+                        var result = customObjectCommand.Updater(key, input.payload.ReadOnlySpan, value, ref outp, ref rmwInfo);
                         output.spanByteAndMemory.Memory = outp.Memory;
                         output.spanByteAndMemory.Length = outp.Length;
                         return result;
@@ -195,7 +192,7 @@
                         CopyDefaultResp(CmdStrings.RESP_RETURN_VAL_0, ref output.spanByteAndMemory);
                     break;
                 default:
-                    if ((byte)header->type < CustomCommandManager.StartOffset)
+                    if ((byte)input.header.type < CustomCommandManager.StartOffset)
                     {
                         value.Operate(ref input, ref output.spanByteAndMemory, out _, out var removeKey);
                         if (removeKey)
@@ -213,8 +210,8 @@
                             return true;
 
                         (IMemoryOwner<byte> Memory, int Length) outp = (output.spanByteAndMemory.Memory, 0);
-                        var customObjectCommand = GetCustomObjectCommand(ref input, header->type);
-                        var result = customObjectCommand.Updater(key, input.AsReadOnlySpan()[RespInputHeader.Size..], value, ref outp, ref rmwInfo);
+                        var customObjectCommand = GetCustomObjectCommand(ref input, input.header.type);
+                        var result = customObjectCommand.Updater(key, input.payload.ReadOnlySpan, value, ref outp, ref rmwInfo);
                         output.spanByteAndMemory.Memory = outp.Memory;
                         output.spanByteAndMemory.Length = outp.Length;
                         return result;
