--- conflicted
+++ resolved
@@ -8,11 +8,7 @@
     /// <summary>
     /// Object store functions
     /// </summary>
-<<<<<<< HEAD
-    public readonly unsafe partial struct ObjectSessionFunctions : ISessionFunctions<ObjectInput, GarnetObjectStoreOutput, long>
-=======
     public readonly unsafe partial struct ObjectSessionFunctions : ISessionFunctions<ObjectInput, ObjectOutput, long>
->>>>>>> 04c8fcf9
     {
         readonly FunctionsState functionsState;
 
