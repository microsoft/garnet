--- conflicted
+++ resolved
@@ -34,13 +34,8 @@
         /// <summary>
         /// Session Contexts for object store
         /// </summary>
-<<<<<<< HEAD
-        public BasicContext<byte[], IGarnetObject, SpanByte, GarnetObjectStoreOutput, long, ObjectSessionFunctions, ObjectStoreFunctions, ObjectStoreAllocator> objectStoreBasicContext;
-        public LockableContext<byte[], IGarnetObject, SpanByte, GarnetObjectStoreOutput, long, ObjectSessionFunctions, ObjectStoreFunctions, ObjectStoreAllocator> objectStoreLockableContext;
-=======
-        public BasicContext<byte[], IGarnetObject, ObjectInput, GarnetObjectStoreOutput, long, ObjectStoreFunctions> objectStoreBasicContext;
-        public LockableContext<byte[], IGarnetObject, ObjectInput, GarnetObjectStoreOutput, long, ObjectStoreFunctions> objectStoreLockableContext;
->>>>>>> 1f7e6d38
+        public BasicContext<byte[], IGarnetObject, ObjectInput, GarnetObjectStoreOutput, long, ObjectSessionFunctions, ObjectStoreFunctions, ObjectStoreAllocator> objectStoreBasicContext;
+        public LockableContext<byte[], IGarnetObject, ObjectInput, GarnetObjectStoreOutput, long, ObjectSessionFunctions, ObjectStoreFunctions, ObjectStoreAllocator> objectStoreLockableContext;
 
         public readonly ScratchBufferManager scratchBufferManager;
         public readonly FunctionsState functionsState;
@@ -74,13 +69,8 @@
             var functions = new MainSessionFunctions(functionsState);
             var session = storeWrapper.store.NewSession<SpanByte, SpanByteAndMemory, long, MainSessionFunctions>(functions);
 
-<<<<<<< HEAD
             var objstorefunctions = new ObjectSessionFunctions(functionsState);
-            var objectStoreSession = storeWrapper.objectStore?.NewSession<SpanByte, GarnetObjectStoreOutput, long, ObjectSessionFunctions>(objstorefunctions);
-=======
-            var objstorefunctions = new ObjectStoreFunctions(functionsState);
-            var objectStoreSession = storeWrapper.objectStore?.NewSession<ObjectInput, GarnetObjectStoreOutput, long, ObjectStoreFunctions>(objstorefunctions);
->>>>>>> 1f7e6d38
+            var objectStoreSession = storeWrapper.objectStore?.NewSession<ObjectInput, GarnetObjectStoreOutput, long, ObjectSessionFunctions>(objstorefunctions);
 
             basicContext = session.BasicContext;
             lockableContext = session.LockableContext;
