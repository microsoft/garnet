--- conflicted
+++ resolved
@@ -23,15 +23,10 @@
         /// <summary>
         /// Session Contexts for main store
         /// </summary>
-<<<<<<< HEAD
-        public BasicContext<RawStringInput, SpanByteAndMemory, long, MainSessionFunctions, StoreFunctions, StoreAllocator> basicContext;
-        public TransactionalContext<RawStringInput, SpanByteAndMemory, long, MainSessionFunctions, StoreFunctions, StoreAllocator> transactionalContext;
-        public ConsistentReadContext<RawStringInput, SpanByteAndMemory, long, MainSessionFunctions, StoreFunctions, StoreAllocator> consistentReadContext;
-        public TransactionalConsistentReadContext<RawStringInput, SpanByteAndMemory, long, MainSessionFunctions, StoreFunctions, StoreAllocator> transactionalConsistentReadContext;
-=======
         public BasicContext<StringInput, SpanByteAndMemory, long, MainSessionFunctions, StoreFunctions, StoreAllocator> stringBasicContext;
         public TransactionalContext<StringInput, SpanByteAndMemory, long, MainSessionFunctions, StoreFunctions, StoreAllocator> stringTransactionalContext;
->>>>>>> 04c8fcf9
+        public ConsistentReadContext<StringInput, SpanByteAndMemory, long, MainSessionFunctions, StoreFunctions, StoreAllocator> consistentReadContext;
+        public TransactionalConsistentReadContext<StringInput, SpanByteAndMemory, long, MainSessionFunctions, StoreFunctions, StoreAllocator> transactionalConsistentReadContext;
 
         SectorAlignedMemory sectorAlignedMemoryHll1;
         SectorAlignedMemory sectorAlignedMemoryHll2;
@@ -43,28 +38,18 @@
         /// <summary>
         /// Session Contexts for object store
         /// </summary>
-<<<<<<< HEAD
-        public BasicContext<ObjectInput, GarnetObjectStoreOutput, long, ObjectSessionFunctions, StoreFunctions, StoreAllocator> objectStoreBasicContext;
-        public TransactionalContext<ObjectInput, GarnetObjectStoreOutput, long, ObjectSessionFunctions, StoreFunctions, StoreAllocator> objectStoreTransactionalContext;
-        public ConsistentReadContext<ObjectInput, GarnetObjectStoreOutput, long, ObjectSessionFunctions, StoreFunctions, StoreAllocator> objectStoreConsistentReadContext;
-        public TransactionalConsistentReadContext<ObjectInput, GarnetObjectStoreOutput, long, ObjectSessionFunctions, StoreFunctions, StoreAllocator> objectStoreTransactionalConsistentReadContext;
-=======
         public BasicContext<ObjectInput, ObjectOutput, long, ObjectSessionFunctions, StoreFunctions, StoreAllocator> objectBasicContext;
         public TransactionalContext<ObjectInput, ObjectOutput, long, ObjectSessionFunctions, StoreFunctions, StoreAllocator> objectTransactionalContext;
->>>>>>> 04c8fcf9
+        public ConsistentReadContext<ObjectInput, ObjectOutput, long, ObjectSessionFunctions, StoreFunctions, StoreAllocator> objectStoreConsistentReadContext;
+        public TransactionalConsistentReadContext<ObjectInput, ObjectOutput, long, ObjectSessionFunctions, StoreFunctions, StoreAllocator> objectStoreTransactionalConsistentReadContext;
 
         /// <summary>
         /// Session Contexts for unified store
         /// </summary>
-<<<<<<< HEAD
-        public BasicContext<UnifiedStoreInput, GarnetUnifiedStoreOutput, long, UnifiedSessionFunctions, StoreFunctions, StoreAllocator> unifiedStoreBasicContext;
-        public TransactionalContext<UnifiedStoreInput, GarnetUnifiedStoreOutput, long, UnifiedSessionFunctions, StoreFunctions, StoreAllocator> unifiedStoreTransactionalContext;
-        public ConsistentReadContext<UnifiedStoreInput, GarnetUnifiedStoreOutput, long, UnifiedSessionFunctions, StoreFunctions, StoreAllocator> unifiedStoreConsistentReadContext;
-        public TransactionalConsistentReadContext<UnifiedStoreInput, GarnetUnifiedStoreOutput, long, UnifiedSessionFunctions, StoreFunctions, StoreAllocator> unifiedStoreTransactionalConsistentReadContext;
-=======
         public BasicContext<UnifiedInput, UnifiedOutput, long, UnifiedSessionFunctions, StoreFunctions, StoreAllocator> unifiedBasicContext;
         public TransactionalContext<UnifiedInput, UnifiedOutput, long, UnifiedSessionFunctions, StoreFunctions, StoreAllocator> unifiedTransactionalContext;
->>>>>>> 04c8fcf9
+        public ConsistentReadContext<UnifiedInput, UnifiedOutput, long, UnifiedSessionFunctions, StoreFunctions, StoreAllocator> unifiedStoreConsistentReadContext;
+        public TransactionalConsistentReadContext<UnifiedInput, UnifiedOutput, long, UnifiedSessionFunctions, StoreFunctions, StoreAllocator> unifiedStoreTransactionalConsistentReadContext;
 
         public readonly ScratchBufferBuilder scratchBufferBuilder;
         public readonly FunctionsState functionsState;
@@ -110,51 +95,28 @@
             Debug.Assert(dbFound);
 
             this.stateMachineDriver = db.StateMachineDriver;
-<<<<<<< HEAD
-            var enableConsistentRead = consistentReadContextCallbacks != null;
-            var session = db.Store.NewSession<RawStringInput, SpanByteAndMemory, long, MainSessionFunctions>(functions, enableConsistentRead);
-
-            var objectStoreFunctions = new ObjectSessionFunctions(functionsState);
-            var objectStoreSession = db.Store.NewSession<ObjectInput, GarnetObjectStoreOutput, long, ObjectSessionFunctions>(objectStoreFunctions, enableConsistentRead);
-
-            var unifiedStoreFunctions = new UnifiedSessionFunctions(functionsState);
-            var unifiedStoreSession = db.Store.NewSession<UnifiedStoreInput, GarnetUnifiedStoreOutput, long, UnifiedSessionFunctions>(unifiedStoreFunctions, enableConsistentRead);
-
-            basicContext = session.BasicContext;
-            transactionalContext = session.TransactionalContext;
+            var session = db.Store.NewSession<StringInput, SpanByteAndMemory, long, MainSessionFunctions>(functions, IsConsistentReadSession);
+            stringBasicContext = session.BasicContext;
+            stringTransactionalContext = session.TransactionalContext;
             consistentReadContext = session.ConsistentReadContext;
             transactionalConsistentReadContext = session.TransactionalConsistentReadContext;
-
-            objectStoreBasicContext = objectStoreSession.BasicContext;
-            objectStoreTransactionalContext = objectStoreSession.TransactionalContext;
-            objectStoreConsistentReadContext = objectStoreSession.ConsistentReadContext;
-            objectStoreTransactionalConsistentReadContext = objectStoreSession.TransactionalConsistentReadContext;
-
-            unifiedStoreBasicContext = unifiedStoreSession.BasicContext;
-            unifiedStoreTransactionalContext = unifiedStoreSession.TransactionalContext;
-            unifiedStoreConsistentReadContext = unifiedStoreSession.ConsistentReadContext;
-            unifiedStoreTransactionalConsistentReadContext = unifiedStoreSession.TransactionalConsistentReadContext;
-=======
-            var session = db.Store.NewSession<StringInput, SpanByteAndMemory, long, MainSessionFunctions>(functions);
 
             if (!storeWrapper.serverOptions.DisableObjects)
             {
                 var objectStoreFunctions = new ObjectSessionFunctions(functionsState);
-                var objectStoreSession = db.Store.NewSession<ObjectInput, ObjectOutput, long, ObjectSessionFunctions>(objectStoreFunctions);
-
+                var objectStoreSession = db.Store.NewSession<ObjectInput, ObjectOutput, long, ObjectSessionFunctions>(objectStoreFunctions, IsConsistentReadSession);
                 objectBasicContext = objectStoreSession.BasicContext;
                 objectTransactionalContext = objectStoreSession.TransactionalContext;
+                objectStoreConsistentReadContext = objectStoreSession.ConsistentReadContext;
+                objectStoreTransactionalConsistentReadContext = objectStoreSession.TransactionalConsistentReadContext;
             }
 
             var unifiedStoreFunctions = new UnifiedSessionFunctions(functionsState);
-            var unifiedStoreSession = db.Store.NewSession<UnifiedInput, UnifiedOutput, long, UnifiedSessionFunctions>(unifiedStoreFunctions);
-
-            stringBasicContext = session.BasicContext;
-            stringTransactionalContext = session.TransactionalContext;
-
+            var unifiedStoreSession = db.Store.NewSession<UnifiedInput, UnifiedOutput, long, UnifiedSessionFunctions>(unifiedStoreFunctions, IsConsistentReadSession);
             unifiedBasicContext = unifiedStoreSession.BasicContext;
             unifiedTransactionalContext = unifiedStoreSession.TransactionalContext;
->>>>>>> 04c8fcf9
+            unifiedStoreConsistentReadContext = unifiedStoreSession.ConsistentReadContext;
+            unifiedStoreTransactionalConsistentReadContext = unifiedStoreSession.TransactionalConsistentReadContext;
 
             HeadAddress = db.Store.Log.HeadAddress;
             ObjectScanCountLimit = storeWrapper.serverOptions.ObjectScanCountLimit;
@@ -171,15 +133,9 @@
             _hcollectTaskLock.CloseLock();
 
             sectorAlignedMemoryBitmap?.Dispose();
-<<<<<<< HEAD
-            basicContext.Session.Dispose();
-            objectStoreBasicContext.Session?.Dispose();
-            unifiedStoreBasicContext.Session?.Dispose();
-=======
             stringBasicContext.Session.Dispose();
             objectBasicContext.Session?.Dispose();
             unifiedBasicContext.Session?.Dispose();
->>>>>>> 04c8fcf9
             sectorAlignedMemoryHll1?.Dispose();
             sectorAlignedMemoryHll2?.Dispose();
         }
