--- conflicted
+++ resolved
@@ -84,14 +84,7 @@
             this.stateMachineDriver = db.StateMachineDriver;
             var session = db.Store.NewSession<StringInput, SpanByteAndMemory, long, MainSessionFunctions>(functions);
 
-<<<<<<< HEAD
-            streamManager = storeWrapper.streamManager;
-            basicContext = session.BasicContext;
-            lockableContext = session.LockableContext;
-            if (objectStoreSession != null)
-=======
             if (!storeWrapper.serverOptions.DisableObjects)
->>>>>>> 04c8fcf9
             {
                 var objectStoreFunctions = new ObjectSessionFunctions(functionsState);
                 var objectStoreSession = db.Store.NewSession<ObjectInput, ObjectOutput, long, ObjectSessionFunctions>(objectStoreFunctions);
@@ -108,6 +101,8 @@
 
             unifiedBasicContext = unifiedStoreSession.BasicContext;
             unifiedTransactionalContext = unifiedStoreSession.TransactionalContext;
+
+            streamManager = storeWrapper.streamManager;
 
             HeadAddress = db.Store.Log.HeadAddress;
             ObjectScanCountLimit = storeWrapper.serverOptions.ObjectScanCountLimit;
