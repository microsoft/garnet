﻿// Copyright (c) Microsoft Corporation.
// Licensed under the MIT license.

using System.Diagnostics;
using Tsavorite.core;

namespace Garnet.server
{
    using StoreAllocator = ObjectAllocator<StoreFunctions<SpanByteComparer, DefaultRecordDisposer>>;
    using StoreFunctions = StoreFunctions<SpanByteComparer, DefaultRecordDisposer>;

    sealed partial class StorageSession
    {
        /// <summary>
        /// Handles the complete pending status for Session Store
        /// </summary>
<<<<<<< HEAD
        static void CompletePendingForSession<TContext>(ref Status status, ref SpanByteAndMemory output, ref TContext context)
            where TContext : ITsavoriteContext<RawStringInput, SpanByteAndMemory, long, MainSessionFunctions, StoreFunctions, StoreAllocator>
=======
        internal static void CompletePendingForSession<TStringContext>(ref Status status, ref SpanByteAndMemory output, ref TStringContext context)
            where TStringContext : ITsavoriteContext<StringInput, SpanByteAndMemory, long, MainSessionFunctions, StoreFunctions, StoreAllocator>
>>>>>>> 04c8fcf9
            => CompletePendingForSession(ref status, ref output, ref context, out _);

        /// <summary>
        /// Handles the complete pending status for Session Store
        /// </summary>
<<<<<<< HEAD
        static void CompletePendingForSession<TContext>(ref Status status, ref SpanByteAndMemory output, ref TContext context, out RecordMetadata recordMetadata)
            where TContext : ITsavoriteContext<RawStringInput, SpanByteAndMemory, long, MainSessionFunctions, StoreFunctions, StoreAllocator>
=======
        static void CompletePendingForSession<TStringContext>(ref Status status, ref SpanByteAndMemory output, ref TStringContext stringContext, out RecordMetadata recordMetadata)
            where TStringContext : ITsavoriteContext<StringInput, SpanByteAndMemory, long, MainSessionFunctions, StoreFunctions, StoreAllocator>
>>>>>>> 04c8fcf9
        {
            stringContext.CompletePendingWithOutputs(out var completedOutputs, wait: true);
            var more = completedOutputs.Next();
            Debug.Assert(more);
            status = completedOutputs.Current.Status;
            output = completedOutputs.Current.Output;
            recordMetadata = completedOutputs.Current.RecordMetadata;
            more = completedOutputs.Next();
            Debug.Assert(!more);
            completedOutputs.Dispose();
        }

        /// <summary>
        /// Handles the complete pending status for Session Store, without outputs.
        /// </summary>
        static void CompletePendingForSession<TContext>(ref TContext context)
            where TContext : ITsavoriteContext<StringInput, SpanByteAndMemory, long, MainSessionFunctions, StoreFunctions, StoreAllocator>
        => context.CompletePending(wait: true);
    }
}<|MERGE_RESOLUTION|>--- conflicted
+++ resolved
@@ -14,25 +14,15 @@
         /// <summary>
         /// Handles the complete pending status for Session Store
         /// </summary>
-<<<<<<< HEAD
-        static void CompletePendingForSession<TContext>(ref Status status, ref SpanByteAndMemory output, ref TContext context)
-            where TContext : ITsavoriteContext<RawStringInput, SpanByteAndMemory, long, MainSessionFunctions, StoreFunctions, StoreAllocator>
-=======
         internal static void CompletePendingForSession<TStringContext>(ref Status status, ref SpanByteAndMemory output, ref TStringContext context)
             where TStringContext : ITsavoriteContext<StringInput, SpanByteAndMemory, long, MainSessionFunctions, StoreFunctions, StoreAllocator>
->>>>>>> 04c8fcf9
             => CompletePendingForSession(ref status, ref output, ref context, out _);
 
         /// <summary>
         /// Handles the complete pending status for Session Store
         /// </summary>
-<<<<<<< HEAD
-        static void CompletePendingForSession<TContext>(ref Status status, ref SpanByteAndMemory output, ref TContext context, out RecordMetadata recordMetadata)
-            where TContext : ITsavoriteContext<RawStringInput, SpanByteAndMemory, long, MainSessionFunctions, StoreFunctions, StoreAllocator>
-=======
         static void CompletePendingForSession<TStringContext>(ref Status status, ref SpanByteAndMemory output, ref TStringContext stringContext, out RecordMetadata recordMetadata)
             where TStringContext : ITsavoriteContext<StringInput, SpanByteAndMemory, long, MainSessionFunctions, StoreFunctions, StoreAllocator>
->>>>>>> 04c8fcf9
         {
             stringContext.CompletePendingWithOutputs(out var completedOutputs, wait: true);
             var more = completedOutputs.Next();
