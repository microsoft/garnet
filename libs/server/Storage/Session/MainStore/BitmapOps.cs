--- conflicted
+++ resolved
@@ -108,11 +108,7 @@
                 {
                     var srcKey = keys[i];
                     //Read srcKey
-<<<<<<< HEAD
-                    var outputBitmap = SpanByteAndMemory.FromPinnedPointer(output, 12);
-=======
                     var outputBitmap = SpanByteAndMemory.FromPinnedSpan(output);
->>>>>>> 424f0030
                     status = ReadWithUnsafeContext(srcKey, ref input, ref outputBitmap, localHeadAddress, out bool epochChanged, ref uc);
                     if (epochChanged)
                     {
@@ -153,17 +149,9 @@
 
                     if (maxBitmapLen > 0)
                     {
-<<<<<<< HEAD
                         var dstKey = keys[0];
-                        var valPtr = dstBitmapPtr;
-                        valPtr -= sizeof(int);
-                        *(int*)valPtr = maxBitmapLen;
-                        status = SET(dstKey, PinnedSpanByte.FromLengthPrefixedPinnedPointer(valPtr), ref uc);
-=======
-                        var dstKey = keys[0].SpanByte;
-                        var dstBitmapSpanByte = SpanByte.FromPinnedPointer(dstBitmapPtr, maxBitmapLen);
-                        status = SET(ref dstKey, ref dstBitmapSpanByte, ref uc);
->>>>>>> 424f0030
+                        var dstBitmapSpanByte = PinnedSpanByte.FromPinnedPointer(dstBitmapPtr, maxBitmapLen);
+                        status = SET(dstKey, dstBitmapSpanByte, ref uc);
                     }
                 }
                 else
