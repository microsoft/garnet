﻿// Copyright (c) Microsoft Corporation.
// Licensed under the MIT license.

using System;
using System.Collections.Generic;
using System.Diagnostics;
using System.Text;
using Garnet.common;
using Tsavorite.core;

namespace Garnet.server
{
    using StoreAllocator = ObjectAllocator<StoreFunctions<SpanByteComparer, DefaultRecordDisposer>>;
    using StoreFunctions = StoreFunctions<SpanByteComparer, DefaultRecordDisposer>;

    sealed partial class StorageSession : IDisposable
    {
<<<<<<< HEAD
        public unsafe GarnetStatus StringSetBit<TContext>(PinnedSpanByte key, PinnedSpanByte offset, bool bit, out bool previous, ref TContext context)
            where TContext : ITsavoriteContext<RawStringInput, SpanByteAndMemory, long, MainSessionFunctions, StoreFunctions, StoreAllocator>
=======
        public unsafe GarnetStatus StringSetBit<TStringContext>(PinnedSpanByte key, PinnedSpanByte offset, bool bit, out bool previous, ref TStringContext context)
            where TStringContext : ITsavoriteContext<StringInput, SpanByteAndMemory, long, MainSessionFunctions, StoreFunctions, StoreAllocator>
>>>>>>> 04c8fcf9
        {
            previous = false;

            if (key.Length == 0)
                return GarnetStatus.OK;

            var setValBytes = stackalloc byte[1];
            setValBytes[0] = (byte)(bit ? '1' : '0');
            var setValSlice = PinnedSpanByte.FromPinnedPointer(setValBytes, 1);

            parseState.InitializeWithArguments(offset, setValSlice);

<<<<<<< HEAD
            var input = new RawStringInput(RespCommand.SETBIT, ref parseState, arg1: ParseUtils.ReadLong(offset));
=======
            var input = new StringInput(RespCommand.SETBIT, ref parseState, arg1: ParseUtils.ReadLong(offset));
>>>>>>> 04c8fcf9

            SpanByteAndMemory output = new(null);
            RMW_MainStore(key.ReadOnlySpan, ref input, ref output, ref context);

            return GarnetStatus.OK;
        }

<<<<<<< HEAD
        public unsafe GarnetStatus StringGetBit<TContext>(PinnedSpanByte key, PinnedSpanByte offset, out bool bValue, ref TContext context)
            where TContext : ITsavoriteContext<RawStringInput, SpanByteAndMemory, long, MainSessionFunctions, StoreFunctions, StoreAllocator>
=======
        public unsafe GarnetStatus StringGetBit<TStringContext>(PinnedSpanByte key, PinnedSpanByte offset, out bool bValue, ref TStringContext context)
            where TStringContext : ITsavoriteContext<StringInput, SpanByteAndMemory, long, MainSessionFunctions, StoreFunctions, StoreAllocator>
>>>>>>> 04c8fcf9
        {
            bValue = false;

            if (key.Length == 0)
                return GarnetStatus.OK;

            parseState.InitializeWithArgument(offset);

<<<<<<< HEAD
            var input = new RawStringInput(RespCommand.GETBIT, ref parseState, arg1: ParseUtils.ReadLong(offset));
=======
            var input = new StringInput(RespCommand.GETBIT, ref parseState, arg1: ParseUtils.ReadLong(offset));
>>>>>>> 04c8fcf9

            SpanByteAndMemory output = new(null);
            var status = Read_MainStore(key.ReadOnlySpan, ref input, ref output, ref context);

            if (status == GarnetStatus.OK && !output.IsSpanByte)
            {
                fixed (byte* outputPtr = output.MemorySpan)
                {
                    var refPtr = outputPtr;
                    if (*refPtr == ':')
                    {
                        refPtr++;
                        bValue = *refPtr == '1';
                    }
                }
                output.Memory.Dispose();
            }

            return status;
        }

        public unsafe GarnetStatus StringBitOperation(ref StringInput input, BitmapOperation bitOp, out long result)
        {
            var maxBitmapLen = int.MinValue;
            var minBitmapLen = int.MaxValue;
            var status = GarnetStatus.NOTFOUND;
            var keys = input.parseState.Parameters;
            var keyCount = keys.Length;

            // 8 byte start pointer
            // 4 byte int length
            Span<byte> output = stackalloc byte[12];
            var srcBitmapPtrs = stackalloc byte*[keyCount - 1];
            var srcBitmapEndPtrs = stackalloc byte*[keyCount - 1];

            var createTransaction = false;
            if (txnManager.state != TxnState.Running)
            {
                createTransaction = true;
                Debug.Assert(txnManager.state == TxnState.None);
                txnManager.AddTransactionStoreTypes(TransactionStoreTypes.Main);
                txnManager.SaveKeyEntryToLock(keys[0], LockType.Exclusive);
                for (var i = 1; i < keys.Length; i++)
                    txnManager.SaveKeyEntryToLock(keys[i], LockType.Shared);
                _ = txnManager.Run(true);
            }

            // Perform under unsafe epoch control for pointer safety.
            var uc = txnManager.TransactionalUnsafeContext;

            try
            {
                uc.BeginUnsafe();
            readFromScratch:
                var localHeadAddress = HeadAddress;
                var keysFound = 0;

                for (var i = 1; i < keys.Length; i++)
                {
                    var srcKey = keys[i];
                    //Read srcKey
                    var outputBitmap = SpanByteAndMemory.FromPinnedSpan(output);
                    status = ReadWithUnsafeContext(srcKey, ref input, ref outputBitmap, localHeadAddress, out bool epochChanged, ref uc);
                    if (epochChanged)
                    {
                        goto readFromScratch;
                    }

                    //Skip if key does not exist
                    if (status == GarnetStatus.NOTFOUND)
                        continue;

                    var outputBitmapPtr = outputBitmap.SpanByte.ToPointer();
                    var localBitmapPtr = (byte*)(nuint)(*(ulong*)outputBitmapPtr);
                    var localBitmapLength = *(int*)(outputBitmapPtr + 8);

                    // Keep track of pointers returned from ISessionFunctions
                    srcBitmapPtrs[keysFound] = localBitmapPtr;
                    srcBitmapEndPtrs[keysFound] = localBitmapPtr + localBitmapLength;
                    keysFound++;

                    maxBitmapLen = Math.Max(localBitmapLength, maxBitmapLen);
                    minBitmapLen = Math.Min(localBitmapLength, minBitmapLen);
                }

                // Check if at least one key is found and execute bitop
                if (keysFound > 0)
                {
                    // Allocate result buffer
                    if (sectorAlignedMemoryBitmap == null || maxBitmapLen > bitmapBufferSize)
                    {
                        bitmapBufferSize = Math.Max(bitmapBufferSize, maxBitmapLen);

                        sectorAlignedMemoryBitmap?.Dispose();
                        sectorAlignedMemoryBitmap = new SectorAlignedMemory(bitmapBufferSize, sectorAlignedMemoryPoolAlignment);
                    }

                    var dstBitmapPtr = sectorAlignedMemoryBitmap.GetValidPointer();
                    BitmapManager.InvokeBitOperationUnsafe(bitOp, keysFound, srcBitmapPtrs, srcBitmapEndPtrs, dstBitmapPtr, maxBitmapLen, minBitmapLen);

                    if (maxBitmapLen > 0)
                    {
                        var dstKey = keys[0];
                        var dstBitmapSpanByte = PinnedSpanByte.FromPinnedPointer(dstBitmapPtr, maxBitmapLen);
                        status = SET(dstKey, dstBitmapSpanByte, ref uc);
                    }
                }
                else
                {
                    // Return OK even when no source keys were found
                    status = GarnetStatus.OK;
                    maxBitmapLen = 0;
                }
            }
            finally
            {
                // Suspend Thread
                uc.EndUnsafe();
                if (createTransaction)
                    txnManager.Commit(true);
            }
            result = maxBitmapLen;
            return status;
        }

        public GarnetStatus StringBitOperation(BitmapOperation bitOp, PinnedSpanByte destinationKey, PinnedSpanByte[] keys, out long result)
        {
            result = 0;
            if (destinationKey.Length == 0)
                return GarnetStatus.OK;

            var args = new PinnedSpanByte[keys.Length + 1];
            args[0] = destinationKey;
            keys.CopyTo(args, 1);

            parseState.InitializeWithArguments(args);

            var input = new StringInput(RespCommand.BITOP, ref parseState);

            return StringBitOperation(ref input, bitOp, out result);
        }

<<<<<<< HEAD
        public unsafe GarnetStatus StringBitCount<TContext>(PinnedSpanByte key, long start, long end, bool useBitInterval, out long result, ref TContext context)
             where TContext : ITsavoriteContext<RawStringInput, SpanByteAndMemory, long, MainSessionFunctions, StoreFunctions, StoreAllocator>
=======
        public unsafe GarnetStatus StringBitCount<TStringContext>(PinnedSpanByte key, long start, long end, bool useBitInterval, out long result, ref TStringContext context)
             where TStringContext : ITsavoriteContext<StringInput, SpanByteAndMemory, long, MainSessionFunctions, StoreFunctions, StoreAllocator>
>>>>>>> 04c8fcf9
        {
            result = 0;

            if (key.Length == 0)
                return GarnetStatus.OK;

            // Get parameter lengths
            var startLength = NumUtils.CountDigits(start);
            var endLength = NumUtils.CountDigits(end);

            // Calculate # of bytes to store parameters
            var sliceBytes = 1 + startLength + endLength;

            // Get buffer from scratch buffer manager
            var paramsSlice = scratchBufferBuilder.CreateArgSlice(sliceBytes);
            var paramsSpan = paramsSlice.Span;
            var paramsSpanOffset = 0;

            // Store parameters in buffer

            // Use bit interval
            var useBitIntervalSpan = paramsSpan.Slice(paramsSpanOffset, 1);
            (useBitInterval ? "1"u8 : "0"u8).CopyTo(useBitIntervalSpan);
            var useBitIntervalSlice = PinnedSpanByte.FromPinnedSpan(useBitIntervalSpan);
            paramsSpanOffset += 1;

            // Start
            var startSpan = paramsSpan.Slice(paramsSpanOffset, startLength);
            _ = NumUtils.WriteInt64(start, startSpan);
            var startSlice = PinnedSpanByte.FromPinnedSpan(startSpan);
            paramsSpanOffset += startLength;

            // End
            var endSpan = paramsSpan.Slice(paramsSpanOffset, endLength);
            _ = NumUtils.WriteInt64(end, endSpan);
            var endSlice = PinnedSpanByte.FromPinnedSpan(endSpan);

            SpanByteAndMemory output = new(null);

            parseState.InitializeWithArguments(startSlice, endSlice, useBitIntervalSlice);

            var input = new StringInput(RespCommand.BITCOUNT, ref parseState);

            scratchBufferBuilder.RewindScratchBuffer(paramsSlice);

            var status = Read_MainStore(key.ReadOnlySpan, ref input, ref output, ref context);

            if (status == GarnetStatus.OK)
            {
                if (!output.IsSpanByte)
                {
                    fixed (byte* outputPtr = output.MemorySpan)
                    {
                        var refPtr = outputPtr;
                        _ = RespReadUtils.TryReadInt64(out result, ref refPtr, refPtr + sizeof(long));
                    }
                    output.Memory.Dispose();
                }
            }

            return status;
        }

<<<<<<< HEAD
        public unsafe GarnetStatus StringBitField<TContext>(PinnedSpanByte key, List<BitFieldCmdArgs> commandArguments, out List<long?> result, ref TContext context)
             where TContext : ITsavoriteContext<RawStringInput, SpanByteAndMemory, long, MainSessionFunctions, StoreFunctions, StoreAllocator>
=======
        public unsafe GarnetStatus StringBitField<TStringContext>(PinnedSpanByte key, List<BitFieldCmdArgs> commandArguments, out List<long?> result, ref TStringContext context)
             where TStringContext : ITsavoriteContext<StringInput, SpanByteAndMemory, long, MainSessionFunctions, StoreFunctions, StoreAllocator>
>>>>>>> 04c8fcf9
        {
            var input = new StringInput(RespCommand.BITFIELD);

            result = [];

            for (var i = 0; i < commandArguments.Count; i++)
            {
                var isGet = commandArguments[i].secondaryCommand == RespCommand.GET;

                // Get parameter lengths
                var op = commandArguments[i].secondaryCommand.ToString();
                var encodingPrefix = (commandArguments[i].typeInfo & (byte)BitFieldSign.SIGNED) > 0 ? "i"u8 : "u"u8;
                var encodingSuffix = commandArguments[i].typeInfo & 0x7F;
                var encodingSuffixLength = NumUtils.CountDigits(encodingSuffix);
                var offsetLength = NumUtils.CountDigits(commandArguments[i].offset);
                var valueLength = isGet ? 0 : NumUtils.CountDigits(commandArguments[i].value);
                var overflowType = ((BitFieldOverflow)commandArguments[i].overflowType).ToString();

                // Calculate # of bytes to store parameters
                var sliceBytes = op.Length +
                                 1 + encodingSuffixLength +
                                 offsetLength +
                                 valueLength +
                                 overflowType.Length;

                // Get buffer from scratch buffer manager
                var paramsSlice = scratchBufferBuilder.CreateArgSlice(sliceBytes);
                var paramsSpan = paramsSlice.Span;
                var paramsSpanOffset = 0;

                // Store parameters in buffer

                // Secondary op code
                var opSpan = paramsSpan.Slice(paramsSpanOffset, op.Length);
                _ = Encoding.UTF8.GetBytes(op, opSpan);
                var opSlice = PinnedSpanByte.FromPinnedSpan(opSpan);
                paramsSpanOffset += opSpan.Length;

                // Encoding
                var encodingSpan = paramsSpan.Slice(paramsSpanOffset, 1 + encodingSuffixLength);
                encodingSpan[0] = encodingPrefix[0];
                var encodingSuffixSpan = encodingSpan.Slice(1);
                _ = NumUtils.WriteInt64(encodingSuffix, encodingSuffixSpan);
                var encodingSlice = PinnedSpanByte.FromPinnedSpan(encodingSpan);
                paramsSpanOffset += 1 + encodingSuffixLength;

                // Offset
                var offsetSpan = paramsSpan.Slice(paramsSpanOffset, offsetLength);
                _ = NumUtils.WriteInt64(commandArguments[i].offset, offsetSpan);
                var offsetSlice = PinnedSpanByte.FromPinnedSpan(offsetSpan);
                paramsSpanOffset += offsetLength;

                // Value
                PinnedSpanByte valueSlice = default;
                if (!isGet)
                {
                    var valueSpan = paramsSpan.Slice(paramsSpanOffset, valueLength);
                    _ = NumUtils.WriteInt64(commandArguments[i].value, valueSpan);
                    valueSlice = PinnedSpanByte.FromPinnedSpan(valueSpan);
                    paramsSpanOffset += valueLength;
                }

                // Overflow Type
                var overflowTypeSpan = paramsSpan.Slice(paramsSpanOffset, overflowType.Length);
                _ = Encoding.UTF8.GetBytes(overflowType, overflowTypeSpan);
                var overflowTypeSlice = PinnedSpanByte.FromPinnedSpan(overflowTypeSpan);

                var output = new SpanByteAndMemory(null);

                if (isGet)
                {
                    parseState.InitializeWithArguments(opSlice, encodingSlice, offsetSlice, overflowTypeSlice);
                }
                else
                {
                    parseState.InitializeWithArguments(opSlice, encodingSlice, offsetSlice,
                        valueSlice, overflowTypeSlice);
                }

                input.parseState = parseState;
                var status = commandArguments[i].secondaryCommand == RespCommand.GET ?
                    Read_MainStore(key.ReadOnlySpan, ref input, ref output, ref context) :
                    RMW_MainStore(key.ReadOnlySpan, ref input, ref output, ref context);

                scratchBufferBuilder.RewindScratchBuffer(paramsSlice);

                if (status == GarnetStatus.NOTFOUND && commandArguments[i].secondaryCommand == RespCommand.GET)
                {
                    result.Add(0);
                }
                else
                {
                    if (status == GarnetStatus.OK)
                    {
                        long resultCmd;
                        var error = false;
                        if (!output.IsSpanByte)
                        {
                            fixed (byte* outputPtr = output.MemorySpan)
                            {
                                var refPtr = outputPtr;
                                if (!RespReadUtils.TryReadInt64(out resultCmd, ref refPtr, refPtr + output.Length))
                                    error = true;
                            }
                            output.Memory.Dispose();
                        }
                        else
                        {
                            var refPtr = output.SpanByte.ToPointer();
                            if (!RespReadUtils.TryReadInt64(out resultCmd, ref refPtr, refPtr + output.SpanByte.Length))
                                error = true;
                        }
                        result.Add(error ? null : resultCmd);
                    }
                }
            }
            return GarnetStatus.OK;
        }

<<<<<<< HEAD
        public GarnetStatus StringSetBit<TContext>(PinnedSpanByte key, ref RawStringInput input, ref SpanByteAndMemory output, ref TContext context)
          where TContext : ITsavoriteContext<RawStringInput, SpanByteAndMemory, long, MainSessionFunctions, StoreFunctions, StoreAllocator>
            => RMW_MainStore(key.ReadOnlySpan, ref input, ref output, ref context);

        public GarnetStatus StringGetBit<TContext>(PinnedSpanByte key, ref RawStringInput input, ref SpanByteAndMemory output, ref TContext context)
            where TContext : ITsavoriteContext<RawStringInput, SpanByteAndMemory, long, MainSessionFunctions, StoreFunctions, StoreAllocator>
            => Read_MainStore(key.ReadOnlySpan, ref input, ref output, ref context);

        public unsafe GarnetStatus StringBitCount<TContext>(PinnedSpanByte key, ref RawStringInput input, ref SpanByteAndMemory output, ref TContext context)
         where TContext : ITsavoriteContext<RawStringInput, SpanByteAndMemory, long, MainSessionFunctions, StoreFunctions, StoreAllocator>
             => Read_MainStore(key.ReadOnlySpan, ref input, ref output, ref context);

        public unsafe GarnetStatus StringBitPosition<TContext>(PinnedSpanByte key, ref RawStringInput input, ref SpanByteAndMemory output, ref TContext context)
            where TContext : ITsavoriteContext<RawStringInput, SpanByteAndMemory, long, MainSessionFunctions, StoreFunctions, StoreAllocator>
             => Read_MainStore(key.ReadOnlySpan, ref input, ref output, ref context);

        public unsafe GarnetStatus StringBitField<TContext>(PinnedSpanByte key, ref RawStringInput input, RespCommand secondaryCommand, ref SpanByteAndMemory output, ref TContext context)
            where TContext : ITsavoriteContext<RawStringInput, SpanByteAndMemory, long, MainSessionFunctions, StoreFunctions, StoreAllocator>
=======
        public GarnetStatus StringSetBit<TStringContext>(PinnedSpanByte key, ref StringInput input, ref SpanByteAndMemory output, ref TStringContext context)
          where TStringContext : ITsavoriteContext<StringInput, SpanByteAndMemory, long, MainSessionFunctions, StoreFunctions, StoreAllocator>
            => RMW_MainStore(key.ReadOnlySpan, ref input, ref output, ref context);

        public GarnetStatus StringGetBit<TStringContext>(PinnedSpanByte key, ref StringInput input, ref SpanByteAndMemory output, ref TStringContext context)
            where TStringContext : ITsavoriteContext<StringInput, SpanByteAndMemory, long, MainSessionFunctions, StoreFunctions, StoreAllocator>
            => Read_MainStore(key.ReadOnlySpan, ref input, ref output, ref context);

        public unsafe GarnetStatus StringBitCount<TStringContext>(PinnedSpanByte key, ref StringInput input, ref SpanByteAndMemory output, ref TStringContext context)
         where TStringContext : ITsavoriteContext<StringInput, SpanByteAndMemory, long, MainSessionFunctions, StoreFunctions, StoreAllocator>
             => Read_MainStore(key.ReadOnlySpan, ref input, ref output, ref context);

        public unsafe GarnetStatus StringBitPosition<TStringContext>(PinnedSpanByte key, ref StringInput input, ref SpanByteAndMemory output, ref TStringContext context)
            where TStringContext : ITsavoriteContext<StringInput, SpanByteAndMemory, long, MainSessionFunctions, StoreFunctions, StoreAllocator>
             => Read_MainStore(key.ReadOnlySpan, ref input, ref output, ref context);

        public unsafe GarnetStatus StringBitField<TStringContext>(PinnedSpanByte key, ref StringInput input, RespCommand secondaryCommand, ref SpanByteAndMemory output, ref TStringContext context)
            where TStringContext : ITsavoriteContext<StringInput, SpanByteAndMemory, long, MainSessionFunctions, StoreFunctions, StoreAllocator>
>>>>>>> 04c8fcf9
        {
            GarnetStatus status;
            if (secondaryCommand == RespCommand.GET)
                status = Read_MainStore(key.ReadOnlySpan, ref input, ref output, ref context);
            else
            {
                Debug.Assert(input.header.cmd != RespCommand.BITFIELD_RO);
                status = RMW_MainStore(key.ReadOnlySpan, ref input, ref output, ref context);
            }
            return status;
        }

<<<<<<< HEAD
        public unsafe GarnetStatus StringBitFieldReadOnly<TContext>(PinnedSpanByte key, ref RawStringInput input, RespCommand secondaryCommand, ref SpanByteAndMemory output, ref TContext context)
              where TContext : ITsavoriteContext<RawStringInput, SpanByteAndMemory, long, MainSessionFunctions, StoreFunctions, StoreAllocator>
=======
        public unsafe GarnetStatus StringBitFieldReadOnly<TStringContext>(PinnedSpanByte key, ref StringInput input, RespCommand secondaryCommand, ref SpanByteAndMemory output, ref TStringContext context)
              where TStringContext : ITsavoriteContext<StringInput, SpanByteAndMemory, long, MainSessionFunctions, StoreFunctions, StoreAllocator>
>>>>>>> 04c8fcf9
        {
            var status = GarnetStatus.NOTFOUND;

            if (secondaryCommand == RespCommand.GET)
                status = Read_MainStore(key.ReadOnlySpan, ref input, ref output, ref context);
            return status;
        }

    }
}<|MERGE_RESOLUTION|>--- conflicted
+++ resolved
@@ -15,13 +15,8 @@
 
     sealed partial class StorageSession : IDisposable
     {
-<<<<<<< HEAD
-        public unsafe GarnetStatus StringSetBit<TContext>(PinnedSpanByte key, PinnedSpanByte offset, bool bit, out bool previous, ref TContext context)
-            where TContext : ITsavoriteContext<RawStringInput, SpanByteAndMemory, long, MainSessionFunctions, StoreFunctions, StoreAllocator>
-=======
         public unsafe GarnetStatus StringSetBit<TStringContext>(PinnedSpanByte key, PinnedSpanByte offset, bool bit, out bool previous, ref TStringContext context)
             where TStringContext : ITsavoriteContext<StringInput, SpanByteAndMemory, long, MainSessionFunctions, StoreFunctions, StoreAllocator>
->>>>>>> 04c8fcf9
         {
             previous = false;
 
@@ -34,11 +29,7 @@
 
             parseState.InitializeWithArguments(offset, setValSlice);
 
-<<<<<<< HEAD
-            var input = new RawStringInput(RespCommand.SETBIT, ref parseState, arg1: ParseUtils.ReadLong(offset));
-=======
             var input = new StringInput(RespCommand.SETBIT, ref parseState, arg1: ParseUtils.ReadLong(offset));
->>>>>>> 04c8fcf9
 
             SpanByteAndMemory output = new(null);
             RMW_MainStore(key.ReadOnlySpan, ref input, ref output, ref context);
@@ -46,13 +37,8 @@
             return GarnetStatus.OK;
         }
 
-<<<<<<< HEAD
-        public unsafe GarnetStatus StringGetBit<TContext>(PinnedSpanByte key, PinnedSpanByte offset, out bool bValue, ref TContext context)
-            where TContext : ITsavoriteContext<RawStringInput, SpanByteAndMemory, long, MainSessionFunctions, StoreFunctions, StoreAllocator>
-=======
         public unsafe GarnetStatus StringGetBit<TStringContext>(PinnedSpanByte key, PinnedSpanByte offset, out bool bValue, ref TStringContext context)
             where TStringContext : ITsavoriteContext<StringInput, SpanByteAndMemory, long, MainSessionFunctions, StoreFunctions, StoreAllocator>
->>>>>>> 04c8fcf9
         {
             bValue = false;
 
@@ -61,11 +47,7 @@
 
             parseState.InitializeWithArgument(offset);
 
-<<<<<<< HEAD
-            var input = new RawStringInput(RespCommand.GETBIT, ref parseState, arg1: ParseUtils.ReadLong(offset));
-=======
             var input = new StringInput(RespCommand.GETBIT, ref parseState, arg1: ParseUtils.ReadLong(offset));
->>>>>>> 04c8fcf9
 
             SpanByteAndMemory output = new(null);
             var status = Read_MainStore(key.ReadOnlySpan, ref input, ref output, ref context);
@@ -208,13 +190,8 @@
             return StringBitOperation(ref input, bitOp, out result);
         }
 
-<<<<<<< HEAD
-        public unsafe GarnetStatus StringBitCount<TContext>(PinnedSpanByte key, long start, long end, bool useBitInterval, out long result, ref TContext context)
-             where TContext : ITsavoriteContext<RawStringInput, SpanByteAndMemory, long, MainSessionFunctions, StoreFunctions, StoreAllocator>
-=======
         public unsafe GarnetStatus StringBitCount<TStringContext>(PinnedSpanByte key, long start, long end, bool useBitInterval, out long result, ref TStringContext context)
              where TStringContext : ITsavoriteContext<StringInput, SpanByteAndMemory, long, MainSessionFunctions, StoreFunctions, StoreAllocator>
->>>>>>> 04c8fcf9
         {
             result = 0;
 
@@ -278,13 +255,8 @@
             return status;
         }
 
-<<<<<<< HEAD
-        public unsafe GarnetStatus StringBitField<TContext>(PinnedSpanByte key, List<BitFieldCmdArgs> commandArguments, out List<long?> result, ref TContext context)
-             where TContext : ITsavoriteContext<RawStringInput, SpanByteAndMemory, long, MainSessionFunctions, StoreFunctions, StoreAllocator>
-=======
         public unsafe GarnetStatus StringBitField<TStringContext>(PinnedSpanByte key, List<BitFieldCmdArgs> commandArguments, out List<long?> result, ref TStringContext context)
              where TStringContext : ITsavoriteContext<StringInput, SpanByteAndMemory, long, MainSessionFunctions, StoreFunctions, StoreAllocator>
->>>>>>> 04c8fcf9
         {
             var input = new StringInput(RespCommand.BITFIELD);
 
@@ -404,26 +376,6 @@
             return GarnetStatus.OK;
         }
 
-<<<<<<< HEAD
-        public GarnetStatus StringSetBit<TContext>(PinnedSpanByte key, ref RawStringInput input, ref SpanByteAndMemory output, ref TContext context)
-          where TContext : ITsavoriteContext<RawStringInput, SpanByteAndMemory, long, MainSessionFunctions, StoreFunctions, StoreAllocator>
-            => RMW_MainStore(key.ReadOnlySpan, ref input, ref output, ref context);
-
-        public GarnetStatus StringGetBit<TContext>(PinnedSpanByte key, ref RawStringInput input, ref SpanByteAndMemory output, ref TContext context)
-            where TContext : ITsavoriteContext<RawStringInput, SpanByteAndMemory, long, MainSessionFunctions, StoreFunctions, StoreAllocator>
-            => Read_MainStore(key.ReadOnlySpan, ref input, ref output, ref context);
-
-        public unsafe GarnetStatus StringBitCount<TContext>(PinnedSpanByte key, ref RawStringInput input, ref SpanByteAndMemory output, ref TContext context)
-         where TContext : ITsavoriteContext<RawStringInput, SpanByteAndMemory, long, MainSessionFunctions, StoreFunctions, StoreAllocator>
-             => Read_MainStore(key.ReadOnlySpan, ref input, ref output, ref context);
-
-        public unsafe GarnetStatus StringBitPosition<TContext>(PinnedSpanByte key, ref RawStringInput input, ref SpanByteAndMemory output, ref TContext context)
-            where TContext : ITsavoriteContext<RawStringInput, SpanByteAndMemory, long, MainSessionFunctions, StoreFunctions, StoreAllocator>
-             => Read_MainStore(key.ReadOnlySpan, ref input, ref output, ref context);
-
-        public unsafe GarnetStatus StringBitField<TContext>(PinnedSpanByte key, ref RawStringInput input, RespCommand secondaryCommand, ref SpanByteAndMemory output, ref TContext context)
-            where TContext : ITsavoriteContext<RawStringInput, SpanByteAndMemory, long, MainSessionFunctions, StoreFunctions, StoreAllocator>
-=======
         public GarnetStatus StringSetBit<TStringContext>(PinnedSpanByte key, ref StringInput input, ref SpanByteAndMemory output, ref TStringContext context)
           where TStringContext : ITsavoriteContext<StringInput, SpanByteAndMemory, long, MainSessionFunctions, StoreFunctions, StoreAllocator>
             => RMW_MainStore(key.ReadOnlySpan, ref input, ref output, ref context);
@@ -442,7 +394,6 @@
 
         public unsafe GarnetStatus StringBitField<TStringContext>(PinnedSpanByte key, ref StringInput input, RespCommand secondaryCommand, ref SpanByteAndMemory output, ref TStringContext context)
             where TStringContext : ITsavoriteContext<StringInput, SpanByteAndMemory, long, MainSessionFunctions, StoreFunctions, StoreAllocator>
->>>>>>> 04c8fcf9
         {
             GarnetStatus status;
             if (secondaryCommand == RespCommand.GET)
@@ -455,13 +406,8 @@
             return status;
         }
 
-<<<<<<< HEAD
-        public unsafe GarnetStatus StringBitFieldReadOnly<TContext>(PinnedSpanByte key, ref RawStringInput input, RespCommand secondaryCommand, ref SpanByteAndMemory output, ref TContext context)
-              where TContext : ITsavoriteContext<RawStringInput, SpanByteAndMemory, long, MainSessionFunctions, StoreFunctions, StoreAllocator>
-=======
         public unsafe GarnetStatus StringBitFieldReadOnly<TStringContext>(PinnedSpanByte key, ref StringInput input, RespCommand secondaryCommand, ref SpanByteAndMemory output, ref TStringContext context)
               where TStringContext : ITsavoriteContext<StringInput, SpanByteAndMemory, long, MainSessionFunctions, StoreFunctions, StoreAllocator>
->>>>>>> 04c8fcf9
         {
             var status = GarnetStatus.NOTFOUND;
 
