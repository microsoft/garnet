﻿// Copyright (c) Microsoft Corporation.
// Licensed under the MIT license.

using System;
using System.Collections.Generic;
using System.Diagnostics;
using System.Runtime.CompilerServices;
using System.Text;
using Garnet.common;
using Tsavorite.core;

namespace Garnet.server
{
    using MainStoreAllocator = SpanByteAllocator<StoreFunctions<SpanByte, SpanByteComparer, SpanByteRecordDisposer>>;
    using MainStoreFunctions = StoreFunctions<SpanByte, SpanByteComparer, SpanByteRecordDisposer>;

    sealed partial class StorageSession : IDisposable
    {
        public unsafe GarnetStatus StringSetBit<TContext>(ArgSlice key, ArgSlice offset, bool bit, out bool previous, ref TContext context)
            where TContext : ITsavoriteContext<SpanByte, RawStringInput, SpanByteAndMemory, long, MainSessionFunctions, MainStoreFunctions, MainStoreAllocator>
        {
            previous = false;

            if (key.Length == 0)
                return GarnetStatus.OK;

            var setValBytes = stackalloc byte[1];
            setValBytes[0] = (byte)(bit ? '1' : '0');
            var setValSlice = new ArgSlice(setValBytes, 1);

            parseState.InitializeWithArguments(offset, setValSlice);

            var input = new RawStringInput(RespCommand.SETBIT, ref parseState,
                                           arg1: ParseUtils.ReadLong(ref offset));

            SpanByteAndMemory output = new(null);
            RMW_MainStore(key.SpanByte, ref input, ref output, ref context);

            return GarnetStatus.OK;
        }

        public unsafe GarnetStatus StringGetBit<TContext>(ArgSlice key, ArgSlice offset, out bool bValue, ref TContext context)
            where TContext : ITsavoriteContext<SpanByte, RawStringInput, SpanByteAndMemory, long, MainSessionFunctions, MainStoreFunctions, MainStoreAllocator>
        {
            bValue = false;

            if (key.Length == 0)
                return GarnetStatus.OK;

            parseState.InitializeWithArgument(offset);

            var input = new RawStringInput(RespCommand.GETBIT, ref parseState,
                                           arg1: ParseUtils.ReadLong(ref offset));

            SpanByteAndMemory output = new(null);
            var status = Read_MainStore(key.SpanByte, ref input, ref output, ref context);

            if (status == GarnetStatus.OK && !output.IsSpanByte)
            {
                fixed (byte* outputPtr = output.Memory.Memory.Span)
                {
                    var refPtr = outputPtr;
                    if (*refPtr == ':')
                    {
                        refPtr++;
                        bValue = *refPtr == '1';
                    }
                }
                output.Memory.Dispose();
            }

            return status;
        }

        public unsafe GarnetStatus StringBitOperation(ref RawStringInput input, BitmapOperation bitOp, out long result)
        {
            var maxBitmapLen = int.MinValue;
            var minBitmapLen = int.MaxValue;
            var status = GarnetStatus.NOTFOUND;
            var keys = input.parseState.Parameters;
            var keyCount = keys.Length;

            // 8 byte start pointer
            // 4 byte int length
            var output = stackalloc byte[12];
            var srcBitmapStartPtrs = stackalloc byte*[keyCount - 1];
            var srcBitmapEndPtrs = stackalloc byte*[keyCount - 1];

            var createTransaction = false;
            if (txnManager.state != TxnState.Running)
            {
                createTransaction = true;
                Debug.Assert(txnManager.state == TxnState.None);
                txnManager.SaveKeyEntryToLock(keys[0], false, LockType.Exclusive);
                for (var i = 1; i < keys.Length; i++)
                    txnManager.SaveKeyEntryToLock(keys[i], false, LockType.Shared);
                _ = txnManager.Run(true);
            }

            // Perform under unsafe epoch control for pointer safety.
            var uc = txnManager.TransactionalUnsafeContext;

            try
            {
                uc.BeginUnsafe();
            readFromScratch:
                var localHeadAddress = HeadAddress;
                var keysFound = 0;

                for (var i = 1; i < keys.Length; i++)
                {
                    var srcKey = keys[i];
                    //Read srcKey
                    var outputBitmap = new SpanByteAndMemory(output, 12);
                    status = ReadWithUnsafeContext(srcKey, ref input, ref outputBitmap, localHeadAddress, out bool epochChanged, ref uc);
                    if (epochChanged)
                    {
                        goto readFromScratch;
                    }

                    //Skip if key does not exist
                    if (status == GarnetStatus.NOTFOUND)
                        continue;

                    var outputBitmapPtr = outputBitmap.SpanByte.ToPointer();
                    var localSrcBitmapPtr = (byte*)((IntPtr)(*(long*)outputBitmapPtr));
                    var len = *(int*)(outputBitmapPtr + 8);

                    // Keep track of pointers returned from ISessionFunctions
                    srcBitmapStartPtrs[keysFound] = localSrcBitmapPtr;
                    srcBitmapEndPtrs[keysFound] = localSrcBitmapPtr + len;
                    keysFound++;
                    maxBitmapLen = Math.Max(len, maxBitmapLen);
                    minBitmapLen = Math.Min(len, minBitmapLen);
                }

                #region performBitop
                // Allocate result buffers
                sectorAlignedMemoryBitmap ??= new SectorAlignedMemory(bitmapBufferSize + sectorAlignedMemoryPoolAlignment, sectorAlignedMemoryPoolAlignment);
                var dstBitmapPtr = sectorAlignedMemoryBitmap.GetValidPointer() + sectorAlignedMemoryPoolAlignment;
                if (maxBitmapLen + sectorAlignedMemoryPoolAlignment > bitmapBufferSize)
                {
                    do
                    {
                        bitmapBufferSize <<= 1;
                    } while (maxBitmapLen + sectorAlignedMemoryPoolAlignment > bitmapBufferSize);

                    sectorAlignedMemoryBitmap.Dispose();
                    sectorAlignedMemoryBitmap = new SectorAlignedMemory(bitmapBufferSize + sectorAlignedMemoryPoolAlignment, sectorAlignedMemoryPoolAlignment);
                    dstBitmapPtr = sectorAlignedMemoryBitmap.GetValidPointer() + sectorAlignedMemoryPoolAlignment;
                }


                // Check if at least one key is found and execute bitop
                if (keysFound > 0)
                {
                    //1. Multi-way bitmap merge
                    _ = BitmapManager.BitOpMainUnsafeMultiKey(dstBitmapPtr, maxBitmapLen, srcBitmapStartPtrs, srcBitmapEndPtrs, keysFound, minBitmapLen, (byte)bitOp);
                    #endregion

                    if (maxBitmapLen > 0)
                    {
                        var dstKey = keys[0].SpanByte;
                        var valPtr = dstBitmapPtr;
                        valPtr -= sizeof(int);
                        *(int*)valPtr = maxBitmapLen;
                        status = SET(dstKey, SpanByte.FromLengthPrefixedPinnedPointer(valPtr), ref uc);
                    }
                }
                else
                {
                    // Return OK even when no source keys were found
                    status = GarnetStatus.OK;
                    maxBitmapLen = 0;
                }
            }
            finally
            {
                // Suspend Thread
                uc.EndUnsafe();
                if (createTransaction)
                    txnManager.Commit(true);
            }
            result = maxBitmapLen;
            return status;
        }

        public GarnetStatus StringBitOperation(BitmapOperation bitOp, ArgSlice destinationKey, ArgSlice[] keys, out long result)
        {
            result = 0;
            if (destinationKey.Length == 0)
                return GarnetStatus.OK;

            var args = new ArgSlice[keys.Length + 1];
            args[0] = destinationKey;
            keys.CopyTo(args, 1);

            parseState.InitializeWithArguments(args);

            var input = new RawStringInput(RespCommand.BITOP, ref parseState);

            return StringBitOperation(ref input, bitOp, out result);
        }

        public unsafe GarnetStatus StringBitCount<TContext>(ArgSlice key, long start, long end, bool useBitInterval, out long result, ref TContext context)
             where TContext : ITsavoriteContext<SpanByte, RawStringInput, SpanByteAndMemory, long, MainSessionFunctions, MainStoreFunctions, MainStoreAllocator>
        {
            result = 0;

            if (key.Length == 0)
                return GarnetStatus.OK;

            // Get parameter lengths
            var startLength = NumUtils.CountDigits(start);
            var endLength = NumUtils.CountDigits(end);

            // Calculate # of bytes to store parameters
            var sliceBytes = 1 + startLength + endLength;

            // Get buffer from scratch buffer manager
            var paramsSlice = scratchBufferManager.CreateArgSlice(sliceBytes);
            var paramsSpan = paramsSlice.Span;
            var paramsSpanOffset = 0;

            // Store parameters in buffer

            // Use bit interval
            var useBitIntervalSpan = paramsSpan.Slice(paramsSpanOffset, 1);
            (useBitInterval ? "1"u8 : "0"u8).CopyTo(useBitIntervalSpan);
            var useBitIntervalSlice = ArgSlice.FromPinnedSpan(useBitIntervalSpan);
            paramsSpanOffset += 1;

            // Start
            var startSpan = paramsSpan.Slice(paramsSpanOffset, startLength);
<<<<<<< HEAD
            _ = NumUtils.LongToSpanByte(start, startSpan);
=======
            NumUtils.WriteInt64(start, startSpan);
>>>>>>> ecc0ec65
            var startSlice = ArgSlice.FromPinnedSpan(startSpan);
            paramsSpanOffset += startLength;

            // End
            var endSpan = paramsSpan.Slice(paramsSpanOffset, endLength);
<<<<<<< HEAD
            _ = NumUtils.LongToSpanByte(end, endSpan);
=======
            NumUtils.WriteInt64(end, endSpan);
>>>>>>> ecc0ec65
            var endSlice = ArgSlice.FromPinnedSpan(endSpan);

            SpanByteAndMemory output = new(null);

            parseState.InitializeWithArguments(startSlice, endSlice, useBitIntervalSlice);

            var input = new RawStringInput(RespCommand.BITCOUNT, ref parseState);

            _ = scratchBufferManager.RewindScratchBuffer(ref paramsSlice);

            var status = Read_MainStore(key.SpanByte, ref input, ref output, ref context);

            if (status == GarnetStatus.OK)
            {
                if (!output.IsSpanByte)
                {
                    fixed (byte* outputPtr = output.Memory.Memory.Span)
                    {
                        var refPtr = outputPtr;
<<<<<<< HEAD
                        _ = RespReadUtils.Read64Int(out result, ref refPtr, refPtr + sizeof(long));
=======
                        RespReadUtils.TryReadInt64(out result, ref refPtr, refPtr + sizeof(long));
>>>>>>> ecc0ec65
                    }
                    output.Memory.Dispose();
                }
            }

            return status;
        }

        public unsafe GarnetStatus StringBitField<TContext>(ArgSlice key, List<BitFieldCmdArgs> commandArguments, out List<long?> result, ref TContext context)
             where TContext : ITsavoriteContext<SpanByte, RawStringInput, SpanByteAndMemory, long, MainSessionFunctions, MainStoreFunctions, MainStoreAllocator>
        {
            var input = new RawStringInput(RespCommand.BITFIELD);

            result = [];

            for (var i = 0; i < commandArguments.Count; i++)
            {
                var isGet = commandArguments[i].secondaryCommand == RespCommand.GET;

                // Get parameter lengths
                var op = commandArguments[i].secondaryCommand.ToString();
                var encodingPrefix = (commandArguments[i].typeInfo & (byte)BitFieldSign.SIGNED) > 0 ? "i"u8 : "u"u8;
                var encodingSuffix = commandArguments[i].typeInfo & 0x7F;
                var encodingSuffixLength = NumUtils.CountDigits(encodingSuffix);
                var offsetLength = NumUtils.CountDigits(commandArguments[i].offset);
                var valueLength = isGet ? 0 : NumUtils.CountDigits(commandArguments[i].value);
                var overflowType = ((BitFieldOverflow)commandArguments[i].overflowType).ToString();

                // Calculate # of bytes to store parameters
                var sliceBytes = op.Length +
                                 1 + encodingSuffixLength +
                                 offsetLength +
                                 valueLength +
                                 overflowType.Length;

                // Get buffer from scratch buffer manager
                var paramsSlice = scratchBufferManager.CreateArgSlice(sliceBytes);
                var paramsSpan = paramsSlice.Span;
                var paramsSpanOffset = 0;

                // Store parameters in buffer

                // Secondary op code
                var opSpan = paramsSpan.Slice(paramsSpanOffset, op.Length);
                _ = Encoding.UTF8.GetBytes(op, opSpan);
                var opSlice = ArgSlice.FromPinnedSpan(opSpan);
                paramsSpanOffset += opSpan.Length;

                // Encoding
                var encodingSpan = paramsSpan.Slice(paramsSpanOffset, 1 + encodingSuffixLength);
                encodingSpan[0] = encodingPrefix[0];
                var encodingSuffixSpan = encodingSpan.Slice(1);
<<<<<<< HEAD
                _ = NumUtils.LongToSpanByte(encodingSuffix, encodingSuffixSpan);
=======
                NumUtils.WriteInt64(encodingSuffix, encodingSuffixSpan);
>>>>>>> ecc0ec65
                var encodingSlice = ArgSlice.FromPinnedSpan(encodingSpan);
                paramsSpanOffset += 1 + encodingSuffixLength;

                // Offset
                var offsetSpan = paramsSpan.Slice(paramsSpanOffset, offsetLength);
<<<<<<< HEAD
                _ = NumUtils.LongToSpanByte(commandArguments[i].offset, offsetSpan);
=======
                NumUtils.WriteInt64(commandArguments[i].offset, offsetSpan);
>>>>>>> ecc0ec65
                var offsetSlice = ArgSlice.FromPinnedSpan(offsetSpan);
                paramsSpanOffset += offsetLength;

                // Value
                ArgSlice valueSlice = default;
                if (!isGet)
                {
                    var valueSpan = paramsSpan.Slice(paramsSpanOffset, valueLength);
<<<<<<< HEAD
                    _ = NumUtils.LongToSpanByte(commandArguments[i].value, valueSpan);
=======
                    NumUtils.WriteInt64(commandArguments[i].value, valueSpan);
>>>>>>> ecc0ec65
                    valueSlice = ArgSlice.FromPinnedSpan(valueSpan);
                    paramsSpanOffset += valueLength;
                }

                // Overflow Type
                var overflowTypeSpan = paramsSpan.Slice(paramsSpanOffset, overflowType.Length);
                _ = Encoding.UTF8.GetBytes(overflowType, overflowTypeSpan);
                var overflowTypeSlice = ArgSlice.FromPinnedSpan(overflowTypeSpan);

                var output = new SpanByteAndMemory(null);

                if (isGet)
                {
                    parseState.InitializeWithArguments(opSlice, encodingSlice, offsetSlice, overflowTypeSlice);
                }
                else
                {
                    parseState.InitializeWithArguments(opSlice, encodingSlice, offsetSlice,
                        valueSlice, overflowTypeSlice);
                }

                input.parseState = parseState;
                var status = commandArguments[i].secondaryCommand == RespCommand.GET ?
                    Read_MainStore(key.SpanByte, ref input, ref output, ref context) :
                    RMW_MainStore(key.SpanByte, ref input, ref output, ref context);

                _ = scratchBufferManager.RewindScratchBuffer(ref paramsSlice);

                if (status == GarnetStatus.NOTFOUND && commandArguments[i].secondaryCommand == RespCommand.GET)
                {
                    result.Add(0);
                }
                else
                {
                    if (status == GarnetStatus.OK)
                    {
                        long resultCmd;
                        var error = false;
                        if (!output.IsSpanByte)
                        {
                            fixed (byte* outputPtr = output.Memory.Memory.Span)
                            {
                                var refPtr = outputPtr;
                                if (!RespReadUtils.TryReadInt64(out resultCmd, ref refPtr, refPtr + output.Length))
                                    error = true;
                            }
                            output.Memory.Dispose();
                        }
                        else
                        {
                            var refPtr = output.SpanByte.ToPointer();
                            if (!RespReadUtils.TryReadInt64(out resultCmd, ref refPtr, refPtr + output.SpanByte.Length))
                                error = true;
                        }
                        result.Add(error ? null : resultCmd);
                    }
                }
            }
            return GarnetStatus.OK;
        }

        public GarnetStatus StringSetBit<TContext>(SpanByte key, ref RawStringInput input, ref SpanByteAndMemory output, ref TContext context)
          where TContext : ITsavoriteContext<SpanByte, RawStringInput, SpanByteAndMemory, long, MainSessionFunctions, MainStoreFunctions, MainStoreAllocator>
            => RMW_MainStore(key, ref input, ref output, ref context);

        public GarnetStatus StringGetBit<TContext>(SpanByte key, ref RawStringInput input, ref SpanByteAndMemory output, ref TContext context)
            where TContext : ITsavoriteContext<SpanByte, RawStringInput, SpanByteAndMemory, long, MainSessionFunctions, MainStoreFunctions, MainStoreAllocator>
            => Read_MainStore(key, ref input, ref output, ref context);

        public unsafe GarnetStatus StringBitCount<TContext>(SpanByte key, ref RawStringInput input, ref SpanByteAndMemory output, ref TContext context)
         where TContext : ITsavoriteContext<SpanByte, RawStringInput, SpanByteAndMemory, long, MainSessionFunctions, MainStoreFunctions, MainStoreAllocator>
             => Read_MainStore(key, ref input, ref output, ref context);

        public unsafe GarnetStatus StringBitPosition<TContext>(SpanByte key, ref RawStringInput input, ref SpanByteAndMemory output, ref TContext context)
            where TContext : ITsavoriteContext<SpanByte, RawStringInput, SpanByteAndMemory, long, MainSessionFunctions, MainStoreFunctions, MainStoreAllocator>
             => Read_MainStore(key, ref input, ref output, ref context);

        public unsafe GarnetStatus StringBitField<TContext>(SpanByte key, ref RawStringInput input, RespCommand secondaryCommand, ref SpanByteAndMemory output, ref TContext context)
            where TContext : ITsavoriteContext<SpanByte, RawStringInput, SpanByteAndMemory, long, MainSessionFunctions, MainStoreFunctions, MainStoreAllocator>
        {
            GarnetStatus status;
            if (secondaryCommand == RespCommand.GET)
                status = Read_MainStore(key, ref input, ref output, ref context);
            else
                status = RMW_MainStore(key, ref input, ref output, ref context);
            return status;
        }

        public unsafe GarnetStatus StringBitFieldReadOnly<TContext>(SpanByte key, ref RawStringInput input, RespCommand secondaryCommand, ref SpanByteAndMemory output, ref TContext context)
              where TContext : ITsavoriteContext<SpanByte, RawStringInput, SpanByteAndMemory, long, MainSessionFunctions, MainStoreFunctions, MainStoreAllocator>
        {
            var status = GarnetStatus.NOTFOUND;

            if (secondaryCommand == RespCommand.GET)
                status = Read_MainStore(key, ref input, ref output, ref context);
            return status;
        }

    }
}<|MERGE_RESOLUTION|>--- conflicted
+++ resolved
@@ -232,21 +232,13 @@
 
             // Start
             var startSpan = paramsSpan.Slice(paramsSpanOffset, startLength);
-<<<<<<< HEAD
-            _ = NumUtils.LongToSpanByte(start, startSpan);
-=======
-            NumUtils.WriteInt64(start, startSpan);
->>>>>>> ecc0ec65
+            _ = NumUtils.WriteInt64(start, startSpan);
             var startSlice = ArgSlice.FromPinnedSpan(startSpan);
             paramsSpanOffset += startLength;
 
             // End
             var endSpan = paramsSpan.Slice(paramsSpanOffset, endLength);
-<<<<<<< HEAD
-            _ = NumUtils.LongToSpanByte(end, endSpan);
-=======
-            NumUtils.WriteInt64(end, endSpan);
->>>>>>> ecc0ec65
+            _ = NumUtils.WriteInt64(end, endSpan);
             var endSlice = ArgSlice.FromPinnedSpan(endSpan);
 
             SpanByteAndMemory output = new(null);
@@ -266,11 +258,7 @@
                     fixed (byte* outputPtr = output.Memory.Memory.Span)
                     {
                         var refPtr = outputPtr;
-<<<<<<< HEAD
-                        _ = RespReadUtils.Read64Int(out result, ref refPtr, refPtr + sizeof(long));
-=======
-                        RespReadUtils.TryReadInt64(out result, ref refPtr, refPtr + sizeof(long));
->>>>>>> ecc0ec65
+                        _ = RespReadUtils.TryReadInt64(out result, ref refPtr, refPtr + sizeof(long));
                     }
                     output.Memory.Dispose();
                 }
@@ -323,21 +311,13 @@
                 var encodingSpan = paramsSpan.Slice(paramsSpanOffset, 1 + encodingSuffixLength);
                 encodingSpan[0] = encodingPrefix[0];
                 var encodingSuffixSpan = encodingSpan.Slice(1);
-<<<<<<< HEAD
-                _ = NumUtils.LongToSpanByte(encodingSuffix, encodingSuffixSpan);
-=======
-                NumUtils.WriteInt64(encodingSuffix, encodingSuffixSpan);
->>>>>>> ecc0ec65
+                _ = NumUtils.WriteInt64(encodingSuffix, encodingSuffixSpan);
                 var encodingSlice = ArgSlice.FromPinnedSpan(encodingSpan);
                 paramsSpanOffset += 1 + encodingSuffixLength;
 
                 // Offset
                 var offsetSpan = paramsSpan.Slice(paramsSpanOffset, offsetLength);
-<<<<<<< HEAD
-                _ = NumUtils.LongToSpanByte(commandArguments[i].offset, offsetSpan);
-=======
-                NumUtils.WriteInt64(commandArguments[i].offset, offsetSpan);
->>>>>>> ecc0ec65
+                _ = NumUtils.WriteInt64(commandArguments[i].offset, offsetSpan);
                 var offsetSlice = ArgSlice.FromPinnedSpan(offsetSpan);
                 paramsSpanOffset += offsetLength;
 
@@ -346,11 +326,7 @@
                 if (!isGet)
                 {
                     var valueSpan = paramsSpan.Slice(paramsSpanOffset, valueLength);
-<<<<<<< HEAD
-                    _ = NumUtils.LongToSpanByte(commandArguments[i].value, valueSpan);
-=======
-                    NumUtils.WriteInt64(commandArguments[i].value, valueSpan);
->>>>>>> ecc0ec65
+                    _ = NumUtils.WriteInt64(commandArguments[i].value, valueSpan);
                     valueSlice = ArgSlice.FromPinnedSpan(valueSpan);
                     paramsSpanOffset += valueLength;
                 }
