﻿// Copyright (c) Microsoft Corporation.
// Licensed under the MIT license.

using System;
using System.Diagnostics;
using System.Runtime.CompilerServices;
using Garnet.common;
using Tsavorite.core;

namespace Garnet.server
{
    using MainStoreFunctions = StoreFunctions<SpanByte, SpanByte, SpanByteComparer, SpanByteRecordDisposer>;

    using ObjectStoreAllocator = GenericAllocator<byte[], IGarnetObject, StoreFunctions<byte[], IGarnetObject, ByteArrayKeyComparer, DefaultRecordDisposer<byte[], IGarnetObject>>>;
    using ObjectStoreFunctions = StoreFunctions<byte[], IGarnetObject, ByteArrayKeyComparer, DefaultRecordDisposer<byte[], IGarnetObject>>;

    sealed partial class StorageSession : IDisposable
    {
        public GarnetStatus GET<TContext>(ref SpanByte key, ref SpanByte input, ref SpanByteAndMemory output, ref TContext context)
            where TContext : ITsavoriteContext<SpanByte, SpanByte, SpanByte, SpanByteAndMemory, long, MainSessionFunctions, MainStoreFunctions, SpanByteAllocator<MainStoreFunctions>>
        {
            long ctx = default;
            var status = context.Read(ref key, ref input, ref output, ctx);

            if (status.IsPending)
            {
                StartPendingMetrics();
                CompletePendingForSession(ref status, ref output, ref context);
                StopPendingMetrics();
            }

            if (status.Found)
            {
                incr_session_found();
                return GarnetStatus.OK;
            }
            else
            {
                incr_session_notfound();
                return GarnetStatus.NOTFOUND;
            }
        }

        public unsafe GarnetStatus ReadWithUnsafeContext<TContext>(ArgSlice key, ref SpanByte input, ref SpanByteAndMemory output, long localHeadAddress, out bool epochChanged, ref TContext context)
            where TContext : ITsavoriteContext<SpanByte, SpanByte, SpanByte, SpanByteAndMemory, long, MainSessionFunctions, MainStoreFunctions, SpanByteAllocator<MainStoreFunctions>>, IUnsafeContext
        {

            var _key = key.SpanByte;
            long ctx = default;

            epochChanged = false;
            var status = context.Read(ref _key, ref Unsafe.AsRef(in input), ref output, ctx);

            if (status.IsPending)
            {
                context.EndUnsafe();
                StartPendingMetrics();
                CompletePendingForSession(ref status, ref output, ref context);
                StopPendingMetrics();
                context.BeginUnsafe();
                // Start read of pointers from beginning if epoch changed
                if (HeadAddress == localHeadAddress)
                {
                    context.EndUnsafe();
                    epochChanged = true;
                }
            }
            else if (status.NotFound)
            {
                incr_session_notfound();
                return GarnetStatus.NOTFOUND;
            }
            else
            {
                incr_session_found();
            }

            return GarnetStatus.OK;
        }

        public unsafe GarnetStatus GET<TContext>(ArgSlice key, out ArgSlice value, ref TContext context)
            where TContext : ITsavoriteContext<SpanByte, SpanByte, SpanByte, SpanByteAndMemory, long, MainSessionFunctions, MainStoreFunctions, SpanByteAllocator<MainStoreFunctions>>
        {
            int inputSize = sizeof(int) + RespInputHeader.Size;

            byte* pbCmdInput = stackalloc byte[inputSize];
            byte* pcurr = pbCmdInput;
            *(int*)pcurr = inputSize - sizeof(int);
            pcurr += sizeof(int);
            (*(RespInputHeader*)pcurr).cmd = RespCommand.GET; // Proxy for "get value without RESP header"
            (*(RespInputHeader*)pcurr).flags = 0;

            var _key = key.SpanByte;
            var _output = new SpanByteAndMemory { SpanByte = scratchBufferManager.ViewRemainingArgSlice().SpanByte };
            var ret = GET(ref _key, ref Unsafe.AsRef<SpanByte>(pbCmdInput), ref _output, ref context);
            value = default;
            if (ret == GarnetStatus.OK)
            {
                if (!_output.IsSpanByte)
                {
                    value = scratchBufferManager.FormatScratch(0, _output.AsReadOnlySpan());
                    _output.Memory.Dispose();
                }
                else
                {
                    value = scratchBufferManager.CreateArgSlice(_output.Length);
                }
            }
            return ret;
        }

        public unsafe GarnetStatus GET<TContext>(ArgSlice key, out MemoryResult<byte> value, ref TContext context)
            where TContext : ITsavoriteContext<SpanByte, SpanByte, SpanByte, SpanByteAndMemory, long, MainSessionFunctions, MainStoreFunctions, SpanByteAllocator<MainStoreFunctions>>
        {
            int inputSize = sizeof(int) + RespInputHeader.Size;

            byte* pbCmdInput = stackalloc byte[inputSize];
            byte* pcurr = pbCmdInput;
            *(int*)pcurr = inputSize - sizeof(int);
            pcurr += sizeof(int);
            (*(RespInputHeader*)pcurr).cmd = RespCommand.GET; // Proxy for "get value without RESP header"
            (*(RespInputHeader*)pcurr).flags = 0;

            var _key = key.SpanByte;
            var _output = new SpanByteAndMemory();
            var ret = GET(ref _key, ref Unsafe.AsRef<SpanByte>(pbCmdInput), ref _output, ref context);
            value = new MemoryResult<byte>(_output.Memory, _output.Length);
            return ret;
        }

        public GarnetStatus GET<TObjectContext>(byte[] key, out GarnetObjectStoreOutput output, ref TObjectContext objectContext)
<<<<<<< HEAD
            where TObjectContext : ITsavoriteContext<byte[], IGarnetObject, SpanByte, GarnetObjectStoreOutput, long, ObjectSessionFunctions, ObjectStoreFunctions, ObjectStoreAllocator>
=======
            where TObjectContext : ITsavoriteContext<byte[], IGarnetObject, ObjectInput, GarnetObjectStoreOutput, long, ObjectStoreFunctions>
>>>>>>> 1f7e6d38
        {
            long ctx = default;
            var status = objectContext.Read(key, out output, ctx);

            if (status.IsPending)
            {
                StartPendingMetrics();
                CompletePendingForObjectStoreSession(ref status, ref output, ref objectContext);
                StopPendingMetrics();
            }

            if (status.Found)
            {
                incr_session_found();
                return GarnetStatus.OK;
            }
            else
            {
                incr_session_notfound();
                return GarnetStatus.NOTFOUND;
            }
        }

        /// <summary>
        /// GETDEL command - Gets the value corresponding to the given key and deletes the key.
        /// </summary>
        /// <param name="key">The key to get the value for.</param>
        /// <param name="output">Span to allocate the output of the operation</param>
        /// <param name="context">Basic Context of the store</param>
        /// <returns> Operation status </returns>
        public unsafe GarnetStatus GETDEL<TContext>(ArgSlice key, ref SpanByteAndMemory output, ref TContext context)
            where TContext : ITsavoriteContext<SpanByte, SpanByte, SpanByte, SpanByteAndMemory, long, MainSessionFunctions, MainStoreFunctions, SpanByteAllocator<MainStoreFunctions>>
        {
            var _key = key.SpanByte;
            return GETDEL(ref _key, ref output, ref context);
        }

        /// <summary>
        /// GETDEL command - Gets the value corresponding to the given key and deletes the key.
        /// </summary>
        /// <param name="key">The key to get the value for.</param>
        /// <param name="output">Span to allocate the output of the operation</param>
        /// <param name="context">Basic Context of the store</param>
        /// <returns> Operation status </returns>
        public unsafe GarnetStatus GETDEL<TContext>(ref SpanByte key, ref SpanByteAndMemory output, ref TContext context)
            where TContext : ITsavoriteContext<SpanByte, SpanByte, SpanByte, SpanByteAndMemory, long, MainSessionFunctions, MainStoreFunctions, SpanByteAllocator<MainStoreFunctions>>
        {
            // size data + header
            int inputSize = sizeof(int) + RespInputHeader.Size;
            byte* pbCmdInput = stackalloc byte[inputSize];

            byte* pcurr = pbCmdInput;
            *(int*)pbCmdInput = inputSize - sizeof(int);
            pcurr += sizeof(int);
            ((RespInputHeader*)pcurr)->cmd = RespCommand.GETDEL;
            ((RespInputHeader*)pcurr)->flags = 0;

            ref var input = ref SpanByte.Reinterpret(pbCmdInput);

            var status = context.RMW(ref key, ref input, ref output);
            Debug.Assert(output.IsSpanByte);

            if (status.IsPending)
                CompletePendingForSession(ref status, ref output, ref context);

            return status.Found ? GarnetStatus.OK : GarnetStatus.NOTFOUND;
        }

        public unsafe GarnetStatus GETRANGE<TContext>(ref SpanByte key, int sliceStart, int sliceLength, ref SpanByteAndMemory output, ref TContext context)
            where TContext : ITsavoriteContext<SpanByte, SpanByte, SpanByte, SpanByteAndMemory, long, MainSessionFunctions, MainStoreFunctions, SpanByteAllocator<MainStoreFunctions>>
        {
            int inputSize = sizeof(int) + RespInputHeader.Size + sizeof(int) * 2;
            byte* pbCmdInput = stackalloc byte[inputSize];

            byte* pcurr = pbCmdInput;
            *(int*)pcurr = inputSize - sizeof(int);
            pcurr += sizeof(int);
            (*(RespInputHeader*)(pcurr)).cmd = RespCommand.GETRANGE;
            (*(RespInputHeader*)(pcurr)).flags = 0;
            pcurr += RespInputHeader.Size;
            *(int*)(pcurr) = sliceStart;
            *(int*)(pcurr + 4) = sliceLength;

            var status = context.Read(ref key, ref Unsafe.AsRef<SpanByte>(pbCmdInput), ref output);

            if (status.IsPending)
            {
                StartPendingMetrics();
                CompletePendingForSession(ref status, ref output, ref context);
                StopPendingMetrics();
            }

            if (status.Found)
            {
                incr_session_found();
                return GarnetStatus.OK;
            }
            else
            {
                incr_session_notfound();
                return GarnetStatus.NOTFOUND;
            }
        }


        /// <summary>
        /// Returns the remaining time to live of a key that has a timeout.
        /// </summary>
        /// <typeparam name="TContext"></typeparam>
        /// <typeparam name="TObjectContext"></typeparam>
        /// <param name="key">The key to get the remaining time to live in the store.</param>
        /// <param name="storeType">The store to operate on</param>
        /// <param name="output">Span to allocate the output of the operation</param>
        /// <param name="context">Basic Context of the store</param>
        /// <param name="objectContext">Object Context of the store</param>
        /// <param name="milliseconds">when true the command to execute is PTTL.</param>
        /// <returns></returns>
        public unsafe GarnetStatus TTL<TContext, TObjectContext>(ref SpanByte key, StoreType storeType, ref SpanByteAndMemory output, ref TContext context, ref TObjectContext objectContext, bool milliseconds = false)
<<<<<<< HEAD
            where TContext : ITsavoriteContext<SpanByte, SpanByte, SpanByte, SpanByteAndMemory, long, MainSessionFunctions, MainStoreFunctions, SpanByteAllocator<MainStoreFunctions>>
            where TObjectContext : ITsavoriteContext<byte[], IGarnetObject, SpanByte, GarnetObjectStoreOutput, long, ObjectSessionFunctions, ObjectStoreFunctions, ObjectStoreAllocator>
=======
            where TContext : ITsavoriteContext<SpanByte, SpanByte, SpanByte, SpanByteAndMemory, long, MainStoreFunctions>
            where TObjectContext : ITsavoriteContext<byte[], IGarnetObject, ObjectInput, GarnetObjectStoreOutput, long, ObjectStoreFunctions>
>>>>>>> 1f7e6d38
        {
            int inputSize = sizeof(int) + RespInputHeader.Size;
            byte* pbCmdInput = stackalloc byte[inputSize];

            byte* pcurr = pbCmdInput;
            *(int*)pcurr = inputSize - sizeof(int);
            pcurr += sizeof(int);
            (*(RespInputHeader*)pcurr).cmd = milliseconds ? RespCommand.PTTL : RespCommand.TTL;
            (*(RespInputHeader*)pcurr).flags = 0;

            if (storeType == StoreType.Main || storeType == StoreType.All)
            {
                var status = context.Read(ref key, ref Unsafe.AsRef<SpanByte>(pbCmdInput), ref output);

                if (status.IsPending)
                {
                    StartPendingMetrics();
                    CompletePendingForSession(ref status, ref output, ref context);
                    StopPendingMetrics();
                }

                if (status.Found) return GarnetStatus.OK;
            }

            if ((storeType == StoreType.Object || storeType == StoreType.All) && !objectStoreBasicContext.IsNull)
            {
                var inputPayload = scratchBufferManager.CreateArgSlice(0);

                var objInput = new ObjectInput
                {
                    header = new RespInputHeader
                    {
                        cmd = milliseconds ? RespCommand.PTTL : RespCommand.TTL,
                        type = milliseconds ? GarnetObjectType.PTtl : GarnetObjectType.Ttl,
                    },
                    payload = inputPayload,
                };

                var keyBA = key.ToByteArray();
                var objO = new GarnetObjectStoreOutput { spanByteAndMemory = output };
                var status = objectContext.Read(ref keyBA, ref objInput, ref objO);

                if (status.IsPending)
                    CompletePendingForObjectStoreSession(ref status, ref objO, ref objectContext);

                if (status.Found)
                {
                    output = objO.spanByteAndMemory;
                    return GarnetStatus.OK;
                }
            }
            return GarnetStatus.NOTFOUND;
        }

        public GarnetStatus SET<TContext>(ref SpanByte key, ref SpanByte value, ref TContext context)
            where TContext : ITsavoriteContext<SpanByte, SpanByte, SpanByte, SpanByteAndMemory, long, MainSessionFunctions, MainStoreFunctions, SpanByteAllocator<MainStoreFunctions>>
        {
            context.Upsert(ref key, ref value);
            return GarnetStatus.OK;
        }

        public unsafe GarnetStatus SET_Conditional<TContext>(ref SpanByte key, ref SpanByte input, ref TContext context)
            where TContext : ITsavoriteContext<SpanByte, SpanByte, SpanByte, SpanByteAndMemory, long, MainSessionFunctions, MainStoreFunctions, SpanByteAllocator<MainStoreFunctions>>
        {
            byte* pbOutput = stackalloc byte[8];
            var o = new SpanByteAndMemory(pbOutput, 8);

            var status = context.RMW(ref key, ref input, ref o);

            if (status.IsPending)
            {
                StartPendingMetrics();
                CompletePendingForSession(ref status, ref o, ref context);
                StopPendingMetrics();
            }

            if (status.NotFound)
            {
                incr_session_notfound();
                return GarnetStatus.NOTFOUND;
            }
            else
            {
                incr_session_found();
                return GarnetStatus.OK;
            }
        }

        public unsafe GarnetStatus SET_Conditional<TContext>(ref SpanByte key, ref SpanByte input, ref SpanByteAndMemory output, ref TContext context)
            where TContext : ITsavoriteContext<SpanByte, SpanByte, SpanByte, SpanByteAndMemory, long, MainSessionFunctions, MainStoreFunctions, SpanByteAllocator<MainStoreFunctions>>
        {
            var status = context.RMW(ref key, ref input, ref output);

            if (status.IsPending)
            {
                StartPendingMetrics();
                CompletePendingForSession(ref status, ref output, ref context);
                StopPendingMetrics();
            }

            if (status.NotFound)
            {
                incr_session_notfound();
                return GarnetStatus.NOTFOUND;
            }
            else
            {
                incr_session_found();
                return GarnetStatus.OK;
            }
        }

        public GarnetStatus SET<TContext>(ArgSlice key, ArgSlice value, ref TContext context)
            where TContext : ITsavoriteContext<SpanByte, SpanByte, SpanByte, SpanByteAndMemory, long, MainSessionFunctions, MainStoreFunctions, SpanByteAllocator<MainStoreFunctions>>
        {
            var _key = key.SpanByte;
            var _value = value.SpanByte;
            return SET(ref _key, ref _value, ref context);
        }

        public GarnetStatus SET<TObjectContext>(byte[] key, IGarnetObject value, ref TObjectContext objectContext)
<<<<<<< HEAD
            where TObjectContext : ITsavoriteContext<byte[], IGarnetObject, SpanByte, GarnetObjectStoreOutput, long, ObjectSessionFunctions, ObjectStoreFunctions, ObjectStoreAllocator>
=======
            where TObjectContext : ITsavoriteContext<byte[], IGarnetObject, ObjectInput, GarnetObjectStoreOutput, long, ObjectStoreFunctions>
>>>>>>> 1f7e6d38
        {
            objectContext.Upsert(key, value);
            return GarnetStatus.OK;
        }

        public GarnetStatus SET<TContext>(ArgSlice key, Memory<byte> value, ref TContext context)
            where TContext : ITsavoriteContext<SpanByte, SpanByte, SpanByte, SpanByteAndMemory, long, MainSessionFunctions, MainStoreFunctions, SpanByteAllocator<MainStoreFunctions>>
        {
            var _key = key.SpanByte;
            unsafe
            {
                fixed (byte* ptr = value.Span)
                {
                    var _value = SpanByte.FromPinnedPointer(ptr, value.Length);
                    return SET(ref _key, ref _value, ref context);
                }
            }
        }

        public unsafe GarnetStatus SETEX<TContext>(ArgSlice key, ArgSlice value, ArgSlice expiryMs, ref TContext context)
            where TContext : ITsavoriteContext<SpanByte, SpanByte, SpanByte, SpanByteAndMemory, long, MainSessionFunctions, MainStoreFunctions, SpanByteAllocator<MainStoreFunctions>>
            => SETEX(key, value, TimeSpan.FromMilliseconds(NumUtils.BytesToLong(expiryMs.Length, expiryMs.ptr)), ref context);

        public GarnetStatus SETEX<TContext>(ArgSlice key, ArgSlice value, TimeSpan expiry, ref TContext context)
            where TContext : ITsavoriteContext<SpanByte, SpanByte, SpanByte, SpanByteAndMemory, long, MainSessionFunctions, MainStoreFunctions, SpanByteAllocator<MainStoreFunctions>>
        {
            var _key = key.SpanByte;
            var valueSB = scratchBufferManager.FormatScratch(sizeof(long), value).SpanByte;
            valueSB.ExtraMetadata = DateTimeOffset.UtcNow.Ticks + expiry.Ticks;
            return SET(ref _key, ref valueSB, ref context);
        }

        /// <summary>
        /// APPEND command - appends value at the end of existing string
        /// </summary>
        /// <typeparam name="TContext">Context type</typeparam>
        /// <param name="key">Key whose value is to be appended</param>
        /// <param name="value">Value to be appended</param>
        /// <param name="output">Length of updated value</param>
        /// <param name="context">Store context</param>
        /// <returns>Operation status</returns>
        public unsafe GarnetStatus APPEND<TContext>(ArgSlice key, ArgSlice value, ref ArgSlice output, ref TContext context)
            where TContext : ITsavoriteContext<SpanByte, SpanByte, SpanByte, SpanByteAndMemory, long, MainSessionFunctions, MainStoreFunctions, SpanByteAllocator<MainStoreFunctions>>
        {
            var _key = key.SpanByte;
            var _value = value.SpanByte;
            var _output = new SpanByteAndMemory(output.SpanByte);

            return APPEND(ref _key, ref _value, ref _output, ref context);
        }

        /// <summary>
        /// APPEND command - appends value at the end of existing string
        /// </summary>
        /// <typeparam name="TContext">Context type</typeparam>
        /// <param name="key">Key whose value is to be appended</param>
        /// <param name="value">Value to be appended</param>
        /// <param name="output">Length of updated value</param>
        /// <param name="context">Store context</param>
        /// <returns>Operation status</returns>
        public unsafe GarnetStatus APPEND<TContext>(ref SpanByte key, ref SpanByte value, ref SpanByteAndMemory output, ref TContext context)
            where TContext : ITsavoriteContext<SpanByte, SpanByte, SpanByte, SpanByteAndMemory, long, MainSessionFunctions, MainStoreFunctions, SpanByteAllocator<MainStoreFunctions>>
        {
            int inputSize = sizeof(int) + RespInputHeader.Size + sizeof(int) + sizeof(long);
            byte* pbCmdInput = stackalloc byte[inputSize];

            byte* pcurr = pbCmdInput;
            *(int*)pcurr = inputSize - sizeof(int);
            pcurr += sizeof(int);
            (*(RespInputHeader*)(pcurr)).cmd = RespCommand.APPEND;
            (*(RespInputHeader*)(pcurr)).flags = 0;

            pcurr += RespInputHeader.Size;
            *(int*)pcurr = value.Length;
            pcurr += sizeof(int);
            *(long*)pcurr = (long)value.ToPointer();

            var status = context.RMW(ref key, ref Unsafe.AsRef<SpanByte>(pbCmdInput), ref output);
            if (status.IsPending)
            {
                StartPendingMetrics();
                CompletePendingForSession(ref status, ref output, ref context);
                StopPendingMetrics();
            }

            Debug.Assert(output.IsSpanByte);

            return GarnetStatus.OK;
        }

        public GarnetStatus DELETE<TContext, TObjectContext>(ArgSlice key, StoreType storeType, ref TContext context, ref TObjectContext objectContext)
<<<<<<< HEAD
            where TContext : ITsavoriteContext<SpanByte, SpanByte, SpanByte, SpanByteAndMemory, long, MainSessionFunctions, MainStoreFunctions, SpanByteAllocator<MainStoreFunctions>>
            where TObjectContext : ITsavoriteContext<byte[], IGarnetObject, SpanByte, GarnetObjectStoreOutput, long, ObjectSessionFunctions, ObjectStoreFunctions, ObjectStoreAllocator>
=======
            where TContext : ITsavoriteContext<SpanByte, SpanByte, SpanByte, SpanByteAndMemory, long, MainStoreFunctions>
            where TObjectContext : ITsavoriteContext<byte[], IGarnetObject, ObjectInput, GarnetObjectStoreOutput, long, ObjectStoreFunctions>
>>>>>>> 1f7e6d38
        {
            var _key = key.SpanByte;
            return DELETE(ref _key, storeType, ref context, ref objectContext);
        }

        public GarnetStatus DELETE<TContext, TObjectContext>(ref SpanByte key, StoreType storeType, ref TContext context, ref TObjectContext objectContext)
<<<<<<< HEAD
            where TContext : ITsavoriteContext<SpanByte, SpanByte, SpanByte, SpanByteAndMemory, long, MainSessionFunctions, MainStoreFunctions, SpanByteAllocator<MainStoreFunctions>>
            where TObjectContext : ITsavoriteContext<byte[], IGarnetObject, SpanByte, GarnetObjectStoreOutput, long, ObjectSessionFunctions, ObjectStoreFunctions, ObjectStoreAllocator>
=======
            where TContext : ITsavoriteContext<SpanByte, SpanByte, SpanByte, SpanByteAndMemory, long, MainStoreFunctions>
            where TObjectContext : ITsavoriteContext<byte[], IGarnetObject, ObjectInput, GarnetObjectStoreOutput, long, ObjectStoreFunctions>
>>>>>>> 1f7e6d38
        {
            var found = false;

            if (storeType == StoreType.Main || storeType == StoreType.All)
            {
                var status = context.Delete(ref key);
                Debug.Assert(!status.IsPending);
                if (status.Found) found = true;
            }

            if (!objectStoreBasicContext.IsNull && (storeType == StoreType.Object || storeType == StoreType.All))
            {
                var keyBA = key.ToByteArray();
                var status = objectContext.Delete(ref keyBA);
                Debug.Assert(!status.IsPending);
                if (status.Found) found = true;
            }
            return found ? GarnetStatus.OK : GarnetStatus.NOTFOUND;
        }

        public GarnetStatus DELETE<TContext, TObjectContext>(byte[] key, StoreType storeType, ref TContext context, ref TObjectContext objectContext)
<<<<<<< HEAD
            where TContext : ITsavoriteContext<SpanByte, SpanByte, SpanByte, SpanByteAndMemory, long, MainSessionFunctions, MainStoreFunctions, SpanByteAllocator<MainStoreFunctions>>
            where TObjectContext : ITsavoriteContext<byte[], IGarnetObject, SpanByte, GarnetObjectStoreOutput, long, ObjectSessionFunctions, ObjectStoreFunctions, ObjectStoreAllocator>
=======
            where TContext : ITsavoriteContext<SpanByte, SpanByte, SpanByte, SpanByteAndMemory, long, MainStoreFunctions>
            where TObjectContext : ITsavoriteContext<byte[], IGarnetObject, ObjectInput, GarnetObjectStoreOutput, long, ObjectStoreFunctions>
>>>>>>> 1f7e6d38
        {
            bool found = false;

            if ((storeType == StoreType.Object || storeType == StoreType.All) && !objectStoreBasicContext.IsNull)
            {
                var status = objectContext.Delete(key);
                Debug.Assert(!status.IsPending);
                if (status.Found) found = true;
            }

            if (!found && (storeType == StoreType.Main || storeType == StoreType.All))
            {
                unsafe
                {
                    fixed (byte* ptr = key)
                    {
                        var keySB = SpanByte.FromPinnedPointer(ptr, key.Length);
                        var status = context.Delete(ref keySB);
                        Debug.Assert(!status.IsPending);
                        if (status.Found) found = true;
                    }
                }
            }
            return found ? GarnetStatus.OK : GarnetStatus.NOTFOUND;
        }

        public unsafe GarnetStatus RENAME(ArgSlice oldKeySlice, ArgSlice newKeySlice, StoreType storeType)
        {
            GarnetStatus returnStatus = GarnetStatus.NOTFOUND;

            // If same name check return early.
            if (oldKeySlice.ReadOnlySpan.SequenceEqual(newKeySlice.ReadOnlySpan))
                return GarnetStatus.OK;

            bool createTransaction = false;
            if (txnManager.state != TxnState.Running)
            {
                createTransaction = true;
                txnManager.SaveKeyEntryToLock(oldKeySlice, false, LockType.Exclusive);
                txnManager.SaveKeyEntryToLock(newKeySlice, false, LockType.Exclusive);
                txnManager.Run(true);
            }

            var context = txnManager.LockableContext;
            var objectContext = txnManager.ObjectStoreLockableContext;

            if (storeType == StoreType.Main || storeType == StoreType.All)
            {
                try
                {
                    SpanByte oldKey = oldKeySlice.SpanByte;
                    SpanByte newKey = newKeySlice.SpanByte;

                    SpanByte input = default;
                    var o = new SpanByteAndMemory();
                    var status = GET(ref oldKey, ref input, ref o, ref context);

                    if (status == GarnetStatus.OK)
                    {
                        Debug.Assert(!o.IsSpanByte);
                        var memoryHandle = o.Memory.Memory.Pin();
                        var ptrVal = (byte*)memoryHandle.Pointer;

                        RespReadUtils.ReadUnsignedLengthHeader(out var headerLength, ref ptrVal, ptrVal + o.Length);
                        var value = SpanByte.FromPinnedPointer(ptrVal, headerLength);
                        SET(ref newKey, ref value, ref context);

                        memoryHandle.Dispose();
                        o.Memory.Dispose();

                        // Delete the old key
                        DELETE(ref oldKey, StoreType.Main, ref context, ref objectContext);

                        returnStatus = GarnetStatus.OK;
                    }
                }
                finally
                {
                    if (createTransaction)
                        txnManager.Commit(true);
                }
            }

            if ((storeType == StoreType.Object || storeType == StoreType.All) && !objectStoreBasicContext.IsNull)
            {
                createTransaction = false;
                if (txnManager.state != TxnState.Running)
                {
                    txnManager.SaveKeyEntryToLock(oldKeySlice, true, LockType.Exclusive);
                    txnManager.SaveKeyEntryToLock(newKeySlice, true, LockType.Exclusive);
                    txnManager.Run(true);
                    createTransaction = true;
                }

                try
                {
                    byte[] oldKeyArray = oldKeySlice.ToArray();
                    byte[] newKeyArray = newKeySlice.ToArray();

                    var status = GET(oldKeyArray, out var value, ref objectContext);

                    if (status == GarnetStatus.OK)
                    {
                        var valObj = value.garnetObject;
                        SET(newKeyArray, valObj, ref objectContext);

                        // Delete the old key
                        DELETE(oldKeyArray, StoreType.Object, ref context, ref objectContext);

                        returnStatus = GarnetStatus.OK;
                    }
                }
                finally
                {
                    if (createTransaction)
                        txnManager.Commit(true);
                }
            }

            return returnStatus;
        }

        /// <summary>
        /// Returns if key is an existing one in the store.
        /// </summary>
        /// <typeparam name="TContext"></typeparam>
        /// <typeparam name="TObjectContext"></typeparam>
        /// <param name="key">The name of the key to use in the operation</param>
        /// <param name="storeType">The store to operate on.</param>
        /// <param name="context">Basic context for the main store.</param>
        /// <param name="objectContext">Object context for the object store.</param>
        /// <returns></returns>
        public GarnetStatus EXISTS<TContext, TObjectContext>(ArgSlice key, StoreType storeType, ref TContext context, ref TObjectContext objectContext)
<<<<<<< HEAD
            where TContext : ITsavoriteContext<SpanByte, SpanByte, SpanByte, SpanByteAndMemory, long, MainSessionFunctions, MainStoreFunctions, SpanByteAllocator<MainStoreFunctions>>
            where TObjectContext : ITsavoriteContext<byte[], IGarnetObject, SpanByte, GarnetObjectStoreOutput, long, ObjectSessionFunctions, ObjectStoreFunctions, ObjectStoreAllocator>
=======
            where TContext : ITsavoriteContext<SpanByte, SpanByte, SpanByte, SpanByteAndMemory, long, MainStoreFunctions>
            where TObjectContext : ITsavoriteContext<byte[], IGarnetObject, ObjectInput, GarnetObjectStoreOutput, long, ObjectStoreFunctions>
>>>>>>> 1f7e6d38
        {
            GarnetStatus status = GarnetStatus.NOTFOUND;

            if (storeType == StoreType.Main || storeType == StoreType.All)
            {
                var _key = key.SpanByte;
                SpanByte input = default;
                var _output = new SpanByteAndMemory { SpanByte = scratchBufferManager.ViewRemainingArgSlice().SpanByte };
                status = GET(ref _key, ref input, ref _output, ref context);

                if (status == GarnetStatus.OK)
                {
                    if (!_output.IsSpanByte)
                        _output.Memory.Dispose();
                    return status;
                }
            }

            if ((storeType == StoreType.Object || storeType == StoreType.All) && !objectStoreBasicContext.IsNull)
            {
                status = GET(key.ToArray(), out _, ref objectContext);
            }

            return status;
        }

        /// <summary>
        /// Set a timeout on key
        /// </summary>
        /// <typeparam name="TContext"></typeparam>
        /// <typeparam name="TObjectContext"></typeparam>
        /// <param name="key">The key to set the timeout on.</param>
        /// <param name="expiryMs">Milliseconds value for the timeout.</param>
        /// <param name="timeoutSet">True when the timeout was properly set.</param>
        /// <param name="storeType">The store to operate on.</param>
        /// <param name="expireOption">>Flags to use for the operation.</param>
        /// <param name="context">Basic context for the main store.</param>
        /// <param name="objectStoreContext">Object context for the object store.</param>
        /// <returns></returns>
        public unsafe GarnetStatus EXPIRE<TContext, TObjectContext>(ArgSlice key, ArgSlice expiryMs, out bool timeoutSet, StoreType storeType, ExpireOption expireOption, ref TContext context, ref TObjectContext objectStoreContext)
<<<<<<< HEAD
            where TContext : ITsavoriteContext<SpanByte, SpanByte, SpanByte, SpanByteAndMemory, long, MainSessionFunctions, MainStoreFunctions, SpanByteAllocator<MainStoreFunctions>>
            where TObjectContext : ITsavoriteContext<byte[], IGarnetObject, SpanByte, GarnetObjectStoreOutput, long, ObjectSessionFunctions, ObjectStoreFunctions, ObjectStoreAllocator>
=======
            where TContext : ITsavoriteContext<SpanByte, SpanByte, SpanByte, SpanByteAndMemory, long, MainStoreFunctions>
            where TObjectContext : ITsavoriteContext<byte[], IGarnetObject, ObjectInput, GarnetObjectStoreOutput, long, ObjectStoreFunctions>
>>>>>>> 1f7e6d38
            => EXPIRE(key, TimeSpan.FromMilliseconds(NumUtils.BytesToLong(expiryMs.Length, expiryMs.ptr)), out timeoutSet, storeType, expireOption, ref context, ref objectStoreContext);

        /// <summary>
        /// Set a timeout on key.
        /// </summary>
        /// <typeparam name="TContext"></typeparam>
        /// <typeparam name="TObjectContext"></typeparam>
        /// <param name="key">The key to set the timeout on.</param>
        /// <param name="expiry">The timespan value to set the expiration for.</param>
        /// <param name="timeoutSet">True when the timeout was properly set.</param>
        /// <param name="storeType">The store to operate on.</param>
        /// <param name="expireOption">Flags to use for the operation.</param>
        /// <param name="context">Basic context for the main store</param>
        /// <param name="objectStoreContext">Object context for the object store</param>
        /// <param name="milliseconds">When true the command executed is PEXPIRE, expire by default.</param>
        /// <returns></returns>
        public unsafe GarnetStatus EXPIRE<TContext, TObjectContext>(ArgSlice key, TimeSpan expiry, out bool timeoutSet, StoreType storeType, ExpireOption expireOption, ref TContext context, ref TObjectContext objectStoreContext, bool milliseconds = false)
<<<<<<< HEAD
            where TContext : ITsavoriteContext<SpanByte, SpanByte, SpanByte, SpanByteAndMemory, long, MainSessionFunctions, MainStoreFunctions, SpanByteAllocator<MainStoreFunctions>>
            where TObjectContext : ITsavoriteContext<byte[], IGarnetObject, SpanByte, GarnetObjectStoreOutput, long, ObjectSessionFunctions, ObjectStoreFunctions, ObjectStoreAllocator>
=======
            where TContext : ITsavoriteContext<SpanByte, SpanByte, SpanByte, SpanByteAndMemory, long, MainStoreFunctions>
            where TObjectContext : ITsavoriteContext<byte[], IGarnetObject, ObjectInput, GarnetObjectStoreOutput, long, ObjectStoreFunctions>
>>>>>>> 1f7e6d38
        {
            byte* pbCmdInput = stackalloc byte[sizeof(int) + sizeof(long) + RespInputHeader.Size + sizeof(byte)];
            *(int*)pbCmdInput = sizeof(long) + RespInputHeader.Size;
            ((RespInputHeader*)(pbCmdInput + sizeof(int) + sizeof(long)))->cmd = milliseconds ? RespCommand.PEXPIRE : RespCommand.EXPIRE;
            ((RespInputHeader*)(pbCmdInput + sizeof(int) + sizeof(long)))->flags = 0;

            *(pbCmdInput + sizeof(int) + sizeof(long) + RespInputHeader.Size) = (byte)expireOption;
            ref var input = ref SpanByte.Reinterpret(pbCmdInput);

            input.ExtraMetadata = DateTimeOffset.UtcNow.Ticks + expiry.Ticks;

            var rmwOutput = stackalloc byte[ObjectOutputHeader.Size];
            var output = new SpanByteAndMemory(SpanByte.FromPinnedPointer(rmwOutput, ObjectOutputHeader.Size));
            timeoutSet = false;

            bool found = false;

            if (storeType == StoreType.Main || storeType == StoreType.All)
            {
                var _key = key.SpanByte;
                var status = context.RMW(ref _key, ref input, ref output);

                if (status.IsPending)
                    CompletePendingForSession(ref status, ref output, ref context);
                if (status.Found) found = true;
            }

            if (!found && (storeType == StoreType.Object || storeType == StoreType.All) && !objectStoreBasicContext.IsNull)
            {
                var inputPayload = scratchBufferManager.CreateArgSlice(1 + sizeof(long));
                *inputPayload.ptr = (byte)expireOption;
                *(long*)(inputPayload.ptr + 1) = input.ExtraMetadata;

                var objInput = new ObjectInput
                {
                    header = new RespInputHeader
                    {
                        cmd = milliseconds ? RespCommand.PEXPIRE : RespCommand.EXPIRE,
                        type = GarnetObjectType.Expire,
                    },
                    payload = inputPayload,
                };

                // Retry on object store
                var objO = new GarnetObjectStoreOutput { spanByteAndMemory = output };
                var keyBA = key.ToArray();
                var status = objectStoreContext.RMW(ref keyBA, ref objInput, ref objO);

                if (status.IsPending)
                    CompletePendingForObjectStoreSession(ref status, ref objO, ref objectStoreContext);
                if (status.Found) found = true;

                output = objO.spanByteAndMemory;
            }

            Debug.Assert(output.IsSpanByte);
            if (found) timeoutSet = ((ObjectOutputHeader*)output.SpanByte.ToPointer())->result1 == 1;

            return found ? GarnetStatus.OK : GarnetStatus.NOTFOUND;
        }

        public unsafe GarnetStatus PERSIST<TContext, TObjectContext>(ArgSlice key, StoreType storeType, ref TContext context, ref TObjectContext objectStoreContext)
<<<<<<< HEAD
            where TContext : ITsavoriteContext<SpanByte, SpanByte, SpanByte, SpanByteAndMemory, long, MainSessionFunctions, MainStoreFunctions, SpanByteAllocator<MainStoreFunctions>>
            where TObjectContext : ITsavoriteContext<byte[], IGarnetObject, SpanByte, GarnetObjectStoreOutput, long, ObjectSessionFunctions, ObjectStoreFunctions, ObjectStoreAllocator>
=======
            where TContext : ITsavoriteContext<SpanByte, SpanByte, SpanByte, SpanByteAndMemory, long, MainStoreFunctions>
            where TObjectContext : ITsavoriteContext<byte[], IGarnetObject, ObjectInput, GarnetObjectStoreOutput, long, ObjectStoreFunctions>
>>>>>>> 1f7e6d38
        {
            GarnetStatus status = GarnetStatus.NOTFOUND;

            int inputSize = sizeof(int) + RespInputHeader.Size;
            byte* pbCmdInput = stackalloc byte[inputSize];
            byte* pcurr = pbCmdInput;
            *(int*)pcurr = inputSize - sizeof(int);
            pcurr += sizeof(int);
            (*(RespInputHeader*)pcurr).cmd = RespCommand.PERSIST;
            (*(RespInputHeader*)pcurr).flags = 0;

            byte* pbOutput = stackalloc byte[8];
            var o = new SpanByteAndMemory(pbOutput, 8);

            if (storeType == StoreType.Main || storeType == StoreType.All)
            {
                var _key = key.SpanByte;
                var _status = context.RMW(ref _key, ref Unsafe.AsRef<SpanByte>(pbCmdInput), ref o);

                if (_status.IsPending)
                    CompletePendingForSession(ref _status, ref o, ref context);

                Debug.Assert(o.IsSpanByte);
                if (o.SpanByte.AsReadOnlySpan()[0] == 1)
                    status = GarnetStatus.OK;
            }

            if (status == GarnetStatus.NOTFOUND && (storeType == StoreType.Object || storeType == StoreType.All) && !objectStoreBasicContext.IsNull)
            {
                // Retry on object store
                var inputPayload = scratchBufferManager.CreateArgSlice(0);

                var objInput = new ObjectInput
                {
                    header = new RespInputHeader
                    {
                        cmd = RespCommand.PERSIST,
                        type = GarnetObjectType.Persist,
                    },
                    payload = inputPayload,
                };

                var objO = new GarnetObjectStoreOutput { spanByteAndMemory = o };
                var _key = key.ToArray();
                var _status = objectStoreContext.RMW(ref _key, ref objInput, ref objO);

                if (_status.IsPending)
                    CompletePendingForObjectStoreSession(ref _status, ref objO, ref objectStoreContext);

                Debug.Assert(o.IsSpanByte);
                if (o.SpanByte.AsReadOnlySpan().Slice(0, CmdStrings.RESP_RETURN_VAL_1.Length)
                    .SequenceEqual(CmdStrings.RESP_RETURN_VAL_1))
                    status = GarnetStatus.OK;
            }

            return status;
        }

        /// <summary>
        /// For existing keys - overwrites part of the value at a specified offset (in-place if possible)
        /// For non-existing keys - creates a new string with the value at a specified offset (padded with '\0's)
        /// </summary>
        /// <typeparam name="TContext"></typeparam>
        /// <param name="key">The key for which to set the range</param>
        /// <param name="value">The value to place at an offset</param>
        /// <param name="offset">The offset at which to place the value</param>
        /// <param name="output">The length of the updated string</param>
        /// <param name="context">Basic context for the main store</param>
        /// <returns></returns>
        public unsafe GarnetStatus SETRANGE<TContext>(ArgSlice key, ArgSlice value, int offset, ref ArgSlice output, ref TContext context)
            where TContext : ITsavoriteContext<SpanByte, SpanByte, SpanByte, SpanByteAndMemory, long, MainSessionFunctions, MainStoreFunctions, SpanByteAllocator<MainStoreFunctions>>
        {
            var sbKey = key.SpanByte;
            SpanByteAndMemory sbmOut = new(output.SpanByte);

            // Total size + Offset size + New value size + Address of new value
            int inputSize = sizeof(int) + sizeof(int) + sizeof(int) + sizeof(long);
            byte* pbCmdInput = stackalloc byte[inputSize];

            byte* pcurr = pbCmdInput;
            *(int*)pcurr = inputSize - sizeof(int);
            pcurr += sizeof(int);
            (*(RespInputHeader*)(pcurr)).cmd = RespCommand.SETRANGE;
            (*(RespInputHeader*)(pcurr)).flags = 0;
            pcurr += RespInputHeader.Size;
            *(int*)(pcurr) = offset;
            pcurr += sizeof(int);
            *(int*)pcurr = value.Length;
            pcurr += sizeof(int);
            *(long*)pcurr = (long)(value.ptr);

            var status = context.RMW(ref sbKey, ref Unsafe.AsRef<SpanByte>(pbCmdInput), ref sbmOut);
            if (status.IsPending)
                CompletePendingForSession(ref status, ref sbmOut, ref context);

            Debug.Assert(sbmOut.IsSpanByte);
            output.length = sbmOut.Length;

            return GarnetStatus.OK;
        }

        public GarnetStatus Increment<TContext>(ArgSlice key, ArgSlice input, ref ArgSlice output, ref TContext context)
            where TContext : ITsavoriteContext<SpanByte, SpanByte, SpanByte, SpanByteAndMemory, long, MainSessionFunctions, MainStoreFunctions, SpanByteAllocator<MainStoreFunctions>>
        {
            var _key = key.SpanByte;
            var _input = input.SpanByte;
            SpanByteAndMemory _output = new(output.SpanByte);

            var status = context.RMW(ref _key, ref _input, ref _output);
            if (status.IsPending)
                CompletePendingForSession(ref status, ref _output, ref context);
            Debug.Assert(_output.IsSpanByte);
            output.length = _output.Length;
            return GarnetStatus.OK;
        }

        public unsafe GarnetStatus Increment<TContext>(ArgSlice key, out long output, long increment, ref TContext context)
            where TContext : ITsavoriteContext<SpanByte, SpanByte, SpanByte, SpanByteAndMemory, long, MainSessionFunctions, MainStoreFunctions, SpanByteAllocator<MainStoreFunctions>>
        {
            var cmd = RespCommand.INCRBY;
            if (increment < 0)
            {
                cmd = RespCommand.DECRBY;
                increment = -increment;
            }

            var incrementNumDigits = NumUtils.NumDigitsInLong(increment);
            var inputByteSize = RespInputHeader.Size + incrementNumDigits;
            var input = stackalloc byte[inputByteSize];
            ((RespInputHeader*)input)->cmd = cmd;
            ((RespInputHeader*)input)->flags = 0;
            var longOutput = input + RespInputHeader.Size;
            NumUtils.LongToBytes(increment, incrementNumDigits, ref longOutput);

            const int outputBufferLength = NumUtils.MaximumFormatInt64Length + 1;
            byte* outputBuffer = stackalloc byte[outputBufferLength];

            var _key = key.SpanByte;
            var _input = SpanByte.FromPinnedPointer(input, inputByteSize);
            var _output = new SpanByteAndMemory(outputBuffer, outputBufferLength);

            var status = context.RMW(ref _key, ref _input, ref _output);
            if (status.IsPending)
                CompletePendingForSession(ref status, ref _output, ref context);
            Debug.Assert(_output.IsSpanByte);
            Debug.Assert(_output.Length == outputBufferLength);

            output = NumUtils.BytesToLong(_output.Length, outputBuffer);
            return GarnetStatus.OK;
        }

        public void WATCH(ArgSlice key, StoreType type)
        {
            txnManager.Watch(key, type);
            txnManager.VerifyKeyOwnership(key, LockType.Shared);
        }

        public unsafe void WATCH(byte[] key, StoreType type)
        {
            fixed (byte* ptr = key)
            {
                WATCH(new ArgSlice(ptr, key.Length), type);
            }
        }

        public unsafe GarnetStatus SCAN<TContext>(long cursor, ArgSlice match, long count, ref TContext context)
        {
            return GarnetStatus.OK;
        }

        public GarnetStatus GetKeyType<TContext, TObjectContext>(ArgSlice key, out string keyType, ref TContext context, ref TObjectContext objectContext)
<<<<<<< HEAD
            where TContext : ITsavoriteContext<SpanByte, SpanByte, SpanByte, SpanByteAndMemory, long, MainSessionFunctions, MainStoreFunctions, SpanByteAllocator<MainStoreFunctions>>
            where TObjectContext : ITsavoriteContext<byte[], IGarnetObject, SpanByte, GarnetObjectStoreOutput, long, ObjectSessionFunctions, ObjectStoreFunctions, ObjectStoreAllocator>
=======
            where TContext : ITsavoriteContext<SpanByte, SpanByte, SpanByte, SpanByteAndMemory, long, MainStoreFunctions>
            where TObjectContext : ITsavoriteContext<byte[], IGarnetObject, ObjectInput, GarnetObjectStoreOutput, long, ObjectStoreFunctions>
>>>>>>> 1f7e6d38
        {
            keyType = "string";
            // Check if key exists in Main store
            var status = EXISTS(key, StoreType.Main, ref context, ref objectContext);

            // If key was not found in the main store then it is an object
            if (status != GarnetStatus.OK && !objectStoreBasicContext.IsNull)
            {
                status = GET(key.ToArray(), out GarnetObjectStoreOutput output, ref objectContext);
                if (status == GarnetStatus.OK)
                {
                    if ((output.garnetObject as SortedSetObject) != null)
                    {
                        keyType = "zset";
                    }
                    else if ((output.garnetObject as ListObject) != null)
                    {
                        keyType = "list";
                    }
                    else if ((output.garnetObject as SetObject) != null)
                    {
                        keyType = "set";
                    }
                    else if ((output.garnetObject as HashObject) != null)
                    {
                        keyType = "hash";
                    }
                }
                else
                {
                    keyType = "none";
                    status = GarnetStatus.NOTFOUND;
                }
            }
            return status;
        }

        public GarnetStatus MemoryUsageForKey<TContext, TObjectContext>(ArgSlice key, out long memoryUsage, ref TContext context, ref TObjectContext objectContext, int samples = 0)
<<<<<<< HEAD
            where TContext : ITsavoriteContext<SpanByte, SpanByte, SpanByte, SpanByteAndMemory, long, MainSessionFunctions, MainStoreFunctions, SpanByteAllocator<MainStoreFunctions>>
            where TObjectContext : ITsavoriteContext<byte[], IGarnetObject, SpanByte, GarnetObjectStoreOutput, long, ObjectSessionFunctions, ObjectStoreFunctions, ObjectStoreAllocator>
=======
            where TContext : ITsavoriteContext<SpanByte, SpanByte, SpanByte, SpanByteAndMemory, long, MainStoreFunctions>
            where TObjectContext : ITsavoriteContext<byte[], IGarnetObject, ObjectInput, GarnetObjectStoreOutput, long, ObjectStoreFunctions>
>>>>>>> 1f7e6d38
        {
            memoryUsage = -1;

            // Check if key exists in Main store
            var status = GET(key, out ArgSlice keyValue, ref context);

            if (status == GarnetStatus.NOTFOUND)
            {
                status = GET(key.ToArray(), out GarnetObjectStoreOutput objectValue, ref objectContext);
                if (status != GarnetStatus.NOTFOUND)
                {
                    memoryUsage = RecordInfo.GetLength() + (2 * IntPtr.Size) + // Log record length
                        Utility.RoundUp(key.SpanByte.Length, IntPtr.Size) + MemoryUtils.ByteArrayOverhead + // Key allocation in heap with overhead
                        objectValue.garnetObject.Size; // Value allocation in heap
                }
            }
            else
            {
                memoryUsage = RecordInfo.GetLength() + Utility.RoundUp(key.SpanByte.TotalSize, RecordInfo.GetLength()) + Utility.RoundUp(keyValue.SpanByte.TotalSize, RecordInfo.GetLength());
            }

            return status;
        }
    }
}<|MERGE_RESOLUTION|>--- conflicted
+++ resolved
@@ -129,11 +129,7 @@
         }
 
         public GarnetStatus GET<TObjectContext>(byte[] key, out GarnetObjectStoreOutput output, ref TObjectContext objectContext)
-<<<<<<< HEAD
-            where TObjectContext : ITsavoriteContext<byte[], IGarnetObject, SpanByte, GarnetObjectStoreOutput, long, ObjectSessionFunctions, ObjectStoreFunctions, ObjectStoreAllocator>
-=======
-            where TObjectContext : ITsavoriteContext<byte[], IGarnetObject, ObjectInput, GarnetObjectStoreOutput, long, ObjectStoreFunctions>
->>>>>>> 1f7e6d38
+            where TObjectContext : ITsavoriteContext<byte[], IGarnetObject, ObjectInput, GarnetObjectStoreOutput, long, ObjectSessionFunctions, ObjectStoreFunctions, ObjectStoreAllocator>
         {
             long ctx = default;
             var status = objectContext.Read(key, out output, ctx);
@@ -252,13 +248,8 @@
         /// <param name="milliseconds">when true the command to execute is PTTL.</param>
         /// <returns></returns>
         public unsafe GarnetStatus TTL<TContext, TObjectContext>(ref SpanByte key, StoreType storeType, ref SpanByteAndMemory output, ref TContext context, ref TObjectContext objectContext, bool milliseconds = false)
-<<<<<<< HEAD
-            where TContext : ITsavoriteContext<SpanByte, SpanByte, SpanByte, SpanByteAndMemory, long, MainSessionFunctions, MainStoreFunctions, SpanByteAllocator<MainStoreFunctions>>
-            where TObjectContext : ITsavoriteContext<byte[], IGarnetObject, SpanByte, GarnetObjectStoreOutput, long, ObjectSessionFunctions, ObjectStoreFunctions, ObjectStoreAllocator>
-=======
-            where TContext : ITsavoriteContext<SpanByte, SpanByte, SpanByte, SpanByteAndMemory, long, MainStoreFunctions>
-            where TObjectContext : ITsavoriteContext<byte[], IGarnetObject, ObjectInput, GarnetObjectStoreOutput, long, ObjectStoreFunctions>
->>>>>>> 1f7e6d38
+            where TContext : ITsavoriteContext<SpanByte, SpanByte, SpanByte, SpanByteAndMemory, long, MainSessionFunctions, MainStoreFunctions, SpanByteAllocator<MainStoreFunctions>>
+            where TObjectContext : ITsavoriteContext<byte[], IGarnetObject, ObjectInput, GarnetObjectStoreOutput, long, ObjectSessionFunctions, ObjectStoreFunctions, ObjectStoreAllocator>
         {
             int inputSize = sizeof(int) + RespInputHeader.Size;
             byte* pbCmdInput = stackalloc byte[inputSize];
@@ -380,11 +371,7 @@
         }
 
         public GarnetStatus SET<TObjectContext>(byte[] key, IGarnetObject value, ref TObjectContext objectContext)
-<<<<<<< HEAD
-            where TObjectContext : ITsavoriteContext<byte[], IGarnetObject, SpanByte, GarnetObjectStoreOutput, long, ObjectSessionFunctions, ObjectStoreFunctions, ObjectStoreAllocator>
-=======
-            where TObjectContext : ITsavoriteContext<byte[], IGarnetObject, ObjectInput, GarnetObjectStoreOutput, long, ObjectStoreFunctions>
->>>>>>> 1f7e6d38
+            where TObjectContext : ITsavoriteContext<byte[], IGarnetObject, ObjectInput, GarnetObjectStoreOutput, long, ObjectSessionFunctions, ObjectStoreFunctions, ObjectStoreAllocator>
         {
             objectContext.Upsert(key, value);
             return GarnetStatus.OK;
@@ -476,26 +463,16 @@
         }
 
         public GarnetStatus DELETE<TContext, TObjectContext>(ArgSlice key, StoreType storeType, ref TContext context, ref TObjectContext objectContext)
-<<<<<<< HEAD
-            where TContext : ITsavoriteContext<SpanByte, SpanByte, SpanByte, SpanByteAndMemory, long, MainSessionFunctions, MainStoreFunctions, SpanByteAllocator<MainStoreFunctions>>
-            where TObjectContext : ITsavoriteContext<byte[], IGarnetObject, SpanByte, GarnetObjectStoreOutput, long, ObjectSessionFunctions, ObjectStoreFunctions, ObjectStoreAllocator>
-=======
-            where TContext : ITsavoriteContext<SpanByte, SpanByte, SpanByte, SpanByteAndMemory, long, MainStoreFunctions>
-            where TObjectContext : ITsavoriteContext<byte[], IGarnetObject, ObjectInput, GarnetObjectStoreOutput, long, ObjectStoreFunctions>
->>>>>>> 1f7e6d38
+            where TContext : ITsavoriteContext<SpanByte, SpanByte, SpanByte, SpanByteAndMemory, long, MainSessionFunctions, MainStoreFunctions, SpanByteAllocator<MainStoreFunctions>>
+            where TObjectContext : ITsavoriteContext<byte[], IGarnetObject, ObjectInput, GarnetObjectStoreOutput, long, ObjectSessionFunctions, ObjectStoreFunctions, ObjectStoreAllocator>
         {
             var _key = key.SpanByte;
             return DELETE(ref _key, storeType, ref context, ref objectContext);
         }
 
         public GarnetStatus DELETE<TContext, TObjectContext>(ref SpanByte key, StoreType storeType, ref TContext context, ref TObjectContext objectContext)
-<<<<<<< HEAD
-            where TContext : ITsavoriteContext<SpanByte, SpanByte, SpanByte, SpanByteAndMemory, long, MainSessionFunctions, MainStoreFunctions, SpanByteAllocator<MainStoreFunctions>>
-            where TObjectContext : ITsavoriteContext<byte[], IGarnetObject, SpanByte, GarnetObjectStoreOutput, long, ObjectSessionFunctions, ObjectStoreFunctions, ObjectStoreAllocator>
-=======
-            where TContext : ITsavoriteContext<SpanByte, SpanByte, SpanByte, SpanByteAndMemory, long, MainStoreFunctions>
-            where TObjectContext : ITsavoriteContext<byte[], IGarnetObject, ObjectInput, GarnetObjectStoreOutput, long, ObjectStoreFunctions>
->>>>>>> 1f7e6d38
+            where TContext : ITsavoriteContext<SpanByte, SpanByte, SpanByte, SpanByteAndMemory, long, MainSessionFunctions, MainStoreFunctions, SpanByteAllocator<MainStoreFunctions>>
+            where TObjectContext : ITsavoriteContext<byte[], IGarnetObject, ObjectInput, GarnetObjectStoreOutput, long, ObjectSessionFunctions, ObjectStoreFunctions, ObjectStoreAllocator>
         {
             var found = false;
 
@@ -517,13 +494,8 @@
         }
 
         public GarnetStatus DELETE<TContext, TObjectContext>(byte[] key, StoreType storeType, ref TContext context, ref TObjectContext objectContext)
-<<<<<<< HEAD
-            where TContext : ITsavoriteContext<SpanByte, SpanByte, SpanByte, SpanByteAndMemory, long, MainSessionFunctions, MainStoreFunctions, SpanByteAllocator<MainStoreFunctions>>
-            where TObjectContext : ITsavoriteContext<byte[], IGarnetObject, SpanByte, GarnetObjectStoreOutput, long, ObjectSessionFunctions, ObjectStoreFunctions, ObjectStoreAllocator>
-=======
-            where TContext : ITsavoriteContext<SpanByte, SpanByte, SpanByte, SpanByteAndMemory, long, MainStoreFunctions>
-            where TObjectContext : ITsavoriteContext<byte[], IGarnetObject, ObjectInput, GarnetObjectStoreOutput, long, ObjectStoreFunctions>
->>>>>>> 1f7e6d38
+            where TContext : ITsavoriteContext<SpanByte, SpanByte, SpanByte, SpanByteAndMemory, long, MainSessionFunctions, MainStoreFunctions, SpanByteAllocator<MainStoreFunctions>>
+            where TObjectContext : ITsavoriteContext<byte[], IGarnetObject, ObjectInput, GarnetObjectStoreOutput, long, ObjectSessionFunctions, ObjectStoreFunctions, ObjectStoreAllocator>
         {
             bool found = false;
 
@@ -657,13 +629,8 @@
         /// <param name="objectContext">Object context for the object store.</param>
         /// <returns></returns>
         public GarnetStatus EXISTS<TContext, TObjectContext>(ArgSlice key, StoreType storeType, ref TContext context, ref TObjectContext objectContext)
-<<<<<<< HEAD
-            where TContext : ITsavoriteContext<SpanByte, SpanByte, SpanByte, SpanByteAndMemory, long, MainSessionFunctions, MainStoreFunctions, SpanByteAllocator<MainStoreFunctions>>
-            where TObjectContext : ITsavoriteContext<byte[], IGarnetObject, SpanByte, GarnetObjectStoreOutput, long, ObjectSessionFunctions, ObjectStoreFunctions, ObjectStoreAllocator>
-=======
-            where TContext : ITsavoriteContext<SpanByte, SpanByte, SpanByte, SpanByteAndMemory, long, MainStoreFunctions>
-            where TObjectContext : ITsavoriteContext<byte[], IGarnetObject, ObjectInput, GarnetObjectStoreOutput, long, ObjectStoreFunctions>
->>>>>>> 1f7e6d38
+            where TContext : ITsavoriteContext<SpanByte, SpanByte, SpanByte, SpanByteAndMemory, long, MainSessionFunctions, MainStoreFunctions, SpanByteAllocator<MainStoreFunctions>>
+            where TObjectContext : ITsavoriteContext<byte[], IGarnetObject, ObjectInput, GarnetObjectStoreOutput, long, ObjectSessionFunctions, ObjectStoreFunctions, ObjectStoreAllocator>
         {
             GarnetStatus status = GarnetStatus.NOTFOUND;
 
@@ -704,13 +671,8 @@
         /// <param name="objectStoreContext">Object context for the object store.</param>
         /// <returns></returns>
         public unsafe GarnetStatus EXPIRE<TContext, TObjectContext>(ArgSlice key, ArgSlice expiryMs, out bool timeoutSet, StoreType storeType, ExpireOption expireOption, ref TContext context, ref TObjectContext objectStoreContext)
-<<<<<<< HEAD
-            where TContext : ITsavoriteContext<SpanByte, SpanByte, SpanByte, SpanByteAndMemory, long, MainSessionFunctions, MainStoreFunctions, SpanByteAllocator<MainStoreFunctions>>
-            where TObjectContext : ITsavoriteContext<byte[], IGarnetObject, SpanByte, GarnetObjectStoreOutput, long, ObjectSessionFunctions, ObjectStoreFunctions, ObjectStoreAllocator>
-=======
-            where TContext : ITsavoriteContext<SpanByte, SpanByte, SpanByte, SpanByteAndMemory, long, MainStoreFunctions>
-            where TObjectContext : ITsavoriteContext<byte[], IGarnetObject, ObjectInput, GarnetObjectStoreOutput, long, ObjectStoreFunctions>
->>>>>>> 1f7e6d38
+            where TContext : ITsavoriteContext<SpanByte, SpanByte, SpanByte, SpanByteAndMemory, long, MainSessionFunctions, MainStoreFunctions, SpanByteAllocator<MainStoreFunctions>>
+            where TObjectContext : ITsavoriteContext<byte[], IGarnetObject, ObjectInput, GarnetObjectStoreOutput, long, ObjectSessionFunctions, ObjectStoreFunctions, ObjectStoreAllocator>
             => EXPIRE(key, TimeSpan.FromMilliseconds(NumUtils.BytesToLong(expiryMs.Length, expiryMs.ptr)), out timeoutSet, storeType, expireOption, ref context, ref objectStoreContext);
 
         /// <summary>
@@ -728,13 +690,8 @@
         /// <param name="milliseconds">When true the command executed is PEXPIRE, expire by default.</param>
         /// <returns></returns>
         public unsafe GarnetStatus EXPIRE<TContext, TObjectContext>(ArgSlice key, TimeSpan expiry, out bool timeoutSet, StoreType storeType, ExpireOption expireOption, ref TContext context, ref TObjectContext objectStoreContext, bool milliseconds = false)
-<<<<<<< HEAD
-            where TContext : ITsavoriteContext<SpanByte, SpanByte, SpanByte, SpanByteAndMemory, long, MainSessionFunctions, MainStoreFunctions, SpanByteAllocator<MainStoreFunctions>>
-            where TObjectContext : ITsavoriteContext<byte[], IGarnetObject, SpanByte, GarnetObjectStoreOutput, long, ObjectSessionFunctions, ObjectStoreFunctions, ObjectStoreAllocator>
-=======
-            where TContext : ITsavoriteContext<SpanByte, SpanByte, SpanByte, SpanByteAndMemory, long, MainStoreFunctions>
-            where TObjectContext : ITsavoriteContext<byte[], IGarnetObject, ObjectInput, GarnetObjectStoreOutput, long, ObjectStoreFunctions>
->>>>>>> 1f7e6d38
+            where TContext : ITsavoriteContext<SpanByte, SpanByte, SpanByte, SpanByteAndMemory, long, MainSessionFunctions, MainStoreFunctions, SpanByteAllocator<MainStoreFunctions>>
+            where TObjectContext : ITsavoriteContext<byte[], IGarnetObject, ObjectInput, GarnetObjectStoreOutput, long, ObjectSessionFunctions, ObjectStoreFunctions, ObjectStoreAllocator>
         {
             byte* pbCmdInput = stackalloc byte[sizeof(int) + sizeof(long) + RespInputHeader.Size + sizeof(byte)];
             *(int*)pbCmdInput = sizeof(long) + RespInputHeader.Size;
@@ -797,13 +754,8 @@
         }
 
         public unsafe GarnetStatus PERSIST<TContext, TObjectContext>(ArgSlice key, StoreType storeType, ref TContext context, ref TObjectContext objectStoreContext)
-<<<<<<< HEAD
-            where TContext : ITsavoriteContext<SpanByte, SpanByte, SpanByte, SpanByteAndMemory, long, MainSessionFunctions, MainStoreFunctions, SpanByteAllocator<MainStoreFunctions>>
-            where TObjectContext : ITsavoriteContext<byte[], IGarnetObject, SpanByte, GarnetObjectStoreOutput, long, ObjectSessionFunctions, ObjectStoreFunctions, ObjectStoreAllocator>
-=======
-            where TContext : ITsavoriteContext<SpanByte, SpanByte, SpanByte, SpanByteAndMemory, long, MainStoreFunctions>
-            where TObjectContext : ITsavoriteContext<byte[], IGarnetObject, ObjectInput, GarnetObjectStoreOutput, long, ObjectStoreFunctions>
->>>>>>> 1f7e6d38
+            where TContext : ITsavoriteContext<SpanByte, SpanByte, SpanByte, SpanByteAndMemory, long, MainSessionFunctions, MainStoreFunctions, SpanByteAllocator<MainStoreFunctions>>
+            where TObjectContext : ITsavoriteContext<byte[], IGarnetObject, ObjectInput, GarnetObjectStoreOutput, long, ObjectSessionFunctions, ObjectStoreFunctions, ObjectStoreAllocator>
         {
             GarnetStatus status = GarnetStatus.NOTFOUND;
 
@@ -975,13 +927,8 @@
         }
 
         public GarnetStatus GetKeyType<TContext, TObjectContext>(ArgSlice key, out string keyType, ref TContext context, ref TObjectContext objectContext)
-<<<<<<< HEAD
-            where TContext : ITsavoriteContext<SpanByte, SpanByte, SpanByte, SpanByteAndMemory, long, MainSessionFunctions, MainStoreFunctions, SpanByteAllocator<MainStoreFunctions>>
-            where TObjectContext : ITsavoriteContext<byte[], IGarnetObject, SpanByte, GarnetObjectStoreOutput, long, ObjectSessionFunctions, ObjectStoreFunctions, ObjectStoreAllocator>
-=======
-            where TContext : ITsavoriteContext<SpanByte, SpanByte, SpanByte, SpanByteAndMemory, long, MainStoreFunctions>
-            where TObjectContext : ITsavoriteContext<byte[], IGarnetObject, ObjectInput, GarnetObjectStoreOutput, long, ObjectStoreFunctions>
->>>>>>> 1f7e6d38
+            where TContext : ITsavoriteContext<SpanByte, SpanByte, SpanByte, SpanByteAndMemory, long, MainSessionFunctions, MainStoreFunctions, SpanByteAllocator<MainStoreFunctions>>
+            where TObjectContext : ITsavoriteContext<byte[], IGarnetObject, ObjectInput, GarnetObjectStoreOutput, long, ObjectSessionFunctions, ObjectStoreFunctions, ObjectStoreAllocator>
         {
             keyType = "string";
             // Check if key exists in Main store
@@ -1020,13 +967,8 @@
         }
 
         public GarnetStatus MemoryUsageForKey<TContext, TObjectContext>(ArgSlice key, out long memoryUsage, ref TContext context, ref TObjectContext objectContext, int samples = 0)
-<<<<<<< HEAD
-            where TContext : ITsavoriteContext<SpanByte, SpanByte, SpanByte, SpanByteAndMemory, long, MainSessionFunctions, MainStoreFunctions, SpanByteAllocator<MainStoreFunctions>>
-            where TObjectContext : ITsavoriteContext<byte[], IGarnetObject, SpanByte, GarnetObjectStoreOutput, long, ObjectSessionFunctions, ObjectStoreFunctions, ObjectStoreAllocator>
-=======
-            where TContext : ITsavoriteContext<SpanByte, SpanByte, SpanByte, SpanByteAndMemory, long, MainStoreFunctions>
-            where TObjectContext : ITsavoriteContext<byte[], IGarnetObject, ObjectInput, GarnetObjectStoreOutput, long, ObjectStoreFunctions>
->>>>>>> 1f7e6d38
+            where TContext : ITsavoriteContext<SpanByte, SpanByte, SpanByte, SpanByteAndMemory, long, MainSessionFunctions, MainStoreFunctions, SpanByteAllocator<MainStoreFunctions>>
+            where TObjectContext : ITsavoriteContext<byte[], IGarnetObject, ObjectInput, GarnetObjectStoreOutput, long, ObjectSessionFunctions, ObjectStoreFunctions, ObjectStoreAllocator>
         {
             memoryUsage = -1;
 
