﻿// Copyright (c) Microsoft Corporation.
// Licensed under the MIT license.

using System;
using System.Collections.Generic;
using System.Diagnostics;
using System.Runtime.CompilerServices;
using Garnet.common;
using Tsavorite.core;

namespace Garnet.server
{
    using MainStoreAllocator = SpanByteAllocator<StoreFunctions<SpanByteComparer, SpanByteRecordDisposer>>;
    using MainStoreFunctions = StoreFunctions<SpanByteComparer, SpanByteRecordDisposer>;

    using ObjectStoreAllocator = ObjectAllocator<StoreFunctions<SpanByteComparer, DefaultRecordDisposer>>;
    using ObjectStoreFunctions = StoreFunctions<SpanByteComparer, DefaultRecordDisposer>;

    sealed partial class StorageSession : IDisposable
    {
        public GarnetStatus GET<TContext>(PinnedSpanByte key, ref RawStringInput input, ref SpanByteAndMemory output, ref TContext context)
            where TContext : ITsavoriteContext<RawStringInput, SpanByteAndMemory, long, MainSessionFunctions, MainStoreFunctions, MainStoreAllocator>
        {
            long ctx = default;
            var status = context.Read(key.ReadOnlySpan, ref input, ref output, ctx);

            if (status.IsPending)
            {
                StartPendingMetrics();
                CompletePendingForSession(ref status, ref output, ref context);
                StopPendingMetrics();
            }

            if (status.Found)
            {
                incr_session_found();
                return GarnetStatus.OK;
            }
            else
            {
                incr_session_notfound();
                return GarnetStatus.NOTFOUND;
            }
        }

        public unsafe GarnetStatus ReadWithUnsafeContext<TContext>(PinnedSpanByte key, ref RawStringInput input, ref SpanByteAndMemory output, long localHeadAddress, out bool epochChanged, ref TContext context)
            where TContext : ITsavoriteContext<RawStringInput, SpanByteAndMemory, long, MainSessionFunctions, MainStoreFunctions, MainStoreAllocator>, IUnsafeContext
        {
            epochChanged = false;
            var status = context.Read(key.ReadOnlySpan, ref Unsafe.AsRef(in input), ref output, userContext: default);

            if (status.IsPending)
            {
                context.EndUnsafe();
                StartPendingMetrics();
                CompletePendingForSession(ref status, ref output, ref context);
                StopPendingMetrics();
                context.BeginUnsafe();
                // Start read of pointers from beginning if epoch changed
                if (HeadAddress == localHeadAddress)
                {
                    context.EndUnsafe();
                    epochChanged = true;
                }
            }
            else if (status.NotFound)
            {
                incr_session_notfound();
                return GarnetStatus.NOTFOUND;
            }
            else
            {
                incr_session_found();
            }

            return GarnetStatus.OK;
        }

        public unsafe GarnetStatus GET<TContext>(PinnedSpanByte key, out PinnedSpanByte value, ref TContext context)
            where TContext : ITsavoriteContext<RawStringInput, SpanByteAndMemory, long, MainSessionFunctions, MainStoreFunctions, MainStoreAllocator>
        {
            var input = new RawStringInput(RespCommand.GET);
            value = default;

            var _output = new SpanByteAndMemory { SpanByte = scratchBufferManager.ViewRemainingArgSlice()};

            var ret = GET(key, ref input, ref _output, ref context);
            if (ret == GarnetStatus.OK)
            {
                if (!_output.IsSpanByte)
                {
                    value = scratchBufferManager.FormatScratch(0, _output.ReadOnlySpan);
                    _output.Memory.Dispose();
                }
                else
                {
                    value = scratchBufferManager.CreateArgSlice(_output.Length);
                }
            }
            return ret;
        }

        public unsafe GarnetStatus GET<TContext>(PinnedSpanByte key, out MemoryResult<byte> value, ref TContext context)
            where TContext : ITsavoriteContext<RawStringInput, SpanByteAndMemory, long, MainSessionFunctions, MainStoreFunctions, MainStoreAllocator>
        {
            var input = new RawStringInput(RespCommand.GET);

            var _output = new SpanByteAndMemory();

            var ret = GET(key, ref input, ref _output, ref context);
            value = new MemoryResult<byte>(_output.Memory, _output.Length);
            return ret;
        }

        public GarnetStatus GET<TObjectContext>(PinnedSpanByte key, out GarnetObjectStoreOutput output, ref TObjectContext objectContext)
            where TObjectContext : ITsavoriteContext<ObjectInput, GarnetObjectStoreOutput, long, ObjectSessionFunctions, ObjectStoreFunctions, ObjectStoreAllocator>
        {
            ObjectInput input = default;
            output = default;
            var status = objectContext.Read(key.ReadOnlySpan, ref input, ref output, userContext: default);

            if (status.IsPending)
            {
                StartPendingMetrics();
                CompletePendingForObjectStoreSession(ref status, ref output, ref objectContext);
                StopPendingMetrics();
            }

            if (status.Found)
            {
                incr_session_found();
                return GarnetStatus.OK;
            }
            else
            {
                incr_session_notfound();
                return GarnetStatus.NOTFOUND;
            }
        }

        public unsafe GarnetStatus GETEX<TContext>(PinnedSpanByte key, ref RawStringInput input, ref SpanByteAndMemory output, ref TContext context)
            where TContext : ITsavoriteContext<RawStringInput, SpanByteAndMemory, long, MainSessionFunctions, MainStoreFunctions, MainStoreAllocator>
        {
            var status = context.RMW(key.ReadOnlySpan, ref input, ref output);

            if (status.IsPending)
            {
                StartPendingMetrics();
                CompletePendingForSession(ref status, ref output, ref context);
                StopPendingMetrics();
            }

            if (status.Found)
            {
                incr_session_found();
                return GarnetStatus.OK;
            }
            else
            {
                incr_session_notfound();
                return GarnetStatus.NOTFOUND;
            }
        }

        /// <summary>
        /// GETDEL command - Gets the value corresponding to the given key and deletes the key.
        /// </summary>
        /// <param name="key">The key to get the value for.</param>
        /// <param name="output">Span to allocate the output of the operation</param>
        /// <param name="context">Basic Context of the store</param>
        /// <returns> Operation status </returns>
        public unsafe GarnetStatus GETDEL<TContext>(PinnedSpanByte key, ref SpanByteAndMemory output, ref TContext context)
            where TContext : ITsavoriteContext<RawStringInput, SpanByteAndMemory, long, MainSessionFunctions, MainStoreFunctions, MainStoreAllocator>
        {
            var input = new RawStringInput(RespCommand.GETDEL);

            var status = context.RMW(key.ReadOnlySpan, ref input, ref output);
            Debug.Assert(output.IsSpanByte);

            if (status.IsPending)
                CompletePendingForSession(ref status, ref output, ref context);

            return status.Found ? GarnetStatus.OK : GarnetStatus.NOTFOUND;
        }

        public unsafe GarnetStatus GETRANGE<TContext>(PinnedSpanByte key, ref RawStringInput input, ref SpanByteAndMemory output, ref TContext context)
            where TContext : ITsavoriteContext<RawStringInput, SpanByteAndMemory, long, MainSessionFunctions, MainStoreFunctions, MainStoreAllocator>
        {
            var status = context.Read(key.ReadOnlySpan, ref input, ref output);

            if (status.IsPending)
            {
                StartPendingMetrics();
                CompletePendingForSession(ref status, ref output, ref context);
                StopPendingMetrics();
            }

            if (status.Found)
            {
                incr_session_found();
                return GarnetStatus.OK;
            }
            else
            {
                incr_session_notfound();
                return GarnetStatus.NOTFOUND;
            }
        }


        /// <summary>
        /// Returns the remaining time to live of a key that has a timeout.
        /// </summary>
        /// <typeparam name="TContext"></typeparam>
        /// <typeparam name="TObjectContext"></typeparam>
        /// <param name="key">The key to get the remaining time to live in the store.</param>
        /// <param name="storeType">The store to operate on</param>
        /// <param name="output">Span to allocate the output of the operation</param>
        /// <param name="context">Basic Context of the store</param>
        /// <param name="objectContext">Object Context of the store</param>
        /// <param name="milliseconds">when true the command to execute is PTTL.</param>
        /// <returns></returns>
        public unsafe GarnetStatus TTL<TContext, TObjectContext>(PinnedSpanByte key, StoreType storeType, ref SpanByteAndMemory output, ref TContext context, ref TObjectContext objectContext, bool milliseconds = false)
            where TContext : ITsavoriteContext<RawStringInput, SpanByteAndMemory, long, MainSessionFunctions, MainStoreFunctions, MainStoreAllocator>
            where TObjectContext : ITsavoriteContext<ObjectInput, GarnetObjectStoreOutput, long, ObjectSessionFunctions, ObjectStoreFunctions, ObjectStoreAllocator>
        {
            var cmd = milliseconds ? RespCommand.PTTL : RespCommand.TTL;
            var input = new RawStringInput(cmd);

            if (storeType == StoreType.Main || storeType == StoreType.All)
            {
                var status = context.Read(key.ReadOnlySpan, ref input, ref output);

                if (status.IsPending)
                {
                    StartPendingMetrics();
                    CompletePendingForSession(ref status, ref output, ref context);
                    StopPendingMetrics();
                }

                if (status.Found)
                    return GarnetStatus.OK;
            }

            if ((storeType == StoreType.Object || storeType == StoreType.All) && !objectStoreBasicContext.IsNull)
            {
                var header = new RespInputHeader(milliseconds ? GarnetObjectType.PTtl : GarnetObjectType.Ttl);
                var objInput = new ObjectInput(header);

<<<<<<< HEAD
                var objO = new GarnetObjectStoreOutput { SpanByteAndMemory = output };
                var status = objectContext.Read(key.ReadOnlySpan, ref objInput, ref objO);
=======
                var keyBA = key.ToByteArray();
                var objO = new GarnetObjectStoreOutput(output);
                var status = objectContext.Read(ref keyBA, ref objInput, ref objO);
>>>>>>> 33ab11e6

                if (status.IsPending)
                    CompletePendingForObjectStoreSession(ref status, ref objO, ref objectContext);

                if (status.Found)
                {
                    output = objO.SpanByteAndMemory;
                    return GarnetStatus.OK;
                }
            }
            return GarnetStatus.NOTFOUND;
        }

        /// <summary>
        /// Get the absolute Unix timestamp at which the given key will expire.
        /// </summary>
        /// <typeparam name="TContext"></typeparam>
        /// <typeparam name="TObjectContext"></typeparam>
        /// <param name="key">The key to get the Unix timestamp.</param>
        /// <param name="storeType">The store to operate on</param>
        /// <param name="output">Span to allocate the output of the operation</param>
        /// <param name="context">Basic Context of the store</param>
        /// <param name="objectContext">Object Context of the store</param>
        /// <param name="milliseconds">when true the command to execute is PEXPIRETIME.</param>
        /// <returns>Returns the absolute Unix timestamp (since January 1, 1970) in seconds or milliseconds at which the given key will expire.</returns>
        public unsafe GarnetStatus EXPIRETIME<TContext, TObjectContext>(PinnedSpanByte key, StoreType storeType, ref SpanByteAndMemory output, ref TContext context, ref TObjectContext objectContext, bool milliseconds = false)
            where TContext : ITsavoriteContext<RawStringInput, SpanByteAndMemory, long, MainSessionFunctions, MainStoreFunctions, MainStoreAllocator>
            where TObjectContext : ITsavoriteContext<ObjectInput, GarnetObjectStoreOutput, long, ObjectSessionFunctions, ObjectStoreFunctions, ObjectStoreAllocator>
        {
            if (storeType == StoreType.Main || storeType == StoreType.All)
            {
                var cmd = milliseconds ? RespCommand.PEXPIRETIME : RespCommand.EXPIRETIME;
                var input = new RawStringInput(cmd);
                var status = context.Read(key.ReadOnlySpan, ref input, ref output);

                if (status.IsPending)
                {
                    StartPendingMetrics();
                    CompletePendingForSession(ref status, ref output, ref context);
                    StopPendingMetrics();
                }

                if (status.Found) return GarnetStatus.OK;
            }

            if ((storeType == StoreType.Object || storeType == StoreType.All) && !objectStoreBasicContext.IsNull)
            {
                var type = milliseconds ? GarnetObjectType.PExpireTime : GarnetObjectType.ExpireTime;
                var header = new RespInputHeader(type);
                var input = new ObjectInput(header);

<<<<<<< HEAD
                var objO = new GarnetObjectStoreOutput { SpanByteAndMemory = output };
                var status = objectContext.Read(key.ReadOnlySpan, ref input, ref objO);
=======
                var keyBA = key.ToByteArray();
                var objO = new GarnetObjectStoreOutput(output);
                var status = objectContext.Read(ref keyBA, ref input, ref objO);
>>>>>>> 33ab11e6

                if (status.IsPending)
                    CompletePendingForObjectStoreSession(ref status, ref objO, ref objectContext);

                if (status.Found)
                {
                    output = objO.SpanByteAndMemory;
                    return GarnetStatus.OK;
                }
            }
            return GarnetStatus.NOTFOUND;
        }

        public GarnetStatus SET<TContext>(PinnedSpanByte key, PinnedSpanByte value, ref TContext context)
            where TContext : ITsavoriteContext<RawStringInput, SpanByteAndMemory, long, MainSessionFunctions, MainStoreFunctions, MainStoreAllocator>
        {
            context.Upsert(key.ReadOnlySpan, value.ReadOnlySpan);
            return GarnetStatus.OK;
        }

        public GarnetStatus SET<TContext>(PinnedSpanByte key, ref RawStringInput input, PinnedSpanByte value, ref TContext context)
            where TContext : ITsavoriteContext<RawStringInput, SpanByteAndMemory, long, MainSessionFunctions, MainStoreFunctions, MainStoreAllocator>
        {
            var output = new SpanByteAndMemory();
            context.Upsert(key.ReadOnlySpan, ref input, value.ReadOnlySpan, ref output);
            return GarnetStatus.OK;
        }

        public unsafe GarnetStatus SET_Conditional<TContext>(PinnedSpanByte key, ref RawStringInput input, ref TContext context)
            where TContext : ITsavoriteContext<RawStringInput, SpanByteAndMemory, long, MainSessionFunctions, MainStoreFunctions, MainStoreAllocator>
        {
            byte* pbOutput = stackalloc byte[8];
            var o = SpanByteAndMemory.FromPinnedPointer(pbOutput, 8);

            var status = context.RMW(key.ReadOnlySpan, ref input, ref o);

            if (status.IsPending)
            {
                StartPendingMetrics();
                CompletePendingForSession(ref status, ref o, ref context);
                StopPendingMetrics();
            }

            if (status.NotFound)
            {
                incr_session_notfound();
                return GarnetStatus.NOTFOUND;
            }
            else
            {
                incr_session_found();
                return GarnetStatus.OK;
            }
        }


        public unsafe GarnetStatus DEL_Conditional<TContext>(PinnedSpanByte key, ref RawStringInput input, ref TContext context)
            where TContext : ITsavoriteContext<RawStringInput, SpanByteAndMemory, long, MainSessionFunctions, MainStoreFunctions, MainStoreAllocator>
        {
            Debug.Assert(input.header.cmd == RespCommand.DELIFGREATER);

            Span<byte> outputSpan = stackalloc byte[8];
            var output = SpanByteAndMemory.FromPinnedSpan(outputSpan);
            var status = context.RMW(key, ref input, ref output);

            if (status.IsPending)
            {
                StartPendingMetrics();
                CompletePendingForSession(ref status, ref output, ref context);
                StopPendingMetrics();
            }

            // Deletions in RMW are done by expiring the record, hence we use expiration as the indicator of success.
            if (status.Expired)
            {
                incr_session_found();
                return GarnetStatus.OK;
            }
            else
            {
                if (status.NotFound)
                    incr_session_notfound();

                return GarnetStatus.NOTFOUND;
            }
        }

        public unsafe GarnetStatus SET_Conditional<TContext>(PinnedSpanByte key, ref RawStringInput input, ref SpanByteAndMemory output, ref TContext context)
            where TContext : ITsavoriteContext<RawStringInput, SpanByteAndMemory, long, MainSessionFunctions, MainStoreFunctions, MainStoreAllocator>
        {
            var status = context.RMW(key.ReadOnlySpan, ref input, ref output);

            if (status.IsPending)
            {
                StartPendingMetrics();
                CompletePendingForSession(ref status, ref output, ref context);
                StopPendingMetrics();
            }

            if (status.NotFound)
            {
                incr_session_notfound();
                return GarnetStatus.NOTFOUND;
            }
            else
            {
                incr_session_found();
                return GarnetStatus.OK;
            }
        }

        internal GarnetStatus MSET_Conditional<TContext>(ref RawStringInput input, ref TContext ctx)
            where TContext : ITsavoriteContext<RawStringInput, SpanByteAndMemory, long, MainSessionFunctions, MainStoreFunctions, MainStoreAllocator>
        {
            var error = false;
            var count = input.parseState.Count;

            var createTransaction = false;
            if (txnManager.state != TxnState.Running)
            {
                createTransaction = true;
                for (var i = 0; i < count; i += 2)
                {
                    var srcKey = input.parseState.GetArgSliceByRef(i);
                    txnManager.SaveKeyEntryToLock(srcKey, false, LockType.Exclusive);
                    txnManager.SaveKeyEntryToLock(srcKey, true, LockType.Exclusive);
                }
                txnManager.Run(true);
            }

            var context = txnManager.TransactionalContext;
            var objContext = txnManager.ObjectStoreTransactionalContext;

            try
            {
                for (var i = 0; i < count; i += 2)
                {
                    var srcKey = input.parseState.GetArgSliceByRef(i);
                    var status = EXISTS(srcKey, StoreType.All, ref context, ref objContext);
                    if (status != GarnetStatus.NOTFOUND)
                    {
                        count = 0;
                        error = true;
                    }
                }

                for (var i = 0; i < count; i += 2)
                {
                    var srcKey = input.parseState.GetArgSliceByRef(i);
                    var srcVal = input.parseState.GetArgSliceByRef(i + 1);
                    SET(srcKey, srcVal, ref context);
                }
            }
            finally
            {
                if (createTransaction)
                    txnManager.Commit(true);
            }

            return error ? GarnetStatus.OK : GarnetStatus.NOTFOUND;
        }

        public GarnetStatus SET<TObjectContext>(PinnedSpanByte key, IGarnetObject value, ref TObjectContext objectContext)
            where TObjectContext : ITsavoriteContext<ObjectInput, GarnetObjectStoreOutput, long, ObjectSessionFunctions, ObjectStoreFunctions, ObjectStoreAllocator>
        {
            objectContext.Upsert(key.ReadOnlySpan, value);
            return GarnetStatus.OK;
        }

        public GarnetStatus SET<TContext>(PinnedSpanByte key, Memory<byte> value, ref TContext context)   // TODO are memory<byte> overloads needed?
            where TContext : ITsavoriteContext<RawStringInput, SpanByteAndMemory, long, MainSessionFunctions, MainStoreFunctions, MainStoreAllocator>
        {
            unsafe
            {
                fixed (byte* ptr = value.Span)
                    context.Upsert(key.ReadOnlySpan, new ReadOnlySpan<byte>(ptr, value.Length));
            }
            return GarnetStatus.OK;
        }

        public GarnetStatus SET<TContext, TObjectContext, TSourceLogRecord>(ref TSourceLogRecord srcLogRecord, StoreType storeType, ref TContext context, ref TObjectContext objectContext)
            where TContext : ITsavoriteContext<RawStringInput, SpanByteAndMemory, long, MainSessionFunctions, MainStoreFunctions, MainStoreAllocator>
            where TObjectContext : ITsavoriteContext<ObjectInput, GarnetObjectStoreOutput, long, ObjectSessionFunctions, ObjectStoreFunctions, ObjectStoreAllocator>
            where TSourceLogRecord : ISourceLogRecord
        {
            if (storeType == StoreType.Main)
                context.Upsert(ref srcLogRecord);
            else
                objectContext.Upsert(ref srcLogRecord);
            return GarnetStatus.OK;
        }

        public unsafe GarnetStatus SETEX<TContext>(PinnedSpanByte key, PinnedSpanByte value, PinnedSpanByte expiryMs, ref TContext context)
            where TContext : ITsavoriteContext<RawStringInput, SpanByteAndMemory, long, MainSessionFunctions, MainStoreFunctions, MainStoreAllocator>
            => SETEX(key, value, TimeSpan.FromMilliseconds(NumUtils.ReadInt64(expiryMs.Length, expiryMs.ToPointer())), ref context);

        public GarnetStatus SETEX<TContext>(PinnedSpanByte key, PinnedSpanByte value, TimeSpan expiry, ref TContext context)
            where TContext : ITsavoriteContext<RawStringInput, SpanByteAndMemory, long, MainSessionFunctions, MainStoreFunctions, MainStoreAllocator>
        {
            parseState.InitializeWithArgument(value);
            var input = new RawStringInput(RespCommand.APPEND, ref parseState, arg1: DateTimeOffset.UtcNow.Ticks + expiry.Ticks);
            return SET(key, ref input, value, ref context);
        }

        /// <summary>
        /// APPEND command - appends value at the end of existing string
        /// </summary>
        /// <typeparam name="TContext">Context type</typeparam>
        /// <param name="key">Key whose value is to be appended</param>
        /// <param name="value">Value to be appended</param>
        /// <param name="output">Length of updated value</param>
        /// <param name="context">Store context</param>
        /// <returns>Operation status</returns>
        public unsafe GarnetStatus APPEND<TContext>(PinnedSpanByte key, PinnedSpanByte value, ref PinnedSpanByte output, ref TContext context)
            where TContext : ITsavoriteContext<RawStringInput, SpanByteAndMemory, long, MainSessionFunctions, MainStoreFunctions, MainStoreAllocator>
        {
            var _output = new SpanByteAndMemory(output);

            parseState.InitializeWithArgument(value);
            var input = new RawStringInput(RespCommand.APPEND, ref parseState);

            return APPEND(key, ref input, ref _output, ref context);
        }

        /// <summary>
        /// APPEND command - appends value at the end of existing string
        /// </summary>
        /// <typeparam name="TContext">Context type</typeparam>
        /// <param name="key">Key whose value is to be appended</param>
        /// <param name="input">Input for main store</param>
        /// <param name="output">Length of updated value</param>
        /// <param name="context">Store context</param>
        /// <returns>Operation status</returns>
        public unsafe GarnetStatus APPEND<TContext>(PinnedSpanByte key, ref RawStringInput input, ref SpanByteAndMemory output, ref TContext context)
            where TContext : ITsavoriteContext<RawStringInput, SpanByteAndMemory, long, MainSessionFunctions, MainStoreFunctions, MainStoreAllocator>
        {
            var status = context.RMW(key.ReadOnlySpan, ref input, ref output);
            if (status.IsPending)
            {
                StartPendingMetrics();
                CompletePendingForSession(ref status, ref output, ref context);
                StopPendingMetrics();
            }

            Debug.Assert(output.IsSpanByte);

            return GarnetStatus.OK;
        }

        public GarnetStatus DELETE<TContext, TObjectContext>(PinnedSpanByte key, StoreType storeType, ref TContext context, ref TObjectContext objectContext)
            where TContext : ITsavoriteContext<RawStringInput, SpanByteAndMemory, long, MainSessionFunctions, MainStoreFunctions, MainStoreAllocator>
            where TObjectContext : ITsavoriteContext<ObjectInput, GarnetObjectStoreOutput, long, ObjectSessionFunctions, ObjectStoreFunctions, ObjectStoreAllocator>
        {
            var found = false;

            if (storeType == StoreType.Main || storeType == StoreType.All)
            {
                var status = context.Delete(key.ReadOnlySpan);
                Debug.Assert(!status.IsPending);
                if (status.Found) found = true;
            }

            if (!objectStoreBasicContext.IsNull && (storeType == StoreType.Object || storeType == StoreType.All))
            {
                var status = objectContext.Delete(key.ReadOnlySpan);
                Debug.Assert(!status.IsPending);
                if (status.Found) found = true;
            }
            return found ? GarnetStatus.OK : GarnetStatus.NOTFOUND;
        }

        public unsafe GarnetStatus RENAME(PinnedSpanByte oldKeySlice, PinnedSpanByte newKeySlice, StoreType storeType, bool withEtag)
            => RENAME(oldKeySlice, newKeySlice, storeType, false, out _, withEtag);

        /// <summary>
        /// Renames key to newkey if newkey does not yet exist. It returns an error when key does not exist.
        /// </summary>
        /// <param name="oldKeySlice">The old key to be renamed.</param>
        /// <param name="newKeySlice">The new key name.</param>
        /// <param name="storeType">The type of store to perform the operation on.</param>
        /// <returns></returns>
        public unsafe GarnetStatus RENAMENX(PinnedSpanByte oldKeySlice, PinnedSpanByte newKeySlice, StoreType storeType, out int result, bool withEtag)
            => RENAME(oldKeySlice, newKeySlice, storeType, true, out result, withEtag);

        private unsafe GarnetStatus RENAME(PinnedSpanByte oldKeySlice, PinnedSpanByte newKeySlice, StoreType storeType, bool isNX, out int result, bool withEtag)
        {
            RawStringInput input = default;
            var returnStatus = GarnetStatus.NOTFOUND;
            result = -1;

            // If same name check return early.
            if (oldKeySlice.ReadOnlySpan.SequenceEqual(newKeySlice.ReadOnlySpan))
            {
                result = 1;
                return GarnetStatus.OK;
            }

            var createTransaction = false;
            if (txnManager.state != TxnState.Running)
            {
                createTransaction = true;
                txnManager.SaveKeyEntryToLock(oldKeySlice, false, LockType.Exclusive);
                txnManager.SaveKeyEntryToLock(newKeySlice, false, LockType.Exclusive);
                _ = txnManager.Run(true);
            }

            var context = txnManager.TransactionalContext;
            var objectContext = txnManager.ObjectStoreTransactionalContext;
            var oldKey = oldKeySlice;

            // TODO: This needs to be converted to a form of GET that returns all information in the (Disk)LogRecord, perhaps serializing it to the output, and then
            // inserts with that record.

            if (storeType == StoreType.Main || storeType == StoreType.All)
            {
                try
                {
                    var newKey = newKeySlice;

                    var o = new SpanByteAndMemory();
                    var status = GET(oldKey, ref input, ref o, ref context);

                    if (status == GarnetStatus.OK)
                    {
                        Debug.Assert(!o.IsSpanByte);
                        var memoryHandle = o.Memory.Memory.Pin();
                        var ptrVal = (byte*)memoryHandle.Pointer;

                        _ = RespReadUtils.TryReadUnsignedLengthHeader(out var headerLength, ref ptrVal, ptrVal + o.Length);

                        // Find expiration time of the old key
                        var expireSpan = new SpanByteAndMemory();
                        var ttlStatus = TTL(oldKey, storeType, ref expireSpan, ref context, ref objectContext, true);

                        if (ttlStatus == GarnetStatus.OK && !expireSpan.IsSpanByte)
                        {
                            var newValSlice = PinnedSpanByte.FromPinnedPointer(ptrVal, headerLength);

                            using var expireMemoryHandle = expireSpan.Memory.Memory.Pin();
                            var expirePtrVal = (byte*)expireMemoryHandle.Pointer;
                            _ = RespReadUtils.TryReadInt64(out var expireTimeMs, ref expirePtrVal, expirePtrVal + expireSpan.Length, out var _);

                            input = isNX ? new RawStringInput(RespCommand.SETEXNX) : new RawStringInput(RespCommand.SET);

                            // If the key has an expiration, set the new key with the expiration
                            if (expireTimeMs > 0)
                            {
                                if (!withEtag && !isNX)
                                {
                                    SETEX(newKeySlice, newValSlice, TimeSpan.FromMilliseconds(expireTimeMs), ref context);
                                }
                                else
                                {
                                    // Move payload forward to make space for RespInputHeader and Metadata
                                    parseState.InitializeWithArgument(newValSlice);
                                    input.parseState = parseState;
                                    input.arg1 = DateTimeOffset.UtcNow.Ticks + TimeSpan.FromMilliseconds(expireTimeMs).Ticks;

                                    if (withEtag)
                                        input.header.SetWithETagFlag();

                                    var setStatus = SET_Conditional(newKey, ref input, ref context);
                                    if (isNX)
                                    {
                                        // For SET NX `NOTFOUND` means the operation succeeded
                                        result = setStatus == GarnetStatus.NOTFOUND ? 1 : 0;
                                        returnStatus = GarnetStatus.OK;
                                    }
                                    SETEX(newKeySlice, newValSlice, TimeSpan.FromMilliseconds(expireTimeMs), ref context);
                                }
                            }
                            else if (expireTimeMs == -1) // Its possible to have expireTimeMs as 0 (Key expired or will be expired now) or -2 (Key does not exist), in those cases we don't SET the new key
                            {
                                if (!withEtag && !isNX)
                                    SET(newKey, newValSlice, ref context);
                                else
                                {
                                    // Build parse state
                                    parseState.InitializeWithArgument(newValSlice);
                                    input.parseState = parseState;

                                    if (withEtag)
                                        input.header.SetWithETagFlag();

                                    var setStatus = SET_Conditional(newKey, ref input, ref context);

                                    if (isNX)
                                    {
                                        // For SET NX `NOTFOUND` means the operation succeeded
                                        result = setStatus == GarnetStatus.NOTFOUND ? 1 : 0;
                                        returnStatus = GarnetStatus.OK;
                                    }
                                }
                            }

                            expireSpan.Memory.Dispose();
                            memoryHandle.Dispose();
                            o.Memory.Dispose();

                            // Delete the old key only when SET NX succeeded
                            if (isNX && result == 1)
                            {
                                DELETE(oldKey, StoreType.Main, ref context, ref objectContext);
                            }
                            else if (!isNX)
                            {
                                // Delete the old key
                                DELETE(oldKey, StoreType.Main, ref context, ref objectContext);
                                returnStatus = GarnetStatus.OK;
                            }
                        }
                    }
                }
                finally
                {
                    if (createTransaction)
                        txnManager.Commit(true);
                }
            }

            if ((storeType == StoreType.Object || storeType == StoreType.All) && !objectStoreBasicContext.IsNull)
            {
                createTransaction = false;
                if (txnManager.state != TxnState.Running)
                {
                    txnManager.SaveKeyEntryToLock(oldKeySlice, true, LockType.Exclusive);
                    txnManager.SaveKeyEntryToLock(newKeySlice, true, LockType.Exclusive);
                    txnManager.Run(true);
                    createTransaction = true;
                }

                try
                {
                    var status = GET(oldKeySlice, out var value, ref objectContext);

                    if (status == GarnetStatus.OK)
                    {
                        var valObj = value.GarnetObject;

                        returnStatus = GarnetStatus.OK;
                        var canSetAndDelete = true;
                        if (isNX)
                        {
                            // Not using EXISTS method to avoid new allocation of Array for key
                            var getNewStatus = GET(newKeySlice, out _, ref objectContext);
                            canSetAndDelete = getNewStatus == GarnetStatus.NOTFOUND;
                        }

                        if (canSetAndDelete)
                        {
                            // valObj already has expiration time, so no need to write expiration logic here. TODO: No longer true; this is now a LogRecord attribute and must be SETEX'd
                            SET(newKeySlice, valObj, ref objectContext);

                            // Delete the old key
                            DELETE(oldKeySlice, StoreType.Object, ref context, ref objectContext);

                            result = 1;
                        }
                        else
                        {
                            result = 0;
                        }
                    }
                }
                finally
                {
                    if (createTransaction)
                        txnManager.Commit(true);
                }
            }
            return returnStatus;
        }

        /// <summary>
        /// Returns if key is an existing one in the store.
        /// </summary>
        /// <typeparam name="TContext"></typeparam>
        /// <typeparam name="TObjectContext"></typeparam>
        /// <param name="key">The name of the key to use in the operation</param>
        /// <param name="storeType">The store to operate on.</param>
        /// <param name="context">Basic context for the main store.</param>
        /// <param name="objectContext">Object context for the object store.</param>
        /// <returns></returns>
        public GarnetStatus EXISTS<TContext, TObjectContext>(PinnedSpanByte key, StoreType storeType, ref TContext context, ref TObjectContext objectContext)
            where TContext : ITsavoriteContext<RawStringInput, SpanByteAndMemory, long, MainSessionFunctions, MainStoreFunctions, MainStoreAllocator>
            where TObjectContext : ITsavoriteContext<ObjectInput, GarnetObjectStoreOutput, long, ObjectSessionFunctions, ObjectStoreFunctions, ObjectStoreAllocator>
        {
            var status = GarnetStatus.NOTFOUND;
            RawStringInput input = default;

            if (storeType == StoreType.Main || storeType == StoreType.All)
            {
                var _output = new SpanByteAndMemory { SpanByte = scratchBufferManager.ViewRemainingArgSlice() };
                status = GET(key, ref input, ref _output, ref context);

                if (status == GarnetStatus.OK)
                {
                    if (!_output.IsSpanByte)
                        _output.Memory.Dispose();
                    return status;
                }
            }

            if ((storeType == StoreType.Object || storeType == StoreType.All) && !objectStoreBasicContext.IsNull)
            {
                status = GET(key, out _, ref objectContext);
            }

            return status;
        }

        /// <summary>
        /// Set a timeout on key
        /// </summary>
        /// <typeparam name="TContext"></typeparam>
        /// <typeparam name="TObjectContext"></typeparam>
        /// <param name="key">The key to set the timeout on.</param>
        /// <param name="expiryMs">Milliseconds value for the timeout.</param>
        /// <param name="timeoutSet">True when the timeout was properly set.</param>
        /// <param name="storeType">The store to operate on.</param>
        /// <param name="expireOption">>Flags to use for the operation.</param>
        /// <param name="context">Basic context for the main store.</param>
        /// <param name="objectStoreContext">Object context for the object store.</param>
        /// <returns></returns>
        public unsafe GarnetStatus EXPIRE<TContext, TObjectContext>(PinnedSpanByte key, PinnedSpanByte expiryMs, out bool timeoutSet, StoreType storeType, ExpireOption expireOption, ref TContext context, ref TObjectContext objectStoreContext)
            where TContext : ITsavoriteContext<RawStringInput, SpanByteAndMemory, long, MainSessionFunctions, MainStoreFunctions, MainStoreAllocator>
            where TObjectContext : ITsavoriteContext<ObjectInput, GarnetObjectStoreOutput, long, ObjectSessionFunctions, ObjectStoreFunctions, ObjectStoreAllocator>
            => EXPIRE(key, TimeSpan.FromMilliseconds(NumUtils.ReadInt64(expiryMs.Length, expiryMs.ToPointer())), out timeoutSet, storeType, expireOption, ref context, ref objectStoreContext);

        /// <summary>
        /// Set a timeout on key.
        /// </summary>
        /// <typeparam name="TContext"></typeparam>
        /// <typeparam name="TObjectContext"></typeparam>
        /// <param name="key">The key to set the timeout on.</param>
        /// <param name="input">Input for the main store</param>
        /// <param name="timeoutSet">True when the timeout was properly set.</param>
        /// <param name="storeType">The store to operate on.</param>
        /// <param name="context">Basic context for the main store</param>
        /// <param name="objectStoreContext">Object context for the object store</param>
        /// <returns></returns>
        public unsafe GarnetStatus EXPIRE<TContext, TObjectContext>(PinnedSpanByte key, ref RawStringInput input, out bool timeoutSet, StoreType storeType, ref TContext context, ref TObjectContext objectStoreContext)
            where TContext : ITsavoriteContext<RawStringInput, SpanByteAndMemory, long, MainSessionFunctions, MainStoreFunctions, MainStoreAllocator>
            where TObjectContext : ITsavoriteContext<ObjectInput, GarnetObjectStoreOutput, long, ObjectSessionFunctions, ObjectStoreFunctions, ObjectStoreAllocator>
        {
            Span<byte> rmwOutput = stackalloc byte[ObjectOutputHeader.Size];
            var output = SpanByteAndMemory.FromPinnedSpan(rmwOutput);
            timeoutSet = false;

            var found = false;

            if (storeType == StoreType.Main || storeType == StoreType.All)
            {
                var status = context.RMW(key.ReadOnlySpan, ref input, ref output);

                if (status.IsPending)
                    CompletePendingForSession(ref status, ref output, ref context);
                if (status.Found) found = true;
            }

            if (!found && (storeType == StoreType.Object || storeType == StoreType.All) &&
                !objectStoreBasicContext.IsNull)
            {
                var respCommand = input.header.cmd;

                var type = (respCommand == RespCommand.PEXPIRE || respCommand == RespCommand.PEXPIREAT)
                    ? GarnetObjectType.PExpire
                    : GarnetObjectType.Expire;

                var expiryAt = respCommand == RespCommand.PEXPIREAT || respCommand == RespCommand.EXPIREAT;

                var header = new RespInputHeader(type);

                var objInput = new ObjectInput(header, ref input.parseState, arg1: (int)input.arg1, arg2: expiryAt ? 1 : 0);

                // Retry on object store
<<<<<<< HEAD
                var objOutput = new GarnetObjectStoreOutput { SpanByteAndMemory = output };
                var status = objectStoreContext.RMW(key.ReadOnlySpan, ref objInput, ref objOutput);
=======
                var objOutput = new GarnetObjectStoreOutput(output);
                var keyBytes = key.ToArray();
                var status = objectStoreContext.RMW(ref keyBytes, ref objInput, ref objOutput);
>>>>>>> 33ab11e6

                if (status.IsPending)
                    CompletePendingForObjectStoreSession(ref status, ref objOutput, ref objectStoreContext);
                if (status.Found) found = true;

                output = objOutput.SpanByteAndMemory;
            }

            Debug.Assert(output.IsSpanByte);
            if (found) timeoutSet = ((ObjectOutputHeader*)output.SpanByte.ToPointer())->result1 == 1;

            return found ? GarnetStatus.OK : GarnetStatus.NOTFOUND;
        }



        /// <summary>
        /// Set a timeout on key using absolute Unix timestamp (seconds since January 1, 1970).
        /// </summary>
        /// <typeparam name="TContext"></typeparam>
        /// <typeparam name="TObjectContext"></typeparam>
        /// <param name="key">The key to set the timeout on.</param>
        /// <param name="expiryTimestamp">Absolute Unix timestamp</param>
        /// <param name="timeoutSet">True when the timeout was properly set.</param>
        /// <param name="storeType">The store to operate on.</param>
        /// <param name="expireOption">Flags to use for the operation.</param>
        /// <param name="context">Basic context for the main store</param>
        /// <param name="objectStoreContext">Object context for the object store</param>
        /// <param name="milliseconds">When true, <paramref name="expiryTimestamp"/> is treated as milliseconds else seconds</param>
        /// <returns>Return GarnetStatus.OK when key found, else GarnetStatus.NOTFOUND</returns>
        public unsafe GarnetStatus EXPIREAT<TContext, TObjectContext>(PinnedSpanByte key, long expiryTimestamp, out bool timeoutSet, StoreType storeType, ExpireOption expireOption, ref TContext context, ref TObjectContext objectStoreContext, bool milliseconds = false)
            where TContext : ITsavoriteContext<RawStringInput, SpanByteAndMemory, long, MainSessionFunctions, MainStoreFunctions, MainStoreAllocator>
            where TObjectContext : ITsavoriteContext<ObjectInput, GarnetObjectStoreOutput, long, ObjectSessionFunctions, ObjectStoreFunctions, ObjectStoreAllocator>
        {
            return EXPIRE(key, expiryTimestamp, out timeoutSet, storeType, expireOption, ref context, ref objectStoreContext, milliseconds ? RespCommand.PEXPIREAT : RespCommand.EXPIREAT);
        }

        /// <summary>
        /// Set a timeout on key.
        /// </summary>
        /// <typeparam name="TContext"></typeparam>
        /// <typeparam name="TObjectContext"></typeparam>
        /// <param name="key">The key to set the timeout on.</param>
        /// <param name="expiry">The timespan value to set the expiration for.</param>
        /// <param name="timeoutSet">True when the timeout was properly set.</param>
        /// <param name="storeType">The store to operate on.</param>
        /// <param name="expireOption">Flags to use for the operation.</param>
        /// <param name="context">Basic context for the main store</param>
        /// <param name="objectStoreContext">Object context for the object store</param>
        /// <param name="milliseconds">When true the command executed is PEXPIRE, expire by default.</param>
        /// <returns>Return GarnetStatus.OK when key found, else GarnetStatus.NOTFOUND</returns>
        public unsafe GarnetStatus EXPIRE<TContext, TObjectContext>(PinnedSpanByte key, TimeSpan expiry, out bool timeoutSet, StoreType storeType, ExpireOption expireOption, ref TContext context, ref TObjectContext objectStoreContext, bool milliseconds = false)
            where TContext : ITsavoriteContext<RawStringInput, SpanByteAndMemory, long, MainSessionFunctions, MainStoreFunctions, MainStoreAllocator>
            where TObjectContext : ITsavoriteContext<ObjectInput, GarnetObjectStoreOutput, long, ObjectSessionFunctions, ObjectStoreFunctions, ObjectStoreAllocator>
        {
            return EXPIRE(key, (long)(milliseconds ? expiry.TotalMilliseconds : expiry.TotalSeconds), out timeoutSet, storeType, expireOption,
                ref context, ref objectStoreContext, milliseconds ? RespCommand.PEXPIRE : RespCommand.EXPIRE);
        }

        /// <summary>
        /// Set a timeout on key.
        /// </summary>
        /// <typeparam name="TContext"></typeparam>
        /// <typeparam name="TObjectContext"></typeparam>
        /// <param name="key">The key to set the timeout on.</param>
        /// <param name="expiry">The timespan value to set the expiration for.</param>
        /// <param name="timeoutSet">True when the timeout was properly set.</param>
        /// <param name="storeType">The store to operate on.</param>
        /// <param name="expireOption">Flags to use for the operation.</param>
        /// <param name="context">Basic context for the main store</param>
        /// <param name="objectStoreContext">Object context for the object store</param>
        /// <param name="respCommand">The current RESP command</param>
        /// <returns></returns>
        public unsafe GarnetStatus EXPIRE<TContext, TObjectContext>(PinnedSpanByte key, long expiry, out bool timeoutSet, StoreType storeType, ExpireOption expireOption, ref TContext context, ref TObjectContext objectStoreContext, RespCommand respCommand)
            where TContext : ITsavoriteContext<RawStringInput, SpanByteAndMemory, long, MainSessionFunctions, MainStoreFunctions, MainStoreAllocator>
            where TObjectContext : ITsavoriteContext<ObjectInput, GarnetObjectStoreOutput, long, ObjectSessionFunctions, ObjectStoreFunctions, ObjectStoreAllocator>
        {
            Span<byte> rmwOutput = stackalloc byte[ObjectOutputHeader.Size];
            var output = SpanByteAndMemory.FromPinnedSpan(rmwOutput);
            timeoutSet = false;
            var found = false;

            // Serialize expiry + expiry options to parse state
            var expiryLength = NumUtils.CountDigits(expiry);
            var expirySlice = scratchBufferManager.CreateArgSlice(expiryLength);
            var expirySpan = expirySlice.Span;
            NumUtils.WriteInt64(expiry, expirySpan);

            if (storeType == StoreType.Main || storeType == StoreType.All)
            {
                // Build parse state
                parseState.InitializeWithArgument(expirySlice);

                var input = new RawStringInput(respCommand, ref parseState, arg1: (byte)expireOption);
                var status = context.RMW(key.ReadOnlySpan, ref input, ref output);

                if (status.IsPending)
                    CompletePendingForSession(ref status, ref output, ref context);
                if (status.Found) found = true;
            }

            if (!found && (storeType == StoreType.Object || storeType == StoreType.All) &&
                !objectStoreBasicContext.IsNull)
            {
                // Build parse state

                var type = (respCommand == RespCommand.PEXPIRE || respCommand == RespCommand.PEXPIREAT)
                    ? GarnetObjectType.PExpire
                    : GarnetObjectType.Expire;
                parseState.InitializeWithArgument(expirySlice);

                var expiryAt = respCommand == RespCommand.PEXPIREAT || respCommand == RespCommand.EXPIREAT;

                var header = new RespInputHeader(type);
                var objInput = new ObjectInput(header, ref parseState, arg1: (byte)expireOption, arg2: expiryAt ? 1 : 0);

                // Retry on object store
                var objOutput = new GarnetObjectStoreOutput(output);
                var keyBytes = key.ToArray();
                var status = objectStoreContext.RMW(key.ReadOnlySpan, ref objInput, ref objOutput);

                if (status.IsPending)
                    CompletePendingForObjectStoreSession(ref status, ref objOutput, ref objectStoreContext);
                if (status.Found) found = true;

                output = objOutput.SpanByteAndMemory;
            }

            scratchBufferManager.RewindScratchBuffer(expirySlice);

            Debug.Assert(output.IsSpanByte);
            if (found) timeoutSet = ((ObjectOutputHeader*)output.SpanByte.ToPointer())->result1 == 1;

            return found ? GarnetStatus.OK : GarnetStatus.NOTFOUND;
        }

        public unsafe GarnetStatus PERSIST<TContext, TObjectContext>(PinnedSpanByte key, StoreType storeType, ref TContext context, ref TObjectContext objectStoreContext)
            where TContext : ITsavoriteContext<RawStringInput, SpanByteAndMemory, long, MainSessionFunctions, MainStoreFunctions, MainStoreAllocator>
            where TObjectContext : ITsavoriteContext<ObjectInput, GarnetObjectStoreOutput, long, ObjectSessionFunctions, ObjectStoreFunctions, ObjectStoreAllocator>
        {
            GarnetStatus status = GarnetStatus.NOTFOUND;

            var inputHeader = new RawStringInput(RespCommand.PERSIST);

            var pbOutput = stackalloc byte[8];
            var o = SpanByteAndMemory.FromPinnedPointer(pbOutput, 8);

            if (storeType == StoreType.Main || storeType == StoreType.All)
            {
                var _status = context.RMW(key.ReadOnlySpan, ref inputHeader, ref o);

                if (_status.IsPending)
                    CompletePendingForSession(ref _status, ref o, ref context);

                Debug.Assert(o.IsSpanByte);
                if (o.SpanByte.ReadOnlySpan[0] == 1)
                    status = GarnetStatus.OK;
            }

            if (status == GarnetStatus.NOTFOUND && (storeType == StoreType.Object || storeType == StoreType.All) && !objectStoreBasicContext.IsNull)
            {
                // Retry on object store
                var header = new RespInputHeader(GarnetObjectType.Persist);
                var objInput = new ObjectInput(header);

                var objO = new GarnetObjectStoreOutput(o);
                var _key = key.ToArray();
                var _status = objectStoreContext.RMW(key.ReadOnlySpan, ref objInput, ref objO);

                if (_status.IsPending)
                    CompletePendingForObjectStoreSession(ref _status, ref objO, ref objectStoreContext);

                Debug.Assert(o.IsSpanByte);
                if (o.SpanByte.ReadOnlySpan.Slice(0, CmdStrings.RESP_RETURN_VAL_1.Length)
                    .SequenceEqual(CmdStrings.RESP_RETURN_VAL_1))
                    status = GarnetStatus.OK;
            }

            return status;
        }

        /// <summary>
        /// For existing keys - overwrites part of the value at a specified offset (in-place if possible)
        /// For non-existing keys - creates a new string with the value at a specified offset (padded with '\0's)
        /// </summary>
        /// <typeparam name="TContext"></typeparam>
        /// <param name="key">The key for which to set the range</param>
        /// <param name="input">Input for the main store</param>
        /// <param name="output">The length of the updated string</param>
        /// <param name="context">Basic context for the main store</param>
        /// <returns></returns>
        public unsafe GarnetStatus SETRANGE<TContext>(PinnedSpanByte key, ref RawStringInput input, ref PinnedSpanByte output, ref TContext context)
            where TContext : ITsavoriteContext<RawStringInput, SpanByteAndMemory, long, MainSessionFunctions, MainStoreFunctions, MainStoreAllocator>
        {
            SpanByteAndMemory sbmOut = new(output);

            var status = context.RMW(key.ReadOnlySpan, ref input, ref sbmOut);
            if (status.IsPending)
                CompletePendingForSession(ref status, ref sbmOut, ref context);

            Debug.Assert(sbmOut.IsSpanByte);
            output.Length = sbmOut.Length;

            return GarnetStatus.OK;
        }

        public GarnetStatus Increment<TContext>(PinnedSpanByte key, ref RawStringInput input, ref PinnedSpanByte output, ref TContext context)
            where TContext : ITsavoriteContext<RawStringInput, SpanByteAndMemory, long, MainSessionFunctions, MainStoreFunctions, MainStoreAllocator>
        {
            SpanByteAndMemory _output = new(output);

            var status = context.RMW(key.ReadOnlySpan, ref input, ref _output);
            if (status.IsPending)
                CompletePendingForSession(ref status, ref _output, ref context);
            Debug.Assert(_output.IsSpanByte);
            output.Length = _output.Length;
            return GarnetStatus.OK;
        }

        public unsafe GarnetStatus Increment<TContext>(PinnedSpanByte key, out long output, long increment, ref TContext context)
            where TContext : ITsavoriteContext<RawStringInput, SpanByteAndMemory, long, MainSessionFunctions, MainStoreFunctions, MainStoreAllocator>
        {
            var cmd = RespCommand.INCRBY;
            if (increment < 0)
            {
                cmd = RespCommand.DECRBY;
                increment = -increment;
            }

            var input = new RawStringInput(cmd, 0, increment);

            const int outputBufferLength = NumUtils.MaximumFormatInt64Length + 1;
            var outputBuffer = stackalloc byte[outputBufferLength];

            var _output = SpanByteAndMemory.FromPinnedPointer(outputBuffer, outputBufferLength);

            var status = context.RMW(key.ReadOnlySpan, ref input, ref _output);
            if (status.IsPending)
                CompletePendingForSession(ref status, ref _output, ref context);

            Debug.Assert(_output.IsSpanByte);

            output = NumUtils.ReadInt64(_output.Length, outputBuffer);
            return GarnetStatus.OK;
        }

        public void WATCH(PinnedSpanByte key, StoreType type) => txnManager.Watch(key, type);

        public unsafe GarnetStatus SCAN<TContext>(long cursor, PinnedSpanByte match, long count, ref TContext context) => GarnetStatus.OK;

        public GarnetStatus GetKeyType<TContext, TObjectContext>(PinnedSpanByte key, out string keyType, ref TContext context, ref TObjectContext objectContext)
            where TContext : ITsavoriteContext<RawStringInput, SpanByteAndMemory, long, MainSessionFunctions, MainStoreFunctions, MainStoreAllocator>
            where TObjectContext : ITsavoriteContext<ObjectInput, GarnetObjectStoreOutput, long, ObjectSessionFunctions, ObjectStoreFunctions, ObjectStoreAllocator>
        {
            keyType = "string";
            // Check if key exists in Main store
            var status = EXISTS(key, StoreType.Main, ref context, ref objectContext);

            // If key was not found in the main store then it is an object
            if (status != GarnetStatus.OK && !objectStoreBasicContext.IsNull)
            {
                status = GET(key, out GarnetObjectStoreOutput output, ref objectContext);
                if (status == GarnetStatus.OK)
                {
                    if ((output.GarnetObject as SortedSetObject) != null)
                    {
                        keyType = "zset";
                    }
                    else if ((output.GarnetObject as ListObject) != null)
                    {
                        keyType = "list";
                    }
                    else if ((output.GarnetObject as SetObject) != null)
                    {
                        keyType = "set";
                    }
                    else if ((output.GarnetObject as HashObject) != null)
                    {
                        keyType = "hash";
                    }
                }
                else
                {
                    keyType = "none";
                    status = GarnetStatus.NOTFOUND;
                }
            }
            return status;
        }

        public GarnetStatus MemoryUsageForKey<TContext, TObjectContext>(PinnedSpanByte key, out long memoryUsage, ref TContext context, ref TObjectContext objectContext, int samples = 0)
            where TContext : ITsavoriteContext<RawStringInput, SpanByteAndMemory, long, MainSessionFunctions, MainStoreFunctions, MainStoreAllocator>
            where TObjectContext : ITsavoriteContext<ObjectInput, GarnetObjectStoreOutput, long, ObjectSessionFunctions, ObjectStoreFunctions, ObjectStoreAllocator>
        {
            memoryUsage = -1;

            // Check if key exists in Main store
            var status = GET(key, out PinnedSpanByte keyValue, ref context);

            if (status == GarnetStatus.NOTFOUND)
            {
                status = GET(key, out GarnetObjectStoreOutput objectValue, ref objectContext);
                if (status != GarnetStatus.NOTFOUND)
                {
                    memoryUsage = RecordInfo.GetLength() + (2 * IntPtr.Size) + // Log record length
                        Utility.RoundUp(key.Length, IntPtr.Size) + MemoryUtils.ByteArrayOverhead + // Key allocation in heap with overhead
                        objectValue.GarnetObject.MemorySize; // Value allocation in heap
                }
            }
            else
            {
                memoryUsage = RecordInfo.GetLength() + Utility.RoundUp(key.TotalSize, RecordInfo.GetLength()) + Utility.RoundUp(keyValue.TotalSize, RecordInfo.GetLength());
            }

            return status;
        }

        /// <summary>
        /// Computes the Longest Common Subsequence (LCS) of two keys.
        /// </summary>
        /// <param name="key1">The first key to compare.</param>
        /// <param name="key2">The second key to compare.</param>
        /// <param name="output">The output span to store the result.</param>
        /// <param name="lenOnly">If true, only the length of the LCS is returned.</param>
        /// <param name="withIndices">If true, the indices of the LCS in both keys are returned.</param>
        /// <param name="withMatchLen">If true, the length of each match is returned.</param>
        /// <param name="minMatchLen">The minimum length of a match to be considered.</param>
        /// <returns>The status of the operation.</returns>
        public unsafe GarnetStatus LCS(PinnedSpanByte key1, PinnedSpanByte key2, ref SpanByteAndMemory output, bool lenOnly = false, bool withIndices = false, bool withMatchLen = false, int minMatchLen = 0)
        {
            var createTransaction = false;
            if (txnManager.state != TxnState.Running)
            {
                txnManager.SaveKeyEntryToLock(key1, false, LockType.Shared);
                txnManager.SaveKeyEntryToLock(key2, false, LockType.Shared);
                txnManager.Run(true);
                createTransaction = true;
            }

            var context = txnManager.TransactionalContext;
            try
            {
                var status = LCSInternal(key1, key2, ref output, ref context, lenOnly, withIndices, withMatchLen, minMatchLen);
                return status;
            }
            finally
            {
                if (createTransaction)
                    txnManager.Commit(true);
            }
        }

        private unsafe GarnetStatus LCSInternal<TContext>(PinnedSpanByte key1, PinnedSpanByte key2, ref SpanByteAndMemory output, ref TContext context, bool lenOnly = false, bool withIndices = false, bool withMatchLen = false, int minMatchLen = 0)
            where TContext : ITsavoriteContext<RawStringInput, SpanByteAndMemory, long, MainSessionFunctions, MainStoreFunctions, MainStoreAllocator>
        {
            ArgSlice val1, val2;
            var status1 = GET(key1, out val1, ref context);
            var status2 = GET(key2, out val2, ref context);

            var writer = new RespMemoryWriter(functionsState.respProtocolVersion, ref output);

            try
            {
<<<<<<< HEAD
                PinnedSpanByte val1, val2;
                var status1 = GET(key1, out val1, ref context);
                var status2 = GET(key2, out val2, ref context);

=======
>>>>>>> 33ab11e6
                if (lenOnly)
                {
                    if (status1 != GarnetStatus.OK || status2 != GarnetStatus.OK)
                    {
                        writer.WriteInt32(0);
                        return GarnetStatus.OK;
                    }

                    var len = ComputeLCSLength(val1.ReadOnlySpan, val2.ReadOnlySpan, minMatchLen);
                    writer.WriteInt32(len);
                }
                else if (withIndices)
                {
                    List<LCSMatch> matches;
                    int len;
                    if (status1 != GarnetStatus.OK || status2 != GarnetStatus.OK)
                    {
                        matches = [];
                        len = 0;
                    }
                    else
                    {
                        matches = ComputeLCSWithIndices(val1.ReadOnlySpan, val2.ReadOnlySpan, minMatchLen, out len);
                    }

                    WriteLCSMatches(matches, withMatchLen, len, ref writer);
                }
                else
                {
                    if (status1 != GarnetStatus.OK || status2 != GarnetStatus.OK)
                    {
                        writer.WriteDirect(CmdStrings.RESP_EMPTY);
                        return GarnetStatus.OK;
                    }

                    var lcs = ComputeLCS(val1.ReadOnlySpan, val2.ReadOnlySpan, minMatchLen);
                    writer.WriteBulkString(lcs);
                }

                return GarnetStatus.OK;
            }
            finally
            {
                writer.Dispose();
            }
        }

        private static int ComputeLCSLength(ReadOnlySpan<byte> str1, ReadOnlySpan<byte> str2, int minMatchLen)
        {
            var m = str1.Length;
            var n = str2.Length;
            var dp = GetLcsDpTable(str1, str2);

            return dp[m, n] >= minMatchLen ? dp[m, n] : 0;
        }

        private static List<LCSMatch> ComputeLCSWithIndices(ReadOnlySpan<byte> str1, ReadOnlySpan<byte> str2, int minMatchLen, out int lcsLength)
        {
            var m = str1.Length;
            var n = str2.Length;
            var dp = GetLcsDpTable(str1, str2);

            lcsLength = dp[m, n];

            var matches = new List<LCSMatch>();
            // Backtrack to find matches
            if (dp[m, n] >= minMatchLen)
            {
                int i = m, j = n;
                var currentMatch = new List<(int, int)>();

                while (i > 0 && j > 0)
                {
                    if (str1[i - 1] == str2[j - 1])
                    {
                        currentMatch.Insert(0, (i - 1, j - 1));
                        i--; j--;
                    }
                    else if (dp[i - 1, j] > dp[i, j - 1])
                        i--;
                    else
                        j--;
                }

                // Convert consecutive matches into LCSMatch objects
                if (currentMatch.Count > 0)
                {
                    int start = 0;
                    for (int k = 1; k <= currentMatch.Count; k++)
                    {
                        if (k == currentMatch.Count ||
                            currentMatch[k].Item1 != currentMatch[k - 1].Item1 + 1 ||
                            currentMatch[k].Item2 != currentMatch[k - 1].Item2 + 1)
                        {
                            int length = k - start;
                            if (length >= minMatchLen)
                            {
                                matches.Add(new LCSMatch
                                {
                                    Start1 = currentMatch[start].Item1,
                                    Start2 = currentMatch[start].Item2,
                                    Length = length
                                });
                            }
                            start = k;
                        }
                    }
                }
            }

            matches.Reverse();

            return matches;
        }

        private static unsafe void WriteLCSMatches(List<LCSMatch> matches, bool withMatchLen, int lcsLength,
                                                   ref RespMemoryWriter writer)
        {
            writer.WriteMapLength(2);

            // Write "matches" section identifier
            writer.WriteBulkString(CmdStrings.matches);

            // Write matches array
            writer.WriteArrayLength(matches.Count);

            foreach (var match in matches)
            {
                writer.WriteArrayLength(withMatchLen ? 3 : 2);

                writer.WriteArrayLength(2);

                writer.WriteInt32(match.Start1);
                writer.WriteInt32(match.Start1 + match.Length - 1);

                writer.WriteArrayLength(2);

                writer.WriteInt32(match.Start2);
                writer.WriteInt32(match.Start2 + match.Length - 1);

                if (withMatchLen)
                {
                    writer.WriteInt32(match.Length);
                }
            }

            // Write "len" section identifier
            writer.WriteBulkString(CmdStrings.len);

            // Write LCS length
            writer.WriteInt32(lcsLength);
        }

        private static byte[] ComputeLCS(ReadOnlySpan<byte> str1, ReadOnlySpan<byte> str2, int minMatchLen)
        {
            var m = str1.Length;
            var n = str2.Length;
            var dp = GetLcsDpTable(str1, str2);

            // If result is shorter than minMatchLen, return empty array
            if (dp[m, n] < minMatchLen)
                return [];

            // Backtrack to build the LCS
            var result = new byte[dp[m, n]];
            int index = dp[m, n] - 1;
            int k = m, l = n;

            while (k > 0 && l > 0)
            {
                if (str1[k - 1] == str2[l - 1])
                {
                    result[index] = str1[k - 1];
                    k--; l--; index--;
                }
                else if (dp[k - 1, l] > dp[k, l - 1])
                    k--;
                else
                    l--;
            }

            return result;
        }

        private static int[,] GetLcsDpTable(ReadOnlySpan<byte> str1, ReadOnlySpan<byte> str2)
        {
            var m = str1.Length;
            var n = str2.Length;
            var dp = new int[m + 1, n + 1];
            for (int i = 1; i <= m; i++)
            {
                for (int j = 1; j <= n; j++)
                {
                    if (str1[i - 1] == str2[j - 1])
                        dp[i, j] = dp[i - 1, j - 1] + 1;
                    else
                        dp[i, j] = Math.Max(dp[i - 1, j], dp[i, j - 1]);
                }
            }
            return dp;
        }

        private struct LCSMatch
        {
            public int Start1;
            public int Start2;
            public int Length;
        }
    }
}<|MERGE_RESOLUTION|>--- conflicted
+++ resolved
@@ -247,14 +247,8 @@
                 var header = new RespInputHeader(milliseconds ? GarnetObjectType.PTtl : GarnetObjectType.Ttl);
                 var objInput = new ObjectInput(header);
 
-<<<<<<< HEAD
-                var objO = new GarnetObjectStoreOutput { SpanByteAndMemory = output };
+                var objO = new GarnetObjectStoreOutput(output);
                 var status = objectContext.Read(key.ReadOnlySpan, ref objInput, ref objO);
-=======
-                var keyBA = key.ToByteArray();
-                var objO = new GarnetObjectStoreOutput(output);
-                var status = objectContext.Read(ref keyBA, ref objInput, ref objO);
->>>>>>> 33ab11e6
 
                 if (status.IsPending)
                     CompletePendingForObjectStoreSession(ref status, ref objO, ref objectContext);
@@ -306,14 +300,8 @@
                 var header = new RespInputHeader(type);
                 var input = new ObjectInput(header);
 
-<<<<<<< HEAD
-                var objO = new GarnetObjectStoreOutput { SpanByteAndMemory = output };
+                var objO = new GarnetObjectStoreOutput(output);
                 var status = objectContext.Read(key.ReadOnlySpan, ref input, ref objO);
-=======
-                var keyBA = key.ToByteArray();
-                var objO = new GarnetObjectStoreOutput(output);
-                var status = objectContext.Read(ref keyBA, ref input, ref objO);
->>>>>>> 33ab11e6
 
                 if (status.IsPending)
                     CompletePendingForObjectStoreSession(ref status, ref objO, ref objectContext);
@@ -890,14 +878,8 @@
                 var objInput = new ObjectInput(header, ref input.parseState, arg1: (int)input.arg1, arg2: expiryAt ? 1 : 0);
 
                 // Retry on object store
-<<<<<<< HEAD
-                var objOutput = new GarnetObjectStoreOutput { SpanByteAndMemory = output };
+                var objOutput = new GarnetObjectStoreOutput(output);
                 var status = objectStoreContext.RMW(key.ReadOnlySpan, ref objInput, ref objOutput);
-=======
-                var objOutput = new GarnetObjectStoreOutput(output);
-                var keyBytes = key.ToArray();
-                var status = objectStoreContext.RMW(ref keyBytes, ref objInput, ref objOutput);
->>>>>>> 33ab11e6
 
                 if (status.IsPending)
                     CompletePendingForObjectStoreSession(ref status, ref objOutput, ref objectStoreContext);
@@ -1253,7 +1235,7 @@
         private unsafe GarnetStatus LCSInternal<TContext>(PinnedSpanByte key1, PinnedSpanByte key2, ref SpanByteAndMemory output, ref TContext context, bool lenOnly = false, bool withIndices = false, bool withMatchLen = false, int minMatchLen = 0)
             where TContext : ITsavoriteContext<RawStringInput, SpanByteAndMemory, long, MainSessionFunctions, MainStoreFunctions, MainStoreAllocator>
         {
-            ArgSlice val1, val2;
+            PinnedSpanByte val1, val2;
             var status1 = GET(key1, out val1, ref context);
             var status2 = GET(key2, out val2, ref context);
 
@@ -1261,13 +1243,6 @@
 
             try
             {
-<<<<<<< HEAD
-                PinnedSpanByte val1, val2;
-                var status1 = GET(key1, out val1, ref context);
-                var status2 = GET(key2, out val2, ref context);
-
-=======
->>>>>>> 33ab11e6
                 if (lenOnly)
                 {
                     if (status1 != GarnetStatus.OK || status2 != GarnetStatus.OK)
