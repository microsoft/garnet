--- conflicted
+++ resolved
@@ -13,13 +13,8 @@
 
     sealed partial class StorageSession : IDisposable
     {
-<<<<<<< HEAD
-        public GarnetStatus GET_WithPending<TContext>(ReadOnlySpan<byte> key, ref RawStringInput input, ref SpanByteAndMemory output, long ctx, out bool pending, ref TContext context)
-            where TContext : ITsavoriteContext<RawStringInput, SpanByteAndMemory, long, MainSessionFunctions, StoreFunctions, StoreAllocator>
-=======
         public GarnetStatus GET_WithPending<TStringContext>(ReadOnlySpan<byte> key, ref StringInput input, ref SpanByteAndMemory output, long ctx, out bool pending, ref TStringContext context)
             where TStringContext : ITsavoriteContext<StringInput, SpanByteAndMemory, long, MainSessionFunctions, StoreFunctions, StoreAllocator>
->>>>>>> 04c8fcf9
         {
             var status = context.Read(key, ref input, ref output, ctx);
 
@@ -43,13 +38,8 @@
             }
         }
 
-<<<<<<< HEAD
-        public bool GET_CompletePending<TContext>((GarnetStatus, SpanByteAndMemory)[] outputArr, bool wait, ref TContext context)
-            where TContext : ITsavoriteContext<RawStringInput, SpanByteAndMemory, long, MainSessionFunctions, StoreFunctions, StoreAllocator>
-=======
         public bool GET_CompletePending<TStringContext>((GarnetStatus, SpanByteAndMemory)[] outputArr, bool wait, ref TStringContext context)
             where TStringContext : ITsavoriteContext<StringInput, SpanByteAndMemory, long, MainSessionFunctions, StoreFunctions, StoreAllocator>
->>>>>>> 04c8fcf9
         {
             Debug.Assert(outputArr != null);
 
@@ -72,13 +62,8 @@
             return ret;
         }
 
-<<<<<<< HEAD
-        public bool GET_CompletePending<TContext>(out CompletedOutputIterator<RawStringInput, SpanByteAndMemory, long> completedOutputs, bool wait, ref TContext context)
-            where TContext : ITsavoriteContext<RawStringInput, SpanByteAndMemory, long, MainSessionFunctions, StoreFunctions, StoreAllocator>
-=======
         public bool GET_CompletePending<TStringContext>(out CompletedOutputIterator<StringInput, SpanByteAndMemory, long> completedOutputs, bool wait, ref TStringContext context)
             where TStringContext : ITsavoriteContext<StringInput, SpanByteAndMemory, long, MainSessionFunctions, StoreFunctions, StoreAllocator>
->>>>>>> 04c8fcf9
         {
             latencyMetrics?.Start(LatencyMetricsType.PENDING_LAT);
             var ret = context.CompletePendingWithOutputs(out completedOutputs, wait);
@@ -86,13 +71,8 @@
             return ret;
         }
 
-<<<<<<< HEAD
-        public GarnetStatus RMW_MainStore<TContext>(ReadOnlySpan<byte> key, ref RawStringInput input, ref SpanByteAndMemory output, ref TContext context)
-            where TContext : ITsavoriteContext<RawStringInput, SpanByteAndMemory, long, MainSessionFunctions, StoreFunctions, StoreAllocator>
-=======
         public GarnetStatus RMW_MainStore<TStringContext>(ReadOnlySpan<byte> key, ref StringInput input, ref SpanByteAndMemory output, ref TStringContext context)
             where TStringContext : ITsavoriteContext<StringInput, SpanByteAndMemory, long, MainSessionFunctions, StoreFunctions, StoreAllocator>
->>>>>>> 04c8fcf9
         {
             var status = context.RMW(key, ref input, ref output);
 
@@ -105,13 +85,8 @@
                 return GarnetStatus.NOTFOUND;
         }
 
-<<<<<<< HEAD
-        public GarnetStatus Read_MainStore<TContext>(ReadOnlySpan<byte> key, ref RawStringInput input, ref SpanByteAndMemory output, ref TContext context)
-            where TContext : ITsavoriteContext<RawStringInput, SpanByteAndMemory, long, MainSessionFunctions, StoreFunctions, StoreAllocator>
-=======
         public GarnetStatus Read_MainStore<TStringContext>(ReadOnlySpan<byte> key, ref StringInput input, ref SpanByteAndMemory output, ref TStringContext context)
             where TStringContext : ITsavoriteContext<StringInput, SpanByteAndMemory, long, MainSessionFunctions, StoreFunctions, StoreAllocator>
->>>>>>> 04c8fcf9
         {
             var status = context.Read(key, ref input, ref output);
 
@@ -124,7 +99,6 @@
                 return GarnetStatus.NOTFOUND;
         }
 
-
         public void ReadWithPrefetch<TBatch, TContext>(ref TBatch batch, ref TContext context, long userContext = default)
             where TBatch : IReadArgBatch<StringInput, SpanByteAndMemory>
 #if NET9_0_OR_GREATER
