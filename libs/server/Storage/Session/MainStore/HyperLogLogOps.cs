--- conflicted
+++ resolved
@@ -15,13 +15,8 @@
         /// <summary>
         /// Adds all the element arguments to the HyperLogLog data structure stored at the variable name specified as key.
         /// </summary>
-<<<<<<< HEAD
-        public unsafe GarnetStatus HyperLogLogAdd<TContext>(PinnedSpanByte key, string[] elements, out bool updated, ref TContext context)
-             where TContext : ITsavoriteContext<RawStringInput, SpanByteAndMemory, long, MainSessionFunctions, StoreFunctions, StoreAllocator>
-=======
         public unsafe GarnetStatus HyperLogLogAdd<TStringContext>(PinnedSpanByte key, string[] elements, out bool updated, ref TStringContext context)
              where TStringContext : ITsavoriteContext<StringInput, SpanByteAndMemory, long, MainSessionFunctions, StoreFunctions, StoreAllocator>
->>>>>>> 04c8fcf9
         {
             updated = false;
 
@@ -64,21 +59,12 @@
         /// <param name="output"></param>
         /// <param name="context"></param>
         /// <returns></returns>
-<<<<<<< HEAD
-        public GarnetStatus HyperLogLogAdd<TContext>(PinnedSpanByte key, ref RawStringInput input, ref SpanByteAndMemory output, ref TContext context)
-          where TContext : ITsavoriteContext<RawStringInput, SpanByteAndMemory, long, MainSessionFunctions, StoreFunctions, StoreAllocator>
-            => RMW_MainStore(key.ReadOnlySpan, ref input, ref output, ref context);
-
-        public unsafe GarnetStatus HyperLogLogLength<TContext>(Span<PinnedSpanByte> keys, out long count, ref TContext context)
-            where TContext : ITsavoriteContext<RawStringInput, SpanByteAndMemory, long, MainSessionFunctions, StoreFunctions, StoreAllocator>
-=======
         public GarnetStatus HyperLogLogAdd<TStringContext>(PinnedSpanByte key, ref StringInput input, ref SpanByteAndMemory output, ref TStringContext context)
           where TStringContext : ITsavoriteContext<StringInput, SpanByteAndMemory, long, MainSessionFunctions, StoreFunctions, StoreAllocator>
             => RMW_MainStore(key.ReadOnlySpan, ref input, ref output, ref context);
 
         public unsafe GarnetStatus HyperLogLogLength<TStringContext>(Span<PinnedSpanByte> keys, out long count, ref TStringContext context)
             where TStringContext : ITsavoriteContext<StringInput, SpanByteAndMemory, long, MainSessionFunctions, StoreFunctions, StoreAllocator>
->>>>>>> 04c8fcf9
         {
             parseState.Initialize(keys.Length);
             for (var i = 0; i < keys.Length; i++)
@@ -100,13 +86,8 @@
         /// <param name="error"></param>
         /// <param name="context"></param>
         /// <returns></returns>
-<<<<<<< HEAD
-        public unsafe GarnetStatus HyperLogLogLength<TContext>(ref RawStringInput input, out long count, out bool error, ref TContext context)
-            where TContext : ITsavoriteContext<RawStringInput, SpanByteAndMemory, long, MainSessionFunctions, StoreFunctions, StoreAllocator>
-=======
         public unsafe GarnetStatus HyperLogLogLength<TStringContext>(ref StringInput input, out long count, out bool error, ref TStringContext context)
             where TStringContext : ITsavoriteContext<StringInput, SpanByteAndMemory, long, MainSessionFunctions, StoreFunctions, StoreAllocator>
->>>>>>> 04c8fcf9
         {
             error = false;
             count = default;
@@ -131,11 +112,7 @@
                 _ = txnManager.Run(true);
             }
 
-<<<<<<< HEAD
-            var currTransactionalContext = txnManager.TransactionalContext;
-=======
             var currTransactionalContext = txnManager.StringTransactionalContext;
->>>>>>> 04c8fcf9
 
             try
             {
@@ -229,11 +206,7 @@
                 _ = txnManager.Run(true);
             }
 
-<<<<<<< HEAD
-            var currTransactionalContext = txnManager.TransactionalContext;
-=======
             var currTransactionalContext = txnManager.StringTransactionalContext;
->>>>>>> 04c8fcf9
 
             try
             {
