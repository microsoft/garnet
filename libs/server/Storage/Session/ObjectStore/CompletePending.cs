﻿// Copyright (c) Microsoft Corporation.
// Licensed under the MIT license.

using System.Diagnostics;
using Tsavorite.core;

namespace Garnet.server
{
    using StoreAllocator = ObjectAllocator<StoreFunctions<SpanByteComparer, DefaultRecordDisposer>>;
    using StoreFunctions = StoreFunctions<SpanByteComparer, DefaultRecordDisposer>;

    sealed partial class StorageSession
    {
        /// <summary>
        /// Handles the complete pending for Object Store session
        /// </summary>
        /// <param name="status"></param>
        /// <param name="output"></param>
        /// <param name="objectContext"></param>
<<<<<<< HEAD
        static void CompletePendingForObjectStoreSession<TContext>(ref Status status, ref GarnetObjectStoreOutput output, ref TContext objectContext)
            where TContext : ITsavoriteContext<ObjectInput, GarnetObjectStoreOutput, long, ObjectSessionFunctions, StoreFunctions, StoreAllocator>
=======
        internal static void CompletePendingForObjectStoreSession<TObjectContext>(ref Status status, ref ObjectOutput output, ref TObjectContext objectContext)
            where TObjectContext : ITsavoriteContext<ObjectInput, ObjectOutput, long, ObjectSessionFunctions, StoreFunctions, StoreAllocator>
>>>>>>> 04c8fcf9
        {
            objectContext.CompletePendingWithOutputs(out var completedOutputs, wait: true);
            var more = completedOutputs.Next();
            Debug.Assert(more);
            status = completedOutputs.Current.Status;
            output = completedOutputs.Current.Output;
            Debug.Assert(!completedOutputs.Next());
            completedOutputs.Dispose();
        }
    }
}<|MERGE_RESOLUTION|>--- conflicted
+++ resolved
@@ -17,13 +17,8 @@
         /// <param name="status"></param>
         /// <param name="output"></param>
         /// <param name="objectContext"></param>
-<<<<<<< HEAD
-        static void CompletePendingForObjectStoreSession<TContext>(ref Status status, ref GarnetObjectStoreOutput output, ref TContext objectContext)
-            where TContext : ITsavoriteContext<ObjectInput, GarnetObjectStoreOutput, long, ObjectSessionFunctions, StoreFunctions, StoreAllocator>
-=======
         internal static void CompletePendingForObjectStoreSession<TObjectContext>(ref Status status, ref ObjectOutput output, ref TObjectContext objectContext)
             where TObjectContext : ITsavoriteContext<ObjectInput, ObjectOutput, long, ObjectSessionFunctions, StoreFunctions, StoreAllocator>
->>>>>>> 04c8fcf9
         {
             objectContext.CompletePendingWithOutputs(out var completedOutputs, wait: true);
             var more = completedOutputs.Next();
