﻿// Copyright (c) Microsoft Corporation.
// Licensed under the MIT license.

using System.Diagnostics;
using Tsavorite.core;

namespace Garnet.server
{
    using StoreAllocator = ObjectAllocator<StoreFunctions<SpanByteComparer, DefaultRecordDisposer>>;
    using StoreFunctions = StoreFunctions<SpanByteComparer, DefaultRecordDisposer>;

    sealed partial class StorageSession
    {
        /// <summary>
        /// Handles the complete pending for Object Store session
        /// </summary>
        /// <param name="status"></param>
        /// <param name="output"></param>
        /// <param name="objectContext"></param>
<<<<<<< HEAD
        static void CompletePendingForObjectStoreSession<TObjectContext>(ref Status status, ref ObjectOutput output, ref TObjectContext objectContext)
=======
        internal static void CompletePendingForObjectStoreSession<TObjectContext>(ref Status status, ref ObjectOutput output, ref TObjectContext objectContext)
>>>>>>> 04c8fcf9
            where TObjectContext : ITsavoriteContext<ObjectInput, ObjectOutput, long, ObjectSessionFunctions, StoreFunctions, StoreAllocator>
        {
            objectContext.CompletePendingWithOutputs(out var completedOutputs, wait: true);
            var more = completedOutputs.Next();
            Debug.Assert(more);
            status = completedOutputs.Current.Status;
            output = completedOutputs.Current.Output;
            Debug.Assert(!completedOutputs.Next());
            completedOutputs.Dispose();
        }
    }
}<|MERGE_RESOLUTION|>--- conflicted
+++ resolved
@@ -17,11 +17,7 @@
         /// <param name="status"></param>
         /// <param name="output"></param>
         /// <param name="objectContext"></param>
-<<<<<<< HEAD
-        static void CompletePendingForObjectStoreSession<TObjectContext>(ref Status status, ref ObjectOutput output, ref TObjectContext objectContext)
-=======
         internal static void CompletePendingForObjectStoreSession<TObjectContext>(ref Status status, ref ObjectOutput output, ref TObjectContext objectContext)
->>>>>>> 04c8fcf9
             where TObjectContext : ITsavoriteContext<ObjectInput, ObjectOutput, long, ObjectSessionFunctions, StoreFunctions, StoreAllocator>
         {
             objectContext.CompletePendingWithOutputs(out var completedOutputs, wait: true);
