﻿// Copyright (c) Microsoft Corporation.
// Licensed under the MIT license.

using System;
using System.Diagnostics;
using System.Runtime.CompilerServices;
using Garnet.common;
using Tsavorite.core;

namespace Garnet.server
{
    using ObjectStoreAllocator = GenericAllocator<byte[], IGarnetObject, StoreFunctions<byte[], IGarnetObject, ByteArrayKeyComparer, DefaultRecordDisposer<byte[], IGarnetObject>>>;
    using ObjectStoreFunctions = StoreFunctions<byte[], IGarnetObject, ByteArrayKeyComparer, DefaultRecordDisposer<byte[], IGarnetObject>>;

    sealed partial class StorageSession : IDisposable
    {
        #region Common ObjectStore Methods

<<<<<<< HEAD
        unsafe GarnetStatus RMWObjectStoreOperation<TObjectContext>(byte[] key, ArgSlice input, out ObjectOutputHeader output, ref TObjectContext objectStoreContext)
            where TObjectContext : ITsavoriteContext<byte[], IGarnetObject, SpanByte, GarnetObjectStoreOutput, long, ObjectSessionFunctions, ObjectStoreFunctions, ObjectStoreAllocator>
        {
            if (objectStoreContext.Session is null)
                ThrowObjectStoreUninitializedException();

            var _input = input.SpanByte;
=======
        unsafe GarnetStatus RMWObjectStoreOperation<TObjectContext>(byte[] key, ref ObjectInput input,
            out ObjectOutputHeader output, ref TObjectContext objectStoreContext)
            where TObjectContext : ITsavoriteContext<byte[], IGarnetObject, ObjectInput, GarnetObjectStoreOutput, long, ObjectStoreFunctions>
        {
            if (objectStoreContext.Session is null)
                ThrowObjectStoreUninitializedException();
>>>>>>> 1f7e6d38

            output = new();
            var objStoreOutput = new GarnetObjectStoreOutput
            {
                spanByteAndMemory =
                    new(SpanByte.FromPinnedPointer((byte*)Unsafe.AsPointer(ref output), ObjectOutputHeader.Size))
            };

            // Perform RMW on object store
            var status = objectStoreContext.RMW(ref key, ref input, ref objStoreOutput);

            return CompletePendingAndGetGarnetStatus(status, ref objectStoreContext, ref objStoreOutput);
        }

        unsafe GarnetStatus RMWObjectStoreOperation<TObjectContext>(byte[] key, ArgSlice input,
            out ObjectOutputHeader output, ref TObjectContext objectStoreContext)
            where TObjectContext : ITsavoriteContext<byte[], IGarnetObject, ObjectInput, GarnetObjectStoreOutput, long, ObjectStoreFunctions>
        {
            if (objectStoreContext.Session is null)
                ThrowObjectStoreUninitializedException();

            ref var objInput = ref Unsafe.AsRef<ObjectInput>(input.ptr);

            return RMWObjectStoreOperation(key, ref objInput, out output, ref objectStoreContext);
        }

        /// <summary>
        /// Perform RMW operation in object store 
        /// use this method in commands that return an array
        /// </summary>
        /// <typeparam name="TObjectContext"></typeparam>
        /// <param name="key"></param>
        /// <param name="input"></param>
        /// <param name="objectStoreContext"></param>
        /// <param name="outputFooter"></param>
        /// <returns></returns>
<<<<<<< HEAD
        GarnetStatus RMWObjectStoreOperationWithOutput<TObjectContext>(byte[] key, ArgSlice input, ref TObjectContext objectStoreContext, ref GarnetObjectStoreOutput outputFooter)
            where TObjectContext : ITsavoriteContext<byte[], IGarnetObject, SpanByte, GarnetObjectStoreOutput, long, ObjectSessionFunctions, ObjectStoreFunctions, ObjectStoreAllocator>
        {
            if (objectStoreContext.Session is null)
                ThrowObjectStoreUninitializedException();

            var _input = input.SpanByte;
=======
        unsafe GarnetStatus RMWObjectStoreOperationWithOutput<TObjectContext>(byte[] key, ref ObjectInput input,
            ref TObjectContext objectStoreContext, ref GarnetObjectStoreOutput outputFooter)
            where TObjectContext : ITsavoriteContext<byte[], IGarnetObject, ObjectInput, GarnetObjectStoreOutput, long, ObjectStoreFunctions>
        {
            if (objectStoreContext.Session is null)
                ThrowObjectStoreUninitializedException();
>>>>>>> 1f7e6d38

            // Perform RMW on object store
            var status = objectStoreContext.RMW(ref key, ref input, ref outputFooter);

            return CompletePendingAndGetGarnetStatus(status, ref objectStoreContext, ref outputFooter);
        }

        /// <summary>
        /// Perform Read operation in object store 
        /// use this method in commands that return an array
        /// </summary>
        /// <typeparam name="TObjectContext"></typeparam>
        /// <param name="key"></param>
        /// <param name="input"></param>
        /// <param name="objectStoreContext"></param>
        /// <param name="outputFooter"></param>
        /// <returns></returns>
<<<<<<< HEAD
        GarnetStatus ReadObjectStoreOperationWithOutput<TObjectContext>(byte[] key, ArgSlice input, ref TObjectContext objectStoreContext, ref GarnetObjectStoreOutput outputFooter)
            where TObjectContext : ITsavoriteContext<byte[], IGarnetObject, SpanByte, GarnetObjectStoreOutput, long, ObjectSessionFunctions, ObjectStoreFunctions, ObjectStoreAllocator>
        {
            if (objectStoreContext.Session is null)
                ThrowObjectStoreUninitializedException();

            var _input = input.SpanByte;
=======
        unsafe GarnetStatus ReadObjectStoreOperationWithOutput<TObjectContext>(byte[] key, ref ObjectInput input,
            ref TObjectContext objectStoreContext, ref GarnetObjectStoreOutput outputFooter)
            where TObjectContext : ITsavoriteContext<byte[], IGarnetObject, ObjectInput, GarnetObjectStoreOutput, long, ObjectStoreFunctions>
        {
            if (objectStoreContext.Session is null)
                ThrowObjectStoreUninitializedException();
>>>>>>> 1f7e6d38

            // Perform read on object store
            var status = objectStoreContext.Read(ref key, ref input, ref outputFooter);

            return CompletePendingAndGetGarnetStatus(status, ref objectStoreContext, ref outputFooter);
        }

        /// <summary>
        /// Perform Read operation in object store 
        /// use this method in commands that return an array
        /// </summary>
        /// <typeparam name="TObjectContext"></typeparam>
        /// <param name="key"></param>
        /// <param name="input"></param>
        /// <param name="objectStoreContext"></param>
        /// <param name="outputFooter"></param>
        /// <returns></returns>
        unsafe GarnetStatus ReadObjectStoreOperationWithOutput<TObjectContext>(byte[] key, ArgSlice input,
            ref TObjectContext objectStoreContext, ref GarnetObjectStoreOutput outputFooter)
            where TObjectContext : ITsavoriteContext<byte[], IGarnetObject, ObjectInput, GarnetObjectStoreOutput, long, ObjectStoreFunctions>
        {
            if (objectStoreContext.Session is null)
                ThrowObjectStoreUninitializedException();

            ref var objInput = ref Unsafe.AsRef<ObjectInput>(input.ptr);

            return ReadObjectStoreOperationWithOutput(key, ref objInput, ref objectStoreContext, ref outputFooter);
        }

        /// <summary>
        /// Converts an array of elements in RESP format to ArgSlice[] type
        /// </summary>
        /// <param name="outputFooter">The RESP format output object</param>
        /// <param name="error">A description of the error, if there is any</param>
        /// <param name="isScanOutput">True when the output comes from HSCAN, ZSCAN OR SSCAN command</param>
        /// <returns></returns>
        unsafe ArgSlice[] ProcessRespArrayOutput(GarnetObjectStoreOutput outputFooter, out string error, bool isScanOutput = false)
        {
            ArgSlice[] elements = default;
            error = default;

            // For reading the elements in the outputFooter
            byte* element = null;
            int len = 0;

            var outputSpan = outputFooter.spanByteAndMemory.IsSpanByte ?
                             outputFooter.spanByteAndMemory.SpanByte.AsReadOnlySpan() : outputFooter.spanByteAndMemory.AsMemoryReadOnlySpan();

            try
            {
                fixed (byte* outputPtr = outputSpan)
                {
                    var refPtr = outputPtr;

                    if (*refPtr == '-')
                    {
                        if (!RespReadUtils.ReadErrorAsString(out error, ref refPtr, outputPtr + outputSpan.Length))
                            return default;
                    }
                    else if (*refPtr == '*')
                    {
                        if (isScanOutput)
                        {
                            // Read the first two elements
                            if (!RespReadUtils.ReadUnsignedArrayLength(out var outerArraySize, ref refPtr, outputPtr + outputSpan.Length))
                                return default;

                            element = null;
                            len = 0;
                            // Read cursor value
                            if (!RespReadUtils.ReadPtrWithLengthHeader(ref element, ref len, ref refPtr, outputPtr + outputSpan.Length))
                                return default;
                        }

                        // Get the number of elements
                        if (!RespReadUtils.ReadUnsignedArrayLength(out var arraySize, ref refPtr, outputPtr + outputSpan.Length))
                            return default;

                        // Create the argslice[]
                        elements = new ArgSlice[isScanOutput ? arraySize + 1 : arraySize];

                        int i = 0;
                        if (isScanOutput)
                            elements[i++] = new ArgSlice(element, len);

                        for (; i < elements.Length; i++)
                        {
                            element = null;
                            len = 0;
                            if (RespReadUtils.ReadPtrWithLengthHeader(ref element, ref len, ref refPtr, outputPtr + outputSpan.Length))
                            {
                                elements[i] = new ArgSlice(element, len);
                            }
                        }
                    }
                    else
                    {
                        byte* result = null;
                        len = 0;
                        if (!RespReadUtils.ReadPtrWithLengthHeader(ref result, ref len, ref refPtr, outputPtr + outputSpan.Length))
                            return default;
                        elements = [new ArgSlice(result, len)];
                    }
                }
            }
            finally
            {
                if (!outputFooter.spanByteAndMemory.IsSpanByte)
                    outputFooter.spanByteAndMemory.Memory.Dispose();
            }

            return elements;
        }

        /// <summary>
        /// Processes RESP output as pairs of score and member. 
        /// </summary>
        unsafe (ArgSlice member, ArgSlice score)[] ProcessRespArrayOutputAsPairs(GarnetObjectStoreOutput outputFooter, out string error)
        {
            (ArgSlice member, ArgSlice score)[] result = default;
            error = default;
            byte* element = null;
            var len = 0;
            var outputSpan = outputFooter.spanByteAndMemory.IsSpanByte ?
                             outputFooter.spanByteAndMemory.SpanByte.AsReadOnlySpan() : outputFooter.spanByteAndMemory.AsMemoryReadOnlySpan();

            try
            {
                fixed (byte* outputPtr = outputSpan)
                {
                    var refPtr = outputPtr;

                    if (*refPtr == '-')
                    {
                        if (!RespReadUtils.ReadErrorAsString(out error, ref refPtr, outputPtr + outputSpan.Length))
                            return default;
                    }
                    else if (*refPtr == '*')
                    {
                        // Get the number of result elements
                        if (!RespReadUtils.ReadUnsignedArrayLength(out var arraySize, ref refPtr, outputPtr + outputSpan.Length))
                            return default;

                        Debug.Assert(arraySize % 2 == 0, "Array elements are expected to be in pairs");
                        arraySize /= 2; // Halve the array size to hold items as pairs
                        result = new (ArgSlice member, ArgSlice score)[arraySize];

                        for (var i = 0; i < result.Length; i++)
                        {
                            if (!RespReadUtils.ReadPtrWithLengthHeader(ref element, ref len, ref refPtr, outputPtr + outputSpan.Length))
                                return default;

                            result[i].member = new ArgSlice(element, len);

                            if (!RespReadUtils.ReadPtrWithLengthHeader(ref element, ref len, ref refPtr, outputPtr + outputSpan.Length))
                                return default;

                            result[i].score = new ArgSlice(element, len);
                        }
                    }
                }
            }
            finally
            {
                if (!outputFooter.spanByteAndMemory.IsSpanByte)
                    outputFooter.spanByteAndMemory.Memory.Dispose();
            }

            return result;
        }

        /// <summary>
        /// Converts a single token in RESP format to ArgSlice type
        /// </summary>
        /// <param name="outputFooter">The RESP format output object</param>
        /// <returns></returns>
        unsafe ArgSlice ProcessRespSingleTokenOutput(GarnetObjectStoreOutput outputFooter)
        {
            byte* element = null;
            var len = 0;
            ArgSlice result;

            var outputSpan = outputFooter.spanByteAndMemory.IsSpanByte ?
                             outputFooter.spanByteAndMemory.SpanByte.AsReadOnlySpan() : outputFooter.spanByteAndMemory.AsMemoryReadOnlySpan();
            try
            {
                fixed (byte* outputPtr = outputSpan)
                {
                    var refPtr = outputPtr;

                    if (!RespReadUtils.ReadPtrWithLengthHeader(ref element, ref len, ref refPtr,
                            outputPtr + outputSpan.Length))
                        return default;
                    result = new ArgSlice(element, len);
                }
            }
            finally
            {
                if (!outputFooter.spanByteAndMemory.IsSpanByte)
                    outputFooter.spanByteAndMemory.Memory.Dispose();
            }

            return result;
        }

        /// <summary>
        /// Gets the value of the key store in the Object Store
        /// </summary>
        /// <typeparam name="TObjectContext"></typeparam>
        /// <param name="key"></param>
        /// <param name="input"></param>
        /// <param name="output"></param>
        /// <param name="objectStoreContext"></param>
        /// <returns></returns>
        unsafe GarnetStatus ReadObjectStoreOperation<TObjectContext>(byte[] key, ArgSlice input, out ObjectOutputHeader output, ref TObjectContext objectStoreContext)
<<<<<<< HEAD
            where TObjectContext : ITsavoriteContext<byte[], IGarnetObject, SpanByte, GarnetObjectStoreOutput, long, ObjectSessionFunctions, ObjectStoreFunctions, ObjectStoreAllocator>
=======
        where TObjectContext : ITsavoriteContext<byte[], IGarnetObject, ObjectInput, GarnetObjectStoreOutput, long, ObjectStoreFunctions>
>>>>>>> 1f7e6d38
        {
            if (objectStoreContext.Session is null)
                ThrowObjectStoreUninitializedException();

            ref var _input = ref Unsafe.AsRef<ObjectInput>(input.ptr);

            output = new();
            var _output = new GarnetObjectStoreOutput { spanByteAndMemory = new(SpanByte.FromPinnedPointer((byte*)Unsafe.AsPointer(ref output), ObjectOutputHeader.Size)) };

            // Perform Read on object store
            var status = objectStoreContext.Read(ref key, ref _input, ref _output);

            if (status.IsPending)
                CompletePendingForObjectStoreSession(ref status, ref _output, ref objectStoreContext);

            if (_output.spanByteAndMemory.Length == 0)
                return GarnetStatus.WRONGTYPE;
            Debug.Assert(_output.spanByteAndMemory.IsSpanByte);

            if (status.Found && (!status.Record.Created && !status.Record.CopyUpdated && !status.Record.InPlaceUpdated))
                return GarnetStatus.OK;

            return GarnetStatus.NOTFOUND;
        }

        /// <summary>
        /// Gets the value of the key store in the Object Store
        /// </summary>
        /// <typeparam name="TObjectContext"></typeparam>
        /// <param name="key"></param>
        /// <param name="input"></param>
        /// <param name="output"></param>
        /// <param name="objectStoreContext"></param>
        /// <returns></returns>
        unsafe GarnetStatus ReadObjectStoreOperation<TObjectContext>(byte[] key, ref ObjectInput input, out ObjectOutputHeader output, ref TObjectContext objectStoreContext)
            where TObjectContext : ITsavoriteContext<byte[], IGarnetObject, ObjectInput, GarnetObjectStoreOutput, long, ObjectStoreFunctions>
        {
            if (objectStoreContext.Session is null)
                ThrowObjectStoreUninitializedException();

            output = new();
            var _output = new GarnetObjectStoreOutput { spanByteAndMemory = new(SpanByte.FromPinnedPointer((byte*)Unsafe.AsPointer(ref output), ObjectOutputHeader.Size)) };

            // Perform Read on object store
            var status = objectStoreContext.Read(ref key, ref input, ref _output);

            if (status.IsPending)
                CompletePendingForObjectStoreSession(ref status, ref _output, ref objectStoreContext);

            if (_output.spanByteAndMemory.Length == 0)
                return GarnetStatus.WRONGTYPE;
            Debug.Assert(_output.spanByteAndMemory.IsSpanByte);

            if (status.Found && (!status.Record.Created && !status.Record.CopyUpdated && !status.Record.InPlaceUpdated))
                return GarnetStatus.OK;

            return GarnetStatus.NOTFOUND;
        }

        /// <summary>
        /// Iterates members of a collection object using a cursor,
        /// a match pattern and count parameters
        /// </summary>
        /// <param name="key">The key of the sorted set</param>
        /// <param name="input"></param>
        /// <param name="outputFooter"></param>
        /// <param name="objectStoreContext"></param>
<<<<<<< HEAD
        public GarnetStatus ObjectScan<TObjectContext>(byte[] key, ArgSlice input, ref GarnetObjectStoreOutput outputFooter, ref TObjectContext objectStoreContext)
            where TObjectContext : ITsavoriteContext<byte[], IGarnetObject, SpanByte, GarnetObjectStoreOutput, long, ObjectSessionFunctions, ObjectStoreFunctions, ObjectStoreAllocator>
          => ReadObjectStoreOperationWithOutput(key, input, ref objectStoreContext, ref outputFooter);
=======
        public GarnetStatus ObjectScan<TObjectContext>(byte[] key, ref ObjectInput input, ref GarnetObjectStoreOutput outputFooter, ref TObjectContext objectStoreContext)
            where TObjectContext : ITsavoriteContext<byte[], IGarnetObject, ObjectInput, GarnetObjectStoreOutput, long, ObjectStoreFunctions>
          => ReadObjectStoreOperationWithOutput(key, ref input, ref objectStoreContext, ref outputFooter);
>>>>>>> 1f7e6d38

        [MethodImpl(MethodImplOptions.NoInlining)]
        static void ThrowObjectStoreUninitializedException()
            => throw new GarnetException("Object store is disabled");

        #endregion

        /// <summary>
        /// Complete operation if pending and get GarnetStatus based on status returned from the Object Store
        /// </summary>
        /// <typeparam name="TObjectContext"></typeparam>
        /// <param name="status"></param>
        /// <param name="objectStoreContext"></param>
        /// <param name="outputFooter"></param>
        /// <returns></returns>
        private GarnetStatus CompletePendingAndGetGarnetStatus<TObjectContext>(Status status, ref TObjectContext objectStoreContext, ref GarnetObjectStoreOutput outputFooter)
            where TObjectContext : ITsavoriteContext<byte[], IGarnetObject, ObjectInput, GarnetObjectStoreOutput, long, ObjectStoreFunctions>
        {
            if (status.IsPending)
                CompletePendingForObjectStoreSession(ref status, ref outputFooter, ref objectStoreContext);

            if (status.NotFound && !status.Record.Created)
                return GarnetStatus.NOTFOUND;

            if (status.Found && outputFooter.spanByteAndMemory.Length == 0)
                return GarnetStatus.WRONGTYPE;

            return GarnetStatus.OK;
        }
    }
}<|MERGE_RESOLUTION|>--- conflicted
+++ resolved
@@ -16,22 +16,11 @@
     {
         #region Common ObjectStore Methods
 
-<<<<<<< HEAD
-        unsafe GarnetStatus RMWObjectStoreOperation<TObjectContext>(byte[] key, ArgSlice input, out ObjectOutputHeader output, ref TObjectContext objectStoreContext)
-            where TObjectContext : ITsavoriteContext<byte[], IGarnetObject, SpanByte, GarnetObjectStoreOutput, long, ObjectSessionFunctions, ObjectStoreFunctions, ObjectStoreAllocator>
-        {
-            if (objectStoreContext.Session is null)
-                ThrowObjectStoreUninitializedException();
-
-            var _input = input.SpanByte;
-=======
-        unsafe GarnetStatus RMWObjectStoreOperation<TObjectContext>(byte[] key, ref ObjectInput input,
-            out ObjectOutputHeader output, ref TObjectContext objectStoreContext)
-            where TObjectContext : ITsavoriteContext<byte[], IGarnetObject, ObjectInput, GarnetObjectStoreOutput, long, ObjectStoreFunctions>
-        {
-            if (objectStoreContext.Session is null)
-                ThrowObjectStoreUninitializedException();
->>>>>>> 1f7e6d38
+        unsafe GarnetStatus RMWObjectStoreOperation<TObjectContext>(byte[] key, ref ObjectInput input, out ObjectOutputHeader output, ref TObjectContext objectStoreContext)
+            where TObjectContext : ITsavoriteContext<byte[], IGarnetObject, ObjectInput, GarnetObjectStoreOutput, long, ObjectSessionFunctions, ObjectStoreFunctions, ObjectStoreAllocator>
+        {
+            if (objectStoreContext.Session is null)
+                ThrowObjectStoreUninitializedException();
 
             output = new();
             var objStoreOutput = new GarnetObjectStoreOutput
@@ -48,7 +37,7 @@
 
         unsafe GarnetStatus RMWObjectStoreOperation<TObjectContext>(byte[] key, ArgSlice input,
             out ObjectOutputHeader output, ref TObjectContext objectStoreContext)
-            where TObjectContext : ITsavoriteContext<byte[], IGarnetObject, ObjectInput, GarnetObjectStoreOutput, long, ObjectStoreFunctions>
+            where TObjectContext : ITsavoriteContext<byte[], IGarnetObject, ObjectInput, GarnetObjectStoreOutput, long, ObjectSessionFunctions, ObjectStoreFunctions, ObjectStoreAllocator>
         {
             if (objectStoreContext.Session is null)
                 ThrowObjectStoreUninitializedException();
@@ -68,22 +57,11 @@
         /// <param name="objectStoreContext"></param>
         /// <param name="outputFooter"></param>
         /// <returns></returns>
-<<<<<<< HEAD
-        GarnetStatus RMWObjectStoreOperationWithOutput<TObjectContext>(byte[] key, ArgSlice input, ref TObjectContext objectStoreContext, ref GarnetObjectStoreOutput outputFooter)
-            where TObjectContext : ITsavoriteContext<byte[], IGarnetObject, SpanByte, GarnetObjectStoreOutput, long, ObjectSessionFunctions, ObjectStoreFunctions, ObjectStoreAllocator>
-        {
-            if (objectStoreContext.Session is null)
-                ThrowObjectStoreUninitializedException();
-
-            var _input = input.SpanByte;
-=======
-        unsafe GarnetStatus RMWObjectStoreOperationWithOutput<TObjectContext>(byte[] key, ref ObjectInput input,
-            ref TObjectContext objectStoreContext, ref GarnetObjectStoreOutput outputFooter)
-            where TObjectContext : ITsavoriteContext<byte[], IGarnetObject, ObjectInput, GarnetObjectStoreOutput, long, ObjectStoreFunctions>
-        {
-            if (objectStoreContext.Session is null)
-                ThrowObjectStoreUninitializedException();
->>>>>>> 1f7e6d38
+        GarnetStatus RMWObjectStoreOperationWithOutput<TObjectContext>(byte[] key, ref ObjectInput input, ref TObjectContext objectStoreContext, ref GarnetObjectStoreOutput outputFooter)
+            where TObjectContext : ITsavoriteContext<byte[], IGarnetObject, ObjectInput, GarnetObjectStoreOutput, long, ObjectSessionFunctions, ObjectStoreFunctions, ObjectStoreAllocator>
+        {
+            if (objectStoreContext.Session is null)
+                ThrowObjectStoreUninitializedException();
 
             // Perform RMW on object store
             var status = objectStoreContext.RMW(ref key, ref input, ref outputFooter);
@@ -101,22 +79,11 @@
         /// <param name="objectStoreContext"></param>
         /// <param name="outputFooter"></param>
         /// <returns></returns>
-<<<<<<< HEAD
-        GarnetStatus ReadObjectStoreOperationWithOutput<TObjectContext>(byte[] key, ArgSlice input, ref TObjectContext objectStoreContext, ref GarnetObjectStoreOutput outputFooter)
-            where TObjectContext : ITsavoriteContext<byte[], IGarnetObject, SpanByte, GarnetObjectStoreOutput, long, ObjectSessionFunctions, ObjectStoreFunctions, ObjectStoreAllocator>
-        {
-            if (objectStoreContext.Session is null)
-                ThrowObjectStoreUninitializedException();
-
-            var _input = input.SpanByte;
-=======
-        unsafe GarnetStatus ReadObjectStoreOperationWithOutput<TObjectContext>(byte[] key, ref ObjectInput input,
-            ref TObjectContext objectStoreContext, ref GarnetObjectStoreOutput outputFooter)
-            where TObjectContext : ITsavoriteContext<byte[], IGarnetObject, ObjectInput, GarnetObjectStoreOutput, long, ObjectStoreFunctions>
-        {
-            if (objectStoreContext.Session is null)
-                ThrowObjectStoreUninitializedException();
->>>>>>> 1f7e6d38
+        GarnetStatus ReadObjectStoreOperationWithOutput<TObjectContext>(byte[] key, ref ObjectInput input, ref TObjectContext objectStoreContext, ref GarnetObjectStoreOutput outputFooter)
+            where TObjectContext : ITsavoriteContext<byte[], IGarnetObject, ObjectInput, GarnetObjectStoreOutput, long, ObjectSessionFunctions, ObjectStoreFunctions, ObjectStoreAllocator>
+        {
+            if (objectStoreContext.Session is null)
+                ThrowObjectStoreUninitializedException();
 
             // Perform read on object store
             var status = objectStoreContext.Read(ref key, ref input, ref outputFooter);
@@ -136,7 +103,7 @@
         /// <returns></returns>
         unsafe GarnetStatus ReadObjectStoreOperationWithOutput<TObjectContext>(byte[] key, ArgSlice input,
             ref TObjectContext objectStoreContext, ref GarnetObjectStoreOutput outputFooter)
-            where TObjectContext : ITsavoriteContext<byte[], IGarnetObject, ObjectInput, GarnetObjectStoreOutput, long, ObjectStoreFunctions>
+            where TObjectContext : ITsavoriteContext<byte[], IGarnetObject, ObjectInput, GarnetObjectStoreOutput, long, ObjectSessionFunctions, ObjectStoreFunctions, ObjectStoreAllocator>
         {
             if (objectStoreContext.Session is null)
                 ThrowObjectStoreUninitializedException();
@@ -332,11 +299,7 @@
         /// <param name="objectStoreContext"></param>
         /// <returns></returns>
         unsafe GarnetStatus ReadObjectStoreOperation<TObjectContext>(byte[] key, ArgSlice input, out ObjectOutputHeader output, ref TObjectContext objectStoreContext)
-<<<<<<< HEAD
-            where TObjectContext : ITsavoriteContext<byte[], IGarnetObject, SpanByte, GarnetObjectStoreOutput, long, ObjectSessionFunctions, ObjectStoreFunctions, ObjectStoreAllocator>
-=======
-        where TObjectContext : ITsavoriteContext<byte[], IGarnetObject, ObjectInput, GarnetObjectStoreOutput, long, ObjectStoreFunctions>
->>>>>>> 1f7e6d38
+            where TObjectContext : ITsavoriteContext<byte[], IGarnetObject, ObjectInput, GarnetObjectStoreOutput, long, ObjectSessionFunctions, ObjectStoreFunctions, ObjectStoreAllocator>
         {
             if (objectStoreContext.Session is null)
                 ThrowObjectStoreUninitializedException();
@@ -372,7 +335,7 @@
         /// <param name="objectStoreContext"></param>
         /// <returns></returns>
         unsafe GarnetStatus ReadObjectStoreOperation<TObjectContext>(byte[] key, ref ObjectInput input, out ObjectOutputHeader output, ref TObjectContext objectStoreContext)
-            where TObjectContext : ITsavoriteContext<byte[], IGarnetObject, ObjectInput, GarnetObjectStoreOutput, long, ObjectStoreFunctions>
+            where TObjectContext : ITsavoriteContext<byte[], IGarnetObject, ObjectInput, GarnetObjectStoreOutput, long, ObjectSessionFunctions, ObjectStoreFunctions, ObjectStoreAllocator>
         {
             if (objectStoreContext.Session is null)
                 ThrowObjectStoreUninitializedException();
@@ -404,15 +367,9 @@
         /// <param name="input"></param>
         /// <param name="outputFooter"></param>
         /// <param name="objectStoreContext"></param>
-<<<<<<< HEAD
-        public GarnetStatus ObjectScan<TObjectContext>(byte[] key, ArgSlice input, ref GarnetObjectStoreOutput outputFooter, ref TObjectContext objectStoreContext)
-            where TObjectContext : ITsavoriteContext<byte[], IGarnetObject, SpanByte, GarnetObjectStoreOutput, long, ObjectSessionFunctions, ObjectStoreFunctions, ObjectStoreAllocator>
-          => ReadObjectStoreOperationWithOutput(key, input, ref objectStoreContext, ref outputFooter);
-=======
         public GarnetStatus ObjectScan<TObjectContext>(byte[] key, ref ObjectInput input, ref GarnetObjectStoreOutput outputFooter, ref TObjectContext objectStoreContext)
-            where TObjectContext : ITsavoriteContext<byte[], IGarnetObject, ObjectInput, GarnetObjectStoreOutput, long, ObjectStoreFunctions>
+            where TObjectContext : ITsavoriteContext<byte[], IGarnetObject, ObjectInput, GarnetObjectStoreOutput, long, ObjectSessionFunctions, ObjectStoreFunctions, ObjectStoreAllocator>
           => ReadObjectStoreOperationWithOutput(key, ref input, ref objectStoreContext, ref outputFooter);
->>>>>>> 1f7e6d38
 
         [MethodImpl(MethodImplOptions.NoInlining)]
         static void ThrowObjectStoreUninitializedException()
@@ -429,7 +386,7 @@
         /// <param name="outputFooter"></param>
         /// <returns></returns>
         private GarnetStatus CompletePendingAndGetGarnetStatus<TObjectContext>(Status status, ref TObjectContext objectStoreContext, ref GarnetObjectStoreOutput outputFooter)
-            where TObjectContext : ITsavoriteContext<byte[], IGarnetObject, ObjectInput, GarnetObjectStoreOutput, long, ObjectStoreFunctions>
+            where TObjectContext : ITsavoriteContext<byte[], IGarnetObject, ObjectInput, GarnetObjectStoreOutput, long, ObjectSessionFunctions, ObjectStoreFunctions, ObjectStoreAllocator>
         {
             if (status.IsPending)
                 CompletePendingForObjectStoreSession(ref status, ref outputFooter, ref objectStoreContext);
