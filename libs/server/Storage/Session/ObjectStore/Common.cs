﻿// Copyright (c) Microsoft Corporation.
// Licensed under the MIT license.

using System;
using System.Diagnostics;
using System.Runtime.CompilerServices;
using Garnet.common;
using Tsavorite.core;

namespace Garnet.server
{
    sealed partial class StorageSession : IDisposable
    {
        #region Common ObjectStore Methods

        unsafe GarnetStatus RMWObjectStoreOperation<TObjectContext>(byte[] key, ArgSlice input, out ObjectOutputHeader output, ref TObjectContext objectStoreContext)
            where TObjectContext : ITsavoriteContext<byte[], IGarnetObject, SpanByte, GarnetObjectStoreOutput, long, ObjectStoreFunctions>
        {
            var _input = input.SpanByte;

            output = new();
            var _output = new GarnetObjectStoreOutput { spanByteAndMemory = new(SpanByte.FromPinnedPointer((byte*)Unsafe.AsPointer(ref output), ObjectOutputHeader.Size)) };

            // Perform RMW on object store
            var status = objectStoreContext.RMW(ref key, ref _input, ref _output);

            if (status.IsPending)
                CompletePendingForObjectStoreSession(ref status, ref _output, ref objectStoreContext);

            if (_output.spanByteAndMemory.Length == 0)
                return GarnetStatus.WRONGTYPE;
            Debug.Assert(_output.spanByteAndMemory.IsSpanByte);

<<<<<<< HEAD
            if (!status.Record.Created && !status.Record.CopyUpdated && !status.Record.InPlaceUpdated)
                return GarnetStatus.NOTFOUND;

            return GarnetStatus.OK;
=======

            return status.Found || status.Record.Created ? GarnetStatus.OK : GarnetStatus.NOTFOUND;
>>>>>>> fcf880a0
        }

        /// <summary>
        /// Perform RMW operation in object store 
        /// use this method in commands that return an array
        /// </summary>
        /// <typeparam name="TObjectContext"></typeparam>
        /// <param name="key"></param>
        /// <param name="input"></param>
        /// <param name="objectStoreContext"></param>
        /// <param name="outputFooter"></param>
        /// <returns></returns>
        GarnetStatus RMWObjectStoreOperationWithOutput<TObjectContext>(byte[] key, ArgSlice input, ref TObjectContext objectStoreContext, ref GarnetObjectStoreOutput outputFooter)
            where TObjectContext : ITsavoriteContext<byte[], IGarnetObject, SpanByte, GarnetObjectStoreOutput, long, ObjectStoreFunctions>
        {
            var _input = input.SpanByte;

            // Perform RMW on object store
            var status = objectStoreContext.RMW(ref key, ref _input, ref outputFooter);

            if (status.IsPending)
                CompletePendingForObjectStoreSession(ref status, ref outputFooter, ref objectStoreContext);

<<<<<<< HEAD
            if (outputFooter.spanByteAndMemory.Length == 0)
                return GarnetStatus.WRONGTYPE;

            if (!status.Record.Created && !status.Record.CopyUpdated && !status.Record.InPlaceUpdated)
                return GarnetStatus.NOTFOUND;

            return GarnetStatus.OK;
=======
            return status.Found || status.Record.Created ? GarnetStatus.OK : GarnetStatus.NOTFOUND;
>>>>>>> fcf880a0
        }

        /// <summary>
        /// Perform Read operation in object store 
        /// use this method in commands that return an array
        /// </summary>
        /// <typeparam name="TObjectContext"></typeparam>
        /// <param name="key"></param>
        /// <param name="input"></param>
        /// <param name="objectStoreContext"></param>
        /// <param name="outputFooter"></param>
        /// <returns></returns>
        GarnetStatus ReadObjectStoreOperationWithOutput<TObjectContext>(byte[] key, ArgSlice input, ref TObjectContext objectStoreContext, ref GarnetObjectStoreOutput outputFooter)
            where TObjectContext : ITsavoriteContext<byte[], IGarnetObject, SpanByte, GarnetObjectStoreOutput, long, ObjectStoreFunctions>
        {
            var _input = input.SpanByte;

            // Perform read on object store
            var status = objectStoreContext.Read(ref key, ref _input, ref outputFooter);

            if (status.IsPending)
                CompletePendingForObjectStoreSession(ref status, ref outputFooter, ref objectStoreContext);

            if (outputFooter.spanByteAndMemory.Length == 0)
                return GarnetStatus.WRONGTYPE;

            if (status.NotFound)
                return GarnetStatus.NOTFOUND;

            return GarnetStatus.OK;
        }

        /// <summary>
        /// Converts an array of elements in RESP format to ArgSlice[] type
        /// </summary>
        /// <param name="outputFooter">The RESP format output object</param>
        /// <param name="error">A description of the error, if there is any</param>
        /// <param name="isScanOutput">True when the output comes from HSCAN, ZSCAN OR SSCAN command</param>
        /// <returns></returns>
        unsafe ArgSlice[] ProcessRespArrayOutput(GarnetObjectStoreOutput outputFooter, out string error, bool isScanOutput = false)
        {
            ArgSlice[] elements = default;
            error = default;

            // For reading the elements in the outputFooter
            byte* element = null;
            int len = 0;

            var outputSpan = outputFooter.spanByteAndMemory.IsSpanByte ?
                             outputFooter.spanByteAndMemory.SpanByte.AsReadOnlySpan() : outputFooter.spanByteAndMemory.AsMemoryReadOnlySpan();

            try
            {
                fixed (byte* outputPtr = outputSpan)
                {
                    var refPtr = outputPtr;

                    if (*refPtr == '-')
                    {
                        if (!RespReadUtils.ReadErrorAsString(out error, ref refPtr, outputPtr + outputSpan.Length))
                            return default;
                    }
                    else if (*refPtr == '*')
                    {
                        if (isScanOutput)
                        {
                            // Read the first two elements
                            if (!RespReadUtils.ReadArrayLength(out var outerArraySize, ref refPtr, outputPtr + outputSpan.Length))
                                return default;

                            element = null;
                            len = 0;
                            // Read cursor value
                            if (!RespReadUtils.ReadPtrWithLengthHeader(ref element, ref len, ref refPtr, outputPtr + outputSpan.Length))
                                return default;
                        }

                        // Get the number of elements
                        if (!RespReadUtils.ReadArrayLength(out var arraySize, ref refPtr, outputPtr + outputSpan.Length))
                            return default;

                        // Create the argslice[]
                        elements = new ArgSlice[isScanOutput ? arraySize + 1 : arraySize];

                        int i = 0;
                        if (isScanOutput)
                            elements[i++] = new ArgSlice(element, len);

                        for (; i < elements.Length; i++)
                        {
                            element = null;
                            len = 0;
                            if (RespReadUtils.ReadPtrWithLengthHeader(ref element, ref len, ref refPtr, outputPtr + outputSpan.Length))
                            {
                                elements[i] = new ArgSlice(element, len);
                            }
                        }
                    }
                    else
                    {
                        byte* result = null;
                        len = 0;
                        if (!RespReadUtils.ReadPtrWithLengthHeader(ref result, ref len, ref refPtr, outputPtr + outputSpan.Length))
                            return default;
                        elements = [new ArgSlice(result, len)];
                    }
                }
            }
            finally
            {
                if (!outputFooter.spanByteAndMemory.IsSpanByte)
                    outputFooter.spanByteAndMemory.Memory.Dispose();
            }

            return elements;
        }

        /// <summary>
        /// Gets the value of the key store in the Object Store
        /// </summary>
        /// <typeparam name="TObjectContext"></typeparam>
        /// <param name="key"></param>
        /// <param name="input"></param>
        /// <param name="output"></param>
        /// <param name="objectStoreContext"></param>
        /// <returns></returns>
        unsafe GarnetStatus ReadObjectStoreOperation<TObjectContext>(byte[] key, ArgSlice input, out ObjectOutputHeader output, ref TObjectContext objectStoreContext)
        where TObjectContext : ITsavoriteContext<byte[], IGarnetObject, SpanByte, GarnetObjectStoreOutput, long, ObjectStoreFunctions>
        {
            var _input = input.SpanByte;

            output = new();
            var _output = new GarnetObjectStoreOutput { spanByteAndMemory = new(SpanByte.FromPinnedPointer((byte*)Unsafe.AsPointer(ref output), ObjectOutputHeader.Size)) };

            // Perform RMW on object store
            var status = objectStoreContext.Read(ref key, ref _input, ref _output);

            if (status.IsPending)
                CompletePendingForObjectStoreSession(ref status, ref _output, ref objectStoreContext);

            if (_output.spanByteAndMemory.Length == 0)
                return GarnetStatus.WRONGTYPE;
            Debug.Assert(_output.spanByteAndMemory.IsSpanByte);

            if (status.Found && (!status.Record.Created && !status.Record.CopyUpdated && !status.Record.InPlaceUpdated))
                return GarnetStatus.OK;

            return GarnetStatus.NOTFOUND;
        }

        /// <summary>
        /// Iterates members of a collection object using a cursor,
        /// a match pattern and count parameters
        /// </summary>
        /// <param name="key">The key of the sorted set</param>
        /// <param name="input"></param>
        /// <param name="outputFooter"></param>
        /// <param name="objectStoreContext"></param>
        public GarnetStatus ObjectScan<TObjectContext>(byte[] key, ArgSlice input, ref GarnetObjectStoreOutput outputFooter, ref TObjectContext objectStoreContext)
            where TObjectContext : ITsavoriteContext<byte[], IGarnetObject, SpanByte, GarnetObjectStoreOutput, long, ObjectStoreFunctions>
          => ReadObjectStoreOperationWithOutput(key, input, ref objectStoreContext, ref outputFooter);

        #endregion
    }
}<|MERGE_RESOLUTION|>--- conflicted
+++ resolved
@@ -29,17 +29,11 @@
 
             if (_output.spanByteAndMemory.Length == 0)
                 return GarnetStatus.WRONGTYPE;
+
             Debug.Assert(_output.spanByteAndMemory.IsSpanByte);
 
-<<<<<<< HEAD
-            if (!status.Record.Created && !status.Record.CopyUpdated && !status.Record.InPlaceUpdated)
-                return GarnetStatus.NOTFOUND;
-
-            return GarnetStatus.OK;
-=======
 
             return status.Found || status.Record.Created ? GarnetStatus.OK : GarnetStatus.NOTFOUND;
->>>>>>> fcf880a0
         }
 
         /// <summary>
@@ -63,17 +57,10 @@
             if (status.IsPending)
                 CompletePendingForObjectStoreSession(ref status, ref outputFooter, ref objectStoreContext);
 
-<<<<<<< HEAD
             if (outputFooter.spanByteAndMemory.Length == 0)
                 return GarnetStatus.WRONGTYPE;
 
-            if (!status.Record.Created && !status.Record.CopyUpdated && !status.Record.InPlaceUpdated)
-                return GarnetStatus.NOTFOUND;
-
-            return GarnetStatus.OK;
-=======
             return status.Found || status.Record.Created ? GarnetStatus.OK : GarnetStatus.NOTFOUND;
->>>>>>> fcf880a0
         }
 
         /// <summary>
