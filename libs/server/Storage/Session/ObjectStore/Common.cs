--- conflicted
+++ resolved
@@ -175,11 +175,7 @@
 
             // Value
             var countValueSpan = paramsSpan.Slice(paramsSpanOffset, countLength);
-<<<<<<< HEAD
-            _ = NumUtils.LongToSpanByte(count, countValueSpan);
-=======
-            NumUtils.WriteInt64(count, countValueSpan);
->>>>>>> ecc0ec65
+            _ = NumUtils.WriteInt64(count, countValueSpan);
             var countValueSlice = ArgSlice.FromPinnedSpan(countValueSpan);
 
             parseState.InitializeWithArguments(matchSlice, matchPatternSlice,
@@ -202,13 +198,8 @@
                     break;
             }
 
-<<<<<<< HEAD
-            var outputFooter = new GarnetObjectStoreOutput { spanByteAndMemory = new SpanByteAndMemory(null) };
+            var outputFooter = new GarnetObjectStoreOutput { SpanByteAndMemory = new SpanByteAndMemory(null) };
             var status = ReadObjectStoreOperationWithOutput(key.SpanByte, ref input, ref objectStoreContext, ref outputFooter);
-=======
-            var outputFooter = new GarnetObjectStoreOutput { SpanByteAndMemory = new SpanByteAndMemory(null) };
-            var status = ReadObjectStoreOperationWithOutput(key.ToArray(), ref input, ref objectStoreContext, ref outputFooter);
->>>>>>> ecc0ec65
 
             _ = scratchBufferManager.RewindScratchBuffer(ref paramsSlice);
 
