﻿// Copyright (c) Microsoft Corporation.
// Licensed under the MIT license.

using System;
using System.Diagnostics;
using System.Runtime.CompilerServices;
using System.Runtime.InteropServices;
using System.Text;
using Garnet.common;
using Garnet.common.Parsing;
using Tsavorite.core;

namespace Garnet.server
{
    using StoreAllocator = ObjectAllocator<StoreFunctions<SpanByteComparer, DefaultRecordDisposer>>;
    using StoreFunctions = StoreFunctions<SpanByteComparer, DefaultRecordDisposer>;

    sealed partial class StorageSession : IDisposable
    {
        #region Common ObjectStore Methods

<<<<<<< HEAD
        unsafe GarnetStatus RMWObjectStoreOperation<TObjectContext>(ReadOnlySpan<byte> key, ref ObjectInput input, out OutputHeader output, ref TObjectContext objectStoreContext)
            where TObjectContext : ITsavoriteContext<ObjectInput, GarnetObjectStoreOutput, long, ObjectSessionFunctions, StoreFunctions, StoreAllocator>
=======
        unsafe GarnetStatus RMWObjectStoreOperation<TObjectContext>(ReadOnlySpan<byte> key, ref ObjectInput input, out OutputHeader output, ref TObjectContext objectContext)
            where TObjectContext : ITsavoriteContext<ObjectInput, ObjectOutput, long, ObjectSessionFunctions, StoreFunctions, StoreAllocator>
>>>>>>> 04c8fcf9
        {
            if (objectContext.Session is null)
                ThrowObjectStoreUninitializedException();

            var objOutput = new ObjectOutput();

            // Perform RMW on object store
<<<<<<< HEAD
            var status = objectStoreContext.RMW(key, ref input, ref objStoreOutput);
=======
            var status = objectContext.RMW(key, ref input, ref objOutput);
>>>>>>> 04c8fcf9

            output = objOutput.Header;

            return CompletePendingAndGetGarnetStatus(status, ref objectContext, ref objOutput);
        }

        unsafe GarnetStatus RMWObjectStoreOperation<TObjectContext>(ReadOnlySpan<byte> key, PinnedSpanByte input,
<<<<<<< HEAD
            out OutputHeader output, ref TObjectContext objectStoreContext)
            where TObjectContext : ITsavoriteContext<ObjectInput, GarnetObjectStoreOutput, long, ObjectSessionFunctions, StoreFunctions, StoreAllocator>
=======
            out OutputHeader output, ref TObjectContext objectContext)
            where TObjectContext : ITsavoriteContext<ObjectInput, ObjectOutput, long, ObjectSessionFunctions, StoreFunctions, StoreAllocator>
>>>>>>> 04c8fcf9
        {
            if (objectContext.Session is null)
                ThrowObjectStoreUninitializedException();

            ref var objInput = ref Unsafe.AsRef<ObjectInput>(input.ToPointer());

            return RMWObjectStoreOperation(key, ref objInput, out output, ref objectContext);
        }

        /// <summary>
        /// Perform RMW operation in object store
        /// use this method in commands that return an array
        /// </summary>
        /// <typeparam name="TObjectContext"></typeparam>
        /// <param name="key"></param>
        /// <param name="input"></param>
        /// <param name="objectContext"></param>
        /// <param name="output"></param>
        /// <returns></returns>
<<<<<<< HEAD
        GarnetStatus RMWObjectStoreOperationWithOutput<TObjectContext>(ReadOnlySpan<byte> key, ref ObjectInput input, ref TObjectContext objectStoreContext, ref GarnetObjectStoreOutput output)
            where TObjectContext : ITsavoriteContext<ObjectInput, GarnetObjectStoreOutput, long, ObjectSessionFunctions, StoreFunctions, StoreAllocator>
=======
        GarnetStatus RMWObjectStoreOperationWithOutput<TObjectContext>(ReadOnlySpan<byte> key, ref ObjectInput input, ref TObjectContext objectContext, ref ObjectOutput output)
            where TObjectContext : ITsavoriteContext<ObjectInput, ObjectOutput, long, ObjectSessionFunctions, StoreFunctions, StoreAllocator>
>>>>>>> 04c8fcf9
        {
            if (objectContext.Session is null)
                ThrowObjectStoreUninitializedException();

            // Perform RMW on object store
<<<<<<< HEAD
            var status = objectStoreContext.RMW(key, ref input, ref output);
=======
            var status = objectContext.RMW(key, ref input, ref output);
>>>>>>> 04c8fcf9

            return CompletePendingAndGetGarnetStatus(status, ref objectContext, ref output);
        }

        /// <summary>
        /// Perform Read operation in object store
        /// use this method in commands that return an array
        /// </summary>
        /// <typeparam name="TObjectContext"></typeparam>
        /// <param name="key"></param>
        /// <param name="input"></param>
        /// <param name="objectContext"></param>
        /// <param name="output"></param>
        /// <returns></returns>
<<<<<<< HEAD
        GarnetStatus ReadObjectStoreOperationWithOutput<TObjectContext>(ReadOnlySpan<byte> key, ref ObjectInput input, ref TObjectContext objectStoreContext, ref GarnetObjectStoreOutput output)
            where TObjectContext : ITsavoriteContext<ObjectInput, GarnetObjectStoreOutput, long, ObjectSessionFunctions, StoreFunctions, StoreAllocator>
=======
        GarnetStatus ReadObjectStoreOperationWithOutput<TObjectContext>(ReadOnlySpan<byte> key, ref ObjectInput input, ref TObjectContext objectContext, ref ObjectOutput output)
            where TObjectContext : ITsavoriteContext<ObjectInput, ObjectOutput, long, ObjectSessionFunctions, StoreFunctions, StoreAllocator>
>>>>>>> 04c8fcf9
        {
            if (objectContext.Session is null)
                ThrowObjectStoreUninitializedException();

            // Perform read on object store
<<<<<<< HEAD
            var status = objectStoreContext.Read(key, ref input, ref output);
=======
            var status = objectContext.Read(key, ref input, ref output);
>>>>>>> 04c8fcf9

            return CompletePendingAndGetGarnetStatus(status, ref objectContext, ref output);
        }

        /// <summary>
        /// Perform Read operation in object store
        /// use this method in commands that return an array
        /// </summary>
        /// <typeparam name="TObjectContext"></typeparam>
        /// <param name="key"></param>
        /// <param name="input"></param>
        /// <param name="objectContext"></param>
        /// <param name="output"></param>
        /// <returns></returns>
        unsafe GarnetStatus ReadObjectStoreOperationWithOutput<TObjectContext>(ReadOnlySpan<byte> key, PinnedSpanByte input,
<<<<<<< HEAD
            ref TObjectContext objectStoreContext, ref GarnetObjectStoreOutput output)
            where TObjectContext : ITsavoriteContext<ObjectInput, GarnetObjectStoreOutput, long, ObjectSessionFunctions, StoreFunctions, StoreAllocator>
=======
            ref TObjectContext objectContext, ref ObjectOutput output)
            where TObjectContext : ITsavoriteContext<ObjectInput, ObjectOutput, long, ObjectSessionFunctions, StoreFunctions, StoreAllocator>
>>>>>>> 04c8fcf9
        {
            if (objectContext.Session is null)
                ThrowObjectStoreUninitializedException();

            ref var objInput = ref Unsafe.AsRef<ObjectInput>(input.ToPointer());

            return ReadObjectStoreOperationWithOutput(key, ref objInput, ref objectContext, ref output);
        }

        /// <summary>
        /// Common functionality for executing SSCAN, HSCAN and ZSCAN
        /// </summary>
        /// <param name="objectType"></param>
        /// <param name="key">The key of the object</param>
        /// <param name="cursor">The value of the cursor</param>
        /// <param name="match">The pattern to match</param>
        /// <param name="count">Limit number for the response</param>
        /// <param name="items">The list of items for the response</param>
<<<<<<< HEAD
        /// <param name="objectStoreContext"></param>
        public unsafe GarnetStatus ObjectScan<TObjectContext>(GarnetObjectType objectType, PinnedSpanByte key, long cursor, string match, int count, out PinnedSpanByte[] items, ref TObjectContext objectStoreContext)
             where TObjectContext : ITsavoriteContext<ObjectInput, GarnetObjectStoreOutput, long, ObjectSessionFunctions, StoreFunctions, StoreAllocator>
=======
        /// <param name="objectContext"></param>
        public unsafe GarnetStatus ObjectScan<TObjectContext>(GarnetObjectType objectType, PinnedSpanByte key, long cursor, string match, int count, out PinnedSpanByte[] items, ref TObjectContext objectContext)
             where TObjectContext : ITsavoriteContext<ObjectInput, ObjectOutput, long, ObjectSessionFunctions, StoreFunctions, StoreAllocator>
>>>>>>> 04c8fcf9
        {
            Debug.Assert(objectType is GarnetObjectType.Hash or GarnetObjectType.Set or GarnetObjectType.SortedSet);

            items = default;

            if (key.Length == 0)
                return GarnetStatus.OK;

            if (string.IsNullOrEmpty(match))
                match = "*";

            // Prepare the parse state
            var matchPattern = match.Trim();

            var cursorLength = NumUtils.CountDigits(cursor);
            var countLength = NumUtils.CountDigits(count);

            // Calculate # of bytes to store parameters
            var sliceBytes = cursorLength +
                             CmdStrings.MATCH.Length +
                             matchPattern.Length +
                             CmdStrings.COUNT.Length +
                             countLength;

            // Get buffer from scratch buffer manager
            var paramsSlice = scratchBufferBuilder.CreateArgSlice(sliceBytes);
            var paramsSpan = paramsSlice.Span;
            var paramsSpanOffset = 0;

            // Store parameters in buffer
            // cursor
            var cursorSpan = paramsSpan.Slice(paramsSpanOffset, cursorLength);
            NumUtils.WriteInt64(cursor, cursorSpan);
            paramsSpanOffset += cursorLength;
            var cursorSlice = PinnedSpanByte.FromPinnedSpan(cursorSpan);

            // MATCH
            var matchSpan = paramsSpan.Slice(paramsSpanOffset, CmdStrings.MATCH.Length);
            CmdStrings.MATCH.CopyTo(matchSpan);
            paramsSpanOffset += CmdStrings.MATCH.Length;
            var matchSlice = PinnedSpanByte.FromPinnedSpan(matchSpan);

            // Pattern
            var patternSpan = paramsSpan.Slice(paramsSpanOffset, matchPattern.Length);
            _ = Encoding.ASCII.GetBytes(matchPattern, patternSpan);
            paramsSpanOffset += matchPattern.Length;
            var matchPatternSlice = PinnedSpanByte.FromPinnedSpan(patternSpan);

            // COUNT
            var countSpan = paramsSpan.Slice(paramsSpanOffset, CmdStrings.COUNT.Length);
            CmdStrings.COUNT.CopyTo(countSpan);
            paramsSpanOffset += CmdStrings.COUNT.Length;
            var countSlice = PinnedSpanByte.FromPinnedSpan(countSpan);

            // Value
            var countValueSpan = paramsSpan.Slice(paramsSpanOffset, countLength);
            _ = NumUtils.WriteInt64(count, countValueSpan);
            var countValueSlice = PinnedSpanByte.FromPinnedSpan(countValueSpan);

            parseState.InitializeWithArguments(cursorSlice, matchSlice, matchPatternSlice,
                countSlice, countValueSlice);

            // Prepare the input
            var header = new RespInputHeader(objectType);
            var input = new ObjectInput(header, ref parseState, arg2: ObjectScanCountLimit);

            switch (objectType)
            {
                case GarnetObjectType.Set:
                    input.header.SetOp = SetOperation.SSCAN;
                    break;
                case GarnetObjectType.Hash:
                    input.header.HashOp = HashOperation.HSCAN;
                    break;
                case GarnetObjectType.SortedSet:
                    input.header.SortedSetOp = SortedSetOperation.ZSCAN;
                    break;
            }

<<<<<<< HEAD
            var output = new GarnetObjectStoreOutput();
            var status = ReadObjectStoreOperationWithOutput(key.ReadOnlySpan, ref input, ref objectStoreContext, ref output);
=======
            var output = new ObjectOutput();
            var status = ReadObjectStoreOperationWithOutput(key.ReadOnlySpan, ref input, ref objectContext, ref output);
>>>>>>> 04c8fcf9

            scratchBufferBuilder.RewindScratchBuffer(paramsSlice);

            items = default;
            if (status == GarnetStatus.OK)
                items = ProcessRespArrayOutput(output, out _, isScanOutput: true);

            return status;

        }

        /// <summary>
        /// Converts an array of elements in RESP format to ArgSlice[] type
        /// </summary>
        /// <param name="output">The RESP format output object</param>
        /// <param name="error">A description of the error, if there is any</param>
        /// <param name="isScanOutput">True when the output comes from HSCAN, ZSCAN OR SSCAN command</param>
        /// <returns></returns>
        /// <remarks>An RESP3 array in array will be flattened into the return array. RESP3 map/set types will be returned as arrays.</remarks>
        /// <example>"*2\r\n*2\r\n$1\r\na\r\n,0\r\n*2\r\n$1\r\nb\r\n,1\r\n" will return [a, 0, b, 1]</example>
<<<<<<< HEAD
        unsafe PinnedSpanByte[] ProcessRespArrayOutput(GarnetObjectStoreOutput output, out string error, bool isScanOutput = false)
=======
        unsafe PinnedSpanByte[] ProcessRespArrayOutput(ObjectOutput output, out string error, bool isScanOutput = false)
>>>>>>> 04c8fcf9
        {
            if (functionsState.respProtocolVersion >= 3)
                return ProcessResp3ArrayOutput(output, out error, isScanOutput);

            return ProcessResp2ArrayOutput(output, out error, isScanOutput);
        }

        /// <summary>
        /// Converts an array of elements in RESP format to ArgSlice[] type
        /// </summary>
        /// <param name="output">The RESP format output object</param>
        /// <param name="error">A description of the error, if there is any</param>
        /// <param name="isScanOutput">True when the output comes from HSCAN, ZSCAN OR SSCAN command</param>
        /// <returns></returns>
<<<<<<< HEAD
        private unsafe PinnedSpanByte[] ProcessResp2ArrayOutput(GarnetObjectStoreOutput output, out string error, bool isScanOutput)
=======
        private unsafe PinnedSpanByte[] ProcessResp2ArrayOutput(ObjectOutput output, out string error, bool isScanOutput)
>>>>>>> 04c8fcf9
        {
            PinnedSpanByte[] elements = default;
            error = default;

            // For reading the elements in the output
            byte* element = null;
            var len = 0;

            var outputSpan = output.SpanByteAndMemory.ReadOnlySpan;

            try
            {
                fixed (byte* outputPtr = outputSpan)
                {
                    var refPtr = outputPtr;
                    var end = outputPtr + outputSpan.Length;

                    if (*refPtr == '-')
                    {
                        if (!RespReadUtils.TryReadErrorAsString(out error, ref refPtr, end))
                            return default;
                    }
                    else if (*refPtr == '*')
                    {
                        if (isScanOutput)
                        {
                            // Read the first two elements
                            if (!RespReadUtils.TryReadUnsignedArrayLength(out var outerArraySize, ref refPtr, end))
                                return default;

                            element = null;
                            len = 0;
                            // Read cursor value
                            if (!RespReadUtils.TryReadPtrWithLengthHeader(ref element, ref len, ref refPtr, end))
                                return default;
                        }

                        // Get the number of elements
                        if (!RespReadUtils.TryReadUnsignedArrayLength(out var arraySize, ref refPtr, end))
                            return default;

                        // Create the argslice[]
                        elements = new PinnedSpanByte[isScanOutput ? arraySize + 1 : arraySize];

                        var i = 0;
                        if (isScanOutput)
                            elements[i++] = PinnedSpanByte.FromPinnedPointer(element, len);

                        for (; i < elements.Length; i++)
                        {
                            element = null;
                            len = 0;
                            if (RespReadUtils.TryReadPtrWithLengthHeader(ref element, ref len, ref refPtr, end))
                            {
                                elements[i] = PinnedSpanByte.FromPinnedPointer(element, len);
                            }
                        }
                    }
                    else
                    {
                        byte* result = null;
                        len = 0;
                        if (!RespReadUtils.TryReadPtrWithLengthHeader(ref result, ref len, ref refPtr, end))
                            return default;
                        elements = [PinnedSpanByte.FromPinnedPointer(result, len)];
                    }
                }
            }
            finally
            {
                if (!output.SpanByteAndMemory.IsSpanByte)
                    output.SpanByteAndMemory.Memory.Dispose();
            }

            return elements;
        }

<<<<<<< HEAD
        private unsafe PinnedSpanByte[] ProcessResp3ArrayOutput(GarnetObjectStoreOutput output, out string error, bool isScanOutput)
=======
        private unsafe PinnedSpanByte[] ProcessResp3ArrayOutput(ObjectOutput output, out string error, bool isScanOutput)
>>>>>>> 04c8fcf9
        {
            // We support arrays ('*'), RSEP3 sets ('~') and RESP3 maps ('%').
            // All are returned as arrays.
            // Returning other types will lead to unnecessary duplication of code,
            // as we need to support RESP2 arrays in all cases anyway.
            static bool IsSupportedArrayType(char c)
            {
                return c is '*' or '~' or '%';
            }

            PinnedSpanByte[] elements = default;
            error = default;

            // For reading the elements in the output
            byte* element = null;
            var len = 0;

            var outputSpan = output.SpanByteAndMemory.ReadOnlySpan;

            try
            {
                fixed (byte* outputPtr = outputSpan)
                {
                    var refPtr = outputPtr;
                    var c = (char)*refPtr;
                    var end = outputPtr + outputSpan.Length;

                    if (c == '_')
                    {
                        // RESP3 NULL
                        return default;
                    }

                    if (c == '-')
                    {
                        if (!RespReadUtils.TryReadErrorAsString(out error, ref refPtr, end))
                            return default;
                    }

                    else if (IsSupportedArrayType(c))
                    {
                        if (isScanOutput)
                        {
                            element = null;
                            len = 0;
                            // Try to read the array length and cursor value
                            if (!RespReadUtils.TryReadUnsignedLengthHeader(out var outerArraySize, ref refPtr, end, c) ||
                                !RespReadUtils.TryReadPtrWithLengthHeader(ref element, ref len, ref refPtr, end))
                                return default;
                        }

                        // Get the number of elements
                        if (!RespReadUtils.TryReadSignedLengthHeader(out var arraySize, ref refPtr, end, c))
                            return default;

                        if (arraySize < 0)
                            return default;

                        if (!isScanOutput && arraySize == 0)
                            return [];

                        if (c == '%') // RESP3 Map
                            arraySize *= 2;

                        // It is possible that the array elements consist of nested arrays.
                        // This code only supports nested arrays of a consistent dimension (i.e. not jagged), so we use the first element's dimension to infer the rest.
                        var innerLen = 1;
                        var isNestedArray = false;
                        c = (char)*refPtr;
                        if (IsSupportedArrayType(c))
                        {
                            isNestedArray = true;
                            if (!RespReadUtils.TryReadUnsignedLengthHeader(out innerLen, ref refPtr, end, c))
                                return default;
                            if (c == '%')
                                innerLen *= 2;
                        }

                        // Create the argslice[]
                        elements = new PinnedSpanByte[(arraySize * innerLen) + (isScanOutput ? 1 : 0)];

                        var i = 0;
                        if (isScanOutput)
                            elements[i++] = PinnedSpanByte.FromPinnedPointer(element, len);

                        for (; i < elements.Length; i += innerLen)
                        {
                            element = null;
                            len = 0;

                            if (isNestedArray && (i != 0))
                            {
                                c = (char)*refPtr;
                                Debug.Assert(IsSupportedArrayType(c));

                                // We still need to read the field to advance the pointer.
                                if (!RespReadUtils.TryReadUnsignedLengthHeader(out var nestedArrayLen, ref refPtr, end, c))
                                    return default;

                                Debug.Assert(nestedArrayLen == innerLen);
                            }

                            for (var j = 0; j < innerLen; ++j)
                            {
                                if (RespReadUtils.TryReadPtrWithLengthHeader(ref element, ref len, ref refPtr, end))
                                {
                                    elements[i + j] = PinnedSpanByte.FromPinnedPointer(element, len);
                                }
                            }
                        }
                    }
                    // Bulk string is assumed here.
                    else
                    {
                        byte* result = null;
                        len = 0;
                        if (!RespReadUtils.TryReadPtrWithLengthHeader(ref result, ref len, ref refPtr, end))
                            return default;
                        elements = [PinnedSpanByte.FromPinnedPointer(result, len)];
                    }
                }
            }
            finally
            {
                if (!output.SpanByteAndMemory.IsSpanByte)
                    output.SpanByteAndMemory.Memory.Dispose();
            }

            return elements;
        }

        /// <summary>
        /// Converts an array of elements in RESP format to ArgSlice[] type
        /// </summary>
        /// <param name="output">The RESP format output object</param>
        /// <param name="error">A description of the error, if there is any</param>
        /// <returns></returns>
        unsafe int[] ProcessRespIntegerArrayOutput(ObjectOutput output, out string error)
        {
            int[] elements = default;
            error = default;

            // For reading the elements in the output
            byte* element = null;

            var outputSpan = output.SpanByteAndMemory.ReadOnlySpan;

            try
            {
                fixed (byte* outputPtr = outputSpan)
                {
                    var refPtr = outputPtr;

                    if (*refPtr == '-')
                    {
                        if (!RespReadUtils.TryReadErrorAsString(out error, ref refPtr, outputPtr + outputSpan.Length))
                            return default;
                    }
                    else if (*refPtr == '*')
                    {
                        // Get the number of elements
                        if (!RespReadUtils.TryReadUnsignedArrayLength(out var arraySize, ref refPtr, outputPtr + outputSpan.Length))
                            return default;

                        // Create the argslice[]
                        elements = new int[arraySize];
                        for (var i = 0; i < elements.Length; i++)
                        {
                            if (*refPtr != ':')
                            {
                                RespParsingException.ThrowUnexpectedToken(*refPtr);
                            }
                            refPtr++;

                            element = null;
                            if (RespReadUtils.TryReadInt32(ref refPtr, outputPtr + outputSpan.Length, out var number, out var _))
                            {
                                elements[i] = number;
                            }

                            if (*(ushort*)refPtr != MemoryMarshal.Read<ushort>("\r\n"u8))
                            {
                                RespParsingException.ThrowUnexpectedToken(*refPtr);
                            }

                            refPtr += 2;
                        }
                    }
                }
            }
            finally
            {
                if (!output.SpanByteAndMemory.IsSpanByte)
                    output.SpanByteAndMemory.Memory.Dispose();
            }

            return elements;
        }

        /// <summary>
        /// Converts an array of elements in RESP format to ArgSlice[] type
        /// </summary>
        /// <param name="output">The RESP format output object</param>
        /// <param name="error">A description of the error, if there is any</param>
        /// <returns></returns>
        unsafe long[] ProcessRespInt64ArrayOutput(ObjectOutput output, out string error)
        {
            long[] elements = default;
            error = default;

            // For reading the elements in the output
            byte* element = null;

            var outputSpan = output.SpanByteAndMemory.ReadOnlySpan;

            try
            {
                fixed (byte* outputPtr = outputSpan)
                {
                    var refPtr = outputPtr;

                    if (*refPtr == '-')
                    {
                        if (!RespReadUtils.TryReadErrorAsString(out error, ref refPtr, outputPtr + outputSpan.Length))
                            return default;
                    }
                    else if (*refPtr == '*')
                    {
                        // Get the number of elements
                        if (!RespReadUtils.TryReadUnsignedArrayLength(out var arraySize, ref refPtr, outputPtr + outputSpan.Length))
                            return default;

                        // Create the argslice[]
                        elements = new long[arraySize];
                        for (int i = 0; i < elements.Length; i++)
                        {
                            if (*refPtr != ':')
                            {
                                RespParsingException.ThrowUnexpectedToken(*refPtr);
                            }
                            refPtr++;

                            element = null;
                            if (RespReadUtils.TryReadInt64(ref refPtr, outputPtr + outputSpan.Length, out var number, out var _))
                            {
                                elements[i] = number;
                            }

                            if (*(ushort*)refPtr != MemoryMarshal.Read<ushort>("\r\n"u8))
                            {
                                RespParsingException.ThrowUnexpectedToken(*refPtr);
                            }

                            refPtr += 2;
                        }
                    }
                }
            }
            finally
            {
                if (!output.SpanByteAndMemory.IsSpanByte)
                    output.SpanByteAndMemory.Memory.Dispose();
            }

            return elements;
        }

        /// <summary>
        /// Processes RESP output as pairs of score and member.
        /// </summary>
<<<<<<< HEAD
        unsafe (PinnedSpanByte member, PinnedSpanByte score)[] ProcessRespArrayOutputAsPairs(GarnetObjectStoreOutput output, out string error)
=======
        unsafe (PinnedSpanByte member, PinnedSpanByte score)[] ProcessRespArrayOutputAsPairs(ObjectOutput output, out string error)
>>>>>>> 04c8fcf9
        {
            (PinnedSpanByte member, PinnedSpanByte score)[] result = default;
            error = default;
            byte* element = null;
            var len = 0;
            var outputSpan = output.SpanByteAndMemory.ReadOnlySpan;

            try
            {
                fixed (byte* outputPtr = outputSpan)
                {
                    var refPtr = outputPtr;

                    if (*refPtr == '-')
                    {
                        if (!RespReadUtils.TryReadErrorAsString(out error, ref refPtr, outputPtr + outputSpan.Length))
                            return default;
                    }
                    else if (*refPtr == '*')
                    {
                        // Get the number of result elements
                        if (!RespReadUtils.TryReadUnsignedArrayLength(out var arraySize, ref refPtr, outputPtr + outputSpan.Length))
                            return default;

                        Debug.Assert(arraySize % 2 == 0, "Array elements are expected to be in pairs");
                        arraySize /= 2; // Halve the array size to hold items as pairs
                        result = new (PinnedSpanByte member, PinnedSpanByte score)[arraySize];

                        for (var i = 0; i < result.Length; i++)
                        {
                            if (!RespReadUtils.TryReadPtrWithLengthHeader(ref element, ref len, ref refPtr, outputPtr + outputSpan.Length))
                                return default;

                            result[i].member = PinnedSpanByte.FromPinnedPointer(element, len);

                            if (!RespReadUtils.TryReadPtrWithLengthHeader(ref element, ref len, ref refPtr, outputPtr + outputSpan.Length))
                                return default;

                            result[i].score = PinnedSpanByte.FromPinnedPointer(element, len);
                        }
                    }
                }
            }
            finally
            {
                if (!output.SpanByteAndMemory.IsSpanByte)
                    output.SpanByteAndMemory.Memory.Dispose();
            }

            return result;
        }

        /// <summary>
        /// Converts a single token in RESP format to ArgSlice type
        /// </summary>
        /// <param name="output">The RESP format output object</param>
        /// <returns></returns>
<<<<<<< HEAD
        unsafe PinnedSpanByte ProcessRespSingleTokenOutput(GarnetObjectStoreOutput output)
=======
        unsafe PinnedSpanByte ProcessRespSingleTokenOutput(ObjectOutput output)
>>>>>>> 04c8fcf9
        {
            byte* element = null;
            var len = 0;
            PinnedSpanByte result;

            var outputSpan = output.SpanByteAndMemory.ReadOnlySpan;
            try
            {
                fixed (byte* outputPtr = outputSpan)
                {
                    var refPtr = outputPtr;
                    var end = outputPtr + outputSpan.Length;

                    if (!RespReadUtils.TryReadPtrWithSignedLengthHeader(ref element, ref len, ref refPtr, end)
                        || len < 0)
                        return default;
                    result = PinnedSpanByte.FromPinnedPointer(element, len);
                }
            }
            finally
            {
                if (!output.SpanByteAndMemory.IsSpanByte)
                    output.SpanByteAndMemory.Memory.Dispose();
            }

            return result;
        }

        /// <summary>
        /// Converts a simple integer in RESP format to integer type
        /// </summary>
        /// <param name="output">The RESP format output object</param>
        /// <param name="value"></param>
        /// <returns>integer</returns>
        unsafe bool TryProcessRespSimple64IntOutput(ObjectOutput output, out long value)
        {
            var outputSpan = output.SpanByteAndMemory.ReadOnlySpan;
            try
            {
                fixed (byte* outputPtr = outputSpan)
                {
                    var refPtr = outputPtr;

                    if (!RespReadUtils.TryReadInt64(out value, ref refPtr, outputPtr + outputSpan.Length, out _))
                        return false;
                }
            }
            finally
            {
                if (!output.SpanByteAndMemory.IsSpanByte)
                    output.SpanByteAndMemory.Memory.Dispose();
            }

            return true;
        }

        /// <summary>
        /// Gets the value of the key store in the Object Store
        /// </summary>
        /// <typeparam name="TObjectContext"></typeparam>
        /// <param name="key"></param>
        /// <param name="input"></param>
        /// <param name="output"></param>
        /// <param name="objectContext"></param>
        /// <returns></returns>
<<<<<<< HEAD
        unsafe GarnetStatus ReadObjectStoreOperation<TObjectContext>(ReadOnlySpan<byte> key, PinnedSpanByte input, out OutputHeader output, ref TObjectContext objectStoreContext)
            where TObjectContext : ITsavoriteContext<ObjectInput, GarnetObjectStoreOutput, long, ObjectSessionFunctions, StoreFunctions, StoreAllocator>
=======
        unsafe GarnetStatus ReadObjectStoreOperation<TObjectContext>(ReadOnlySpan<byte> key, PinnedSpanByte input, out OutputHeader output, ref TObjectContext objectContext)
            where TObjectContext : ITsavoriteContext<ObjectInput, ObjectOutput, long, ObjectSessionFunctions, StoreFunctions, StoreAllocator>
>>>>>>> 04c8fcf9
        {
            if (objectContext.Session is null)
                ThrowObjectStoreUninitializedException();

            ref var _input = ref Unsafe.AsRef<ObjectInput>(input.ToPointer());

            var _output = new ObjectOutput();

            // Perform Read on object store
<<<<<<< HEAD
            var status = objectStoreContext.Read(key, ref _input, ref _output);
=======
            var status = objectContext.Read(key, ref _input, ref _output);
>>>>>>> 04c8fcf9

            if (status.IsPending)
                CompletePendingForObjectStoreSession(ref status, ref _output, ref objectContext);

            output = _output.Header;

            if (_output.HasWrongType)
                return GarnetStatus.WRONGTYPE;

            if (status.Found && (!status.Record.Created && !status.Record.CopyUpdated && !status.Record.InPlaceUpdated))
                return GarnetStatus.OK;

            return GarnetStatus.NOTFOUND;
        }

        /// <summary>
        /// Gets the value of the key store in the Object Store
        /// </summary>
        /// <typeparam name="TObjectContext"></typeparam>
        /// <param name="key"></param>
        /// <param name="input"></param>
        /// <param name="output"></param>
        /// <param name="objectContext"></param>
        /// <returns></returns>
<<<<<<< HEAD
        unsafe GarnetStatus ReadObjectStoreOperation<TObjectContext>(ReadOnlySpan<byte> key, ref ObjectInput input, out OutputHeader output, ref TObjectContext objectStoreContext)
            where TObjectContext : ITsavoriteContext<ObjectInput, GarnetObjectStoreOutput, long, ObjectSessionFunctions, StoreFunctions, StoreAllocator>
=======
        unsafe GarnetStatus ReadObjectStoreOperation<TObjectContext>(ReadOnlySpan<byte> key, ref ObjectInput input, out OutputHeader output, ref TObjectContext objectContext)
            where TObjectContext : ITsavoriteContext<ObjectInput, ObjectOutput, long, ObjectSessionFunctions, StoreFunctions, StoreAllocator>
>>>>>>> 04c8fcf9
        {
            if (objectContext.Session is null)
                ThrowObjectStoreUninitializedException();

            var _output = new ObjectOutput();

            // Perform Read on object store
<<<<<<< HEAD
            var status = objectStoreContext.Read(key, ref input, ref _output);
=======
            var status = objectContext.Read(key, ref input, ref _output);
>>>>>>> 04c8fcf9

            if (status.IsPending)
                CompletePendingForObjectStoreSession(ref status, ref _output, ref objectContext);

            output = _output.Header;

            if (_output.HasWrongType)
                return GarnetStatus.WRONGTYPE;

            if (status.Found && (!status.Record.Created && !status.Record.CopyUpdated && !status.Record.InPlaceUpdated))
                return GarnetStatus.OK;

            return GarnetStatus.NOTFOUND;
        }

        /// <summary>
        /// Deletes a key from the object store context.
        /// </summary>
        /// <param name="key">The name of the key to use in the operation</param>
        /// <param name="objectContext">Basic context for the object store.</param>
        /// <returns></returns>
        public GarnetStatus DELETE_ObjectStore<TObjectContext>(PinnedSpanByte key, ref TObjectContext objectContext)
<<<<<<< HEAD
            where TObjectContext : ITsavoriteContext<ObjectInput, GarnetObjectStoreOutput, long, ObjectSessionFunctions, StoreFunctions, StoreAllocator>
=======
            where TObjectContext : ITsavoriteContext<ObjectInput, ObjectOutput, long, ObjectSessionFunctions, StoreFunctions, StoreAllocator>
>>>>>>> 04c8fcf9
        {
            var status = objectContext.Delete(key.ReadOnlySpan);
            Debug.Assert(!status.IsPending);
            return status.Found ? GarnetStatus.OK : GarnetStatus.NOTFOUND;
        }

        /// <summary>
        /// Iterates members of a collection object using a cursor,
        /// a match pattern and count parameters
        /// </summary>
        /// <param name="key">The key of the sorted set</param>
        /// <param name="input"></param>
        /// <param name="output"></param>
<<<<<<< HEAD
        /// <param name="objectStoreContext"></param>
        public GarnetStatus ObjectScan<TObjectContext>(ReadOnlySpan<byte> key, ref ObjectInput input, ref GarnetObjectStoreOutput output, ref TObjectContext objectStoreContext)
            where TObjectContext : ITsavoriteContext<ObjectInput, GarnetObjectStoreOutput, long, ObjectSessionFunctions, StoreFunctions, StoreAllocator>
          => ReadObjectStoreOperationWithOutput(key, ref input, ref objectStoreContext, ref output);
=======
        /// <param name="objectContext"></param>
        public GarnetStatus ObjectScan<TObjectContext>(ReadOnlySpan<byte> key, ref ObjectInput input, ref ObjectOutput output, ref TObjectContext objectContext)
            where TObjectContext : ITsavoriteContext<ObjectInput, ObjectOutput, long, ObjectSessionFunctions, StoreFunctions, StoreAllocator>
          => ReadObjectStoreOperationWithOutput(key, ref input, ref objectContext, ref output);
>>>>>>> 04c8fcf9

        [MethodImpl(MethodImplOptions.NoInlining)]
        static void ThrowObjectStoreUninitializedException()
            => throw new GarnetException("Object store is disabled", disposeSession: false);

        #endregion

        /// <summary>
        /// Complete operation if pending and get GarnetStatus based on status returned from the Object Store
        /// </summary>
        /// <typeparam name="TObjectContext"></typeparam>
        /// <param name="status"></param>
        /// <param name="objectContext"></param>
        /// <param name="output"></param>
        /// <returns></returns>
<<<<<<< HEAD
        private GarnetStatus CompletePendingAndGetGarnetStatus<TObjectContext>(Status status, ref TObjectContext objectStoreContext, ref GarnetObjectStoreOutput output)
            where TObjectContext : ITsavoriteContext<ObjectInput, GarnetObjectStoreOutput, long, ObjectSessionFunctions, StoreFunctions, StoreAllocator>
=======
        private GarnetStatus CompletePendingAndGetGarnetStatus<TObjectContext>(Status status, ref TObjectContext objectContext, ref ObjectOutput output)
            where TObjectContext : ITsavoriteContext<ObjectInput, ObjectOutput, long, ObjectSessionFunctions, StoreFunctions, StoreAllocator>
>>>>>>> 04c8fcf9
        {
            if (status.IsPending)
                CompletePendingForObjectStoreSession(ref status, ref output, ref objectContext);

            if (status.NotFound && !status.Record.Created)
                return GarnetStatus.NOTFOUND;

            if (status.Found && output.HasWrongType)
                return GarnetStatus.WRONGTYPE;

            return GarnetStatus.OK;
        }

        /// <summary>
        /// Collects objects from the object store based on the specified input and type.
        /// </summary>
        /// <typeparam name="TObjectContext">The type of the object context.</typeparam>
        /// <param name="searchKey">The key to search for in the object store.</param>
        /// <param name="typeObject">The type of the object to collect.</param>
        /// <param name="collectLock">The lock to ensure single writer and multiple readers.</param>
        /// <param name="input">The input object for the operation.</param>
        /// <param name="objectContext">The context of the object store.</param>
        /// <returns>The status of the operation.</returns>
        private GarnetStatus ObjectCollect<TObjectContext>(PinnedSpanByte searchKey, ReadOnlySpan<byte> typeObject, SingleWriterMultiReaderLock collectLock, ref ObjectInput input, ref TObjectContext objectContext)
<<<<<<< HEAD
            where TObjectContext : ITsavoriteContext<ObjectInput, GarnetObjectStoreOutput, long, ObjectSessionFunctions, StoreFunctions, StoreAllocator>
=======
            where TObjectContext : ITsavoriteContext<ObjectInput, ObjectOutput, long, ObjectSessionFunctions, StoreFunctions, StoreAllocator>
>>>>>>> 04c8fcf9
        {
            if (!collectLock.TryWriteLock())
                return GarnetStatus.NOTFOUND;

            try
            {
                long cursor = 0;
                long storeCursor = 0;

                do
                {
                    if (!DbScan(searchKey, true, cursor, out storeCursor, out var hashKeys, 100, typeObject))
                        return GarnetStatus.OK;

                    foreach (var hashKey in hashKeys)
                        RMWObjectStoreOperation(hashKey, ref input, out _, ref objectContext);

                    cursor = storeCursor;
                } while (storeCursor != 0);

                return GarnetStatus.OK;
            }
            finally
            {
                collectLock.WriteUnlock();
            }
        }
    }
}<|MERGE_RESOLUTION|>--- conflicted
+++ resolved
@@ -19,13 +19,8 @@
     {
         #region Common ObjectStore Methods
 
-<<<<<<< HEAD
-        unsafe GarnetStatus RMWObjectStoreOperation<TObjectContext>(ReadOnlySpan<byte> key, ref ObjectInput input, out OutputHeader output, ref TObjectContext objectStoreContext)
-            where TObjectContext : ITsavoriteContext<ObjectInput, GarnetObjectStoreOutput, long, ObjectSessionFunctions, StoreFunctions, StoreAllocator>
-=======
         unsafe GarnetStatus RMWObjectStoreOperation<TObjectContext>(ReadOnlySpan<byte> key, ref ObjectInput input, out OutputHeader output, ref TObjectContext objectContext)
             where TObjectContext : ITsavoriteContext<ObjectInput, ObjectOutput, long, ObjectSessionFunctions, StoreFunctions, StoreAllocator>
->>>>>>> 04c8fcf9
         {
             if (objectContext.Session is null)
                 ThrowObjectStoreUninitializedException();
@@ -33,11 +28,7 @@
             var objOutput = new ObjectOutput();
 
             // Perform RMW on object store
-<<<<<<< HEAD
-            var status = objectStoreContext.RMW(key, ref input, ref objStoreOutput);
-=======
             var status = objectContext.RMW(key, ref input, ref objOutput);
->>>>>>> 04c8fcf9
 
             output = objOutput.Header;
 
@@ -45,13 +36,8 @@
         }
 
         unsafe GarnetStatus RMWObjectStoreOperation<TObjectContext>(ReadOnlySpan<byte> key, PinnedSpanByte input,
-<<<<<<< HEAD
-            out OutputHeader output, ref TObjectContext objectStoreContext)
-            where TObjectContext : ITsavoriteContext<ObjectInput, GarnetObjectStoreOutput, long, ObjectSessionFunctions, StoreFunctions, StoreAllocator>
-=======
             out OutputHeader output, ref TObjectContext objectContext)
             where TObjectContext : ITsavoriteContext<ObjectInput, ObjectOutput, long, ObjectSessionFunctions, StoreFunctions, StoreAllocator>
->>>>>>> 04c8fcf9
         {
             if (objectContext.Session is null)
                 ThrowObjectStoreUninitializedException();
@@ -71,23 +57,14 @@
         /// <param name="objectContext"></param>
         /// <param name="output"></param>
         /// <returns></returns>
-<<<<<<< HEAD
-        GarnetStatus RMWObjectStoreOperationWithOutput<TObjectContext>(ReadOnlySpan<byte> key, ref ObjectInput input, ref TObjectContext objectStoreContext, ref GarnetObjectStoreOutput output)
-            where TObjectContext : ITsavoriteContext<ObjectInput, GarnetObjectStoreOutput, long, ObjectSessionFunctions, StoreFunctions, StoreAllocator>
-=======
         GarnetStatus RMWObjectStoreOperationWithOutput<TObjectContext>(ReadOnlySpan<byte> key, ref ObjectInput input, ref TObjectContext objectContext, ref ObjectOutput output)
             where TObjectContext : ITsavoriteContext<ObjectInput, ObjectOutput, long, ObjectSessionFunctions, StoreFunctions, StoreAllocator>
->>>>>>> 04c8fcf9
         {
             if (objectContext.Session is null)
                 ThrowObjectStoreUninitializedException();
 
             // Perform RMW on object store
-<<<<<<< HEAD
-            var status = objectStoreContext.RMW(key, ref input, ref output);
-=======
             var status = objectContext.RMW(key, ref input, ref output);
->>>>>>> 04c8fcf9
 
             return CompletePendingAndGetGarnetStatus(status, ref objectContext, ref output);
         }
@@ -102,23 +79,14 @@
         /// <param name="objectContext"></param>
         /// <param name="output"></param>
         /// <returns></returns>
-<<<<<<< HEAD
-        GarnetStatus ReadObjectStoreOperationWithOutput<TObjectContext>(ReadOnlySpan<byte> key, ref ObjectInput input, ref TObjectContext objectStoreContext, ref GarnetObjectStoreOutput output)
-            where TObjectContext : ITsavoriteContext<ObjectInput, GarnetObjectStoreOutput, long, ObjectSessionFunctions, StoreFunctions, StoreAllocator>
-=======
         GarnetStatus ReadObjectStoreOperationWithOutput<TObjectContext>(ReadOnlySpan<byte> key, ref ObjectInput input, ref TObjectContext objectContext, ref ObjectOutput output)
             where TObjectContext : ITsavoriteContext<ObjectInput, ObjectOutput, long, ObjectSessionFunctions, StoreFunctions, StoreAllocator>
->>>>>>> 04c8fcf9
         {
             if (objectContext.Session is null)
                 ThrowObjectStoreUninitializedException();
 
             // Perform read on object store
-<<<<<<< HEAD
-            var status = objectStoreContext.Read(key, ref input, ref output);
-=======
             var status = objectContext.Read(key, ref input, ref output);
->>>>>>> 04c8fcf9
 
             return CompletePendingAndGetGarnetStatus(status, ref objectContext, ref output);
         }
@@ -134,13 +102,8 @@
         /// <param name="output"></param>
         /// <returns></returns>
         unsafe GarnetStatus ReadObjectStoreOperationWithOutput<TObjectContext>(ReadOnlySpan<byte> key, PinnedSpanByte input,
-<<<<<<< HEAD
-            ref TObjectContext objectStoreContext, ref GarnetObjectStoreOutput output)
-            where TObjectContext : ITsavoriteContext<ObjectInput, GarnetObjectStoreOutput, long, ObjectSessionFunctions, StoreFunctions, StoreAllocator>
-=======
             ref TObjectContext objectContext, ref ObjectOutput output)
             where TObjectContext : ITsavoriteContext<ObjectInput, ObjectOutput, long, ObjectSessionFunctions, StoreFunctions, StoreAllocator>
->>>>>>> 04c8fcf9
         {
             if (objectContext.Session is null)
                 ThrowObjectStoreUninitializedException();
@@ -159,15 +122,9 @@
         /// <param name="match">The pattern to match</param>
         /// <param name="count">Limit number for the response</param>
         /// <param name="items">The list of items for the response</param>
-<<<<<<< HEAD
-        /// <param name="objectStoreContext"></param>
-        public unsafe GarnetStatus ObjectScan<TObjectContext>(GarnetObjectType objectType, PinnedSpanByte key, long cursor, string match, int count, out PinnedSpanByte[] items, ref TObjectContext objectStoreContext)
-             where TObjectContext : ITsavoriteContext<ObjectInput, GarnetObjectStoreOutput, long, ObjectSessionFunctions, StoreFunctions, StoreAllocator>
-=======
         /// <param name="objectContext"></param>
         public unsafe GarnetStatus ObjectScan<TObjectContext>(GarnetObjectType objectType, PinnedSpanByte key, long cursor, string match, int count, out PinnedSpanByte[] items, ref TObjectContext objectContext)
              where TObjectContext : ITsavoriteContext<ObjectInput, ObjectOutput, long, ObjectSessionFunctions, StoreFunctions, StoreAllocator>
->>>>>>> 04c8fcf9
         {
             Debug.Assert(objectType is GarnetObjectType.Hash or GarnetObjectType.Set or GarnetObjectType.SortedSet);
 
@@ -247,13 +204,8 @@
                     break;
             }
 
-<<<<<<< HEAD
-            var output = new GarnetObjectStoreOutput();
-            var status = ReadObjectStoreOperationWithOutput(key.ReadOnlySpan, ref input, ref objectStoreContext, ref output);
-=======
             var output = new ObjectOutput();
             var status = ReadObjectStoreOperationWithOutput(key.ReadOnlySpan, ref input, ref objectContext, ref output);
->>>>>>> 04c8fcf9
 
             scratchBufferBuilder.RewindScratchBuffer(paramsSlice);
 
@@ -274,11 +226,7 @@
         /// <returns></returns>
         /// <remarks>An RESP3 array in array will be flattened into the return array. RESP3 map/set types will be returned as arrays.</remarks>
         /// <example>"*2\r\n*2\r\n$1\r\na\r\n,0\r\n*2\r\n$1\r\nb\r\n,1\r\n" will return [a, 0, b, 1]</example>
-<<<<<<< HEAD
-        unsafe PinnedSpanByte[] ProcessRespArrayOutput(GarnetObjectStoreOutput output, out string error, bool isScanOutput = false)
-=======
         unsafe PinnedSpanByte[] ProcessRespArrayOutput(ObjectOutput output, out string error, bool isScanOutput = false)
->>>>>>> 04c8fcf9
         {
             if (functionsState.respProtocolVersion >= 3)
                 return ProcessResp3ArrayOutput(output, out error, isScanOutput);
@@ -293,11 +241,7 @@
         /// <param name="error">A description of the error, if there is any</param>
         /// <param name="isScanOutput">True when the output comes from HSCAN, ZSCAN OR SSCAN command</param>
         /// <returns></returns>
-<<<<<<< HEAD
-        private unsafe PinnedSpanByte[] ProcessResp2ArrayOutput(GarnetObjectStoreOutput output, out string error, bool isScanOutput)
-=======
         private unsafe PinnedSpanByte[] ProcessResp2ArrayOutput(ObjectOutput output, out string error, bool isScanOutput)
->>>>>>> 04c8fcf9
         {
             PinnedSpanByte[] elements = default;
             error = default;
@@ -375,11 +319,7 @@
             return elements;
         }
 
-<<<<<<< HEAD
-        private unsafe PinnedSpanByte[] ProcessResp3ArrayOutput(GarnetObjectStoreOutput output, out string error, bool isScanOutput)
-=======
         private unsafe PinnedSpanByte[] ProcessResp3ArrayOutput(ObjectOutput output, out string error, bool isScanOutput)
->>>>>>> 04c8fcf9
         {
             // We support arrays ('*'), RSEP3 sets ('~') and RESP3 maps ('%').
             // All are returned as arrays.
@@ -650,11 +590,7 @@
         /// <summary>
         /// Processes RESP output as pairs of score and member.
         /// </summary>
-<<<<<<< HEAD
-        unsafe (PinnedSpanByte member, PinnedSpanByte score)[] ProcessRespArrayOutputAsPairs(GarnetObjectStoreOutput output, out string error)
-=======
         unsafe (PinnedSpanByte member, PinnedSpanByte score)[] ProcessRespArrayOutputAsPairs(ObjectOutput output, out string error)
->>>>>>> 04c8fcf9
         {
             (PinnedSpanByte member, PinnedSpanByte score)[] result = default;
             error = default;
@@ -712,11 +648,7 @@
         /// </summary>
         /// <param name="output">The RESP format output object</param>
         /// <returns></returns>
-<<<<<<< HEAD
-        unsafe PinnedSpanByte ProcessRespSingleTokenOutput(GarnetObjectStoreOutput output)
-=======
         unsafe PinnedSpanByte ProcessRespSingleTokenOutput(ObjectOutput output)
->>>>>>> 04c8fcf9
         {
             byte* element = null;
             var len = 0;
@@ -782,13 +714,8 @@
         /// <param name="output"></param>
         /// <param name="objectContext"></param>
         /// <returns></returns>
-<<<<<<< HEAD
-        unsafe GarnetStatus ReadObjectStoreOperation<TObjectContext>(ReadOnlySpan<byte> key, PinnedSpanByte input, out OutputHeader output, ref TObjectContext objectStoreContext)
-            where TObjectContext : ITsavoriteContext<ObjectInput, GarnetObjectStoreOutput, long, ObjectSessionFunctions, StoreFunctions, StoreAllocator>
-=======
         unsafe GarnetStatus ReadObjectStoreOperation<TObjectContext>(ReadOnlySpan<byte> key, PinnedSpanByte input, out OutputHeader output, ref TObjectContext objectContext)
             where TObjectContext : ITsavoriteContext<ObjectInput, ObjectOutput, long, ObjectSessionFunctions, StoreFunctions, StoreAllocator>
->>>>>>> 04c8fcf9
         {
             if (objectContext.Session is null)
                 ThrowObjectStoreUninitializedException();
@@ -798,11 +725,7 @@
             var _output = new ObjectOutput();
 
             // Perform Read on object store
-<<<<<<< HEAD
-            var status = objectStoreContext.Read(key, ref _input, ref _output);
-=======
             var status = objectContext.Read(key, ref _input, ref _output);
->>>>>>> 04c8fcf9
 
             if (status.IsPending)
                 CompletePendingForObjectStoreSession(ref status, ref _output, ref objectContext);
@@ -827,13 +750,8 @@
         /// <param name="output"></param>
         /// <param name="objectContext"></param>
         /// <returns></returns>
-<<<<<<< HEAD
-        unsafe GarnetStatus ReadObjectStoreOperation<TObjectContext>(ReadOnlySpan<byte> key, ref ObjectInput input, out OutputHeader output, ref TObjectContext objectStoreContext)
-            where TObjectContext : ITsavoriteContext<ObjectInput, GarnetObjectStoreOutput, long, ObjectSessionFunctions, StoreFunctions, StoreAllocator>
-=======
         unsafe GarnetStatus ReadObjectStoreOperation<TObjectContext>(ReadOnlySpan<byte> key, ref ObjectInput input, out OutputHeader output, ref TObjectContext objectContext)
             where TObjectContext : ITsavoriteContext<ObjectInput, ObjectOutput, long, ObjectSessionFunctions, StoreFunctions, StoreAllocator>
->>>>>>> 04c8fcf9
         {
             if (objectContext.Session is null)
                 ThrowObjectStoreUninitializedException();
@@ -841,11 +759,7 @@
             var _output = new ObjectOutput();
 
             // Perform Read on object store
-<<<<<<< HEAD
-            var status = objectStoreContext.Read(key, ref input, ref _output);
-=======
             var status = objectContext.Read(key, ref input, ref _output);
->>>>>>> 04c8fcf9
 
             if (status.IsPending)
                 CompletePendingForObjectStoreSession(ref status, ref _output, ref objectContext);
@@ -868,11 +782,7 @@
         /// <param name="objectContext">Basic context for the object store.</param>
         /// <returns></returns>
         public GarnetStatus DELETE_ObjectStore<TObjectContext>(PinnedSpanByte key, ref TObjectContext objectContext)
-<<<<<<< HEAD
-            where TObjectContext : ITsavoriteContext<ObjectInput, GarnetObjectStoreOutput, long, ObjectSessionFunctions, StoreFunctions, StoreAllocator>
-=======
-            where TObjectContext : ITsavoriteContext<ObjectInput, ObjectOutput, long, ObjectSessionFunctions, StoreFunctions, StoreAllocator>
->>>>>>> 04c8fcf9
+            where TObjectContext : ITsavoriteContext<ObjectInput, ObjectOutput, long, ObjectSessionFunctions, StoreFunctions, StoreAllocator>
         {
             var status = objectContext.Delete(key.ReadOnlySpan);
             Debug.Assert(!status.IsPending);
@@ -886,17 +796,10 @@
         /// <param name="key">The key of the sorted set</param>
         /// <param name="input"></param>
         /// <param name="output"></param>
-<<<<<<< HEAD
-        /// <param name="objectStoreContext"></param>
-        public GarnetStatus ObjectScan<TObjectContext>(ReadOnlySpan<byte> key, ref ObjectInput input, ref GarnetObjectStoreOutput output, ref TObjectContext objectStoreContext)
-            where TObjectContext : ITsavoriteContext<ObjectInput, GarnetObjectStoreOutput, long, ObjectSessionFunctions, StoreFunctions, StoreAllocator>
-          => ReadObjectStoreOperationWithOutput(key, ref input, ref objectStoreContext, ref output);
-=======
         /// <param name="objectContext"></param>
         public GarnetStatus ObjectScan<TObjectContext>(ReadOnlySpan<byte> key, ref ObjectInput input, ref ObjectOutput output, ref TObjectContext objectContext)
             where TObjectContext : ITsavoriteContext<ObjectInput, ObjectOutput, long, ObjectSessionFunctions, StoreFunctions, StoreAllocator>
           => ReadObjectStoreOperationWithOutput(key, ref input, ref objectContext, ref output);
->>>>>>> 04c8fcf9
 
         [MethodImpl(MethodImplOptions.NoInlining)]
         static void ThrowObjectStoreUninitializedException()
@@ -912,13 +815,8 @@
         /// <param name="objectContext"></param>
         /// <param name="output"></param>
         /// <returns></returns>
-<<<<<<< HEAD
-        private GarnetStatus CompletePendingAndGetGarnetStatus<TObjectContext>(Status status, ref TObjectContext objectStoreContext, ref GarnetObjectStoreOutput output)
-            where TObjectContext : ITsavoriteContext<ObjectInput, GarnetObjectStoreOutput, long, ObjectSessionFunctions, StoreFunctions, StoreAllocator>
-=======
         private GarnetStatus CompletePendingAndGetGarnetStatus<TObjectContext>(Status status, ref TObjectContext objectContext, ref ObjectOutput output)
             where TObjectContext : ITsavoriteContext<ObjectInput, ObjectOutput, long, ObjectSessionFunctions, StoreFunctions, StoreAllocator>
->>>>>>> 04c8fcf9
         {
             if (status.IsPending)
                 CompletePendingForObjectStoreSession(ref status, ref output, ref objectContext);
@@ -943,11 +841,7 @@
         /// <param name="objectContext">The context of the object store.</param>
         /// <returns>The status of the operation.</returns>
         private GarnetStatus ObjectCollect<TObjectContext>(PinnedSpanByte searchKey, ReadOnlySpan<byte> typeObject, SingleWriterMultiReaderLock collectLock, ref ObjectInput input, ref TObjectContext objectContext)
-<<<<<<< HEAD
-            where TObjectContext : ITsavoriteContext<ObjectInput, GarnetObjectStoreOutput, long, ObjectSessionFunctions, StoreFunctions, StoreAllocator>
-=======
-            where TObjectContext : ITsavoriteContext<ObjectInput, ObjectOutput, long, ObjectSessionFunctions, StoreFunctions, StoreAllocator>
->>>>>>> 04c8fcf9
+            where TObjectContext : ITsavoriteContext<ObjectInput, ObjectOutput, long, ObjectSessionFunctions, StoreFunctions, StoreAllocator>
         {
             if (!collectLock.TryWriteLock())
                 return GarnetStatus.NOTFOUND;
