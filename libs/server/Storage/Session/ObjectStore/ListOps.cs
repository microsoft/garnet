﻿// Copyright (c) Microsoft Corporation.
// Licensed under the MIT license.

using System;
using System.Linq;
using Tsavorite.core;

namespace Garnet.server
{
    using StoreAllocator = ObjectAllocator<StoreFunctions<SpanByteComparer, DefaultRecordDisposer>>;
    using StoreFunctions = StoreFunctions<SpanByteComparer, DefaultRecordDisposer>;

    sealed partial class StorageSession : IDisposable
    {
        /// <summary>
        /// Adds new elements at the head(right) or tail(left)
        /// in the list stored at key.
        /// For the case of ListPushX, the operation is only done if the key already exists
        /// and holds a list.
        /// </summary>
        /// <typeparam name="TObjectContext"></typeparam>
        /// <param name="key">The name of the key</param>
        /// <param name="elements">The elements to be added at the left or the righ of the list</param>
        /// <param name="lop">The Right or Left modifier of the operation to perform</param>
        /// <param name="itemsDoneCount">The length of the list after the push operations.</param>
        /// <param name="objectContext"></param>
        /// <returns></returns>
<<<<<<< HEAD
        public unsafe GarnetStatus ListPush<TObjectContext>(PinnedSpanByte key, PinnedSpanByte[] elements, ListOperation lop, out int itemsDoneCount, ref TObjectContext objectStoreContext)
          where TObjectContext : ITsavoriteContext<ObjectInput, GarnetObjectStoreOutput, long, ObjectSessionFunctions, StoreFunctions, StoreAllocator>
=======
        public unsafe GarnetStatus ListPush<TObjectContext>(PinnedSpanByte key, PinnedSpanByte[] elements, ListOperation lop, out int itemsDoneCount, ref TObjectContext objectContext)
          where TObjectContext : ITsavoriteContext<ObjectInput, ObjectOutput, long, ObjectSessionFunctions, StoreFunctions, StoreAllocator>
>>>>>>> 04c8fcf9
        {
            itemsDoneCount = 0;

            if (key.Length == 0 || elements.Length == 0)
                return GarnetStatus.OK;

            // Prepare the parse state
            parseState.InitializeWithArguments(elements);

            // Prepare the input
            var header = new RespInputHeader(GarnetObjectType.List) { ListOp = lop };
            var input = new ObjectInput(header, ref parseState);

<<<<<<< HEAD
            var status = RMWObjectStoreOperation(key.ReadOnlySpan, ref input, out var output, ref objectStoreContext);

            itemsDoneCount = output.result1;
            itemBroker.HandleCollectionUpdate(key.ToArray());
=======
            var status = RMWObjectStoreOperation(key.ReadOnlySpan, ref input, out var output, ref objectContext);

            itemsDoneCount = output.result1;
            itemBroker?.HandleCollectionUpdate(key.ToArray());
>>>>>>> 04c8fcf9
            return status;
        }

        /// <summary>
        /// Adds new elements at the head(right) or tail(left)
        /// in the list stored at key.
        /// For the case of ListPushX, the operation is only done if the key already exists
        /// and holds a list.
        /// </summary>
        /// <typeparam name="TObjectContext"></typeparam>
        /// <param name="key"></param>
        /// <param name="element"></param>
        /// <param name="lop"></param>
        /// <param name="itemsDoneCount"></param>
        /// <param name="objectContext"></param>
        /// <returns></returns>
<<<<<<< HEAD
        public unsafe GarnetStatus ListPush<TObjectContext>(PinnedSpanByte key, PinnedSpanByte element, ListOperation lop, out int itemsDoneCount, ref TObjectContext objectStoreContext)
           where TObjectContext : ITsavoriteContext<ObjectInput, GarnetObjectStoreOutput, long, ObjectSessionFunctions, StoreFunctions, StoreAllocator>
=======
        public unsafe GarnetStatus ListPush<TObjectContext>(PinnedSpanByte key, PinnedSpanByte element, ListOperation lop, out int itemsDoneCount, ref TObjectContext objectContext)
           where TObjectContext : ITsavoriteContext<ObjectInput, ObjectOutput, long, ObjectSessionFunctions, StoreFunctions, StoreAllocator>
>>>>>>> 04c8fcf9
        {
            itemsDoneCount = 0;

            // Prepare the parse state
            parseState.InitializeWithArgument(element);

            // Prepare the input
            var header = new RespInputHeader(GarnetObjectType.List) { ListOp = lop };
            var input = new ObjectInput(header, ref parseState);

<<<<<<< HEAD
            var status = RMWObjectStoreOperation(key.ReadOnlySpan, ref input, out var output, ref objectStoreContext);
=======
            var status = RMWObjectStoreOperation(key.ReadOnlySpan, ref input, out var output, ref objectContext);
>>>>>>> 04c8fcf9
            itemsDoneCount = output.result1;

            itemBroker?.HandleCollectionUpdate(key.ToArray());
            return status;
        }

        /// <summary>
        /// Removes one element from the head(left) or tail(right)
        /// of the list stored at key.
        /// </summary>
        /// <typeparam name="TObjectContext"></typeparam>
        /// <param name="key"></param>
        /// <param name="lop"></param>
        /// <param name="objectContext"></param>
        /// <param name="element"></param>
        /// <returns>The popped element</returns>
<<<<<<< HEAD
        public GarnetStatus ListPop<TObjectContext>(PinnedSpanByte key, ListOperation lop, ref TObjectContext objectStoreContext, out PinnedSpanByte element)
           where TObjectContext : ITsavoriteContext<ObjectInput, GarnetObjectStoreOutput, long, ObjectSessionFunctions, StoreFunctions, StoreAllocator>
=======
        public GarnetStatus ListPop<TObjectContext>(PinnedSpanByte key, ListOperation lop, ref TObjectContext objectContext, out PinnedSpanByte element)
           where TObjectContext : ITsavoriteContext<ObjectInput, ObjectOutput, long, ObjectSessionFunctions, StoreFunctions, StoreAllocator>
>>>>>>> 04c8fcf9
        {
            var status = ListPop(key, 1, lop, ref objectContext, out var elements);
            element = status == GarnetStatus.OK ? elements.FirstOrDefault() : default;
            return status;
        }

        /// <summary>
        /// Removes the count elements from the head(left) or tail(right) of the list stored at key.
        /// If the list contains less than count elements, removes and returns the number of elements in the list.
        /// </summary>
        /// <typeparam name="TObjectContext"></typeparam>
        /// <param name="key"></param>
        /// <param name="count"></param>
        /// <param name="lop"></param>
        /// <param name="objectContext"></param>
        /// <param name="elements"></param>
        /// <returns>The count elements popped from the list</returns>
<<<<<<< HEAD
        public unsafe GarnetStatus ListPop<TObjectContext>(PinnedSpanByte key, int count, ListOperation lop, ref TObjectContext objectStoreContext, out PinnedSpanByte[] elements)
                 where TObjectContext : ITsavoriteContext<ObjectInput, GarnetObjectStoreOutput, long, ObjectSessionFunctions, StoreFunctions, StoreAllocator>
=======
        public unsafe GarnetStatus ListPop<TObjectContext>(PinnedSpanByte key, int count, ListOperation lop, ref TObjectContext objectContext, out PinnedSpanByte[] elements)
                 where TObjectContext : ITsavoriteContext<ObjectInput, ObjectOutput, long, ObjectSessionFunctions, StoreFunctions, StoreAllocator>
>>>>>>> 04c8fcf9
        {
            // Prepare the input
            var header = new RespInputHeader(GarnetObjectType.List) { ListOp = lop };
            var input = new ObjectInput(header, count);

            var output = new ObjectOutput();

<<<<<<< HEAD
            var status = RMWObjectStoreOperationWithOutput(key.ReadOnlySpan, ref input, ref objectStoreContext, ref output);
=======
            var status = RMWObjectStoreOperationWithOutput(key.ReadOnlySpan, ref input, ref objectContext, ref output);
>>>>>>> 04c8fcf9

            //process output
            elements = default;
            if (status == GarnetStatus.OK)
                elements = ProcessRespArrayOutput(output, out var error);

            return status;
        }

        /// <summary>
        /// Removes the count elements from the head(left) or tail(right) of the first non-empty list key from the list of provided key names.
        /// If the list contains less than count elements, removes and returns the number of elements in the list.
        /// </summary>
        /// <typeparam name="TObjectContext"></typeparam>
        /// <param name="keys"></param>
        /// <param name="direction"></param>
        /// <param name="count"></param>
        /// <param name="objectContext"></param>
        /// <param name="key"></param>
        /// <param name="elements"></param>
        /// <returns>The count elements popped from the list</returns>
        public unsafe GarnetStatus ListPopMultiple<TObjectContext>(PinnedSpanByte[] keys, OperationDirection direction, int count, ref TObjectContext objectContext, out PinnedSpanByte key, out PinnedSpanByte[] elements)
<<<<<<< HEAD
            where TObjectContext : ITsavoriteContext<ObjectInput, GarnetObjectStoreOutput, long, ObjectSessionFunctions, StoreFunctions, StoreAllocator>
=======
            where TObjectContext : ITsavoriteContext<ObjectInput, ObjectOutput, long, ObjectSessionFunctions, StoreFunctions, StoreAllocator>
>>>>>>> 04c8fcf9
        {
            foreach (var k in keys)
            {
                GarnetStatus statusOp;

                if (direction == OperationDirection.Left)
                {
                    statusOp = ListPop(k, count, ListOperation.LPOP, ref objectContext, out elements);
                }
                else
                {
                    statusOp = ListPop(k, count, ListOperation.RPOP, ref objectContext, out elements);
                }

                if (statusOp == GarnetStatus.NOTFOUND) continue;

                key = k;
                return statusOp;
            }

            key = default;
            elements = default;
            return GarnetStatus.NOTFOUND;
        }

        /// <summary>
        /// Gets the current count of elements in the List at Key
        /// </summary>
        /// <typeparam name="TObjectContext"></typeparam>
        /// <param name="key"></param>
        /// <param name="objectContext"></param>
        /// <param name="count"></param>
        /// <returns></returns>
<<<<<<< HEAD
        public unsafe GarnetStatus ListLength<TObjectContext>(PinnedSpanByte key, ref TObjectContext objectStoreContext, out int count)
            where TObjectContext : ITsavoriteContext<ObjectInput, GarnetObjectStoreOutput, long, ObjectSessionFunctions, StoreFunctions, StoreAllocator>
=======
        public unsafe GarnetStatus ListLength<TObjectContext>(PinnedSpanByte key, ref TObjectContext objectContext, out int count)
            where TObjectContext : ITsavoriteContext<ObjectInput, ObjectOutput, long, ObjectSessionFunctions, StoreFunctions, StoreAllocator>
>>>>>>> 04c8fcf9
        {
            count = 0;

            if (key.Length == 0)
                return GarnetStatus.OK;

            // Prepare the input
            var header = new RespInputHeader(GarnetObjectType.List) { ListOp = ListOperation.LLEN };
            var input = new ObjectInput(header);

<<<<<<< HEAD
            var status = ReadObjectStoreOperation(key.ReadOnlySpan, ref input, out var output, ref objectStoreContext);
=======
            var status = ReadObjectStoreOperation(key.ReadOnlySpan, ref input, out var output, ref objectContext);
>>>>>>> 04c8fcf9

            count = output.result1;
            return status;
        }

        /// <summary>
        /// Removes the first/last element of the list stored at source
        /// and pushes it to the first/last element of the list stored at destination
        /// </summary>
        /// <param name="sourceKey"></param>
        /// <param name="destinationKey"></param>
        /// <param name="sourceDirection"></param>
        /// <param name="destinationDirection"></param>
        /// <param name="element">out parameter, The element being popped and pushed</param>
        /// <returns>GarnetStatus</returns>
        public GarnetStatus ListMove(PinnedSpanByte sourceKey, PinnedSpanByte destinationKey, OperationDirection sourceDirection, OperationDirection destinationDirection, out byte[] element)
        {
            element = default;
<<<<<<< HEAD
            var objectTransactionalContext = txnManager.ObjectStoreTransactionalContext;
=======
            var objectTransactionalContext = txnManager.ObjectTransactionalContext;
>>>>>>> 04c8fcf9

            if (objectTransactionalContext.Session is null)
                ThrowObjectStoreUninitializedException();

            // If source and destination are the same, the operation is equivalent to removing the last element from the list
            // and pushing it as first element of the list, so it can be considered as a list rotation command.
            var sameKey = sourceKey.ReadOnlySpan.SequenceEqual(destinationKey.ReadOnlySpan);

            var createTransaction = false;
            if (txnManager.state != TxnState.Running)
            {
                createTransaction = true;
                txnManager.AddTransactionStoreTypes(TransactionStoreTypes.Object | TransactionStoreTypes.Unified);
                txnManager.SaveKeyEntryToLock(sourceKey, LockType.Exclusive);
                txnManager.SaveKeyEntryToLock(destinationKey, LockType.Exclusive);
                _ = txnManager.Run(true);
            }

<<<<<<< HEAD
            var objectContext = txnManager.ObjectStoreTransactionalContext;
            var unifiedContext = txnManager.UnifiedStoreTransactionalContext;
=======
            var objectContext = txnManager.ObjectTransactionalContext;
            var unifiedContext = txnManager.UnifiedTransactionalContext;
>>>>>>> 04c8fcf9

            try
            {
                // Get the source key
                var statusOp = GET(sourceKey, out var sourceList, ref objectTransactionalContext);

                if (statusOp == GarnetStatus.NOTFOUND)
                {
                    return GarnetStatus.OK;
                }
                else if (statusOp == GarnetStatus.OK)
                {
                    if (sourceList.GarnetObject is not ListObject srcListObject)
                        return GarnetStatus.WRONGTYPE;

                    if (srcListObject.LnkList.Count == 0)
                        return GarnetStatus.OK;

                    ListObject dstListObject = default;
                    if (!sameKey)
                    {
                        // Read destination key
                        statusOp = GET(destinationKey, out var destinationList, ref objectContext);

                        if (statusOp == GarnetStatus.NOTFOUND)
                        {
                            destinationList.GarnetObject = new ListObject();
                        }

                        if (destinationList.GarnetObject is not ListObject listObject)
                            return GarnetStatus.WRONGTYPE;

                        dstListObject = listObject;
                    }
                    else // sameKey
                    {
                        if (sourceDirection == destinationDirection)
                        {
                            element = (sourceDirection == OperationDirection.Right) ?
                                        srcListObject.LnkList.Last.Value : srcListObject.LnkList.First.Value;
                            return GarnetStatus.OK;
                        }
                    }

                    // Right pop (removelast) from source
                    if (sourceDirection == OperationDirection.Right)
                    {
                        element = srcListObject.LnkList.Last.Value;
                        srcListObject.LnkList.RemoveLast();
                    }
                    else
                    {
                        // Left pop (removefirst) from source
                        element = srcListObject.LnkList.First.Value;
                        srcListObject.LnkList.RemoveFirst();
                    }
                    srcListObject.UpdateSize(element, false);

                    IGarnetObject newListValue = null;
                    if (!sameKey)
                    {
                        if (srcListObject.LnkList.Count == 0)
                        {
                            _ = EXPIRE(sourceKey, TimeSpan.Zero, out _, ExpireOption.None, ref unifiedContext);
                        }

                        // Left push (addfirst) to destination
                        if (destinationDirection == OperationDirection.Left)
                            _ = dstListObject.LnkList.AddFirst(element);
                        else
                            _ = dstListObject.LnkList.AddLast(element);

                        dstListObject.UpdateSize(element);
                        newListValue = new ListObject(dstListObject.LnkList, dstListObject.HeapMemorySize);

                        // Upsert
                        _ = SET(destinationKey, newListValue, ref objectContext);
                    }
                    else
                    {
                        // When the source and the destination key is the same the operation is done only in the sourceList
                        if (destinationDirection == OperationDirection.Left)
                            _ = srcListObject.LnkList.AddFirst(element);
                        else if (destinationDirection == OperationDirection.Right)
                            _ = srcListObject.LnkList.AddLast(element);
                        newListValue = srcListObject;
                        ((ListObject)newListValue).UpdateSize(element);
                    }
                }
            }
            finally
            {
                if (createTransaction)
                    txnManager.Commit(true);
            }

            itemBroker?.HandleCollectionUpdate(destinationKey.Span.ToArray());
            return GarnetStatus.OK;
        }

        /// <summary>
        /// Trim an existing list so it only contains the specified range of elements.
        /// </summary>
        /// <typeparam name="TObjectContext"></typeparam>
        /// <param name="key"></param>
        /// <param name="start"></param>
        /// <param name="stop"></param>
        /// <param name="objectContext"></param>
        /// <returns>true when successful</returns>
<<<<<<< HEAD
        public unsafe bool ListTrim<TObjectContext>(PinnedSpanByte key, int start, int stop, ref TObjectContext objectStoreContext)
            where TObjectContext : ITsavoriteContext<ObjectInput, GarnetObjectStoreOutput, long, ObjectSessionFunctions, StoreFunctions, StoreAllocator>
=======
        public unsafe bool ListTrim<TObjectContext>(PinnedSpanByte key, int start, int stop, ref TObjectContext objectContext)
            where TObjectContext : ITsavoriteContext<ObjectInput, ObjectOutput, long, ObjectSessionFunctions, StoreFunctions, StoreAllocator>
>>>>>>> 04c8fcf9
        {
            // Prepare the input
            var header = new RespInputHeader(GarnetObjectType.List) { ListOp = ListOperation.LTRIM };
            var input = new ObjectInput(header, start, stop);

<<<<<<< HEAD
            var status = RMWObjectStoreOperation(key.ReadOnlySpan, ref input, out _, ref objectStoreContext);
=======
            var status = RMWObjectStoreOperation(key.ReadOnlySpan, ref input, out _, ref objectContext);
>>>>>>> 04c8fcf9

            return status == GarnetStatus.OK;
        }

        /// <summary>
        /// Adds new elements at the head(right) or tail(left)
        /// </summary>
        /// <typeparam name="TObjectContext"></typeparam>
        /// <param name="key"></param>
        /// <param name="input"></param>
        /// <param name="output"></param>
        /// <param name="objectContext"></param>
        /// <returns></returns>
<<<<<<< HEAD
        public GarnetStatus ListPush<TObjectContext>(PinnedSpanByte key, ref ObjectInput input, out OutputHeader output, ref TObjectContext objectStoreContext)
            where TObjectContext : ITsavoriteContext<ObjectInput, GarnetObjectStoreOutput, long, ObjectSessionFunctions, StoreFunctions, StoreAllocator>
        {
            var status = RMWObjectStoreOperation(key.ReadOnlySpan, ref input, out output, ref objectStoreContext);
            itemBroker.HandleCollectionUpdate(key.ToArray());
=======
        public GarnetStatus ListPush<TObjectContext>(PinnedSpanByte key, ref ObjectInput input, out OutputHeader output, ref TObjectContext objectContext)
            where TObjectContext : ITsavoriteContext<ObjectInput, ObjectOutput, long, ObjectSessionFunctions, StoreFunctions, StoreAllocator>
        {
            var status = RMWObjectStoreOperation(key.ReadOnlySpan, ref input, out output, ref objectContext);
            itemBroker?.HandleCollectionUpdate(key.ToArray());
>>>>>>> 04c8fcf9
            return status;
        }

        /// <summary>
        /// The command returns the index of matching elements inside a Redis list.
        /// By default, when no options are given, it will scan the list from head to tail, looking for the first match of "element".
        /// </summary>
        /// <typeparam name="TObjectContext"></typeparam>
        /// <param name="key"></param>
        /// <param name="input"></param>
        /// <param name="output"></param>
        /// <param name="objectContext"></param>
        /// <returns></returns>
<<<<<<< HEAD
        public GarnetStatus ListPosition<TObjectContext>(PinnedSpanByte key, ref ObjectInput input, ref GarnetObjectStoreOutput output, ref TObjectContext objectStoreContext)
            where TObjectContext : ITsavoriteContext<ObjectInput, GarnetObjectStoreOutput, long, ObjectSessionFunctions, StoreFunctions, StoreAllocator>
        {
            return ReadObjectStoreOperationWithOutput(key.ReadOnlySpan, ref input, ref objectStoreContext, ref output);
=======
        public GarnetStatus ListPosition<TObjectContext>(PinnedSpanByte key, ref ObjectInput input, ref ObjectOutput output, ref TObjectContext objectContext)
            where TObjectContext : ITsavoriteContext<ObjectInput, ObjectOutput, long, ObjectSessionFunctions, StoreFunctions, StoreAllocator>
        {
            return ReadObjectStoreOperationWithOutput(key.ReadOnlySpan, ref input, ref objectContext, ref output);
>>>>>>> 04c8fcf9
        }

        /// <summary>
        /// Trim an existing list so it only contains the specified range of elements.
        /// </summary>
        /// <typeparam name="TObjectContext"></typeparam>
        /// <param name="key"></param>
        /// <param name="input"></param>
        /// <param name="objectContext"></param>
        /// <returns></returns>
<<<<<<< HEAD
        public GarnetStatus ListTrim<TObjectContext>(PinnedSpanByte key, ref ObjectInput input, ref TObjectContext objectStoreContext)
            where TObjectContext : ITsavoriteContext<ObjectInput, GarnetObjectStoreOutput, long, ObjectSessionFunctions, StoreFunctions, StoreAllocator>
            => RMWObjectStoreOperation(key.ReadOnlySpan, ref input, out _, ref objectStoreContext);
=======
        public GarnetStatus ListTrim<TObjectContext>(PinnedSpanByte key, ref ObjectInput input, ref TObjectContext objectContext)
            where TObjectContext : ITsavoriteContext<ObjectInput, ObjectOutput, long, ObjectSessionFunctions, StoreFunctions, StoreAllocator>
            => RMWObjectStoreOperation(key.ReadOnlySpan, ref input, out _, ref objectContext);
>>>>>>> 04c8fcf9

        /// <summary>
        /// Gets the specified elements of the list stored at key.
        /// </summary>
        /// <typeparam name="TObjectContext"></typeparam>
        /// <param name="key"></param>
        /// <param name="input"></param>
        /// <param name="output"></param>
        /// <param name="objectContext"></param>
        /// <returns></returns>
<<<<<<< HEAD
        public GarnetStatus ListRange<TObjectContext>(PinnedSpanByte key, ref ObjectInput input, ref GarnetObjectStoreOutput output, ref TObjectContext objectStoreContext)
            where TObjectContext : ITsavoriteContext<ObjectInput, GarnetObjectStoreOutput, long, ObjectSessionFunctions, StoreFunctions, StoreAllocator>
            => ReadObjectStoreOperationWithOutput(key.ReadOnlySpan, ref input, ref objectStoreContext, ref output);
=======
        public GarnetStatus ListRange<TObjectContext>(PinnedSpanByte key, ref ObjectInput input, ref ObjectOutput output, ref TObjectContext objectContext)
            where TObjectContext : ITsavoriteContext<ObjectInput, ObjectOutput, long, ObjectSessionFunctions, StoreFunctions, StoreAllocator>
            => ReadObjectStoreOperationWithOutput(key.ReadOnlySpan, ref input, ref objectContext, ref output);
>>>>>>> 04c8fcf9

        /// <summary>
        /// Inserts a new element in the list stored at key either before or after a value pivot
        /// </summary>
        /// <typeparam name="TObjectContext"></typeparam>
        /// <param name="key"></param>
        /// <param name="input"></param>
        /// <param name="output"></param>
        /// <param name="objectContext"></param>
        /// <returns></returns>
<<<<<<< HEAD
        public GarnetStatus ListInsert<TObjectContext>(PinnedSpanByte key, ref ObjectInput input, out OutputHeader output, ref TObjectContext objectStoreContext)
            where TObjectContext : ITsavoriteContext<ObjectInput, GarnetObjectStoreOutput, long, ObjectSessionFunctions, StoreFunctions, StoreAllocator>
        {
            var status = RMWObjectStoreOperation(key.ReadOnlySpan, ref input, out output, ref objectStoreContext);
            itemBroker.HandleCollectionUpdate(key.ToArray());
=======
        public GarnetStatus ListInsert<TObjectContext>(PinnedSpanByte key, ref ObjectInput input, out OutputHeader output, ref TObjectContext objectContext)
            where TObjectContext : ITsavoriteContext<ObjectInput, ObjectOutput, long, ObjectSessionFunctions, StoreFunctions, StoreAllocator>
        {
            var status = RMWObjectStoreOperation(key.ReadOnlySpan, ref input, out output, ref objectContext);
            itemBroker?.HandleCollectionUpdate(key.ToArray());
>>>>>>> 04c8fcf9
            return status;
        }

        /// <summary>
        /// Returns the element at index.
        /// </summary>
        /// <typeparam name="TObjectContext"></typeparam>
        /// <param name="key"></param>
        /// <param name="input"></param>
        /// <param name="output"></param>
        /// <param name="objectContext"></param>
        /// <returns></returns>
<<<<<<< HEAD
        public GarnetStatus ListIndex<TObjectContext>(PinnedSpanByte key, ref ObjectInput input, ref GarnetObjectStoreOutput output, ref TObjectContext objectStoreContext)
            where TObjectContext : ITsavoriteContext<ObjectInput, GarnetObjectStoreOutput, long, ObjectSessionFunctions, StoreFunctions, StoreAllocator>
            => ReadObjectStoreOperationWithOutput(key.ReadOnlySpan, ref input, ref objectStoreContext, ref output);
=======
        public GarnetStatus ListIndex<TObjectContext>(PinnedSpanByte key, ref ObjectInput input, ref ObjectOutput output, ref TObjectContext objectContext)
            where TObjectContext : ITsavoriteContext<ObjectInput, ObjectOutput, long, ObjectSessionFunctions, StoreFunctions, StoreAllocator>
            => ReadObjectStoreOperationWithOutput(key.ReadOnlySpan, ref input, ref objectContext, ref output);
>>>>>>> 04c8fcf9

        /// <summary>
        /// Removes the first count occurrences of elements equal to element from the list.
        /// LREM key count element
        /// </summary>
        /// <typeparam name="TObjectContext"></typeparam>
        /// <param name="key"></param>
        /// <param name="input"></param>
        /// <param name="output"></param>
        /// <param name="objectContext"></param>
        /// <returns></returns>
<<<<<<< HEAD
        public GarnetStatus ListRemove<TObjectContext>(PinnedSpanByte key, ref ObjectInput input, out OutputHeader output, ref TObjectContext objectStoreContext)
            where TObjectContext : ITsavoriteContext<ObjectInput, GarnetObjectStoreOutput, long, ObjectSessionFunctions, StoreFunctions, StoreAllocator>
            => RMWObjectStoreOperation(key.ReadOnlySpan, ref input, out output, ref objectStoreContext);
=======
        public GarnetStatus ListRemove<TObjectContext>(PinnedSpanByte key, ref ObjectInput input, out OutputHeader output, ref TObjectContext objectContext)
            where TObjectContext : ITsavoriteContext<ObjectInput, ObjectOutput, long, ObjectSessionFunctions, StoreFunctions, StoreAllocator>
            => RMWObjectStoreOperation(key.ReadOnlySpan, ref input, out output, ref objectContext);
>>>>>>> 04c8fcf9

        /// <summary>
        /// Removes the count elements from the head(left) or tail(right) of the list stored at key.
        /// If the list contains less than count elements, removes and returns the number of elements in the list.
        /// </summary>
        /// <typeparam name="TObjectContext"></typeparam>
        /// <param name="key"></param>
        /// <param name="input"></param>
        /// <param name="output"></param>
        /// <param name="objectContext"></param>
        /// <returns></returns>
<<<<<<< HEAD
        public unsafe GarnetStatus ListPop<TObjectContext>(PinnedSpanByte key, ref ObjectInput input, ref GarnetObjectStoreOutput output, ref TObjectContext objectStoreContext)
            where TObjectContext : ITsavoriteContext<ObjectInput, GarnetObjectStoreOutput, long, ObjectSessionFunctions, StoreFunctions, StoreAllocator>
            => RMWObjectStoreOperationWithOutput(key.ReadOnlySpan, ref input, ref objectStoreContext, ref output);
=======
        public unsafe GarnetStatus ListPop<TObjectContext>(PinnedSpanByte key, ref ObjectInput input, ref ObjectOutput output, ref TObjectContext objectContext)
            where TObjectContext : ITsavoriteContext<ObjectInput, ObjectOutput, long, ObjectSessionFunctions, StoreFunctions, StoreAllocator>
            => RMWObjectStoreOperationWithOutput(key.ReadOnlySpan, ref input, ref objectContext, ref output);
>>>>>>> 04c8fcf9

        /// <summary>
        /// Removes the count elements from the head(left) or tail(right) of the list stored at key.
        /// If the list contains less than count elements, removes and returns the number of elements in the list.
        /// </summary>
        /// <typeparam name="TObjectContext"></typeparam>
        /// <param name="key"></param>
        /// <param name="input"></param>
        /// <param name="output"></param>
        /// <param name="objectContext"></param>
        /// <returns></returns>
<<<<<<< HEAD
        public unsafe GarnetStatus ListLength<TObjectContext>(PinnedSpanByte key, ref ObjectInput input, out OutputHeader output, ref TObjectContext objectStoreContext)
             where TObjectContext : ITsavoriteContext<ObjectInput, GarnetObjectStoreOutput, long, ObjectSessionFunctions, StoreFunctions, StoreAllocator>
             => ReadObjectStoreOperation(key.ReadOnlySpan, ref input, out output, ref objectStoreContext);
=======
        public unsafe GarnetStatus ListLength<TObjectContext>(PinnedSpanByte key, ref ObjectInput input, out OutputHeader output, ref TObjectContext objectContext)
             where TObjectContext : ITsavoriteContext<ObjectInput, ObjectOutput, long, ObjectSessionFunctions, StoreFunctions, StoreAllocator>
             => ReadObjectStoreOperation(key.ReadOnlySpan, ref input, out output, ref objectContext);
>>>>>>> 04c8fcf9

        /// <summary>
        /// Sets the list element at index to element.
        /// </summary>
        /// <typeparam name="TObjectContext"></typeparam>
        /// <param name="key"></param>
        /// <param name="input"></param>
        /// <param name="output"></param>
        /// <param name="objectContext"></param>
        /// <returns></returns>
<<<<<<< HEAD
        public unsafe GarnetStatus ListSet<TObjectContext>(PinnedSpanByte key, ref ObjectInput input, ref GarnetObjectStoreOutput output, ref TObjectContext objectStoreContext)
            where TObjectContext : ITsavoriteContext<ObjectInput, GarnetObjectStoreOutput, long, ObjectSessionFunctions, StoreFunctions, StoreAllocator>
            => RMWObjectStoreOperationWithOutput(key.ReadOnlySpan, ref input, ref objectStoreContext, ref output);
=======
        public unsafe GarnetStatus ListSet<TObjectContext>(PinnedSpanByte key, ref ObjectInput input, ref ObjectOutput output, ref TObjectContext objectContext)
            where TObjectContext : ITsavoriteContext<ObjectInput, ObjectOutput, long, ObjectSessionFunctions, StoreFunctions, StoreAllocator>
            => RMWObjectStoreOperationWithOutput(key.ReadOnlySpan, ref input, ref objectContext, ref output);
>>>>>>> 04c8fcf9
    }
}<|MERGE_RESOLUTION|>--- conflicted
+++ resolved
@@ -25,13 +25,8 @@
         /// <param name="itemsDoneCount">The length of the list after the push operations.</param>
         /// <param name="objectContext"></param>
         /// <returns></returns>
-<<<<<<< HEAD
-        public unsafe GarnetStatus ListPush<TObjectContext>(PinnedSpanByte key, PinnedSpanByte[] elements, ListOperation lop, out int itemsDoneCount, ref TObjectContext objectStoreContext)
-          where TObjectContext : ITsavoriteContext<ObjectInput, GarnetObjectStoreOutput, long, ObjectSessionFunctions, StoreFunctions, StoreAllocator>
-=======
         public unsafe GarnetStatus ListPush<TObjectContext>(PinnedSpanByte key, PinnedSpanByte[] elements, ListOperation lop, out int itemsDoneCount, ref TObjectContext objectContext)
           where TObjectContext : ITsavoriteContext<ObjectInput, ObjectOutput, long, ObjectSessionFunctions, StoreFunctions, StoreAllocator>
->>>>>>> 04c8fcf9
         {
             itemsDoneCount = 0;
 
@@ -45,17 +40,10 @@
             var header = new RespInputHeader(GarnetObjectType.List) { ListOp = lop };
             var input = new ObjectInput(header, ref parseState);
 
-<<<<<<< HEAD
-            var status = RMWObjectStoreOperation(key.ReadOnlySpan, ref input, out var output, ref objectStoreContext);
-
-            itemsDoneCount = output.result1;
-            itemBroker.HandleCollectionUpdate(key.ToArray());
-=======
             var status = RMWObjectStoreOperation(key.ReadOnlySpan, ref input, out var output, ref objectContext);
 
             itemsDoneCount = output.result1;
             itemBroker?.HandleCollectionUpdate(key.ToArray());
->>>>>>> 04c8fcf9
             return status;
         }
 
@@ -72,13 +60,8 @@
         /// <param name="itemsDoneCount"></param>
         /// <param name="objectContext"></param>
         /// <returns></returns>
-<<<<<<< HEAD
-        public unsafe GarnetStatus ListPush<TObjectContext>(PinnedSpanByte key, PinnedSpanByte element, ListOperation lop, out int itemsDoneCount, ref TObjectContext objectStoreContext)
-           where TObjectContext : ITsavoriteContext<ObjectInput, GarnetObjectStoreOutput, long, ObjectSessionFunctions, StoreFunctions, StoreAllocator>
-=======
         public unsafe GarnetStatus ListPush<TObjectContext>(PinnedSpanByte key, PinnedSpanByte element, ListOperation lop, out int itemsDoneCount, ref TObjectContext objectContext)
            where TObjectContext : ITsavoriteContext<ObjectInput, ObjectOutput, long, ObjectSessionFunctions, StoreFunctions, StoreAllocator>
->>>>>>> 04c8fcf9
         {
             itemsDoneCount = 0;
 
@@ -89,11 +72,7 @@
             var header = new RespInputHeader(GarnetObjectType.List) { ListOp = lop };
             var input = new ObjectInput(header, ref parseState);
 
-<<<<<<< HEAD
-            var status = RMWObjectStoreOperation(key.ReadOnlySpan, ref input, out var output, ref objectStoreContext);
-=======
             var status = RMWObjectStoreOperation(key.ReadOnlySpan, ref input, out var output, ref objectContext);
->>>>>>> 04c8fcf9
             itemsDoneCount = output.result1;
 
             itemBroker?.HandleCollectionUpdate(key.ToArray());
@@ -110,13 +89,8 @@
         /// <param name="objectContext"></param>
         /// <param name="element"></param>
         /// <returns>The popped element</returns>
-<<<<<<< HEAD
-        public GarnetStatus ListPop<TObjectContext>(PinnedSpanByte key, ListOperation lop, ref TObjectContext objectStoreContext, out PinnedSpanByte element)
-           where TObjectContext : ITsavoriteContext<ObjectInput, GarnetObjectStoreOutput, long, ObjectSessionFunctions, StoreFunctions, StoreAllocator>
-=======
         public GarnetStatus ListPop<TObjectContext>(PinnedSpanByte key, ListOperation lop, ref TObjectContext objectContext, out PinnedSpanByte element)
            where TObjectContext : ITsavoriteContext<ObjectInput, ObjectOutput, long, ObjectSessionFunctions, StoreFunctions, StoreAllocator>
->>>>>>> 04c8fcf9
         {
             var status = ListPop(key, 1, lop, ref objectContext, out var elements);
             element = status == GarnetStatus.OK ? elements.FirstOrDefault() : default;
@@ -134,13 +108,8 @@
         /// <param name="objectContext"></param>
         /// <param name="elements"></param>
         /// <returns>The count elements popped from the list</returns>
-<<<<<<< HEAD
-        public unsafe GarnetStatus ListPop<TObjectContext>(PinnedSpanByte key, int count, ListOperation lop, ref TObjectContext objectStoreContext, out PinnedSpanByte[] elements)
-                 where TObjectContext : ITsavoriteContext<ObjectInput, GarnetObjectStoreOutput, long, ObjectSessionFunctions, StoreFunctions, StoreAllocator>
-=======
         public unsafe GarnetStatus ListPop<TObjectContext>(PinnedSpanByte key, int count, ListOperation lop, ref TObjectContext objectContext, out PinnedSpanByte[] elements)
                  where TObjectContext : ITsavoriteContext<ObjectInput, ObjectOutput, long, ObjectSessionFunctions, StoreFunctions, StoreAllocator>
->>>>>>> 04c8fcf9
         {
             // Prepare the input
             var header = new RespInputHeader(GarnetObjectType.List) { ListOp = lop };
@@ -148,11 +117,7 @@
 
             var output = new ObjectOutput();
 
-<<<<<<< HEAD
-            var status = RMWObjectStoreOperationWithOutput(key.ReadOnlySpan, ref input, ref objectStoreContext, ref output);
-=======
             var status = RMWObjectStoreOperationWithOutput(key.ReadOnlySpan, ref input, ref objectContext, ref output);
->>>>>>> 04c8fcf9
 
             //process output
             elements = default;
@@ -175,11 +140,7 @@
         /// <param name="elements"></param>
         /// <returns>The count elements popped from the list</returns>
         public unsafe GarnetStatus ListPopMultiple<TObjectContext>(PinnedSpanByte[] keys, OperationDirection direction, int count, ref TObjectContext objectContext, out PinnedSpanByte key, out PinnedSpanByte[] elements)
-<<<<<<< HEAD
-            where TObjectContext : ITsavoriteContext<ObjectInput, GarnetObjectStoreOutput, long, ObjectSessionFunctions, StoreFunctions, StoreAllocator>
-=======
-            where TObjectContext : ITsavoriteContext<ObjectInput, ObjectOutput, long, ObjectSessionFunctions, StoreFunctions, StoreAllocator>
->>>>>>> 04c8fcf9
+            where TObjectContext : ITsavoriteContext<ObjectInput, ObjectOutput, long, ObjectSessionFunctions, StoreFunctions, StoreAllocator>
         {
             foreach (var k in keys)
             {
@@ -213,13 +174,8 @@
         /// <param name="objectContext"></param>
         /// <param name="count"></param>
         /// <returns></returns>
-<<<<<<< HEAD
-        public unsafe GarnetStatus ListLength<TObjectContext>(PinnedSpanByte key, ref TObjectContext objectStoreContext, out int count)
-            where TObjectContext : ITsavoriteContext<ObjectInput, GarnetObjectStoreOutput, long, ObjectSessionFunctions, StoreFunctions, StoreAllocator>
-=======
         public unsafe GarnetStatus ListLength<TObjectContext>(PinnedSpanByte key, ref TObjectContext objectContext, out int count)
             where TObjectContext : ITsavoriteContext<ObjectInput, ObjectOutput, long, ObjectSessionFunctions, StoreFunctions, StoreAllocator>
->>>>>>> 04c8fcf9
         {
             count = 0;
 
@@ -230,11 +186,7 @@
             var header = new RespInputHeader(GarnetObjectType.List) { ListOp = ListOperation.LLEN };
             var input = new ObjectInput(header);
 
-<<<<<<< HEAD
-            var status = ReadObjectStoreOperation(key.ReadOnlySpan, ref input, out var output, ref objectStoreContext);
-=======
             var status = ReadObjectStoreOperation(key.ReadOnlySpan, ref input, out var output, ref objectContext);
->>>>>>> 04c8fcf9
 
             count = output.result1;
             return status;
@@ -253,11 +205,7 @@
         public GarnetStatus ListMove(PinnedSpanByte sourceKey, PinnedSpanByte destinationKey, OperationDirection sourceDirection, OperationDirection destinationDirection, out byte[] element)
         {
             element = default;
-<<<<<<< HEAD
-            var objectTransactionalContext = txnManager.ObjectStoreTransactionalContext;
-=======
             var objectTransactionalContext = txnManager.ObjectTransactionalContext;
->>>>>>> 04c8fcf9
 
             if (objectTransactionalContext.Session is null)
                 ThrowObjectStoreUninitializedException();
@@ -276,13 +224,8 @@
                 _ = txnManager.Run(true);
             }
 
-<<<<<<< HEAD
-            var objectContext = txnManager.ObjectStoreTransactionalContext;
-            var unifiedContext = txnManager.UnifiedStoreTransactionalContext;
-=======
             var objectContext = txnManager.ObjectTransactionalContext;
             var unifiedContext = txnManager.UnifiedTransactionalContext;
->>>>>>> 04c8fcf9
 
             try
             {
@@ -392,23 +335,14 @@
         /// <param name="stop"></param>
         /// <param name="objectContext"></param>
         /// <returns>true when successful</returns>
-<<<<<<< HEAD
-        public unsafe bool ListTrim<TObjectContext>(PinnedSpanByte key, int start, int stop, ref TObjectContext objectStoreContext)
-            where TObjectContext : ITsavoriteContext<ObjectInput, GarnetObjectStoreOutput, long, ObjectSessionFunctions, StoreFunctions, StoreAllocator>
-=======
         public unsafe bool ListTrim<TObjectContext>(PinnedSpanByte key, int start, int stop, ref TObjectContext objectContext)
             where TObjectContext : ITsavoriteContext<ObjectInput, ObjectOutput, long, ObjectSessionFunctions, StoreFunctions, StoreAllocator>
->>>>>>> 04c8fcf9
         {
             // Prepare the input
             var header = new RespInputHeader(GarnetObjectType.List) { ListOp = ListOperation.LTRIM };
             var input = new ObjectInput(header, start, stop);
 
-<<<<<<< HEAD
-            var status = RMWObjectStoreOperation(key.ReadOnlySpan, ref input, out _, ref objectStoreContext);
-=======
             var status = RMWObjectStoreOperation(key.ReadOnlySpan, ref input, out _, ref objectContext);
->>>>>>> 04c8fcf9
 
             return status == GarnetStatus.OK;
         }
@@ -422,19 +356,11 @@
         /// <param name="output"></param>
         /// <param name="objectContext"></param>
         /// <returns></returns>
-<<<<<<< HEAD
-        public GarnetStatus ListPush<TObjectContext>(PinnedSpanByte key, ref ObjectInput input, out OutputHeader output, ref TObjectContext objectStoreContext)
-            where TObjectContext : ITsavoriteContext<ObjectInput, GarnetObjectStoreOutput, long, ObjectSessionFunctions, StoreFunctions, StoreAllocator>
-        {
-            var status = RMWObjectStoreOperation(key.ReadOnlySpan, ref input, out output, ref objectStoreContext);
-            itemBroker.HandleCollectionUpdate(key.ToArray());
-=======
         public GarnetStatus ListPush<TObjectContext>(PinnedSpanByte key, ref ObjectInput input, out OutputHeader output, ref TObjectContext objectContext)
             where TObjectContext : ITsavoriteContext<ObjectInput, ObjectOutput, long, ObjectSessionFunctions, StoreFunctions, StoreAllocator>
         {
             var status = RMWObjectStoreOperation(key.ReadOnlySpan, ref input, out output, ref objectContext);
             itemBroker?.HandleCollectionUpdate(key.ToArray());
->>>>>>> 04c8fcf9
             return status;
         }
 
@@ -448,17 +374,10 @@
         /// <param name="output"></param>
         /// <param name="objectContext"></param>
         /// <returns></returns>
-<<<<<<< HEAD
-        public GarnetStatus ListPosition<TObjectContext>(PinnedSpanByte key, ref ObjectInput input, ref GarnetObjectStoreOutput output, ref TObjectContext objectStoreContext)
-            where TObjectContext : ITsavoriteContext<ObjectInput, GarnetObjectStoreOutput, long, ObjectSessionFunctions, StoreFunctions, StoreAllocator>
-        {
-            return ReadObjectStoreOperationWithOutput(key.ReadOnlySpan, ref input, ref objectStoreContext, ref output);
-=======
         public GarnetStatus ListPosition<TObjectContext>(PinnedSpanByte key, ref ObjectInput input, ref ObjectOutput output, ref TObjectContext objectContext)
             where TObjectContext : ITsavoriteContext<ObjectInput, ObjectOutput, long, ObjectSessionFunctions, StoreFunctions, StoreAllocator>
         {
             return ReadObjectStoreOperationWithOutput(key.ReadOnlySpan, ref input, ref objectContext, ref output);
->>>>>>> 04c8fcf9
         }
 
         /// <summary>
@@ -469,15 +388,9 @@
         /// <param name="input"></param>
         /// <param name="objectContext"></param>
         /// <returns></returns>
-<<<<<<< HEAD
-        public GarnetStatus ListTrim<TObjectContext>(PinnedSpanByte key, ref ObjectInput input, ref TObjectContext objectStoreContext)
-            where TObjectContext : ITsavoriteContext<ObjectInput, GarnetObjectStoreOutput, long, ObjectSessionFunctions, StoreFunctions, StoreAllocator>
-            => RMWObjectStoreOperation(key.ReadOnlySpan, ref input, out _, ref objectStoreContext);
-=======
         public GarnetStatus ListTrim<TObjectContext>(PinnedSpanByte key, ref ObjectInput input, ref TObjectContext objectContext)
             where TObjectContext : ITsavoriteContext<ObjectInput, ObjectOutput, long, ObjectSessionFunctions, StoreFunctions, StoreAllocator>
             => RMWObjectStoreOperation(key.ReadOnlySpan, ref input, out _, ref objectContext);
->>>>>>> 04c8fcf9
 
         /// <summary>
         /// Gets the specified elements of the list stored at key.
@@ -488,15 +401,9 @@
         /// <param name="output"></param>
         /// <param name="objectContext"></param>
         /// <returns></returns>
-<<<<<<< HEAD
-        public GarnetStatus ListRange<TObjectContext>(PinnedSpanByte key, ref ObjectInput input, ref GarnetObjectStoreOutput output, ref TObjectContext objectStoreContext)
-            where TObjectContext : ITsavoriteContext<ObjectInput, GarnetObjectStoreOutput, long, ObjectSessionFunctions, StoreFunctions, StoreAllocator>
-            => ReadObjectStoreOperationWithOutput(key.ReadOnlySpan, ref input, ref objectStoreContext, ref output);
-=======
         public GarnetStatus ListRange<TObjectContext>(PinnedSpanByte key, ref ObjectInput input, ref ObjectOutput output, ref TObjectContext objectContext)
             where TObjectContext : ITsavoriteContext<ObjectInput, ObjectOutput, long, ObjectSessionFunctions, StoreFunctions, StoreAllocator>
             => ReadObjectStoreOperationWithOutput(key.ReadOnlySpan, ref input, ref objectContext, ref output);
->>>>>>> 04c8fcf9
 
         /// <summary>
         /// Inserts a new element in the list stored at key either before or after a value pivot
@@ -507,19 +414,11 @@
         /// <param name="output"></param>
         /// <param name="objectContext"></param>
         /// <returns></returns>
-<<<<<<< HEAD
-        public GarnetStatus ListInsert<TObjectContext>(PinnedSpanByte key, ref ObjectInput input, out OutputHeader output, ref TObjectContext objectStoreContext)
-            where TObjectContext : ITsavoriteContext<ObjectInput, GarnetObjectStoreOutput, long, ObjectSessionFunctions, StoreFunctions, StoreAllocator>
-        {
-            var status = RMWObjectStoreOperation(key.ReadOnlySpan, ref input, out output, ref objectStoreContext);
-            itemBroker.HandleCollectionUpdate(key.ToArray());
-=======
         public GarnetStatus ListInsert<TObjectContext>(PinnedSpanByte key, ref ObjectInput input, out OutputHeader output, ref TObjectContext objectContext)
             where TObjectContext : ITsavoriteContext<ObjectInput, ObjectOutput, long, ObjectSessionFunctions, StoreFunctions, StoreAllocator>
         {
             var status = RMWObjectStoreOperation(key.ReadOnlySpan, ref input, out output, ref objectContext);
             itemBroker?.HandleCollectionUpdate(key.ToArray());
->>>>>>> 04c8fcf9
             return status;
         }
 
@@ -532,15 +431,9 @@
         /// <param name="output"></param>
         /// <param name="objectContext"></param>
         /// <returns></returns>
-<<<<<<< HEAD
-        public GarnetStatus ListIndex<TObjectContext>(PinnedSpanByte key, ref ObjectInput input, ref GarnetObjectStoreOutput output, ref TObjectContext objectStoreContext)
-            where TObjectContext : ITsavoriteContext<ObjectInput, GarnetObjectStoreOutput, long, ObjectSessionFunctions, StoreFunctions, StoreAllocator>
-            => ReadObjectStoreOperationWithOutput(key.ReadOnlySpan, ref input, ref objectStoreContext, ref output);
-=======
         public GarnetStatus ListIndex<TObjectContext>(PinnedSpanByte key, ref ObjectInput input, ref ObjectOutput output, ref TObjectContext objectContext)
             where TObjectContext : ITsavoriteContext<ObjectInput, ObjectOutput, long, ObjectSessionFunctions, StoreFunctions, StoreAllocator>
             => ReadObjectStoreOperationWithOutput(key.ReadOnlySpan, ref input, ref objectContext, ref output);
->>>>>>> 04c8fcf9
 
         /// <summary>
         /// Removes the first count occurrences of elements equal to element from the list.
@@ -552,15 +445,9 @@
         /// <param name="output"></param>
         /// <param name="objectContext"></param>
         /// <returns></returns>
-<<<<<<< HEAD
-        public GarnetStatus ListRemove<TObjectContext>(PinnedSpanByte key, ref ObjectInput input, out OutputHeader output, ref TObjectContext objectStoreContext)
-            where TObjectContext : ITsavoriteContext<ObjectInput, GarnetObjectStoreOutput, long, ObjectSessionFunctions, StoreFunctions, StoreAllocator>
-            => RMWObjectStoreOperation(key.ReadOnlySpan, ref input, out output, ref objectStoreContext);
-=======
         public GarnetStatus ListRemove<TObjectContext>(PinnedSpanByte key, ref ObjectInput input, out OutputHeader output, ref TObjectContext objectContext)
             where TObjectContext : ITsavoriteContext<ObjectInput, ObjectOutput, long, ObjectSessionFunctions, StoreFunctions, StoreAllocator>
             => RMWObjectStoreOperation(key.ReadOnlySpan, ref input, out output, ref objectContext);
->>>>>>> 04c8fcf9
 
         /// <summary>
         /// Removes the count elements from the head(left) or tail(right) of the list stored at key.
@@ -572,15 +459,9 @@
         /// <param name="output"></param>
         /// <param name="objectContext"></param>
         /// <returns></returns>
-<<<<<<< HEAD
-        public unsafe GarnetStatus ListPop<TObjectContext>(PinnedSpanByte key, ref ObjectInput input, ref GarnetObjectStoreOutput output, ref TObjectContext objectStoreContext)
-            where TObjectContext : ITsavoriteContext<ObjectInput, GarnetObjectStoreOutput, long, ObjectSessionFunctions, StoreFunctions, StoreAllocator>
-            => RMWObjectStoreOperationWithOutput(key.ReadOnlySpan, ref input, ref objectStoreContext, ref output);
-=======
         public unsafe GarnetStatus ListPop<TObjectContext>(PinnedSpanByte key, ref ObjectInput input, ref ObjectOutput output, ref TObjectContext objectContext)
             where TObjectContext : ITsavoriteContext<ObjectInput, ObjectOutput, long, ObjectSessionFunctions, StoreFunctions, StoreAllocator>
             => RMWObjectStoreOperationWithOutput(key.ReadOnlySpan, ref input, ref objectContext, ref output);
->>>>>>> 04c8fcf9
 
         /// <summary>
         /// Removes the count elements from the head(left) or tail(right) of the list stored at key.
@@ -592,15 +473,9 @@
         /// <param name="output"></param>
         /// <param name="objectContext"></param>
         /// <returns></returns>
-<<<<<<< HEAD
-        public unsafe GarnetStatus ListLength<TObjectContext>(PinnedSpanByte key, ref ObjectInput input, out OutputHeader output, ref TObjectContext objectStoreContext)
-             where TObjectContext : ITsavoriteContext<ObjectInput, GarnetObjectStoreOutput, long, ObjectSessionFunctions, StoreFunctions, StoreAllocator>
-             => ReadObjectStoreOperation(key.ReadOnlySpan, ref input, out output, ref objectStoreContext);
-=======
         public unsafe GarnetStatus ListLength<TObjectContext>(PinnedSpanByte key, ref ObjectInput input, out OutputHeader output, ref TObjectContext objectContext)
              where TObjectContext : ITsavoriteContext<ObjectInput, ObjectOutput, long, ObjectSessionFunctions, StoreFunctions, StoreAllocator>
              => ReadObjectStoreOperation(key.ReadOnlySpan, ref input, out output, ref objectContext);
->>>>>>> 04c8fcf9
 
         /// <summary>
         /// Sets the list element at index to element.
@@ -611,14 +486,8 @@
         /// <param name="output"></param>
         /// <param name="objectContext"></param>
         /// <returns></returns>
-<<<<<<< HEAD
-        public unsafe GarnetStatus ListSet<TObjectContext>(PinnedSpanByte key, ref ObjectInput input, ref GarnetObjectStoreOutput output, ref TObjectContext objectStoreContext)
-            where TObjectContext : ITsavoriteContext<ObjectInput, GarnetObjectStoreOutput, long, ObjectSessionFunctions, StoreFunctions, StoreAllocator>
-            => RMWObjectStoreOperationWithOutput(key.ReadOnlySpan, ref input, ref objectStoreContext, ref output);
-=======
         public unsafe GarnetStatus ListSet<TObjectContext>(PinnedSpanByte key, ref ObjectInput input, ref ObjectOutput output, ref TObjectContext objectContext)
             where TObjectContext : ITsavoriteContext<ObjectInput, ObjectOutput, long, ObjectSessionFunctions, StoreFunctions, StoreAllocator>
             => RMWObjectStoreOperationWithOutput(key.ReadOnlySpan, ref input, ref objectContext, ref output);
->>>>>>> 04c8fcf9
     }
 }