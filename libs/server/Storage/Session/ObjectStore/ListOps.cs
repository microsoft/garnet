--- conflicted
+++ resolved
@@ -26,11 +26,7 @@
         /// <param name="objectStoreContext"></param>
         /// <returns></returns>
         public unsafe GarnetStatus ListPush<TObjectContext>(ArgSlice key, ArgSlice[] elements, ListOperation lop, out int itemsDoneCount, ref TObjectContext objectStoreContext)
-<<<<<<< HEAD
-          where TObjectContext : ITsavoriteContext<byte[], IGarnetObject, SpanByte, GarnetObjectStoreOutput, long, ObjectSessionFunctions, ObjectStoreFunctions, ObjectStoreAllocator>
-=======
-          where TObjectContext : ITsavoriteContext<byte[], IGarnetObject, ObjectInput, GarnetObjectStoreOutput, long, ObjectStoreFunctions>
->>>>>>> 1f7e6d38
+          where TObjectContext : ITsavoriteContext<byte[], IGarnetObject, ObjectInput, GarnetObjectStoreOutput, long, ObjectSessionFunctions, ObjectStoreFunctions, ObjectStoreAllocator>
         {
             itemsDoneCount = 0;
 
@@ -81,11 +77,7 @@
         /// <param name="objectStoreContext"></param>
         /// <returns></returns>
         public unsafe GarnetStatus ListPush<TObjectContext>(ArgSlice key, ArgSlice element, ListOperation lop, out int itemsDoneCount, ref TObjectContext objectStoreContext)
-<<<<<<< HEAD
-           where TObjectContext : ITsavoriteContext<byte[], IGarnetObject, SpanByte, GarnetObjectStoreOutput, long, ObjectSessionFunctions, ObjectStoreFunctions, ObjectStoreAllocator>
-=======
-           where TObjectContext : ITsavoriteContext<byte[], IGarnetObject, ObjectInput, GarnetObjectStoreOutput, long, ObjectStoreFunctions>
->>>>>>> 1f7e6d38
+           where TObjectContext : ITsavoriteContext<byte[], IGarnetObject, ObjectInput, GarnetObjectStoreOutput, long, ObjectSessionFunctions, ObjectStoreFunctions, ObjectStoreAllocator>
         {
             itemsDoneCount = 0;
 
@@ -121,11 +113,7 @@
         /// <param name="element"></param>
         /// <returns>The popped element</returns>
         public GarnetStatus ListPop<TObjectContext>(ArgSlice key, ListOperation lop, ref TObjectContext objectStoreContext, out ArgSlice element)
-<<<<<<< HEAD
-           where TObjectContext : ITsavoriteContext<byte[], IGarnetObject, SpanByte, GarnetObjectStoreOutput, long, ObjectSessionFunctions, ObjectStoreFunctions, ObjectStoreAllocator>
-=======
-           where TObjectContext : ITsavoriteContext<byte[], IGarnetObject, ObjectInput, GarnetObjectStoreOutput, long, ObjectStoreFunctions>
->>>>>>> 1f7e6d38
+           where TObjectContext : ITsavoriteContext<byte[], IGarnetObject, ObjectInput, GarnetObjectStoreOutput, long, ObjectSessionFunctions, ObjectStoreFunctions, ObjectStoreAllocator>
         {
             var status = ListPop(key, 1, lop, ref objectStoreContext, out var elements);
             element = elements.FirstOrDefault();
@@ -144,11 +132,7 @@
         /// <param name="elements"></param>
         /// <returns>The count elements popped from the list</returns>
         public unsafe GarnetStatus ListPop<TObjectContext>(ArgSlice key, int count, ListOperation lop, ref TObjectContext objectStoreContext, out ArgSlice[] elements)
-<<<<<<< HEAD
-                 where TObjectContext : ITsavoriteContext<byte[], IGarnetObject, SpanByte, GarnetObjectStoreOutput, long, ObjectSessionFunctions, ObjectStoreFunctions, ObjectStoreAllocator>
-=======
-                 where TObjectContext : ITsavoriteContext<byte[], IGarnetObject, ObjectInput, GarnetObjectStoreOutput, long, ObjectStoreFunctions>
->>>>>>> 1f7e6d38
+                 where TObjectContext : ITsavoriteContext<byte[], IGarnetObject, ObjectInput, GarnetObjectStoreOutput, long, ObjectSessionFunctions, ObjectStoreFunctions, ObjectStoreAllocator>
         {
             // Prepare the payload
             var inputPayload = scratchBufferManager.CreateArgSlice(0);
@@ -190,11 +174,7 @@
         /// <param name="elements"></param>
         /// <returns>The count elements popped from the list</returns>
         public unsafe GarnetStatus ListPopMultiple<TObjectContext>(ArgSlice[] keys, OperationDirection direction, int count, ref TObjectContext objectContext, out ArgSlice key, out ArgSlice[] elements)
-<<<<<<< HEAD
-            where TObjectContext : ITsavoriteContext<byte[], IGarnetObject, SpanByte, GarnetObjectStoreOutput, long, ObjectSessionFunctions, ObjectStoreFunctions, ObjectStoreAllocator>
-=======
-            where TObjectContext : ITsavoriteContext<byte[], IGarnetObject, ObjectInput, GarnetObjectStoreOutput, long, ObjectStoreFunctions>
->>>>>>> 1f7e6d38
+            where TObjectContext : ITsavoriteContext<byte[], IGarnetObject, ObjectInput, GarnetObjectStoreOutput, long, ObjectSessionFunctions, ObjectStoreFunctions, ObjectStoreAllocator>
         {
             foreach (var k in keys)
             {
@@ -229,11 +209,7 @@
         /// <param name="count"></param>
         /// <returns></returns>
         public unsafe GarnetStatus ListLength<TObjectContext>(ArgSlice key, ref TObjectContext objectStoreContext, out int count)
-<<<<<<< HEAD
-            where TObjectContext : ITsavoriteContext<byte[], IGarnetObject, SpanByte, GarnetObjectStoreOutput, long, ObjectSessionFunctions, ObjectStoreFunctions, ObjectStoreAllocator>
-=======
-            where TObjectContext : ITsavoriteContext<byte[], IGarnetObject, ObjectInput, GarnetObjectStoreOutput, long, ObjectStoreFunctions>
->>>>>>> 1f7e6d38
+            where TObjectContext : ITsavoriteContext<byte[], IGarnetObject, ObjectInput, GarnetObjectStoreOutput, long, ObjectSessionFunctions, ObjectStoreFunctions, ObjectStoreAllocator>
         {
             count = 0;
 
@@ -393,11 +369,7 @@
         /// <param name="objectStoreContext"></param>
         /// <returns>true when successful</returns>
         public unsafe bool ListTrim<TObjectContext>(ArgSlice key, int start, int stop, ref TObjectContext objectStoreContext)
-<<<<<<< HEAD
-            where TObjectContext : ITsavoriteContext<byte[], IGarnetObject, SpanByte, GarnetObjectStoreOutput, long, ObjectSessionFunctions, ObjectStoreFunctions, ObjectStoreAllocator>
-=======
-            where TObjectContext : ITsavoriteContext<byte[], IGarnetObject, ObjectInput, GarnetObjectStoreOutput, long, ObjectStoreFunctions>
->>>>>>> 1f7e6d38
+            where TObjectContext : ITsavoriteContext<byte[], IGarnetObject, ObjectInput, GarnetObjectStoreOutput, long, ObjectSessionFunctions, ObjectStoreFunctions, ObjectStoreAllocator>
         {
             // Prepare the payload
             var inputLength = 0;
@@ -430,13 +402,8 @@
         /// <param name="output"></param>
         /// <param name="objectStoreContext"></param>
         /// <returns></returns>
-<<<<<<< HEAD
-        public GarnetStatus ListPush<TObjectContext>(byte[] key, ArgSlice input, out ObjectOutputHeader output, ref TObjectContext objectStoreContext)
-            where TObjectContext : ITsavoriteContext<byte[], IGarnetObject, SpanByte, GarnetObjectStoreOutput, long, ObjectSessionFunctions, ObjectStoreFunctions, ObjectStoreAllocator>
-=======
         public GarnetStatus ListPush<TObjectContext>(byte[] key, ref ObjectInput input, out ObjectOutputHeader output, ref TObjectContext objectStoreContext)
-            where TObjectContext : ITsavoriteContext<byte[], IGarnetObject, ObjectInput, GarnetObjectStoreOutput, long, ObjectStoreFunctions>
->>>>>>> 1f7e6d38
+            where TObjectContext : ITsavoriteContext<byte[], IGarnetObject, ObjectInput, GarnetObjectStoreOutput, long, ObjectSessionFunctions, ObjectStoreFunctions, ObjectStoreAllocator>
         {
             var status = RMWObjectStoreOperation(key, ref input, out output, ref objectStoreContext);
             itemBroker.HandleCollectionUpdate(key);
@@ -451,15 +418,9 @@
         /// <param name="input"></param>
         /// <param name="objectStoreContext"></param>
         /// <returns></returns>
-<<<<<<< HEAD
-        public GarnetStatus ListTrim<TObjectContext>(byte[] key, ArgSlice input, ref TObjectContext objectStoreContext)
-            where TObjectContext : ITsavoriteContext<byte[], IGarnetObject, SpanByte, GarnetObjectStoreOutput, long, ObjectSessionFunctions, ObjectStoreFunctions, ObjectStoreAllocator>
-            => RMWObjectStoreOperation(key, input, out _, ref objectStoreContext);
-=======
         public GarnetStatus ListTrim<TObjectContext>(byte[] key, ref ObjectInput input, ref TObjectContext objectStoreContext)
-            where TObjectContext : ITsavoriteContext<byte[], IGarnetObject, ObjectInput, GarnetObjectStoreOutput, long, ObjectStoreFunctions>
+            where TObjectContext : ITsavoriteContext<byte[], IGarnetObject, ObjectInput, GarnetObjectStoreOutput, long, ObjectSessionFunctions, ObjectStoreFunctions, ObjectStoreAllocator>
             => RMWObjectStoreOperation(key, ref input, out _, ref objectStoreContext);
->>>>>>> 1f7e6d38
 
         /// <summary>
         /// Gets the specified elements of the list stored at key.
@@ -470,15 +431,9 @@
         /// <param name="outputFooter"></param>
         /// <param name="objectStoreContext"></param>
         /// <returns></returns>
-<<<<<<< HEAD
-        public GarnetStatus ListRange<TObjectContext>(byte[] key, ArgSlice input, ref GarnetObjectStoreOutput outputFooter, ref TObjectContext objectStoreContext)
-            where TObjectContext : ITsavoriteContext<byte[], IGarnetObject, SpanByte, GarnetObjectStoreOutput, long, ObjectSessionFunctions, ObjectStoreFunctions, ObjectStoreAllocator>
-            => RMWObjectStoreOperationWithOutput(key, input, ref objectStoreContext, ref outputFooter);
-=======
         public GarnetStatus ListRange<TObjectContext>(byte[] key, ref ObjectInput input, ref GarnetObjectStoreOutput outputFooter, ref TObjectContext objectStoreContext)
-            where TObjectContext : ITsavoriteContext<byte[], IGarnetObject, ObjectInput, GarnetObjectStoreOutput, long, ObjectStoreFunctions>
+            where TObjectContext : ITsavoriteContext<byte[], IGarnetObject, ObjectInput, GarnetObjectStoreOutput, long, ObjectSessionFunctions, ObjectStoreFunctions, ObjectStoreAllocator>
             => RMWObjectStoreOperationWithOutput(key, ref input, ref objectStoreContext, ref outputFooter);
->>>>>>> 1f7e6d38
 
         /// <summary>
         /// Inserts a new element in the list stored at key either before or after a value pivot
@@ -489,13 +444,8 @@
         /// <param name="output"></param>
         /// <param name="objectStoreContext"></param>
         /// <returns></returns>
-<<<<<<< HEAD
-        public GarnetStatus ListInsert<TObjectContext>(byte[] key, ArgSlice input, out ObjectOutputHeader output, ref TObjectContext objectStoreContext)
-            where TObjectContext : ITsavoriteContext<byte[], IGarnetObject, SpanByte, GarnetObjectStoreOutput, long, ObjectSessionFunctions, ObjectStoreFunctions, ObjectStoreAllocator>
-=======
         public GarnetStatus ListInsert<TObjectContext>(byte[] key, ref ObjectInput input, out ObjectOutputHeader output, ref TObjectContext objectStoreContext)
-            where TObjectContext : ITsavoriteContext<byte[], IGarnetObject, ObjectInput, GarnetObjectStoreOutput, long, ObjectStoreFunctions>
->>>>>>> 1f7e6d38
+            where TObjectContext : ITsavoriteContext<byte[], IGarnetObject, ObjectInput, GarnetObjectStoreOutput, long, ObjectSessionFunctions, ObjectStoreFunctions, ObjectStoreAllocator>
         {
             var status = RMWObjectStoreOperation(key, ref input, out output, ref objectStoreContext);
             itemBroker.HandleCollectionUpdate(key);
@@ -511,15 +461,9 @@
         /// <param name="outputFooter"></param>
         /// <param name="objectStoreContext"></param>
         /// <returns></returns>
-<<<<<<< HEAD
-        public GarnetStatus ListIndex<TObjectContext>(byte[] key, ArgSlice input, ref GarnetObjectStoreOutput outputFooter, ref TObjectContext objectStoreContext)
-            where TObjectContext : ITsavoriteContext<byte[], IGarnetObject, SpanByte, GarnetObjectStoreOutput, long, ObjectSessionFunctions, ObjectStoreFunctions, ObjectStoreAllocator>
-            => ReadObjectStoreOperationWithOutput(key, input, ref objectStoreContext, ref outputFooter);
-=======
         public GarnetStatus ListIndex<TObjectContext>(byte[] key, ref ObjectInput input, ref GarnetObjectStoreOutput outputFooter, ref TObjectContext objectStoreContext)
-            where TObjectContext : ITsavoriteContext<byte[], IGarnetObject, ObjectInput, GarnetObjectStoreOutput, long, ObjectStoreFunctions>
+            where TObjectContext : ITsavoriteContext<byte[], IGarnetObject, ObjectInput, GarnetObjectStoreOutput, long, ObjectSessionFunctions, ObjectStoreFunctions, ObjectStoreAllocator>
             => ReadObjectStoreOperationWithOutput(key, ref input, ref objectStoreContext, ref outputFooter);
->>>>>>> 1f7e6d38
 
         /// <summary>
         /// Removes the first count occurrences of elements equal to element from the list.
@@ -531,15 +475,9 @@
         /// <param name="output"></param>
         /// <param name="objectStoreContext"></param>
         /// <returns></returns>
-<<<<<<< HEAD
-        public GarnetStatus ListRemove<TObjectContext>(byte[] key, ArgSlice input, out ObjectOutputHeader output, ref TObjectContext objectStoreContext)
-            where TObjectContext : ITsavoriteContext<byte[], IGarnetObject, SpanByte, GarnetObjectStoreOutput, long, ObjectSessionFunctions, ObjectStoreFunctions, ObjectStoreAllocator>
-            => RMWObjectStoreOperation(key, input, out output, ref objectStoreContext);
-=======
         public GarnetStatus ListRemove<TObjectContext>(byte[] key, ref ObjectInput input, out ObjectOutputHeader output, ref TObjectContext objectStoreContext)
-            where TObjectContext : ITsavoriteContext<byte[], IGarnetObject, ObjectInput, GarnetObjectStoreOutput, long, ObjectStoreFunctions>
+            where TObjectContext : ITsavoriteContext<byte[], IGarnetObject, ObjectInput, GarnetObjectStoreOutput, long, ObjectSessionFunctions, ObjectStoreFunctions, ObjectStoreAllocator>
             => RMWObjectStoreOperation(key, ref input, out output, ref objectStoreContext);
->>>>>>> 1f7e6d38
 
         /// <summary>
         /// Removes the count elements from the head(left) or tail(right) of the list stored at key.
@@ -551,15 +489,9 @@
         /// <param name="outputFooter"></param>
         /// <param name="objectStoreContext"></param>
         /// <returns></returns>
-<<<<<<< HEAD
-        public unsafe GarnetStatus ListPop<TObjectContext>(byte[] key, ArgSlice input, ref GarnetObjectStoreOutput outputFooter, ref TObjectContext objectStoreContext)
-            where TObjectContext : ITsavoriteContext<byte[], IGarnetObject, SpanByte, GarnetObjectStoreOutput, long, ObjectSessionFunctions, ObjectStoreFunctions, ObjectStoreAllocator>
-            => RMWObjectStoreOperationWithOutput(key, input, ref objectStoreContext, ref outputFooter);
-=======
         public unsafe GarnetStatus ListPop<TObjectContext>(byte[] key, ref ObjectInput input, ref GarnetObjectStoreOutput outputFooter, ref TObjectContext objectStoreContext)
-            where TObjectContext : ITsavoriteContext<byte[], IGarnetObject, ObjectInput, GarnetObjectStoreOutput, long, ObjectStoreFunctions>
+            where TObjectContext : ITsavoriteContext<byte[], IGarnetObject, ObjectInput, GarnetObjectStoreOutput, long, ObjectSessionFunctions, ObjectStoreFunctions, ObjectStoreAllocator>
             => RMWObjectStoreOperationWithOutput(key, ref input, ref objectStoreContext, ref outputFooter);
->>>>>>> 1f7e6d38
 
         /// <summary>
         /// Removes the count elements from the head(left) or tail(right) of the list stored at key.
@@ -571,15 +503,9 @@
         /// <param name="output"></param>
         /// <param name="objectStoreContext"></param>
         /// <returns></returns>
-<<<<<<< HEAD
-        public unsafe GarnetStatus ListLength<TObjectContext>(byte[] key, ArgSlice input, out ObjectOutputHeader output, ref TObjectContext objectStoreContext)
-             where TObjectContext : ITsavoriteContext<byte[], IGarnetObject, SpanByte, GarnetObjectStoreOutput, long, ObjectSessionFunctions, ObjectStoreFunctions, ObjectStoreAllocator>
-             => ReadObjectStoreOperation(key, input, out output, ref objectStoreContext);
-=======
         public unsafe GarnetStatus ListLength<TObjectContext>(byte[] key, ref ObjectInput input, out ObjectOutputHeader output, ref TObjectContext objectStoreContext)
-             where TObjectContext : ITsavoriteContext<byte[], IGarnetObject, ObjectInput, GarnetObjectStoreOutput, long, ObjectStoreFunctions>
+             where TObjectContext : ITsavoriteContext<byte[], IGarnetObject, ObjectInput, GarnetObjectStoreOutput, long, ObjectSessionFunctions, ObjectStoreFunctions, ObjectStoreAllocator>
              => ReadObjectStoreOperation(key, ref input, out output, ref objectStoreContext);
->>>>>>> 1f7e6d38
 
         /// <summary>
         /// Sets the list element at index to element.
@@ -590,14 +516,8 @@
         /// <param name="outputFooter"></param>
         /// <param name="objectStoreContext"></param>
         /// <returns></returns>
-<<<<<<< HEAD
-        public unsafe GarnetStatus ListSet<TObjectContext>(byte[] key, ArgSlice input, ref GarnetObjectStoreOutput outputFooter, ref TObjectContext objectStoreContext)
-            where TObjectContext : ITsavoriteContext<byte[], IGarnetObject, SpanByte, GarnetObjectStoreOutput, long, ObjectSessionFunctions, ObjectStoreFunctions, ObjectStoreAllocator>
-            => RMWObjectStoreOperationWithOutput(key, input, ref objectStoreContext, ref outputFooter);
-=======
         public unsafe GarnetStatus ListSet<TObjectContext>(byte[] key, ref ObjectInput input, ref GarnetObjectStoreOutput outputFooter, ref TObjectContext objectStoreContext)
-            where TObjectContext : ITsavoriteContext<byte[], IGarnetObject, ObjectInput, GarnetObjectStoreOutput, long, ObjectStoreFunctions>
+            where TObjectContext : ITsavoriteContext<byte[], IGarnetObject, ObjectInput, GarnetObjectStoreOutput, long, ObjectSessionFunctions, ObjectStoreFunctions, ObjectStoreAllocator>
             => RMWObjectStoreOperationWithOutput(key, ref input, ref objectStoreContext, ref outputFooter);
->>>>>>> 1f7e6d38
     }
 }