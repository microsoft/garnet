--- conflicted
+++ resolved
@@ -306,17 +306,10 @@
                     else
                     {
                         // When the source and the destination key is the same the operation is done only in the sourceList
-<<<<<<< HEAD
-                        if (sourceDirection == OperationDirection.Right && destinationDirection == OperationDirection.Left)
+                        if (destinationDirection == OperationDirection.Left)
                             _ = srcListObject.LnkList.AddFirst(element);
-                        else if (sourceDirection == OperationDirection.Left && destinationDirection == OperationDirection.Right)
+                        else if (destinationDirection == OperationDirection.Right)
                             _ = srcListObject.LnkList.AddLast(element);
-=======
-                        if (destinationDirection == OperationDirection.Left)
-                            srcListObject.LnkList.AddFirst(element);
-                        else if (destinationDirection == OperationDirection.Right)
-                            srcListObject.LnkList.AddLast(element);
->>>>>>> ecc0ec65
                         newListValue = srcListObject;
                         ((ListObject)newListValue).UpdateSize(element);
                     }
