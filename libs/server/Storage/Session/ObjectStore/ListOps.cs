﻿// Copyright (c) Microsoft Corporation.
// Licensed under the MIT license.

using System;
using System.Linq;
using Tsavorite.core;

namespace Garnet.server
{
    sealed partial class StorageSession : IDisposable
    {
        /// <summary>
        /// Adds new elements at the head(right) or tail(left)
        /// in the list stored at key.
        /// For the case of ListPushX, the operation is only done if the key already exists
        /// and holds a list.
        /// </summary>
        /// <typeparam name="TObjectContext"></typeparam>
        /// <param name="key">The name of the key</param>
        /// <param name="elements">The elements to be added at the left or the righ of the list</param>
        /// <param name="lop">The Right or Left modifier of the operation to perform</param>
        /// <param name="itemsDoneCount">The length of the list after the push operations.</param>
        /// <param name="objectStoreContext"></param>
        /// <returns></returns>
        public unsafe GarnetStatus ListPush<TObjectContext>(ArgSlice key, ArgSlice[] elements, ListOperation lop, out int itemsDoneCount, ref TObjectContext objectStoreContext)
          where TObjectContext : ITsavoriteContext<byte[], IGarnetObject, SpanByte, GarnetObjectStoreOutput, long, ObjectStoreFunctions>
        {
            itemsDoneCount = 0;

            if (key.Length == 0 || elements.Length == 0)
                return GarnetStatus.OK;

            // Prepare header in buffer
            var rmwInput = (ObjectInputHeader*)scratchBufferManager.CreateArgSlice(ObjectInputHeader.Size).ptr;
            rmwInput->header.type = GarnetObjectType.List;
            rmwInput->header.flags = 0;
            rmwInput->header.ListOp = lop;
            rmwInput->count = elements.Length;
            rmwInput->done = 0;

            //Iterate through all inputs and add them to the scratch buffer in RESP format
            int inputLength = sizeof(ObjectInputHeader);
            foreach (var item in elements)
            {
                var tmp = scratchBufferManager.FormatScratchAsResp(0, item);
                inputLength += tmp.Length;
            }

            var input = scratchBufferManager.GetSliceFromTail(inputLength);
            var status = RMWObjectStoreOperation(key.ToArray(), input, out var output, ref objectStoreContext);

            itemsDoneCount = output.countDone;
<<<<<<< HEAD
            itemBroker.HandleCollectionUpdate(key.Span.ToArray());
            return GarnetStatus.OK;
=======
            return status;
>>>>>>> 8f46a57a
        }

        /// <summary>
        /// Adds new elements at the head(right) or tail(left)
        /// in the list stored at key.
        /// For the case of ListPushX, the operation is only done if the key already exists
        /// and holds a list.
        /// </summary>
        /// <typeparam name="TObjectContext"></typeparam>
        /// <param name="key"></param>
        /// <param name="element"></param>
        /// <param name="lop"></param>
        /// <param name="itemsDoneCount"></param>
        /// <param name="objectStoreContext"></param>
        /// <returns></returns>
        public unsafe GarnetStatus ListPush<TObjectContext>(ArgSlice key, ArgSlice element, ListOperation lop, out int itemsDoneCount, ref TObjectContext objectStoreContext)
           where TObjectContext : ITsavoriteContext<byte[], IGarnetObject, SpanByte, GarnetObjectStoreOutput, long, ObjectStoreFunctions>
        {
            itemsDoneCount = 0;

            var input = scratchBufferManager.FormatScratchAsResp(ObjectInputHeader.Size, element);

            // Prepare header in input buffer
            var rmwInput = (ObjectInputHeader*)input.ptr;
            rmwInput->header.type = GarnetObjectType.List;
            rmwInput->header.flags = 0;
            rmwInput->header.ListOp = lop;
            rmwInput->count = 1;
            rmwInput->done = 0;

            var status = RMWObjectStoreOperation(key.ToArray(), element, out var output, ref objectStoreContext);
            itemsDoneCount = output.countDone;

            itemBroker.HandleCollectionUpdate(key.Span.ToArray());
            return status;
        }

        /// <summary>
        /// Removes one element from the head(left) or tail(right) 
        /// of the list stored at key.
        /// </summary>
        /// <typeparam name="TObjectContext"></typeparam>
        /// <param name="key"></param>
        /// <param name="lop"></param>
        /// <param name="objectStoreContext"></param>
        /// <param name="element"></param>
        /// <returns>The popped element</returns>
        public GarnetStatus ListPop<TObjectContext>(ArgSlice key, ListOperation lop, ref TObjectContext objectStoreContext, out ArgSlice element)
           where TObjectContext : ITsavoriteContext<byte[], IGarnetObject, SpanByte, GarnetObjectStoreOutput, long, ObjectStoreFunctions>
        {
            var status = ListPop(key, 1, lop, ref objectStoreContext, out var elements);
            element = elements.FirstOrDefault();
            return status;
        }

        /// <summary>
        /// Removes the count elements from the head(left) or tail(right) of the list stored at key.
        /// If the list contains less than count elements, removes and returns the number of elements in the list.
        /// </summary>
        /// <typeparam name="TObjectContext"></typeparam>
        /// <param name="key"></param>
        /// <param name="count"></param>
        /// <param name="lop"></param>
        /// <param name="objectStoreContext"></param>
        /// <param name="elements"></param>
        /// <returns>The count elements popped from the list</returns>
        public unsafe GarnetStatus ListPop<TObjectContext>(ArgSlice key, int count, ListOperation lop, ref TObjectContext objectStoreContext, out ArgSlice[] elements)
                 where TObjectContext : ITsavoriteContext<byte[], IGarnetObject, SpanByte, GarnetObjectStoreOutput, long, ObjectStoreFunctions>
        {
            var _key = key.ToArray();
            SpanByte _keyAsSpan = key.SpanByte;

            // Construct input for operation
            var input = scratchBufferManager.CreateArgSlice(ObjectInputHeader.Size);

            // Prepare header in input buffer
            var rmwInput = (ObjectInputHeader*)input.ptr;
            rmwInput->header.type = GarnetObjectType.List;
            rmwInput->header.flags = 0;
            rmwInput->header.ListOp = lop;
            rmwInput->count = count;
            rmwInput->done = 0;

            var outputFooter = new GarnetObjectStoreOutput { spanByteAndMemory = new SpanByteAndMemory(null) };

            var status = RMWObjectStoreOperationWithOutput(key.ToArray(), input, ref objectStoreContext, ref outputFooter);

            //process output
            elements = default;
            if (status == GarnetStatus.OK)
                elements = ProcessRespArrayOutput(outputFooter, out var error);

            return status;
        }

        /// <summary>
        /// Gets the current count of elements in the List at Key
        /// </summary>
        /// <typeparam name="TObjectContext"></typeparam>
        /// <param name="key"></param>
        /// <param name="objectStoreContext"></param>
        /// <param name="count"></param>
        /// <returns></returns>
        public unsafe GarnetStatus ListLength<TObjectContext>(ArgSlice key, ref TObjectContext objectStoreContext, out int count)
            where TObjectContext : ITsavoriteContext<byte[], IGarnetObject, SpanByte, GarnetObjectStoreOutput, long, ObjectStoreFunctions>
        {
            count = 0;

            if (key.Length == 0)
                return GarnetStatus.OK;

            var input = scratchBufferManager.FormatScratchAsResp(ObjectInputHeader.Size, key);

            // Prepare header in input buffer
            var rmwInput = (ObjectInputHeader*)input.ptr;
            rmwInput->header.type = GarnetObjectType.List;
            rmwInput->header.flags = 0;
            rmwInput->header.ListOp = ListOperation.LLEN;
            rmwInput->count = count;
            rmwInput->done = 0;

            var status = ReadObjectStoreOperation(key.ToArray(), input, out var output, ref objectStoreContext);

            count = output.countDone;
            return status;
        }

        /// <summary>
        /// Removes the first/last element of the list stored at source
        /// and pushes it to the first/last element of the list stored at destination
        /// </summary>
        /// <param name="sourceKey"></param>
        /// <param name="destinationKey"></param>
        /// <param name="sourceDirection"></param>
        /// <param name="destinationDirection"></param>
        /// <param name="element">out parameter, The element being popped and pushed</param>
        /// <returns>GarnetStatus</returns>
        public GarnetStatus ListMove(ArgSlice sourceKey, ArgSlice destinationKey, OperationDirection sourceDirection, OperationDirection destinationDirection, out byte[] element)
        {
            element = default;
            var objectLockableContext = txnManager.ObjectStoreLockableContext;

            //If source and destination are the same, the operation is equivalent to removing the last element from the list
            //and pushing it as first element of the list, so it can be considered as a list rotation command.
            bool sameKey = sourceKey.ReadOnlySpan.SequenceEqual(destinationKey.ReadOnlySpan);

            bool createTransaction = false;
            if (txnManager.state != TxnState.Running)
            {
                createTransaction = true;
                txnManager.SaveKeyEntryToLock(sourceKey, true, LockType.Exclusive);
                txnManager.SaveKeyEntryToLock(destinationKey, true, LockType.Exclusive);
                txnManager.Run(true);
            }

            var objectStoreLockableContext = txnManager.ObjectStoreLockableContext;

            try
            {
                // get the source key
                var statusOp = GET(sourceKey.ToArray(), out var sourceList, ref objectLockableContext);

                if (statusOp == GarnetStatus.NOTFOUND)
                {
                    return GarnetStatus.OK;
                }
                else if (statusOp == GarnetStatus.OK)
                {
                    if (sourceList.garnetObject is not ListObject srcListObject)
                        return GarnetStatus.WRONGTYPE;

                    if (srcListObject.LnkList.Count == 0)
                        return GarnetStatus.OK;

                    ListObject dstListObject = default;
                    if (!sameKey)
                    {
                        // read destination key
                        var arrDestKey = destinationKey.ToArray();
                        statusOp = GET(arrDestKey, out var destinationList, ref objectStoreLockableContext);

                        if (statusOp == GarnetStatus.NOTFOUND)
                        {
                            destinationList.garnetObject = new ListObject();
                        }

                        if (destinationList.garnetObject is not ListObject listObject)
                            return GarnetStatus.WRONGTYPE;

                        dstListObject = listObject;
                    }

                    // right pop (removelast) from source
                    if (sourceDirection == OperationDirection.Right)
                    {
                        element = srcListObject.LnkList.Last.Value;
                        srcListObject.LnkList.RemoveLast();
                    }
                    else
                    {
                        // left pop (removefirst) from source
                        element = srcListObject.LnkList.First.Value;
                        srcListObject.LnkList.RemoveFirst();
                    }
                    srcListObject.UpdateSize(element, false);

                    //update sourcelist
                    SET(sourceKey.ToArray(), srcListObject, ref objectStoreLockableContext);

                    IGarnetObject newListValue = null;
                    if (!sameKey)
                    {
                        //left push (addfirst) to destination
                        if (destinationDirection == OperationDirection.Left)
                            dstListObject.LnkList.AddFirst(element);
                        else
                            dstListObject.LnkList.AddLast(element);

                        dstListObject.UpdateSize(element);
                        newListValue = new ListObject(dstListObject.LnkList, dstListObject.Expiration, dstListObject.Size);
                    }
                    else
                    {
                        // when the source and the destination key is the same the operation is done only in the sourceList
                        if (sourceDirection == OperationDirection.Right && destinationDirection == OperationDirection.Left)
                            srcListObject.LnkList.AddFirst(element);
                        else if (sourceDirection == OperationDirection.Left && destinationDirection == OperationDirection.Right)
                            srcListObject.LnkList.AddLast(element);
                        newListValue = srcListObject;
                        ((ListObject)newListValue).UpdateSize(element);
                    }

                    // upsert
                    SET(destinationKey.ToArray(), newListValue, ref objectStoreLockableContext);
                }
            }
            finally
            {
                if (createTransaction)
                    txnManager.Commit(true);
            }

<<<<<<< HEAD
            itemBroker.HandleCollectionUpdate(destinationKey.Span.ToArray());
            return true;

=======
            return GarnetStatus.OK;
>>>>>>> 8f46a57a
        }

        /// <summary>
        /// Trim an existing list so it only contains the specified range of elements.
        /// </summary>
        /// <typeparam name="TObjectContext"></typeparam>
        /// <param name="key"></param>
        /// <param name="start"></param>
        /// <param name="stop"></param>
        /// <param name="objectStoreContext"></param>
        /// <returns>true when successful</returns>
        public unsafe bool ListTrim<TObjectContext>(ArgSlice key, int start, int stop, ref TObjectContext objectStoreContext)
            where TObjectContext : ITsavoriteContext<byte[], IGarnetObject, SpanByte, GarnetObjectStoreOutput, long, ObjectStoreFunctions>
        {
            var input = scratchBufferManager.FormatScratchAsResp(ObjectInputHeader.Size, key);

            // Prepare header in input buffer
            var rmwInput = (ObjectInputHeader*)input.ptr;
            rmwInput->header.type = GarnetObjectType.List;
            rmwInput->header.flags = 0;
            rmwInput->header.ListOp = ListOperation.LTRIM;
            rmwInput->count = start;
            rmwInput->done = stop;

            var status = RMWObjectStoreOperation(key.ToArray(), input, out var output, ref objectStoreContext);

            return status == GarnetStatus.OK;
        }

        /// <summary>
        /// Adds new elements at the head(right) or tail(left)
        /// </summary>
        /// <typeparam name="TObjectContext"></typeparam>
        /// <param name="key"></param>
        /// <param name="input"></param>
        /// <param name="output"></param>
        /// <param name="objectStoreContext"></param>
        /// <returns></returns>
        public GarnetStatus ListPush<TObjectContext>(byte[] key, ArgSlice input, out ObjectOutputHeader output, ref TObjectContext objectStoreContext)
            where TObjectContext : ITsavoriteContext<byte[], IGarnetObject, SpanByte, GarnetObjectStoreOutput, long, ObjectStoreFunctions>
        {
            var status = RMWObjectStoreOperation(key, input, out output, ref objectStoreContext);
            itemBroker.HandleCollectionUpdate(key);
            return status;
        }

        /// <summary>
        /// Trim an existing list so it only contains the specified range of elements.
        /// </summary>
        /// <typeparam name="TObjectContext"></typeparam>
        /// <param name="key"></param>
        /// <param name="input"></param>
        /// <param name="objectStoreContext"></param>
        /// <returns></returns>
        public GarnetStatus ListTrim<TObjectContext>(byte[] key, ArgSlice input, ref TObjectContext objectStoreContext)
            where TObjectContext : ITsavoriteContext<byte[], IGarnetObject, SpanByte, GarnetObjectStoreOutput, long, ObjectStoreFunctions>
            => RMWObjectStoreOperation(key, input, out _, ref objectStoreContext);

        /// <summary>
        /// Gets the specified elements of the list stored at key.
        /// </summary>
        /// <typeparam name="TObjectContext"></typeparam>
        /// <param name="key"></param>
        /// <param name="input"></param>
        /// <param name="outputFooter"></param>
        /// <param name="objectStoreContext"></param>
        /// <returns></returns>
        public GarnetStatus ListRange<TObjectContext>(byte[] key, ArgSlice input, ref GarnetObjectStoreOutput outputFooter, ref TObjectContext objectStoreContext)
            where TObjectContext : ITsavoriteContext<byte[], IGarnetObject, SpanByte, GarnetObjectStoreOutput, long, ObjectStoreFunctions>
            => RMWObjectStoreOperationWithOutput(key, input, ref objectStoreContext, ref outputFooter);

        /// <summary>
        /// Inserts a new element in the list stored at key either before or after a value pivot
        /// </summary>
        /// <typeparam name="TObjectContext"></typeparam>
        /// <param name="key"></param>
        /// <param name="input"></param>
        /// <param name="output"></param>
        /// <param name="objectStoreContext"></param>
        /// <returns></returns>
        public GarnetStatus ListInsert<TObjectContext>(byte[] key, ArgSlice input, out ObjectOutputHeader output, ref TObjectContext objectStoreContext)
            where TObjectContext : ITsavoriteContext<byte[], IGarnetObject, SpanByte, GarnetObjectStoreOutput, long, ObjectStoreFunctions>
        {
            var status = RMWObjectStoreOperation(key, input, out output, ref objectStoreContext);
            itemBroker.HandleCollectionUpdate(key);
            return status;
        }

        /// <summary>
        /// Returns the element at index.
        /// </summary>
        /// <typeparam name="TObjectContext"></typeparam>
        /// <param name="key"></param>
        /// <param name="input"></param>
        /// <param name="outputFooter"></param>
        /// <param name="objectStoreContext"></param>
        /// <returns></returns>
        public GarnetStatus ListIndex<TObjectContext>(byte[] key, ArgSlice input, ref GarnetObjectStoreOutput outputFooter, ref TObjectContext objectStoreContext)
            where TObjectContext : ITsavoriteContext<byte[], IGarnetObject, SpanByte, GarnetObjectStoreOutput, long, ObjectStoreFunctions>
            => ReadObjectStoreOperationWithOutput(key, input, ref objectStoreContext, ref outputFooter);

        /// <summary>
        /// Removes the first count occurrences of elements equal to element from the list.
        /// LREM key count element
        /// </summary>
        /// <typeparam name="TObjectContext"></typeparam>
        /// <param name="key"></param>
        /// <param name="input"></param>
        /// <param name="output"></param>
        /// <param name="objectStoreContext"></param>
        /// <returns></returns>
        public GarnetStatus ListRemove<TObjectContext>(byte[] key, ArgSlice input, out ObjectOutputHeader output, ref TObjectContext objectStoreContext)
            where TObjectContext : ITsavoriteContext<byte[], IGarnetObject, SpanByte, GarnetObjectStoreOutput, long, ObjectStoreFunctions>
            => RMWObjectStoreOperation(key, input, out output, ref objectStoreContext);

        /// <summary>
        /// Removes the count elements from the head(left) or tail(right) of the list stored at key.
        /// If the list contains less than count elements, removes and returns the number of elements in the list.
        /// </summary>
        /// <typeparam name="TObjectContext"></typeparam>
        /// <param name="key"></param>
        /// <param name="input"></param>
        /// <param name="outputFooter"></param>
        /// <param name="objectStoreContext"></param>
        /// <returns></returns>
        public unsafe GarnetStatus ListPop<TObjectContext>(byte[] key, ArgSlice input, ref GarnetObjectStoreOutput outputFooter, ref TObjectContext objectStoreContext)
            where TObjectContext : ITsavoriteContext<byte[], IGarnetObject, SpanByte, GarnetObjectStoreOutput, long, ObjectStoreFunctions>
            => RMWObjectStoreOperationWithOutput(key, input, ref objectStoreContext, ref outputFooter);

        /// <summary>
        /// Removes the count elements from the head(left) or tail(right) of the list stored at key.
        /// If the list contains less than count elements, removes and returns the number of elements in the list.
        /// </summary>
        /// <typeparam name="TObjectContext"></typeparam>
        /// <param name="key"></param>
        /// <param name="input"></param>
        /// <param name="output"></param>
        /// <param name="objectStoreContext"></param>
        /// <returns></returns>
        public unsafe GarnetStatus ListLength<TObjectContext>(byte[] key, ArgSlice input, out ObjectOutputHeader output, ref TObjectContext objectStoreContext)
             where TObjectContext : ITsavoriteContext<byte[], IGarnetObject, SpanByte, GarnetObjectStoreOutput, long, ObjectStoreFunctions>
             => ReadObjectStoreOperation(key, input, out output, ref objectStoreContext);

        /// <summary>
        /// Sets the list element at index to element.
        /// </summary>
        /// <typeparam name="TObjectContext"></typeparam>
        /// <param name="key"></param>
        /// <param name="input"></param>
        /// <param name="outputFooter"></param>
        /// <param name="objectStoreContext"></param>
        /// <returns></returns>
        public unsafe GarnetStatus ListSet<TObjectContext>(byte[] key, ArgSlice input, ref GarnetObjectStoreOutput outputFooter, ref TObjectContext objectStoreContext)
            where TObjectContext : ITsavoriteContext<byte[], IGarnetObject, SpanByte, GarnetObjectStoreOutput, long, ObjectStoreFunctions>
            => RMWObjectStoreOperationWithOutput(key, input, ref objectStoreContext, ref outputFooter);
    }
}<|MERGE_RESOLUTION|>--- conflicted
+++ resolved
@@ -50,12 +50,8 @@
             var status = RMWObjectStoreOperation(key.ToArray(), input, out var output, ref objectStoreContext);
 
             itemsDoneCount = output.countDone;
-<<<<<<< HEAD
             itemBroker.HandleCollectionUpdate(key.Span.ToArray());
-            return GarnetStatus.OK;
-=======
-            return status;
->>>>>>> 8f46a57a
+            return status;
         }
 
         /// <summary>
@@ -298,13 +294,8 @@
                     txnManager.Commit(true);
             }
 
-<<<<<<< HEAD
             itemBroker.HandleCollectionUpdate(destinationKey.Span.ToArray());
-            return true;
-
-=======
             return GarnetStatus.OK;
->>>>>>> 8f46a57a
         }
 
         /// <summary>
