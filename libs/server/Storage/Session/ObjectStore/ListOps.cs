﻿// Copyright (c) Microsoft Corporation.
// Licensed under the MIT license.

using System;
using System.Linq;
using Tsavorite.core;

namespace Garnet.server
{
    using StoreAllocator = ObjectAllocator<StoreFunctions<SpanByteComparer, DefaultRecordDisposer>>;
    using StoreFunctions = StoreFunctions<SpanByteComparer, DefaultRecordDisposer>;

    sealed partial class StorageSession : IDisposable
    {
        /// <summary>
        /// Adds new elements at the head(right) or tail(left)
        /// in the list stored at key.
        /// For the case of ListPushX, the operation is only done if the key already exists
        /// and holds a list.
        /// </summary>
        /// <typeparam name="TObjectContext"></typeparam>
        /// <param name="key">The name of the key</param>
        /// <param name="elements">The elements to be added at the left or the righ of the list</param>
        /// <param name="lop">The Right or Left modifier of the operation to perform</param>
        /// <param name="itemsDoneCount">The length of the list after the push operations.</param>
        /// <param name="objectContext"></param>
        /// <returns></returns>
        public unsafe GarnetStatus ListPush<TObjectContext>(PinnedSpanByte key, PinnedSpanByte[] elements, ListOperation lop, out int itemsDoneCount, ref TObjectContext objectContext)
          where TObjectContext : ITsavoriteContext<ObjectInput, ObjectOutput, long, ObjectSessionFunctions, StoreFunctions, StoreAllocator>
        {
            itemsDoneCount = 0;

            if (key.Length == 0 || elements.Length == 0)
                return GarnetStatus.OK;

            // Prepare the parse state
            parseState.InitializeWithArguments(elements);

            // Prepare the input
            var input = new ObjectInput(GarnetObjectType.List, RespMetaCommand.None, ref parseState) { ListOp = lop };

            var status = RMWObjectStoreOperation(key.ReadOnlySpan, ref input, out var output, ref objectContext);

            itemsDoneCount = output.result1;
            itemBroker?.HandleCollectionUpdate(key.ToArray());
            return status;
        }

        /// <summary>
        /// Adds new elements at the head(right) or tail(left)
        /// in the list stored at key.
        /// For the case of ListPushX, the operation is only done if the key already exists
        /// and holds a list.
        /// </summary>
        /// <typeparam name="TObjectContext"></typeparam>
        /// <param name="key"></param>
        /// <param name="element"></param>
        /// <param name="lop"></param>
        /// <param name="itemsDoneCount"></param>
        /// <param name="objectContext"></param>
        /// <returns></returns>
        public unsafe GarnetStatus ListPush<TObjectContext>(PinnedSpanByte key, PinnedSpanByte element, ListOperation lop, out int itemsDoneCount, ref TObjectContext objectContext)
           where TObjectContext : ITsavoriteContext<ObjectInput, ObjectOutput, long, ObjectSessionFunctions, StoreFunctions, StoreAllocator>
        {
            itemsDoneCount = 0;

            // Prepare the parse state
            parseState.InitializeWithArgument(element);

            // Prepare the input
            var input = new ObjectInput(GarnetObjectType.List, RespMetaCommand.None, ref parseState) { ListOp = lop };

            var status = RMWObjectStoreOperation(key.ReadOnlySpan, ref input, out var output, ref objectContext);
            itemsDoneCount = output.result1;

<<<<<<< HEAD
            itemBroker?.HandleCollectionUpdate(key.Span.ToArray());
=======
            itemBroker?.HandleCollectionUpdate(key.ToArray());
>>>>>>> 04c8fcf9
            return status;
        }

        /// <summary>
        /// Removes one element from the head(left) or tail(right)
        /// of the list stored at key.
        /// </summary>
        /// <typeparam name="TObjectContext"></typeparam>
        /// <param name="key"></param>
        /// <param name="lop"></param>
        /// <param name="objectContext"></param>
        /// <param name="element"></param>
        /// <returns>The popped element</returns>
        public GarnetStatus ListPop<TObjectContext>(PinnedSpanByte key, ListOperation lop, ref TObjectContext objectContext, out PinnedSpanByte element)
           where TObjectContext : ITsavoriteContext<ObjectInput, ObjectOutput, long, ObjectSessionFunctions, StoreFunctions, StoreAllocator>
        {
            var status = ListPop(key, 1, lop, ref objectContext, out var elements);
            element = status == GarnetStatus.OK ? elements.FirstOrDefault() : default;
            return status;
        }

        /// <summary>
        /// Removes the count elements from the head(left) or tail(right) of the list stored at key.
        /// If the list contains less than count elements, removes and returns the number of elements in the list.
        /// </summary>
        /// <typeparam name="TObjectContext"></typeparam>
        /// <param name="key"></param>
        /// <param name="count"></param>
        /// <param name="lop"></param>
        /// <param name="objectContext"></param>
        /// <param name="elements"></param>
        /// <returns>The count elements popped from the list</returns>
        public unsafe GarnetStatus ListPop<TObjectContext>(PinnedSpanByte key, int count, ListOperation lop, ref TObjectContext objectContext, out PinnedSpanByte[] elements)
                 where TObjectContext : ITsavoriteContext<ObjectInput, ObjectOutput, long, ObjectSessionFunctions, StoreFunctions, StoreAllocator>
        {
            // Prepare the input
            var input = new ObjectInput(GarnetObjectType.List, arg1: count) { ListOp = lop };

            var output = new ObjectOutput();

            var status = RMWObjectStoreOperationWithOutput(key.ReadOnlySpan, ref input, ref objectContext, ref output);

            //process output
            elements = default;
            if (status == GarnetStatus.OK)
                elements = ProcessRespArrayOutput(output, out var error);

            return status;
        }

        /// <summary>
        /// Removes the count elements from the head(left) or tail(right) of the first non-empty list key from the list of provided key names.
        /// If the list contains less than count elements, removes and returns the number of elements in the list.
        /// </summary>
        /// <typeparam name="TObjectContext"></typeparam>
        /// <param name="keys"></param>
        /// <param name="direction"></param>
        /// <param name="count"></param>
        /// <param name="objectContext"></param>
        /// <param name="key"></param>
        /// <param name="elements"></param>
        /// <returns>The count elements popped from the list</returns>
        public unsafe GarnetStatus ListPopMultiple<TObjectContext>(PinnedSpanByte[] keys, OperationDirection direction, int count, ref TObjectContext objectContext, out PinnedSpanByte key, out PinnedSpanByte[] elements)
            where TObjectContext : ITsavoriteContext<ObjectInput, ObjectOutput, long, ObjectSessionFunctions, StoreFunctions, StoreAllocator>
        {
            foreach (var k in keys)
            {
                GarnetStatus statusOp;

                if (direction == OperationDirection.Left)
                {
                    statusOp = ListPop(k, count, ListOperation.LPOP, ref objectContext, out elements);
                }
                else
                {
                    statusOp = ListPop(k, count, ListOperation.RPOP, ref objectContext, out elements);
                }

                if (statusOp == GarnetStatus.NOTFOUND) continue;

                key = k;
                return statusOp;
            }

            key = default;
            elements = default;
            return GarnetStatus.NOTFOUND;
        }

        /// <summary>
        /// Gets the current count of elements in the List at Key
        /// </summary>
        /// <typeparam name="TObjectContext"></typeparam>
        /// <param name="key"></param>
        /// <param name="objectContext"></param>
        /// <param name="count"></param>
        /// <returns></returns>
        public unsafe GarnetStatus ListLength<TObjectContext>(PinnedSpanByte key, ref TObjectContext objectContext, out int count)
            where TObjectContext : ITsavoriteContext<ObjectInput, ObjectOutput, long, ObjectSessionFunctions, StoreFunctions, StoreAllocator>
        {
            count = 0;

            if (key.Length == 0)
                return GarnetStatus.OK;

            // Prepare the input
            var input = new ObjectInput(GarnetObjectType.List) { ListOp = ListOperation.LLEN };

            var status = ReadObjectStoreOperation(key.ReadOnlySpan, ref input, out var output, ref objectContext);

            count = output.result1;
            return status;
        }

        /// <summary>
        /// Removes the first/last element of the list stored at source
        /// and pushes it to the first/last element of the list stored at destination
        /// </summary>
        /// <param name="sourceKey"></param>
        /// <param name="destinationKey"></param>
        /// <param name="sourceDirection"></param>
        /// <param name="destinationDirection"></param>
        /// <param name="element">out parameter, The element being popped and pushed</param>
        /// <returns>GarnetStatus</returns>
        public GarnetStatus ListMove(PinnedSpanByte sourceKey, PinnedSpanByte destinationKey, OperationDirection sourceDirection, OperationDirection destinationDirection, out byte[] element)
        {
            element = default;
            var objectTransactionalContext = txnManager.ObjectTransactionalContext;

            if (objectTransactionalContext.Session is null)
                ThrowObjectStoreUninitializedException();

            // If source and destination are the same, the operation is equivalent to removing the last element from the list
            // and pushing it as first element of the list, so it can be considered as a list rotation command.
            var sameKey = sourceKey.ReadOnlySpan.SequenceEqual(destinationKey.ReadOnlySpan);

            var createTransaction = false;
            if (txnManager.state != TxnState.Running)
            {
                createTransaction = true;
                txnManager.AddTransactionStoreTypes(TransactionStoreTypes.Object | TransactionStoreTypes.Unified);
                txnManager.SaveKeyEntryToLock(sourceKey, LockType.Exclusive);
                txnManager.SaveKeyEntryToLock(destinationKey, LockType.Exclusive);
                _ = txnManager.Run(true);
            }

            var objectContext = txnManager.ObjectTransactionalContext;
            var unifiedContext = txnManager.UnifiedTransactionalContext;

            try
            {
                // Get the source key
                var statusOp = GET(sourceKey, out var sourceList, ref objectTransactionalContext);

                if (statusOp == GarnetStatus.NOTFOUND)
                {
                    return GarnetStatus.OK;
                }
                else if (statusOp == GarnetStatus.OK)
                {
                    if (sourceList.GarnetObject is not ListObject srcListObject)
                        return GarnetStatus.WRONGTYPE;

                    if (srcListObject.LnkList.Count == 0)
                        return GarnetStatus.OK;

                    ListObject dstListObject = default;
                    if (!sameKey)
                    {
                        // Read destination key
                        statusOp = GET(destinationKey, out var destinationList, ref objectContext);

                        if (statusOp == GarnetStatus.NOTFOUND)
                        {
                            destinationList.GarnetObject = new ListObject();
                        }

                        if (destinationList.GarnetObject is not ListObject listObject)
                            return GarnetStatus.WRONGTYPE;

                        dstListObject = listObject;
                    }
                    else // sameKey
                    {
                        if (sourceDirection == destinationDirection)
                        {
                            element = (sourceDirection == OperationDirection.Right) ?
                                        srcListObject.LnkList.Last.Value : srcListObject.LnkList.First.Value;
                            return GarnetStatus.OK;
                        }
                    }

                    // Right pop (removelast) from source
                    if (sourceDirection == OperationDirection.Right)
                    {
                        element = srcListObject.LnkList.Last.Value;
                        srcListObject.LnkList.RemoveLast();
                    }
                    else
                    {
                        // Left pop (removefirst) from source
                        element = srcListObject.LnkList.First.Value;
                        srcListObject.LnkList.RemoveFirst();
                    }
                    srcListObject.UpdateSize(element, false);

                    IGarnetObject newListValue = null;
                    if (!sameKey)
                    {
                        if (srcListObject.LnkList.Count == 0)
                        {
                            _ = EXPIRE(sourceKey, TimeSpan.Zero, out _, ExpireOption.None, ref unifiedContext);
                        }

                        // Left push (addfirst) to destination
                        if (destinationDirection == OperationDirection.Left)
                            _ = dstListObject.LnkList.AddFirst(element);
                        else
                            _ = dstListObject.LnkList.AddLast(element);

                        dstListObject.UpdateSize(element);
                        newListValue = new ListObject(dstListObject.LnkList, dstListObject.HeapMemorySize);

                        // Upsert
                        _ = SET(destinationKey, newListValue, ref objectContext);
                    }
                    else
                    {
                        // When the source and the destination key is the same the operation is done only in the sourceList
                        if (destinationDirection == OperationDirection.Left)
                            _ = srcListObject.LnkList.AddFirst(element);
                        else if (destinationDirection == OperationDirection.Right)
                            _ = srcListObject.LnkList.AddLast(element);
                        newListValue = srcListObject;
                        ((ListObject)newListValue).UpdateSize(element);
                    }
                }
            }
            finally
            {
                if (createTransaction)
                    txnManager.Commit(true);
            }

            itemBroker?.HandleCollectionUpdate(destinationKey.Span.ToArray());
            return GarnetStatus.OK;
        }

        /// <summary>
        /// Trim an existing list so it only contains the specified range of elements.
        /// </summary>
        /// <typeparam name="TObjectContext"></typeparam>
        /// <param name="key"></param>
        /// <param name="start"></param>
        /// <param name="stop"></param>
        /// <param name="objectContext"></param>
        /// <returns>true when successful</returns>
        public unsafe bool ListTrim<TObjectContext>(PinnedSpanByte key, int start, int stop, ref TObjectContext objectContext)
            where TObjectContext : ITsavoriteContext<ObjectInput, ObjectOutput, long, ObjectSessionFunctions, StoreFunctions, StoreAllocator>
        {
            // Prepare the input
            var input = new ObjectInput(GarnetObjectType.List, arg1: start, arg2: stop) { ListOp = ListOperation.LTRIM };

            var status = RMWObjectStoreOperation(key.ReadOnlySpan, ref input, out _, ref objectContext);

            return status == GarnetStatus.OK;
        }

        /// <summary>
        /// Adds new elements at the head(right) or tail(left)
        /// </summary>
        /// <typeparam name="TObjectContext"></typeparam>
        /// <param name="key"></param>
        /// <param name="input"></param>
        /// <param name="output"></param>
        /// <param name="objectContext"></param>
        /// <returns></returns>
        public GarnetStatus ListPush<TObjectContext>(PinnedSpanByte key, ref ObjectInput input, out OutputHeader output, ref TObjectContext objectContext)
            where TObjectContext : ITsavoriteContext<ObjectInput, ObjectOutput, long, ObjectSessionFunctions, StoreFunctions, StoreAllocator>
        {
            var status = RMWObjectStoreOperation(key.ReadOnlySpan, ref input, out output, ref objectContext);
            itemBroker?.HandleCollectionUpdate(key.ToArray());
            return status;
        }

        /// <summary>
        /// The command returns the index of matching elements inside a Redis list.
        /// By default, when no options are given, it will scan the list from head to tail, looking for the first match of "element".
        /// </summary>
        /// <typeparam name="TObjectContext"></typeparam>
        /// <param name="key"></param>
        /// <param name="input"></param>
        /// <param name="output"></param>
        /// <param name="objectContext"></param>
        /// <returns></returns>
        public GarnetStatus ListPosition<TObjectContext>(PinnedSpanByte key, ref ObjectInput input, ref ObjectOutput output, ref TObjectContext objectContext)
            where TObjectContext : ITsavoriteContext<ObjectInput, ObjectOutput, long, ObjectSessionFunctions, StoreFunctions, StoreAllocator>
        {
            return ReadObjectStoreOperationWithOutput(key.ReadOnlySpan, ref input, ref objectContext, ref output);
        }

        /// <summary>
        /// Trim an existing list so it only contains the specified range of elements.
        /// </summary>
        /// <typeparam name="TObjectContext"></typeparam>
        /// <param name="key"></param>
        /// <param name="input"></param>
        /// <param name="objectContext"></param>
        /// <returns></returns>
        public GarnetStatus ListTrim<TObjectContext>(PinnedSpanByte key, ref ObjectInput input, ref TObjectContext objectContext)
            where TObjectContext : ITsavoriteContext<ObjectInput, ObjectOutput, long, ObjectSessionFunctions, StoreFunctions, StoreAllocator>
            => RMWObjectStoreOperation(key.ReadOnlySpan, ref input, out _, ref objectContext);

        /// <summary>
        /// Gets the specified elements of the list stored at key.
        /// </summary>
        /// <typeparam name="TObjectContext"></typeparam>
        /// <param name="key"></param>
        /// <param name="input"></param>
        /// <param name="output"></param>
        /// <param name="objectContext"></param>
        /// <returns></returns>
        public GarnetStatus ListRange<TObjectContext>(PinnedSpanByte key, ref ObjectInput input, ref ObjectOutput output, ref TObjectContext objectContext)
            where TObjectContext : ITsavoriteContext<ObjectInput, ObjectOutput, long, ObjectSessionFunctions, StoreFunctions, StoreAllocator>
            => ReadObjectStoreOperationWithOutput(key.ReadOnlySpan, ref input, ref objectContext, ref output);

        /// <summary>
        /// Inserts a new element in the list stored at key either before or after a value pivot
        /// </summary>
        /// <typeparam name="TObjectContext"></typeparam>
        /// <param name="key"></param>
        /// <param name="input"></param>
        /// <param name="output"></param>
        /// <param name="objectContext"></param>
        /// <returns></returns>
        public GarnetStatus ListInsert<TObjectContext>(PinnedSpanByte key, ref ObjectInput input, out OutputHeader output, ref TObjectContext objectContext)
            where TObjectContext : ITsavoriteContext<ObjectInput, ObjectOutput, long, ObjectSessionFunctions, StoreFunctions, StoreAllocator>
        {
            var status = RMWObjectStoreOperation(key.ReadOnlySpan, ref input, out output, ref objectContext);
            itemBroker?.HandleCollectionUpdate(key.ToArray());
            return status;
        }

        /// <summary>
        /// Returns the element at index.
        /// </summary>
        /// <typeparam name="TObjectContext"></typeparam>
        /// <param name="key"></param>
        /// <param name="input"></param>
        /// <param name="output"></param>
        /// <param name="objectContext"></param>
        /// <returns></returns>
        public GarnetStatus ListIndex<TObjectContext>(PinnedSpanByte key, ref ObjectInput input, ref ObjectOutput output, ref TObjectContext objectContext)
            where TObjectContext : ITsavoriteContext<ObjectInput, ObjectOutput, long, ObjectSessionFunctions, StoreFunctions, StoreAllocator>
            => ReadObjectStoreOperationWithOutput(key.ReadOnlySpan, ref input, ref objectContext, ref output);

        /// <summary>
        /// Removes the first count occurrences of elements equal to element from the list.
        /// LREM key count element
        /// </summary>
        /// <typeparam name="TObjectContext"></typeparam>
        /// <param name="key"></param>
        /// <param name="input"></param>
        /// <param name="output"></param>
        /// <param name="objectContext"></param>
        /// <returns></returns>
        public GarnetStatus ListRemove<TObjectContext>(PinnedSpanByte key, ref ObjectInput input, out OutputHeader output, ref TObjectContext objectContext)
            where TObjectContext : ITsavoriteContext<ObjectInput, ObjectOutput, long, ObjectSessionFunctions, StoreFunctions, StoreAllocator>
            => RMWObjectStoreOperation(key.ReadOnlySpan, ref input, out output, ref objectContext);

        /// <summary>
        /// Removes the count elements from the head(left) or tail(right) of the list stored at key.
        /// If the list contains less than count elements, removes and returns the number of elements in the list.
        /// </summary>
        /// <typeparam name="TObjectContext"></typeparam>
        /// <param name="key"></param>
        /// <param name="input"></param>
        /// <param name="output"></param>
        /// <param name="objectContext"></param>
        /// <returns></returns>
        public unsafe GarnetStatus ListPop<TObjectContext>(PinnedSpanByte key, ref ObjectInput input, ref ObjectOutput output, ref TObjectContext objectContext)
            where TObjectContext : ITsavoriteContext<ObjectInput, ObjectOutput, long, ObjectSessionFunctions, StoreFunctions, StoreAllocator>
            => RMWObjectStoreOperationWithOutput(key.ReadOnlySpan, ref input, ref objectContext, ref output);

        /// <summary>
        /// Removes the count elements from the head(left) or tail(right) of the list stored at key.
        /// If the list contains less than count elements, removes and returns the number of elements in the list.
        /// </summary>
        /// <typeparam name="TObjectContext"></typeparam>
        /// <param name="key"></param>
        /// <param name="input"></param>
        /// <param name="output"></param>
        /// <param name="objectContext"></param>
        /// <returns></returns>
        public unsafe GarnetStatus ListLength<TObjectContext>(PinnedSpanByte key, ref ObjectInput input, out OutputHeader output, ref TObjectContext objectContext)
             where TObjectContext : ITsavoriteContext<ObjectInput, ObjectOutput, long, ObjectSessionFunctions, StoreFunctions, StoreAllocator>
             => ReadObjectStoreOperation(key.ReadOnlySpan, ref input, out output, ref objectContext);

        /// <summary>
        /// Sets the list element at index to element.
        /// </summary>
        /// <typeparam name="TObjectContext"></typeparam>
        /// <param name="key"></param>
        /// <param name="input"></param>
        /// <param name="output"></param>
        /// <param name="objectContext"></param>
        /// <returns></returns>
        public unsafe GarnetStatus ListSet<TObjectContext>(PinnedSpanByte key, ref ObjectInput input, ref ObjectOutput output, ref TObjectContext objectContext)
            where TObjectContext : ITsavoriteContext<ObjectInput, ObjectOutput, long, ObjectSessionFunctions, StoreFunctions, StoreAllocator>
            => RMWObjectStoreOperationWithOutput(key.ReadOnlySpan, ref input, ref objectContext, ref output);
    }
}<|MERGE_RESOLUTION|>--- conflicted
+++ resolved
@@ -73,11 +73,7 @@
             var status = RMWObjectStoreOperation(key.ReadOnlySpan, ref input, out var output, ref objectContext);
             itemsDoneCount = output.result1;
 
-<<<<<<< HEAD
-            itemBroker?.HandleCollectionUpdate(key.Span.ToArray());
-=======
             itemBroker?.HandleCollectionUpdate(key.ToArray());
->>>>>>> 04c8fcf9
             return status;
         }
 
