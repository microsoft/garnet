--- conflicted
+++ resolved
@@ -45,22 +45,11 @@
 
             var output = new GarnetObjectStoreOutput();
 
-<<<<<<< HEAD
-            var status = RMWObjectStoreOperationWithOutput(key.ReadOnlySpan, ref input, ref objectStoreContext, ref outputFooter);
+            var status = RMWObjectStoreOperationWithOutput(key.ReadOnlySpan, ref input, ref objectStoreContext, ref output);
             itemBroker.HandleCollectionUpdate(key.ToArray());
 
             if (status == GarnetStatus.OK)
-                zaddCount = TryProcessRespSimple64IntOutput(outputFooter, out var value) ? (int)value : default;
-=======
-            var keyBytes = key.ToArray();
-            var status = RMWObjectStoreOperationWithOutput(keyBytes, ref input, ref objectStoreContext, ref output);
-            itemBroker.HandleCollectionUpdate(keyBytes);
-
-            if (status == GarnetStatus.OK)
-            {
                 zaddCount = TryProcessRespSimple64IntOutput(output, out var value) ? (int)value : default;
-            }
->>>>>>> 33ab11e6
 
             return status;
         }
@@ -96,14 +85,8 @@
 
             var output = new GarnetObjectStoreOutput();
 
-<<<<<<< HEAD
-            var status = RMWObjectStoreOperationWithOutput(key.ReadOnlySpan, ref input, ref objectStoreContext, ref outputFooter);
+            var status = RMWObjectStoreOperationWithOutput(key.ReadOnlySpan, ref input, ref objectStoreContext, ref output);
             itemBroker.HandleCollectionUpdate(key.ToArray());
-=======
-            var keyBytes = key.ToArray();
-            var status = RMWObjectStoreOperationWithOutput(keyBytes, ref input, ref objectStoreContext, ref output);
-            itemBroker.HandleCollectionUpdate(keyBytes);
->>>>>>> 33ab11e6
 
             if (status == GarnetStatus.OK)
             {
@@ -263,13 +246,8 @@
 
             var output = new GarnetObjectStoreOutput();
 
-<<<<<<< HEAD
             var status = RMWObjectStoreOperationWithOutput(key.ReadOnlySpan, ref input, ref objectStoreContext,
-                ref outputFooter);
-=======
-            var status = RMWObjectStoreOperationWithOutput(key.ToArray(), ref input, ref objectStoreContext,
                 ref output);
->>>>>>> 33ab11e6
 
             scratchBufferManager.RewindScratchBuffer(paramsSlice);
 
@@ -328,13 +306,8 @@
 
             var output = new GarnetObjectStoreOutput();
 
-<<<<<<< HEAD
             status = RMWObjectStoreOperationWithOutput(key.ReadOnlySpan, ref input, ref objectStoreContext,
-                ref outputFooter);
-=======
-            status = RMWObjectStoreOperationWithOutput(key.ToArray(), ref input, ref objectStoreContext,
                 ref output);
->>>>>>> 33ab11e6
 
             scratchBufferManager.RewindScratchBuffer(paramsSlice);
 
@@ -370,11 +343,7 @@
 
             var output = new GarnetObjectStoreOutput();
 
-<<<<<<< HEAD
-            var status = RMWObjectStoreOperationWithOutput(key.ReadOnlySpan, ref input, ref objectStoreContext, ref outputFooter);
-=======
-            var status = RMWObjectStoreOperationWithOutput(key.ToArray(), ref input, ref objectStoreContext, ref output);
->>>>>>> 33ab11e6
+            var status = RMWObjectStoreOperationWithOutput(key.ReadOnlySpan, ref input, ref objectStoreContext, ref output);
 
             //process output
             if (status == GarnetStatus.OK)
@@ -415,15 +384,9 @@
             var header = new RespInputHeader(GarnetObjectType.SortedSet) { SortedSetOp = SortedSetOperation.ZINCRBY };
             var input = new ObjectInput(header, ref parseState);
 
-<<<<<<< HEAD
-            var outputFooter = new GarnetObjectStoreOutput { SpanByteAndMemory = new SpanByteAndMemory(null) };
+            var output = new GarnetObjectStoreOutput { SpanByteAndMemory = new SpanByteAndMemory(null) };
             var status = RMWObjectStoreOperationWithOutput(key.ReadOnlySpan, ref input, ref objectStoreContext,
-                ref outputFooter);
-=======
-            var output = new GarnetObjectStoreOutput();
-            var status = RMWObjectStoreOperationWithOutput(key.ToArray(), ref input, ref objectStoreContext,
                 ref output);
->>>>>>> 33ab11e6
 
             // Process output
             if (status == GarnetStatus.OK)
@@ -531,13 +494,8 @@
             var header = new RespInputHeader(GarnetObjectType.SortedSet) { SortedSetOp = SortedSetOperation.ZRANGE };
             var input = new ObjectInput(header, ref parseState, arg2: (int)rangeOpts);
 
-<<<<<<< HEAD
-            var outputFooter = new GarnetObjectStoreOutput { SpanByteAndMemory = new SpanByteAndMemory(null) };
-            var status = ReadObjectStoreOperationWithOutput(key.ReadOnlySpan, ref input, ref objectContext, ref outputFooter);
-=======
-            var output = new GarnetObjectStoreOutput();
-            var status = ReadObjectStoreOperationWithOutput(key.ToArray(), ref input, ref objectContext, ref output);
->>>>>>> 33ab11e6
+            var output = new GarnetObjectStoreOutput { SpanByteAndMemory = new SpanByteAndMemory(null) };
+            var status = ReadObjectStoreOperationWithOutput(key.ReadOnlySpan, ref input, ref objectContext, ref output);
 
             for (var i = arguments.Count - 1; i > 1; i--)
             {
@@ -678,15 +636,9 @@
 
             const int outputContainerSize = 32; // 3 for HEADER + CRLF + 20 for ascii long
             var outputContainer = stackalloc byte[outputContainerSize];
-<<<<<<< HEAD
-            var outputFooter = new GarnetObjectStoreOutput { SpanByteAndMemory = SpanByteAndMemory.FromPinnedPointer(outputContainer, outputContainerSize) };
-
-            var status = ReadObjectStoreOperationWithOutput(key.ReadOnlySpan, ref input, ref objectStoreContext, ref outputFooter);
-=======
-            var output = new GarnetObjectStoreOutput(new(outputContainer, outputContainerSize));
-
-            var status = ReadObjectStoreOperationWithOutput(key.ToArray(), ref input, ref objectStoreContext, ref output);
->>>>>>> 33ab11e6
+            var output = GarnetObjectStoreOutput.FromPinnedPointer(outputContainer, outputContainerSize);
+
+            var status = ReadObjectStoreOperationWithOutput(key.ReadOnlySpan, ref input, ref objectStoreContext, ref output);
 
             if (status == GarnetStatus.OK)
             {
@@ -760,14 +712,8 @@
             try
             {
                 SpanByteAndMemory rangeOutputMem = default;
-<<<<<<< HEAD
-                var rangeOutput = new GarnetObjectStoreOutput() { SpanByteAndMemory = rangeOutputMem };
+                var rangeOutput = new GarnetObjectStoreOutput(rangeOutputMem);
                 var status = SortedSetRange(srcKey, ref input, ref rangeOutput, ref objectStoreTransactionalContext);
-=======
-                var rangeOutput = new GarnetObjectStoreOutput(rangeOutputMem);
-
-                var status = SortedSetRange(srcKey.ToArray(), ref input, ref rangeOutput, ref objectStoreLockableContext);
->>>>>>> 33ab11e6
                 rangeOutputMem = rangeOutput.SpanByteAndMemory;
 
                 if (status == GarnetStatus.WRONGTYPE)
@@ -814,15 +760,9 @@
                             SortedSetOp = SortedSetOperation.ZADD,
                         }, ref parseState);
 
-<<<<<<< HEAD
-                        var zAddOutput = new GarnetObjectStoreOutput { SpanByteAndMemory = new SpanByteAndMemory(null) };
+                        var zAddOutput = new GarnetObjectStoreOutput();
                         RMWObjectStoreOperationWithOutput(destinationKey, ref zAddInput, ref objectStoreTransactionalContext, ref zAddOutput);
                         itemBroker.HandleCollectionUpdate(destinationKey.ToArray());
-=======
-                        var zAddOutput = new GarnetObjectStoreOutput();
-                        RMWObjectStoreOperationWithOutput(destinationKey, ref zAddInput, ref objectStoreLockableContext, ref zAddOutput);
-                        itemBroker.HandleCollectionUpdate(destinationKey);
->>>>>>> 33ab11e6
                     }
                 }
                 finally
@@ -876,15 +816,9 @@
         /// <param name="output"></param>
         /// <param name="objectStoreContext"></param>
         /// <returns></returns>
-<<<<<<< HEAD
-        public GarnetStatus SortedSetRange<TObjectContext>(PinnedSpanByte key, ref ObjectInput input, ref GarnetObjectStoreOutput outputFooter, ref TObjectContext objectStoreContext)
-            where TObjectContext : ITsavoriteContext<ObjectInput, GarnetObjectStoreOutput, long, ObjectSessionFunctions, ObjectStoreFunctions, ObjectStoreAllocator>
-            => ReadObjectStoreOperationWithOutput(key.ReadOnlySpan, ref input, ref objectStoreContext, ref outputFooter);
-=======
-        public GarnetStatus SortedSetRange<TObjectContext>(byte[] key, ref ObjectInput input, ref GarnetObjectStoreOutput output, ref TObjectContext objectStoreContext)
-            where TObjectContext : ITsavoriteContext<byte[], IGarnetObject, ObjectInput, GarnetObjectStoreOutput, long, ObjectSessionFunctions, ObjectStoreFunctions, ObjectStoreAllocator>
-            => ReadObjectStoreOperationWithOutput(key, ref input, ref objectStoreContext, ref output);
->>>>>>> 33ab11e6
+        public GarnetStatus SortedSetRange<TObjectContext>(PinnedSpanByte key, ref ObjectInput input, ref GarnetObjectStoreOutput output, ref TObjectContext objectStoreContext)
+            where TObjectContext : ITsavoriteContext<ObjectInput, GarnetObjectStoreOutput, long, ObjectSessionFunctions, ObjectStoreFunctions, ObjectStoreAllocator>
+            => ReadObjectStoreOperationWithOutput(key.ReadOnlySpan, ref input, ref objectStoreContext, ref output);
 
         /// <summary>
         /// Returns the score of member in the sorted set at key.
@@ -896,15 +830,9 @@
         /// <param name="output"></param>
         /// <param name="objectStoreContext"></param>
         /// <returns></returns>
-<<<<<<< HEAD
-        public GarnetStatus SortedSetScore<TObjectContext>(PinnedSpanByte key, ref ObjectInput input, ref GarnetObjectStoreOutput outputFooter, ref TObjectContext objectStoreContext)
-            where TObjectContext : ITsavoriteContext<ObjectInput, GarnetObjectStoreOutput, long, ObjectSessionFunctions, ObjectStoreFunctions, ObjectStoreAllocator>
-            => ReadObjectStoreOperationWithOutput(key.ReadOnlySpan, ref input, ref objectStoreContext, ref outputFooter);
-=======
-        public GarnetStatus SortedSetScore<TObjectContext>(byte[] key, ref ObjectInput input, ref GarnetObjectStoreOutput output, ref TObjectContext objectStoreContext)
-            where TObjectContext : ITsavoriteContext<byte[], IGarnetObject, ObjectInput, GarnetObjectStoreOutput, long, ObjectSessionFunctions, ObjectStoreFunctions, ObjectStoreAllocator>
-            => ReadObjectStoreOperationWithOutput(key, ref input, ref objectStoreContext, ref output);
->>>>>>> 33ab11e6
+        public GarnetStatus SortedSetScore<TObjectContext>(PinnedSpanByte key, ref ObjectInput input, ref GarnetObjectStoreOutput output, ref TObjectContext objectStoreContext)
+            where TObjectContext : ITsavoriteContext<ObjectInput, GarnetObjectStoreOutput, long, ObjectSessionFunctions, ObjectStoreFunctions, ObjectStoreAllocator>
+            => ReadObjectStoreOperationWithOutput(key.ReadOnlySpan, ref input, ref objectStoreContext, ref output);
 
         /// <summary>
         /// Returns the scores of members in the sorted set at key.
@@ -916,15 +844,9 @@
         /// <param name="output"></param>
         /// <param name="objectStoreContext"></param>
         /// <returns></returns>
-<<<<<<< HEAD
-        public GarnetStatus SortedSetScores<TObjectContext>(PinnedSpanByte key, ref ObjectInput input, ref GarnetObjectStoreOutput outputFooter, ref TObjectContext objectStoreContext)
-            where TObjectContext : ITsavoriteContext<ObjectInput, GarnetObjectStoreOutput, long, ObjectSessionFunctions, ObjectStoreFunctions, ObjectStoreAllocator>
-            => ReadObjectStoreOperationWithOutput(key.ReadOnlySpan, ref input, ref objectStoreContext, ref outputFooter);
-=======
-        public GarnetStatus SortedSetScores<TObjectContext>(byte[] key, ref ObjectInput input, ref GarnetObjectStoreOutput output, ref TObjectContext objectStoreContext)
-            where TObjectContext : ITsavoriteContext<byte[], IGarnetObject, ObjectInput, GarnetObjectStoreOutput, long, ObjectSessionFunctions, ObjectStoreFunctions, ObjectStoreAllocator>
-            => ReadObjectStoreOperationWithOutput(key, ref input, ref objectStoreContext, ref output);
->>>>>>> 33ab11e6
+        public GarnetStatus SortedSetScores<TObjectContext>(PinnedSpanByte key, ref ObjectInput input, ref GarnetObjectStoreOutput output, ref TObjectContext objectStoreContext)
+            where TObjectContext : ITsavoriteContext<ObjectInput, GarnetObjectStoreOutput, long, ObjectSessionFunctions, ObjectStoreFunctions, ObjectStoreAllocator>
+            => ReadObjectStoreOperationWithOutput(key.ReadOnlySpan, ref input, ref objectStoreContext, ref output);
 
         /// <summary>
         /// Removes and returns the first element from the sorted set stored at key,
@@ -936,15 +858,9 @@
         /// <param name="output"></param>
         /// <param name="objectStoreContext"></param>
         /// <returns></returns>
-<<<<<<< HEAD
-        public GarnetStatus SortedSetPop<TObjectContext>(PinnedSpanByte key, ref ObjectInput input, ref GarnetObjectStoreOutput outputFooter, ref TObjectContext objectStoreContext)
+        public GarnetStatus SortedSetPop<TObjectContext>(PinnedSpanByte key, ref ObjectInput input, ref GarnetObjectStoreOutput output, ref TObjectContext objectStoreContext)
              where TObjectContext : ITsavoriteContext<ObjectInput, GarnetObjectStoreOutput, long, ObjectSessionFunctions, ObjectStoreFunctions, ObjectStoreAllocator>
-            => RMWObjectStoreOperationWithOutput(key.ReadOnlySpan, ref input, ref objectStoreContext, ref outputFooter);
-=======
-        public GarnetStatus SortedSetPop<TObjectContext>(byte[] key, ref ObjectInput input, ref GarnetObjectStoreOutput output, ref TObjectContext objectStoreContext)
-             where TObjectContext : ITsavoriteContext<byte[], IGarnetObject, ObjectInput, GarnetObjectStoreOutput, long, ObjectSessionFunctions, ObjectStoreFunctions, ObjectStoreAllocator>
-            => RMWObjectStoreOperationWithOutput(key, ref input, ref objectStoreContext, ref output);
->>>>>>> 33ab11e6
+            => RMWObjectStoreOperationWithOutput(key.ReadOnlySpan, ref input, ref objectStoreContext, ref output);
 
         /// <summary>
         /// Returns the number of elements in the sorted set at key with a score between min and max.
@@ -972,15 +888,9 @@
 
             const int outputContainerSize = 32; // 3 for HEADER + CRLF + 20 for ascii long
             var outputContainer = stackalloc byte[outputContainerSize];
-<<<<<<< HEAD
-            var outputFooter = new GarnetObjectStoreOutput { SpanByteAndMemory = SpanByteAndMemory.FromPinnedPointer(outputContainer, outputContainerSize) };
-
-            var status = ReadObjectStoreOperationWithOutput(key.ReadOnlySpan, ref input, ref objectContext, ref outputFooter);
-=======
-            var output = new GarnetObjectStoreOutput(new(outputContainer, outputContainerSize));
-
-            var status = ReadObjectStoreOperationWithOutput(key.ToArray(), ref input, ref objectContext, ref output);
->>>>>>> 33ab11e6
+            var output = GarnetObjectStoreOutput.FromPinnedPointer(outputContainer, outputContainerSize);
+
+            var status = ReadObjectStoreOperationWithOutput(key.ReadOnlySpan, ref input, ref objectContext, ref output);
 
             if (status == GarnetStatus.OK)
             {
@@ -1001,15 +911,9 @@
         /// <param name="output"></param>
         /// <param name="objectContext"></param>
         /// <returns></returns>
-<<<<<<< HEAD
-        public GarnetStatus SortedSetCount<TObjectContext>(PinnedSpanByte key, ref ObjectInput input, ref GarnetObjectStoreOutput outputFooter, ref TObjectContext objectContext)
+        public GarnetStatus SortedSetCount<TObjectContext>(PinnedSpanByte key, ref ObjectInput input, ref GarnetObjectStoreOutput output, ref TObjectContext objectContext)
              where TObjectContext : ITsavoriteContext<ObjectInput, GarnetObjectStoreOutput, long, ObjectSessionFunctions, ObjectStoreFunctions, ObjectStoreAllocator>
-            => ReadObjectStoreOperationWithOutput(key.ReadOnlySpan, ref input, ref objectContext, ref outputFooter);
-=======
-        public GarnetStatus SortedSetCount<TObjectContext>(byte[] key, ref ObjectInput input, ref GarnetObjectStoreOutput output, ref TObjectContext objectContext)
-             where TObjectContext : ITsavoriteContext<byte[], IGarnetObject, ObjectInput, GarnetObjectStoreOutput, long, ObjectSessionFunctions, ObjectStoreFunctions, ObjectStoreAllocator>
-            => ReadObjectStoreOperationWithOutput(key, ref input, ref objectContext, ref output);
->>>>>>> 33ab11e6
+            => ReadObjectStoreOperationWithOutput(key.ReadOnlySpan, ref input, ref objectContext, ref output);
 
         /// <summary>
         /// Removes all elements in the sorted set between the
@@ -1050,15 +954,9 @@
         /// <param name="output"></param>
         /// <param name="objectStoreContext"></param>
         /// <returns></returns>
-<<<<<<< HEAD
-        public GarnetStatus SortedSetIncrement<TObjectContext>(PinnedSpanByte key, ref ObjectInput input, ref GarnetObjectStoreOutput outputFooter, ref TObjectContext objectStoreContext)
+        public GarnetStatus SortedSetIncrement<TObjectContext>(PinnedSpanByte key, ref ObjectInput input, ref GarnetObjectStoreOutput output, ref TObjectContext objectStoreContext)
              where TObjectContext : ITsavoriteContext<ObjectInput, GarnetObjectStoreOutput, long, ObjectSessionFunctions, ObjectStoreFunctions, ObjectStoreAllocator>
-            => RMWObjectStoreOperationWithOutput(key.ReadOnlySpan, ref input, ref objectStoreContext, ref outputFooter);
-=======
-        public GarnetStatus SortedSetIncrement<TObjectContext>(byte[] key, ref ObjectInput input, ref GarnetObjectStoreOutput output, ref TObjectContext objectStoreContext)
-             where TObjectContext : ITsavoriteContext<byte[], IGarnetObject, ObjectInput, GarnetObjectStoreOutput, long, ObjectSessionFunctions, ObjectStoreFunctions, ObjectStoreAllocator>
-            => RMWObjectStoreOperationWithOutput(key, ref input, ref objectStoreContext, ref output);
->>>>>>> 33ab11e6
+            => RMWObjectStoreOperationWithOutput(key.ReadOnlySpan, ref input, ref objectStoreContext, ref output);
 
         /// <summary>
         /// ZREMRANGEBYRANK: Removes all elements in the sorted set stored at key with rank between start and stop.
@@ -1070,15 +968,9 @@
         /// <param name="input"></param>
         /// <param name="objectContext"></param>
         /// <returns></returns>
-<<<<<<< HEAD
-        public GarnetStatus SortedSetRemoveRange<TObjectContext>(PinnedSpanByte key, ref ObjectInput input, ref GarnetObjectStoreOutput outputFooter, ref TObjectContext objectContext)
-            where TObjectContext : ITsavoriteContext<ObjectInput, GarnetObjectStoreOutput, long, ObjectSessionFunctions, ObjectStoreFunctions, ObjectStoreAllocator>
-            => RMWObjectStoreOperationWithOutput(key.ReadOnlySpan, ref input, ref objectContext, ref outputFooter);
-=======
-        public GarnetStatus SortedSetRemoveRange<TObjectContext>(byte[] key, ref ObjectInput input, ref GarnetObjectStoreOutput output, ref TObjectContext objectContext)
-            where TObjectContext : ITsavoriteContext<byte[], IGarnetObject, ObjectInput, GarnetObjectStoreOutput, long, ObjectSessionFunctions, ObjectStoreFunctions, ObjectStoreAllocator>
-            => RMWObjectStoreOperationWithOutput(key, ref input, ref objectContext, ref output);
->>>>>>> 33ab11e6
+        public GarnetStatus SortedSetRemoveRange<TObjectContext>(PinnedSpanByte key, ref ObjectInput input, ref GarnetObjectStoreOutput output, ref TObjectContext objectContext)
+            where TObjectContext : ITsavoriteContext<ObjectInput, GarnetObjectStoreOutput, long, ObjectSessionFunctions, ObjectStoreFunctions, ObjectStoreAllocator>
+            => RMWObjectStoreOperationWithOutput(key.ReadOnlySpan, ref input, ref objectContext, ref output);
 
         /// <summary>
         /// Returns the rank of member in the sorted set, the scores in the sorted set are ordered from low to high
@@ -1089,15 +981,9 @@
         /// <param name="output"></param>
         /// <param name="objectContext"></param>
         /// <returns></returns>
-<<<<<<< HEAD
-        public GarnetStatus SortedSetRank<TObjectContext>(PinnedSpanByte key, ref ObjectInput input, ref GarnetObjectStoreOutput outputFooter, ref TObjectContext objectContext)
-            where TObjectContext : ITsavoriteContext<ObjectInput, GarnetObjectStoreOutput, long, ObjectSessionFunctions, ObjectStoreFunctions, ObjectStoreAllocator>
-            => ReadObjectStoreOperationWithOutput(key.ReadOnlySpan, ref input, ref objectContext, ref outputFooter);
-=======
-        public GarnetStatus SortedSetRank<TObjectContext>(byte[] key, ref ObjectInput input, ref GarnetObjectStoreOutput output, ref TObjectContext objectContext)
-            where TObjectContext : ITsavoriteContext<byte[], IGarnetObject, ObjectInput, GarnetObjectStoreOutput, long, ObjectSessionFunctions, ObjectStoreFunctions, ObjectStoreAllocator>
-            => ReadObjectStoreOperationWithOutput(key, ref input, ref objectContext, ref output);
->>>>>>> 33ab11e6
+        public GarnetStatus SortedSetRank<TObjectContext>(PinnedSpanByte key, ref ObjectInput input, ref GarnetObjectStoreOutput output, ref TObjectContext objectContext)
+            where TObjectContext : ITsavoriteContext<ObjectInput, GarnetObjectStoreOutput, long, ObjectSessionFunctions, ObjectStoreFunctions, ObjectStoreAllocator>
+            => ReadObjectStoreOperationWithOutput(key.ReadOnlySpan, ref input, ref objectContext, ref output);
 
         /// <summary>
         /// Returns a random member from the sorted set key.
@@ -1108,15 +994,9 @@
         /// <param name="output"></param>
         /// <param name="objectContext"></param>
         /// <returns></returns>
-<<<<<<< HEAD
-        public GarnetStatus SortedSetRandomMember<TObjectContext>(PinnedSpanByte key, ref ObjectInput input, ref GarnetObjectStoreOutput outputFooter, ref TObjectContext objectContext)
-            where TObjectContext : ITsavoriteContext<ObjectInput, GarnetObjectStoreOutput, long, ObjectSessionFunctions, ObjectStoreFunctions, ObjectStoreAllocator>
-            => ReadObjectStoreOperationWithOutput(key.ReadOnlySpan, ref input, ref objectContext, ref outputFooter);
-=======
-        public GarnetStatus SortedSetRandomMember<TObjectContext>(byte[] key, ref ObjectInput input, ref GarnetObjectStoreOutput output, ref TObjectContext objectContext)
-            where TObjectContext : ITsavoriteContext<byte[], IGarnetObject, ObjectInput, GarnetObjectStoreOutput, long, ObjectSessionFunctions, ObjectStoreFunctions, ObjectStoreAllocator>
-            => ReadObjectStoreOperationWithOutput(key, ref input, ref objectContext, ref output);
->>>>>>> 33ab11e6
+        public GarnetStatus SortedSetRandomMember<TObjectContext>(PinnedSpanByte key, ref ObjectInput input, ref GarnetObjectStoreOutput output, ref TObjectContext objectContext)
+            where TObjectContext : ITsavoriteContext<ObjectInput, GarnetObjectStoreOutput, long, ObjectSessionFunctions, ObjectStoreFunctions, ObjectStoreAllocator>
+            => ReadObjectStoreOperationWithOutput(key.ReadOnlySpan, ref input, ref objectContext, ref output);
 
         /// <summary>
         /// Iterates members of SortedSet key and their associated scores using a cursor,
@@ -1128,15 +1008,9 @@
         /// <param name="output"></param>
         /// <param name="objectStoreContext"></param>
         /// <returns></returns>
-<<<<<<< HEAD
-        public GarnetStatus SortedSetScan<TObjectContext>(PinnedSpanByte key, ref ObjectInput input, ref GarnetObjectStoreOutput outputFooter, ref TObjectContext objectStoreContext)
+        public GarnetStatus SortedSetScan<TObjectContext>(PinnedSpanByte key, ref ObjectInput input, ref GarnetObjectStoreOutput output, ref TObjectContext objectStoreContext)
          where TObjectContext : ITsavoriteContext<ObjectInput, GarnetObjectStoreOutput, long, ObjectSessionFunctions, ObjectStoreFunctions, ObjectStoreAllocator>
-           => ReadObjectStoreOperationWithOutput(key.ReadOnlySpan, ref input, ref objectStoreContext, ref outputFooter);
-=======
-        public GarnetStatus SortedSetScan<TObjectContext>(byte[] key, ref ObjectInput input, ref GarnetObjectStoreOutput output, ref TObjectContext objectStoreContext)
-         where TObjectContext : ITsavoriteContext<byte[], IGarnetObject, ObjectInput, GarnetObjectStoreOutput, long, ObjectSessionFunctions, ObjectStoreFunctions, ObjectStoreAllocator>
-           => ReadObjectStoreOperationWithOutput(key, ref input, ref objectStoreContext, ref output);
->>>>>>> 33ab11e6
+           => ReadObjectStoreOperationWithOutput(key.ReadOnlySpan, ref input, ref objectStoreContext, ref output);
 
         public GarnetStatus SortedSetUnion(ReadOnlySpan<PinnedSpanByte> keys, double[] weights, SortedSetAggregateType aggregateType, out Dictionary<byte[], double> pairs)
         {
@@ -1619,16 +1493,11 @@
         /// <typeparam name="TObjectContext">The type of the object context.</typeparam>
         /// <param name="key">The key for which to set the expiration time.</param>
         /// <param name="input">The input object containing the operation details.</param>
-        /// <param name="output">The output footer object to store the result.</param>
+        /// <param name="output">The output  object to store the result.</param>
         /// <param name="objectContext">The object context for the operation.</param>
         /// <returns>The status of the operation.</returns>
-<<<<<<< HEAD
-        public GarnetStatus SortedSetExpire<TObjectContext>(PinnedSpanByte key, ref ObjectInput input, ref GarnetObjectStoreOutput outputFooter, ref TObjectContext objectContext)
-            where TObjectContext : ITsavoriteContext<ObjectInput, GarnetObjectStoreOutput, long, ObjectSessionFunctions, ObjectStoreFunctions, ObjectStoreAllocator>
-=======
-        public GarnetStatus SortedSetExpire<TObjectContext>(ArgSlice key, ref ObjectInput input, ref GarnetObjectStoreOutput output, ref TObjectContext objectContext)
-            where TObjectContext : ITsavoriteContext<byte[], IGarnetObject, ObjectInput, GarnetObjectStoreOutput, long, ObjectSessionFunctions, ObjectStoreFunctions, ObjectStoreAllocator>
->>>>>>> 33ab11e6
+        public GarnetStatus SortedSetExpire<TObjectContext>(PinnedSpanByte key, ref ObjectInput input, ref GarnetObjectStoreOutput output, ref TObjectContext objectContext)
+            where TObjectContext : ITsavoriteContext<ObjectInput, GarnetObjectStoreOutput, long, ObjectSessionFunctions, ObjectStoreFunctions, ObjectStoreAllocator>
         {
             return RMWObjectStoreOperationWithOutput(key.ToArray(), ref input, ref objectContext, ref output);
         }
@@ -1679,20 +1548,12 @@
         /// <typeparam name="TObjectContext">The type of the object context.</typeparam>
         /// <param name="key">The key of the hash.</param>
         /// <param name="input">The input object containing the operation details.</param>
-        /// <param name="output">The output footer object to store the result.</param>
+        /// <param name="output">The output  object to store the result.</param>
         /// <param name="objectContext">The object context for the operation.</param>
         /// <returns>The status of the operation.</returns>
-<<<<<<< HEAD
-        public GarnetStatus SortedSetTimeToLive<TObjectContext>(PinnedSpanByte key, ref ObjectInput input, ref GarnetObjectStoreOutput outputFooter, ref TObjectContext objectContext)
-            where TObjectContext : ITsavoriteContext<ObjectInput, GarnetObjectStoreOutput, long, ObjectSessionFunctions, ObjectStoreFunctions, ObjectStoreAllocator>
-            => ReadObjectStoreOperationWithOutput(key.ToArray(), ref input, ref objectContext, ref outputFooter);
-=======
-        public GarnetStatus SortedSetTimeToLive<TObjectContext>(ArgSlice key, ref ObjectInput input, ref GarnetObjectStoreOutput output, ref TObjectContext objectContext)
-            where TObjectContext : ITsavoriteContext<byte[], IGarnetObject, ObjectInput, GarnetObjectStoreOutput, long, ObjectSessionFunctions, ObjectStoreFunctions, ObjectStoreAllocator>
-        {
-            return ReadObjectStoreOperationWithOutput(key.ToArray(), ref input, ref objectContext, ref output);
-        }
->>>>>>> 33ab11e6
+        public GarnetStatus SortedSetTimeToLive<TObjectContext>(PinnedSpanByte key, ref ObjectInput input, ref GarnetObjectStoreOutput output, ref TObjectContext objectContext)
+            where TObjectContext : ITsavoriteContext<ObjectInput, GarnetObjectStoreOutput, long, ObjectSessionFunctions, ObjectStoreFunctions, ObjectStoreAllocator>
+            => ReadObjectStoreOperationWithOutput(key.ToArray(), ref input, ref objectContext, ref output);
 
         /// <summary>
         /// Returns the time-to-live (TTL) of a SortedSet member.
@@ -1718,14 +1579,7 @@
             var status = ReadObjectStoreOperationWithOutput(key.ToArray(), ref innerInput, ref objectContext, ref output);
 
             if (status == GarnetStatus.OK)
-<<<<<<< HEAD
-                expireIn = [.. ProcessRespInt64ArrayOutput(outputFooter, out _).Select(x => TimeSpan.FromMilliseconds(x < 0 ? 0 : x))];
-=======
-            {
-                expireIn = ProcessRespInt64ArrayOutput(output, out _).Select(x => TimeSpan.FromMilliseconds(x < 0 ? 0 : x)).ToArray();
-            }
-
->>>>>>> 33ab11e6
+                expireIn = [.. ProcessRespInt64ArrayOutput(output, out _).Select(x => TimeSpan.FromMilliseconds(x < 0 ? 0 : x))];
             return status;
         }
 
@@ -1735,18 +1589,12 @@
         /// <typeparam name="TObjectContext">The type of the object context.</typeparam>
         /// <param name="key">The key of the SortedSet.</param>
         /// <param name="input">The input object containing the operation details.</param>
-        /// <param name="output">The output footer object to store the result.</param>
+        /// <param name="output">The output  object to store the result.</param>
         /// <param name="objectContext">The object context for the operation.</param>
         /// <returns>The status of the operation.</returns>
-<<<<<<< HEAD
-        public GarnetStatus SortedSetPersist<TObjectContext>(PinnedSpanByte key, ref ObjectInput input, ref GarnetObjectStoreOutput outputFooter, ref TObjectContext objectContext)
-            where TObjectContext : ITsavoriteContext<ObjectInput, GarnetObjectStoreOutput, long, ObjectSessionFunctions, ObjectStoreFunctions, ObjectStoreAllocator>
-            => RMWObjectStoreOperationWithOutput(key.ToArray(), ref input, ref objectContext, ref outputFooter);
-=======
-        public GarnetStatus SortedSetPersist<TObjectContext>(ArgSlice key, ref ObjectInput input, ref GarnetObjectStoreOutput output, ref TObjectContext objectContext)
-            where TObjectContext : ITsavoriteContext<byte[], IGarnetObject, ObjectInput, GarnetObjectStoreOutput, long, ObjectSessionFunctions, ObjectStoreFunctions, ObjectStoreAllocator>
+        public GarnetStatus SortedSetPersist<TObjectContext>(PinnedSpanByte key, ref ObjectInput input, ref GarnetObjectStoreOutput output, ref TObjectContext objectContext)
+            where TObjectContext : ITsavoriteContext<ObjectInput, GarnetObjectStoreOutput, long, ObjectSessionFunctions, ObjectStoreFunctions, ObjectStoreAllocator>
             => RMWObjectStoreOperationWithOutput(key.ToArray(), ref input, ref objectContext, ref output);
->>>>>>> 33ab11e6
 
         /// <summary>
         /// Removes the expiration time from the specified members in the sorted set stored at the given key.
