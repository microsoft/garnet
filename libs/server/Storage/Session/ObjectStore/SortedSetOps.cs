// Copyright (c) Microsoft Corporation.
// Licensed under the MIT license.

using System;
using System.Collections.Generic;
using System.Diagnostics;
using System.Globalization;
using System.Text;
using Garnet.common;
using Tsavorite.core;

namespace Garnet.server
{
    using ObjectStoreAllocator = ObjectAllocator<IGarnetObject, StoreFunctions<IGarnetObject, SpanByteComparer, DefaultRecordDisposer<IGarnetObject>>>;
    using ObjectStoreFunctions = StoreFunctions<IGarnetObject, SpanByteComparer, DefaultRecordDisposer<IGarnetObject>>;

    sealed partial class StorageSession : IDisposable
    {

        /// <summary>
        /// Adds the specified member and score to the sorted set stored at key.
        /// </summary>
        /// <typeparam name="TObjectContext"></typeparam>
        /// <param name="key"></param>
        /// <param name="score"></param>
        /// <param name="member"></param>
        /// <param name="zaddCount"></param>
        /// <param name="objectStoreContext"></param>
        /// <returns></returns>
        public unsafe GarnetStatus SortedSetAdd<TObjectContext>(ArgSlice key, ArgSlice score, ArgSlice member, out int zaddCount, ref TObjectContext objectStoreContext)
            where TObjectContext : ITsavoriteContext<IGarnetObject, ObjectInput, GarnetObjectStoreOutput, long, ObjectSessionFunctions, ObjectStoreFunctions, ObjectStoreAllocator>
        {
            zaddCount = 0;
            if (key.Length == 0)
                return GarnetStatus.OK;

            // Prepare the parse state
            parseState.InitializeWithArguments(score, member);

            // Prepare the input
            var header = new RespInputHeader(GarnetObjectType.SortedSet) { SortedSetOp = SortedSetOperation.ZADD };
            var input = new ObjectInput(header, ref parseState);

            var outputFooter = new GarnetObjectStoreOutput { SpanByteAndMemory = new SpanByteAndMemory(null) };

<<<<<<< HEAD
            var status = RMWObjectStoreOperationWithOutput(key.SpanByte, ref input, ref objectStoreContext, ref outputFooter);
=======
            var keyBytes = key.ToArray();
            var status = RMWObjectStoreOperationWithOutput(keyBytes, ref input, ref objectStoreContext, ref outputFooter);
            itemBroker.HandleCollectionUpdate(keyBytes);
>>>>>>> ecc0ec65

            if (status == GarnetStatus.OK)
            {
                zaddCount = TryProcessRespSimple64IntOutput(outputFooter, out var value) ? (int)value : default;
            }

            return status;
        }

        /// <summary>
        /// Adds all the specified members with the specified scores to the sorted set stored at key.
        /// Current members get the score updated and reordered.
        /// </summary>
        /// <typeparam name="TObjectContext"></typeparam>
        /// <param name="key"></param>
        /// <param name="inputs"></param>
        /// <param name="zaddCount"></param>
        /// <param name="objectStoreContext"></param>
        /// <returns></returns>
        public unsafe GarnetStatus SortedSetAdd<TObjectContext>(ArgSlice key, (ArgSlice score, ArgSlice member)[] inputs, out int zaddCount, ref TObjectContext objectStoreContext)
            where TObjectContext : ITsavoriteContext<IGarnetObject, ObjectInput, GarnetObjectStoreOutput, long, ObjectSessionFunctions, ObjectStoreFunctions, ObjectStoreAllocator>
        {
            zaddCount = 0;

            if (inputs.Length == 0 || key.Length == 0)
                return GarnetStatus.OK;

            parseState.Initialize(inputs.Length * 2);

            for (var i = 0; i < inputs.Length; i++)
            {
                parseState.SetArguments(2 * i, inputs[i].score, inputs[i].member);
            }

            // Prepare the input
            var header = new RespInputHeader(GarnetObjectType.SortedSet) { SortedSetOp = SortedSetOperation.ZADD };
            var input = new ObjectInput(header, ref parseState);

            var outputFooter = new GarnetObjectStoreOutput { SpanByteAndMemory = new SpanByteAndMemory(null) };

<<<<<<< HEAD
            var status = RMWObjectStoreOperationWithOutput(key.SpanByte, ref input, ref objectStoreContext, ref outputFooter);
=======
            var keyBytes = key.ToArray();
            var status = RMWObjectStoreOperationWithOutput(keyBytes, ref input, ref objectStoreContext, ref outputFooter);
            itemBroker.HandleCollectionUpdate(keyBytes);
>>>>>>> ecc0ec65

            if (status == GarnetStatus.OK)
            {
                zaddCount = TryProcessRespSimple64IntOutput(outputFooter, out var value) ? (int)value : default;
            }

            return status;
        }

        /// <summary>
        /// Removes the specified member from the sorted set stored at key.
        /// Non existing members are ignored.
        /// </summary>
        /// <typeparam name="TObjectContext"></typeparam>
        /// <param name="key"></param>
        /// <param name="member"></param>
        /// <param name="zremCount"></param>
        /// <param name="objectStoreContext"></param>
        /// <returns></returns>
        public unsafe GarnetStatus SortedSetRemove<TObjectContext>(SpanByte key, ArgSlice member, out int zremCount,
            ref TObjectContext objectStoreContext)
            where TObjectContext : ITsavoriteContext<IGarnetObject, ObjectInput, GarnetObjectStoreOutput, long, ObjectSessionFunctions, ObjectStoreFunctions, ObjectStoreAllocator>
        {
            zremCount = 0;

            if (key.Length == 0)
                return GarnetStatus.OK;

            // Prepare the parse state
            parseState.InitializeWithArgument(member);

            // Prepare the input
            var header = new RespInputHeader(GarnetObjectType.SortedSet) { SortedSetOp = SortedSetOperation.ZREM };
            var input = new ObjectInput(header, ref parseState);

            var status = RMWObjectStoreOperation(key, ref input, out var output, ref objectStoreContext);

            zremCount = output.result1;
            return status;
        }

        /// <summary>
        /// Removes the specified members from the sorted set stored at key.
        /// Non existing members are ignored.
        /// </summary>
        /// <typeparam name="TObjectContext"></typeparam>
        /// <param name="key"></param>
        /// <param name="members"></param>
        /// <param name="zremCount"></param>
        /// <param name="objectStoreContext"></param>
        /// <returns></returns>
        public unsafe GarnetStatus SortedSetRemove<TObjectContext>(SpanByte key, ArgSlice[] members, out int zremCount, ref TObjectContext objectStoreContext)
           where TObjectContext : ITsavoriteContext<IGarnetObject, ObjectInput, GarnetObjectStoreOutput, long, ObjectSessionFunctions, ObjectStoreFunctions, ObjectStoreAllocator>
        {
            zremCount = 0;

            if (key.Length == 0 || members.Length == 0)
                return GarnetStatus.OK;

            parseState.InitializeWithArguments(members);

            // Prepare the input
            var header = new RespInputHeader(GarnetObjectType.SortedSet) { SortedSetOp = SortedSetOperation.ZREM };
            var input = new ObjectInput(header, ref parseState);

            var status = RMWObjectStoreOperation(key, ref input, out var output, ref objectStoreContext);

            zremCount = output.result1;
            return status;
        }

        /// <summary>
        /// Removes all elements in the range specified by min and max, having the same score.
        /// </summary>
        /// <typeparam name="TObjectContext"></typeparam>
        /// <param name="key"></param>
        /// <param name="min"></param>
        /// <param name="max"></param>
        /// <param name="countRemoved"></param>
        /// <param name="objectStoreContext"></param>
        /// <returns></returns>
        public unsafe GarnetStatus SortedSetRemoveRangeByLex<TObjectContext>(ArgSlice key, string min, string max,
            out int countRemoved, ref TObjectContext objectStoreContext)
            where TObjectContext : ITsavoriteContext<IGarnetObject, ObjectInput, GarnetObjectStoreOutput, long, ObjectSessionFunctions, ObjectStoreFunctions, ObjectStoreAllocator>
        {
            countRemoved = 0;

            if (key.Length == 0)
                return GarnetStatus.OK;

            // Get buffer from scratch buffer manager
            var paramsSlice = scratchBufferManager.CreateArgSlice(min.Length + max.Length);
            var paramsSpan = paramsSlice.Span;

            // Store parameters to buffer
            var minSpan = paramsSpan.Slice(0, min.Length);
            Encoding.UTF8.GetBytes(min, minSpan);
            var minSlice = ArgSlice.FromPinnedSpan(minSpan);

            var maxSpan = paramsSpan.Slice(min.Length, max.Length);
            Encoding.UTF8.GetBytes(max, maxSpan);
            var maxSlice = ArgSlice.FromPinnedSpan(maxSpan);

            // Prepare the parse state
            parseState.InitializeWithArguments(minSlice, maxSlice);

            // Prepare the input
            var header = new RespInputHeader(GarnetObjectType.SortedSet) { SortedSetOp = SortedSetOperation.ZREMRANGEBYLEX };
            var input = new ObjectInput(header, ref parseState);

            var status = RMWObjectStoreOperation(key.SpanByte, ref input, out var output, ref objectStoreContext);
            countRemoved = output.result1;

            scratchBufferManager.RewindScratchBuffer(ref paramsSlice);

            return status;
        }

        /// <summary>
        /// Removes all elements that have a score in the range specified by min and max.
        /// </summary>
        /// <typeparam name="TObjectContext"></typeparam>
        /// <param name="key"></param>
        /// <param name="min"></param>
        /// <param name="max"></param>
        /// <param name="countRemoved"></param>
        /// <param name="objectStoreContext"></param>
        /// <returns></returns>
        public unsafe GarnetStatus SortedSetRemoveRangeByScore<TObjectContext>(ArgSlice key, string min, string max,
            out int countRemoved, ref TObjectContext objectStoreContext)
            where TObjectContext : ITsavoriteContext<IGarnetObject, ObjectInput, GarnetObjectStoreOutput, long, ObjectSessionFunctions, ObjectStoreFunctions, ObjectStoreAllocator>
        {
            countRemoved = 0;

            if (key.Length == 0)
                return GarnetStatus.OK;

            // Get buffer from scratch buffer manager
            var paramsSlice = scratchBufferManager.CreateArgSlice(min.Length + max.Length);
            var paramsSpan = paramsSlice.Span;

            // Store parameters to buffer
            var minSpan = paramsSpan.Slice(0, min.Length);
            Encoding.UTF8.GetBytes(min, minSpan);
            var minSlice = ArgSlice.FromPinnedSpan(minSpan);

            var maxSpan = paramsSpan.Slice(min.Length, max.Length);
            Encoding.UTF8.GetBytes(max, maxSpan);
            var maxSlice = ArgSlice.FromPinnedSpan(maxSpan);

            // Prepare the parse state
            parseState.InitializeWithArguments(minSlice, maxSlice);

            // Prepare the input
            var header = new RespInputHeader(GarnetObjectType.SortedSet) { SortedSetOp = SortedSetOperation.ZREMRANGEBYSCORE };
            var input = new ObjectInput(header, ref parseState);

            var outputFooter = new GarnetObjectStoreOutput { SpanByteAndMemory = new SpanByteAndMemory(null) };

            var status = RMWObjectStoreOperationWithOutput(key.SpanByte, ref input, ref objectStoreContext,
                ref outputFooter);

            scratchBufferManager.RewindScratchBuffer(ref paramsSlice);

            if (status == GarnetStatus.OK)
            {
                countRemoved = TryProcessRespSimple64IntOutput(outputFooter, out var value)
                    ? (int)value
                    : default;
            }

            return status;
        }

        /// <summary>
        /// Removes all elements with the index in the range specified by start and stop.
        /// </summary>
        /// <typeparam name="TObjectContext"></typeparam>
        /// <param name="key"></param>
        /// <param name="start"></param>
        /// <param name="stop"></param>
        /// <param name="countRemoved"></param>
        /// <param name="objectStoreContext"></param>
        /// <returns></returns>
        public unsafe GarnetStatus SortedSetRemoveRangeByRank<TObjectContext>(ArgSlice key, int start, int stop,
            out int countRemoved, ref TObjectContext objectStoreContext)
            where TObjectContext : ITsavoriteContext<IGarnetObject, ObjectInput, GarnetObjectStoreOutput, long, ObjectSessionFunctions, ObjectStoreFunctions, ObjectStoreAllocator>
        {
            countRemoved = 0;

            if (key.Length == 0)
                return GarnetStatus.OK;

            GarnetStatus status;
            // Get parameter lengths
            var startLen = NumUtils.CountDigits(start);
            var stopLen = NumUtils.CountDigits(stop);

            // Get buffer from scratch buffer manager
            var paramsSlice = scratchBufferManager.CreateArgSlice(startLen + stopLen);
            var paramsSpan = paramsSlice.Span;

            // Store parameters to buffer
            var startSpan = paramsSpan.Slice(0, startLen);
            NumUtils.WriteInt64(start, startSpan);
            var startSlice = ArgSlice.FromPinnedSpan(startSpan);

            var stopSpan = paramsSpan.Slice(startLen, stopLen);
            NumUtils.WriteInt64(stop, stopSpan);
            var stopSlice = ArgSlice.FromPinnedSpan(stopSpan);

            parseState.InitializeWithArguments(startSlice, stopSlice);

            // Prepare the input
            var header = new RespInputHeader(GarnetObjectType.SortedSet) { SortedSetOp = SortedSetOperation.ZREMRANGEBYRANK };
            var input = new ObjectInput(header, ref parseState);

            var outputFooter = new GarnetObjectStoreOutput { SpanByteAndMemory = new SpanByteAndMemory(null) };

            status = RMWObjectStoreOperationWithOutput(key.SpanByte, ref input, ref objectStoreContext,
                ref outputFooter);

            scratchBufferManager.RewindScratchBuffer(ref paramsSlice);

            if (status == GarnetStatus.OK)
            {
                countRemoved = TryProcessRespSimple64IntOutput(outputFooter, out var value) ? (int)value : default;
            }

            return status;
        }

        /// <summary>
        /// Removes and returns up to count members with the highest or lowest scores in the sorted set stored at key.
        /// </summary>
        /// <typeparam name="TObjectContext"></typeparam>
        /// <param name="key"></param>
        /// <param name="count"></param>
        /// <param name="lowScoresFirst">When true return the lowest scores, otherwise the highest.</param>
        /// <param name="pairs"></param>
        /// <param name="objectStoreContext"></param>
        /// <returns></returns>
        public unsafe GarnetStatus SortedSetPop<TObjectContext>(ArgSlice key, int count, bool lowScoresFirst, out (ArgSlice member, ArgSlice score)[] pairs, ref TObjectContext objectStoreContext)
                where TObjectContext : ITsavoriteContext<IGarnetObject, ObjectInput, GarnetObjectStoreOutput, long, ObjectSessionFunctions, ObjectStoreFunctions, ObjectStoreAllocator>
        {
            pairs = default;
            if (key.Length == 0)
                return GarnetStatus.OK;

            // Prepare the input
            var op = lowScoresFirst ? SortedSetOperation.ZPOPMIN : SortedSetOperation.ZPOPMAX;
            var header = new RespInputHeader(GarnetObjectType.SortedSet) { SortedSetOp = op };
            var input = new ObjectInput(header, count);

            var outputFooter = new GarnetObjectStoreOutput { SpanByteAndMemory = new SpanByteAndMemory(null) };

            var status = RMWObjectStoreOperationWithOutput(key.SpanByte, ref input, ref objectStoreContext, ref outputFooter);

            //process output
            if (status == GarnetStatus.OK)
                pairs = ProcessRespArrayOutputAsPairs(outputFooter, out _);

            return status;
        }

        /// <summary>
        /// Increments the score of member in the sorted set stored at key by increment.
        /// Returns the new score of member.
        /// If member does not exist in the sorted set, it is added with increment as its score (as if its previous score was 0.0).
        /// </summary>
        /// <typeparam name="TObjectContext"></typeparam>
        /// <param name="key"></param>
        /// <param name="increment"></param>
        /// <param name="member"></param>
        /// <param name="newScore"></param>
        /// <param name="objectStoreContext"></param>
        /// <returns></returns>
        public unsafe GarnetStatus SortedSetIncrement<TObjectContext>(ArgSlice key, double increment, ArgSlice member,
            out double newScore, ref TObjectContext objectStoreContext)
            where TObjectContext : ITsavoriteContext<IGarnetObject, ObjectInput, GarnetObjectStoreOutput, long, ObjectSessionFunctions, ObjectStoreFunctions, ObjectStoreAllocator>
        {
            newScore = 0;

            if (key.Length == 0)
                return GarnetStatus.OK;

            var strIncr = increment.ToString(CultureInfo.InvariantCulture);
            var incrSlice = scratchBufferManager.CreateArgSlice(strIncr);
            Encoding.UTF8.GetBytes(strIncr, incrSlice.Span);

            // Prepare the parse state
            parseState.InitializeWithArguments(incrSlice, member);

            // Prepare the input
            var header = new RespInputHeader(GarnetObjectType.SortedSet) { SortedSetOp = SortedSetOperation.ZINCRBY };
            var input = new ObjectInput(header, ref parseState);

<<<<<<< HEAD
            var outputFooter = new GarnetObjectStoreOutput { spanByteAndMemory = new SpanByteAndMemory(null) };
            var status = RMWObjectStoreOperationWithOutput(key.SpanByte, ref input, ref objectStoreContext,
=======
            var outputFooter = new GarnetObjectStoreOutput { SpanByteAndMemory = new SpanByteAndMemory(null) };
            var status = RMWObjectStoreOperationWithOutput(key.ToArray(), ref input, ref objectStoreContext,
>>>>>>> ecc0ec65
                ref outputFooter);

            // Process output
            if (status == GarnetStatus.OK)
            {
                var result = ProcessRespArrayOutput(outputFooter, out var error);
                if (error == default)
                {
                    // get the new score
                    _ = NumUtils.TryParse(result[0].ReadOnlySpan, out newScore);
                }
            }

            return status;
        }

        /// <summary>
        ///
        /// </summary>
        /// <typeparam name="TObjectContext"></typeparam>
        /// <param name="key"></param>
        /// <param name="zcardCount"></param>
        /// <param name="objectStoreContext"></param>
        /// <returns></returns>
        public unsafe GarnetStatus SortedSetLength<TObjectContext>(ArgSlice key, out int zcardCount, ref TObjectContext objectStoreContext)
            where TObjectContext : ITsavoriteContext<IGarnetObject, ObjectInput, GarnetObjectStoreOutput, long, ObjectSessionFunctions, ObjectStoreFunctions, ObjectStoreAllocator>
        {
            zcardCount = 0;

            if (key.Length == 0)
                return GarnetStatus.OK;

            // Prepare the input
            var header = new RespInputHeader(GarnetObjectType.SortedSet) { SortedSetOp = SortedSetOperation.ZCARD };
            var input = new ObjectInput(header);

            var status = ReadObjectStoreOperation(key.SpanByte, ref input, out var output, ref objectStoreContext);

            zcardCount = output.result1;
            return status;
        }

        /// <summary>
        /// Returns the specified range of elements in the sorted set stored at key, using byscore, bylex and rev modifiers.
        /// Min and max are range boundaries, where 0 is the first element, 1 is the next element and so on.
        /// There can also be negative numbers indicating offsets from the end of the sorted set, with -1 being the last element of the sorted set, -2 the penultimate element and so on.
        /// </summary>
        /// <typeparam name="TObjectContext"></typeparam>
        /// <param name="key"></param>
        /// <param name="min"></param>
        /// <param name="max"></param>
        /// <param name="sortedSetOrderOperation"></param>
        /// <param name="objectContext"></param>
        /// <param name="elements"></param>
        /// <param name="error"></param>
        /// <param name="withScores"></param>
        /// <param name="reverse"></param>
        /// <param name="limit"></param>
        /// <returns></returns>
        public unsafe GarnetStatus SortedSetRange<TObjectContext>(ArgSlice key, ArgSlice min, ArgSlice max, SortedSetOrderOperation sortedSetOrderOperation, ref TObjectContext objectContext, out ArgSlice[] elements, out string error, bool withScores = false, bool reverse = false, (string, int) limit = default)
            where TObjectContext : ITsavoriteContext<IGarnetObject, ObjectInput, GarnetObjectStoreOutput, long, ObjectSessionFunctions, ObjectStoreFunctions, ObjectStoreAllocator>
        {
            elements = default;
            error = default;

            //min and max are required
            if (min.Length == 0 || max.Length == 0)
            {
                //error in arguments
                error = "Missing required min and max parameters";
                return GarnetStatus.NOTFOUND;
            }

            var rangeOpts = sortedSetOrderOperation switch
            {
                SortedSetOrderOperation.ByScore => SortedSetRangeOpts.ByScore,
                SortedSetOrderOperation.ByLex => SortedSetRangeOpts.ByLex,
                _ => SortedSetRangeOpts.None
            };

            var arguments = new List<ArgSlice> { min, max };

            if (reverse)
            {
                rangeOpts |= SortedSetRangeOpts.Reverse;
            }

            // Limit parameter
            if (limit != default && (sortedSetOrderOperation == SortedSetOrderOperation.ByScore || sortedSetOrderOperation == SortedSetOrderOperation.ByLex))
            {
                arguments.Add(scratchBufferManager.CreateArgSlice("LIMIT"u8));

                // Offset
                arguments.Add(scratchBufferManager.CreateArgSlice(limit.Item1));

                // Count
                var limitCountLength = NumUtils.CountDigits(limit.Item2);
                var limitCountSlice = scratchBufferManager.CreateArgSlice(limitCountLength);
                NumUtils.WriteInt64(limit.Item2, limitCountSlice.Span);
                arguments.Add(limitCountSlice);
            }

            parseState.InitializeWithArguments([.. arguments]);

            // Prepare the input
            var header = new RespInputHeader(GarnetObjectType.SortedSet) { SortedSetOp = SortedSetOperation.ZRANGE };
            var inputArg = 2; // Default RESP server protocol version
            var input = new ObjectInput(header, ref parseState, arg1: inputArg, arg2: (int)rangeOpts);

<<<<<<< HEAD
            var outputFooter = new GarnetObjectStoreOutput { spanByteAndMemory = new SpanByteAndMemory(null) };
            var status = ReadObjectStoreOperationWithOutput(key.SpanByte, ref input, ref objectContext, ref outputFooter);
=======
            var outputFooter = new GarnetObjectStoreOutput { SpanByteAndMemory = new SpanByteAndMemory(null) };
            var status = ReadObjectStoreOperationWithOutput(key.ToArray(), ref input, ref objectContext, ref outputFooter);
>>>>>>> ecc0ec65

            for (var i = arguments.Count - 1; i > 1; i--)
            {
                var currSlice = arguments[i];
                scratchBufferManager.RewindScratchBuffer(ref currSlice);
            }

            if (status == GarnetStatus.OK)
                elements = ProcessRespArrayOutput(outputFooter, out error);

            return status;
        }


        /// <summary>
        /// Computes the difference between the first and all successive sorted sets and returns resulting pairs.
        /// </summary>
        /// <param name="keys"></param>
        /// <param name="pairs"></param>
        /// <returns></returns>
        public unsafe GarnetStatus SortedSetDifference(ReadOnlySpan<ArgSlice> keys, out Dictionary<byte[], double> pairs)
        {
            pairs = default;

            if (keys.Length == 0)
                return GarnetStatus.OK;

            var createTransaction = false;

            if (txnManager.state != TxnState.Running)
            {
                Debug.Assert(txnManager.state == TxnState.None);
                createTransaction = true;
                foreach (var item in keys)
                    txnManager.SaveKeyEntryToLock(item, true, LockType.Shared);
                txnManager.Run(true);
            }

            var objectContext = txnManager.ObjectStoreTransactionalContext;

            try
            {
                return SortedSetDifference(keys, ref objectContext, out pairs);
            }
            finally
            {
                if (createTransaction)
                    txnManager.Commit(true);
            }
        }

        /// <summary>
        /// Computes the difference between the first and all successive sorted sets and store resulting pairs in the destination key.
        /// </summary>
        /// <param name="keys"></param>
        /// <param name="destinationKey"></param>
        /// <param name="count"></param>
        /// <returns></returns>
        public GarnetStatus SortedSetDifferenceStore(ArgSlice destinationKey, ReadOnlySpan<ArgSlice> keys, out int count)
        {
            count = default;

            if (keys.Length == 0)
                return GarnetStatus.OK;

            var createTransaction = false;

            if (txnManager.state != TxnState.Running)
            {
                Debug.Assert(txnManager.state == TxnState.None);
                createTransaction = true;
                txnManager.SaveKeyEntryToLock(destinationKey, true, LockType.Exclusive);
                foreach (var item in keys)
                    txnManager.SaveKeyEntryToLock(item, true, LockType.Shared);
                _ = txnManager.Run(true);
            }

            var objectContext = txnManager.ObjectStoreTransactionalContext;

            try
            {
                var status = SortedSetDifference(keys, ref objectContext, out var pairs);

                if (status != GarnetStatus.OK)
                {
                    return GarnetStatus.WRONGTYPE;
                }

                count = pairs?.Count ?? 0;
                if (count > 0)
                {
                    SortedSetObject newSetObject = new();
                    foreach (var (element, score) in pairs)
                    {
                        newSetObject.Add(element, score);
                    }
<<<<<<< HEAD
                    _ = SET(destinationKey.SpanByte, newSetObject, ref objectContext);
=======

                    var destinationKeyBytes = destinationKey.ToArray();
                    _ = SET(destinationKeyBytes, newSetObject, ref objectContext);
                    itemBroker.HandleCollectionUpdate(destinationKeyBytes);
>>>>>>> ecc0ec65
                }
                else
                {
                    _ = EXPIRE(destinationKey, TimeSpan.Zero, out _, StoreType.Object, ExpireOption.None,
                        ref transactionalContext, ref objectContext);
                }

                return status;
            }
            finally
            {
                if (createTransaction)
                    txnManager.Commit(true);
            }
        }

        /// <summary>
        /// Returns the rank of member in the sorted set, the scores in the sorted set are ordered from high to low
        /// <param name="key">The key of the sorted set</param>
        /// <param name="member">The member to get the rank</param>
        /// <param name="reverse">If true, the rank is calculated from low to high</param>
        /// <param name="rank">The rank of the member (null if the member does not exist)</param>
        /// <param name="objectStoreContext"></param>
        /// </summary>
        public unsafe GarnetStatus SortedSetRank<TObjectContext>(ArgSlice key, ArgSlice member, bool reverse, out long? rank, ref TObjectContext objectStoreContext)
            where TObjectContext : ITsavoriteContext<IGarnetObject, ObjectInput, GarnetObjectStoreOutput, long, ObjectSessionFunctions, ObjectStoreFunctions, ObjectStoreAllocator>
        {
            rank = null;
            if (key.Length == 0)
                return GarnetStatus.OK;

            // Prepare the parse state
            parseState.InitializeWithArgument(member);

            // Prepare the input
            var op = reverse ? SortedSetOperation.ZREVRANK : SortedSetOperation.ZRANK;
            var header = new RespInputHeader(GarnetObjectType.SortedSet) { SortedSetOp = op };
            var input = new ObjectInput(header, ref parseState);

            const int outputContainerSize = 32; // 3 for HEADER + CRLF + 20 for ascii long
            var outputContainer = stackalloc byte[outputContainerSize];
            var outputFooter = new GarnetObjectStoreOutput { SpanByteAndMemory = new SpanByteAndMemory(outputContainer, outputContainerSize) };

            var status = ReadObjectStoreOperationWithOutput(key.SpanByte, ref input, ref objectStoreContext, ref outputFooter);

            if (status == GarnetStatus.OK)
            {
                Debug.Assert(*outputContainer == (byte)'$' || *outputContainer == (byte)':');
                if (*outputContainer == (byte)':')
                {
                    // member exists -> read the rank
                    var read = TryProcessRespSimple64IntOutput(outputFooter, out var value);
                    var rankValue = read ? (int)value : default;
                    Debug.Assert(read);
                    rank = rankValue;
                }
            }

            return status;
        }

        /// <summary>
        /// Adds all the specified members with the specified scores to the sorted set stored at key.
        /// Current members get the score updated and reordered.
        /// </summary>
        /// <typeparam name="TObjectContext"></typeparam>
        /// <param name="key"></param>
        /// <param name="input"></param>
        /// <param name="output"></param>
        /// <param name="objectStoreContext"></param>
        /// <returns></returns>
<<<<<<< HEAD
        public GarnetStatus SortedSetAdd<TObjectContext>(SpanByte key, ref ObjectInput input, ref GarnetObjectStoreOutput output, ref TObjectContext objectStoreContext)
        where TObjectContext : ITsavoriteContext<IGarnetObject, ObjectInput, GarnetObjectStoreOutput, long, ObjectSessionFunctions, ObjectStoreFunctions, ObjectStoreAllocator>
            => RMWObjectStoreOperationWithOutput(key, ref input, ref objectStoreContext, ref output);
=======
        public GarnetStatus SortedSetAdd<TObjectContext>(byte[] key, ref ObjectInput input, ref GarnetObjectStoreOutput output, ref TObjectContext objectStoreContext)
        where TObjectContext : ITsavoriteContext<byte[], IGarnetObject, ObjectInput, GarnetObjectStoreOutput, long, ObjectSessionFunctions, ObjectStoreFunctions, ObjectStoreAllocator>
        {
            var status = RMWObjectStoreOperationWithOutput(key, ref input, ref objectStoreContext, ref output);
            itemBroker.HandleCollectionUpdate(key);
            return status;
        }

        /// <summary>
        /// ZRANGESTORE - Stores a range of sorted set elements into a destination key.
        /// </summary>
        /// <typeparam name="TObjectContext">The type of the object context.</typeparam>
        /// <param name="dstKey">The destination key where the range will be stored.</param>
        /// <param name="srcKey">The source key from which the range will be taken.</param>
        /// <param name="input">The input object containing range parameters.</param>
        /// <param name="result">The result of the operation, indicating the number of elements stored.</param>
        /// <param name="objectStoreContext">The context of the object store.</param>
        /// <returns>Returns a GarnetStatus indicating the success or failure of the operation.</returns>
        public unsafe GarnetStatus SortedSetRangeStore<TObjectContext>(ArgSlice dstKey, ArgSlice srcKey, ref ObjectInput input, out int result, ref TObjectContext objectStoreContext)
            where TObjectContext : ITsavoriteContext<byte[], IGarnetObject, ObjectInput, GarnetObjectStoreOutput, long, ObjectSessionFunctions, ObjectStoreFunctions, ObjectStoreAllocator>
        {
            if (txnManager.ObjectStoreTransactionalContext.Session is null)
                ThrowObjectStoreUninitializedException();

            result = 0;

            if (dstKey.Length == 0 || srcKey.Length == 0)
                return GarnetStatus.OK;

            var createTransaction = false;

            if (txnManager.state != TxnState.Running)
            {
                Debug.Assert(txnManager.state == TxnState.None);
                createTransaction = true;
                txnManager.SaveKeyEntryToLock(dstKey, true, LockType.Exclusive);
                txnManager.SaveKeyEntryToLock(srcKey, true, LockType.Shared);
                _ = txnManager.Run(true);
            }

            // SetObject
            var objectStoreTransactionalContext = txnManager.ObjectStoreTransactionalContext;

            try
            {
                SpanByteAndMemory rangeOutputMem = default;
                var rangeOutput = new GarnetObjectStoreOutput() { SpanByteAndMemory = rangeOutputMem };
                var status = SortedSetRange(srcKey.ToArray(), ref input, ref rangeOutput, ref objectStoreTransactionalContext);
                rangeOutputMem = rangeOutput.SpanByteAndMemory;

                if (status == GarnetStatus.WRONGTYPE)
                {
                    return GarnetStatus.WRONGTYPE;
                }

                if (status == GarnetStatus.NOTFOUND)
                {
                    // Expire/Delete the destination key if the source key is not found
                    _ = EXPIRE(dstKey, TimeSpan.Zero, out _, StoreType.Object, ExpireOption.None, ref transactionalContext, ref objectStoreTransactionalContext);
                    return GarnetStatus.OK;
                }

                Debug.Assert(!rangeOutputMem.IsSpanByte, "Output should not be in SpanByte format when the status is OK");

                var rangeOutputHandler = rangeOutputMem.Memory.Memory.Pin();
                try
                {
                    var rangeOutPtr = (byte*)rangeOutputHandler.Pointer;
                    ref var currOutPtr = ref rangeOutPtr;
                    var endOutPtr = rangeOutPtr + rangeOutputMem.Length;

                    var destinationKey = dstKey.ToArray();
                    objectStoreTransactionalContext.Delete(ref destinationKey);

                    RespReadUtils.TryReadUnsignedArrayLength(out var arrayLen, ref currOutPtr, endOutPtr);
                    Debug.Assert(arrayLen % 2 == 0, "Should always contain element and its score");
                    result = arrayLen / 2;

                    if (result > 0)
                    {
                        parseState.Initialize(arrayLen); // 2 elements per pair (result * 2)

                        for (int j = 0; j < result; j++)
                        {
                            // Read member/element into parse state
                            parseState.Read((2 * j) + 1, ref currOutPtr, endOutPtr);
                            // Read score into parse state
                            parseState.Read(2 * j, ref currOutPtr, endOutPtr);
                        }

                        var zAddInput = new ObjectInput(new RespInputHeader
                        {
                            type = GarnetObjectType.SortedSet,
                            SortedSetOp = SortedSetOperation.ZADD,
                        }, ref parseState);

                        var zAddOutput = new GarnetObjectStoreOutput { SpanByteAndMemory = new SpanByteAndMemory(null) };
                        RMWObjectStoreOperationWithOutput(destinationKey, ref zAddInput, ref objectStoreTransactionalContext, ref zAddOutput);
                        itemBroker.HandleCollectionUpdate(destinationKey);
                    }
                }
                finally
                {
                    rangeOutputHandler.Dispose();
                }
                return status;
            }
            finally
            {
                if (createTransaction)
                    txnManager.Commit(true);
            }
        }
>>>>>>> ecc0ec65

        /// <summary>
        /// Removes the specified members from the sorted set stored at key.
        /// Non existing members are ignored.
        /// </summary>
        /// <typeparam name="TObjectContext"></typeparam>
        /// <param name="key"></param>
        /// <param name="input"></param>
        /// <param name="output"></param>
        /// <param name="objectStoreContext"></param>
        /// <returns></returns>
        public GarnetStatus SortedSetRemove<TObjectContext>(SpanByte key, ref ObjectInput input, out ObjectOutputHeader output, ref TObjectContext objectStoreContext)
            where TObjectContext : ITsavoriteContext<IGarnetObject, ObjectInput, GarnetObjectStoreOutput, long, ObjectSessionFunctions, ObjectStoreFunctions, ObjectStoreAllocator>
            => RMWObjectStoreOperation(key, ref input, out output, ref objectStoreContext);

        /// <summary>
        /// Returns the number of members of the sorted set.
        /// </summary>
        /// <typeparam name="TObjectContext"></typeparam>
        /// <param name="key"></param>
        /// <param name="input"></param>
        /// <param name="output"></param>
        /// <param name="objectStoreContext"></param>
        /// <returns></returns>
        public GarnetStatus SortedSetLength<TObjectContext>(SpanByte key, ref ObjectInput input, out ObjectOutputHeader output, ref TObjectContext objectStoreContext)
            where TObjectContext : ITsavoriteContext<IGarnetObject, ObjectInput, GarnetObjectStoreOutput, long, ObjectSessionFunctions, ObjectStoreFunctions, ObjectStoreAllocator>
            => ReadObjectStoreOperation(key, ref input, out output, ref objectStoreContext);

        /// <summary>
        /// Returns the specified range of elements in the sorted set stored at key.
        /// Both start and stop are zero-based indexes, where 0 is the first element, 1 is the next element and so on.
        /// There can also be negative numbers indicating offsets from the end of the sorted set, with -1 being the last element of the sorted set, -2 the penultimate element and so on.
        /// </summary>
        /// <typeparam name="TObjectContext"></typeparam>
        /// <param name="key"></param>
        /// <param name="input"></param>
        /// <param name="outputFooter"></param>
        /// <param name="objectStoreContext"></param>
        /// <returns></returns>
        public GarnetStatus SortedSetRange<TObjectContext>(SpanByte key, ref ObjectInput input, ref GarnetObjectStoreOutput outputFooter, ref TObjectContext objectStoreContext)
            where TObjectContext : ITsavoriteContext<IGarnetObject, ObjectInput, GarnetObjectStoreOutput, long, ObjectSessionFunctions, ObjectStoreFunctions, ObjectStoreAllocator>
            => ReadObjectStoreOperationWithOutput(key, ref input, ref objectStoreContext, ref outputFooter);

        /// <summary>
        /// Returns the score of member in the sorted set at key.
        /// If member does not exist in the sorted set, or key does not exist, nil is returned.
        /// </summary>
        /// <typeparam name="TObjectContext"></typeparam>
        /// <param name="key"></param>
        /// <param name="input"></param>
        /// <param name="outputFooter"></param>
        /// <param name="objectStoreContext"></param>
        /// <returns></returns>
        public GarnetStatus SortedSetScore<TObjectContext>(SpanByte key, ref ObjectInput input, ref GarnetObjectStoreOutput outputFooter, ref TObjectContext objectStoreContext)
            where TObjectContext : ITsavoriteContext<IGarnetObject, ObjectInput, GarnetObjectStoreOutput, long, ObjectSessionFunctions, ObjectStoreFunctions, ObjectStoreAllocator>
            => ReadObjectStoreOperationWithOutput(key, ref input, ref objectStoreContext, ref outputFooter);

        /// <summary>
        /// Returns the scores of members in the sorted set at key.
        /// For every member that does not exist in the sorted set, or if the key does not exist, nil is returned.
        /// </summary>
        /// <typeparam name="TObjectContext"></typeparam>
        /// <param name="key"></param>
        /// <param name="input"></param>
        /// <param name="outputFooter"></param>
        /// <param name="objectStoreContext"></param>
        /// <returns></returns>
        public GarnetStatus SortedSetScores<TObjectContext>(SpanByte key, ref ObjectInput input, ref GarnetObjectStoreOutput outputFooter, ref TObjectContext objectStoreContext)
            where TObjectContext : ITsavoriteContext<IGarnetObject, ObjectInput, GarnetObjectStoreOutput, long, ObjectSessionFunctions, ObjectStoreFunctions, ObjectStoreAllocator>
            => ReadObjectStoreOperationWithOutput(key, ref input, ref objectStoreContext, ref outputFooter);

        /// <summary>
        /// Removes and returns the first element from the sorted set stored at key,
        /// with the scores ordered from low to high (min) or high to low (max).
        /// </summary>
        /// <typeparam name="TObjectContext"></typeparam>
        /// <param name="key"></param>
        /// <param name="input"></param>
        /// <param name="outputFooter"></param>
        /// <param name="objectStoreContext"></param>
        /// <returns></returns>
        public GarnetStatus SortedSetPop<TObjectContext>(SpanByte key, ref ObjectInput input, ref GarnetObjectStoreOutput outputFooter, ref TObjectContext objectStoreContext)
             where TObjectContext : ITsavoriteContext<IGarnetObject, ObjectInput, GarnetObjectStoreOutput, long, ObjectSessionFunctions, ObjectStoreFunctions, ObjectStoreAllocator>
            => RMWObjectStoreOperationWithOutput(key, ref input, ref objectStoreContext, ref outputFooter);

        /// <summary>
        /// Returns the number of elements in the sorted set at key with a score between min and max.
        /// </summary>
        /// <typeparam name="TObjectContext"></typeparam>
        /// <param name="key"></param>
        /// <param name="minScore"></param>
        /// <param name="maxScore"></param>
        /// <param name="numElements"></param>
        /// <param name="objectContext"></param>
        /// <returns></returns>
        public unsafe GarnetStatus SortedSetCount<TObjectContext>(ArgSlice key, ArgSlice minScore, ArgSlice maxScore, out int numElements, ref TObjectContext objectContext)
             where TObjectContext : ITsavoriteContext<byte[], IGarnetObject, ObjectInput, GarnetObjectStoreOutput, long, ObjectSessionFunctions, ObjectStoreFunctions, ObjectStoreAllocator>
        {
            numElements = 0;
            if (key.Length == 0)
                return GarnetStatus.OK;

            // Prepare the parse state
            parseState.InitializeWithArguments(minScore, maxScore);

            // Prepare the input
            var header = new RespInputHeader(GarnetObjectType.SortedSet) { SortedSetOp = SortedSetOperation.ZCOUNT };
            var input = new ObjectInput(header, ref parseState);

            const int outputContainerSize = 32; // 3 for HEADER + CRLF + 20 for ascii long
            var outputContainer = stackalloc byte[outputContainerSize];
            var outputFooter = new GarnetObjectStoreOutput { SpanByteAndMemory = new SpanByteAndMemory(outputContainer, outputContainerSize) };

            var status = ReadObjectStoreOperationWithOutput(key.ToArray(), ref input, ref objectContext, ref outputFooter);

            if (status == GarnetStatus.OK)
            {
                Debug.Assert(*outputContainer == (byte)':');
                var read = TryProcessRespSimple64IntOutput(outputFooter, out var value);
                numElements = read ? (int)value : default;
                Debug.Assert(read);
            }
            return status;
        }

        /// <summary>
        /// Returns the number of elements in the sorted set at key with a score between min and max.
        /// </summary>
        /// <typeparam name="TObjectContext"></typeparam>
        /// <param name="key"></param>
        /// <param name="input"></param>
        /// <param name="outputFooter"></param>
        /// <param name="objectContext"></param>
        /// <returns></returns>
        public GarnetStatus SortedSetCount<TObjectContext>(SpanByte key, ref ObjectInput input, ref GarnetObjectStoreOutput outputFooter, ref TObjectContext objectContext)
             where TObjectContext : ITsavoriteContext<IGarnetObject, ObjectInput, GarnetObjectStoreOutput, long, ObjectSessionFunctions, ObjectStoreFunctions, ObjectStoreAllocator>
            => ReadObjectStoreOperationWithOutput(key, ref input, ref objectContext, ref outputFooter);

        /// <summary>
        /// Removes all elements in the sorted set between the
        /// lexicographical range specified by min and max.
        /// </summary>
        /// <typeparam name="TObjectContext"></typeparam>
        /// <param name="key"></param>
        /// <param name="input"></param>
        /// <param name="output"></param>
        /// <param name="objectContext"></param>
        /// <returns></returns>
        public GarnetStatus SortedSetRemoveRangeByLex<TObjectContext>(SpanByte key, ref ObjectInput input, out ObjectOutputHeader output, ref TObjectContext objectContext)
            where TObjectContext : ITsavoriteContext<IGarnetObject, ObjectInput, GarnetObjectStoreOutput, long, ObjectSessionFunctions, ObjectStoreFunctions, ObjectStoreAllocator>
            => RMWObjectStoreOperation(key, ref input, out output, ref objectContext);

        /// <summary>
        /// Returns the number of elements in the sorted set with a value between min and max.
        /// When all the elements in a sorted set have the same score,
        /// this command forces lexicographical ordering.
        /// </summary>
        /// <typeparam name="TObjectContext"></typeparam>
        /// <param name="key"></param>
        /// <param name="input"></param>
        /// <param name="output"></param>
        /// <param name="objectStoreContext"></param>
        /// <returns></returns>
        public GarnetStatus SortedSetLengthByValue<TObjectContext>(SpanByte key, ref ObjectInput input, out ObjectOutputHeader output, ref TObjectContext objectStoreContext)
             where TObjectContext : ITsavoriteContext<IGarnetObject, ObjectInput, GarnetObjectStoreOutput, long, ObjectSessionFunctions, ObjectStoreFunctions, ObjectStoreAllocator>
            => ReadObjectStoreOperation(key, ref input, out output, ref objectStoreContext);

        /// <summary>
        /// Increments the score of member in the sorted set stored at key by increment.
        /// If member does not exist in the sorted set, it is added with increment as its score (as if its previous score was 0.0).
        /// </summary>
        /// <typeparam name="TObjectContext"></typeparam>
        /// <param name="key"></param>
        /// <param name="input"></param>
        /// <param name="outputFooter"></param>
        /// <param name="objectStoreContext"></param>
        /// <returns></returns>
        public GarnetStatus SortedSetIncrement<TObjectContext>(SpanByte key, ref ObjectInput input, ref GarnetObjectStoreOutput outputFooter, ref TObjectContext objectStoreContext)
             where TObjectContext : ITsavoriteContext<IGarnetObject, ObjectInput, GarnetObjectStoreOutput, long, ObjectSessionFunctions, ObjectStoreFunctions, ObjectStoreAllocator>
            => RMWObjectStoreOperationWithOutput(key, ref input, ref objectStoreContext, ref outputFooter);

        /// <summary>
        /// ZREMRANGEBYRANK: Removes all elements in the sorted set stored at key with rank between start and stop.
        /// Both start and stop are 0 -based indexes with 0 being the element with the lowest score.
        /// ZREMRANGEBYSCORE: Removes all elements in the sorted set stored at key with a score between min and max (inclusive by default).
        /// </summary>
        /// <typeparam name="TObjectContext"></typeparam>
        /// <param name="key"></param>
        /// <param name="input"></param>
        /// <param name="objectContext"></param>
        /// <returns></returns>
        public GarnetStatus SortedSetRemoveRange<TObjectContext>(SpanByte key, ref ObjectInput input, ref GarnetObjectStoreOutput outputFooter, ref TObjectContext objectContext)
            where TObjectContext : ITsavoriteContext<IGarnetObject, ObjectInput, GarnetObjectStoreOutput, long, ObjectSessionFunctions, ObjectStoreFunctions, ObjectStoreAllocator>
            => RMWObjectStoreOperationWithOutput(key, ref input, ref objectContext, ref outputFooter);

        /// <summary>
        /// Returns the rank of member in the sorted set, the scores in the sorted set are ordered from low to high
        /// </summary>
        /// <typeparam name="TObjectContext"></typeparam>
        /// <param name="key"></param>
        /// <param name="input"></param>
        /// <param name="outputFooter"></param>
        /// <param name="objectContext"></param>
        /// <returns></returns>
        public GarnetStatus SortedSetRank<TObjectContext>(SpanByte key, ref ObjectInput input, ref GarnetObjectStoreOutput outputFooter, ref TObjectContext objectContext)
            where TObjectContext : ITsavoriteContext<IGarnetObject, ObjectInput, GarnetObjectStoreOutput, long, ObjectSessionFunctions, ObjectStoreFunctions, ObjectStoreAllocator>
            => ReadObjectStoreOperationWithOutput(key, ref input, ref objectContext, ref outputFooter);

        /// <summary>
        /// Returns a random member from the sorted set key.
        /// </summary>
        /// <typeparam name="TObjectContext"></typeparam>
        /// <param name="key"></param>
        /// <param name="input"></param>
        /// <param name="outputFooter"></param>
        /// <param name="objectContext"></param>
        /// <returns></returns>
        public GarnetStatus SortedSetRandomMember<TObjectContext>(SpanByte key, ref ObjectInput input, ref GarnetObjectStoreOutput outputFooter, ref TObjectContext objectContext)
            where TObjectContext : ITsavoriteContext<IGarnetObject, ObjectInput, GarnetObjectStoreOutput, long, ObjectSessionFunctions, ObjectStoreFunctions, ObjectStoreAllocator>
            => ReadObjectStoreOperationWithOutput(key, ref input, ref objectContext, ref outputFooter);

        /// <summary>
        /// Iterates members of SortedSet key and their associated scores using a cursor,
        /// a match pattern and count parameters.
        /// </summary>
        /// <typeparam name="TObjectContext"></typeparam>
        /// <param name="key"></param>
        /// <param name="input"></param>
        /// <param name="outputFooter"></param>
        /// <param name="objectStoreContext"></param>
        /// <returns></returns>
        public GarnetStatus SortedSetScan<TObjectContext>(SpanByte key, ref ObjectInput input, ref GarnetObjectStoreOutput outputFooter, ref TObjectContext objectStoreContext)
         where TObjectContext : ITsavoriteContext<IGarnetObject, ObjectInput, GarnetObjectStoreOutput, long, ObjectSessionFunctions, ObjectStoreFunctions, ObjectStoreAllocator>
           => ReadObjectStoreOperationWithOutput(key, ref input, ref objectStoreContext, ref outputFooter);

        public GarnetStatus SortedSetUnion(ReadOnlySpan<ArgSlice> keys, double[] weights, SortedSetAggregateType aggregateType, out Dictionary<byte[], double> pairs)
        {
            pairs = default;

            if (keys.Length == 0)
                return GarnetStatus.OK;

            var createTransaction = false;

            if (txnManager.state != TxnState.Running)
            {
                Debug.Assert(txnManager.state == TxnState.None);
                createTransaction = true;
                foreach (var item in keys)
                    txnManager.SaveKeyEntryToLock(item, true, LockType.Shared);
                txnManager.Run(true);
            }

            var objectContext = txnManager.ObjectStoreTransactionalContext;

            try
            {
                return SortedSetUnion(keys, ref objectContext, out pairs, weights, aggregateType);
            }
            finally
            {
                if (createTransaction)
                    txnManager.Commit(true);
            }
        }

        public GarnetStatus SortedSetUnionStore(ArgSlice destinationKey, ReadOnlySpan<ArgSlice> keys, double[] weights, SortedSetAggregateType aggregateType, out int count)
        {
            count = default;

            if (keys.Length == 0)
                return GarnetStatus.OK;

            var createTransaction = false;

            if (txnManager.state != TxnState.Running)
            {
                Debug.Assert(txnManager.state == TxnState.None);
                createTransaction = true;
                txnManager.SaveKeyEntryToLock(destinationKey, true, LockType.Exclusive);
                foreach (var item in keys)
                    txnManager.SaveKeyEntryToLock(item, true, LockType.Shared);
                _ = txnManager.Run(true);
            }

            var objectContext = txnManager.ObjectStoreTransactionalContext;

            try
            {
                var status = SortedSetUnion(keys, ref objectContext, out var pairs, weights, aggregateType);

                if (status == GarnetStatus.WRONGTYPE)
                {
                    return GarnetStatus.WRONGTYPE;
                }

                count = pairs?.Count ?? 0;

                if (count > 0)
                {
                    SortedSetObject newSortedSetObject = new();
                    foreach (var (element, score) in pairs)
                    {
                        newSortedSetObject.Add(element, score);
                    }

                    var destinationKeyBytes = destinationKey.ToArray();
                    _ = SET(destinationKeyBytes, newSortedSetObject, ref objectContext);
                    itemBroker.HandleCollectionUpdate(destinationKeyBytes);
                }
                else
                {
                    _ = EXPIRE(destinationKey, TimeSpan.Zero, out _, StoreType.Object, ExpireOption.None,
                        ref transactionalContext, ref objectContext);
                }

                return status;
            }
            finally
            {
                if (createTransaction)
                    txnManager.Commit(true);
            }
        }

        private GarnetStatus SortedSetUnion<TObjectContext>(ReadOnlySpan<ArgSlice> keys, ref TObjectContext objectContext,
            out Dictionary<byte[], double> pairs, double[] weights = null, SortedSetAggregateType aggregateType = SortedSetAggregateType.Sum)
            where TObjectContext : ITsavoriteContext<byte[], IGarnetObject, ObjectInput, GarnetObjectStoreOutput, long, ObjectSessionFunctions, ObjectStoreFunctions, ObjectStoreAllocator>
        {
            pairs = default;

            if (keys.Length == 0)
                return GarnetStatus.OK;

            // Get the first sorted set
            var status = GET(keys[0].ToArray(), out var firstObj, ref objectContext);
            if (status == GarnetStatus.OK)
            {
                if (firstObj.GarnetObject is not SortedSetObject firstSortedSet)
                {
                    return GarnetStatus.WRONGTYPE;
                }

                // Initialize pairs with the first set
                if (weights is null)
                {
                    pairs = new Dictionary<byte[], double>(firstSortedSet.Dictionary, ByteArrayComparer.Instance);
                }
                else
                {
                    pairs = new Dictionary<byte[], double>(ByteArrayComparer.Instance);
                    foreach (var (key, score) in firstSortedSet.Dictionary)
                    {
                        pairs[key] = weights[0] * score;
                    }
                }

                // Process remaining sets
                for (var i = 1; i < keys.Length; i++)
                {
                    status = GET(keys[i].ToArray(), out var nextObj, ref objectContext);
                    if (status != GarnetStatus.OK)
                        continue;

                    if (nextObj.GarnetObject is not SortedSetObject nextSortedSet)
                    {
                        pairs = default;
                        return GarnetStatus.WRONGTYPE;
                    }

                    foreach (var (key, score) in nextSortedSet.Dictionary)
                    {
                        var weightedScore = weights is null ? score : score * weights[i];
                        if (pairs.TryGetValue(key, out var existingScore))
                        {
                            pairs[key] = aggregateType switch
                            {
                                SortedSetAggregateType.Sum => existingScore + weightedScore,
                                SortedSetAggregateType.Min => Math.Min(existingScore, weightedScore),
                                SortedSetAggregateType.Max => Math.Max(existingScore, weightedScore),
                                _ => existingScore + weightedScore // Default to SUM
                            };
                        }
                        else
                        {
                            pairs[key] = weightedScore;
                        }
                    }
                }
            }

            return GarnetStatus.OK;
        }

        private GarnetStatus SortedSetDifference<TObjectContext>(ReadOnlySpan<ArgSlice> keys, ref TObjectContext objectContext, out Dictionary<byte[], double> pairs)
            where TObjectContext : ITsavoriteContext<IGarnetObject, ObjectInput, GarnetObjectStoreOutput, long, ObjectSessionFunctions, ObjectStoreFunctions, ObjectStoreAllocator>
        {
            pairs = default;

            var statusOp = GET(keys[0].SpanByte, out var firstObj, ref objectContext);
            if (statusOp == GarnetStatus.OK)
            {
                if (firstObj.GarnetObject is not SortedSetObject firstSortedSet)
                {
                    return GarnetStatus.WRONGTYPE;
                }

                if (keys.Length == 1)
                {
                    pairs = firstSortedSet.Dictionary;
                    return GarnetStatus.OK;
                }

                // read the rest of the keys
                for (var item = 1; item < keys.Length; item++)
                {
                    statusOp = GET(keys[item].SpanByte, out var nextObj, ref objectContext);
                    if (statusOp != GarnetStatus.OK)
                        continue;

                    if (nextObj.GarnetObject is not SortedSetObject nextSortedSet)
                    {
                        pairs = default;
                        return GarnetStatus.WRONGTYPE;
                    }

                    if (pairs == default)
                        pairs = SortedSetObject.CopyDiff(firstSortedSet.Dictionary, nextSortedSet.Dictionary);
                    else
                        SortedSetObject.InPlaceDiff(pairs, nextSortedSet.Dictionary);
                }
            }

            return GarnetStatus.OK;
        }

        /// <summary>
        /// Removes and returns up to count members and their scores from the first sorted set that contains a member.
        /// </summary>
        public unsafe GarnetStatus SortedSetMPop(ReadOnlySpan<ArgSlice> keys, int count, bool lowScoresFirst, out ArgSlice poppedKey, out (ArgSlice member, ArgSlice score)[] pairs)
        {
            if (txnManager.ObjectStoreTransactionalContext.Session is null)
                ThrowObjectStoreUninitializedException();

            pairs = default;
            poppedKey = default;

            if (keys.Length == 0)
                return GarnetStatus.OK;

            var createTransaction = false;

            if (txnManager.state != TxnState.Running)
            {
                Debug.Assert(txnManager.state == TxnState.None);
                createTransaction = true;
                foreach (var key in keys)
                    txnManager.SaveKeyEntryToLock(key, true, LockType.Exclusive);
                txnManager.Run(true);
            }

            var storeTransactionalContext = txnManager.ObjectStoreTransactionalContext;

            try
            {
                // Try popping from each key until we find one with members
                foreach (var key in keys)
                {
                    if (key.Length == 0) continue;

                    var status = SortedSetPop(key, count, lowScoresFirst, out pairs, ref storeTransactionalContext);
                    if (status == GarnetStatus.OK && pairs != null && pairs.Length > 0)
                    {
                        poppedKey = key;
                        return status;
                    }

                    if (status != GarnetStatus.OK && status != GarnetStatus.NOTFOUND)
                    {
                        return status;
                    }
                }

                return GarnetStatus.OK;
            }
            finally
            {
                if (createTransaction)
                    txnManager.Commit(true);
            }
        }

        /// <summary>
        /// Computes the cardinality of the intersection of multiple sorted sets.
        /// </summary>
        public GarnetStatus SortedSetIntersectLength(ReadOnlySpan<ArgSlice> keys, int? limit, out int count)
        {
            count = 0;

            var status = SortedSetIntersect(keys, null, SortedSetAggregateType.Sum, out var pairs);
            if (status == GarnetStatus.OK && pairs != null)
            {
                count = limit.HasValue ? Math.Min(pairs.Count, limit.Value) : pairs.Count;
            }

            return status;
        }

        /// <summary>
        /// Computes the intersection of multiple sorted sets and stores the resulting sorted set at destinationKey.
        /// </summary>
        public GarnetStatus SortedSetIntersectStore(ArgSlice destinationKey, ReadOnlySpan<ArgSlice> keys, double[] weights, SortedSetAggregateType aggregateType, out int count)
        {
            count = default;

            if (keys.Length == 0)
                return GarnetStatus.OK;

            var createTransaction = false;

            if (txnManager.state != TxnState.Running)
            {
                Debug.Assert(txnManager.state == TxnState.None);
                createTransaction = true;
                txnManager.SaveKeyEntryToLock(destinationKey, true, LockType.Exclusive);
                foreach (var item in keys)
                    txnManager.SaveKeyEntryToLock(item, true, LockType.Shared);
                _ = txnManager.Run(true);
            }

            var objectContext = txnManager.ObjectStoreTransactionalContext;

            try
            {
                var status = SortedSetIntersection(keys, weights, aggregateType, ref objectContext, out var pairs);

                if (status != GarnetStatus.OK)
                {
                    return GarnetStatus.WRONGTYPE;
                }

                count = pairs?.Count ?? 0;

                if (count > 0)
                {
                    SortedSetObject newSortedSetObject = new();
                    foreach (var (element, score) in pairs)
                    {
                        newSortedSetObject.Add(element, score);
                    }

                    var destinationKeyBytes = destinationKey.ToArray();
                    _ = SET(destinationKeyBytes, newSortedSetObject, ref objectContext);
                    itemBroker.HandleCollectionUpdate(destinationKeyBytes);
                }
                else
                {
                    _ = EXPIRE(destinationKey, TimeSpan.Zero, out _, StoreType.Object, ExpireOption.None,
                        ref transactionalContext, ref objectContext);
                }

                return status;
            }
            finally
            {
                if (createTransaction)
                    txnManager.Commit(true);
            }
        }

        /// <summary>
        /// Computes the intersection of multiple sorted sets and returns the result with optional weights and aggregate type.
        /// </summary>
        public GarnetStatus SortedSetIntersect(ReadOnlySpan<ArgSlice> keys, double[] weights, SortedSetAggregateType aggregateType, out Dictionary<byte[], double> pairs)
        {
            pairs = default;

            if (keys.Length == 0)
                return GarnetStatus.OK;

            var createTransaction = false;

            if (txnManager.state != TxnState.Running)
            {
                Debug.Assert(txnManager.state == TxnState.None);
                createTransaction = true;
                foreach (var item in keys)
                    txnManager.SaveKeyEntryToLock(item, true, LockType.Shared);
                txnManager.Run(true);
            }

            var objectContext = txnManager.ObjectStoreTransactionalContext;

            try
            {
                return SortedSetIntersection(keys, weights, aggregateType, ref objectContext, out pairs);
            }
            finally
            {
                if (createTransaction)
                    txnManager.Commit(true);
            }
        }

        /// <summary>
        /// Computes the intersection of multiple sorted sets and returns the result with optional weights and aggregate type.
        /// </summary>
        /// <typeparam name="TObjectContext">The type of the object context.</typeparam>
        /// <param name="keys">The keys of the sorted sets to intersect.</param>
        /// <param name="weights">The weights to apply to each sorted set's scores. If null, no weights are applied.</param>
        /// <param name="aggregateType">The type of aggregation to use (Sum, Min, Max).</param>
        /// <param name="objectContext">The object context.</param>
        /// <param name="pairs">The resulting dictionary of intersected elements and their scores.</param>
        /// <returns></returns>
        private GarnetStatus SortedSetIntersection<TObjectContext>(ReadOnlySpan<ArgSlice> keys, double[] weights, SortedSetAggregateType aggregateType, ref TObjectContext objectContext, out Dictionary<byte[], double> pairs)
            where TObjectContext : ITsavoriteContext<byte[], IGarnetObject, ObjectInput, GarnetObjectStoreOutput, long, ObjectSessionFunctions, ObjectStoreFunctions, ObjectStoreAllocator>
        {
            pairs = default;

            var statusOp = GET(keys[0].ToArray(), out var firstObj, ref objectContext);
            if (statusOp == GarnetStatus.OK)
            {
                if (firstObj.GarnetObject is not SortedSetObject firstSortedSet)
                {
                    return GarnetStatus.WRONGTYPE;
                }

                if (keys.Length == 1)
                {
                    pairs = firstSortedSet.Dictionary;
                    return GarnetStatus.OK;
                }

                // Initialize result with first set
                if (weights is null)
                {
                    pairs = new Dictionary<byte[], double>(firstSortedSet.Dictionary, ByteArrayComparer.Instance);
                }
                else
                {
                    pairs = new Dictionary<byte[], double>(ByteArrayComparer.Instance);
                    foreach (var kvp in firstSortedSet.Dictionary)
                    {
                        pairs[kvp.Key] = kvp.Value * weights[0];
                    }
                }

                // Intersect with remaining sets
                for (var i = 1; i < keys.Length; i++)
                {
                    statusOp = GET(keys[i].ToArray(), out var nextObj, ref objectContext);
                    if (statusOp != GarnetStatus.OK)
                    {
                        pairs = default;
                        return statusOp;
                    }

                    if (nextObj.GarnetObject is not SortedSetObject nextSortedSet)
                    {
                        pairs = default;
                        return GarnetStatus.WRONGTYPE;
                    }

                    foreach (var kvp in pairs)
                    {
                        if (!nextSortedSet.Dictionary.TryGetValue(kvp.Key, out var score))
                        {
                            pairs.Remove(kvp.Key);
                            continue;
                        }

                        var weightedScore = weights is null ? score : score * weights[i];
                        pairs[kvp.Key] = aggregateType switch
                        {
                            SortedSetAggregateType.Sum => kvp.Value + weightedScore,
                            SortedSetAggregateType.Min => Math.Min(kvp.Value, weightedScore),
                            SortedSetAggregateType.Max => Math.Max(kvp.Value, weightedScore),
                            _ => kvp.Value + weightedScore // Default to SUM
                        };
                    }

                    // If intersection becomes empty, we can stop early
                    if (pairs.Count == 0)
                    {
                        break;
                    }
                }
            }

            return GarnetStatus.OK;
        }
    }
}<|MERGE_RESOLUTION|>--- conflicted
+++ resolved
@@ -43,18 +43,11 @@
 
             var outputFooter = new GarnetObjectStoreOutput { SpanByteAndMemory = new SpanByteAndMemory(null) };
 
-<<<<<<< HEAD
             var status = RMWObjectStoreOperationWithOutput(key.SpanByte, ref input, ref objectStoreContext, ref outputFooter);
-=======
-            var keyBytes = key.ToArray();
-            var status = RMWObjectStoreOperationWithOutput(keyBytes, ref input, ref objectStoreContext, ref outputFooter);
-            itemBroker.HandleCollectionUpdate(keyBytes);
->>>>>>> ecc0ec65
+            itemBroker.HandleCollectionUpdate(key.ToArray());
 
             if (status == GarnetStatus.OK)
-            {
                 zaddCount = TryProcessRespSimple64IntOutput(outputFooter, out var value) ? (int)value : default;
-            }
 
             return status;
         }
@@ -90,13 +83,8 @@
 
             var outputFooter = new GarnetObjectStoreOutput { SpanByteAndMemory = new SpanByteAndMemory(null) };
 
-<<<<<<< HEAD
             var status = RMWObjectStoreOperationWithOutput(key.SpanByte, ref input, ref objectStoreContext, ref outputFooter);
-=======
-            var keyBytes = key.ToArray();
-            var status = RMWObjectStoreOperationWithOutput(keyBytes, ref input, ref objectStoreContext, ref outputFooter);
-            itemBroker.HandleCollectionUpdate(keyBytes);
->>>>>>> ecc0ec65
+            itemBroker.HandleCollectionUpdate(key.ToArray());
 
             if (status == GarnetStatus.OK)
             {
@@ -394,13 +382,8 @@
             var header = new RespInputHeader(GarnetObjectType.SortedSet) { SortedSetOp = SortedSetOperation.ZINCRBY };
             var input = new ObjectInput(header, ref parseState);
 
-<<<<<<< HEAD
-            var outputFooter = new GarnetObjectStoreOutput { spanByteAndMemory = new SpanByteAndMemory(null) };
+            var outputFooter = new GarnetObjectStoreOutput { SpanByteAndMemory = new SpanByteAndMemory(null) };
             var status = RMWObjectStoreOperationWithOutput(key.SpanByte, ref input, ref objectStoreContext,
-=======
-            var outputFooter = new GarnetObjectStoreOutput { SpanByteAndMemory = new SpanByteAndMemory(null) };
-            var status = RMWObjectStoreOperationWithOutput(key.ToArray(), ref input, ref objectStoreContext,
->>>>>>> ecc0ec65
                 ref outputFooter);
 
             // Process output
@@ -510,13 +493,8 @@
             var inputArg = 2; // Default RESP server protocol version
             var input = new ObjectInput(header, ref parseState, arg1: inputArg, arg2: (int)rangeOpts);
 
-<<<<<<< HEAD
-            var outputFooter = new GarnetObjectStoreOutput { spanByteAndMemory = new SpanByteAndMemory(null) };
+            var outputFooter = new GarnetObjectStoreOutput { SpanByteAndMemory = new SpanByteAndMemory(null) };
             var status = ReadObjectStoreOperationWithOutput(key.SpanByte, ref input, ref objectContext, ref outputFooter);
-=======
-            var outputFooter = new GarnetObjectStoreOutput { SpanByteAndMemory = new SpanByteAndMemory(null) };
-            var status = ReadObjectStoreOperationWithOutput(key.ToArray(), ref input, ref objectContext, ref outputFooter);
->>>>>>> ecc0ec65
 
             for (var i = arguments.Count - 1; i > 1; i--)
             {
@@ -613,14 +591,9 @@
                     {
                         newSetObject.Add(element, score);
                     }
-<<<<<<< HEAD
+
                     _ = SET(destinationKey.SpanByte, newSetObject, ref objectContext);
-=======
-
-                    var destinationKeyBytes = destinationKey.ToArray();
-                    _ = SET(destinationKeyBytes, newSetObject, ref objectContext);
-                    itemBroker.HandleCollectionUpdate(destinationKeyBytes);
->>>>>>> ecc0ec65
+                    itemBroker.HandleCollectionUpdate(destinationKey.ToArray());
                 }
                 else
                 {
@@ -692,16 +665,11 @@
         /// <param name="output"></param>
         /// <param name="objectStoreContext"></param>
         /// <returns></returns>
-<<<<<<< HEAD
         public GarnetStatus SortedSetAdd<TObjectContext>(SpanByte key, ref ObjectInput input, ref GarnetObjectStoreOutput output, ref TObjectContext objectStoreContext)
         where TObjectContext : ITsavoriteContext<IGarnetObject, ObjectInput, GarnetObjectStoreOutput, long, ObjectSessionFunctions, ObjectStoreFunctions, ObjectStoreAllocator>
-            => RMWObjectStoreOperationWithOutput(key, ref input, ref objectStoreContext, ref output);
-=======
-        public GarnetStatus SortedSetAdd<TObjectContext>(byte[] key, ref ObjectInput input, ref GarnetObjectStoreOutput output, ref TObjectContext objectStoreContext)
-        where TObjectContext : ITsavoriteContext<byte[], IGarnetObject, ObjectInput, GarnetObjectStoreOutput, long, ObjectSessionFunctions, ObjectStoreFunctions, ObjectStoreAllocator>
         {
             var status = RMWObjectStoreOperationWithOutput(key, ref input, ref objectStoreContext, ref output);
-            itemBroker.HandleCollectionUpdate(key);
+            itemBroker.HandleCollectionUpdate(key.ToByteArray());
             return status;
         }
 
@@ -716,7 +684,7 @@
         /// <param name="objectStoreContext">The context of the object store.</param>
         /// <returns>Returns a GarnetStatus indicating the success or failure of the operation.</returns>
         public unsafe GarnetStatus SortedSetRangeStore<TObjectContext>(ArgSlice dstKey, ArgSlice srcKey, ref ObjectInput input, out int result, ref TObjectContext objectStoreContext)
-            where TObjectContext : ITsavoriteContext<byte[], IGarnetObject, ObjectInput, GarnetObjectStoreOutput, long, ObjectSessionFunctions, ObjectStoreFunctions, ObjectStoreAllocator>
+            where TObjectContext : ITsavoriteContext<IGarnetObject, ObjectInput, GarnetObjectStoreOutput, long, ObjectSessionFunctions, ObjectStoreFunctions, ObjectStoreAllocator>
         {
             if (txnManager.ObjectStoreTransactionalContext.Session is null)
                 ThrowObjectStoreUninitializedException();
@@ -732,8 +700,8 @@
             {
                 Debug.Assert(txnManager.state == TxnState.None);
                 createTransaction = true;
-                txnManager.SaveKeyEntryToLock(dstKey, true, LockType.Exclusive);
-                txnManager.SaveKeyEntryToLock(srcKey, true, LockType.Shared);
+                txnManager.SaveKeyEntryToLock(dstKey, isObject: true, LockType.Exclusive);
+                txnManager.SaveKeyEntryToLock(srcKey, isObject: true, LockType.Shared);
                 _ = txnManager.Run(true);
             }
 
@@ -744,13 +712,11 @@
             {
                 SpanByteAndMemory rangeOutputMem = default;
                 var rangeOutput = new GarnetObjectStoreOutput() { SpanByteAndMemory = rangeOutputMem };
-                var status = SortedSetRange(srcKey.ToArray(), ref input, ref rangeOutput, ref objectStoreTransactionalContext);
+                var status = SortedSetRange(srcKey.SpanByte, ref input, ref rangeOutput, ref objectStoreTransactionalContext);
                 rangeOutputMem = rangeOutput.SpanByteAndMemory;
 
                 if (status == GarnetStatus.WRONGTYPE)
-                {
                     return GarnetStatus.WRONGTYPE;
-                }
 
                 if (status == GarnetStatus.NOTFOUND)
                 {
@@ -768,8 +734,8 @@
                     ref var currOutPtr = ref rangeOutPtr;
                     var endOutPtr = rangeOutPtr + rangeOutputMem.Length;
 
-                    var destinationKey = dstKey.ToArray();
-                    objectStoreTransactionalContext.Delete(ref destinationKey);
+                    var destinationKey = dstKey.SpanByte;
+                    objectStoreTransactionalContext.Delete(destinationKey);
 
                     RespReadUtils.TryReadUnsignedArrayLength(out var arrayLen, ref currOutPtr, endOutPtr);
                     Debug.Assert(arrayLen % 2 == 0, "Should always contain element and its score");
@@ -795,7 +761,7 @@
 
                         var zAddOutput = new GarnetObjectStoreOutput { SpanByteAndMemory = new SpanByteAndMemory(null) };
                         RMWObjectStoreOperationWithOutput(destinationKey, ref zAddInput, ref objectStoreTransactionalContext, ref zAddOutput);
-                        itemBroker.HandleCollectionUpdate(destinationKey);
+                        itemBroker.HandleCollectionUpdate(destinationKey.ToByteArray());
                     }
                 }
                 finally
@@ -810,7 +776,6 @@
                     txnManager.Commit(true);
             }
         }
->>>>>>> ecc0ec65
 
         /// <summary>
         /// Removes the specified members from the sorted set stored at key.
@@ -907,7 +872,7 @@
         /// <param name="objectContext"></param>
         /// <returns></returns>
         public unsafe GarnetStatus SortedSetCount<TObjectContext>(ArgSlice key, ArgSlice minScore, ArgSlice maxScore, out int numElements, ref TObjectContext objectContext)
-             where TObjectContext : ITsavoriteContext<byte[], IGarnetObject, ObjectInput, GarnetObjectStoreOutput, long, ObjectSessionFunctions, ObjectStoreFunctions, ObjectStoreAllocator>
+             where TObjectContext : ITsavoriteContext<IGarnetObject, ObjectInput, GarnetObjectStoreOutput, long, ObjectSessionFunctions, ObjectStoreFunctions, ObjectStoreAllocator>
         {
             numElements = 0;
             if (key.Length == 0)
@@ -924,7 +889,7 @@
             var outputContainer = stackalloc byte[outputContainerSize];
             var outputFooter = new GarnetObjectStoreOutput { SpanByteAndMemory = new SpanByteAndMemory(outputContainer, outputContainerSize) };
 
-            var status = ReadObjectStoreOperationWithOutput(key.ToArray(), ref input, ref objectContext, ref outputFooter);
+            var status = ReadObjectStoreOperationWithOutput(key.SpanByte, ref input, ref objectContext, ref outputFooter);
 
             if (status == GarnetStatus.OK)
             {
@@ -1117,9 +1082,8 @@
                         newSortedSetObject.Add(element, score);
                     }
 
-                    var destinationKeyBytes = destinationKey.ToArray();
-                    _ = SET(destinationKeyBytes, newSortedSetObject, ref objectContext);
-                    itemBroker.HandleCollectionUpdate(destinationKeyBytes);
+                    _ = SET(destinationKey.SpanByte, newSortedSetObject, ref objectContext);
+                    itemBroker.HandleCollectionUpdate(destinationKey.ToArray());
                 }
                 else
                 {
@@ -1138,7 +1102,7 @@
 
         private GarnetStatus SortedSetUnion<TObjectContext>(ReadOnlySpan<ArgSlice> keys, ref TObjectContext objectContext,
             out Dictionary<byte[], double> pairs, double[] weights = null, SortedSetAggregateType aggregateType = SortedSetAggregateType.Sum)
-            where TObjectContext : ITsavoriteContext<byte[], IGarnetObject, ObjectInput, GarnetObjectStoreOutput, long, ObjectSessionFunctions, ObjectStoreFunctions, ObjectStoreAllocator>
+            where TObjectContext : ITsavoriteContext<IGarnetObject, ObjectInput, GarnetObjectStoreOutput, long, ObjectSessionFunctions, ObjectStoreFunctions, ObjectStoreAllocator>
         {
             pairs = default;
 
@@ -1146,7 +1110,7 @@
                 return GarnetStatus.OK;
 
             // Get the first sorted set
-            var status = GET(keys[0].ToArray(), out var firstObj, ref objectContext);
+            var status = GET(keys[0].SpanByte, out var firstObj, ref objectContext);
             if (status == GarnetStatus.OK)
             {
                 if (firstObj.GarnetObject is not SortedSetObject firstSortedSet)
@@ -1171,7 +1135,7 @@
                 // Process remaining sets
                 for (var i = 1; i < keys.Length; i++)
                 {
-                    status = GET(keys[i].ToArray(), out var nextObj, ref objectContext);
+                    status = GET(keys[i].SpanByte, out var nextObj, ref objectContext);
                     if (status != GarnetStatus.OK)
                         continue;
 
@@ -1289,9 +1253,7 @@
                     }
 
                     if (status != GarnetStatus.OK && status != GarnetStatus.NOTFOUND)
-                    {
                         return status;
-                    }
                 }
 
                 return GarnetStatus.OK;
@@ -1362,9 +1324,8 @@
                         newSortedSetObject.Add(element, score);
                     }
 
-                    var destinationKeyBytes = destinationKey.ToArray();
-                    _ = SET(destinationKeyBytes, newSortedSetObject, ref objectContext);
-                    itemBroker.HandleCollectionUpdate(destinationKeyBytes);
+                    _ = SET(destinationKey.SpanByte, newSortedSetObject, ref objectContext);
+                    itemBroker.HandleCollectionUpdate(destinationKey.ToArray());
                 }
                 else
                 {
@@ -1426,11 +1387,11 @@
         /// <param name="pairs">The resulting dictionary of intersected elements and their scores.</param>
         /// <returns></returns>
         private GarnetStatus SortedSetIntersection<TObjectContext>(ReadOnlySpan<ArgSlice> keys, double[] weights, SortedSetAggregateType aggregateType, ref TObjectContext objectContext, out Dictionary<byte[], double> pairs)
-            where TObjectContext : ITsavoriteContext<byte[], IGarnetObject, ObjectInput, GarnetObjectStoreOutput, long, ObjectSessionFunctions, ObjectStoreFunctions, ObjectStoreAllocator>
+            where TObjectContext : ITsavoriteContext<IGarnetObject, ObjectInput, GarnetObjectStoreOutput, long, ObjectSessionFunctions, ObjectStoreFunctions, ObjectStoreAllocator>
         {
             pairs = default;
 
-            var statusOp = GET(keys[0].ToArray(), out var firstObj, ref objectContext);
+            var statusOp = GET(keys[0].SpanByte, out var firstObj, ref objectContext);
             if (statusOp == GarnetStatus.OK)
             {
                 if (firstObj.GarnetObject is not SortedSetObject firstSortedSet)
@@ -1461,7 +1422,7 @@
                 // Intersect with remaining sets
                 for (var i = 1; i < keys.Length; i++)
                 {
-                    statusOp = GET(keys[i].ToArray(), out var nextObj, ref objectContext);
+                    statusOp = GET(keys[i].SpanByte, out var nextObj, ref objectContext);
                     if (statusOp != GarnetStatus.OK)
                     {
                         pairs = default;
