// Copyright (c) Microsoft Corporation.
// Licensed under the MIT license.

using System;
using System.Collections.Generic;
using System.Diagnostics;
using System.Globalization;
using System.Linq;
using System.Text;
using Garnet.common;
using Tsavorite.core;

namespace Garnet.server
{
    using StoreAllocator = ObjectAllocator<StoreFunctions<SpanByteComparer, DefaultRecordDisposer>>;
    using StoreFunctions = StoreFunctions<SpanByteComparer, DefaultRecordDisposer>;

    sealed partial class StorageSession : IDisposable
    {
        private SingleWriterMultiReaderLock _zcollectTaskLock;

        /// <summary>
        /// Adds the specified member and score to the sorted set stored at key.
        /// </summary>
        /// <typeparam name="TObjectContext"></typeparam>
        /// <param name="key"></param>
        /// <param name="score"></param>
        /// <param name="member"></param>
        /// <param name="zaddCount"></param>
        /// <param name="objectContext"></param>
        /// <returns></returns>
        public unsafe GarnetStatus SortedSetAdd<TObjectContext>(PinnedSpanByte key, PinnedSpanByte score, PinnedSpanByte member, out int zaddCount, ref TObjectContext objectContext)
            where TObjectContext : ITsavoriteContext<ObjectInput, ObjectOutput, long, ObjectSessionFunctions, StoreFunctions, StoreAllocator>
        {
            zaddCount = 0;
            if (key.Length == 0)
                return GarnetStatus.OK;

            // Prepare the parse state
            parseState.InitializeWithArguments(score, member);

            // Prepare the input
            var input = new ObjectInput(GarnetObjectType.SortedSet, RespMetaCommand.None, ref parseState) { SortedSetOp = SortedSetOperation.ZADD };

            var output = new ObjectOutput();

            var status = RMWObjectStoreOperationWithOutput(key.ReadOnlySpan, ref input, ref objectContext, ref output);
            itemBroker?.HandleCollectionUpdate(key.ToArray());

            if (status == GarnetStatus.OK)
                zaddCount = TryProcessRespSimple64IntOutput(output, out var value) ? (int)value : default;

            return status;
        }

        /// <summary>
        /// Adds all the specified members with the specified scores to the sorted set stored at key.
        /// Current members get the score updated and reordered.
        /// </summary>
        /// <typeparam name="TObjectContext"></typeparam>
        /// <param name="key"></param>
        /// <param name="inputs"></param>
        /// <param name="zaddCount"></param>
        /// <param name="objectContext"></param>
        /// <returns></returns>
        public unsafe GarnetStatus SortedSetAdd<TObjectContext>(PinnedSpanByte key, (PinnedSpanByte score, PinnedSpanByte member)[] inputs, out int zaddCount, ref TObjectContext objectContext)
            where TObjectContext : ITsavoriteContext<ObjectInput, ObjectOutput, long, ObjectSessionFunctions, StoreFunctions, StoreAllocator>
        {
            zaddCount = 0;

            if (inputs.Length == 0 || key.Length == 0)
                return GarnetStatus.OK;

            parseState.Initialize(inputs.Length * 2);

            for (var i = 0; i < inputs.Length; i++)
            {
                parseState.SetArguments(2 * i, isMetaArg: false, inputs[i].score, inputs[i].member);
            }

            // Prepare the input
            var input = new ObjectInput(GarnetObjectType.SortedSet, RespMetaCommand.None, ref parseState) { SortedSetOp = SortedSetOperation.ZADD };

            var output = new ObjectOutput();

            var status = RMWObjectStoreOperationWithOutput(key.ReadOnlySpan, ref input, ref objectContext, ref output);
            itemBroker?.HandleCollectionUpdate(key.ToArray());

            if (status == GarnetStatus.OK)
            {
                zaddCount = TryProcessRespSimple64IntOutput(output, out var value) ? (int)value : default;
            }

            return status;
        }

        /// <summary>
        /// Removes the specified member from the sorted set stored at key.
        /// Non existing members are ignored.
        /// </summary>
        /// <typeparam name="TObjectContext"></typeparam>
        /// <param name="key"></param>
        /// <param name="member"></param>
        /// <param name="zremCount"></param>
        /// <param name="objectContext"></param>
        /// <returns></returns>
        public unsafe GarnetStatus SortedSetRemove<TObjectContext>(PinnedSpanByte key, PinnedSpanByte member, out int zremCount,
            ref TObjectContext objectContext)
            where TObjectContext : ITsavoriteContext<ObjectInput, ObjectOutput, long, ObjectSessionFunctions, StoreFunctions, StoreAllocator>
        {
            zremCount = 0;

            if (key.Length == 0)
                return GarnetStatus.OK;

            // Prepare the parse state
            parseState.InitializeWithArgument(member);

            // Prepare the input
            var input = new ObjectInput(GarnetObjectType.SortedSet, RespMetaCommand.None, ref parseState) { SortedSetOp = SortedSetOperation.ZREM };

            var status = RMWObjectStoreOperation(key.ReadOnlySpan, ref input, out var output, ref objectContext);

            zremCount = output.result1;
            return status;
        }

        /// <summary>
        /// Removes the specified members from the sorted set stored at key.
        /// Non existing members are ignored.
        /// </summary>
        /// <typeparam name="TObjectContext"></typeparam>
        /// <param name="key"></param>
        /// <param name="members"></param>
        /// <param name="zremCount"></param>
        /// <param name="objectContext"></param>
        /// <returns></returns>
        public unsafe GarnetStatus SortedSetRemove<TObjectContext>(PinnedSpanByte key, PinnedSpanByte[] members, out int zremCount, ref TObjectContext objectContext)
           where TObjectContext : ITsavoriteContext<ObjectInput, ObjectOutput, long, ObjectSessionFunctions, StoreFunctions, StoreAllocator>
        {
            zremCount = 0;

            if (key.Length == 0 || members.Length == 0)
                return GarnetStatus.OK;

            parseState.InitializeWithArguments(members);

            // Prepare the input
            var input = new ObjectInput(GarnetObjectType.SortedSet, RespMetaCommand.None, ref parseState) { SortedSetOp = SortedSetOperation.ZREM };

            var status = RMWObjectStoreOperation(key.ReadOnlySpan, ref input, out var output, ref objectContext);

            zremCount = output.result1;
            return status;
        }

        /// <summary>
        /// Removes all elements in the range specified by min and max, having the same score.
        /// </summary>
        /// <typeparam name="TObjectContext"></typeparam>
        /// <param name="key"></param>
        /// <param name="min"></param>
        /// <param name="max"></param>
        /// <param name="countRemoved"></param>
        /// <param name="objectContext"></param>
        /// <returns></returns>
        public unsafe GarnetStatus SortedSetRemoveRangeByLex<TObjectContext>(PinnedSpanByte key, string min, string max,
            out int countRemoved, ref TObjectContext objectContext)
            where TObjectContext : ITsavoriteContext<ObjectInput, ObjectOutput, long, ObjectSessionFunctions, StoreFunctions, StoreAllocator>
        {
            countRemoved = 0;

            if (key.Length == 0)
                return GarnetStatus.OK;

            // Get buffer from scratch buffer manager
            var paramsSlice = scratchBufferBuilder.CreateArgSlice(min.Length + max.Length);
            var paramsSpan = paramsSlice.Span;

            // Store parameters to buffer
            var minSpan = paramsSpan.Slice(0, min.Length);
            Encoding.UTF8.GetBytes(min, minSpan);
            var minSlice = PinnedSpanByte.FromPinnedSpan(minSpan);

            var maxSpan = paramsSpan.Slice(min.Length, max.Length);
            Encoding.UTF8.GetBytes(max, maxSpan);
            var maxSlice = PinnedSpanByte.FromPinnedSpan(maxSpan);

            // Prepare the parse state
            parseState.InitializeWithArguments(minSlice, maxSlice);

            // Prepare the input
            var input = new ObjectInput(GarnetObjectType.SortedSet, RespMetaCommand.None, ref parseState) { SortedSetOp = SortedSetOperation.ZREMRANGEBYLEX };

            var status = RMWObjectStoreOperation(key.ReadOnlySpan, ref input, out var output, ref objectContext);
            countRemoved = output.result1;

            scratchBufferBuilder.RewindScratchBuffer(paramsSlice);

            return status;
        }

        /// <summary>
        /// Removes all elements that have a score in the range specified by min and max.
        /// </summary>
        /// <typeparam name="TObjectContext"></typeparam>
        /// <param name="key"></param>
        /// <param name="min"></param>
        /// <param name="max"></param>
        /// <param name="countRemoved"></param>
        /// <param name="objectContext"></param>
        /// <returns></returns>
        public unsafe GarnetStatus SortedSetRemoveRangeByScore<TObjectContext>(PinnedSpanByte key, string min, string max,
            out int countRemoved, ref TObjectContext objectContext)
            where TObjectContext : ITsavoriteContext<ObjectInput, ObjectOutput, long, ObjectSessionFunctions, StoreFunctions, StoreAllocator>
        {
            countRemoved = 0;

            if (key.Length == 0)
                return GarnetStatus.OK;

            // Get buffer from scratch buffer manager
            var paramsSlice = scratchBufferBuilder.CreateArgSlice(min.Length + max.Length);
            var paramsSpan = paramsSlice.Span;

            // Store parameters to buffer
            var minSpan = paramsSpan.Slice(0, min.Length);
            Encoding.UTF8.GetBytes(min, minSpan);
            var minSlice = PinnedSpanByte.FromPinnedSpan(minSpan);

            var maxSpan = paramsSpan.Slice(min.Length, max.Length);
            Encoding.UTF8.GetBytes(max, maxSpan);
            var maxSlice = PinnedSpanByte.FromPinnedSpan(maxSpan);

            // Prepare the parse state
            parseState.InitializeWithArguments(minSlice, maxSlice);

            // Prepare the input
            var input = new ObjectInput(GarnetObjectType.SortedSet, RespMetaCommand.None, ref parseState) { SortedSetOp = SortedSetOperation.ZREMRANGEBYSCORE };

            var output = new ObjectOutput();

            var status = RMWObjectStoreOperationWithOutput(key.ReadOnlySpan, ref input, ref objectContext,
                ref output);

            scratchBufferBuilder.RewindScratchBuffer(paramsSlice);

            if (status == GarnetStatus.OK)
            {
                countRemoved = TryProcessRespSimple64IntOutput(output, out var value)
                    ? (int)value
                    : default;
            }

            return status;
        }

        /// <summary>
        /// Removes all elements with the index in the range specified by start and stop.
        /// </summary>
        /// <typeparam name="TObjectContext"></typeparam>
        /// <param name="key"></param>
        /// <param name="start"></param>
        /// <param name="stop"></param>
        /// <param name="countRemoved"></param>
        /// <param name="objectContext"></param>
        /// <returns></returns>
        public unsafe GarnetStatus SortedSetRemoveRangeByRank<TObjectContext>(PinnedSpanByte key, int start, int stop,
            out int countRemoved, ref TObjectContext objectContext)
            where TObjectContext : ITsavoriteContext<ObjectInput, ObjectOutput, long, ObjectSessionFunctions, StoreFunctions, StoreAllocator>
        {
            countRemoved = 0;

            if (key.Length == 0)
                return GarnetStatus.OK;

            GarnetStatus status;
            // Get parameter lengths
            var startLen = NumUtils.CountDigits(start);
            var stopLen = NumUtils.CountDigits(stop);

            // Get buffer from scratch buffer manager
            var paramsSlice = scratchBufferBuilder.CreateArgSlice(startLen + stopLen);
            var paramsSpan = paramsSlice.Span;

            // Store parameters to buffer
            var startSpan = paramsSpan.Slice(0, startLen);
            NumUtils.WriteInt64(start, startSpan);
            var startSlice = PinnedSpanByte.FromPinnedSpan(startSpan);

            var stopSpan = paramsSpan.Slice(startLen, stopLen);
            NumUtils.WriteInt64(stop, stopSpan);
            var stopSlice = PinnedSpanByte.FromPinnedSpan(stopSpan);

            parseState.InitializeWithArguments(startSlice, stopSlice);

            // Prepare the input
            var input = new ObjectInput(GarnetObjectType.SortedSet, RespMetaCommand.None, ref parseState) { SortedSetOp = SortedSetOperation.ZREMRANGEBYRANK };

            var output = new ObjectOutput();

            status = RMWObjectStoreOperationWithOutput(key.ReadOnlySpan, ref input, ref objectContext,
                ref output);

            scratchBufferBuilder.RewindScratchBuffer(paramsSlice);

            if (status == GarnetStatus.OK)
            {
                countRemoved = TryProcessRespSimple64IntOutput(output, out var value) ? (int)value : default;
            }

            return status;
        }

        /// <summary>
        /// Removes and returns up to count members with the highest or lowest scores in the sorted set stored at key.
        /// </summary>
        /// <typeparam name="TObjectContext"></typeparam>
        /// <param name="key"></param>
        /// <param name="count"></param>
        /// <param name="lowScoresFirst">When true return the lowest scores, otherwise the highest.</param>
        /// <param name="pairs"></param>
        /// <param name="objectContext"></param>
        /// <returns></returns>
        public unsafe GarnetStatus SortedSetPop<TObjectContext>(PinnedSpanByte key, int count, bool lowScoresFirst, out (PinnedSpanByte member, PinnedSpanByte score)[] pairs, ref TObjectContext objectContext)
                where TObjectContext : ITsavoriteContext<ObjectInput, ObjectOutput, long, ObjectSessionFunctions, StoreFunctions, StoreAllocator>
        {
            pairs = default;
            if (key.Length == 0)
                return GarnetStatus.OK;

            // Prepare the input
            var op = lowScoresFirst ? SortedSetOperation.ZPOPMIN : SortedSetOperation.ZPOPMAX;
            var input = new ObjectInput(GarnetObjectType.SortedSet, arg1: count, arg2: 2) { SortedSetOp = op };

            var output = new ObjectOutput();

            var status = RMWObjectStoreOperationWithOutput(key.ReadOnlySpan, ref input, ref objectContext, ref output);

            //process output
            if (status == GarnetStatus.OK)
                pairs = ProcessRespArrayOutputAsPairs(output, out _);

            return status;
        }

        /// <summary>
        /// Increments the score of member in the sorted set stored at key by increment.
        /// Returns the new score of member.
        /// If member does not exist in the sorted set, it is added with increment as its score (as if its previous score was 0.0).
        /// </summary>
        /// <typeparam name="TObjectContext"></typeparam>
        /// <param name="key"></param>
        /// <param name="increment"></param>
        /// <param name="member"></param>
        /// <param name="newScore"></param>
        /// <param name="objectContext"></param>
        /// <returns></returns>
        public unsafe GarnetStatus SortedSetIncrement<TObjectContext>(PinnedSpanByte key, double increment, PinnedSpanByte member,
            out double newScore, ref TObjectContext objectContext)
            where TObjectContext : ITsavoriteContext<ObjectInput, ObjectOutput, long, ObjectSessionFunctions, StoreFunctions, StoreAllocator>
        {
            newScore = 0;

            if (key.Length == 0)
                return GarnetStatus.OK;

            var strIncr = increment.ToString(CultureInfo.InvariantCulture);
            var incrSlice = scratchBufferBuilder.CreateArgSlice(strIncr);
            Encoding.UTF8.GetBytes(strIncr, incrSlice.Span);

            // Prepare the parse state
            parseState.InitializeWithArguments(incrSlice, member);

            // Prepare the input
            var input = new ObjectInput(GarnetObjectType.SortedSet, RespMetaCommand.None, ref parseState, arg2: 2) { SortedSetOp = SortedSetOperation.ZINCRBY };

<<<<<<< HEAD
            var output = new ObjectOutput { SpanByteAndMemory = new SpanByteAndMemory(null) };
=======
            var output = new ObjectOutput();
>>>>>>> 04c8fcf9
            var status = RMWObjectStoreOperationWithOutput(key.ReadOnlySpan, ref input, ref objectContext,
                ref output);

            // Process output
            if (status == GarnetStatus.OK)
            {
                var result = ProcessRespSingleTokenOutput(output);
                if (result.length > 0)
                {
                    var sbResult = result.ReadOnlySpan;
                    // get the new score
                    _ = NumUtils.TryParseWithInfinity(sbResult, out newScore);
                }
            }

            return status;
        }

        /// <summary>
        ///
        /// </summary>
        /// <typeparam name="TObjectContext"></typeparam>
        /// <param name="key"></param>
        /// <param name="zcardCount"></param>
        /// <param name="objectContext"></param>
        /// <returns></returns>
        public unsafe GarnetStatus SortedSetLength<TObjectContext>(PinnedSpanByte key, out int zcardCount, ref TObjectContext objectContext)
            where TObjectContext : ITsavoriteContext<ObjectInput, ObjectOutput, long, ObjectSessionFunctions, StoreFunctions, StoreAllocator>
        {
            zcardCount = 0;

            if (key.Length == 0)
                return GarnetStatus.OK;

            // Prepare the input
            var input = new ObjectInput(GarnetObjectType.SortedSet) { SortedSetOp = SortedSetOperation.ZCARD };

            var status = ReadObjectStoreOperation(key.ReadOnlySpan, ref input, out var output, ref objectContext);

            zcardCount = output.result1;
            return status;
        }

        /// <summary>
        /// Returns the specified range of elements in the sorted set stored at key, using byscore, bylex and rev modifiers.
        /// Min and max are range boundaries, where 0 is the first element, 1 is the next element and so on.
        /// There can also be negative numbers indicating offsets from the end of the sorted set, with -1 being the last element of the sorted set, -2 the penultimate element and so on.
        /// </summary>
        /// <typeparam name="TObjectContext"></typeparam>
        /// <param name="key"></param>
        /// <param name="min"></param>
        /// <param name="max"></param>
        /// <param name="sortedSetOrderOperation"></param>
        /// <param name="objectContext"></param>
        /// <param name="elements"></param>
        /// <param name="error"></param>
        /// <param name="withScores"></param>
        /// <param name="reverse"></param>
        /// <param name="limit"></param>
        /// <returns></returns>
        public unsafe GarnetStatus SortedSetRange<TObjectContext>(PinnedSpanByte key, PinnedSpanByte min, PinnedSpanByte max, SortedSetOrderOperation sortedSetOrderOperation, ref TObjectContext objectContext, out PinnedSpanByte[] elements, out string error, bool withScores = false, bool reverse = false, (string, int) limit = default)
            where TObjectContext : ITsavoriteContext<ObjectInput, ObjectOutput, long, ObjectSessionFunctions, StoreFunctions, StoreAllocator>
        {
            elements = default;
            error = default;

            //min and max are required
            if (min.Length == 0 || max.Length == 0)
            {
                //error in arguments
                error = "Missing required min and max parameters";
                return GarnetStatus.NOTFOUND;
            }

            var rangeOpts = sortedSetOrderOperation switch
            {
                SortedSetOrderOperation.ByScore => SortedSetRangeOptions.ByScore,
                SortedSetOrderOperation.ByLex => SortedSetRangeOptions.ByLex,
                _ => SortedSetRangeOptions.None
            };

            var arguments = new List<PinnedSpanByte> { min, max };

            if (reverse)
            {
                rangeOpts |= SortedSetRangeOptions.Reverse;
            }

            // Limit parameter
            if (limit != default && (sortedSetOrderOperation == SortedSetOrderOperation.ByScore || sortedSetOrderOperation == SortedSetOrderOperation.ByLex))
            {
                arguments.Add(scratchBufferBuilder.CreateArgSlice("LIMIT"u8));

                // Offset
                arguments.Add(scratchBufferBuilder.CreateArgSlice(limit.Item1));

                // Count
                var limitCountLength = NumUtils.CountDigits(limit.Item2);
                var limitCountSlice = scratchBufferBuilder.CreateArgSlice(limitCountLength);
                NumUtils.WriteInt64(limit.Item2, limitCountSlice.Span);
                arguments.Add(limitCountSlice);

                rangeOpts |= SortedSetRangeOptions.Limit;
            }

            parseState.InitializeWithArguments([.. arguments]);

            // Prepare the input
            var input = new ObjectInput(GarnetObjectType.SortedSet, RespMetaCommand.None, ref parseState, arg2: (int)rangeOpts) { SortedSetOp = SortedSetOperation.ZRANGE };

<<<<<<< HEAD
            var output = new ObjectOutput { SpanByteAndMemory = new SpanByteAndMemory(null) };
=======
            var output = new ObjectOutput();
>>>>>>> 04c8fcf9
            var status = ReadObjectStoreOperationWithOutput(key.ReadOnlySpan, ref input, ref objectContext, ref output);

            for (var i = arguments.Count - 1; i > 1; i--)
            {
                var currSlice = arguments[i];
                scratchBufferBuilder.RewindScratchBuffer(currSlice);
            }

            if (status == GarnetStatus.OK)
                elements = ProcessRespArrayOutput(output, out error);

            return status;
        }


        /// <summary>
        /// Computes the difference between the first and all successive sorted sets and returns resulting pairs.
        /// </summary>
        /// <param name="keys"></param>
        /// <param name="pairs"></param>
        /// <returns></returns>
        public unsafe GarnetStatus SortedSetDifference(ReadOnlySpan<PinnedSpanByte> keys, out SortedSet<(double, byte[])> pairs)
        {
            pairs = default;

            if (keys.Length == 0)
                return GarnetStatus.OK;

            var createTransaction = false;

            if (txnManager.state != TxnState.Running)
            {
                Debug.Assert(txnManager.state == TxnState.None);
                createTransaction = true;
                txnManager.AddTransactionStoreTypes(TransactionStoreTypes.Object);
                foreach (var item in keys)
                    txnManager.SaveKeyEntryToLock(item, LockType.Shared);
                txnManager.Run(true);
            }

            var objectContext = txnManager.ObjectTransactionalContext;

            try
            {
                var status = SortedSetDifference(keys, ref objectContext, out var result);
                if (status == GarnetStatus.OK)
                {
                    pairs = new(SortedSetComparer.Instance);
                    foreach (var pair in result)
                    {
                        pairs.Add((pair.Value, pair.Key));
                    }
                }

                return status;
            }
            finally
            {
                if (createTransaction)
                    txnManager.Commit(true);
            }
        }

        /// <summary>
        /// Computes the difference between the first and all successive sorted sets and store resulting pairs in the destination key.
        /// </summary>
        /// <param name="keys"></param>
        /// <param name="destinationKey"></param>
        /// <param name="count"></param>
        /// <returns></returns>
        public GarnetStatus SortedSetDifferenceStore(PinnedSpanByte destinationKey, ReadOnlySpan<PinnedSpanByte> keys, out int count)
        {
            count = default;

            if (keys.Length == 0)
                return GarnetStatus.OK;

            var createTransaction = false;

            if (txnManager.state != TxnState.Running)
            {
                Debug.Assert(txnManager.state == TxnState.None);
                createTransaction = true;
                txnManager.AddTransactionStoreTypes(TransactionStoreTypes.Object | TransactionStoreTypes.Unified);
                txnManager.SaveKeyEntryToLock(destinationKey, LockType.Exclusive);
                foreach (var item in keys)
                    txnManager.SaveKeyEntryToLock(item, LockType.Shared);
                _ = txnManager.Run(true);
            }

            var objectContext = txnManager.ObjectTransactionalContext;
            var unifiedContext = txnManager.UnifiedTransactionalContext;

            try
            {
                var status = SortedSetDifference(keys, ref objectContext, out var pairs);

                if (status != GarnetStatus.OK)
                {
                    return GarnetStatus.WRONGTYPE;
                }

                count = pairs?.Count ?? 0;
                if (count > 0)
                {
                    SortedSetObject newSetObject = new();
                    foreach (var (element, score) in pairs)
                    {
                        newSetObject.Add(element, score);
                    }

                    _ = SET(destinationKey, newSetObject, ref objectContext);
                    itemBroker?.HandleCollectionUpdate(destinationKey.ToArray());
                }
                else
                {
                    _ = EXPIRE(destinationKey, TimeSpan.Zero, out _, ExpireOption.None, ref unifiedContext);
                }

                return status;
            }
            finally
            {
                if (createTransaction)
                    txnManager.Commit(true);
            }
        }

        /// <summary>
        /// Returns the rank of member in the sorted set, the scores in the sorted set are ordered from high to low
        /// <param name="key">The key of the sorted set</param>
        /// <param name="member">The member to get the rank</param>
        /// <param name="reverse">If true, the rank is calculated from low to high</param>
        /// <param name="rank">The rank of the member (null if the member does not exist)</param>
        /// <param name="objectContext"></param>
        /// </summary>
        public unsafe GarnetStatus SortedSetRank<TObjectContext>(PinnedSpanByte key, PinnedSpanByte member, bool reverse, out long? rank, ref TObjectContext objectContext)
            where TObjectContext : ITsavoriteContext<ObjectInput, ObjectOutput, long, ObjectSessionFunctions, StoreFunctions, StoreAllocator>
        {
            rank = null;
            if (key.Length == 0)
                return GarnetStatus.OK;

            // Prepare the parse state
            parseState.InitializeWithArgument(member);

            // Prepare the input
            var op = reverse ? SortedSetOperation.ZREVRANK : SortedSetOperation.ZRANK;
            var input = new ObjectInput(GarnetObjectType.SortedSet, RespMetaCommand.None, ref parseState) { SortedSetOp = op };

            const int outputContainerSize = 32; // 3 for HEADER + CRLF + 20 for ascii long
            var outputContainer = stackalloc byte[outputContainerSize];
            var output = ObjectOutput.FromPinnedPointer(outputContainer, outputContainerSize);

            var status = ReadObjectStoreOperationWithOutput(key.ReadOnlySpan, ref input, ref objectContext, ref output);

            if (status == GarnetStatus.OK)
            {
                Debug.Assert(*outputContainer == (byte)'$' || *outputContainer == (byte)':');
                if (*outputContainer == (byte)':')
                {
                    // member exists -> read the rank
                    var read = TryProcessRespSimple64IntOutput(output, out var value);
                    var rankValue = read ? (int)value : default;
                    Debug.Assert(read);
                    rank = rankValue;
                }
            }

            return status;
        }

        /// <summary>
        /// Adds all the specified members with the specified scores to the sorted set stored at key.
        /// Current members get the score updated and reordered.
        /// </summary>
        /// <typeparam name="TObjectContext"></typeparam>
        /// <param name="key"></param>
        /// <param name="input"></param>
        /// <param name="output"></param>
        /// <param name="objectContext"></param>
        /// <returns></returns>
        public GarnetStatus SortedSetAdd<TObjectContext>(PinnedSpanByte key, ref ObjectInput input, ref ObjectOutput output, ref TObjectContext objectContext)
        where TObjectContext : ITsavoriteContext<ObjectInput, ObjectOutput, long, ObjectSessionFunctions, StoreFunctions, StoreAllocator>
        {
            var status = RMWObjectStoreOperationWithOutput(key.ReadOnlySpan, ref input, ref objectContext, ref output);
            itemBroker?.HandleCollectionUpdate(key.ToArray());
            return status;
        }

        /// <summary>
        /// ZRANGESTORE - Stores a range of sorted set elements into a destination key.
        /// </summary>
        /// <typeparam name="TObjectContext">The type of the object context.</typeparam>
        /// <param name="dstKey">The destination key where the range will be stored.</param>
        /// <param name="srcKey">The source key from which the range will be taken.</param>
        /// <param name="input">The input object containing range parameters.</param>
        /// <param name="result">The result of the operation, indicating the number of elements stored.</param>
        /// <param name="objectContext">The context of the object store.</param>
        /// <returns>Returns a GarnetStatus indicating the success or failure of the operation.</returns>
        public unsafe GarnetStatus SortedSetRangeStore<TObjectContext>(PinnedSpanByte dstKey, PinnedSpanByte srcKey, ref ObjectInput input, out int result, ref TObjectContext objectContext)
            where TObjectContext : ITsavoriteContext<ObjectInput, ObjectOutput, long, ObjectSessionFunctions, StoreFunctions, StoreAllocator>
        {
            if (txnManager.ObjectTransactionalContext.Session is null)
                ThrowObjectStoreUninitializedException();

            result = 0;

            if (dstKey.Length == 0 || srcKey.Length == 0)
                return GarnetStatus.OK;

            var createTransaction = false;

            if (txnManager.state != TxnState.Running)
            {
                Debug.Assert(txnManager.state == TxnState.None);
                createTransaction = true;
                txnManager.AddTransactionStoreTypes(TransactionStoreTypes.Object | TransactionStoreTypes.Unified);
                txnManager.SaveKeyEntryToLock(dstKey, LockType.Exclusive);
                txnManager.SaveKeyEntryToLock(srcKey, LockType.Shared);
                _ = txnManager.Run(true);
            }

            // SetObject
            var ssObjectTransactionalContext = txnManager.ObjectTransactionalContext;
            var ssUnifiedTransactionalContext = txnManager.UnifiedTransactionalContext;

            try
            {
                SpanByteAndMemory rangeOutputMem = default;
                var rangeOutput = new ObjectOutput(rangeOutputMem);
                var status = SortedSetRange(srcKey, ref input, ref rangeOutput, ref ssObjectTransactionalContext);
                rangeOutputMem = rangeOutput.SpanByteAndMemory;

                if (status == GarnetStatus.WRONGTYPE)
                    return GarnetStatus.WRONGTYPE;

                if (status == GarnetStatus.NOTFOUND)
                {
                    // Expire/Delete the destination key if the source key is not found
                    _ = EXPIRE(dstKey, TimeSpan.Zero, out _, ExpireOption.None, ref ssUnifiedTransactionalContext);
                    return GarnetStatus.OK;
                }

                Debug.Assert(!rangeOutputMem.IsSpanByte, "Output should not be in SpanByte format when the status is OK");

                var rangeOutputHandler = rangeOutputMem.Memory.Memory.Pin();
                try
                {
                    var rangeOutPtr = (byte*)rangeOutputHandler.Pointer;
                    ref var currOutPtr = ref rangeOutPtr;
                    var endOutPtr = rangeOutPtr + rangeOutputMem.Length;

                    var destinationKey = dstKey.ReadOnlySpan;
                    ssObjectTransactionalContext.Delete(destinationKey);

                    RespReadUtils.TryReadUnsignedArrayLength(out var arrayLen, ref currOutPtr, endOutPtr);
                    Debug.Assert(arrayLen % 2 == 0, "Should always contain element and its score");
                    result = arrayLen / 2;

                    if (result > 0)
                    {
                        parseState.Initialize(arrayLen); // 2 elements per pair (result * 2)

                        for (int j = 0; j < result; j++)
                        {
                            // Read member/element into parse state
                            parseState.Read((2 * j) + 1, ref currOutPtr, endOutPtr);
                            // Read score into parse state
                            parseState.Read(2 * j, ref currOutPtr, endOutPtr);
                        }

                        var zAddInput = new ObjectInput(GarnetObjectType.SortedSet, RespMetaCommand.None, ref parseState) { SortedSetOp = SortedSetOperation.ZADD };

                        var zAddOutput = new ObjectOutput();
                        RMWObjectStoreOperationWithOutput(destinationKey, ref zAddInput, ref ssObjectTransactionalContext, ref zAddOutput);
                        itemBroker?.HandleCollectionUpdate(destinationKey.ToArray());
                    }
                }
                finally
                {
                    rangeOutputHandler.Dispose();
                }
                return status;
            }
            finally
            {
                if (createTransaction)
                    txnManager.Commit(true);
            }
        }

        /// <summary>
        /// Removes the specified members from the sorted set stored at key.
        /// Non existing members are ignored.
        /// </summary>
        /// <typeparam name="TObjectContext"></typeparam>
        /// <param name="key"></param>
        /// <param name="input"></param>
        /// <param name="output"></param>
        /// <param name="objectContext"></param>
        /// <returns></returns>
        public GarnetStatus SortedSetRemove<TObjectContext>(PinnedSpanByte key, ref ObjectInput input, out OutputHeader output, ref TObjectContext objectContext)
            where TObjectContext : ITsavoriteContext<ObjectInput, ObjectOutput, long, ObjectSessionFunctions, StoreFunctions, StoreAllocator>
            => RMWObjectStoreOperation(key.ReadOnlySpan, ref input, out output, ref objectContext);

        /// <summary>
        /// Returns the number of members of the sorted set.
        /// </summary>
        /// <typeparam name="TObjectContext"></typeparam>
        /// <param name="key"></param>
        /// <param name="input"></param>
        /// <param name="output"></param>
        /// <param name="objectContext"></param>
        /// <returns></returns>
        public GarnetStatus SortedSetLength<TObjectContext>(PinnedSpanByte key, ref ObjectInput input, out OutputHeader output, ref TObjectContext objectContext)
            where TObjectContext : ITsavoriteContext<ObjectInput, ObjectOutput, long, ObjectSessionFunctions, StoreFunctions, StoreAllocator>
            => ReadObjectStoreOperation(key.ReadOnlySpan, ref input, out output, ref objectContext);

        /// <summary>
        /// Returns the specified range of elements in the sorted set stored at key.
        /// Both start and stop are zero-based indexes, where 0 is the first element, 1 is the next element and so on.
        /// There can also be negative numbers indicating offsets from the end of the sorted set, with -1 being the last element of the sorted set, -2 the penultimate element and so on.
        /// </summary>
        /// <typeparam name="TObjectContext"></typeparam>
        /// <param name="key"></param>
        /// <param name="input"></param>
        /// <param name="output"></param>
        /// <param name="objectContext"></param>
        /// <returns></returns>
        public GarnetStatus SortedSetRange<TObjectContext>(PinnedSpanByte key, ref ObjectInput input, ref ObjectOutput output, ref TObjectContext objectContext)
            where TObjectContext : ITsavoriteContext<ObjectInput, ObjectOutput, long, ObjectSessionFunctions, StoreFunctions, StoreAllocator>
            => ReadObjectStoreOperationWithOutput(key.ReadOnlySpan, ref input, ref objectContext, ref output);

        /// <summary>
        /// Returns the score of member in the sorted set at key.
        /// If member does not exist in the sorted set, or key does not exist, nil is returned.
        /// </summary>
        /// <typeparam name="TObjectContext"></typeparam>
        /// <param name="key"></param>
        /// <param name="input"></param>
        /// <param name="output"></param>
        /// <param name="objectContext"></param>
        /// <returns></returns>
        public GarnetStatus SortedSetScore<TObjectContext>(PinnedSpanByte key, ref ObjectInput input, ref ObjectOutput output, ref TObjectContext objectContext)
            where TObjectContext : ITsavoriteContext<ObjectInput, ObjectOutput, long, ObjectSessionFunctions, StoreFunctions, StoreAllocator>
            => ReadObjectStoreOperationWithOutput(key.ReadOnlySpan, ref input, ref objectContext, ref output);

        /// <summary>
        /// Returns the scores of members in the sorted set at key.
        /// For every member that does not exist in the sorted set, or if the key does not exist, nil is returned.
        /// </summary>
        /// <typeparam name="TObjectContext"></typeparam>
        /// <param name="key"></param>
        /// <param name="input"></param>
        /// <param name="output"></param>
        /// <param name="objectContext"></param>
        /// <returns></returns>
        public GarnetStatus SortedSetScores<TObjectContext>(PinnedSpanByte key, ref ObjectInput input, ref ObjectOutput output, ref TObjectContext objectContext)
            where TObjectContext : ITsavoriteContext<ObjectInput, ObjectOutput, long, ObjectSessionFunctions, StoreFunctions, StoreAllocator>
            => ReadObjectStoreOperationWithOutput(key.ReadOnlySpan, ref input, ref objectContext, ref output);

        /// <summary>
        /// Removes and returns the first element from the sorted set stored at key,
        /// with the scores ordered from low to high (min) or high to low (max).
        /// </summary>
        /// <typeparam name="TObjectContext"></typeparam>
        /// <param name="key"></param>
        /// <param name="input"></param>
        /// <param name="output"></param>
        /// <param name="objectContext"></param>
        /// <returns></returns>
        public GarnetStatus SortedSetPop<TObjectContext>(PinnedSpanByte key, ref ObjectInput input, ref ObjectOutput output, ref TObjectContext objectContext)
             where TObjectContext : ITsavoriteContext<ObjectInput, ObjectOutput, long, ObjectSessionFunctions, StoreFunctions, StoreAllocator>
            => RMWObjectStoreOperationWithOutput(key.ReadOnlySpan, ref input, ref objectContext, ref output);

        /// <summary>
        /// Returns the number of elements in the sorted set at key with a score between min and max.
        /// </summary>
        /// <typeparam name="TObjectContext"></typeparam>
        /// <param name="key"></param>
        /// <param name="minScore"></param>
        /// <param name="maxScore"></param>
        /// <param name="numElements"></param>
        /// <param name="objectContext"></param>
        /// <returns></returns>
        public unsafe GarnetStatus SortedSetCount<TObjectContext>(PinnedSpanByte key, PinnedSpanByte minScore, PinnedSpanByte maxScore, out int numElements, ref TObjectContext objectContext)
             where TObjectContext : ITsavoriteContext<ObjectInput, ObjectOutput, long, ObjectSessionFunctions, StoreFunctions, StoreAllocator>
        {
            numElements = 0;
            if (key.Length == 0)
                return GarnetStatus.OK;

            // Prepare the parse state
            parseState.InitializeWithArguments(minScore, maxScore);

            // Prepare the input
            var input = new ObjectInput(GarnetObjectType.SortedSet, RespMetaCommand.None, ref parseState) { SortedSetOp = SortedSetOperation.ZCOUNT };

            const int outputContainerSize = 32; // 3 for HEADER + CRLF + 20 for ascii long
            var outputContainer = stackalloc byte[outputContainerSize];
            var output = ObjectOutput.FromPinnedPointer(outputContainer, outputContainerSize);

            var status = ReadObjectStoreOperationWithOutput(key.ReadOnlySpan, ref input, ref objectContext, ref output);

            if (status == GarnetStatus.OK)
            {
                Debug.Assert(*outputContainer == (byte)':');
                var read = TryProcessRespSimple64IntOutput(output, out var value);
                numElements = read ? (int)value : default;
                Debug.Assert(read);
            }
            return status;
        }

        /// <summary>
        /// Returns the number of elements in the sorted set at key with a score between min and max.
        /// </summary>
        /// <typeparam name="TObjectContext"></typeparam>
        /// <param name="key"></param>
        /// <param name="input"></param>
        /// <param name="output"></param>
        /// <param name="objectContext"></param>
        /// <returns></returns>
        public GarnetStatus SortedSetCount<TObjectContext>(PinnedSpanByte key, ref ObjectInput input, ref ObjectOutput output, ref TObjectContext objectContext)
             where TObjectContext : ITsavoriteContext<ObjectInput, ObjectOutput, long, ObjectSessionFunctions, StoreFunctions, StoreAllocator>
            => ReadObjectStoreOperationWithOutput(key.ReadOnlySpan, ref input, ref objectContext, ref output);

        /// <summary>
        /// Removes all elements in the sorted set between the
        /// lexicographical range specified by min and max.
        /// </summary>
        /// <typeparam name="TObjectContext"></typeparam>
        /// <param name="key"></param>
        /// <param name="input"></param>
        /// <param name="output"></param>
        /// <param name="objectContext"></param>
        /// <returns></returns>
        public GarnetStatus SortedSetRemoveRangeByLex<TObjectContext>(PinnedSpanByte key, ref ObjectInput input, out OutputHeader output, ref TObjectContext objectContext)
            where TObjectContext : ITsavoriteContext<ObjectInput, ObjectOutput, long, ObjectSessionFunctions, StoreFunctions, StoreAllocator>
            => RMWObjectStoreOperation(key.ReadOnlySpan, ref input, out output, ref objectContext);

        /// <summary>
        /// Returns the number of elements in the sorted set with a value between min and max.
        /// When all the elements in a sorted set have the same score,
        /// this command forces lexicographical ordering.
        /// </summary>
        /// <typeparam name="TObjectContext"></typeparam>
        /// <param name="key"></param>
        /// <param name="input"></param>
        /// <param name="output"></param>
        /// <param name="objectContext"></param>
        /// <returns></returns>
        public GarnetStatus SortedSetLengthByValue<TObjectContext>(PinnedSpanByte key, ref ObjectInput input, out OutputHeader output, ref TObjectContext objectContext)
             where TObjectContext : ITsavoriteContext<ObjectInput, ObjectOutput, long, ObjectSessionFunctions, StoreFunctions, StoreAllocator>
            => ReadObjectStoreOperation(key.ReadOnlySpan, ref input, out output, ref objectContext);

        /// <summary>
        /// Increments the score of member in the sorted set stored at key by increment.
        /// If member does not exist in the sorted set, it is added with increment as its score (as if its previous score was 0.0).
        /// </summary>
        /// <typeparam name="TObjectContext"></typeparam>
        /// <param name="key"></param>
        /// <param name="input"></param>
        /// <param name="output"></param>
        /// <param name="objectContext"></param>
        /// <returns></returns>
        public GarnetStatus SortedSetIncrement<TObjectContext>(PinnedSpanByte key, ref ObjectInput input, ref ObjectOutput output, ref TObjectContext objectContext)
             where TObjectContext : ITsavoriteContext<ObjectInput, ObjectOutput, long, ObjectSessionFunctions, StoreFunctions, StoreAllocator>
            => RMWObjectStoreOperationWithOutput(key.ReadOnlySpan, ref input, ref objectContext, ref output);

        /// <summary>
        /// ZREMRANGEBYRANK: Removes all elements in the sorted set stored at key with rank between start and stop.
        /// Both start and stop are 0 -based indexes with 0 being the element with the lowest score.
        /// ZREMRANGEBYSCORE: Removes all elements in the sorted set stored at key with a score between min and max (inclusive by default).
        /// </summary>
        /// <typeparam name="TObjectContext"></typeparam>
        /// <param name="key"></param>
        /// <param name="input"></param>
        /// <param name="objectContext"></param>
        /// <returns></returns>
        public GarnetStatus SortedSetRemoveRange<TObjectContext>(PinnedSpanByte key, ref ObjectInput input, ref ObjectOutput output, ref TObjectContext objectContext)
            where TObjectContext : ITsavoriteContext<ObjectInput, ObjectOutput, long, ObjectSessionFunctions, StoreFunctions, StoreAllocator>
            => RMWObjectStoreOperationWithOutput(key.ReadOnlySpan, ref input, ref objectContext, ref output);

        /// <summary>
        /// Returns the rank of member in the sorted set, the scores in the sorted set are ordered from low to high
        /// </summary>
        /// <typeparam name="TObjectContext"></typeparam>
        /// <param name="key"></param>
        /// <param name="input"></param>
        /// <param name="output"></param>
        /// <param name="objectContext"></param>
        /// <returns></returns>
        public GarnetStatus SortedSetRank<TObjectContext>(PinnedSpanByte key, ref ObjectInput input, ref ObjectOutput output, ref TObjectContext objectContext)
            where TObjectContext : ITsavoriteContext<ObjectInput, ObjectOutput, long, ObjectSessionFunctions, StoreFunctions, StoreAllocator>
            => ReadObjectStoreOperationWithOutput(key.ReadOnlySpan, ref input, ref objectContext, ref output);

        /// <summary>
        /// Returns a random member from the sorted set key.
        /// </summary>
        /// <typeparam name="TObjectContext"></typeparam>
        /// <param name="key"></param>
        /// <param name="input"></param>
        /// <param name="output"></param>
        /// <param name="objectContext"></param>
        /// <returns></returns>
        public GarnetStatus SortedSetRandomMember<TObjectContext>(PinnedSpanByte key, ref ObjectInput input, ref ObjectOutput output, ref TObjectContext objectContext)
            where TObjectContext : ITsavoriteContext<ObjectInput, ObjectOutput, long, ObjectSessionFunctions, StoreFunctions, StoreAllocator>
            => ReadObjectStoreOperationWithOutput(key.ReadOnlySpan, ref input, ref objectContext, ref output);

        /// <summary>
        /// Iterates members of SortedSet key and their associated scores using a cursor,
        /// a match pattern and count parameters.
        /// </summary>
        /// <typeparam name="TObjectContext"></typeparam>
        /// <param name="key"></param>
        /// <param name="input"></param>
        /// <param name="output"></param>
        /// <param name="objectContext"></param>
        /// <returns></returns>
        public GarnetStatus SortedSetScan<TObjectContext>(PinnedSpanByte key, ref ObjectInput input, ref ObjectOutput output, ref TObjectContext objectContext)
         where TObjectContext : ITsavoriteContext<ObjectInput, ObjectOutput, long, ObjectSessionFunctions, StoreFunctions, StoreAllocator>
           => ReadObjectStoreOperationWithOutput(key.ReadOnlySpan, ref input, ref objectContext, ref output);

        public GarnetStatus SortedSetUnion(ReadOnlySpan<PinnedSpanByte> keys, double[] weights, SortedSetAggregateType aggregateType, out SortedSet<(double, byte[])> pairs)
        {
            pairs = default;

            if (keys.Length == 0)
                return GarnetStatus.OK;

            var createTransaction = false;

            if (txnManager.state != TxnState.Running)
            {
                Debug.Assert(txnManager.state == TxnState.None);
                createTransaction = true;
                txnManager.AddTransactionStoreTypes(TransactionStoreTypes.Object);
                foreach (var item in keys)
                    txnManager.SaveKeyEntryToLock(item, LockType.Shared);
                txnManager.Run(true);
            }

            var objectContext = txnManager.ObjectTransactionalContext;

            try
            {
                var status = SortedSetUnion(keys, ref objectContext, out var result, weights, aggregateType);
                if (status == GarnetStatus.OK)
                {
                    pairs = new(SortedSetComparer.Instance);

                    foreach (var pair in result)
                    {
                        pairs.Add((pair.Value, pair.Key));
                    }
                }

                return status;
            }
            finally
            {
                if (createTransaction)
                    txnManager.Commit(true);
            }
        }

        public GarnetStatus SortedSetUnionStore(PinnedSpanByte destinationKey, ReadOnlySpan<PinnedSpanByte> keys, double[] weights, SortedSetAggregateType aggregateType, out int count)
        {
            count = default;

            if (keys.Length == 0)
                return GarnetStatus.OK;

            var createTransaction = false;

            if (txnManager.state != TxnState.Running)
            {
                Debug.Assert(txnManager.state == TxnState.None);
                createTransaction = true;
                txnManager.AddTransactionStoreTypes(TransactionStoreTypes.Object | TransactionStoreTypes.Unified);
                txnManager.SaveKeyEntryToLock(destinationKey, LockType.Exclusive);
                foreach (var item in keys)
                    txnManager.SaveKeyEntryToLock(item, LockType.Shared);
                _ = txnManager.Run(true);
            }

            var objectContext = txnManager.ObjectTransactionalContext;
            var unifiedContext = txnManager.UnifiedTransactionalContext;

            try
            {
                var status = SortedSetUnion(keys, ref objectContext, out var pairs, weights, aggregateType);

                if (status == GarnetStatus.WRONGTYPE)
                {
                    return GarnetStatus.WRONGTYPE;
                }

                count = pairs?.Count ?? 0;

                if (count > 0)
                {
                    SortedSetObject newSortedSetObject = new();
                    foreach (var (element, score) in pairs)
                    {
                        newSortedSetObject.Add(element, score);
                    }

                    _ = SET(destinationKey, newSortedSetObject, ref objectContext);
                    itemBroker?.HandleCollectionUpdate(destinationKey.ToArray());
                }
                else
                {
                    _ = EXPIRE(destinationKey, TimeSpan.Zero, out _, ExpireOption.None, ref unifiedContext);
                }

                return status;
            }
            finally
            {
                if (createTransaction)
                    txnManager.Commit(true);
            }
        }

        private GarnetStatus SortedSetUnion<TObjectContext>(ReadOnlySpan<PinnedSpanByte> keys, ref TObjectContext objectContext,
            out Dictionary<byte[], double> pairs, double[] weights = null, SortedSetAggregateType aggregateType = SortedSetAggregateType.Sum)
            where TObjectContext : ITsavoriteContext<ObjectInput, ObjectOutput, long, ObjectSessionFunctions, StoreFunctions, StoreAllocator>
        {
            pairs = default;

            if (keys.Length == 0)
                return GarnetStatus.OK;

            // Get the first sorted set
            var status = GET(keys[0], out var firstObj, ref objectContext);
            if (status == GarnetStatus.WRONGTYPE)
                return GarnetStatus.WRONGTYPE;

            Dictionary<byte[], double> sortedSetDictionary = null;

            if (status == GarnetStatus.OK)
            {
                if (firstObj.GarnetObject is not SortedSetObject firstSortedSet)
                {
                    return GarnetStatus.WRONGTYPE;
                }
                sortedSetDictionary = firstSortedSet.Dictionary;
            }

            // Initialize pairs with the first set
            if (weights is null)
            {
                pairs = sortedSetDictionary is null ? new Dictionary<byte[], double>(ByteArrayComparer.Instance) : new Dictionary<byte[], double>(sortedSetDictionary, ByteArrayComparer.Instance);
            }
            else
            {
                pairs = new Dictionary<byte[], double>(ByteArrayComparer.Instance);
                if (sortedSetDictionary is not null)
                {
                    foreach (var (key, score) in sortedSetDictionary)
                    {
                        pairs[key] = weights[0] * score;
                    }
                }
            }

            // Process remaining sets
            for (var i = 1; i < keys.Length; i++)
            {
                status = GET(keys[i], out var nextObj, ref objectContext);
                if (status == GarnetStatus.WRONGTYPE)
                    return GarnetStatus.WRONGTYPE;
                if (status != GarnetStatus.OK)
                    continue;

                if (nextObj.GarnetObject is not SortedSetObject nextSortedSet)
                {
                    pairs = default;
                    return GarnetStatus.WRONGTYPE;
                }

                foreach (var (key, score) in nextSortedSet.Dictionary)
                {
                    var weightedScore = weights is null ? score : score * weights[i];
                    if (pairs.TryGetValue(key, out var existingScore))
                    {
                        pairs[key] = aggregateType switch
                        {
                            SortedSetAggregateType.Sum => existingScore + weightedScore,
                            SortedSetAggregateType.Min => Math.Min(existingScore, weightedScore),
                            SortedSetAggregateType.Max => Math.Max(existingScore, weightedScore),
                            _ => existingScore + weightedScore // Default to SUM
                        };
                    }
                    else
                    {
                        pairs[key] = weightedScore;
                    }
                }
            }

            return GarnetStatus.OK;
        }

        private GarnetStatus SortedSetDifference<TObjectContext>(ReadOnlySpan<PinnedSpanByte> keys, ref TObjectContext objectContext, out Dictionary<byte[], double> pairs)
            where TObjectContext : ITsavoriteContext<ObjectInput, ObjectOutput, long, ObjectSessionFunctions, StoreFunctions, StoreAllocator>
        {
            pairs = default;

            var statusOp = GET(keys[0], out var firstObj, ref objectContext);
            if (statusOp == GarnetStatus.WRONGTYPE)
                return GarnetStatus.WRONGTYPE;

            if (statusOp == GarnetStatus.NOTFOUND)
            {
                pairs = new Dictionary<byte[], double>(ByteArrayComparer.Instance);
                return GarnetStatus.OK;
            }

            if (firstObj.GarnetObject is not SortedSetObject firstSortedSet)
                return GarnetStatus.WRONGTYPE;

            pairs = SortedSetObject.CopyDiff(firstSortedSet, null);
            if (keys.Length == 1)
            {
                return GarnetStatus.OK;
            }

            // read the rest of the keys
            for (var item = 1; item < keys.Length; item++)
            {
                statusOp = GET(keys[item], out var nextObj, ref objectContext);
                if (statusOp == GarnetStatus.WRONGTYPE)
                    return GarnetStatus.WRONGTYPE;
                if (statusOp != GarnetStatus.OK)
                    continue;

                if (nextObj.GarnetObject is not SortedSetObject nextSortedSet)
                {
                    pairs = default;
                    return GarnetStatus.WRONGTYPE;
                }

                SortedSetObject.InPlaceDiff(pairs, nextSortedSet);
            }

            return GarnetStatus.OK;
        }

        /// <summary>
        /// Removes and returns up to count members and their scores from the first sorted set that contains a member.
        /// </summary>
        public unsafe GarnetStatus SortedSetMPop(ReadOnlySpan<PinnedSpanByte> keys, int count, bool lowScoresFirst, out PinnedSpanByte poppedKey, out (PinnedSpanByte member, PinnedSpanByte score)[] pairs)
        {
            if (txnManager.ObjectTransactionalContext.Session is null)
                ThrowObjectStoreUninitializedException();

            pairs = default;
            poppedKey = default;

            if (keys.Length == 0)
                return GarnetStatus.OK;

            var createTransaction = false;

            if (txnManager.state != TxnState.Running)
            {
                Debug.Assert(txnManager.state == TxnState.None);
                createTransaction = true;
                txnManager.AddTransactionStoreTypes(TransactionStoreTypes.Object);
                foreach (var key in keys)
                    txnManager.SaveKeyEntryToLock(key, LockType.Exclusive);
                txnManager.Run(true);
            }

            var transactionalContext = txnManager.ObjectTransactionalContext;

            try
            {
                // Try popping from each key until we find one with members
                foreach (var key in keys)
                {
                    if (key.Length == 0) continue;

                    var status = SortedSetPop(key, count, lowScoresFirst, out pairs, ref transactionalContext);
                    if (status == GarnetStatus.OK && pairs != null && pairs.Length > 0)
                    {
                        poppedKey = key;
                        return status;
                    }

                    if (status != GarnetStatus.OK && status != GarnetStatus.NOTFOUND)
                        return status;
                }

                return GarnetStatus.OK;
            }
            finally
            {
                if (createTransaction)
                    txnManager.Commit(true);
            }
        }

        /// <summary>
        /// Computes the cardinality of the intersection of multiple sorted sets.
        /// </summary>
        public GarnetStatus SortedSetIntersectLength(ReadOnlySpan<PinnedSpanByte> keys, int? limit, out int count)
        {
            count = 0;

            var status = SortedSetIntersect(keys, null, SortedSetAggregateType.Sum, out var pairs);
            if (status == GarnetStatus.OK && pairs != null)
            {
                count = limit > 0 ? Math.Min(pairs.Count, limit.Value) : pairs.Count;
            }

            return status;
        }

        /// <summary>
        /// Computes the intersection of multiple sorted sets and stores the resulting sorted set at destinationKey.
        /// </summary>
        public GarnetStatus SortedSetIntersectStore(PinnedSpanByte destinationKey, ReadOnlySpan<PinnedSpanByte> keys, double[] weights, SortedSetAggregateType aggregateType, out int count)
        {
            count = default;

            if (keys.Length == 0)
                return GarnetStatus.OK;

            var createTransaction = false;

            if (txnManager.state != TxnState.Running)
            {
                Debug.Assert(txnManager.state == TxnState.None);
                createTransaction = true;
                txnManager.AddTransactionStoreTypes(TransactionStoreTypes.Object | TransactionStoreTypes.Unified);
                txnManager.SaveKeyEntryToLock(destinationKey, LockType.Exclusive);
                foreach (var item in keys)
                    txnManager.SaveKeyEntryToLock(item, LockType.Shared);
                _ = txnManager.Run(true);
            }

            var objectContext = txnManager.ObjectTransactionalContext;
            var unifiedContext = txnManager.UnifiedTransactionalContext;

            try
            {
                var status = SortedSetIntersection(keys, weights, aggregateType, ref objectContext, out var pairs);

                if (status != GarnetStatus.OK)
                {
                    return GarnetStatus.WRONGTYPE;
                }

                count = pairs?.Count ?? 0;

                if (count > 0)
                {
                    SortedSetObject newSortedSetObject = new();
                    foreach (var (element, score) in pairs)
                    {
                        newSortedSetObject.Add(element, score);
                    }

                    _ = SET(destinationKey, newSortedSetObject, ref objectContext);
                    itemBroker?.HandleCollectionUpdate(destinationKey.ToArray());
                }
                else
                {
                    _ = EXPIRE(destinationKey, TimeSpan.Zero, out _, ExpireOption.None, ref unifiedContext);
                }

                return status;
            }
            finally
            {
                if (createTransaction)
                    txnManager.Commit(true);
            }
        }

        /// <summary>
        /// Computes the intersection of multiple sorted sets and returns the result with optional weights and aggregate type.
        /// </summary>
        public GarnetStatus SortedSetIntersect(ReadOnlySpan<PinnedSpanByte> keys, double[] weights, SortedSetAggregateType aggregateType, out SortedSet<(double, byte[])> pairs)
        {
            pairs = default;

            if (keys.Length == 0)
                return GarnetStatus.OK;

            var createTransaction = false;

            if (txnManager.state != TxnState.Running)
            {
                Debug.Assert(txnManager.state == TxnState.None);
                createTransaction = true;
                txnManager.AddTransactionStoreTypes(TransactionStoreTypes.Object);
                foreach (var item in keys)
                    txnManager.SaveKeyEntryToLock(item, LockType.Shared);
                txnManager.Run(true);
            }

            var objectContext = txnManager.ObjectTransactionalContext;

            try
            {
                var status = SortedSetIntersection(keys, weights, aggregateType, ref objectContext, out var result);
                if (status == GarnetStatus.OK)
                {
                    pairs = new(SortedSetComparer.Instance);
                    if (result != null)
                    {
                        foreach (var pair in result)
                        {
                            pairs.Add((pair.Value, pair.Key));
                        }
                    }
                }

                return status;
            }
            finally
            {
                if (createTransaction)
                    txnManager.Commit(true);
            }
        }

        /// <summary>
        /// Computes the intersection of multiple sorted sets and returns the result with optional weights and aggregate type.
        /// </summary>
        /// <typeparam name="TObjectContext">The type of the object context.</typeparam>
        /// <param name="keys">The keys of the sorted sets to intersect.</param>
        /// <param name="weights">The weights to apply to each sorted set's scores. If null, no weights are applied.</param>
        /// <param name="aggregateType">The type of aggregation to use (Sum, Min, Max).</param>
        /// <param name="objectContext">The object context.</param>
        /// <param name="pairs">The resulting dictionary of intersected elements and their scores.</param>
        /// <returns></returns>
        private GarnetStatus SortedSetIntersection<TObjectContext>(ReadOnlySpan<PinnedSpanByte> keys, double[] weights, SortedSetAggregateType aggregateType, ref TObjectContext objectContext, out Dictionary<byte[], double> pairs)
            where TObjectContext : ITsavoriteContext<ObjectInput, ObjectOutput, long, ObjectSessionFunctions, StoreFunctions, StoreAllocator>
        {
            pairs = default;

            var statusOp = GET(keys[0], out var firstObj, ref objectContext);
            if (statusOp == GarnetStatus.WRONGTYPE)
                return GarnetStatus.WRONGTYPE;

            if (statusOp == GarnetStatus.NOTFOUND)
            {
                pairs = new Dictionary<byte[], double>(ByteArrayComparer.Instance);
                return GarnetStatus.OK;
            }

            if (firstObj.GarnetObject is not SortedSetObject firstSortedSet)
            {
                return GarnetStatus.WRONGTYPE;
            }

            // Initialize result with first set
            if (weights is null)
            {
                pairs = keys.Length == 1 ? firstSortedSet.Dictionary : new Dictionary<byte[], double>(firstSortedSet.Dictionary, ByteArrayComparer.Instance);
            }
            else
            {
                pairs = new Dictionary<byte[], double>(ByteArrayComparer.Instance);
                foreach (var kvp in firstSortedSet.Dictionary)
                {
                    pairs[kvp.Key] = kvp.Value * weights[0];
                }
            }

            if (keys.Length == 1)
                return GarnetStatus.OK;

            // Intersect with remaining sets
            for (var i = 1; i < keys.Length; i++)
            {
                statusOp = GET(keys[i], out var nextObj, ref objectContext);
                if (statusOp == GarnetStatus.WRONGTYPE)
                    return GarnetStatus.WRONGTYPE;
                if (statusOp != GarnetStatus.OK)
                {
                    pairs = default;
                    return GarnetStatus.OK;
                }

                if (nextObj.GarnetObject is not SortedSetObject nextSortedSet)
                {
                    pairs = default;
                    return GarnetStatus.WRONGTYPE;
                }

                foreach (var kvp in pairs)
                {
                    if (!nextSortedSet.TryGetScore(kvp.Key, out var score))
                    {
                        pairs.Remove(kvp.Key);
                        continue;
                    }

                    var weightedScore = weights is null ? score : score * weights[i];
                    pairs[kvp.Key] = aggregateType switch
                    {
                        SortedSetAggregateType.Sum => kvp.Value + weightedScore,
                        SortedSetAggregateType.Min => Math.Min(kvp.Value, weightedScore),
                        SortedSetAggregateType.Max => Math.Max(kvp.Value, weightedScore),
                        _ => kvp.Value + weightedScore // Default to SUM
                    };

                    // That's what the references do. Arguably we're doing bug compatible behaviour here.
                    if (double.IsNaN(pairs[kvp.Key]))
                    {
                        pairs[kvp.Key] = 0;
                    }
                }

                // If intersection becomes empty, we can stop early
                if (pairs.Count == 0)
                {
                    break;
                }
            }

            return GarnetStatus.OK;
        }

        /// <summary>
        /// Sets the expiration time for the specified key.
        /// </summary>
        /// <typeparam name="TObjectContext">The type of the object context.</typeparam>
        /// <param name="key">The key for which to set the expiration time.</param>
        /// <param name="input">The input object containing the operation details.</param>
        /// <param name="output">The output  object to store the result.</param>
        /// <param name="objectContext">The object context for the operation.</param>
        /// <returns>The status of the operation.</returns>
        public GarnetStatus SortedSetExpire<TObjectContext>(PinnedSpanByte key, ref ObjectInput input, ref ObjectOutput output, ref TObjectContext objectContext)
            where TObjectContext : ITsavoriteContext<ObjectInput, ObjectOutput, long, ObjectSessionFunctions, StoreFunctions, StoreAllocator>
        {
            return RMWObjectStoreOperationWithOutput(key.ToArray(), ref input, ref objectContext, ref output);
        }

        /// <summary>
        /// Sets the expiration time for the specified key and fields in a sorted set.
        /// </summary>
        /// <typeparam name="TObjectContext">The type of the object context.</typeparam>
        /// <param name="key">The key of the sorted set.</param>
        /// <param name="members">The members within the sorted set to set the expiration time for.</param>
        /// <param name="expireAt">The expiration time as a DateTimeOffset.</param>
        /// <param name="expireOption">The expiration option to use.</param>
        /// <param name="results">The results of the operation, indicating the number of fields that were successfully set to expire.</param>
        /// <param name="objectContext">The context of the object store.</param>
        /// <returns>Returns a GarnetStatus indicating the success or failure of the operation.</returns>
        public GarnetStatus SortedSetExpire<TObjectContext>(PinnedSpanByte key, ReadOnlySpan<PinnedSpanByte> members, DateTimeOffset expireAt, ExpireOption expireOption, out int[] results, ref TObjectContext objectContext)
            where TObjectContext : ITsavoriteContext<ObjectInput, ObjectOutput, long, ObjectSessionFunctions, StoreFunctions, StoreAllocator>
        {
            results = default;
            var expirationTimeInTicks = expireAt.UtcTicks;

            var expirationWithOption = new ExpirationWithOption(expirationTimeInTicks, expireOption);

            parseState.InitializeWithArguments(members);

            var innerInput = new ObjectInput(GarnetObjectType.SortedSet, RespMetaCommand.None, ref parseState, 
                arg1: expirationWithOption.WordHead, arg2: expirationWithOption.WordTail) { SortedSetOp = SortedSetOperation.ZEXPIRE };

            var output = new ObjectOutput();
            var status = RMWObjectStoreOperationWithOutput(key.ToArray(), ref innerInput, ref objectContext, ref output);

            if (status == GarnetStatus.OK)
            {
                results = ProcessRespIntegerArrayOutput(output, out _);
            }

            return status;
        }

        /// <summary>
        /// Returns the time-to-live (TTL) of a SortedSet member.
        /// </summary>
        /// <typeparam name="TObjectContext">The type of the object context.</typeparam>
        /// <param name="key">The key of the hash.</param>
        /// <param name="input">The input object containing the operation details.</param>
        /// <param name="output">The output  object to store the result.</param>
        /// <param name="objectContext">The object context for the operation.</param>
        /// <returns>The status of the operation.</returns>
        public GarnetStatus SortedSetTimeToLive<TObjectContext>(PinnedSpanByte key, ref ObjectInput input, ref ObjectOutput output, ref TObjectContext objectContext)
            where TObjectContext : ITsavoriteContext<ObjectInput, ObjectOutput, long, ObjectSessionFunctions, StoreFunctions, StoreAllocator>
            => ReadObjectStoreOperationWithOutput(key.ToArray(), ref input, ref objectContext, ref output);

        /// <summary>
        /// Returns the time-to-live (TTL) of a SortedSet member.
        /// </summary>
        /// <typeparam name="TObjectContext">The type of the object context.</typeparam>
        /// <param name="key">The key of the sorted set.</param>
        /// <param name="members">The members within the sorted set to get the TTL for.</param>
        /// <param name="expireIn">The array of TimeSpan representing the TTL for each member.</param>
        /// <param name="objectContext">The context of the object store.</param>
        /// <returns>Returns a GarnetStatus indicating the success or failure of the operation.</returns>
        public GarnetStatus SortedSetTimeToLive<TObjectContext>(PinnedSpanByte key, ReadOnlySpan<PinnedSpanByte> members, out TimeSpan[] expireIn, ref TObjectContext objectContext)
            where TObjectContext : ITsavoriteContext<ObjectInput, ObjectOutput, long, ObjectSessionFunctions, StoreFunctions, StoreAllocator>
        {
            expireIn = default;
            parseState.Initialize(members.Length);
            parseState.SetArguments(0, isMetaArg: false, members);
            var isMilliseconds = 1;
            var isTimestamp = 0;
            var innerInput = new ObjectInput(GarnetObjectType.SortedSet, RespMetaCommand.None, ref parseState, arg1: isMilliseconds, arg2: isTimestamp) { SortedSetOp = SortedSetOperation.ZTTL };

            var output = new ObjectOutput();
            var status = ReadObjectStoreOperationWithOutput(key.ToArray(), ref innerInput, ref objectContext, ref output);

            if (status == GarnetStatus.OK)
                expireIn = [.. ProcessRespInt64ArrayOutput(output, out _).Select(x => TimeSpan.FromMilliseconds(x < 0 ? 0 : x))];
            return status;
        }

        /// <summary>
        /// Removes the expiration time from a SortedSet member, making it persistent.
        /// </summary>
        /// <typeparam name="TObjectContext">The type of the object context.</typeparam>
        /// <param name="key">The key of the SortedSet.</param>
        /// <param name="input">The input object containing the operation details.</param>
        /// <param name="output">The output  object to store the result.</param>
        /// <param name="objectContext">The object context for the operation.</param>
        /// <returns>The status of the operation.</returns>
        public GarnetStatus SortedSetPersist<TObjectContext>(PinnedSpanByte key, ref ObjectInput input, ref ObjectOutput output, ref TObjectContext objectContext)
            where TObjectContext : ITsavoriteContext<ObjectInput, ObjectOutput, long, ObjectSessionFunctions, StoreFunctions, StoreAllocator>
            => RMWObjectStoreOperationWithOutput(key.ToArray(), ref input, ref objectContext, ref output);

        /// <summary>
        /// Removes the expiration time from the specified members in the sorted set stored at the given key.
        /// </summary>
        /// <typeparam name="TObjectContext">The type of the object context.</typeparam>
        /// <param name="key">The key of the sorted set.</param>
        /// <param name="members">The members whose expiration time will be removed.</param>
        /// <param name="results">The results of the operation, indicating the number of members whose expiration time was successfully removed.</param>
        /// <param name="objectContext">The context of the object store.</param>
        /// <returns>Returns a GarnetStatus indicating the success or failure of the operation.</returns>
        public GarnetStatus SortedSetPersist<TObjectContext>(PinnedSpanByte key, ReadOnlySpan<PinnedSpanByte> members, out int[] results, ref TObjectContext objectContext)
            where TObjectContext : ITsavoriteContext<ObjectInput, ObjectOutput, long, ObjectSessionFunctions, StoreFunctions, StoreAllocator>
        {
            results = default;
            parseState.Initialize(members.Length);
<<<<<<< HEAD
            parseState.SetArguments(0, isMetaArg: false, members);
            var innerInput = new ObjectInput(GarnetObjectType.SortedSet, RespMetaCommand.None, ref parseState) { SortedSetOp = SortedSetOperation.ZPERSIST };
=======
            parseState.SetArguments(0, members);
            var innerInput = new ObjectInput(header, ref parseState);
>>>>>>> 04c8fcf9
            var output = new ObjectOutput();

            var status = RMWObjectStoreOperationWithOutput(key.ToArray(), ref innerInput, ref objectContext, ref output);

            if (status == GarnetStatus.OK)
            {
                results = ProcessRespIntegerArrayOutput(output, out _);
            }

            return status;
        }

        /// <summary>
        /// Collects SortedSet keys and performs a specified operation on them.
        /// </summary>
        /// <typeparam name="TObjectContext">The type of the object context.</typeparam>
        /// <param name="keys">The keys to collect.</param>
        /// <param name="input">The input object containing the operation details.</param>
        /// <param name="objectContext">The object context for the operation.</param>
        /// <returns>The status of the operation.</returns>
        /// <remarks>
        /// If the first key is "*", all SortedSet keys are scanned in batches and the operation is performed on each key.
        /// Otherwise, the operation is performed on the specified keys.
        /// </remarks>
        public GarnetStatus SortedSetCollect<TObjectContext>(ReadOnlySpan<PinnedSpanByte> keys, ref ObjectInput input, ref TObjectContext objectContext)
            where TObjectContext : ITsavoriteContext<ObjectInput, ObjectOutput, long, ObjectSessionFunctions, StoreFunctions, StoreAllocator>
        {
            if (keys[0].ReadOnlySpan.SequenceEqual("*"u8))
            {
                return ObjectCollect(keys[0], CmdStrings.ZSET, _zcollectTaskLock, ref input, ref objectContext);
            }

            foreach (var key in keys)
            {
                RMWObjectStoreOperation(key.ToArray(), ref input, out _, ref objectContext);
            }

            return GarnetStatus.OK;
        }

        /// <summary>
        /// Collects SortedSet keys and performs a specified operation on them.
        /// </summary>
        /// <typeparam name="TObjectContext">The type of the object context.</typeparam>
        /// <param name="objectContext">The object context for the operation.</param>
        /// <returns>The status of the operation.</returns>
        /// <remarks>
        /// If the first key is "*", all SortedSet keys are scanned in batches and the operation is performed on each key.
        /// Otherwise, the operation is performed on the specified keys.
        /// </remarks>
        public GarnetStatus SortedSetCollect<TObjectContext>(ref TObjectContext objectContext)
            where TObjectContext : ITsavoriteContext<ObjectInput, ObjectOutput, long, ObjectSessionFunctions, StoreFunctions, StoreAllocator>
        {
            return SortedSetCollect([], ref objectContext);
        }

        /// <summary>
        /// Collects SortedSet keys and performs a specified operation on them.
        /// </summary>
        /// <typeparam name="TObjectContext">The type of the object context.</typeparam>
        /// <param name="keys">The keys to collect.</param>
        /// <param name="objectContext">The object context for the operation.</param>
        /// <returns>The status of the operation.</returns>
        /// <remarks>
        /// If the first key is "*", all SortedSet keys are scanned in batches and the operation is performed on each key.
        /// Otherwise, the operation is performed on the specified keys.
        /// </remarks>
        public GarnetStatus SortedSetCollect<TObjectContext>(ReadOnlySpan<PinnedSpanByte> keys, ref TObjectContext objectContext)
            where TObjectContext : ITsavoriteContext<ObjectInput, ObjectOutput, long, ObjectSessionFunctions, StoreFunctions, StoreAllocator>
        {
            var innerInput = new ObjectInput(GarnetObjectType.SortedSet) { SortedSetOp = SortedSetOperation.ZCOLLECT };

            if (keys.IsEmpty)
            {
                return SortedSetCollect([PinnedSpanByte.FromPinnedSpan("*"u8)], ref innerInput, ref objectContext);
            }

            return SortedSetCollect(keys, ref innerInput, ref objectContext);
        }
    }
}<|MERGE_RESOLUTION|>--- conflicted
+++ resolved
@@ -375,11 +375,7 @@
             // Prepare the input
             var input = new ObjectInput(GarnetObjectType.SortedSet, RespMetaCommand.None, ref parseState, arg2: 2) { SortedSetOp = SortedSetOperation.ZINCRBY };
 
-<<<<<<< HEAD
-            var output = new ObjectOutput { SpanByteAndMemory = new SpanByteAndMemory(null) };
-=======
             var output = new ObjectOutput();
->>>>>>> 04c8fcf9
             var status = RMWObjectStoreOperationWithOutput(key.ReadOnlySpan, ref input, ref objectContext,
                 ref output);
 
@@ -490,11 +486,7 @@
             // Prepare the input
             var input = new ObjectInput(GarnetObjectType.SortedSet, RespMetaCommand.None, ref parseState, arg2: (int)rangeOpts) { SortedSetOp = SortedSetOperation.ZRANGE };
 
-<<<<<<< HEAD
-            var output = new ObjectOutput { SpanByteAndMemory = new SpanByteAndMemory(null) };
-=======
             var output = new ObjectOutput();
->>>>>>> 04c8fcf9
             var status = ReadObjectStoreOperationWithOutput(key.ReadOnlySpan, ref input, ref objectContext, ref output);
 
             for (var i = arguments.Count - 1; i > 1; i--)
@@ -1644,13 +1636,8 @@
         {
             results = default;
             parseState.Initialize(members.Length);
-<<<<<<< HEAD
             parseState.SetArguments(0, isMetaArg: false, members);
             var innerInput = new ObjectInput(GarnetObjectType.SortedSet, RespMetaCommand.None, ref parseState) { SortedSetOp = SortedSetOperation.ZPERSIST };
-=======
-            parseState.SetArguments(0, members);
-            var innerInput = new ObjectInput(header, ref parseState);
->>>>>>> 04c8fcf9
             var output = new ObjectOutput();
 
             var status = RMWObjectStoreOperationWithOutput(key.ToArray(), ref innerInput, ref objectContext, ref output);
