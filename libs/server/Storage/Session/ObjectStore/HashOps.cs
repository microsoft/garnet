﻿// Copyright (c) Microsoft Corporation.
// Licensed under the MIT license.

using System;
using Garnet.common;
using Tsavorite.core;

namespace Garnet.server
{
    using StoreAllocator = ObjectAllocator<StoreFunctions<SpanByteComparer, DefaultRecordDisposer>>;
    using StoreFunctions = StoreFunctions<SpanByteComparer, DefaultRecordDisposer>;

    /// <summary>
    /// Server API methods - HASH
    /// </summary>
    sealed partial class StorageSession : IDisposable
    {
        private SingleWriterMultiReaderLock _hcollectTaskLock;

        /// <summary>
        /// HashSet: Sets the specified fields to their respective values in the hash stored at key.
        /// Values of specified fields that exist in the hash are overwritten.
        /// If key doesn't exist, a new hash is created.
        /// HashSetNX: Sets only if field does not yet exist. A new hash is created if it does not exists.
        /// If field exists the operation has no effect.
        /// </summary>
        /// <typeparam name="TObjectContext"></typeparam>
        /// <param name="key"></param>
        /// <param name="field"></param>
        /// <param name="value"></param>
        /// <param name="itemsDoneCount"></param>
        /// <param name="objectContext"></param>
        /// <param name="nx"></param>
        /// <returns></returns>
<<<<<<< HEAD
        public unsafe GarnetStatus HashSet<TObjectContext>(PinnedSpanByte key, PinnedSpanByte field, PinnedSpanByte value, out int itemsDoneCount, ref TObjectContext objectStoreContext, bool nx = false)
           where TObjectContext : ITsavoriteContext<ObjectInput, GarnetObjectStoreOutput, long, ObjectSessionFunctions, StoreFunctions, StoreAllocator>
=======
        public unsafe GarnetStatus HashSet<TObjectContext>(PinnedSpanByte key, PinnedSpanByte field, PinnedSpanByte value, out int itemsDoneCount, ref TObjectContext objectContext, bool nx = false)
           where TObjectContext : ITsavoriteContext<ObjectInput, ObjectOutput, long, ObjectSessionFunctions, StoreFunctions, StoreAllocator>
>>>>>>> 04c8fcf9
        {
            itemsDoneCount = 0;

            if (key.Length == 0)
                return GarnetStatus.OK;

            // Prepare the parse state
            parseState.InitializeWithArguments(field, value);

            // Prepare the input
            var header = new RespInputHeader(GarnetObjectType.Hash) { HashOp = HashOperation.HSET };
            var input = new ObjectInput(header, ref parseState);

<<<<<<< HEAD
            var status = RMWObjectStoreOperation(key.ReadOnlySpan, ref input, out var output, ref objectStoreContext);
=======
            var status = RMWObjectStoreOperation(key.ReadOnlySpan, ref input, out var output, ref objectContext);
>>>>>>> 04c8fcf9
            itemsDoneCount = output.result1;

            return status;
        }

        /// <summary>
        /// Sets the specified fields to their respective values in the hash stored at key.
        /// Values of specified fields that exist in the hash are overwritten.
        /// If key doesn't exist, a new hash is created.
        /// </summary>
        /// <typeparam name="TObjectContext"></typeparam>
        /// <param name="key"></param>
        /// <param name="elements"></param>
        /// <param name="itemsDoneCount"></param>
        /// <param name="objectContext"></param>
        /// <returns></returns>
<<<<<<< HEAD
        public unsafe GarnetStatus HashSet<TObjectContext>(PinnedSpanByte key, (PinnedSpanByte field, PinnedSpanByte value)[] elements, out int itemsDoneCount, ref TObjectContext objectStoreContext)
           where TObjectContext : ITsavoriteContext<ObjectInput, GarnetObjectStoreOutput, long, ObjectSessionFunctions, StoreFunctions, StoreAllocator>
=======
        public unsafe GarnetStatus HashSet<TObjectContext>(PinnedSpanByte key, (PinnedSpanByte field, PinnedSpanByte value)[] elements, out int itemsDoneCount, ref TObjectContext objectContext)
           where TObjectContext : ITsavoriteContext<ObjectInput, ObjectOutput, long, ObjectSessionFunctions, StoreFunctions, StoreAllocator>
>>>>>>> 04c8fcf9
        {
            itemsDoneCount = 0;

            if (key.Length == 0)
                return GarnetStatus.OK;

            // Prepare the parse state
            parseState.Initialize(elements.Length * 2);

            for (var i = 0; i < elements.Length; i++)
            {
                parseState.SetArguments(2 * i, elements[i].field, elements[i].value);
            }

            // Prepare the input
            var header = new RespInputHeader(GarnetObjectType.Hash) { HashOp = HashOperation.HSET };
            var input = new ObjectInput(header, ref parseState);

<<<<<<< HEAD
            var status = RMWObjectStoreOperation(key.ReadOnlySpan, ref input, out var output, ref objectStoreContext);
=======
            var status = RMWObjectStoreOperation(key.ReadOnlySpan, ref input, out var output, ref objectContext);
>>>>>>> 04c8fcf9
            itemsDoneCount = output.result1;

            return status;
        }

        /// <summary>
        /// Removes the specified field from the hash key.
        /// </summary>
        /// <typeparam name="TObjectContext"></typeparam>
        /// <param name="key"></param>
        /// <param name="field"></param>
        /// <param name="itemsDoneCount"></param>
        /// <param name="objectContext"></param>
        /// <param name="nx"></param>
        /// <returns></returns>
<<<<<<< HEAD
        public GarnetStatus HashDelete<TObjectContext>(PinnedSpanByte key, PinnedSpanByte field, out int itemsDoneCount, ref TObjectContext objectStoreContext, bool nx = false)
           where TObjectContext : ITsavoriteContext<ObjectInput, GarnetObjectStoreOutput, long, ObjectSessionFunctions, StoreFunctions, StoreAllocator>
         => HashDelete(key, [field], out itemsDoneCount, ref objectStoreContext);
=======
        public GarnetStatus HashDelete<TObjectContext>(PinnedSpanByte key, PinnedSpanByte field, out int itemsDoneCount, ref TObjectContext objectContext, bool nx = false)
           where TObjectContext : ITsavoriteContext<ObjectInput, ObjectOutput, long, ObjectSessionFunctions, StoreFunctions, StoreAllocator>
         => HashDelete(key, [field], out itemsDoneCount, ref objectContext);
>>>>>>> 04c8fcf9

        /// <summary>
        /// Removes the specified fields from the hash key.
        /// </summary>
        /// <typeparam name="TObjectContext"></typeparam>
        /// <param name="key"></param>
        /// <param name="fields"></param>
        /// <param name="itemsDoneCount"></param>
        /// <param name="objectContext"></param>
        /// <returns></returns>
<<<<<<< HEAD
        public unsafe GarnetStatus HashDelete<TObjectContext>(PinnedSpanByte key, PinnedSpanByte[] fields, out int itemsDoneCount, ref TObjectContext objectStoreContext)
           where TObjectContext : ITsavoriteContext<ObjectInput, GarnetObjectStoreOutput, long, ObjectSessionFunctions, StoreFunctions, StoreAllocator>
=======
        public unsafe GarnetStatus HashDelete<TObjectContext>(PinnedSpanByte key, PinnedSpanByte[] fields, out int itemsDoneCount, ref TObjectContext objectContext)
           where TObjectContext : ITsavoriteContext<ObjectInput, ObjectOutput, long, ObjectSessionFunctions, StoreFunctions, StoreAllocator>
>>>>>>> 04c8fcf9
        {
            itemsDoneCount = 0;

            if (key.Length == 0)
                return GarnetStatus.OK;

            // Prepare the parse state
            parseState.InitializeWithArguments(fields);

            // Prepare the input
            var header = new RespInputHeader(GarnetObjectType.Hash) { HashOp = HashOperation.HDEL };
            var input = new ObjectInput(header, ref parseState);

<<<<<<< HEAD
            var status = RMWObjectStoreOperation(key.ReadOnlySpan, ref input, out var output, ref objectStoreContext);
=======
            var status = RMWObjectStoreOperation(key.ReadOnlySpan, ref input, out var output, ref objectContext);
>>>>>>> 04c8fcf9
            itemsDoneCount = output.result1;

            return status;
        }

        /// <summary>
        /// Returns the value associated with the field in the hash key.
        /// </summary>
        /// <typeparam name="TObjectContext"></typeparam>
        /// <param name="key"></param>
        /// <param name="field"></param>
        /// <param name="value"></param>
        /// <param name="objectContext"></param>
        /// <returns></returns>
<<<<<<< HEAD
        public unsafe GarnetStatus HashGet<TObjectContext>(PinnedSpanByte key, PinnedSpanByte field, out PinnedSpanByte value, ref TObjectContext objectStoreContext)
            where TObjectContext : ITsavoriteContext<ObjectInput, GarnetObjectStoreOutput, long, ObjectSessionFunctions, StoreFunctions, StoreAllocator>
=======
        public unsafe GarnetStatus HashGet<TObjectContext>(PinnedSpanByte key, PinnedSpanByte field, out PinnedSpanByte value, ref TObjectContext objectContext)
            where TObjectContext : ITsavoriteContext<ObjectInput, ObjectOutput, long, ObjectSessionFunctions, StoreFunctions, StoreAllocator>
>>>>>>> 04c8fcf9
        {
            value = default;

            if (key.Length == 0)
                return GarnetStatus.OK;

            // Prepare the parse state
            parseState.InitializeWithArguments(field, value);

            // Prepare the input
            var header = new RespInputHeader(GarnetObjectType.Hash) { HashOp = HashOperation.HGET };
            var input = new ObjectInput(header, ref parseState);

            var output = new ObjectOutput();

<<<<<<< HEAD
            var status = ReadObjectStoreOperationWithOutput(key.ReadOnlySpan, ref input, ref objectStoreContext, ref output);
=======
            var status = ReadObjectStoreOperationWithOutput(key.ReadOnlySpan, ref input, ref objectContext, ref output);
>>>>>>> 04c8fcf9

            value = default;
            if (status == GarnetStatus.OK)
                value = ProcessRespSingleTokenOutput(output);

            return status;
        }

        /// <summary>
        /// Returns the values associated with the fields in the hash key.
        /// </summary>
        /// <typeparam name="TObjectContext"></typeparam>
        /// <param name="key"></param>
        /// <param name="fields"></param>
        /// <param name="values"></param>
        /// <param name="objectContext"></param>
        /// <returns></returns>
<<<<<<< HEAD
        public unsafe GarnetStatus HashGetMultiple<TObjectContext>(PinnedSpanByte key, PinnedSpanByte[] fields, out PinnedSpanByte[] values, ref TObjectContext objectStoreContext)
           where TObjectContext : ITsavoriteContext<ObjectInput, GarnetObjectStoreOutput, long, ObjectSessionFunctions, StoreFunctions, StoreAllocator>
=======
        public unsafe GarnetStatus HashGetMultiple<TObjectContext>(PinnedSpanByte key, PinnedSpanByte[] fields, out PinnedSpanByte[] values, ref TObjectContext objectContext)
           where TObjectContext : ITsavoriteContext<ObjectInput, ObjectOutput, long, ObjectSessionFunctions, StoreFunctions, StoreAllocator>
>>>>>>> 04c8fcf9
        {
            values = default;

            if (key.Length == 0)
                return GarnetStatus.OK;

            // Prepare the parse state
            parseState.InitializeWithArguments(fields);

            // Prepare the input
            var header = new RespInputHeader(GarnetObjectType.Hash) { HashOp = HashOperation.HMGET };
            var input = new ObjectInput(header, ref parseState);

            var output = new ObjectOutput();

<<<<<<< HEAD
            var status = ReadObjectStoreOperationWithOutput(key.ReadOnlySpan, ref input, ref objectStoreContext, ref output);
=======
            var status = ReadObjectStoreOperationWithOutput(key.ReadOnlySpan, ref input, ref objectContext, ref output);
>>>>>>> 04c8fcf9

            values = default;
            if (status == GarnetStatus.OK)
                values = ProcessRespArrayOutput(output, out _);

            return status;
        }

        /// <summary>
        /// Returns all fields and values of the hash key.
        /// </summary>
        /// <typeparam name="TObjectContext"></typeparam>
        /// <param name="key"></param>
        /// <param name="values"></param>
        /// <param name="objectContext"></param>
        /// <returns></returns>
<<<<<<< HEAD
        public unsafe GarnetStatus HashGetAll<TObjectContext>(PinnedSpanByte key, out PinnedSpanByte[] values, ref TObjectContext objectStoreContext)
            where TObjectContext : ITsavoriteContext<ObjectInput, GarnetObjectStoreOutput, long, ObjectSessionFunctions, StoreFunctions, StoreAllocator>
=======
        public unsafe GarnetStatus HashGetAll<TObjectContext>(PinnedSpanByte key, out PinnedSpanByte[] values, ref TObjectContext objectContext)
            where TObjectContext : ITsavoriteContext<ObjectInput, ObjectOutput, long, ObjectSessionFunctions, StoreFunctions, StoreAllocator>
>>>>>>> 04c8fcf9
        {
            values = default;

            if (key.Length == 0)
                return GarnetStatus.OK;

            // Prepare the input
            var header = new RespInputHeader(GarnetObjectType.Hash) { HashOp = HashOperation.HGETALL };
            var input = new ObjectInput(header);

            var output = new ObjectOutput();

<<<<<<< HEAD
            var status = ReadObjectStoreOperationWithOutput(key.ReadOnlySpan, ref input, ref objectStoreContext, ref output);
=======
            var status = ReadObjectStoreOperationWithOutput(key.ReadOnlySpan, ref input, ref objectContext, ref output);
>>>>>>> 04c8fcf9

            values = default;
            if (status == GarnetStatus.OK)
                values = ProcessRespArrayOutput(output, out _);

            return status;
        }

        /// <summary>
        /// Returns the number of fields contained in the hash key.
        /// </summary>
        /// <typeparam name="TObjectContext"></typeparam>
        /// <param name="key"></param>
        /// <param name="items"></param>
        /// <param name="objectContext"></param>
        /// <param name="nx"></param>
        /// <returns></returns>
<<<<<<< HEAD
        public unsafe GarnetStatus HashLength<TObjectContext>(PinnedSpanByte key, out int items, ref TObjectContext objectStoreContext, bool nx = false)
          where TObjectContext : ITsavoriteContext<ObjectInput, GarnetObjectStoreOutput, long, ObjectSessionFunctions, StoreFunctions, StoreAllocator>
=======
        public unsafe GarnetStatus HashLength<TObjectContext>(PinnedSpanByte key, out int items, ref TObjectContext objectContext, bool nx = false)
          where TObjectContext : ITsavoriteContext<ObjectInput, ObjectOutput, long, ObjectSessionFunctions, StoreFunctions, StoreAllocator>
>>>>>>> 04c8fcf9
        {
            items = 0;

            if (key.Length == 0)
                return GarnetStatus.OK;

            // Prepare the input
            var header = new RespInputHeader(GarnetObjectType.Hash) { HashOp = HashOperation.HLEN };
            var input = new ObjectInput(header);

<<<<<<< HEAD
            var status = ReadObjectStoreOperation(key.ReadOnlySpan, ref input, out var output, ref objectStoreContext);
=======
            var status = ReadObjectStoreOperation(key.ReadOnlySpan, ref input, out var output, ref objectContext);
>>>>>>> 04c8fcf9

            items = output.result1;

            return status;
        }

        /// <summary>
        /// Returns if field exists in the hash stored at key.
        /// </summary>
        /// <typeparam name="TObjectContext"></typeparam>
        /// <param name="key"></param>
        /// <param name="field"></param>
        /// <param name="exists"></param>
        /// <param name="objectContext"></param>
        /// <returns></returns>
<<<<<<< HEAD
        public unsafe GarnetStatus HashExists<TObjectContext>(PinnedSpanByte key, PinnedSpanByte field, out bool exists, ref TObjectContext objectStoreContext)
         where TObjectContext : ITsavoriteContext<ObjectInput, GarnetObjectStoreOutput, long, ObjectSessionFunctions, StoreFunctions, StoreAllocator>
=======
        public unsafe GarnetStatus HashExists<TObjectContext>(PinnedSpanByte key, PinnedSpanByte field, out bool exists, ref TObjectContext objectContext)
         where TObjectContext : ITsavoriteContext<ObjectInput, ObjectOutput, long, ObjectSessionFunctions, StoreFunctions, StoreAllocator>
>>>>>>> 04c8fcf9
        {
            exists = false;
            if (key.Length == 0)
                return GarnetStatus.OK;

            // Prepare the parse state
            parseState.InitializeWithArgument(field);

            // Prepare the input
            var header = new RespInputHeader(GarnetObjectType.Hash) { HashOp = HashOperation.HEXISTS };
            var input = new ObjectInput(header, ref parseState);

<<<<<<< HEAD
            var status = ReadObjectStoreOperation(key.ReadOnlySpan, ref input, out var output, ref objectStoreContext);
=======
            var status = ReadObjectStoreOperation(key.ReadOnlySpan, ref input, out var output, ref objectContext);
>>>>>>> 04c8fcf9

            exists = output.result1 == 1;

            return status;
        }

        /// <summary>
        /// Returns a random field from the hash value stored at key.
        /// </summary>
        /// <typeparam name="TObjectContext"></typeparam>
        /// <param name="key"></param>
        /// <param name="field"></param>
        /// <param name="objectContext"></param>
        /// <returns></returns>
<<<<<<< HEAD
        public unsafe GarnetStatus HashRandomField<TObjectContext>(PinnedSpanByte key, out PinnedSpanByte field, ref TObjectContext objectStoreContext)
           where TObjectContext : ITsavoriteContext<ObjectInput, GarnetObjectStoreOutput, long, ObjectSessionFunctions, StoreFunctions, StoreAllocator>
=======
        public unsafe GarnetStatus HashRandomField<TObjectContext>(PinnedSpanByte key, out PinnedSpanByte field, ref TObjectContext objectContext)
           where TObjectContext : ITsavoriteContext<ObjectInput, ObjectOutput, long, ObjectSessionFunctions, StoreFunctions, StoreAllocator>
>>>>>>> 04c8fcf9
        {
            field = default;

            if (key.Length == 0)
                return GarnetStatus.OK;

            // Create a random seed
            var seed = Random.Shared.Next();

            // Prepare the input
            var header = new RespInputHeader(GarnetObjectType.Hash) { HashOp = HashOperation.HRANDFIELD };
            var input = new ObjectInput(header, 1 << 2, seed);

            var output = new ObjectOutput();

<<<<<<< HEAD
            var status = ReadObjectStoreOperationWithOutput(key.ReadOnlySpan, ref input, ref objectStoreContext, ref output);
=======
            var status = ReadObjectStoreOperationWithOutput(key.ReadOnlySpan, ref input, ref objectContext, ref output);
>>>>>>> 04c8fcf9

            // Process output
            if (status == GarnetStatus.OK)
                field = ProcessRespSingleTokenOutput(output);

            return status;
        }

        /// <summary>
        /// Returns an array of distinct fields, the lenght is either count or the len of the hash,
        /// whichever is lower. If count is negative, it is allowed to return ssame field multiple times,
        /// in this case the fields returned is the absolute value of count.
        /// </summary>
        /// <typeparam name="TObjectContext"></typeparam>
        /// <param name="key"></param>
        /// <param name="count"></param>
        /// <param name="withValues"></param>
        /// <param name="fields"></param>
        /// <param name="objectContext"></param>
        /// <returns></returns>
<<<<<<< HEAD
        public unsafe GarnetStatus HashRandomField<TObjectContext>(PinnedSpanByte key, int count, bool withValues, out PinnedSpanByte[] fields, ref TObjectContext objectStoreContext)
           where TObjectContext : ITsavoriteContext<ObjectInput, GarnetObjectStoreOutput, long, ObjectSessionFunctions, StoreFunctions, StoreAllocator>
=======
        public unsafe GarnetStatus HashRandomField<TObjectContext>(PinnedSpanByte key, int count, bool withValues, out PinnedSpanByte[] fields, ref TObjectContext objectContext)
           where TObjectContext : ITsavoriteContext<ObjectInput, ObjectOutput, long, ObjectSessionFunctions, StoreFunctions, StoreAllocator>
>>>>>>> 04c8fcf9
        {
            fields = default;

            if (key.Length == 0)
                return GarnetStatus.OK;

            // Create a random seed
            var seed = Random.Shared.Next();

            // Prepare the input
            var header = new RespInputHeader(GarnetObjectType.Hash) { HashOp = HashOperation.HRANDFIELD };
            var inputArg = (((count << 1) | 1) << 1) | (withValues ? 1 : 0);
            var input = new ObjectInput(header, inputArg, seed);

<<<<<<< HEAD
            var output = new GarnetObjectStoreOutput();
            var status = ReadObjectStoreOperationWithOutput(key.ReadOnlySpan, ref input, ref objectStoreContext, ref output);
=======
            var output = new ObjectOutput();
            var status = ReadObjectStoreOperationWithOutput(key.ReadOnlySpan, ref input, ref objectContext, ref output);
>>>>>>> 04c8fcf9

            fields = default;
            if (status == GarnetStatus.OK)
                fields = ProcessRespArrayOutput(output, out _);

            return status;
        }

        /// <summary>
        /// Sets the specified fields to their respective values in the hash stored at key.
        /// Values of specified fields that exist in the hash are overwritten.
        /// If key doesn't exist, a new hash is created.
        /// </summary>
        /// <typeparam name="TObjectContext"></typeparam>
        /// <param name="key"></param>
        /// <param name="input"></param>
        /// <param name="output"></param>
        /// <param name="objectContext"></param>
        /// <returns></returns>
<<<<<<< HEAD
        public GarnetStatus HashSet<TObjectContext>(PinnedSpanByte key, ref ObjectInput input, out OutputHeader output, ref TObjectContext objectStoreContext)
            where TObjectContext : ITsavoriteContext<ObjectInput, GarnetObjectStoreOutput, long, ObjectSessionFunctions, StoreFunctions, StoreAllocator>
            => RMWObjectStoreOperation(key.ReadOnlySpan, ref input, out output, ref objectStoreContext);
=======
        public GarnetStatus HashSet<TObjectContext>(PinnedSpanByte key, ref ObjectInput input, out OutputHeader output, ref TObjectContext objectContext)
            where TObjectContext : ITsavoriteContext<ObjectInput, ObjectOutput, long, ObjectSessionFunctions, StoreFunctions, StoreAllocator>
            => RMWObjectStoreOperation(key.ReadOnlySpan, ref input, out output, ref objectContext);
>>>>>>> 04c8fcf9

        /// <summary>
        /// HashGet: Returns the value associated with field in the hash stored at key.
        /// HashGetAll: Returns all fields and values of the hash stored at key.
        /// HashGetMultiple: Returns the values associated with the specified fields in the hash stored at key.
        /// HashRandomField: Returns a random field from the hash value stored at key.
        /// </summary>
        /// <typeparam name="TObjectContext"></typeparam>
        /// <param name="key"></param>
        /// <param name="input"></param>
        /// <param name="output"></param>
        /// <param name="objectContext"></param>
        /// <returns></returns>
<<<<<<< HEAD
        public GarnetStatus HashGet<TObjectContext>(PinnedSpanByte key, ref ObjectInput input, ref GarnetObjectStoreOutput output, ref TObjectContext objectStoreContext)
          where TObjectContext : ITsavoriteContext<ObjectInput, GarnetObjectStoreOutput, long, ObjectSessionFunctions, StoreFunctions, StoreAllocator>
            => ReadObjectStoreOperationWithOutput(key.ReadOnlySpan, ref input, ref objectStoreContext, ref output);
=======
        public GarnetStatus HashGet<TObjectContext>(PinnedSpanByte key, ref ObjectInput input, ref ObjectOutput output, ref TObjectContext objectContext)
          where TObjectContext : ITsavoriteContext<ObjectInput, ObjectOutput, long, ObjectSessionFunctions, StoreFunctions, StoreAllocator>
            => ReadObjectStoreOperationWithOutput(key.ReadOnlySpan, ref input, ref objectContext, ref output);
>>>>>>> 04c8fcf9

        /// <summary>
        /// Returns all fields and values of the hash stored at key.
        /// </summary>
        /// <typeparam name="TObjectContext"></typeparam>
        /// <param name="key"></param>
        /// <param name="input"></param>
        /// <param name="output"></param>
        /// <param name="objectContext"></param>
        /// <returns></returns>
<<<<<<< HEAD
        public GarnetStatus HashGetAll<TObjectContext>(PinnedSpanByte key, ref ObjectInput input, ref GarnetObjectStoreOutput output, ref TObjectContext objectStoreContext)
            where TObjectContext : ITsavoriteContext<ObjectInput, GarnetObjectStoreOutput, long, ObjectSessionFunctions, StoreFunctions, StoreAllocator>
            => ReadObjectStoreOperationWithOutput(key.ReadOnlySpan, ref input, ref objectStoreContext, ref output);
=======
        public GarnetStatus HashGetAll<TObjectContext>(PinnedSpanByte key, ref ObjectInput input, ref ObjectOutput output, ref TObjectContext objectContext)
            where TObjectContext : ITsavoriteContext<ObjectInput, ObjectOutput, long, ObjectSessionFunctions, StoreFunctions, StoreAllocator>
            => ReadObjectStoreOperationWithOutput(key.ReadOnlySpan, ref input, ref objectContext, ref output);
>>>>>>> 04c8fcf9

        /// <summary>
        /// Returns the values associated with the specified fields in the hash stored at key.
        /// </summary>
        /// <typeparam name="TObjectContext"></typeparam>
        /// <param name="key"></param>
        /// <param name="input"></param>
        /// <param name="output"></param>
        /// <param name="objectContext"></param>
        /// <returns></returns>
<<<<<<< HEAD
        public GarnetStatus HashGetMultiple<TObjectContext>(PinnedSpanByte key, ref ObjectInput input, ref GarnetObjectStoreOutput output, ref TObjectContext objectStoreContext)
            where TObjectContext : ITsavoriteContext<ObjectInput, GarnetObjectStoreOutput, long, ObjectSessionFunctions, StoreFunctions, StoreAllocator>
            => ReadObjectStoreOperationWithOutput(key.ReadOnlySpan, ref input, ref objectStoreContext, ref output);
=======
        public GarnetStatus HashGetMultiple<TObjectContext>(PinnedSpanByte key, ref ObjectInput input, ref ObjectOutput output, ref TObjectContext objectContext)
            where TObjectContext : ITsavoriteContext<ObjectInput, ObjectOutput, long, ObjectSessionFunctions, StoreFunctions, StoreAllocator>
            => ReadObjectStoreOperationWithOutput(key.ReadOnlySpan, ref input, ref objectContext, ref output);
>>>>>>> 04c8fcf9

        /// <summary>
        /// Returns a random field from the hash value stored at key.
        /// </summary>
        /// <typeparam name="TObjectContext"></typeparam>
        /// <param name="key"></param>
        /// <param name="input"></param>
        /// <param name="output"></param>
        /// <param name="objectContext"></param>
        /// <returns></returns>
<<<<<<< HEAD
        public GarnetStatus HashRandomField<TObjectContext>(PinnedSpanByte key, ref ObjectInput input, ref GarnetObjectStoreOutput output, ref TObjectContext objectStoreContext)
            where TObjectContext : ITsavoriteContext<ObjectInput, GarnetObjectStoreOutput, long, ObjectSessionFunctions, StoreFunctions, StoreAllocator>
            => ReadObjectStoreOperationWithOutput(key.ReadOnlySpan, ref input, ref objectStoreContext, ref output);
=======
        public GarnetStatus HashRandomField<TObjectContext>(PinnedSpanByte key, ref ObjectInput input, ref ObjectOutput output, ref TObjectContext objectContext)
            where TObjectContext : ITsavoriteContext<ObjectInput, ObjectOutput, long, ObjectSessionFunctions, StoreFunctions, StoreAllocator>
            => ReadObjectStoreOperationWithOutput(key.ReadOnlySpan, ref input, ref objectContext, ref output);
>>>>>>> 04c8fcf9

        /// <summary>
        /// Returns the number of fields contained in the hash key.
        /// </summary>
        /// <typeparam name="TObjectContext"></typeparam>
        /// <param name="key"></param>
        /// <param name="input"></param>
        /// <param name="output"></param>
        /// <param name="objectContext"></param>
        /// <returns></returns>
<<<<<<< HEAD
        public GarnetStatus HashLength<TObjectContext>(PinnedSpanByte key, ref ObjectInput input, out OutputHeader output, ref TObjectContext objectStoreContext)
            where TObjectContext : ITsavoriteContext<ObjectInput, GarnetObjectStoreOutput, long, ObjectSessionFunctions, StoreFunctions, StoreAllocator>
            => ReadObjectStoreOperation(key.ReadOnlySpan, ref input, out output, ref objectStoreContext);
=======
        public GarnetStatus HashLength<TObjectContext>(PinnedSpanByte key, ref ObjectInput input, out OutputHeader output, ref TObjectContext objectContext)
            where TObjectContext : ITsavoriteContext<ObjectInput, ObjectOutput, long, ObjectSessionFunctions, StoreFunctions, StoreAllocator>
            => ReadObjectStoreOperation(key.ReadOnlySpan, ref input, out output, ref objectContext);
>>>>>>> 04c8fcf9

        /// <summary>
        /// Returns the string length of the value associated with field in the hash stored at key. If the key or the field do not exist, 0 is returned.
        /// </summary>
        /// <param name="key"></param>
        /// <param name="input"></param>
        /// <param name="output"></param>
        /// <param name="objectContext"></param>
        /// <typeparam name="TObjectContext"></typeparam>
        /// <returns></returns>
<<<<<<< HEAD
        public GarnetStatus HashStrLength<TObjectContext>(PinnedSpanByte key, ref ObjectInput input, out OutputHeader output, ref TObjectContext objectStoreContext)
            where TObjectContext : ITsavoriteContext<ObjectInput, GarnetObjectStoreOutput, long, ObjectSessionFunctions, StoreFunctions, StoreAllocator>
            => ReadObjectStoreOperation(key.ReadOnlySpan, ref input, out output, ref objectStoreContext);
=======
        public GarnetStatus HashStrLength<TObjectContext>(PinnedSpanByte key, ref ObjectInput input, out OutputHeader output, ref TObjectContext objectContext)
            where TObjectContext : ITsavoriteContext<ObjectInput, ObjectOutput, long, ObjectSessionFunctions, StoreFunctions, StoreAllocator>
            => ReadObjectStoreOperation(key.ReadOnlySpan, ref input, out output, ref objectContext);
>>>>>>> 04c8fcf9

        /// <summary>
        /// Removes the specified fields from the hash key.
        /// </summary>
        /// <typeparam name="TObjectContext"></typeparam>
        /// <param name="key"></param>
        /// <param name="input"></param>
        /// <param name="output"></param>
        /// <param name="objectContext"></param>
        /// <returns></returns>
<<<<<<< HEAD
        public GarnetStatus HashDelete<TObjectContext>(PinnedSpanByte key, ref ObjectInput input, out OutputHeader output, ref TObjectContext objectStoreContext)
          where TObjectContext : ITsavoriteContext<ObjectInput, GarnetObjectStoreOutput, long, ObjectSessionFunctions, StoreFunctions, StoreAllocator>
            => RMWObjectStoreOperation(key.ReadOnlySpan, ref input, out output, ref objectStoreContext);
=======
        public GarnetStatus HashDelete<TObjectContext>(PinnedSpanByte key, ref ObjectInput input, out OutputHeader output, ref TObjectContext objectContext)
          where TObjectContext : ITsavoriteContext<ObjectInput, ObjectOutput, long, ObjectSessionFunctions, StoreFunctions, StoreAllocator>
            => RMWObjectStoreOperation(key.ReadOnlySpan, ref input, out output, ref objectContext);
>>>>>>> 04c8fcf9

        /// <summary>
        /// Returns if field exists in the hash stored at key.
        /// </summary>
        /// <typeparam name="TObjectContext"></typeparam>
        /// <param name="key"></param>
        /// <param name="input"></param>
        /// <param name="output"></param>
        /// <param name="objectContext"></param>
        /// <returns></returns>
<<<<<<< HEAD
        public GarnetStatus HashExists<TObjectContext>(PinnedSpanByte key, ref ObjectInput input, out OutputHeader output, ref TObjectContext objectStoreContext)
         where TObjectContext : ITsavoriteContext<ObjectInput, GarnetObjectStoreOutput, long, ObjectSessionFunctions, StoreFunctions, StoreAllocator>
            => ReadObjectStoreOperation(key.ReadOnlySpan, ref input, out output, ref objectStoreContext);
=======
        public GarnetStatus HashExists<TObjectContext>(PinnedSpanByte key, ref ObjectInput input, out OutputHeader output, ref TObjectContext objectContext)
         where TObjectContext : ITsavoriteContext<ObjectInput, ObjectOutput, long, ObjectSessionFunctions, StoreFunctions, StoreAllocator>
            => ReadObjectStoreOperation(key.ReadOnlySpan, ref input, out output, ref objectContext);
>>>>>>> 04c8fcf9

        /// <summary>
        /// Returns all field names in the hash key.
        /// </summary>
        /// <typeparam name="TObjectContext"></typeparam>
        /// <param name="key"></param>
        /// <param name="input"></param>
        /// <param name="output"></param>
        /// <param name="objectContext"></param>
        /// <returns></returns>
<<<<<<< HEAD
        public GarnetStatus HashKeys<TObjectContext>(PinnedSpanByte key, ref ObjectInput input, ref GarnetObjectStoreOutput output, ref TObjectContext objectContext)
          where TObjectContext : ITsavoriteContext<ObjectInput, GarnetObjectStoreOutput, long, ObjectSessionFunctions, StoreFunctions, StoreAllocator>
=======
        public GarnetStatus HashKeys<TObjectContext>(PinnedSpanByte key, ref ObjectInput input, ref ObjectOutput output, ref TObjectContext objectContext)
          where TObjectContext : ITsavoriteContext<ObjectInput, ObjectOutput, long, ObjectSessionFunctions, StoreFunctions, StoreAllocator>
>>>>>>> 04c8fcf9
            => ReadObjectStoreOperationWithOutput(key.ReadOnlySpan, ref input, ref objectContext, ref output);

        /// <summary>
        /// Returns all values in the hash key.
        /// </summary>
        /// <typeparam name="TObjectContext"></typeparam>
        /// <param name="key"></param>
        /// <param name="input"></param>
        /// <param name="output"></param>
        /// <param name="objectContext"></param>
        /// <returns></returns>
<<<<<<< HEAD
        public GarnetStatus HashVals<TObjectContext>(PinnedSpanByte key, ref ObjectInput input, ref GarnetObjectStoreOutput output, ref TObjectContext objectContext)
          where TObjectContext : ITsavoriteContext<ObjectInput, GarnetObjectStoreOutput, long, ObjectSessionFunctions, StoreFunctions, StoreAllocator>
=======
        public GarnetStatus HashVals<TObjectContext>(PinnedSpanByte key, ref ObjectInput input, ref ObjectOutput output, ref TObjectContext objectContext)
          where TObjectContext : ITsavoriteContext<ObjectInput, ObjectOutput, long, ObjectSessionFunctions, StoreFunctions, StoreAllocator>
>>>>>>> 04c8fcf9
            => ReadObjectStoreOperationWithOutput(key.ReadOnlySpan, ref input, ref objectContext, ref output);

        /// <summary>
        /// Increments the number stored at field in the hash stored at key by increment.
        /// </summary>
        /// <typeparam name="TObjectContext"></typeparam>
        /// <param name="key"></param>
        /// <param name="input"></param>
        /// <param name="output"></param>
        /// <param name="objectContext"></param>
        /// <returns></returns>
        public GarnetStatus HashIncrement<TObjectContext>(PinnedSpanByte key, PinnedSpanByte input, out OutputHeader output, ref TObjectContext objectContext)
<<<<<<< HEAD
            where TObjectContext : ITsavoriteContext<ObjectInput, GarnetObjectStoreOutput, long, ObjectSessionFunctions, StoreFunctions, StoreAllocator>
=======
            where TObjectContext : ITsavoriteContext<ObjectInput, ObjectOutput, long, ObjectSessionFunctions, StoreFunctions, StoreAllocator>
>>>>>>> 04c8fcf9
            => RMWObjectStoreOperation(key.ReadOnlySpan, input, out output, ref objectContext);

        /// <summary>
        /// HashIncrementByFloat: Increment the specified field of a hash stored at key,
        /// and representing a floating point number, by the specified increment.
        /// </summary>
        /// <typeparam name="TObjectContext"></typeparam>
        /// <param name="key"></param>
        /// <param name="input"></param>
        /// <param name="output"></param>
        /// <param name="objectContext"></param>
        /// <returns></returns>
<<<<<<< HEAD
        public GarnetStatus HashIncrement<TObjectContext>(PinnedSpanByte key, ref ObjectInput input, ref GarnetObjectStoreOutput output, ref TObjectContext objectContext)
            where TObjectContext : ITsavoriteContext<ObjectInput, GarnetObjectStoreOutput, long, ObjectSessionFunctions, StoreFunctions, StoreAllocator>
=======
        public GarnetStatus HashIncrement<TObjectContext>(PinnedSpanByte key, ref ObjectInput input, ref ObjectOutput output, ref TObjectContext objectContext)
            where TObjectContext : ITsavoriteContext<ObjectInput, ObjectOutput, long, ObjectSessionFunctions, StoreFunctions, StoreAllocator>
>>>>>>> 04c8fcf9
            => RMWObjectStoreOperationWithOutput(key.ReadOnlySpan, ref input, ref objectContext, ref output);

        /// <summary>
        /// Sets the expiration time for the specified key.
        /// </summary>
        /// <typeparam name="TObjectContext">The type of the object context.</typeparam>
        /// <param name="key">The key for which to set the expiration time.</param>
        /// <param name="input">The input object containing the operation details.</param>
        /// <param name="output">The output  object to store the result.</param>
        /// <param name="objectContext">The object context for the operation.</param>
        /// <returns>The status of the operation.</returns>
<<<<<<< HEAD
        public GarnetStatus HashExpire<TObjectContext>(PinnedSpanByte key, ref ObjectInput input, ref GarnetObjectStoreOutput output, ref TObjectContext objectContext)
            where TObjectContext : ITsavoriteContext<ObjectInput, GarnetObjectStoreOutput, long, ObjectSessionFunctions, StoreFunctions, StoreAllocator>
=======
        public GarnetStatus HashExpire<TObjectContext>(PinnedSpanByte key, ref ObjectInput input, ref ObjectOutput output, ref TObjectContext objectContext)
            where TObjectContext : ITsavoriteContext<ObjectInput, ObjectOutput, long, ObjectSessionFunctions, StoreFunctions, StoreAllocator>
>>>>>>> 04c8fcf9
            => RMWObjectStoreOperationWithOutput(key.ReadOnlySpan, ref input, ref objectContext, ref output);

        /// <summary>
        /// Returns the time-to-live (TTL) of a hash key.
        /// </summary>
        /// <typeparam name="TObjectContext">The type of the object context.</typeparam>
        /// <param name="key">The key of the hash.</param>
        /// <param name="isMilliseconds">Indicates whether the TTL is in milliseconds.</param>
        /// <param name="isTimestamp">Indicates whether the TTL is a timestamp.</param>
        /// <param name="input">The input object containing the operation details.</param>
        /// <param name="output">The output  object to store the result.</param>
        /// <param name="objectContext">The object context for the operation.</param>
        /// <returns>The status of the operation.</returns>
<<<<<<< HEAD
        public GarnetStatus HashTimeToLive<TObjectContext>(PinnedSpanByte key, bool isMilliseconds, bool isTimestamp, ref ObjectInput input, ref GarnetObjectStoreOutput output, ref TObjectContext objectContext)
            where TObjectContext : ITsavoriteContext<ObjectInput, GarnetObjectStoreOutput, long, ObjectSessionFunctions, StoreFunctions, StoreAllocator>
=======
        public GarnetStatus HashTimeToLive<TObjectContext>(PinnedSpanByte key, bool isMilliseconds, bool isTimestamp, ref ObjectInput input, ref ObjectOutput output, ref TObjectContext objectContext)
            where TObjectContext : ITsavoriteContext<ObjectInput, ObjectOutput, long, ObjectSessionFunctions, StoreFunctions, StoreAllocator>
>>>>>>> 04c8fcf9
        {
            var innerInput = new ObjectInput(input.header, ref input.parseState, arg1: isMilliseconds ? 1 : 0, arg2: isTimestamp ? 1 : 0);

            return ReadObjectStoreOperationWithOutput(key.ReadOnlySpan, ref innerInput, ref objectContext, ref output);
        }

        /// <summary>
        /// Removes the expiration time from a hash key, making it persistent.
        /// </summary>
        /// <typeparam name="TObjectContext">The type of the object context.</typeparam>
        /// <param name="key">The key of the hash.</param>
        /// <param name="input">The input object containing the operation details.</param>
        /// <param name="output">The output  object to store the result.</param>
        /// <param name="objectContext">The object context for the operation.</param>
        /// <returns>The status of the operation.</returns>
<<<<<<< HEAD
        public GarnetStatus HashPersist<TObjectContext>(PinnedSpanByte key, ref ObjectInput input, ref GarnetObjectStoreOutput output, ref TObjectContext objectContext)
            where TObjectContext : ITsavoriteContext<ObjectInput, GarnetObjectStoreOutput, long, ObjectSessionFunctions, StoreFunctions, StoreAllocator>
=======
        public GarnetStatus HashPersist<TObjectContext>(PinnedSpanByte key, ref ObjectInput input, ref ObjectOutput output, ref TObjectContext objectContext)
            where TObjectContext : ITsavoriteContext<ObjectInput, ObjectOutput, long, ObjectSessionFunctions, StoreFunctions, StoreAllocator>
>>>>>>> 04c8fcf9
            => RMWObjectStoreOperationWithOutput(key.ReadOnlySpan, ref input, ref objectContext, ref output);

        /// <summary>
        /// Collects hash keys and performs a specified operation on them.
        /// </summary>
        /// <typeparam name="TObjectContext">The type of the object context.</typeparam>
        /// <param name="keys">The keys to collect.</param>
        /// <param name="input">The input object containing the operation details.</param>
        /// <param name="objectContext">The object context for the operation.</param>
        /// <returns>The status of the operation.</returns>
        /// <remarks>
        /// If the first key is "*", all hash keys are scanned in batches and the operation is performed on each key.
        /// Otherwise, the operation is performed on the specified keys.
        /// </remarks>
        public unsafe GarnetStatus HashCollect<TObjectContext>(ReadOnlySpan<PinnedSpanByte> keys, ref ObjectInput input, ref TObjectContext objectContext)
<<<<<<< HEAD
            where TObjectContext : ITsavoriteContext<ObjectInput, GarnetObjectStoreOutput, long, ObjectSessionFunctions, StoreFunctions, StoreAllocator>
=======
            where TObjectContext : ITsavoriteContext<ObjectInput, ObjectOutput, long, ObjectSessionFunctions, StoreFunctions, StoreAllocator>
>>>>>>> 04c8fcf9
        {
            if (keys[0].ReadOnlySpan.SequenceEqual("*"u8))
                return ObjectCollect(keys[0], CmdStrings.HASH, _hcollectTaskLock, ref input, ref objectContext);

            foreach (var key in keys)
<<<<<<< HEAD
                RMWObjectStoreOperation(key.ToArray(), ref input, out _, ref objectContext);
=======
                RMWObjectStoreOperation(key, ref input, out _, ref objectContext);
>>>>>>> 04c8fcf9

            return GarnetStatus.OK;
        }
    }
}<|MERGE_RESOLUTION|>--- conflicted
+++ resolved
@@ -32,13 +32,8 @@
         /// <param name="objectContext"></param>
         /// <param name="nx"></param>
         /// <returns></returns>
-<<<<<<< HEAD
-        public unsafe GarnetStatus HashSet<TObjectContext>(PinnedSpanByte key, PinnedSpanByte field, PinnedSpanByte value, out int itemsDoneCount, ref TObjectContext objectStoreContext, bool nx = false)
-           where TObjectContext : ITsavoriteContext<ObjectInput, GarnetObjectStoreOutput, long, ObjectSessionFunctions, StoreFunctions, StoreAllocator>
-=======
         public unsafe GarnetStatus HashSet<TObjectContext>(PinnedSpanByte key, PinnedSpanByte field, PinnedSpanByte value, out int itemsDoneCount, ref TObjectContext objectContext, bool nx = false)
            where TObjectContext : ITsavoriteContext<ObjectInput, ObjectOutput, long, ObjectSessionFunctions, StoreFunctions, StoreAllocator>
->>>>>>> 04c8fcf9
         {
             itemsDoneCount = 0;
 
@@ -52,11 +47,7 @@
             var header = new RespInputHeader(GarnetObjectType.Hash) { HashOp = HashOperation.HSET };
             var input = new ObjectInput(header, ref parseState);
 
-<<<<<<< HEAD
-            var status = RMWObjectStoreOperation(key.ReadOnlySpan, ref input, out var output, ref objectStoreContext);
-=======
             var status = RMWObjectStoreOperation(key.ReadOnlySpan, ref input, out var output, ref objectContext);
->>>>>>> 04c8fcf9
             itemsDoneCount = output.result1;
 
             return status;
@@ -73,13 +64,8 @@
         /// <param name="itemsDoneCount"></param>
         /// <param name="objectContext"></param>
         /// <returns></returns>
-<<<<<<< HEAD
-        public unsafe GarnetStatus HashSet<TObjectContext>(PinnedSpanByte key, (PinnedSpanByte field, PinnedSpanByte value)[] elements, out int itemsDoneCount, ref TObjectContext objectStoreContext)
-           where TObjectContext : ITsavoriteContext<ObjectInput, GarnetObjectStoreOutput, long, ObjectSessionFunctions, StoreFunctions, StoreAllocator>
-=======
         public unsafe GarnetStatus HashSet<TObjectContext>(PinnedSpanByte key, (PinnedSpanByte field, PinnedSpanByte value)[] elements, out int itemsDoneCount, ref TObjectContext objectContext)
            where TObjectContext : ITsavoriteContext<ObjectInput, ObjectOutput, long, ObjectSessionFunctions, StoreFunctions, StoreAllocator>
->>>>>>> 04c8fcf9
         {
             itemsDoneCount = 0;
 
@@ -98,11 +84,7 @@
             var header = new RespInputHeader(GarnetObjectType.Hash) { HashOp = HashOperation.HSET };
             var input = new ObjectInput(header, ref parseState);
 
-<<<<<<< HEAD
-            var status = RMWObjectStoreOperation(key.ReadOnlySpan, ref input, out var output, ref objectStoreContext);
-=======
             var status = RMWObjectStoreOperation(key.ReadOnlySpan, ref input, out var output, ref objectContext);
->>>>>>> 04c8fcf9
             itemsDoneCount = output.result1;
 
             return status;
@@ -118,15 +100,9 @@
         /// <param name="objectContext"></param>
         /// <param name="nx"></param>
         /// <returns></returns>
-<<<<<<< HEAD
-        public GarnetStatus HashDelete<TObjectContext>(PinnedSpanByte key, PinnedSpanByte field, out int itemsDoneCount, ref TObjectContext objectStoreContext, bool nx = false)
-           where TObjectContext : ITsavoriteContext<ObjectInput, GarnetObjectStoreOutput, long, ObjectSessionFunctions, StoreFunctions, StoreAllocator>
-         => HashDelete(key, [field], out itemsDoneCount, ref objectStoreContext);
-=======
         public GarnetStatus HashDelete<TObjectContext>(PinnedSpanByte key, PinnedSpanByte field, out int itemsDoneCount, ref TObjectContext objectContext, bool nx = false)
            where TObjectContext : ITsavoriteContext<ObjectInput, ObjectOutput, long, ObjectSessionFunctions, StoreFunctions, StoreAllocator>
          => HashDelete(key, [field], out itemsDoneCount, ref objectContext);
->>>>>>> 04c8fcf9
 
         /// <summary>
         /// Removes the specified fields from the hash key.
@@ -137,13 +113,8 @@
         /// <param name="itemsDoneCount"></param>
         /// <param name="objectContext"></param>
         /// <returns></returns>
-<<<<<<< HEAD
-        public unsafe GarnetStatus HashDelete<TObjectContext>(PinnedSpanByte key, PinnedSpanByte[] fields, out int itemsDoneCount, ref TObjectContext objectStoreContext)
-           where TObjectContext : ITsavoriteContext<ObjectInput, GarnetObjectStoreOutput, long, ObjectSessionFunctions, StoreFunctions, StoreAllocator>
-=======
         public unsafe GarnetStatus HashDelete<TObjectContext>(PinnedSpanByte key, PinnedSpanByte[] fields, out int itemsDoneCount, ref TObjectContext objectContext)
            where TObjectContext : ITsavoriteContext<ObjectInput, ObjectOutput, long, ObjectSessionFunctions, StoreFunctions, StoreAllocator>
->>>>>>> 04c8fcf9
         {
             itemsDoneCount = 0;
 
@@ -157,11 +128,7 @@
             var header = new RespInputHeader(GarnetObjectType.Hash) { HashOp = HashOperation.HDEL };
             var input = new ObjectInput(header, ref parseState);
 
-<<<<<<< HEAD
-            var status = RMWObjectStoreOperation(key.ReadOnlySpan, ref input, out var output, ref objectStoreContext);
-=======
             var status = RMWObjectStoreOperation(key.ReadOnlySpan, ref input, out var output, ref objectContext);
->>>>>>> 04c8fcf9
             itemsDoneCount = output.result1;
 
             return status;
@@ -176,13 +143,8 @@
         /// <param name="value"></param>
         /// <param name="objectContext"></param>
         /// <returns></returns>
-<<<<<<< HEAD
-        public unsafe GarnetStatus HashGet<TObjectContext>(PinnedSpanByte key, PinnedSpanByte field, out PinnedSpanByte value, ref TObjectContext objectStoreContext)
-            where TObjectContext : ITsavoriteContext<ObjectInput, GarnetObjectStoreOutput, long, ObjectSessionFunctions, StoreFunctions, StoreAllocator>
-=======
         public unsafe GarnetStatus HashGet<TObjectContext>(PinnedSpanByte key, PinnedSpanByte field, out PinnedSpanByte value, ref TObjectContext objectContext)
             where TObjectContext : ITsavoriteContext<ObjectInput, ObjectOutput, long, ObjectSessionFunctions, StoreFunctions, StoreAllocator>
->>>>>>> 04c8fcf9
         {
             value = default;
 
@@ -198,11 +160,7 @@
 
             var output = new ObjectOutput();
 
-<<<<<<< HEAD
-            var status = ReadObjectStoreOperationWithOutput(key.ReadOnlySpan, ref input, ref objectStoreContext, ref output);
-=======
             var status = ReadObjectStoreOperationWithOutput(key.ReadOnlySpan, ref input, ref objectContext, ref output);
->>>>>>> 04c8fcf9
 
             value = default;
             if (status == GarnetStatus.OK)
@@ -220,13 +178,8 @@
         /// <param name="values"></param>
         /// <param name="objectContext"></param>
         /// <returns></returns>
-<<<<<<< HEAD
-        public unsafe GarnetStatus HashGetMultiple<TObjectContext>(PinnedSpanByte key, PinnedSpanByte[] fields, out PinnedSpanByte[] values, ref TObjectContext objectStoreContext)
-           where TObjectContext : ITsavoriteContext<ObjectInput, GarnetObjectStoreOutput, long, ObjectSessionFunctions, StoreFunctions, StoreAllocator>
-=======
         public unsafe GarnetStatus HashGetMultiple<TObjectContext>(PinnedSpanByte key, PinnedSpanByte[] fields, out PinnedSpanByte[] values, ref TObjectContext objectContext)
            where TObjectContext : ITsavoriteContext<ObjectInput, ObjectOutput, long, ObjectSessionFunctions, StoreFunctions, StoreAllocator>
->>>>>>> 04c8fcf9
         {
             values = default;
 
@@ -242,11 +195,7 @@
 
             var output = new ObjectOutput();
 
-<<<<<<< HEAD
-            var status = ReadObjectStoreOperationWithOutput(key.ReadOnlySpan, ref input, ref objectStoreContext, ref output);
-=======
             var status = ReadObjectStoreOperationWithOutput(key.ReadOnlySpan, ref input, ref objectContext, ref output);
->>>>>>> 04c8fcf9
 
             values = default;
             if (status == GarnetStatus.OK)
@@ -263,13 +212,8 @@
         /// <param name="values"></param>
         /// <param name="objectContext"></param>
         /// <returns></returns>
-<<<<<<< HEAD
-        public unsafe GarnetStatus HashGetAll<TObjectContext>(PinnedSpanByte key, out PinnedSpanByte[] values, ref TObjectContext objectStoreContext)
-            where TObjectContext : ITsavoriteContext<ObjectInput, GarnetObjectStoreOutput, long, ObjectSessionFunctions, StoreFunctions, StoreAllocator>
-=======
         public unsafe GarnetStatus HashGetAll<TObjectContext>(PinnedSpanByte key, out PinnedSpanByte[] values, ref TObjectContext objectContext)
             where TObjectContext : ITsavoriteContext<ObjectInput, ObjectOutput, long, ObjectSessionFunctions, StoreFunctions, StoreAllocator>
->>>>>>> 04c8fcf9
         {
             values = default;
 
@@ -282,11 +226,7 @@
 
             var output = new ObjectOutput();
 
-<<<<<<< HEAD
-            var status = ReadObjectStoreOperationWithOutput(key.ReadOnlySpan, ref input, ref objectStoreContext, ref output);
-=======
             var status = ReadObjectStoreOperationWithOutput(key.ReadOnlySpan, ref input, ref objectContext, ref output);
->>>>>>> 04c8fcf9
 
             values = default;
             if (status == GarnetStatus.OK)
@@ -304,13 +244,8 @@
         /// <param name="objectContext"></param>
         /// <param name="nx"></param>
         /// <returns></returns>
-<<<<<<< HEAD
-        public unsafe GarnetStatus HashLength<TObjectContext>(PinnedSpanByte key, out int items, ref TObjectContext objectStoreContext, bool nx = false)
-          where TObjectContext : ITsavoriteContext<ObjectInput, GarnetObjectStoreOutput, long, ObjectSessionFunctions, StoreFunctions, StoreAllocator>
-=======
         public unsafe GarnetStatus HashLength<TObjectContext>(PinnedSpanByte key, out int items, ref TObjectContext objectContext, bool nx = false)
           where TObjectContext : ITsavoriteContext<ObjectInput, ObjectOutput, long, ObjectSessionFunctions, StoreFunctions, StoreAllocator>
->>>>>>> 04c8fcf9
         {
             items = 0;
 
@@ -321,11 +256,7 @@
             var header = new RespInputHeader(GarnetObjectType.Hash) { HashOp = HashOperation.HLEN };
             var input = new ObjectInput(header);
 
-<<<<<<< HEAD
-            var status = ReadObjectStoreOperation(key.ReadOnlySpan, ref input, out var output, ref objectStoreContext);
-=======
             var status = ReadObjectStoreOperation(key.ReadOnlySpan, ref input, out var output, ref objectContext);
->>>>>>> 04c8fcf9
 
             items = output.result1;
 
@@ -341,13 +272,8 @@
         /// <param name="exists"></param>
         /// <param name="objectContext"></param>
         /// <returns></returns>
-<<<<<<< HEAD
-        public unsafe GarnetStatus HashExists<TObjectContext>(PinnedSpanByte key, PinnedSpanByte field, out bool exists, ref TObjectContext objectStoreContext)
-         where TObjectContext : ITsavoriteContext<ObjectInput, GarnetObjectStoreOutput, long, ObjectSessionFunctions, StoreFunctions, StoreAllocator>
-=======
         public unsafe GarnetStatus HashExists<TObjectContext>(PinnedSpanByte key, PinnedSpanByte field, out bool exists, ref TObjectContext objectContext)
          where TObjectContext : ITsavoriteContext<ObjectInput, ObjectOutput, long, ObjectSessionFunctions, StoreFunctions, StoreAllocator>
->>>>>>> 04c8fcf9
         {
             exists = false;
             if (key.Length == 0)
@@ -360,11 +286,7 @@
             var header = new RespInputHeader(GarnetObjectType.Hash) { HashOp = HashOperation.HEXISTS };
             var input = new ObjectInput(header, ref parseState);
 
-<<<<<<< HEAD
-            var status = ReadObjectStoreOperation(key.ReadOnlySpan, ref input, out var output, ref objectStoreContext);
-=======
             var status = ReadObjectStoreOperation(key.ReadOnlySpan, ref input, out var output, ref objectContext);
->>>>>>> 04c8fcf9
 
             exists = output.result1 == 1;
 
@@ -379,13 +301,8 @@
         /// <param name="field"></param>
         /// <param name="objectContext"></param>
         /// <returns></returns>
-<<<<<<< HEAD
-        public unsafe GarnetStatus HashRandomField<TObjectContext>(PinnedSpanByte key, out PinnedSpanByte field, ref TObjectContext objectStoreContext)
-           where TObjectContext : ITsavoriteContext<ObjectInput, GarnetObjectStoreOutput, long, ObjectSessionFunctions, StoreFunctions, StoreAllocator>
-=======
         public unsafe GarnetStatus HashRandomField<TObjectContext>(PinnedSpanByte key, out PinnedSpanByte field, ref TObjectContext objectContext)
            where TObjectContext : ITsavoriteContext<ObjectInput, ObjectOutput, long, ObjectSessionFunctions, StoreFunctions, StoreAllocator>
->>>>>>> 04c8fcf9
         {
             field = default;
 
@@ -401,11 +318,7 @@
 
             var output = new ObjectOutput();
 
-<<<<<<< HEAD
-            var status = ReadObjectStoreOperationWithOutput(key.ReadOnlySpan, ref input, ref objectStoreContext, ref output);
-=======
             var status = ReadObjectStoreOperationWithOutput(key.ReadOnlySpan, ref input, ref objectContext, ref output);
->>>>>>> 04c8fcf9
 
             // Process output
             if (status == GarnetStatus.OK)
@@ -426,13 +339,8 @@
         /// <param name="fields"></param>
         /// <param name="objectContext"></param>
         /// <returns></returns>
-<<<<<<< HEAD
-        public unsafe GarnetStatus HashRandomField<TObjectContext>(PinnedSpanByte key, int count, bool withValues, out PinnedSpanByte[] fields, ref TObjectContext objectStoreContext)
-           where TObjectContext : ITsavoriteContext<ObjectInput, GarnetObjectStoreOutput, long, ObjectSessionFunctions, StoreFunctions, StoreAllocator>
-=======
         public unsafe GarnetStatus HashRandomField<TObjectContext>(PinnedSpanByte key, int count, bool withValues, out PinnedSpanByte[] fields, ref TObjectContext objectContext)
            where TObjectContext : ITsavoriteContext<ObjectInput, ObjectOutput, long, ObjectSessionFunctions, StoreFunctions, StoreAllocator>
->>>>>>> 04c8fcf9
         {
             fields = default;
 
@@ -447,13 +355,8 @@
             var inputArg = (((count << 1) | 1) << 1) | (withValues ? 1 : 0);
             var input = new ObjectInput(header, inputArg, seed);
 
-<<<<<<< HEAD
-            var output = new GarnetObjectStoreOutput();
-            var status = ReadObjectStoreOperationWithOutput(key.ReadOnlySpan, ref input, ref objectStoreContext, ref output);
-=======
             var output = new ObjectOutput();
             var status = ReadObjectStoreOperationWithOutput(key.ReadOnlySpan, ref input, ref objectContext, ref output);
->>>>>>> 04c8fcf9
 
             fields = default;
             if (status == GarnetStatus.OK)
@@ -473,15 +376,9 @@
         /// <param name="output"></param>
         /// <param name="objectContext"></param>
         /// <returns></returns>
-<<<<<<< HEAD
-        public GarnetStatus HashSet<TObjectContext>(PinnedSpanByte key, ref ObjectInput input, out OutputHeader output, ref TObjectContext objectStoreContext)
-            where TObjectContext : ITsavoriteContext<ObjectInput, GarnetObjectStoreOutput, long, ObjectSessionFunctions, StoreFunctions, StoreAllocator>
-            => RMWObjectStoreOperation(key.ReadOnlySpan, ref input, out output, ref objectStoreContext);
-=======
         public GarnetStatus HashSet<TObjectContext>(PinnedSpanByte key, ref ObjectInput input, out OutputHeader output, ref TObjectContext objectContext)
             where TObjectContext : ITsavoriteContext<ObjectInput, ObjectOutput, long, ObjectSessionFunctions, StoreFunctions, StoreAllocator>
             => RMWObjectStoreOperation(key.ReadOnlySpan, ref input, out output, ref objectContext);
->>>>>>> 04c8fcf9
 
         /// <summary>
         /// HashGet: Returns the value associated with field in the hash stored at key.
@@ -495,15 +392,9 @@
         /// <param name="output"></param>
         /// <param name="objectContext"></param>
         /// <returns></returns>
-<<<<<<< HEAD
-        public GarnetStatus HashGet<TObjectContext>(PinnedSpanByte key, ref ObjectInput input, ref GarnetObjectStoreOutput output, ref TObjectContext objectStoreContext)
-          where TObjectContext : ITsavoriteContext<ObjectInput, GarnetObjectStoreOutput, long, ObjectSessionFunctions, StoreFunctions, StoreAllocator>
-            => ReadObjectStoreOperationWithOutput(key.ReadOnlySpan, ref input, ref objectStoreContext, ref output);
-=======
         public GarnetStatus HashGet<TObjectContext>(PinnedSpanByte key, ref ObjectInput input, ref ObjectOutput output, ref TObjectContext objectContext)
           where TObjectContext : ITsavoriteContext<ObjectInput, ObjectOutput, long, ObjectSessionFunctions, StoreFunctions, StoreAllocator>
             => ReadObjectStoreOperationWithOutput(key.ReadOnlySpan, ref input, ref objectContext, ref output);
->>>>>>> 04c8fcf9
 
         /// <summary>
         /// Returns all fields and values of the hash stored at key.
@@ -514,15 +405,9 @@
         /// <param name="output"></param>
         /// <param name="objectContext"></param>
         /// <returns></returns>
-<<<<<<< HEAD
-        public GarnetStatus HashGetAll<TObjectContext>(PinnedSpanByte key, ref ObjectInput input, ref GarnetObjectStoreOutput output, ref TObjectContext objectStoreContext)
-            where TObjectContext : ITsavoriteContext<ObjectInput, GarnetObjectStoreOutput, long, ObjectSessionFunctions, StoreFunctions, StoreAllocator>
-            => ReadObjectStoreOperationWithOutput(key.ReadOnlySpan, ref input, ref objectStoreContext, ref output);
-=======
         public GarnetStatus HashGetAll<TObjectContext>(PinnedSpanByte key, ref ObjectInput input, ref ObjectOutput output, ref TObjectContext objectContext)
             where TObjectContext : ITsavoriteContext<ObjectInput, ObjectOutput, long, ObjectSessionFunctions, StoreFunctions, StoreAllocator>
             => ReadObjectStoreOperationWithOutput(key.ReadOnlySpan, ref input, ref objectContext, ref output);
->>>>>>> 04c8fcf9
 
         /// <summary>
         /// Returns the values associated with the specified fields in the hash stored at key.
@@ -533,15 +418,9 @@
         /// <param name="output"></param>
         /// <param name="objectContext"></param>
         /// <returns></returns>
-<<<<<<< HEAD
-        public GarnetStatus HashGetMultiple<TObjectContext>(PinnedSpanByte key, ref ObjectInput input, ref GarnetObjectStoreOutput output, ref TObjectContext objectStoreContext)
-            where TObjectContext : ITsavoriteContext<ObjectInput, GarnetObjectStoreOutput, long, ObjectSessionFunctions, StoreFunctions, StoreAllocator>
-            => ReadObjectStoreOperationWithOutput(key.ReadOnlySpan, ref input, ref objectStoreContext, ref output);
-=======
         public GarnetStatus HashGetMultiple<TObjectContext>(PinnedSpanByte key, ref ObjectInput input, ref ObjectOutput output, ref TObjectContext objectContext)
             where TObjectContext : ITsavoriteContext<ObjectInput, ObjectOutput, long, ObjectSessionFunctions, StoreFunctions, StoreAllocator>
             => ReadObjectStoreOperationWithOutput(key.ReadOnlySpan, ref input, ref objectContext, ref output);
->>>>>>> 04c8fcf9
 
         /// <summary>
         /// Returns a random field from the hash value stored at key.
@@ -552,15 +431,9 @@
         /// <param name="output"></param>
         /// <param name="objectContext"></param>
         /// <returns></returns>
-<<<<<<< HEAD
-        public GarnetStatus HashRandomField<TObjectContext>(PinnedSpanByte key, ref ObjectInput input, ref GarnetObjectStoreOutput output, ref TObjectContext objectStoreContext)
-            where TObjectContext : ITsavoriteContext<ObjectInput, GarnetObjectStoreOutput, long, ObjectSessionFunctions, StoreFunctions, StoreAllocator>
-            => ReadObjectStoreOperationWithOutput(key.ReadOnlySpan, ref input, ref objectStoreContext, ref output);
-=======
         public GarnetStatus HashRandomField<TObjectContext>(PinnedSpanByte key, ref ObjectInput input, ref ObjectOutput output, ref TObjectContext objectContext)
             where TObjectContext : ITsavoriteContext<ObjectInput, ObjectOutput, long, ObjectSessionFunctions, StoreFunctions, StoreAllocator>
             => ReadObjectStoreOperationWithOutput(key.ReadOnlySpan, ref input, ref objectContext, ref output);
->>>>>>> 04c8fcf9
 
         /// <summary>
         /// Returns the number of fields contained in the hash key.
@@ -571,15 +444,9 @@
         /// <param name="output"></param>
         /// <param name="objectContext"></param>
         /// <returns></returns>
-<<<<<<< HEAD
-        public GarnetStatus HashLength<TObjectContext>(PinnedSpanByte key, ref ObjectInput input, out OutputHeader output, ref TObjectContext objectStoreContext)
-            where TObjectContext : ITsavoriteContext<ObjectInput, GarnetObjectStoreOutput, long, ObjectSessionFunctions, StoreFunctions, StoreAllocator>
-            => ReadObjectStoreOperation(key.ReadOnlySpan, ref input, out output, ref objectStoreContext);
-=======
         public GarnetStatus HashLength<TObjectContext>(PinnedSpanByte key, ref ObjectInput input, out OutputHeader output, ref TObjectContext objectContext)
             where TObjectContext : ITsavoriteContext<ObjectInput, ObjectOutput, long, ObjectSessionFunctions, StoreFunctions, StoreAllocator>
             => ReadObjectStoreOperation(key.ReadOnlySpan, ref input, out output, ref objectContext);
->>>>>>> 04c8fcf9
 
         /// <summary>
         /// Returns the string length of the value associated with field in the hash stored at key. If the key or the field do not exist, 0 is returned.
@@ -590,15 +457,9 @@
         /// <param name="objectContext"></param>
         /// <typeparam name="TObjectContext"></typeparam>
         /// <returns></returns>
-<<<<<<< HEAD
-        public GarnetStatus HashStrLength<TObjectContext>(PinnedSpanByte key, ref ObjectInput input, out OutputHeader output, ref TObjectContext objectStoreContext)
-            where TObjectContext : ITsavoriteContext<ObjectInput, GarnetObjectStoreOutput, long, ObjectSessionFunctions, StoreFunctions, StoreAllocator>
-            => ReadObjectStoreOperation(key.ReadOnlySpan, ref input, out output, ref objectStoreContext);
-=======
         public GarnetStatus HashStrLength<TObjectContext>(PinnedSpanByte key, ref ObjectInput input, out OutputHeader output, ref TObjectContext objectContext)
             where TObjectContext : ITsavoriteContext<ObjectInput, ObjectOutput, long, ObjectSessionFunctions, StoreFunctions, StoreAllocator>
             => ReadObjectStoreOperation(key.ReadOnlySpan, ref input, out output, ref objectContext);
->>>>>>> 04c8fcf9
 
         /// <summary>
         /// Removes the specified fields from the hash key.
@@ -609,15 +470,9 @@
         /// <param name="output"></param>
         /// <param name="objectContext"></param>
         /// <returns></returns>
-<<<<<<< HEAD
-        public GarnetStatus HashDelete<TObjectContext>(PinnedSpanByte key, ref ObjectInput input, out OutputHeader output, ref TObjectContext objectStoreContext)
-          where TObjectContext : ITsavoriteContext<ObjectInput, GarnetObjectStoreOutput, long, ObjectSessionFunctions, StoreFunctions, StoreAllocator>
-            => RMWObjectStoreOperation(key.ReadOnlySpan, ref input, out output, ref objectStoreContext);
-=======
         public GarnetStatus HashDelete<TObjectContext>(PinnedSpanByte key, ref ObjectInput input, out OutputHeader output, ref TObjectContext objectContext)
           where TObjectContext : ITsavoriteContext<ObjectInput, ObjectOutput, long, ObjectSessionFunctions, StoreFunctions, StoreAllocator>
             => RMWObjectStoreOperation(key.ReadOnlySpan, ref input, out output, ref objectContext);
->>>>>>> 04c8fcf9
 
         /// <summary>
         /// Returns if field exists in the hash stored at key.
@@ -628,15 +483,9 @@
         /// <param name="output"></param>
         /// <param name="objectContext"></param>
         /// <returns></returns>
-<<<<<<< HEAD
-        public GarnetStatus HashExists<TObjectContext>(PinnedSpanByte key, ref ObjectInput input, out OutputHeader output, ref TObjectContext objectStoreContext)
-         where TObjectContext : ITsavoriteContext<ObjectInput, GarnetObjectStoreOutput, long, ObjectSessionFunctions, StoreFunctions, StoreAllocator>
-            => ReadObjectStoreOperation(key.ReadOnlySpan, ref input, out output, ref objectStoreContext);
-=======
         public GarnetStatus HashExists<TObjectContext>(PinnedSpanByte key, ref ObjectInput input, out OutputHeader output, ref TObjectContext objectContext)
          where TObjectContext : ITsavoriteContext<ObjectInput, ObjectOutput, long, ObjectSessionFunctions, StoreFunctions, StoreAllocator>
             => ReadObjectStoreOperation(key.ReadOnlySpan, ref input, out output, ref objectContext);
->>>>>>> 04c8fcf9
 
         /// <summary>
         /// Returns all field names in the hash key.
@@ -647,13 +496,8 @@
         /// <param name="output"></param>
         /// <param name="objectContext"></param>
         /// <returns></returns>
-<<<<<<< HEAD
-        public GarnetStatus HashKeys<TObjectContext>(PinnedSpanByte key, ref ObjectInput input, ref GarnetObjectStoreOutput output, ref TObjectContext objectContext)
-          where TObjectContext : ITsavoriteContext<ObjectInput, GarnetObjectStoreOutput, long, ObjectSessionFunctions, StoreFunctions, StoreAllocator>
-=======
         public GarnetStatus HashKeys<TObjectContext>(PinnedSpanByte key, ref ObjectInput input, ref ObjectOutput output, ref TObjectContext objectContext)
           where TObjectContext : ITsavoriteContext<ObjectInput, ObjectOutput, long, ObjectSessionFunctions, StoreFunctions, StoreAllocator>
->>>>>>> 04c8fcf9
             => ReadObjectStoreOperationWithOutput(key.ReadOnlySpan, ref input, ref objectContext, ref output);
 
         /// <summary>
@@ -665,13 +509,8 @@
         /// <param name="output"></param>
         /// <param name="objectContext"></param>
         /// <returns></returns>
-<<<<<<< HEAD
-        public GarnetStatus HashVals<TObjectContext>(PinnedSpanByte key, ref ObjectInput input, ref GarnetObjectStoreOutput output, ref TObjectContext objectContext)
-          where TObjectContext : ITsavoriteContext<ObjectInput, GarnetObjectStoreOutput, long, ObjectSessionFunctions, StoreFunctions, StoreAllocator>
-=======
         public GarnetStatus HashVals<TObjectContext>(PinnedSpanByte key, ref ObjectInput input, ref ObjectOutput output, ref TObjectContext objectContext)
           where TObjectContext : ITsavoriteContext<ObjectInput, ObjectOutput, long, ObjectSessionFunctions, StoreFunctions, StoreAllocator>
->>>>>>> 04c8fcf9
             => ReadObjectStoreOperationWithOutput(key.ReadOnlySpan, ref input, ref objectContext, ref output);
 
         /// <summary>
@@ -684,11 +523,7 @@
         /// <param name="objectContext"></param>
         /// <returns></returns>
         public GarnetStatus HashIncrement<TObjectContext>(PinnedSpanByte key, PinnedSpanByte input, out OutputHeader output, ref TObjectContext objectContext)
-<<<<<<< HEAD
-            where TObjectContext : ITsavoriteContext<ObjectInput, GarnetObjectStoreOutput, long, ObjectSessionFunctions, StoreFunctions, StoreAllocator>
-=======
-            where TObjectContext : ITsavoriteContext<ObjectInput, ObjectOutput, long, ObjectSessionFunctions, StoreFunctions, StoreAllocator>
->>>>>>> 04c8fcf9
+            where TObjectContext : ITsavoriteContext<ObjectInput, ObjectOutput, long, ObjectSessionFunctions, StoreFunctions, StoreAllocator>
             => RMWObjectStoreOperation(key.ReadOnlySpan, input, out output, ref objectContext);
 
         /// <summary>
@@ -701,13 +536,8 @@
         /// <param name="output"></param>
         /// <param name="objectContext"></param>
         /// <returns></returns>
-<<<<<<< HEAD
-        public GarnetStatus HashIncrement<TObjectContext>(PinnedSpanByte key, ref ObjectInput input, ref GarnetObjectStoreOutput output, ref TObjectContext objectContext)
-            where TObjectContext : ITsavoriteContext<ObjectInput, GarnetObjectStoreOutput, long, ObjectSessionFunctions, StoreFunctions, StoreAllocator>
-=======
         public GarnetStatus HashIncrement<TObjectContext>(PinnedSpanByte key, ref ObjectInput input, ref ObjectOutput output, ref TObjectContext objectContext)
             where TObjectContext : ITsavoriteContext<ObjectInput, ObjectOutput, long, ObjectSessionFunctions, StoreFunctions, StoreAllocator>
->>>>>>> 04c8fcf9
             => RMWObjectStoreOperationWithOutput(key.ReadOnlySpan, ref input, ref objectContext, ref output);
 
         /// <summary>
@@ -719,13 +549,8 @@
         /// <param name="output">The output  object to store the result.</param>
         /// <param name="objectContext">The object context for the operation.</param>
         /// <returns>The status of the operation.</returns>
-<<<<<<< HEAD
-        public GarnetStatus HashExpire<TObjectContext>(PinnedSpanByte key, ref ObjectInput input, ref GarnetObjectStoreOutput output, ref TObjectContext objectContext)
-            where TObjectContext : ITsavoriteContext<ObjectInput, GarnetObjectStoreOutput, long, ObjectSessionFunctions, StoreFunctions, StoreAllocator>
-=======
         public GarnetStatus HashExpire<TObjectContext>(PinnedSpanByte key, ref ObjectInput input, ref ObjectOutput output, ref TObjectContext objectContext)
             where TObjectContext : ITsavoriteContext<ObjectInput, ObjectOutput, long, ObjectSessionFunctions, StoreFunctions, StoreAllocator>
->>>>>>> 04c8fcf9
             => RMWObjectStoreOperationWithOutput(key.ReadOnlySpan, ref input, ref objectContext, ref output);
 
         /// <summary>
@@ -739,13 +564,8 @@
         /// <param name="output">The output  object to store the result.</param>
         /// <param name="objectContext">The object context for the operation.</param>
         /// <returns>The status of the operation.</returns>
-<<<<<<< HEAD
-        public GarnetStatus HashTimeToLive<TObjectContext>(PinnedSpanByte key, bool isMilliseconds, bool isTimestamp, ref ObjectInput input, ref GarnetObjectStoreOutput output, ref TObjectContext objectContext)
-            where TObjectContext : ITsavoriteContext<ObjectInput, GarnetObjectStoreOutput, long, ObjectSessionFunctions, StoreFunctions, StoreAllocator>
-=======
         public GarnetStatus HashTimeToLive<TObjectContext>(PinnedSpanByte key, bool isMilliseconds, bool isTimestamp, ref ObjectInput input, ref ObjectOutput output, ref TObjectContext objectContext)
             where TObjectContext : ITsavoriteContext<ObjectInput, ObjectOutput, long, ObjectSessionFunctions, StoreFunctions, StoreAllocator>
->>>>>>> 04c8fcf9
         {
             var innerInput = new ObjectInput(input.header, ref input.parseState, arg1: isMilliseconds ? 1 : 0, arg2: isTimestamp ? 1 : 0);
 
@@ -761,13 +581,8 @@
         /// <param name="output">The output  object to store the result.</param>
         /// <param name="objectContext">The object context for the operation.</param>
         /// <returns>The status of the operation.</returns>
-<<<<<<< HEAD
-        public GarnetStatus HashPersist<TObjectContext>(PinnedSpanByte key, ref ObjectInput input, ref GarnetObjectStoreOutput output, ref TObjectContext objectContext)
-            where TObjectContext : ITsavoriteContext<ObjectInput, GarnetObjectStoreOutput, long, ObjectSessionFunctions, StoreFunctions, StoreAllocator>
-=======
         public GarnetStatus HashPersist<TObjectContext>(PinnedSpanByte key, ref ObjectInput input, ref ObjectOutput output, ref TObjectContext objectContext)
             where TObjectContext : ITsavoriteContext<ObjectInput, ObjectOutput, long, ObjectSessionFunctions, StoreFunctions, StoreAllocator>
->>>>>>> 04c8fcf9
             => RMWObjectStoreOperationWithOutput(key.ReadOnlySpan, ref input, ref objectContext, ref output);
 
         /// <summary>
@@ -783,21 +598,13 @@
         /// Otherwise, the operation is performed on the specified keys.
         /// </remarks>
         public unsafe GarnetStatus HashCollect<TObjectContext>(ReadOnlySpan<PinnedSpanByte> keys, ref ObjectInput input, ref TObjectContext objectContext)
-<<<<<<< HEAD
-            where TObjectContext : ITsavoriteContext<ObjectInput, GarnetObjectStoreOutput, long, ObjectSessionFunctions, StoreFunctions, StoreAllocator>
-=======
-            where TObjectContext : ITsavoriteContext<ObjectInput, ObjectOutput, long, ObjectSessionFunctions, StoreFunctions, StoreAllocator>
->>>>>>> 04c8fcf9
+            where TObjectContext : ITsavoriteContext<ObjectInput, ObjectOutput, long, ObjectSessionFunctions, StoreFunctions, StoreAllocator>
         {
             if (keys[0].ReadOnlySpan.SequenceEqual("*"u8))
                 return ObjectCollect(keys[0], CmdStrings.HASH, _hcollectTaskLock, ref input, ref objectContext);
 
             foreach (var key in keys)
-<<<<<<< HEAD
-                RMWObjectStoreOperation(key.ToArray(), ref input, out _, ref objectContext);
-=======
                 RMWObjectStoreOperation(key, ref input, out _, ref objectContext);
->>>>>>> 04c8fcf9
 
             return GarnetStatus.OK;
         }
