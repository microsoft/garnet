﻿// Copyright (c) Microsoft Corporation.
// Licensed under the MIT license.

using System;
using Garnet.common;
using Tsavorite.core;

namespace Garnet.server
{
    using ObjectStoreAllocator = ObjectAllocator<StoreFunctions<SpanByteComparer, DefaultRecordDisposer>>;
    using ObjectStoreFunctions = StoreFunctions<SpanByteComparer, DefaultRecordDisposer>;

    /// <summary>
    /// Server API methods - HASH
    /// </summary>
    sealed partial class StorageSession : IDisposable
    {
        private SingleWriterMultiReaderLock _hcollectTaskLock;

        /// <summary>
        /// HashSet: Sets the specified fields to their respective values in the hash stored at key.
        /// Values of specified fields that exist in the hash are overwritten.
        /// If key doesn't exist, a new hash is created.
        /// HashSetNX: Sets only if field does not yet exist. A new hash is created if it does not exists.
        /// If field exists the operation has no effect.
        /// </summary>
        /// <typeparam name="TObjectContext"></typeparam>
        /// <param name="key"></param>
        /// <param name="field"></param>
        /// <param name="value"></param>
        /// <param name="itemsDoneCount"></param>
        /// <param name="objectStoreContext"></param>
        /// <param name="nx"></param>
        /// <returns></returns>
        public unsafe GarnetStatus HashSet<TObjectContext>(PinnedSpanByte key, PinnedSpanByte field, PinnedSpanByte value, out int itemsDoneCount, ref TObjectContext objectStoreContext, bool nx = false)
           where TObjectContext : ITsavoriteContext<ObjectInput, GarnetObjectStoreOutput, long, ObjectSessionFunctions, ObjectStoreFunctions, ObjectStoreAllocator>
        {
            itemsDoneCount = 0;

            if (key.Length == 0)
                return GarnetStatus.OK;

            // Prepare the parse state
            parseState.InitializeWithArguments(field, value);

            // Prepare the input
            var header = new RespInputHeader(GarnetObjectType.Hash) { HashOp = HashOperation.HSET };
            var input = new ObjectInput(header, ref parseState);

            var status = RMWObjectStoreOperation(key.ReadOnlySpan, ref input, out var output, ref objectStoreContext);
            itemsDoneCount = output.result1;

            return status;
        }

        /// <summary>
        /// Sets the specified fields to their respective values in the hash stored at key.
        /// Values of specified fields that exist in the hash are overwritten.
        /// If key doesn't exist, a new hash is created.
        /// </summary>
        /// <typeparam name="TObjectContext"></typeparam>
        /// <param name="key"></param>
        /// <param name="elements"></param>
        /// <param name="itemsDoneCount"></param>
        /// <param name="objectStoreContext"></param>
        /// <returns></returns>
        public unsafe GarnetStatus HashSet<TObjectContext>(PinnedSpanByte key, (PinnedSpanByte field, PinnedSpanByte value)[] elements, out int itemsDoneCount, ref TObjectContext objectStoreContext)
           where TObjectContext : ITsavoriteContext<ObjectInput, GarnetObjectStoreOutput, long, ObjectSessionFunctions, ObjectStoreFunctions, ObjectStoreAllocator>
        {
            itemsDoneCount = 0;

            if (key.Length == 0)
                return GarnetStatus.OK;

            // Prepare the parse state
            parseState.Initialize(elements.Length * 2);

            for (var i = 0; i < elements.Length; i++)
            {
                parseState.SetArguments(2 * i, elements[i].field, elements[i].value);
            }

            // Prepare the input
            var header = new RespInputHeader(GarnetObjectType.Hash) { HashOp = HashOperation.HSET };
            var input = new ObjectInput(header, ref parseState);

            var status = RMWObjectStoreOperation(key.ReadOnlySpan, ref input, out var output, ref objectStoreContext);
            itemsDoneCount = output.result1;

            return status;
        }

        /// <summary>
        /// Removes the specified field from the hash key.
        /// </summary>
        /// <typeparam name="TObjectContext"></typeparam>
        /// <param name="key"></param>
        /// <param name="field"></param>
        /// <param name="itemsDoneCount"></param>
        /// <param name="objectStoreContext"></param>
        /// <param name="nx"></param>
        /// <returns></returns>
        public GarnetStatus HashDelete<TObjectContext>(PinnedSpanByte key, PinnedSpanByte field, out int itemsDoneCount, ref TObjectContext objectStoreContext, bool nx = false)
           where TObjectContext : ITsavoriteContext<ObjectInput, GarnetObjectStoreOutput, long, ObjectSessionFunctions, ObjectStoreFunctions, ObjectStoreAllocator>
         => HashDelete(key, [field], out itemsDoneCount, ref objectStoreContext);

        /// <summary>
        /// Removes the specified fields from the hash key.
        /// </summary>
        /// <typeparam name="TObjectContext"></typeparam>
        /// <param name="key"></param>
        /// <param name="fields"></param>
        /// <param name="itemsDoneCount"></param>
        /// <param name="objectStoreContext"></param>
        /// <returns></returns>
        public unsafe GarnetStatus HashDelete<TObjectContext>(PinnedSpanByte key, PinnedSpanByte[] fields, out int itemsDoneCount, ref TObjectContext objectStoreContext)
           where TObjectContext : ITsavoriteContext<ObjectInput, GarnetObjectStoreOutput, long, ObjectSessionFunctions, ObjectStoreFunctions, ObjectStoreAllocator>
        {
            itemsDoneCount = 0;

            if (key.Length == 0)
                return GarnetStatus.OK;

            // Prepare the parse state
            parseState.InitializeWithArguments(fields);

            // Prepare the input
            var header = new RespInputHeader(GarnetObjectType.Hash) { HashOp = HashOperation.HDEL };
            var input = new ObjectInput(header, ref parseState);

            var status = RMWObjectStoreOperation(key.ReadOnlySpan, ref input, out var output, ref objectStoreContext);
            itemsDoneCount = output.result1;

            return status;
        }

        /// <summary>
        /// Returns the value associated with the field in the hash key.
        /// </summary>
        /// <typeparam name="TObjectContext"></typeparam>
        /// <param name="key"></param>
        /// <param name="field"></param>
        /// <param name="value"></param>
        /// <param name="objectStoreContext"></param>
        /// <returns></returns>
        public unsafe GarnetStatus HashGet<TObjectContext>(PinnedSpanByte key, PinnedSpanByte field, out PinnedSpanByte value, ref TObjectContext objectStoreContext)
            where TObjectContext : ITsavoriteContext<ObjectInput, GarnetObjectStoreOutput, long, ObjectSessionFunctions, ObjectStoreFunctions, ObjectStoreAllocator>
        {
            value = default;

            if (key.Length == 0)
                return GarnetStatus.OK;

            // Prepare the parse state
            parseState.InitializeWithArguments(field, value);

            // Prepare the input
            var header = new RespInputHeader(GarnetObjectType.Hash) { HashOp = HashOperation.HGET };
            var input = new ObjectInput(header, ref parseState);

            var output = new GarnetObjectStoreOutput();

<<<<<<< HEAD
            var status = ReadObjectStoreOperationWithOutput(key.ReadOnlySpan, ref input, ref objectStoreContext, ref outputFooter);
=======
            var status = ReadObjectStoreOperationWithOutput(key.ToArray(), ref input, ref objectStoreContext, ref output);
>>>>>>> 33ab11e6

            value = default;
            if (status == GarnetStatus.OK)
                value = ProcessRespSingleTokenOutput(output);

            return status;
        }

        /// <summary>
        /// Returns the values associated with the fields in the hash key.
        /// </summary>
        /// <typeparam name="TObjectContext"></typeparam>
        /// <param name="key"></param>
        /// <param name="fields"></param>
        /// <param name="values"></param>
        /// <param name="objectStoreContext"></param>
        /// <returns></returns>
        public unsafe GarnetStatus HashGetMultiple<TObjectContext>(PinnedSpanByte key, PinnedSpanByte[] fields, out PinnedSpanByte[] values, ref TObjectContext objectStoreContext)
           where TObjectContext : ITsavoriteContext<ObjectInput, GarnetObjectStoreOutput, long, ObjectSessionFunctions, ObjectStoreFunctions, ObjectStoreAllocator>
        {
            values = default;

            if (key.Length == 0)
                return GarnetStatus.OK;

            // Prepare the parse state
            parseState.InitializeWithArguments(fields);

            // Prepare the input
            var header = new RespInputHeader(GarnetObjectType.Hash) { HashOp = HashOperation.HMGET };
            var input = new ObjectInput(header, ref parseState);

            var output = new GarnetObjectStoreOutput();

<<<<<<< HEAD
            var status = ReadObjectStoreOperationWithOutput(key.ReadOnlySpan, ref input, ref objectStoreContext, ref outputFooter);
=======
            var status = ReadObjectStoreOperationWithOutput(key.ToArray(), ref input, ref objectStoreContext, ref output);
>>>>>>> 33ab11e6

            values = default;
            if (status == GarnetStatus.OK)
                values = ProcessRespArrayOutput(output, out _);

            return status;
        }

        /// <summary>
        /// Returns all fields and values of the hash key.
        /// </summary>
        /// <typeparam name="TObjectContext"></typeparam>
        /// <param name="key"></param>
        /// <param name="values"></param>
        /// <param name="objectStoreContext"></param>
        /// <returns></returns>
        public unsafe GarnetStatus HashGetAll<TObjectContext>(PinnedSpanByte key, out PinnedSpanByte[] values, ref TObjectContext objectStoreContext)
            where TObjectContext : ITsavoriteContext<ObjectInput, GarnetObjectStoreOutput, long, ObjectSessionFunctions, ObjectStoreFunctions, ObjectStoreAllocator>
        {
            values = default;

            if (key.Length == 0)
                return GarnetStatus.OK;

            // Prepare the input
            var header = new RespInputHeader(GarnetObjectType.Hash) { HashOp = HashOperation.HGETALL };
            var input = new ObjectInput(header);

            var output = new GarnetObjectStoreOutput();

<<<<<<< HEAD
            var status = ReadObjectStoreOperationWithOutput(key.ReadOnlySpan, ref input, ref objectStoreContext, ref outputFooter);
=======
            var status = ReadObjectStoreOperationWithOutput(key.ToArray(), ref input, ref objectStoreContext, ref output);
>>>>>>> 33ab11e6

            values = default;
            if (status == GarnetStatus.OK)
                values = ProcessRespArrayOutput(output, out _);

            return status;
        }

        /// <summary>
        /// Returns the number of fields contained in the hash key.
        /// </summary>
        /// <typeparam name="TObjectContext"></typeparam>
        /// <param name="key"></param>
        /// <param name="items"></param>
        /// <param name="objectStoreContext"></param>
        /// <param name="nx"></param>
        /// <returns></returns>
        public unsafe GarnetStatus HashLength<TObjectContext>(PinnedSpanByte key, out int items, ref TObjectContext objectStoreContext, bool nx = false)
          where TObjectContext : ITsavoriteContext<ObjectInput, GarnetObjectStoreOutput, long, ObjectSessionFunctions, ObjectStoreFunctions, ObjectStoreAllocator>
        {
            items = 0;

            if (key.Length == 0)
                return GarnetStatus.OK;

            // Prepare the input
            var header = new RespInputHeader(GarnetObjectType.Hash) { HashOp = HashOperation.HLEN };
            var input = new ObjectInput(header);

            var status = ReadObjectStoreOperation(key.ReadOnlySpan, ref input, out var output, ref objectStoreContext);

            items = output.result1;

            return status;
        }

        /// <summary>
        /// Returns if field exists in the hash stored at key.
        /// </summary>
        /// <typeparam name="TObjectContext"></typeparam>
        /// <param name="key"></param>
        /// <param name="field"></param>
        /// <param name="exists"></param>
        /// <param name="objectStoreContext"></param>
        /// <returns></returns>
        public unsafe GarnetStatus HashExists<TObjectContext>(PinnedSpanByte key, PinnedSpanByte field, out bool exists, ref TObjectContext objectStoreContext)
         where TObjectContext : ITsavoriteContext<ObjectInput, GarnetObjectStoreOutput, long, ObjectSessionFunctions, ObjectStoreFunctions, ObjectStoreAllocator>
        {
            exists = false;
            if (key.Length == 0)
                return GarnetStatus.OK;

            // Prepare the parse state
            parseState.InitializeWithArgument(field);

            // Prepare the input
            var header = new RespInputHeader(GarnetObjectType.Hash) { HashOp = HashOperation.HEXISTS };
            var input = new ObjectInput(header, ref parseState);

            var status = ReadObjectStoreOperation(key.ReadOnlySpan, ref input, out var output, ref objectStoreContext);

            exists = output.result1 == 1;

            return status;
        }

        /// <summary>
        /// Returns a random field from the hash value stored at key.
        /// </summary>
        /// <typeparam name="TObjectContext"></typeparam>
        /// <param name="key"></param>
        /// <param name="field"></param>
        /// <param name="objectStoreContext"></param>
        /// <returns></returns>
        public unsafe GarnetStatus HashRandomField<TObjectContext>(PinnedSpanByte key, out PinnedSpanByte field, ref TObjectContext objectStoreContext)
           where TObjectContext : ITsavoriteContext<ObjectInput, GarnetObjectStoreOutput, long, ObjectSessionFunctions, ObjectStoreFunctions, ObjectStoreAllocator>
        {
            field = default;

            if (key.Length == 0)
                return GarnetStatus.OK;

            // Create a random seed
            var seed = Random.Shared.Next();

            // Prepare the input
            var header = new RespInputHeader(GarnetObjectType.Hash) { HashOp = HashOperation.HRANDFIELD };
            var input = new ObjectInput(header, 1 << 2, seed);

            var output = new GarnetObjectStoreOutput();

<<<<<<< HEAD
            var status = ReadObjectStoreOperationWithOutput(key.ReadOnlySpan, ref input, ref objectStoreContext, ref outputFooter);
=======
            var status = ReadObjectStoreOperationWithOutput(key.ToArray(), ref input, ref objectStoreContext, ref output);
>>>>>>> 33ab11e6

            // Process output
            if (status == GarnetStatus.OK)
                field = ProcessRespSingleTokenOutput(output);

            return status;
        }

        /// <summary>
        /// Returns an array of distinct fields, the lenght is either count or the len of the hash,
        /// whichever is lower. If count is negative, it is allowed to return ssame field multiple times,
        /// in this case the fields returned is the absolute value of count.
        /// </summary>
        /// <typeparam name="TObjectContext"></typeparam>
        /// <param name="key"></param>
        /// <param name="count"></param>
        /// <param name="withValues"></param>
        /// <param name="fields"></param>
        /// <param name="objectStoreContext"></param>
        /// <returns></returns>
        public unsafe GarnetStatus HashRandomField<TObjectContext>(PinnedSpanByte key, int count, bool withValues, out PinnedSpanByte[] fields, ref TObjectContext objectStoreContext)
           where TObjectContext : ITsavoriteContext<ObjectInput, GarnetObjectStoreOutput, long, ObjectSessionFunctions, ObjectStoreFunctions, ObjectStoreAllocator>
        {
            fields = default;

            if (key.Length == 0)
                return GarnetStatus.OK;

            // Create a random seed
            var seed = Random.Shared.Next();

            // Prepare the input
            var header = new RespInputHeader(GarnetObjectType.Hash) { HashOp = HashOperation.HRANDFIELD };
            var inputArg = (((count << 1) | 1) << 1) | (withValues ? 1 : 0);
            var input = new ObjectInput(header, inputArg, seed);

<<<<<<< HEAD
            var outputFooter = new GarnetObjectStoreOutput { SpanByteAndMemory = new SpanByteAndMemory(null) };
            var status = ReadObjectStoreOperationWithOutput(key.ReadOnlySpan, ref input, ref objectStoreContext, ref outputFooter);
=======
            var output = new GarnetObjectStoreOutput();
            var status = ReadObjectStoreOperationWithOutput(key.ToArray(), ref input, ref objectStoreContext, ref output);
>>>>>>> 33ab11e6

            fields = default;
            if (status == GarnetStatus.OK)
                fields = ProcessRespArrayOutput(output, out _);

            return status;
        }

        /// <summary>
        /// Sets the specified fields to their respective values in the hash stored at key.
        /// Values of specified fields that exist in the hash are overwritten.
        /// If key doesn't exist, a new hash is created.
        /// </summary>
        /// <typeparam name="TObjectContext"></typeparam>
        /// <param name="key"></param>
        /// <param name="input"></param>
        /// <param name="output"></param>
        /// <param name="objectStoreContext"></param>
        /// <returns></returns>
        public GarnetStatus HashSet<TObjectContext>(PinnedSpanByte key, ref ObjectInput input, out ObjectOutputHeader output, ref TObjectContext objectStoreContext)
            where TObjectContext : ITsavoriteContext<ObjectInput, GarnetObjectStoreOutput, long, ObjectSessionFunctions, ObjectStoreFunctions, ObjectStoreAllocator>
            => RMWObjectStoreOperation(key.ReadOnlySpan, ref input, out output, ref objectStoreContext);

        /// <summary>
        /// HashGet: Returns the value associated with field in the hash stored at key.
        /// HashGetAll: Returns all fields and values of the hash stored at key.
        /// HashGetMultiple: Returns the values associated with the specified fields in the hash stored at key.
        /// HashRandomField: Returns a random field from the hash value stored at key.
        /// </summary>
        /// <typeparam name="TObjectContext"></typeparam>
        /// <param name="key"></param>
        /// <param name="input"></param>
        /// <param name="output"></param>
        /// <param name="objectStoreContext"></param>
        /// <returns></returns>
<<<<<<< HEAD
        public GarnetStatus HashGet<TObjectContext>(PinnedSpanByte key, ref ObjectInput input, ref GarnetObjectStoreOutput outputFooter, ref TObjectContext objectStoreContext)
          where TObjectContext : ITsavoriteContext<ObjectInput, GarnetObjectStoreOutput, long, ObjectSessionFunctions, ObjectStoreFunctions, ObjectStoreAllocator>
            => ReadObjectStoreOperationWithOutput(key.ReadOnlySpan, ref input, ref objectStoreContext, ref outputFooter);
=======
        public GarnetStatus HashGet<TObjectContext>(byte[] key, ref ObjectInput input, ref GarnetObjectStoreOutput output, ref TObjectContext objectStoreContext)
          where TObjectContext : ITsavoriteContext<byte[], IGarnetObject, ObjectInput, GarnetObjectStoreOutput, long, ObjectSessionFunctions, ObjectStoreFunctions, ObjectStoreAllocator>
            => ReadObjectStoreOperationWithOutput(key, ref input, ref objectStoreContext, ref output);
>>>>>>> 33ab11e6

        /// <summary>
        /// Returns all fields and values of the hash stored at key.
        /// </summary>
        /// <typeparam name="TObjectContext"></typeparam>
        /// <param name="key"></param>
        /// <param name="input"></param>
        /// <param name="output"></param>
        /// <param name="objectStoreContext"></param>
        /// <returns></returns>
<<<<<<< HEAD
        public GarnetStatus HashGetAll<TObjectContext>(PinnedSpanByte key, ref ObjectInput input, ref GarnetObjectStoreOutput outputFooter, ref TObjectContext objectStoreContext)
            where TObjectContext : ITsavoriteContext<ObjectInput, GarnetObjectStoreOutput, long, ObjectSessionFunctions, ObjectStoreFunctions, ObjectStoreAllocator>
            => ReadObjectStoreOperationWithOutput(key.ReadOnlySpan, ref input, ref objectStoreContext, ref outputFooter);
=======
        public GarnetStatus HashGetAll<TObjectContext>(byte[] key, ref ObjectInput input, ref GarnetObjectStoreOutput output, ref TObjectContext objectStoreContext)
            where TObjectContext : ITsavoriteContext<byte[], IGarnetObject, ObjectInput, GarnetObjectStoreOutput, long, ObjectSessionFunctions, ObjectStoreFunctions, ObjectStoreAllocator>
            => ReadObjectStoreOperationWithOutput(key, ref input, ref objectStoreContext, ref output);
>>>>>>> 33ab11e6

        /// <summary>
        /// Returns the values associated with the specified fields in the hash stored at key.
        /// </summary>
        /// <typeparam name="TObjectContext"></typeparam>
        /// <param name="key"></param>
        /// <param name="input"></param>
        /// <param name="output"></param>
        /// <param name="objectStoreContext"></param>
        /// <returns></returns>
<<<<<<< HEAD
        public GarnetStatus HashGetMultiple<TObjectContext>(PinnedSpanByte key, ref ObjectInput input, ref GarnetObjectStoreOutput outputFooter, ref TObjectContext objectStoreContext)
            where TObjectContext : ITsavoriteContext<ObjectInput, GarnetObjectStoreOutput, long, ObjectSessionFunctions, ObjectStoreFunctions, ObjectStoreAllocator>
            => ReadObjectStoreOperationWithOutput(key.ReadOnlySpan, ref input, ref objectStoreContext, ref outputFooter);
=======
        public GarnetStatus HashGetMultiple<TObjectContext>(byte[] key, ref ObjectInput input, ref GarnetObjectStoreOutput output, ref TObjectContext objectStoreContext)
            where TObjectContext : ITsavoriteContext<byte[], IGarnetObject, ObjectInput, GarnetObjectStoreOutput, long, ObjectSessionFunctions, ObjectStoreFunctions, ObjectStoreAllocator>
            => ReadObjectStoreOperationWithOutput(key, ref input, ref objectStoreContext, ref output);
>>>>>>> 33ab11e6

        /// <summary>
        /// Returns a random field from the hash value stored at key.
        /// </summary>
        /// <typeparam name="TObjectContext"></typeparam>
        /// <param name="key"></param>
        /// <param name="input"></param>
        /// <param name="output"></param>
        /// <param name="objectStoreContext"></param>
        /// <returns></returns>
<<<<<<< HEAD
        public GarnetStatus HashRandomField<TObjectContext>(PinnedSpanByte key, ref ObjectInput input, ref GarnetObjectStoreOutput outputFooter, ref TObjectContext objectStoreContext)
            where TObjectContext : ITsavoriteContext<ObjectInput, GarnetObjectStoreOutput, long, ObjectSessionFunctions, ObjectStoreFunctions, ObjectStoreAllocator>
            => ReadObjectStoreOperationWithOutput(key.ReadOnlySpan, ref input, ref objectStoreContext, ref outputFooter);
=======
        public GarnetStatus HashRandomField<TObjectContext>(byte[] key, ref ObjectInput input, ref GarnetObjectStoreOutput output, ref TObjectContext objectStoreContext)
            where TObjectContext : ITsavoriteContext<byte[], IGarnetObject, ObjectInput, GarnetObjectStoreOutput, long, ObjectSessionFunctions, ObjectStoreFunctions, ObjectStoreAllocator>
            => ReadObjectStoreOperationWithOutput(key, ref input, ref objectStoreContext, ref output);
>>>>>>> 33ab11e6

        /// <summary>
        /// Returns the number of fields contained in the hash key.
        /// </summary>
        /// <typeparam name="TObjectContext"></typeparam>
        /// <param name="key"></param>
        /// <param name="input"></param>
        /// <param name="output"></param>
        /// <param name="objectStoreContext"></param>
        /// <returns></returns>
        public GarnetStatus HashLength<TObjectContext>(PinnedSpanByte key, ref ObjectInput input, out ObjectOutputHeader output, ref TObjectContext objectStoreContext)
            where TObjectContext : ITsavoriteContext<ObjectInput, GarnetObjectStoreOutput, long, ObjectSessionFunctions, ObjectStoreFunctions, ObjectStoreAllocator>
            => ReadObjectStoreOperation(key.ReadOnlySpan, ref input, out output, ref objectStoreContext);

        /// <summary>
        /// Returns the string length of the value associated with field in the hash stored at key. If the key or the field do not exist, 0 is returned.
        /// </summary>
        /// <param name="key"></param>
        /// <param name="input"></param>
        /// <param name="output"></param>
        /// <param name="objectStoreContext"></param>
        /// <typeparam name="TObjectContext"></typeparam>
        /// <returns></returns>
        public GarnetStatus HashStrLength<TObjectContext>(PinnedSpanByte key, ref ObjectInput input, out ObjectOutputHeader output, ref TObjectContext objectStoreContext)
            where TObjectContext : ITsavoriteContext<ObjectInput, GarnetObjectStoreOutput, long, ObjectSessionFunctions, ObjectStoreFunctions, ObjectStoreAllocator>
            => ReadObjectStoreOperation(key.ReadOnlySpan, ref input, out output, ref objectStoreContext);

        /// <summary>
        /// Removes the specified fields from the hash key.
        /// </summary>
        /// <typeparam name="TObjectContext"></typeparam>
        /// <param name="key"></param>
        /// <param name="input"></param>
        /// <param name="output"></param>
        /// <param name="objectStoreContext"></param>
        /// <returns></returns>
        public GarnetStatus HashDelete<TObjectContext>(PinnedSpanByte key, ref ObjectInput input, out ObjectOutputHeader output, ref TObjectContext objectStoreContext)
          where TObjectContext : ITsavoriteContext<ObjectInput, GarnetObjectStoreOutput, long, ObjectSessionFunctions, ObjectStoreFunctions, ObjectStoreAllocator>
            => RMWObjectStoreOperation(key.ReadOnlySpan, ref input, out output, ref objectStoreContext);

        /// <summary>
        /// Returns if field exists in the hash stored at key.
        /// </summary>
        /// <typeparam name="TObjectContext"></typeparam>
        /// <param name="key"></param>
        /// <param name="input"></param>
        /// <param name="output"></param>
        /// <param name="objectStoreContext"></param>
        /// <returns></returns>
        public GarnetStatus HashExists<TObjectContext>(PinnedSpanByte key, ref ObjectInput input, out ObjectOutputHeader output, ref TObjectContext objectStoreContext)
         where TObjectContext : ITsavoriteContext<ObjectInput, GarnetObjectStoreOutput, long, ObjectSessionFunctions, ObjectStoreFunctions, ObjectStoreAllocator>
            => ReadObjectStoreOperation(key.ReadOnlySpan, ref input, out output, ref objectStoreContext);

        /// <summary>
        /// Returns all field names in the hash key.
        /// </summary>
        /// <typeparam name="TObjectContext"></typeparam>
        /// <param name="key"></param>
        /// <param name="input"></param>
        /// <param name="output"></param>
        /// <param name="objectContext"></param>
        /// <returns></returns>
<<<<<<< HEAD
        public GarnetStatus HashKeys<TObjectContext>(PinnedSpanByte key, ref ObjectInput input, ref GarnetObjectStoreOutput outputFooter, ref TObjectContext objectContext)
          where TObjectContext : ITsavoriteContext<ObjectInput, GarnetObjectStoreOutput, long, ObjectSessionFunctions, ObjectStoreFunctions, ObjectStoreAllocator>
            => ReadObjectStoreOperationWithOutput(key.ReadOnlySpan, ref input, ref objectContext, ref outputFooter);
=======
        public GarnetStatus HashKeys<TObjectContext>(byte[] key, ref ObjectInput input, ref GarnetObjectStoreOutput output, ref TObjectContext objectContext)
          where TObjectContext : ITsavoriteContext<byte[], IGarnetObject, ObjectInput, GarnetObjectStoreOutput, long, ObjectSessionFunctions, ObjectStoreFunctions, ObjectStoreAllocator>
            => ReadObjectStoreOperationWithOutput(key, ref input, ref objectContext, ref output);
>>>>>>> 33ab11e6

        /// <summary>
        /// Returns all values in the hash key.
        /// </summary>
        /// <typeparam name="TObjectContext"></typeparam>
        /// <param name="key"></param>
        /// <param name="input"></param>
        /// <param name="output"></param>
        /// <param name="objectContext"></param>
        /// <returns></returns>
<<<<<<< HEAD
        public GarnetStatus HashVals<TObjectContext>(PinnedSpanByte key, ref ObjectInput input, ref GarnetObjectStoreOutput outputFooter, ref TObjectContext objectContext)
          where TObjectContext : ITsavoriteContext<ObjectInput, GarnetObjectStoreOutput, long, ObjectSessionFunctions, ObjectStoreFunctions, ObjectStoreAllocator>
            => ReadObjectStoreOperationWithOutput(key.ReadOnlySpan, ref input, ref objectContext, ref outputFooter);
=======
        public GarnetStatus HashVals<TObjectContext>(byte[] key, ref ObjectInput input, ref GarnetObjectStoreOutput output, ref TObjectContext objectContext)
          where TObjectContext : ITsavoriteContext<byte[], IGarnetObject, ObjectInput, GarnetObjectStoreOutput, long, ObjectSessionFunctions, ObjectStoreFunctions, ObjectStoreAllocator>
            => ReadObjectStoreOperationWithOutput(key, ref input, ref objectContext, ref output);
>>>>>>> 33ab11e6

        /// <summary>
        /// Increments the number stored at field in the hash stored at key by increment.
        /// </summary>
        /// <typeparam name="TObjectContext"></typeparam>
        /// <param name="key"></param>
        /// <param name="input"></param>
        /// <param name="output"></param>
        /// <param name="objectContext"></param>
        /// <returns></returns>
        public GarnetStatus HashIncrement<TObjectContext>(PinnedSpanByte key, PinnedSpanByte input, out ObjectOutputHeader output, ref TObjectContext objectContext)
            where TObjectContext : ITsavoriteContext<ObjectInput, GarnetObjectStoreOutput, long, ObjectSessionFunctions, ObjectStoreFunctions, ObjectStoreAllocator>
            => RMWObjectStoreOperation(key.ReadOnlySpan, input, out output, ref objectContext);

        /// <summary>
        /// HashIncrementByFloat: Increment the specified field of a hash stored at key,
        /// and representing a floating point number, by the specified increment.
        /// </summary>
        /// <typeparam name="TObjectContext"></typeparam>
        /// <param name="key"></param>
        /// <param name="input"></param>
        /// <param name="output"></param>
        /// <param name="objectContext"></param>
        /// <returns></returns>
<<<<<<< HEAD
        public GarnetStatus HashIncrement<TObjectContext>(PinnedSpanByte key, ref ObjectInput input, ref GarnetObjectStoreOutput outputFooter, ref TObjectContext objectContext)
            where TObjectContext : ITsavoriteContext<ObjectInput, GarnetObjectStoreOutput, long, ObjectSessionFunctions, ObjectStoreFunctions, ObjectStoreAllocator>
            => RMWObjectStoreOperationWithOutput(key.ReadOnlySpan, ref input, ref objectContext, ref outputFooter);
=======
        public GarnetStatus HashIncrement<TObjectContext>(byte[] key, ref ObjectInput input, ref GarnetObjectStoreOutput output, ref TObjectContext objectContext)
            where TObjectContext : ITsavoriteContext<byte[], IGarnetObject, ObjectInput, GarnetObjectStoreOutput, long, ObjectSessionFunctions, ObjectStoreFunctions, ObjectStoreAllocator>
            => RMWObjectStoreOperationWithOutput(key, ref input, ref objectContext, ref output);
>>>>>>> 33ab11e6

        /// <summary>
        /// Sets the expiration time for the specified key.
        /// </summary>
        /// <typeparam name="TObjectContext">The type of the object context.</typeparam>
        /// <param name="key">The key for which to set the expiration time.</param>
        /// <param name="expireAt">The expiration time in ticks.</param>
        /// <param name="isMilliseconds">Indicates whether the expiration time is in milliseconds.</param>
        /// <param name="expireOption">The expiration option to use.</param>
        /// <param name="input">The input object containing the operation details.</param>
        /// <param name="output">The output footer object to store the result.</param>
        /// <param name="objectContext">The object context for the operation.</param>
        /// <returns>The status of the operation.</returns>
<<<<<<< HEAD
        public GarnetStatus HashExpire<TObjectContext>(PinnedSpanByte key, long expireAt, bool isMilliseconds, ExpireOption expireOption, ref ObjectInput input, ref GarnetObjectStoreOutput outputFooter, ref TObjectContext objectContext)
            where TObjectContext : ITsavoriteContext<ObjectInput, GarnetObjectStoreOutput, long, ObjectSessionFunctions, ObjectStoreFunctions, ObjectStoreAllocator>
=======
        public GarnetStatus HashExpire<TObjectContext>(ArgSlice key, long expireAt, bool isMilliseconds, ExpireOption expireOption, ref ObjectInput input, ref GarnetObjectStoreOutput output, ref TObjectContext objectContext)
            where TObjectContext : ITsavoriteContext<byte[], IGarnetObject, ObjectInput, GarnetObjectStoreOutput, long, ObjectSessionFunctions, ObjectStoreFunctions, ObjectStoreAllocator>
>>>>>>> 33ab11e6
        {
            var expireAtUtc = isMilliseconds ? ConvertUtils.UnixTimestampInMillisecondsToTicks(expireAt) : ConvertUtils.UnixTimestampInSecondsToTicks(expireAt);
            var expiryLength = NumUtils.CountDigits(expireAtUtc);
            var expirySlice = scratchBufferManager.CreateArgSlice(expiryLength);
            var expirySpan = expirySlice.Span;
            NumUtils.WriteInt64(expireAtUtc, expirySpan);

            parseState.Initialize(1 + input.parseState.Count);
            parseState.SetArgument(0, expirySlice);
            parseState.SetArguments(1, input.parseState.Parameters);

            var innerInput = new ObjectInput(input.header, ref parseState, startIdx: 0, arg1: (int)expireOption);

<<<<<<< HEAD
            return RMWObjectStoreOperationWithOutput(key.ReadOnlySpan, ref innerInput, ref objectContext, ref outputFooter);
=======
            return RMWObjectStoreOperationWithOutput(key.ToArray(), ref innerInput, ref objectContext, ref output);
>>>>>>> 33ab11e6
        }

        /// <summary>
        /// Returns the time-to-live (TTL) of a hash key.
        /// </summary>
        /// <typeparam name="TObjectContext">The type of the object context.</typeparam>
        /// <param name="key">The key of the hash.</param>
        /// <param name="isMilliseconds">Indicates whether the TTL is in milliseconds.</param>
        /// <param name="isTimestamp">Indicates whether the TTL is a timestamp.</param>
        /// <param name="input">The input object containing the operation details.</param>
        /// <param name="output">The output footer object to store the result.</param>
        /// <param name="objectContext">The object context for the operation.</param>
        /// <returns>The status of the operation.</returns>
<<<<<<< HEAD
        public GarnetStatus HashTimeToLive<TObjectContext>(PinnedSpanByte key, bool isMilliseconds, bool isTimestamp, ref ObjectInput input, ref GarnetObjectStoreOutput outputFooter, ref TObjectContext objectContext)
            where TObjectContext : ITsavoriteContext<ObjectInput, GarnetObjectStoreOutput, long, ObjectSessionFunctions, ObjectStoreFunctions, ObjectStoreAllocator>
        {
            var innerInput = new ObjectInput(input.header, ref input.parseState, arg1: isMilliseconds ? 1 : 0, arg2: isTimestamp ? 1 : 0);

            return ReadObjectStoreOperationWithOutput(key.ReadOnlySpan, ref innerInput, ref objectContext, ref outputFooter);
=======
        public GarnetStatus HashTimeToLive<TObjectContext>(ArgSlice key, bool isMilliseconds, bool isTimestamp, ref ObjectInput input, ref GarnetObjectStoreOutput output, ref TObjectContext objectContext)
            where TObjectContext : ITsavoriteContext<byte[], IGarnetObject, ObjectInput, GarnetObjectStoreOutput, long, ObjectSessionFunctions, ObjectStoreFunctions, ObjectStoreAllocator>
        {
            var innerInput = new ObjectInput(input.header, ref input.parseState, arg1: isMilliseconds ? 1 : 0, arg2: isTimestamp ? 1 : 0);

            return ReadObjectStoreOperationWithOutput(key.ToArray(), ref innerInput, ref objectContext, ref output);
>>>>>>> 33ab11e6
        }

        /// <summary>
        /// Removes the expiration time from a hash key, making it persistent.
        /// </summary>
        /// <typeparam name="TObjectContext">The type of the object context.</typeparam>
        /// <param name="key">The key of the hash.</param>
        /// <param name="input">The input object containing the operation details.</param>
        /// <param name="output">The output footer object to store the result.</param>
        /// <param name="objectContext">The object context for the operation.</param>
        /// <returns>The status of the operation.</returns>
<<<<<<< HEAD
        public GarnetStatus HashPersist<TObjectContext>(PinnedSpanByte key, ref ObjectInput input, ref GarnetObjectStoreOutput outputFooter, ref TObjectContext objectContext)
            where TObjectContext : ITsavoriteContext<ObjectInput, GarnetObjectStoreOutput, long, ObjectSessionFunctions, ObjectStoreFunctions, ObjectStoreAllocator>
            => RMWObjectStoreOperationWithOutput(key.ReadOnlySpan, ref input, ref objectContext, ref outputFooter);
=======
        public GarnetStatus HashPersist<TObjectContext>(ArgSlice key, ref ObjectInput input, ref GarnetObjectStoreOutput output, ref TObjectContext objectContext)
            where TObjectContext : ITsavoriteContext<byte[], IGarnetObject, ObjectInput, GarnetObjectStoreOutput, long, ObjectSessionFunctions, ObjectStoreFunctions, ObjectStoreAllocator>
            => RMWObjectStoreOperationWithOutput(key.ToArray(), ref input, ref objectContext, ref output);
>>>>>>> 33ab11e6

        /// <summary>
        /// Collects hash keys and performs a specified operation on them.
        /// </summary>
        /// <typeparam name="TObjectContext">The type of the object context.</typeparam>
        /// <param name="keys">The keys to collect.</param>
        /// <param name="input">The input object containing the operation details.</param>
        /// <param name="objectContext">The object context for the operation.</param>
        /// <returns>The status of the operation.</returns>
        /// <remarks>
        /// If the first key is "*", all hash keys are scanned in batches and the operation is performed on each key.
        /// Otherwise, the operation is performed on the specified keys.
        /// </remarks>
        public unsafe GarnetStatus HashCollect<TObjectContext>(ReadOnlySpan<PinnedSpanByte> keys, ref ObjectInput input, ref TObjectContext objectContext)
            where TObjectContext : ITsavoriteContext<ObjectInput, GarnetObjectStoreOutput, long, ObjectSessionFunctions, ObjectStoreFunctions, ObjectStoreAllocator>
        {
            if (keys[0].ReadOnlySpan.SequenceEqual("*"u8))
                return ObjectCollect(keys[0], CmdStrings.HASH, _hcollectTaskLock, ref input, ref objectContext);

            foreach (var key in keys)
                RMWObjectStoreOperation(key.ToArray(), ref input, out _, ref objectContext);

            return GarnetStatus.OK;
        }
    }
}<|MERGE_RESOLUTION|>--- conflicted
+++ resolved
@@ -160,11 +160,7 @@
 
             var output = new GarnetObjectStoreOutput();
 
-<<<<<<< HEAD
-            var status = ReadObjectStoreOperationWithOutput(key.ReadOnlySpan, ref input, ref objectStoreContext, ref outputFooter);
-=======
-            var status = ReadObjectStoreOperationWithOutput(key.ToArray(), ref input, ref objectStoreContext, ref output);
->>>>>>> 33ab11e6
+            var status = ReadObjectStoreOperationWithOutput(key.ReadOnlySpan, ref input, ref objectStoreContext, ref output);
 
             value = default;
             if (status == GarnetStatus.OK)
@@ -199,11 +195,7 @@
 
             var output = new GarnetObjectStoreOutput();
 
-<<<<<<< HEAD
-            var status = ReadObjectStoreOperationWithOutput(key.ReadOnlySpan, ref input, ref objectStoreContext, ref outputFooter);
-=======
-            var status = ReadObjectStoreOperationWithOutput(key.ToArray(), ref input, ref objectStoreContext, ref output);
->>>>>>> 33ab11e6
+            var status = ReadObjectStoreOperationWithOutput(key.ReadOnlySpan, ref input, ref objectStoreContext, ref output);
 
             values = default;
             if (status == GarnetStatus.OK)
@@ -234,11 +226,7 @@
 
             var output = new GarnetObjectStoreOutput();
 
-<<<<<<< HEAD
-            var status = ReadObjectStoreOperationWithOutput(key.ReadOnlySpan, ref input, ref objectStoreContext, ref outputFooter);
-=======
-            var status = ReadObjectStoreOperationWithOutput(key.ToArray(), ref input, ref objectStoreContext, ref output);
->>>>>>> 33ab11e6
+            var status = ReadObjectStoreOperationWithOutput(key.ReadOnlySpan, ref input, ref objectStoreContext, ref output);
 
             values = default;
             if (status == GarnetStatus.OK)
@@ -330,11 +318,7 @@
 
             var output = new GarnetObjectStoreOutput();
 
-<<<<<<< HEAD
-            var status = ReadObjectStoreOperationWithOutput(key.ReadOnlySpan, ref input, ref objectStoreContext, ref outputFooter);
-=======
-            var status = ReadObjectStoreOperationWithOutput(key.ToArray(), ref input, ref objectStoreContext, ref output);
->>>>>>> 33ab11e6
+            var status = ReadObjectStoreOperationWithOutput(key.ReadOnlySpan, ref input, ref objectStoreContext, ref output);
 
             // Process output
             if (status == GarnetStatus.OK)
@@ -371,13 +355,8 @@
             var inputArg = (((count << 1) | 1) << 1) | (withValues ? 1 : 0);
             var input = new ObjectInput(header, inputArg, seed);
 
-<<<<<<< HEAD
-            var outputFooter = new GarnetObjectStoreOutput { SpanByteAndMemory = new SpanByteAndMemory(null) };
-            var status = ReadObjectStoreOperationWithOutput(key.ReadOnlySpan, ref input, ref objectStoreContext, ref outputFooter);
-=======
             var output = new GarnetObjectStoreOutput();
-            var status = ReadObjectStoreOperationWithOutput(key.ToArray(), ref input, ref objectStoreContext, ref output);
->>>>>>> 33ab11e6
+            var status = ReadObjectStoreOperationWithOutput(key.ReadOnlySpan, ref input, ref objectStoreContext, ref output);
 
             fields = default;
             if (status == GarnetStatus.OK)
@@ -413,15 +392,9 @@
         /// <param name="output"></param>
         /// <param name="objectStoreContext"></param>
         /// <returns></returns>
-<<<<<<< HEAD
-        public GarnetStatus HashGet<TObjectContext>(PinnedSpanByte key, ref ObjectInput input, ref GarnetObjectStoreOutput outputFooter, ref TObjectContext objectStoreContext)
+        public GarnetStatus HashGet<TObjectContext>(PinnedSpanByte key, ref ObjectInput input, ref GarnetObjectStoreOutput output, ref TObjectContext objectStoreContext)
           where TObjectContext : ITsavoriteContext<ObjectInput, GarnetObjectStoreOutput, long, ObjectSessionFunctions, ObjectStoreFunctions, ObjectStoreAllocator>
-            => ReadObjectStoreOperationWithOutput(key.ReadOnlySpan, ref input, ref objectStoreContext, ref outputFooter);
-=======
-        public GarnetStatus HashGet<TObjectContext>(byte[] key, ref ObjectInput input, ref GarnetObjectStoreOutput output, ref TObjectContext objectStoreContext)
-          where TObjectContext : ITsavoriteContext<byte[], IGarnetObject, ObjectInput, GarnetObjectStoreOutput, long, ObjectSessionFunctions, ObjectStoreFunctions, ObjectStoreAllocator>
-            => ReadObjectStoreOperationWithOutput(key, ref input, ref objectStoreContext, ref output);
->>>>>>> 33ab11e6
+            => ReadObjectStoreOperationWithOutput(key.ReadOnlySpan, ref input, ref objectStoreContext, ref output);
 
         /// <summary>
         /// Returns all fields and values of the hash stored at key.
@@ -432,15 +405,9 @@
         /// <param name="output"></param>
         /// <param name="objectStoreContext"></param>
         /// <returns></returns>
-<<<<<<< HEAD
-        public GarnetStatus HashGetAll<TObjectContext>(PinnedSpanByte key, ref ObjectInput input, ref GarnetObjectStoreOutput outputFooter, ref TObjectContext objectStoreContext)
-            where TObjectContext : ITsavoriteContext<ObjectInput, GarnetObjectStoreOutput, long, ObjectSessionFunctions, ObjectStoreFunctions, ObjectStoreAllocator>
-            => ReadObjectStoreOperationWithOutput(key.ReadOnlySpan, ref input, ref objectStoreContext, ref outputFooter);
-=======
-        public GarnetStatus HashGetAll<TObjectContext>(byte[] key, ref ObjectInput input, ref GarnetObjectStoreOutput output, ref TObjectContext objectStoreContext)
-            where TObjectContext : ITsavoriteContext<byte[], IGarnetObject, ObjectInput, GarnetObjectStoreOutput, long, ObjectSessionFunctions, ObjectStoreFunctions, ObjectStoreAllocator>
-            => ReadObjectStoreOperationWithOutput(key, ref input, ref objectStoreContext, ref output);
->>>>>>> 33ab11e6
+        public GarnetStatus HashGetAll<TObjectContext>(PinnedSpanByte key, ref ObjectInput input, ref GarnetObjectStoreOutput output, ref TObjectContext objectStoreContext)
+            where TObjectContext : ITsavoriteContext<ObjectInput, GarnetObjectStoreOutput, long, ObjectSessionFunctions, ObjectStoreFunctions, ObjectStoreAllocator>
+            => ReadObjectStoreOperationWithOutput(key.ReadOnlySpan, ref input, ref objectStoreContext, ref output);
 
         /// <summary>
         /// Returns the values associated with the specified fields in the hash stored at key.
@@ -451,15 +418,9 @@
         /// <param name="output"></param>
         /// <param name="objectStoreContext"></param>
         /// <returns></returns>
-<<<<<<< HEAD
-        public GarnetStatus HashGetMultiple<TObjectContext>(PinnedSpanByte key, ref ObjectInput input, ref GarnetObjectStoreOutput outputFooter, ref TObjectContext objectStoreContext)
-            where TObjectContext : ITsavoriteContext<ObjectInput, GarnetObjectStoreOutput, long, ObjectSessionFunctions, ObjectStoreFunctions, ObjectStoreAllocator>
-            => ReadObjectStoreOperationWithOutput(key.ReadOnlySpan, ref input, ref objectStoreContext, ref outputFooter);
-=======
-        public GarnetStatus HashGetMultiple<TObjectContext>(byte[] key, ref ObjectInput input, ref GarnetObjectStoreOutput output, ref TObjectContext objectStoreContext)
-            where TObjectContext : ITsavoriteContext<byte[], IGarnetObject, ObjectInput, GarnetObjectStoreOutput, long, ObjectSessionFunctions, ObjectStoreFunctions, ObjectStoreAllocator>
-            => ReadObjectStoreOperationWithOutput(key, ref input, ref objectStoreContext, ref output);
->>>>>>> 33ab11e6
+        public GarnetStatus HashGetMultiple<TObjectContext>(PinnedSpanByte key, ref ObjectInput input, ref GarnetObjectStoreOutput output, ref TObjectContext objectStoreContext)
+            where TObjectContext : ITsavoriteContext<ObjectInput, GarnetObjectStoreOutput, long, ObjectSessionFunctions, ObjectStoreFunctions, ObjectStoreAllocator>
+            => ReadObjectStoreOperationWithOutput(key.ReadOnlySpan, ref input, ref objectStoreContext, ref output);
 
         /// <summary>
         /// Returns a random field from the hash value stored at key.
@@ -470,15 +431,9 @@
         /// <param name="output"></param>
         /// <param name="objectStoreContext"></param>
         /// <returns></returns>
-<<<<<<< HEAD
-        public GarnetStatus HashRandomField<TObjectContext>(PinnedSpanByte key, ref ObjectInput input, ref GarnetObjectStoreOutput outputFooter, ref TObjectContext objectStoreContext)
-            where TObjectContext : ITsavoriteContext<ObjectInput, GarnetObjectStoreOutput, long, ObjectSessionFunctions, ObjectStoreFunctions, ObjectStoreAllocator>
-            => ReadObjectStoreOperationWithOutput(key.ReadOnlySpan, ref input, ref objectStoreContext, ref outputFooter);
-=======
-        public GarnetStatus HashRandomField<TObjectContext>(byte[] key, ref ObjectInput input, ref GarnetObjectStoreOutput output, ref TObjectContext objectStoreContext)
-            where TObjectContext : ITsavoriteContext<byte[], IGarnetObject, ObjectInput, GarnetObjectStoreOutput, long, ObjectSessionFunctions, ObjectStoreFunctions, ObjectStoreAllocator>
-            => ReadObjectStoreOperationWithOutput(key, ref input, ref objectStoreContext, ref output);
->>>>>>> 33ab11e6
+        public GarnetStatus HashRandomField<TObjectContext>(PinnedSpanByte key, ref ObjectInput input, ref GarnetObjectStoreOutput output, ref TObjectContext objectStoreContext)
+            where TObjectContext : ITsavoriteContext<ObjectInput, GarnetObjectStoreOutput, long, ObjectSessionFunctions, ObjectStoreFunctions, ObjectStoreAllocator>
+            => ReadObjectStoreOperationWithOutput(key.ReadOnlySpan, ref input, ref objectStoreContext, ref output);
 
         /// <summary>
         /// Returns the number of fields contained in the hash key.
@@ -541,15 +496,9 @@
         /// <param name="output"></param>
         /// <param name="objectContext"></param>
         /// <returns></returns>
-<<<<<<< HEAD
-        public GarnetStatus HashKeys<TObjectContext>(PinnedSpanByte key, ref ObjectInput input, ref GarnetObjectStoreOutput outputFooter, ref TObjectContext objectContext)
+        public GarnetStatus HashKeys<TObjectContext>(PinnedSpanByte key, ref ObjectInput input, ref GarnetObjectStoreOutput output, ref TObjectContext objectContext)
           where TObjectContext : ITsavoriteContext<ObjectInput, GarnetObjectStoreOutput, long, ObjectSessionFunctions, ObjectStoreFunctions, ObjectStoreAllocator>
-            => ReadObjectStoreOperationWithOutput(key.ReadOnlySpan, ref input, ref objectContext, ref outputFooter);
-=======
-        public GarnetStatus HashKeys<TObjectContext>(byte[] key, ref ObjectInput input, ref GarnetObjectStoreOutput output, ref TObjectContext objectContext)
-          where TObjectContext : ITsavoriteContext<byte[], IGarnetObject, ObjectInput, GarnetObjectStoreOutput, long, ObjectSessionFunctions, ObjectStoreFunctions, ObjectStoreAllocator>
-            => ReadObjectStoreOperationWithOutput(key, ref input, ref objectContext, ref output);
->>>>>>> 33ab11e6
+            => ReadObjectStoreOperationWithOutput(key.ReadOnlySpan, ref input, ref objectContext, ref output);
 
         /// <summary>
         /// Returns all values in the hash key.
@@ -560,15 +509,9 @@
         /// <param name="output"></param>
         /// <param name="objectContext"></param>
         /// <returns></returns>
-<<<<<<< HEAD
-        public GarnetStatus HashVals<TObjectContext>(PinnedSpanByte key, ref ObjectInput input, ref GarnetObjectStoreOutput outputFooter, ref TObjectContext objectContext)
+        public GarnetStatus HashVals<TObjectContext>(PinnedSpanByte key, ref ObjectInput input, ref GarnetObjectStoreOutput output, ref TObjectContext objectContext)
           where TObjectContext : ITsavoriteContext<ObjectInput, GarnetObjectStoreOutput, long, ObjectSessionFunctions, ObjectStoreFunctions, ObjectStoreAllocator>
-            => ReadObjectStoreOperationWithOutput(key.ReadOnlySpan, ref input, ref objectContext, ref outputFooter);
-=======
-        public GarnetStatus HashVals<TObjectContext>(byte[] key, ref ObjectInput input, ref GarnetObjectStoreOutput output, ref TObjectContext objectContext)
-          where TObjectContext : ITsavoriteContext<byte[], IGarnetObject, ObjectInput, GarnetObjectStoreOutput, long, ObjectSessionFunctions, ObjectStoreFunctions, ObjectStoreAllocator>
-            => ReadObjectStoreOperationWithOutput(key, ref input, ref objectContext, ref output);
->>>>>>> 33ab11e6
+            => ReadObjectStoreOperationWithOutput(key.ReadOnlySpan, ref input, ref objectContext, ref output);
 
         /// <summary>
         /// Increments the number stored at field in the hash stored at key by increment.
@@ -593,15 +536,9 @@
         /// <param name="output"></param>
         /// <param name="objectContext"></param>
         /// <returns></returns>
-<<<<<<< HEAD
-        public GarnetStatus HashIncrement<TObjectContext>(PinnedSpanByte key, ref ObjectInput input, ref GarnetObjectStoreOutput outputFooter, ref TObjectContext objectContext)
-            where TObjectContext : ITsavoriteContext<ObjectInput, GarnetObjectStoreOutput, long, ObjectSessionFunctions, ObjectStoreFunctions, ObjectStoreAllocator>
-            => RMWObjectStoreOperationWithOutput(key.ReadOnlySpan, ref input, ref objectContext, ref outputFooter);
-=======
-        public GarnetStatus HashIncrement<TObjectContext>(byte[] key, ref ObjectInput input, ref GarnetObjectStoreOutput output, ref TObjectContext objectContext)
-            where TObjectContext : ITsavoriteContext<byte[], IGarnetObject, ObjectInput, GarnetObjectStoreOutput, long, ObjectSessionFunctions, ObjectStoreFunctions, ObjectStoreAllocator>
-            => RMWObjectStoreOperationWithOutput(key, ref input, ref objectContext, ref output);
->>>>>>> 33ab11e6
+        public GarnetStatus HashIncrement<TObjectContext>(PinnedSpanByte key, ref ObjectInput input, ref GarnetObjectStoreOutput output, ref TObjectContext objectContext)
+            where TObjectContext : ITsavoriteContext<ObjectInput, GarnetObjectStoreOutput, long, ObjectSessionFunctions, ObjectStoreFunctions, ObjectStoreAllocator>
+            => RMWObjectStoreOperationWithOutput(key.ReadOnlySpan, ref input, ref objectContext, ref output);
 
         /// <summary>
         /// Sets the expiration time for the specified key.
@@ -612,16 +549,11 @@
         /// <param name="isMilliseconds">Indicates whether the expiration time is in milliseconds.</param>
         /// <param name="expireOption">The expiration option to use.</param>
         /// <param name="input">The input object containing the operation details.</param>
-        /// <param name="output">The output footer object to store the result.</param>
+        /// <param name="output">The output  object to store the result.</param>
         /// <param name="objectContext">The object context for the operation.</param>
         /// <returns>The status of the operation.</returns>
-<<<<<<< HEAD
-        public GarnetStatus HashExpire<TObjectContext>(PinnedSpanByte key, long expireAt, bool isMilliseconds, ExpireOption expireOption, ref ObjectInput input, ref GarnetObjectStoreOutput outputFooter, ref TObjectContext objectContext)
-            where TObjectContext : ITsavoriteContext<ObjectInput, GarnetObjectStoreOutput, long, ObjectSessionFunctions, ObjectStoreFunctions, ObjectStoreAllocator>
-=======
-        public GarnetStatus HashExpire<TObjectContext>(ArgSlice key, long expireAt, bool isMilliseconds, ExpireOption expireOption, ref ObjectInput input, ref GarnetObjectStoreOutput output, ref TObjectContext objectContext)
-            where TObjectContext : ITsavoriteContext<byte[], IGarnetObject, ObjectInput, GarnetObjectStoreOutput, long, ObjectSessionFunctions, ObjectStoreFunctions, ObjectStoreAllocator>
->>>>>>> 33ab11e6
+        public GarnetStatus HashExpire<TObjectContext>(PinnedSpanByte key, long expireAt, bool isMilliseconds, ExpireOption expireOption, ref ObjectInput input, ref GarnetObjectStoreOutput output, ref TObjectContext objectContext)
+            where TObjectContext : ITsavoriteContext<ObjectInput, GarnetObjectStoreOutput, long, ObjectSessionFunctions, ObjectStoreFunctions, ObjectStoreAllocator>
         {
             var expireAtUtc = isMilliseconds ? ConvertUtils.UnixTimestampInMillisecondsToTicks(expireAt) : ConvertUtils.UnixTimestampInSecondsToTicks(expireAt);
             var expiryLength = NumUtils.CountDigits(expireAtUtc);
@@ -635,11 +567,7 @@
 
             var innerInput = new ObjectInput(input.header, ref parseState, startIdx: 0, arg1: (int)expireOption);
 
-<<<<<<< HEAD
-            return RMWObjectStoreOperationWithOutput(key.ReadOnlySpan, ref innerInput, ref objectContext, ref outputFooter);
-=======
-            return RMWObjectStoreOperationWithOutput(key.ToArray(), ref innerInput, ref objectContext, ref output);
->>>>>>> 33ab11e6
+            return RMWObjectStoreOperationWithOutput(key.ReadOnlySpan, ref innerInput, ref objectContext, ref output);
         }
 
         /// <summary>
@@ -650,24 +578,15 @@
         /// <param name="isMilliseconds">Indicates whether the TTL is in milliseconds.</param>
         /// <param name="isTimestamp">Indicates whether the TTL is a timestamp.</param>
         /// <param name="input">The input object containing the operation details.</param>
-        /// <param name="output">The output footer object to store the result.</param>
+        /// <param name="output">The output  object to store the result.</param>
         /// <param name="objectContext">The object context for the operation.</param>
         /// <returns>The status of the operation.</returns>
-<<<<<<< HEAD
-        public GarnetStatus HashTimeToLive<TObjectContext>(PinnedSpanByte key, bool isMilliseconds, bool isTimestamp, ref ObjectInput input, ref GarnetObjectStoreOutput outputFooter, ref TObjectContext objectContext)
+        public GarnetStatus HashTimeToLive<TObjectContext>(PinnedSpanByte key, bool isMilliseconds, bool isTimestamp, ref ObjectInput input, ref GarnetObjectStoreOutput output, ref TObjectContext objectContext)
             where TObjectContext : ITsavoriteContext<ObjectInput, GarnetObjectStoreOutput, long, ObjectSessionFunctions, ObjectStoreFunctions, ObjectStoreAllocator>
         {
             var innerInput = new ObjectInput(input.header, ref input.parseState, arg1: isMilliseconds ? 1 : 0, arg2: isTimestamp ? 1 : 0);
 
-            return ReadObjectStoreOperationWithOutput(key.ReadOnlySpan, ref innerInput, ref objectContext, ref outputFooter);
-=======
-        public GarnetStatus HashTimeToLive<TObjectContext>(ArgSlice key, bool isMilliseconds, bool isTimestamp, ref ObjectInput input, ref GarnetObjectStoreOutput output, ref TObjectContext objectContext)
-            where TObjectContext : ITsavoriteContext<byte[], IGarnetObject, ObjectInput, GarnetObjectStoreOutput, long, ObjectSessionFunctions, ObjectStoreFunctions, ObjectStoreAllocator>
-        {
-            var innerInput = new ObjectInput(input.header, ref input.parseState, arg1: isMilliseconds ? 1 : 0, arg2: isTimestamp ? 1 : 0);
-
-            return ReadObjectStoreOperationWithOutput(key.ToArray(), ref innerInput, ref objectContext, ref output);
->>>>>>> 33ab11e6
+            return ReadObjectStoreOperationWithOutput(key.ReadOnlySpan, ref innerInput, ref objectContext, ref output);
         }
 
         /// <summary>
@@ -676,18 +595,12 @@
         /// <typeparam name="TObjectContext">The type of the object context.</typeparam>
         /// <param name="key">The key of the hash.</param>
         /// <param name="input">The input object containing the operation details.</param>
-        /// <param name="output">The output footer object to store the result.</param>
+        /// <param name="output">The output  object to store the result.</param>
         /// <param name="objectContext">The object context for the operation.</param>
         /// <returns>The status of the operation.</returns>
-<<<<<<< HEAD
-        public GarnetStatus HashPersist<TObjectContext>(PinnedSpanByte key, ref ObjectInput input, ref GarnetObjectStoreOutput outputFooter, ref TObjectContext objectContext)
-            where TObjectContext : ITsavoriteContext<ObjectInput, GarnetObjectStoreOutput, long, ObjectSessionFunctions, ObjectStoreFunctions, ObjectStoreAllocator>
-            => RMWObjectStoreOperationWithOutput(key.ReadOnlySpan, ref input, ref objectContext, ref outputFooter);
-=======
-        public GarnetStatus HashPersist<TObjectContext>(ArgSlice key, ref ObjectInput input, ref GarnetObjectStoreOutput output, ref TObjectContext objectContext)
-            where TObjectContext : ITsavoriteContext<byte[], IGarnetObject, ObjectInput, GarnetObjectStoreOutput, long, ObjectSessionFunctions, ObjectStoreFunctions, ObjectStoreAllocator>
-            => RMWObjectStoreOperationWithOutput(key.ToArray(), ref input, ref objectContext, ref output);
->>>>>>> 33ab11e6
+        public GarnetStatus HashPersist<TObjectContext>(PinnedSpanByte key, ref ObjectInput input, ref GarnetObjectStoreOutput output, ref TObjectContext objectContext)
+            where TObjectContext : ITsavoriteContext<ObjectInput, GarnetObjectStoreOutput, long, ObjectSessionFunctions, ObjectStoreFunctions, ObjectStoreAllocator>
+            => RMWObjectStoreOperationWithOutput(key.ReadOnlySpan, ref input, ref objectContext, ref output);
 
         /// <summary>
         /// Collects hash keys and performs a specified operation on them.
