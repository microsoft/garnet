﻿// Copyright (c) Microsoft Corporation.
// Licensed under the MIT license.

using System;
using System.Text;
using Tsavorite.core;

namespace Garnet.server
{
    using ObjectStoreAllocator = GenericAllocator<byte[], IGarnetObject, StoreFunctions<byte[], IGarnetObject, ByteArrayKeyComparer, DefaultRecordDisposer<byte[], IGarnetObject>>>;
    using ObjectStoreFunctions = StoreFunctions<byte[], IGarnetObject, ByteArrayKeyComparer, DefaultRecordDisposer<byte[], IGarnetObject>>;

    /// <summary>
    /// Server API methods - HASH
    /// </summary>
    sealed partial class StorageSession : IDisposable
    {
        /// <summary>
        /// HashSet: Sets the specified fields to their respective values in the hash stored at key.
        /// Values of specified fields that exist in the hash are overwritten.
        /// If key doesn't exist, a new hash is created.
        /// HashSetNX: Sets only if field does not yet exist. A new hash is created if it does not exists.
        /// If field exists the operation has no effect.
        /// </summary>
        /// <typeparam name="TObjectContext"></typeparam>
        /// <param name="key"></param>
        /// <param name="field"></param>
        /// <param name="value"></param>
        /// <param name="itemsDoneCount"></param>
        /// <param name="objectStoreContext"></param>
        /// <param name="nx"></param>
        /// <returns></returns>
        public unsafe GarnetStatus HashSet<TObjectContext>(ArgSlice key, ArgSlice field, ArgSlice value, out int itemsDoneCount, ref TObjectContext objectStoreContext, bool nx = false)
<<<<<<< HEAD
           where TObjectContext : ITsavoriteContext<byte[], IGarnetObject, SpanByte, GarnetObjectStoreOutput, long, ObjectSessionFunctions, ObjectStoreFunctions, ObjectStoreAllocator>
=======
           where TObjectContext : ITsavoriteContext<byte[], IGarnetObject, ObjectInput, GarnetObjectStoreOutput, long, ObjectStoreFunctions>
>>>>>>> 1f7e6d38
        {
            itemsDoneCount = 0;

            if (key.Length == 0)
                return GarnetStatus.OK;

            // Prepare the payload
            var inputPayload = scratchBufferManager.FormatScratchAsResp(0, field, value);

            // Prepare the input
            var input = new ObjectInput
            {
                header = new RespInputHeader
                {
                    type = GarnetObjectType.Hash,
                    HashOp = nx ? HashOperation.HSETNX : HashOperation.HSET,
                },
                arg1 = 1,
                payload = inputPayload,
            };

            var status = RMWObjectStoreOperation(key.ToArray(), ref input, out var output, ref objectStoreContext);
            itemsDoneCount = output.result1;

            return status;
        }

        /// <summary>
        /// Sets the specified fields to their respective values in the hash stored at key.
        /// Values of specified fields that exist in the hash are overwritten.
        /// If key doesn't exist, a new hash is created.
        /// </summary>
        /// <typeparam name="TObjectContext"></typeparam>
        /// <param name="key"></param>
        /// <param name="elements"></param>
        /// <param name="itemsDoneCount"></param>
        /// <param name="objectStoreContext"></param>
        /// <returns></returns>
        public unsafe GarnetStatus HashSet<TObjectContext>(ArgSlice key, (ArgSlice field, ArgSlice value)[] elements, out int itemsDoneCount, ref TObjectContext objectStoreContext)
<<<<<<< HEAD
           where TObjectContext : ITsavoriteContext<byte[], IGarnetObject, SpanByte, GarnetObjectStoreOutput, long, ObjectSessionFunctions, ObjectStoreFunctions, ObjectStoreAllocator>
=======
           where TObjectContext : ITsavoriteContext<byte[], IGarnetObject, ObjectInput, GarnetObjectStoreOutput, long, ObjectStoreFunctions>
>>>>>>> 1f7e6d38
        {
            itemsDoneCount = 0;

            if (key.Length == 0)
                return GarnetStatus.OK;

            // Prepare the payload
            var inputLength = 0;
            foreach (var pair in elements)
            {
                var tmp = scratchBufferManager.FormatScratchAsResp(0, pair.field, pair.value);
                inputLength += tmp.Length;
            }

            var inputPayload = scratchBufferManager.GetSliceFromTail(inputLength);

            // Prepare the input
            var input = new ObjectInput
            {
                header = new RespInputHeader
                {
                    type = GarnetObjectType.Hash,
                    HashOp = HashOperation.HSET,
                },
                arg1 = elements.Length,
                payload = inputPayload,
            };

            var status = RMWObjectStoreOperation(key.ToArray(), ref input, out var output, ref objectStoreContext);
            itemsDoneCount = output.result1;

            return status;
        }

        /// <summary>
        /// Removes the specified field from the hash key.
        /// </summary>
        /// <typeparam name="TObjectContext"></typeparam>
        /// <param name="key"></param>
        /// <param name="field"></param>
        /// <param name="itemsDoneCount"></param>
        /// <param name="objectStoreContext"></param>
        /// <param name="nx"></param>
        /// <returns></returns>
        public GarnetStatus HashDelete<TObjectContext>(ArgSlice key, ArgSlice field, out int itemsDoneCount, ref TObjectContext objectStoreContext, bool nx = false)
<<<<<<< HEAD
           where TObjectContext : ITsavoriteContext<byte[], IGarnetObject, SpanByte, GarnetObjectStoreOutput, long, ObjectSessionFunctions, ObjectStoreFunctions, ObjectStoreAllocator>
=======
           where TObjectContext : ITsavoriteContext<byte[], IGarnetObject, ObjectInput, GarnetObjectStoreOutput, long, ObjectStoreFunctions>
>>>>>>> 1f7e6d38
         => HashDelete(key, new ArgSlice[] { field }, out itemsDoneCount, ref objectStoreContext);

        /// <summary>
        /// Removes the specified fields from the hash key.
        /// </summary>
        /// <typeparam name="TObjectContext"></typeparam>
        /// <param name="key"></param>
        /// <param name="fields"></param>
        /// <param name="itemsDoneCount"></param>
        /// <param name="objectStoreContext"></param>
        /// <returns></returns>
        public unsafe GarnetStatus HashDelete<TObjectContext>(ArgSlice key, ArgSlice[] fields, out int itemsDoneCount, ref TObjectContext objectStoreContext)
<<<<<<< HEAD
           where TObjectContext : ITsavoriteContext<byte[], IGarnetObject, SpanByte, GarnetObjectStoreOutput, long, ObjectSessionFunctions, ObjectStoreFunctions, ObjectStoreAllocator>
=======
           where TObjectContext : ITsavoriteContext<byte[], IGarnetObject, ObjectInput, GarnetObjectStoreOutput, long, ObjectStoreFunctions>
>>>>>>> 1f7e6d38
        {
            itemsDoneCount = 0;

            if (key.Length == 0)
                return GarnetStatus.OK;

            // Prepare the payload
            var inputLength = 0;
            foreach (var field in fields)
            {
                var tmp = scratchBufferManager.FormatScratchAsResp(0, field);
                inputLength += tmp.Length;
            }

            var inputPayload = scratchBufferManager.GetSliceFromTail(inputLength);

            // Prepare the input
            var input = new ObjectInput
            {
                header = new RespInputHeader
                {
                    type = GarnetObjectType.Hash,
                    HashOp = HashOperation.HDEL,
                },
                arg1 = fields.Length,
                payload = inputPayload,
            };

            var status = RMWObjectStoreOperation(key.ToArray(), ref input, out var output, ref objectStoreContext);
            itemsDoneCount = output.result1;

            return status;
        }

        /// <summary>
        /// Returns the value associated with the field in the hash key.
        /// </summary>
        /// <typeparam name="TObjectContext"></typeparam>
        /// <param name="key"></param>
        /// <param name="field"></param>
        /// <param name="value"></param>
        /// <param name="objectStoreContext"></param>
        /// <returns></returns>
        public unsafe GarnetStatus HashGet<TObjectContext>(ArgSlice key, ArgSlice field, out ArgSlice value, ref TObjectContext objectStoreContext)
<<<<<<< HEAD
            where TObjectContext : ITsavoriteContext<byte[], IGarnetObject, SpanByte, GarnetObjectStoreOutput, long, ObjectSessionFunctions, ObjectStoreFunctions, ObjectStoreAllocator>
=======
           where TObjectContext : ITsavoriteContext<byte[], IGarnetObject, ObjectInput, GarnetObjectStoreOutput, long, ObjectStoreFunctions>
>>>>>>> 1f7e6d38
        {
            value = default;

            if (key.Length == 0)
                return GarnetStatus.OK;

            // Prepare the payload
            var inputLength = 0;

            var tmp = scratchBufferManager.FormatScratchAsResp(0, field);
            inputLength += tmp.Length;

            var inputPayload = scratchBufferManager.GetSliceFromTail(inputLength);

            // Prepare the input
            var input = new ObjectInput
            {
                header = new RespInputHeader
                {
                    type = GarnetObjectType.Hash,
                    HashOp = HashOperation.HGET,
                },
                payload = inputPayload,
            };

            var outputFooter = new GarnetObjectStoreOutput { spanByteAndMemory = new SpanByteAndMemory(null) };

            var status = ReadObjectStoreOperationWithOutput(key.ToArray(), ref input, ref objectStoreContext, ref outputFooter);

            value = default;
            if (status == GarnetStatus.OK)
                value = ProcessRespSingleTokenOutput(outputFooter);

            return status;
        }

        /// <summary>
        /// Returns the values associated with the fields in the hash key.
        /// </summary>
        /// <typeparam name="TObjectContext"></typeparam>
        /// <param name="key"></param>
        /// <param name="fields"></param>
        /// <param name="values"></param>
        /// <param name="objectStoreContext"></param>
        /// <returns></returns>
        public unsafe GarnetStatus HashGetMultiple<TObjectContext>(ArgSlice key, ArgSlice[] fields, out ArgSlice[] values, ref TObjectContext objectStoreContext)
<<<<<<< HEAD
           where TObjectContext : ITsavoriteContext<byte[], IGarnetObject, SpanByte, GarnetObjectStoreOutput, long, ObjectSessionFunctions, ObjectStoreFunctions, ObjectStoreAllocator>
=======
           where TObjectContext : ITsavoriteContext<byte[], IGarnetObject, ObjectInput, GarnetObjectStoreOutput, long, ObjectStoreFunctions>
>>>>>>> 1f7e6d38
        {
            values = default;

            if (key.Length == 0)
                return GarnetStatus.OK;

            // Prepare the input payload
            var inputLength = 0;

            foreach (var field in fields)
            {
                var tmp = scratchBufferManager.FormatScratchAsResp(0, field);
                inputLength += tmp.Length;
            }

            var inputPayload = scratchBufferManager.GetSliceFromTail(inputLength);

            // Prepare the input
            var input = new ObjectInput
            {
                header = new RespInputHeader
                {
                    type = GarnetObjectType.Hash,
                    HashOp = HashOperation.HMGET,
                },
                arg1 = fields.Length,
                payload = inputPayload,
            };

            var outputFooter = new GarnetObjectStoreOutput { spanByteAndMemory = new SpanByteAndMemory(null) };

            var status = ReadObjectStoreOperationWithOutput(key.ToArray(), ref input, ref objectStoreContext, ref outputFooter);

            values = default;
            if (status == GarnetStatus.OK)
                values = ProcessRespArrayOutput(outputFooter, out _);

            return status;
        }

        /// <summary>
        /// Returns all fields and values of the hash key.
        /// </summary>
        /// <typeparam name="TObjectContext"></typeparam>
        /// <param name="key"></param>
        /// <param name="values"></param>
        /// <param name="objectStoreContext"></param>
        /// <returns></returns>
        public unsafe GarnetStatus HashGetAll<TObjectContext>(ArgSlice key, out ArgSlice[] values, ref TObjectContext objectStoreContext)
<<<<<<< HEAD
            where TObjectContext : ITsavoriteContext<byte[], IGarnetObject, SpanByte, GarnetObjectStoreOutput, long, ObjectSessionFunctions, ObjectStoreFunctions, ObjectStoreAllocator>
=======
            where TObjectContext : ITsavoriteContext<byte[], IGarnetObject, ObjectInput, GarnetObjectStoreOutput, long, ObjectStoreFunctions>
>>>>>>> 1f7e6d38
        {
            values = default;

            if (key.Length == 0)
                return GarnetStatus.OK;

            // Prepare the input payload
            var inputLength = 0;
            var inputPayload = scratchBufferManager.GetSliceFromTail(inputLength);

            // Prepare the input
            var input = new ObjectInput
            {
                header = new RespInputHeader
                {
                    type = GarnetObjectType.Hash,
                    HashOp = HashOperation.HGETALL,
                },
                payload = inputPayload,
            };

            var outputFooter = new GarnetObjectStoreOutput { spanByteAndMemory = new SpanByteAndMemory(null) };

            var status = ReadObjectStoreOperationWithOutput(key.ToArray(), ref input, ref objectStoreContext, ref outputFooter);

            values = default;
            if (status == GarnetStatus.OK)
                values = ProcessRespArrayOutput(outputFooter, out _);

            return status;
        }

        /// <summary>
        /// Returns the number of fields contained in the hash key.
        /// </summary>
        /// <typeparam name="TObjectContext"></typeparam>
        /// <param name="key"></param>
        /// <param name="items"></param>
        /// <param name="objectStoreContext"></param>
        /// <param name="nx"></param>
        /// <returns></returns>
        public unsafe GarnetStatus HashLength<TObjectContext>(ArgSlice key, out int items, ref TObjectContext objectStoreContext, bool nx = false)
<<<<<<< HEAD
          where TObjectContext : ITsavoriteContext<byte[], IGarnetObject, SpanByte, GarnetObjectStoreOutput, long, ObjectSessionFunctions, ObjectStoreFunctions, ObjectStoreAllocator>
=======
          where TObjectContext : ITsavoriteContext<byte[], IGarnetObject, ObjectInput, GarnetObjectStoreOutput, long, ObjectStoreFunctions>
>>>>>>> 1f7e6d38
        {
            items = 0;

            if (key.Length == 0)
                return GarnetStatus.OK;

            // Prepare the input payload
            var inputLength = 0;
            var inputPayload = scratchBufferManager.GetSliceFromTail(inputLength);

            // Prepare the input
            var input = new ObjectInput
            {
                header = new RespInputHeader
                {
                    type = GarnetObjectType.Hash,
                    HashOp = HashOperation.HLEN,
                },
                payload = inputPayload,
            };

            var status = ReadObjectStoreOperation(key.ToArray(), ref input, out var output, ref objectStoreContext);

            items = output.result1;

            return status;
        }

        /// <summary>
        /// Returns if field exists in the hash stored at key.
        /// </summary>
        /// <typeparam name="TObjectContext"></typeparam>
        /// <param name="key"></param>
        /// <param name="field"></param>
        /// <param name="exists"></param>
        /// <param name="objectStoreContext"></param>
        /// <returns></returns>
        public unsafe GarnetStatus HashExists<TObjectContext>(ArgSlice key, ArgSlice field, out bool exists, ref TObjectContext objectStoreContext)
<<<<<<< HEAD
         where TObjectContext : ITsavoriteContext<byte[], IGarnetObject, SpanByte, GarnetObjectStoreOutput, long, ObjectSessionFunctions, ObjectStoreFunctions, ObjectStoreAllocator>
=======
         where TObjectContext : ITsavoriteContext<byte[], IGarnetObject, ObjectInput, GarnetObjectStoreOutput, long, ObjectStoreFunctions>
>>>>>>> 1f7e6d38
        {
            exists = false;
            if (key.Length == 0)
                return GarnetStatus.OK;

            // Prepare the input payload
            var inputPayload = scratchBufferManager.FormatScratchAsResp(0, field);

            // Prepare the input
            var input = new ObjectInput
            {
                header = new RespInputHeader
                {
                    type = GarnetObjectType.Hash,
                    HashOp = HashOperation.HEXISTS,
                },
                payload = inputPayload,
            };

            var status = ReadObjectStoreOperation(key.ToArray(), ref input, out var output, ref objectStoreContext);

            exists = output.result1 == 1;

            return status;
        }

        /// <summary>
        /// Returns a random field from the hash value stored at key.
        /// </summary>
        /// <typeparam name="TObjectContext"></typeparam>
        /// <param name="key"></param>
        /// <param name="field"></param>
        /// <param name="objectStoreContext"></param>
        /// <returns></returns>
        public unsafe GarnetStatus HashRandomField<TObjectContext>(ArgSlice key, out ArgSlice field, ref TObjectContext objectStoreContext)
<<<<<<< HEAD
           where TObjectContext : ITsavoriteContext<byte[], IGarnetObject, SpanByte, GarnetObjectStoreOutput, long, ObjectSessionFunctions, ObjectStoreFunctions, ObjectStoreAllocator>
=======
           where TObjectContext : ITsavoriteContext<byte[], IGarnetObject, ObjectInput, GarnetObjectStoreOutput, long, ObjectStoreFunctions>
>>>>>>> 1f7e6d38
        {
            field = default;

            if (key.Length == 0)
                return GarnetStatus.OK;

            var inputLength = 0;

            // Prepare the input payload
            var inputPayload = scratchBufferManager.GetSliceFromTail(inputLength);

            // Create a random seed
            var seed = RandomGen.Next();

            // Prepare the input
            var input = new ObjectInput
            {
                header = new RespInputHeader
                {
                    type = GarnetObjectType.Hash,
                    HashOp = HashOperation.HRANDFIELD,
                },
                arg1 = 1 << 2,
                arg2 = seed,
                payload = inputPayload,
            };

            var outputFooter = new GarnetObjectStoreOutput { spanByteAndMemory = new SpanByteAndMemory(null) };

            var status = ReadObjectStoreOperationWithOutput(key.ToArray(), ref input, ref objectStoreContext, ref outputFooter);

            // Process output
            if (status == GarnetStatus.OK)
                field = ProcessRespSingleTokenOutput(outputFooter);

            return status;
        }

        /// <summary>
        /// Returns an array of distinct fields, the lenght is either count or the len of the hash,
        /// whichever is lower. If count is negative, it is allowed to return ssame field multiple times,
        /// in this case the fields returned is the absolute value of count.
        /// </summary>
        /// <typeparam name="TObjectContext"></typeparam>
        /// <param name="key"></param>
        /// <param name="count"></param>
        /// <param name="withValues"></param>
        /// <param name="fields"></param>
        /// <param name="objectStoreContext"></param>
        /// <returns></returns>
        public unsafe GarnetStatus HashRandomField<TObjectContext>(ArgSlice key, int count, bool withValues, out ArgSlice[] fields, ref TObjectContext objectStoreContext)
<<<<<<< HEAD
           where TObjectContext : ITsavoriteContext<byte[], IGarnetObject, SpanByte, GarnetObjectStoreOutput, long, ObjectSessionFunctions, ObjectStoreFunctions, ObjectStoreAllocator>
=======
           where TObjectContext : ITsavoriteContext<byte[], IGarnetObject, ObjectInput, GarnetObjectStoreOutput, long, ObjectStoreFunctions>
>>>>>>> 1f7e6d38
        {
            fields = default;

            if (key.Length == 0)
                return GarnetStatus.OK;

            // Create a random seed
            var seed = RandomGen.Next();

            var inputLength = 0;

            // Prepare the input payload
            var inputPayload = scratchBufferManager.GetSliceFromTail(inputLength);

            // Prepare the input
            var input = new ObjectInput
            {
                header = new RespInputHeader
                {
                    type = GarnetObjectType.Hash,
                    HashOp = HashOperation.HRANDFIELD,
                },
                arg1 = (((count << 1) | 1) << 1) | (withValues ? 1 : 0),
                arg2 = seed,
                payload = inputPayload,
            };

            var outputFooter = new GarnetObjectStoreOutput { spanByteAndMemory = new SpanByteAndMemory(null) };
            var status = ReadObjectStoreOperationWithOutput(key.ToArray(), ref input, ref objectStoreContext, ref outputFooter);

            fields = default;
            if (status == GarnetStatus.OK)
                fields = ProcessRespArrayOutput(outputFooter, out _);

            return status;
        }


        /// <summary>
        /// Iterates fields of Hash key and their associated values using a cursor,
        /// a match pattern and count parameters
        /// </summary>
        /// <param name="key"></param>
        /// <param name="cursor"></param>
        /// <param name="match"></param>
        /// <param name="count"></param>
        /// <param name="items"></param>
        /// <param name="objectStoreContext"></param>
        public unsafe GarnetStatus HashScan<TObjectContext>(ArgSlice key, long cursor, string match, long count, out ArgSlice[] items, ref TObjectContext objectStoreContext)
<<<<<<< HEAD
             where TObjectContext : ITsavoriteContext<byte[], IGarnetObject, SpanByte, GarnetObjectStoreOutput, long, ObjectSessionFunctions, ObjectStoreFunctions, ObjectStoreAllocator>
=======
             where TObjectContext : ITsavoriteContext<byte[], IGarnetObject, ObjectInput, GarnetObjectStoreOutput, long, ObjectStoreFunctions>
>>>>>>> 1f7e6d38
        {
            items = default;

            if (key.Length == 0)
                return GarnetStatus.OK;

            if (string.IsNullOrEmpty(match))
                match = "*";

            // Prepare the payload
            var payloadSlice = scratchBufferManager.CreateArgSlice(sizeof(int));
            *(int*)payloadSlice.ptr = ObjectScanCountLimit;

            var payloadLength = sizeof(int);

            ArgSlice tmp;
            // Write match
            var matchPatternValue = Encoding.ASCII.GetBytes(match.Trim());
            fixed (byte* matchKeywordPtr = CmdStrings.MATCH, matchPatterPtr = matchPatternValue)
            {
                tmp = scratchBufferManager.FormatScratchAsResp(0, new ArgSlice(matchKeywordPtr, CmdStrings.MATCH.Length),
                    new ArgSlice(matchPatterPtr, matchPatternValue.Length));
            }
            payloadLength += tmp.Length;

            // Write count
            var countBytes = Encoding.ASCII.GetBytes(count.ToString());
            fixed (byte* countPtr = CmdStrings.COUNT, countValuePtr = countBytes)
            {
                tmp = scratchBufferManager.FormatScratchAsResp(0, new ArgSlice(countPtr, CmdStrings.COUNT.Length),
                    new ArgSlice(countValuePtr, countBytes.Length));
            }
            payloadLength += tmp.Length;

            var inputPayload = scratchBufferManager.GetSliceFromTail(payloadLength);

            // Prepare the input
            var input = new ObjectInput
            {
                header = new RespInputHeader
                {
                    type = GarnetObjectType.Hash,
                    HashOp = HashOperation.HSCAN,
                },
                arg1 = 4,
                arg2 = (int)cursor,
                payload = inputPayload,
            };

            var outputFooter = new GarnetObjectStoreOutput { spanByteAndMemory = new SpanByteAndMemory(null) };
            var status = ReadObjectStoreOperationWithOutput(key.ToArray(), ref input, ref objectStoreContext, ref outputFooter);

            items = default;
            if (status == GarnetStatus.OK)
                items = ProcessRespArrayOutput(outputFooter, out _, isScanOutput: true);

            return status;
        }

        /// <summary>
        /// Sets the specified fields to their respective values in the hash stored at key.
        /// Values of specified fields that exist in the hash are overwritten.
        /// If key doesn't exist, a new hash is created.
        /// </summary>
        /// <typeparam name="TObjectContext"></typeparam>
        /// <param name="key"></param>
        /// <param name="input"></param>
        /// <param name="output"></param>
        /// <param name="objectStoreContext"></param>
        /// <returns></returns>
<<<<<<< HEAD
        public GarnetStatus HashSet<TObjectContext>(byte[] key, ArgSlice input, out ObjectOutputHeader output, ref TObjectContext objectStoreContext)
            where TObjectContext : ITsavoriteContext<byte[], IGarnetObject, SpanByte, GarnetObjectStoreOutput, long, ObjectSessionFunctions, ObjectStoreFunctions, ObjectStoreAllocator>
            => RMWObjectStoreOperation(key, input, out output, ref objectStoreContext);
=======
        public GarnetStatus HashSet<TObjectContext>(byte[] key, ref ObjectInput input, out ObjectOutputHeader output, ref TObjectContext objectStoreContext)
            where TObjectContext : ITsavoriteContext<byte[], IGarnetObject, ObjectInput, GarnetObjectStoreOutput, long, ObjectStoreFunctions>
            => RMWObjectStoreOperation(key, ref input, out output, ref objectStoreContext);
>>>>>>> 1f7e6d38

        /// <summary>
        /// HashGet: Returns the value associated with field in the hash stored at key.
        /// HashGetAll: Returns all fields and values of the hash stored at key.
        /// HashGetMultiple: Returns the values associated with the specified fields in the hash stored at key.
        /// HashRandomField: Returns a random field from the hash value stored at key.
        /// </summary>
        /// <typeparam name="TObjectContext"></typeparam>
        /// <param name="key"></param>
        /// <param name="input"></param>
        /// <param name="outputFooter"></param>
        /// <param name="objectStoreContext"></param>
        /// <returns></returns>
<<<<<<< HEAD
        public GarnetStatus HashGet<TObjectContext>(byte[] key, ArgSlice input, ref GarnetObjectStoreOutput outputFooter, ref TObjectContext objectStoreContext)
          where TObjectContext : ITsavoriteContext<byte[], IGarnetObject, SpanByte, GarnetObjectStoreOutput, long, ObjectSessionFunctions, ObjectStoreFunctions, ObjectStoreAllocator>
            => ReadObjectStoreOperationWithOutput(key, input, ref objectStoreContext, ref outputFooter);
=======
        public GarnetStatus HashGet<TObjectContext>(byte[] key, ref ObjectInput input, ref GarnetObjectStoreOutput outputFooter, ref TObjectContext objectStoreContext)
          where TObjectContext : ITsavoriteContext<byte[], IGarnetObject, ObjectInput, GarnetObjectStoreOutput, long, ObjectStoreFunctions>
            => ReadObjectStoreOperationWithOutput(key, ref input, ref objectStoreContext, ref outputFooter);
>>>>>>> 1f7e6d38

        /// <summary>
        /// Returns all fields and values of the hash stored at key.
        /// </summary>
        /// <typeparam name="TObjectContext"></typeparam>
        /// <param name="key"></param>
        /// <param name="input"></param>
        /// <param name="outputFooter"></param>
        /// <param name="objectStoreContext"></param>
        /// <returns></returns>
<<<<<<< HEAD
        public GarnetStatus HashGetAll<TObjectContext>(byte[] key, ArgSlice input, ref GarnetObjectStoreOutput outputFooter, ref TObjectContext objectStoreContext)
            where TObjectContext : ITsavoriteContext<byte[], IGarnetObject, SpanByte, GarnetObjectStoreOutput, long, ObjectSessionFunctions, ObjectStoreFunctions, ObjectStoreAllocator>
            => ReadObjectStoreOperationWithOutput(key, input, ref objectStoreContext, ref outputFooter);
=======
        public GarnetStatus HashGetAll<TObjectContext>(byte[] key, ref ObjectInput input, ref GarnetObjectStoreOutput outputFooter, ref TObjectContext objectStoreContext)
            where TObjectContext : ITsavoriteContext<byte[], IGarnetObject, ObjectInput, GarnetObjectStoreOutput, long, ObjectStoreFunctions>
            => ReadObjectStoreOperationWithOutput(key, ref input, ref objectStoreContext, ref outputFooter);
>>>>>>> 1f7e6d38

        /// <summary>
        /// Returns the values associated with the specified fields in the hash stored at key.
        /// </summary>
        /// <typeparam name="TObjectContext"></typeparam>
        /// <param name="key"></param>
        /// <param name="input"></param>
        /// <param name="outputFooter"></param>
        /// <param name="objectStoreContext"></param>
        /// <returns></returns>
<<<<<<< HEAD
        public GarnetStatus HashGetMultiple<TObjectContext>(byte[] key, ArgSlice input, ref GarnetObjectStoreOutput outputFooter, ref TObjectContext objectStoreContext)
            where TObjectContext : ITsavoriteContext<byte[], IGarnetObject, SpanByte, GarnetObjectStoreOutput, long, ObjectSessionFunctions, ObjectStoreFunctions, ObjectStoreAllocator>
            => ReadObjectStoreOperationWithOutput(key, input, ref objectStoreContext, ref outputFooter);
=======
        public GarnetStatus HashGetMultiple<TObjectContext>(byte[] key, ref ObjectInput input, ref GarnetObjectStoreOutput outputFooter, ref TObjectContext objectStoreContext)
            where TObjectContext : ITsavoriteContext<byte[], IGarnetObject, ObjectInput, GarnetObjectStoreOutput, long, ObjectStoreFunctions>
            => ReadObjectStoreOperationWithOutput(key, ref input, ref objectStoreContext, ref outputFooter);
>>>>>>> 1f7e6d38

        /// <summary>
        /// Returns a random field from the hash value stored at key.
        /// </summary>
        /// <typeparam name="TObjectContext"></typeparam>
        /// <param name="key"></param>
        /// <param name="input"></param>
        /// <param name="outputFooter"></param>
        /// <param name="objectStoreContext"></param>
        /// <returns></returns>
<<<<<<< HEAD
        public GarnetStatus HashRandomField<TObjectContext>(byte[] key, ArgSlice input, ref GarnetObjectStoreOutput outputFooter, ref TObjectContext objectStoreContext)
            where TObjectContext : ITsavoriteContext<byte[], IGarnetObject, SpanByte, GarnetObjectStoreOutput, long, ObjectSessionFunctions, ObjectStoreFunctions, ObjectStoreAllocator>
            => ReadObjectStoreOperationWithOutput(key, input, ref objectStoreContext, ref outputFooter);
=======
        public GarnetStatus HashRandomField<TObjectContext>(byte[] key, ref ObjectInput input, ref GarnetObjectStoreOutput outputFooter, ref TObjectContext objectStoreContext)
            where TObjectContext : ITsavoriteContext<byte[], IGarnetObject, ObjectInput, GarnetObjectStoreOutput, long, ObjectStoreFunctions>
            => ReadObjectStoreOperationWithOutput(key, ref input, ref objectStoreContext, ref outputFooter);
>>>>>>> 1f7e6d38

        /// <summary>
        /// Returns the number of fields contained in the hash key.
        /// </summary>
        /// <typeparam name="TObjectContext"></typeparam>
        /// <param name="key"></param>
        /// <param name="input"></param>
        /// <param name="output"></param>
        /// <param name="objectStoreContext"></param>
        /// <returns></returns>
<<<<<<< HEAD
        public GarnetStatus HashLength<TObjectContext>(byte[] key, ArgSlice input, out ObjectOutputHeader output, ref TObjectContext objectStoreContext)
            where TObjectContext : ITsavoriteContext<byte[], IGarnetObject, SpanByte, GarnetObjectStoreOutput, long, ObjectSessionFunctions, ObjectStoreFunctions, ObjectStoreAllocator>
            => ReadObjectStoreOperation(key, input, out output, ref objectStoreContext);
=======
        public GarnetStatus HashLength<TObjectContext>(byte[] key, ref ObjectInput input, out ObjectOutputHeader output, ref TObjectContext objectStoreContext)
            where TObjectContext : ITsavoriteContext<byte[], IGarnetObject, ObjectInput, GarnetObjectStoreOutput, long, ObjectStoreFunctions>
            => ReadObjectStoreOperation(key, ref input, out output, ref objectStoreContext);
>>>>>>> 1f7e6d38

        /// <summary>
        /// Returns the string length of the value associated with field in the hash stored at key. If the key or the field do not exist, 0 is returned.
        /// </summary>
        /// <param name="key"></param>
        /// <param name="input"></param>
        /// <param name="output"></param>
        /// <param name="objectStoreContext"></param>
        /// <typeparam name="TObjectContext"></typeparam>
        /// <returns></returns>
<<<<<<< HEAD
        public GarnetStatus HashStrLength<TObjectContext>(byte[] key, ArgSlice input, out ObjectOutputHeader output, ref TObjectContext objectStoreContext)
            where TObjectContext : ITsavoriteContext<byte[], IGarnetObject, SpanByte, GarnetObjectStoreOutput, long, ObjectSessionFunctions, ObjectStoreFunctions, ObjectStoreAllocator>
            => ReadObjectStoreOperation(key, input, out output, ref objectStoreContext);
=======
        public GarnetStatus HashStrLength<TObjectContext>(byte[] key, ref ObjectInput input, out ObjectOutputHeader output, ref TObjectContext objectStoreContext)
            where TObjectContext : ITsavoriteContext<byte[], IGarnetObject, ObjectInput, GarnetObjectStoreOutput, long, ObjectStoreFunctions>
            => ReadObjectStoreOperation(key, ref input, out output, ref objectStoreContext);
>>>>>>> 1f7e6d38

        /// <summary>
        /// Removes the specified fields from the hash key.
        /// </summary>
        /// <typeparam name="TObjectContext"></typeparam>
        /// <param name="key"></param>
        /// <param name="input"></param>
        /// <param name="output"></param>
        /// <param name="objectStoreContext"></param>
        /// <returns></returns>
<<<<<<< HEAD
        public GarnetStatus HashDelete<TObjectContext>(byte[] key, ArgSlice input, out ObjectOutputHeader output, ref TObjectContext objectStoreContext)
          where TObjectContext : ITsavoriteContext<byte[], IGarnetObject, SpanByte, GarnetObjectStoreOutput, long, ObjectSessionFunctions, ObjectStoreFunctions, ObjectStoreAllocator>
            => RMWObjectStoreOperation(key, input, out output, ref objectStoreContext);
=======
        public GarnetStatus HashDelete<TObjectContext>(byte[] key, ref ObjectInput input, out ObjectOutputHeader output, ref TObjectContext objectStoreContext)
          where TObjectContext : ITsavoriteContext<byte[], IGarnetObject, ObjectInput, GarnetObjectStoreOutput, long, ObjectStoreFunctions>
            => RMWObjectStoreOperation(key, ref input, out output, ref objectStoreContext);
>>>>>>> 1f7e6d38

        /// <summary>
        /// Returns if field exists in the hash stored at key.
        /// </summary>
        /// <typeparam name="TObjectContext"></typeparam>
        /// <param name="key"></param>
        /// <param name="input"></param>
        /// <param name="output"></param>
        /// <param name="objectStoreContext"></param>
        /// <returns></returns>
<<<<<<< HEAD
        public GarnetStatus HashExists<TObjectContext>(byte[] key, ArgSlice input, out ObjectOutputHeader output, ref TObjectContext objectStoreContext)
         where TObjectContext : ITsavoriteContext<byte[], IGarnetObject, SpanByte, GarnetObjectStoreOutput, long, ObjectSessionFunctions, ObjectStoreFunctions, ObjectStoreAllocator>
            => ReadObjectStoreOperation(key, input, out output, ref objectStoreContext);
=======
        public GarnetStatus HashExists<TObjectContext>(byte[] key, ref ObjectInput input, out ObjectOutputHeader output, ref TObjectContext objectStoreContext)
         where TObjectContext : ITsavoriteContext<byte[], IGarnetObject, ObjectInput, GarnetObjectStoreOutput, long, ObjectStoreFunctions>
            => ReadObjectStoreOperation(key, ref input, out output, ref objectStoreContext);
>>>>>>> 1f7e6d38

        /// <summary>
        /// Returns all field names in the hash key.
        /// </summary>
        /// <typeparam name="TObjectContext"></typeparam>
        /// <param name="key"></param>
        /// <param name="input"></param>
        /// <param name="outputFooter"></param>
        /// <param name="objectContext"></param>
        /// <returns></returns>
<<<<<<< HEAD
        public GarnetStatus HashKeys<TObjectContext>(byte[] key, ArgSlice input, ref GarnetObjectStoreOutput outputFooter, ref TObjectContext objectContext)
          where TObjectContext : ITsavoriteContext<byte[], IGarnetObject, SpanByte, GarnetObjectStoreOutput, long, ObjectSessionFunctions, ObjectStoreFunctions, ObjectStoreAllocator>
            => ReadObjectStoreOperationWithOutput(key, input, ref objectContext, ref outputFooter);
=======
        public GarnetStatus HashKeys<TObjectContext>(byte[] key, ref ObjectInput input, ref GarnetObjectStoreOutput outputFooter, ref TObjectContext objectContext)
          where TObjectContext : ITsavoriteContext<byte[], IGarnetObject, ObjectInput, GarnetObjectStoreOutput, long, ObjectStoreFunctions>
            => ReadObjectStoreOperationWithOutput(key, ref input, ref objectContext, ref outputFooter);
>>>>>>> 1f7e6d38

        /// <summary>
        /// Returns all values in the hash key.
        /// </summary>
        /// <typeparam name="TObjectContext"></typeparam>
        /// <param name="key"></param>
        /// <param name="input"></param>
        /// <param name="outputFooter"></param>
        /// <param name="objectContext"></param>
        /// <returns></returns>
<<<<<<< HEAD
        public GarnetStatus HashVals<TObjectContext>(byte[] key, ArgSlice input, ref GarnetObjectStoreOutput outputFooter, ref TObjectContext objectContext)
          where TObjectContext : ITsavoriteContext<byte[], IGarnetObject, SpanByte, GarnetObjectStoreOutput, long, ObjectSessionFunctions, ObjectStoreFunctions, ObjectStoreAllocator>
            => ReadObjectStoreOperationWithOutput(key, input, ref objectContext, ref outputFooter);
=======
        public GarnetStatus HashVals<TObjectContext>(byte[] key, ref ObjectInput input, ref GarnetObjectStoreOutput outputFooter, ref TObjectContext objectContext)
          where TObjectContext : ITsavoriteContext<byte[], IGarnetObject, ObjectInput, GarnetObjectStoreOutput, long, ObjectStoreFunctions>
            => ReadObjectStoreOperationWithOutput(key, ref input, ref objectContext, ref outputFooter);
>>>>>>> 1f7e6d38

        /// <summary>
        /// Increments the number stored at field in the hash stored at key by increment.
        /// </summary>
        /// <typeparam name="TObjectContext"></typeparam>
        /// <param name="key"></param>
        /// <param name="input"></param>
        /// <param name="output"></param>
        /// <param name="objectContext"></param>
        /// <returns></returns>
        public GarnetStatus HashIncrement<TObjectContext>(byte[] key, ArgSlice input, out ObjectOutputHeader output, ref TObjectContext objectContext)
<<<<<<< HEAD
            where TObjectContext : ITsavoriteContext<byte[], IGarnetObject, SpanByte, GarnetObjectStoreOutput, long, ObjectSessionFunctions, ObjectStoreFunctions, ObjectStoreAllocator>
=======
            where TObjectContext : ITsavoriteContext<byte[], IGarnetObject, ObjectInput, GarnetObjectStoreOutput, long, ObjectStoreFunctions>
>>>>>>> 1f7e6d38
            => RMWObjectStoreOperation(key, input, out output, ref objectContext);

        /// <summary>
        /// HashIncrementByFloat: Increment the specified field of a hash stored at key,
        /// and representing a floating point number, by the specified increment.
        /// </summary>
        /// <typeparam name="TObjectContext"></typeparam>
        /// <param name="key"></param>
        /// <param name="input"></param>
        /// <param name="outputFooter"></param>
        /// <param name="objectContext"></param>
        /// <returns></returns>
<<<<<<< HEAD
        public GarnetStatus HashIncrement<TObjectContext>(byte[] key, ArgSlice input, ref GarnetObjectStoreOutput outputFooter, ref TObjectContext objectContext)
            where TObjectContext : ITsavoriteContext<byte[], IGarnetObject, SpanByte, GarnetObjectStoreOutput, long, ObjectSessionFunctions, ObjectStoreFunctions, ObjectStoreAllocator>
            => RMWObjectStoreOperationWithOutput(key, input, ref objectContext, ref outputFooter);
=======
        public GarnetStatus HashIncrement<TObjectContext>(byte[] key, ref ObjectInput input, ref GarnetObjectStoreOutput outputFooter, ref TObjectContext objectContext)
            where TObjectContext : ITsavoriteContext<byte[], IGarnetObject, ObjectInput, GarnetObjectStoreOutput, long, ObjectStoreFunctions>
            => RMWObjectStoreOperationWithOutput(key, ref input, ref objectContext, ref outputFooter);
>>>>>>> 1f7e6d38
    }
}<|MERGE_RESOLUTION|>--- conflicted
+++ resolved
@@ -31,11 +31,7 @@
         /// <param name="nx"></param>
         /// <returns></returns>
         public unsafe GarnetStatus HashSet<TObjectContext>(ArgSlice key, ArgSlice field, ArgSlice value, out int itemsDoneCount, ref TObjectContext objectStoreContext, bool nx = false)
-<<<<<<< HEAD
-           where TObjectContext : ITsavoriteContext<byte[], IGarnetObject, SpanByte, GarnetObjectStoreOutput, long, ObjectSessionFunctions, ObjectStoreFunctions, ObjectStoreAllocator>
-=======
-           where TObjectContext : ITsavoriteContext<byte[], IGarnetObject, ObjectInput, GarnetObjectStoreOutput, long, ObjectStoreFunctions>
->>>>>>> 1f7e6d38
+           where TObjectContext : ITsavoriteContext<byte[], IGarnetObject, ObjectInput, GarnetObjectStoreOutput, long, ObjectSessionFunctions, ObjectStoreFunctions, ObjectStoreAllocator>
         {
             itemsDoneCount = 0;
 
@@ -75,11 +71,7 @@
         /// <param name="objectStoreContext"></param>
         /// <returns></returns>
         public unsafe GarnetStatus HashSet<TObjectContext>(ArgSlice key, (ArgSlice field, ArgSlice value)[] elements, out int itemsDoneCount, ref TObjectContext objectStoreContext)
-<<<<<<< HEAD
-           where TObjectContext : ITsavoriteContext<byte[], IGarnetObject, SpanByte, GarnetObjectStoreOutput, long, ObjectSessionFunctions, ObjectStoreFunctions, ObjectStoreAllocator>
-=======
-           where TObjectContext : ITsavoriteContext<byte[], IGarnetObject, ObjectInput, GarnetObjectStoreOutput, long, ObjectStoreFunctions>
->>>>>>> 1f7e6d38
+           where TObjectContext : ITsavoriteContext<byte[], IGarnetObject, ObjectInput, GarnetObjectStoreOutput, long, ObjectSessionFunctions, ObjectStoreFunctions, ObjectStoreAllocator>
         {
             itemsDoneCount = 0;
 
@@ -125,11 +117,7 @@
         /// <param name="nx"></param>
         /// <returns></returns>
         public GarnetStatus HashDelete<TObjectContext>(ArgSlice key, ArgSlice field, out int itemsDoneCount, ref TObjectContext objectStoreContext, bool nx = false)
-<<<<<<< HEAD
-           where TObjectContext : ITsavoriteContext<byte[], IGarnetObject, SpanByte, GarnetObjectStoreOutput, long, ObjectSessionFunctions, ObjectStoreFunctions, ObjectStoreAllocator>
-=======
-           where TObjectContext : ITsavoriteContext<byte[], IGarnetObject, ObjectInput, GarnetObjectStoreOutput, long, ObjectStoreFunctions>
->>>>>>> 1f7e6d38
+           where TObjectContext : ITsavoriteContext<byte[], IGarnetObject, ObjectInput, GarnetObjectStoreOutput, long, ObjectSessionFunctions, ObjectStoreFunctions, ObjectStoreAllocator>
          => HashDelete(key, new ArgSlice[] { field }, out itemsDoneCount, ref objectStoreContext);
 
         /// <summary>
@@ -142,11 +130,7 @@
         /// <param name="objectStoreContext"></param>
         /// <returns></returns>
         public unsafe GarnetStatus HashDelete<TObjectContext>(ArgSlice key, ArgSlice[] fields, out int itemsDoneCount, ref TObjectContext objectStoreContext)
-<<<<<<< HEAD
-           where TObjectContext : ITsavoriteContext<byte[], IGarnetObject, SpanByte, GarnetObjectStoreOutput, long, ObjectSessionFunctions, ObjectStoreFunctions, ObjectStoreAllocator>
-=======
-           where TObjectContext : ITsavoriteContext<byte[], IGarnetObject, ObjectInput, GarnetObjectStoreOutput, long, ObjectStoreFunctions>
->>>>>>> 1f7e6d38
+           where TObjectContext : ITsavoriteContext<byte[], IGarnetObject, ObjectInput, GarnetObjectStoreOutput, long, ObjectSessionFunctions, ObjectStoreFunctions, ObjectStoreAllocator>
         {
             itemsDoneCount = 0;
 
@@ -191,11 +175,7 @@
         /// <param name="objectStoreContext"></param>
         /// <returns></returns>
         public unsafe GarnetStatus HashGet<TObjectContext>(ArgSlice key, ArgSlice field, out ArgSlice value, ref TObjectContext objectStoreContext)
-<<<<<<< HEAD
-            where TObjectContext : ITsavoriteContext<byte[], IGarnetObject, SpanByte, GarnetObjectStoreOutput, long, ObjectSessionFunctions, ObjectStoreFunctions, ObjectStoreAllocator>
-=======
-           where TObjectContext : ITsavoriteContext<byte[], IGarnetObject, ObjectInput, GarnetObjectStoreOutput, long, ObjectStoreFunctions>
->>>>>>> 1f7e6d38
+            where TObjectContext : ITsavoriteContext<byte[], IGarnetObject, ObjectInput, GarnetObjectStoreOutput, long, ObjectSessionFunctions, ObjectStoreFunctions, ObjectStoreAllocator>
         {
             value = default;
 
@@ -242,11 +222,7 @@
         /// <param name="objectStoreContext"></param>
         /// <returns></returns>
         public unsafe GarnetStatus HashGetMultiple<TObjectContext>(ArgSlice key, ArgSlice[] fields, out ArgSlice[] values, ref TObjectContext objectStoreContext)
-<<<<<<< HEAD
-           where TObjectContext : ITsavoriteContext<byte[], IGarnetObject, SpanByte, GarnetObjectStoreOutput, long, ObjectSessionFunctions, ObjectStoreFunctions, ObjectStoreAllocator>
-=======
-           where TObjectContext : ITsavoriteContext<byte[], IGarnetObject, ObjectInput, GarnetObjectStoreOutput, long, ObjectStoreFunctions>
->>>>>>> 1f7e6d38
+           where TObjectContext : ITsavoriteContext<byte[], IGarnetObject, ObjectInput, GarnetObjectStoreOutput, long, ObjectSessionFunctions, ObjectStoreFunctions, ObjectStoreAllocator>
         {
             values = default;
 
@@ -296,11 +272,7 @@
         /// <param name="objectStoreContext"></param>
         /// <returns></returns>
         public unsafe GarnetStatus HashGetAll<TObjectContext>(ArgSlice key, out ArgSlice[] values, ref TObjectContext objectStoreContext)
-<<<<<<< HEAD
-            where TObjectContext : ITsavoriteContext<byte[], IGarnetObject, SpanByte, GarnetObjectStoreOutput, long, ObjectSessionFunctions, ObjectStoreFunctions, ObjectStoreAllocator>
-=======
-            where TObjectContext : ITsavoriteContext<byte[], IGarnetObject, ObjectInput, GarnetObjectStoreOutput, long, ObjectStoreFunctions>
->>>>>>> 1f7e6d38
+            where TObjectContext : ITsavoriteContext<byte[], IGarnetObject, ObjectInput, GarnetObjectStoreOutput, long, ObjectSessionFunctions, ObjectStoreFunctions, ObjectStoreAllocator>
         {
             values = default;
 
@@ -343,11 +315,7 @@
         /// <param name="nx"></param>
         /// <returns></returns>
         public unsafe GarnetStatus HashLength<TObjectContext>(ArgSlice key, out int items, ref TObjectContext objectStoreContext, bool nx = false)
-<<<<<<< HEAD
-          where TObjectContext : ITsavoriteContext<byte[], IGarnetObject, SpanByte, GarnetObjectStoreOutput, long, ObjectSessionFunctions, ObjectStoreFunctions, ObjectStoreAllocator>
-=======
-          where TObjectContext : ITsavoriteContext<byte[], IGarnetObject, ObjectInput, GarnetObjectStoreOutput, long, ObjectStoreFunctions>
->>>>>>> 1f7e6d38
+          where TObjectContext : ITsavoriteContext<byte[], IGarnetObject, ObjectInput, GarnetObjectStoreOutput, long, ObjectSessionFunctions, ObjectStoreFunctions, ObjectStoreAllocator>
         {
             items = 0;
 
@@ -386,11 +354,7 @@
         /// <param name="objectStoreContext"></param>
         /// <returns></returns>
         public unsafe GarnetStatus HashExists<TObjectContext>(ArgSlice key, ArgSlice field, out bool exists, ref TObjectContext objectStoreContext)
-<<<<<<< HEAD
-         where TObjectContext : ITsavoriteContext<byte[], IGarnetObject, SpanByte, GarnetObjectStoreOutput, long, ObjectSessionFunctions, ObjectStoreFunctions, ObjectStoreAllocator>
-=======
-         where TObjectContext : ITsavoriteContext<byte[], IGarnetObject, ObjectInput, GarnetObjectStoreOutput, long, ObjectStoreFunctions>
->>>>>>> 1f7e6d38
+         where TObjectContext : ITsavoriteContext<byte[], IGarnetObject, ObjectInput, GarnetObjectStoreOutput, long, ObjectSessionFunctions, ObjectStoreFunctions, ObjectStoreAllocator>
         {
             exists = false;
             if (key.Length == 0)
@@ -426,11 +390,7 @@
         /// <param name="objectStoreContext"></param>
         /// <returns></returns>
         public unsafe GarnetStatus HashRandomField<TObjectContext>(ArgSlice key, out ArgSlice field, ref TObjectContext objectStoreContext)
-<<<<<<< HEAD
-           where TObjectContext : ITsavoriteContext<byte[], IGarnetObject, SpanByte, GarnetObjectStoreOutput, long, ObjectSessionFunctions, ObjectStoreFunctions, ObjectStoreAllocator>
-=======
-           where TObjectContext : ITsavoriteContext<byte[], IGarnetObject, ObjectInput, GarnetObjectStoreOutput, long, ObjectStoreFunctions>
->>>>>>> 1f7e6d38
+           where TObjectContext : ITsavoriteContext<byte[], IGarnetObject, ObjectInput, GarnetObjectStoreOutput, long, ObjectSessionFunctions, ObjectStoreFunctions, ObjectStoreAllocator>
         {
             field = default;
 
@@ -482,11 +442,7 @@
         /// <param name="objectStoreContext"></param>
         /// <returns></returns>
         public unsafe GarnetStatus HashRandomField<TObjectContext>(ArgSlice key, int count, bool withValues, out ArgSlice[] fields, ref TObjectContext objectStoreContext)
-<<<<<<< HEAD
-           where TObjectContext : ITsavoriteContext<byte[], IGarnetObject, SpanByte, GarnetObjectStoreOutput, long, ObjectSessionFunctions, ObjectStoreFunctions, ObjectStoreAllocator>
-=======
-           where TObjectContext : ITsavoriteContext<byte[], IGarnetObject, ObjectInput, GarnetObjectStoreOutput, long, ObjectStoreFunctions>
->>>>>>> 1f7e6d38
+           where TObjectContext : ITsavoriteContext<byte[], IGarnetObject, ObjectInput, GarnetObjectStoreOutput, long, ObjectSessionFunctions, ObjectStoreFunctions, ObjectStoreAllocator>
         {
             fields = default;
 
@@ -536,11 +492,7 @@
         /// <param name="items"></param>
         /// <param name="objectStoreContext"></param>
         public unsafe GarnetStatus HashScan<TObjectContext>(ArgSlice key, long cursor, string match, long count, out ArgSlice[] items, ref TObjectContext objectStoreContext)
-<<<<<<< HEAD
-             where TObjectContext : ITsavoriteContext<byte[], IGarnetObject, SpanByte, GarnetObjectStoreOutput, long, ObjectSessionFunctions, ObjectStoreFunctions, ObjectStoreAllocator>
-=======
-             where TObjectContext : ITsavoriteContext<byte[], IGarnetObject, ObjectInput, GarnetObjectStoreOutput, long, ObjectStoreFunctions>
->>>>>>> 1f7e6d38
+             where TObjectContext : ITsavoriteContext<byte[], IGarnetObject, ObjectInput, GarnetObjectStoreOutput, long, ObjectSessionFunctions, ObjectStoreFunctions, ObjectStoreAllocator>
         {
             items = default;
 
@@ -611,15 +563,9 @@
         /// <param name="output"></param>
         /// <param name="objectStoreContext"></param>
         /// <returns></returns>
-<<<<<<< HEAD
-        public GarnetStatus HashSet<TObjectContext>(byte[] key, ArgSlice input, out ObjectOutputHeader output, ref TObjectContext objectStoreContext)
-            where TObjectContext : ITsavoriteContext<byte[], IGarnetObject, SpanByte, GarnetObjectStoreOutput, long, ObjectSessionFunctions, ObjectStoreFunctions, ObjectStoreAllocator>
-            => RMWObjectStoreOperation(key, input, out output, ref objectStoreContext);
-=======
         public GarnetStatus HashSet<TObjectContext>(byte[] key, ref ObjectInput input, out ObjectOutputHeader output, ref TObjectContext objectStoreContext)
-            where TObjectContext : ITsavoriteContext<byte[], IGarnetObject, ObjectInput, GarnetObjectStoreOutput, long, ObjectStoreFunctions>
+            where TObjectContext : ITsavoriteContext<byte[], IGarnetObject, ObjectInput, GarnetObjectStoreOutput, long, ObjectSessionFunctions, ObjectStoreFunctions, ObjectStoreAllocator>
             => RMWObjectStoreOperation(key, ref input, out output, ref objectStoreContext);
->>>>>>> 1f7e6d38
 
         /// <summary>
         /// HashGet: Returns the value associated with field in the hash stored at key.
@@ -633,15 +579,9 @@
         /// <param name="outputFooter"></param>
         /// <param name="objectStoreContext"></param>
         /// <returns></returns>
-<<<<<<< HEAD
-        public GarnetStatus HashGet<TObjectContext>(byte[] key, ArgSlice input, ref GarnetObjectStoreOutput outputFooter, ref TObjectContext objectStoreContext)
-          where TObjectContext : ITsavoriteContext<byte[], IGarnetObject, SpanByte, GarnetObjectStoreOutput, long, ObjectSessionFunctions, ObjectStoreFunctions, ObjectStoreAllocator>
-            => ReadObjectStoreOperationWithOutput(key, input, ref objectStoreContext, ref outputFooter);
-=======
         public GarnetStatus HashGet<TObjectContext>(byte[] key, ref ObjectInput input, ref GarnetObjectStoreOutput outputFooter, ref TObjectContext objectStoreContext)
-          where TObjectContext : ITsavoriteContext<byte[], IGarnetObject, ObjectInput, GarnetObjectStoreOutput, long, ObjectStoreFunctions>
+          where TObjectContext : ITsavoriteContext<byte[], IGarnetObject, ObjectInput, GarnetObjectStoreOutput, long, ObjectSessionFunctions, ObjectStoreFunctions, ObjectStoreAllocator>
             => ReadObjectStoreOperationWithOutput(key, ref input, ref objectStoreContext, ref outputFooter);
->>>>>>> 1f7e6d38
 
         /// <summary>
         /// Returns all fields and values of the hash stored at key.
@@ -652,15 +592,9 @@
         /// <param name="outputFooter"></param>
         /// <param name="objectStoreContext"></param>
         /// <returns></returns>
-<<<<<<< HEAD
-        public GarnetStatus HashGetAll<TObjectContext>(byte[] key, ArgSlice input, ref GarnetObjectStoreOutput outputFooter, ref TObjectContext objectStoreContext)
-            where TObjectContext : ITsavoriteContext<byte[], IGarnetObject, SpanByte, GarnetObjectStoreOutput, long, ObjectSessionFunctions, ObjectStoreFunctions, ObjectStoreAllocator>
-            => ReadObjectStoreOperationWithOutput(key, input, ref objectStoreContext, ref outputFooter);
-=======
         public GarnetStatus HashGetAll<TObjectContext>(byte[] key, ref ObjectInput input, ref GarnetObjectStoreOutput outputFooter, ref TObjectContext objectStoreContext)
-            where TObjectContext : ITsavoriteContext<byte[], IGarnetObject, ObjectInput, GarnetObjectStoreOutput, long, ObjectStoreFunctions>
+            where TObjectContext : ITsavoriteContext<byte[], IGarnetObject, ObjectInput, GarnetObjectStoreOutput, long, ObjectSessionFunctions, ObjectStoreFunctions, ObjectStoreAllocator>
             => ReadObjectStoreOperationWithOutput(key, ref input, ref objectStoreContext, ref outputFooter);
->>>>>>> 1f7e6d38
 
         /// <summary>
         /// Returns the values associated with the specified fields in the hash stored at key.
@@ -671,15 +605,9 @@
         /// <param name="outputFooter"></param>
         /// <param name="objectStoreContext"></param>
         /// <returns></returns>
-<<<<<<< HEAD
-        public GarnetStatus HashGetMultiple<TObjectContext>(byte[] key, ArgSlice input, ref GarnetObjectStoreOutput outputFooter, ref TObjectContext objectStoreContext)
-            where TObjectContext : ITsavoriteContext<byte[], IGarnetObject, SpanByte, GarnetObjectStoreOutput, long, ObjectSessionFunctions, ObjectStoreFunctions, ObjectStoreAllocator>
-            => ReadObjectStoreOperationWithOutput(key, input, ref objectStoreContext, ref outputFooter);
-=======
         public GarnetStatus HashGetMultiple<TObjectContext>(byte[] key, ref ObjectInput input, ref GarnetObjectStoreOutput outputFooter, ref TObjectContext objectStoreContext)
-            where TObjectContext : ITsavoriteContext<byte[], IGarnetObject, ObjectInput, GarnetObjectStoreOutput, long, ObjectStoreFunctions>
+            where TObjectContext : ITsavoriteContext<byte[], IGarnetObject, ObjectInput, GarnetObjectStoreOutput, long, ObjectSessionFunctions, ObjectStoreFunctions, ObjectStoreAllocator>
             => ReadObjectStoreOperationWithOutput(key, ref input, ref objectStoreContext, ref outputFooter);
->>>>>>> 1f7e6d38
 
         /// <summary>
         /// Returns a random field from the hash value stored at key.
@@ -690,15 +618,9 @@
         /// <param name="outputFooter"></param>
         /// <param name="objectStoreContext"></param>
         /// <returns></returns>
-<<<<<<< HEAD
-        public GarnetStatus HashRandomField<TObjectContext>(byte[] key, ArgSlice input, ref GarnetObjectStoreOutput outputFooter, ref TObjectContext objectStoreContext)
-            where TObjectContext : ITsavoriteContext<byte[], IGarnetObject, SpanByte, GarnetObjectStoreOutput, long, ObjectSessionFunctions, ObjectStoreFunctions, ObjectStoreAllocator>
-            => ReadObjectStoreOperationWithOutput(key, input, ref objectStoreContext, ref outputFooter);
-=======
         public GarnetStatus HashRandomField<TObjectContext>(byte[] key, ref ObjectInput input, ref GarnetObjectStoreOutput outputFooter, ref TObjectContext objectStoreContext)
-            where TObjectContext : ITsavoriteContext<byte[], IGarnetObject, ObjectInput, GarnetObjectStoreOutput, long, ObjectStoreFunctions>
+            where TObjectContext : ITsavoriteContext<byte[], IGarnetObject, ObjectInput, GarnetObjectStoreOutput, long, ObjectSessionFunctions, ObjectStoreFunctions, ObjectStoreAllocator>
             => ReadObjectStoreOperationWithOutput(key, ref input, ref objectStoreContext, ref outputFooter);
->>>>>>> 1f7e6d38
 
         /// <summary>
         /// Returns the number of fields contained in the hash key.
@@ -709,15 +631,9 @@
         /// <param name="output"></param>
         /// <param name="objectStoreContext"></param>
         /// <returns></returns>
-<<<<<<< HEAD
-        public GarnetStatus HashLength<TObjectContext>(byte[] key, ArgSlice input, out ObjectOutputHeader output, ref TObjectContext objectStoreContext)
-            where TObjectContext : ITsavoriteContext<byte[], IGarnetObject, SpanByte, GarnetObjectStoreOutput, long, ObjectSessionFunctions, ObjectStoreFunctions, ObjectStoreAllocator>
-            => ReadObjectStoreOperation(key, input, out output, ref objectStoreContext);
-=======
         public GarnetStatus HashLength<TObjectContext>(byte[] key, ref ObjectInput input, out ObjectOutputHeader output, ref TObjectContext objectStoreContext)
-            where TObjectContext : ITsavoriteContext<byte[], IGarnetObject, ObjectInput, GarnetObjectStoreOutput, long, ObjectStoreFunctions>
+            where TObjectContext : ITsavoriteContext<byte[], IGarnetObject, ObjectInput, GarnetObjectStoreOutput, long, ObjectSessionFunctions, ObjectStoreFunctions, ObjectStoreAllocator>
             => ReadObjectStoreOperation(key, ref input, out output, ref objectStoreContext);
->>>>>>> 1f7e6d38
 
         /// <summary>
         /// Returns the string length of the value associated with field in the hash stored at key. If the key or the field do not exist, 0 is returned.
@@ -728,15 +644,9 @@
         /// <param name="objectStoreContext"></param>
         /// <typeparam name="TObjectContext"></typeparam>
         /// <returns></returns>
-<<<<<<< HEAD
-        public GarnetStatus HashStrLength<TObjectContext>(byte[] key, ArgSlice input, out ObjectOutputHeader output, ref TObjectContext objectStoreContext)
-            where TObjectContext : ITsavoriteContext<byte[], IGarnetObject, SpanByte, GarnetObjectStoreOutput, long, ObjectSessionFunctions, ObjectStoreFunctions, ObjectStoreAllocator>
-            => ReadObjectStoreOperation(key, input, out output, ref objectStoreContext);
-=======
         public GarnetStatus HashStrLength<TObjectContext>(byte[] key, ref ObjectInput input, out ObjectOutputHeader output, ref TObjectContext objectStoreContext)
-            where TObjectContext : ITsavoriteContext<byte[], IGarnetObject, ObjectInput, GarnetObjectStoreOutput, long, ObjectStoreFunctions>
+            where TObjectContext : ITsavoriteContext<byte[], IGarnetObject, ObjectInput, GarnetObjectStoreOutput, long, ObjectSessionFunctions, ObjectStoreFunctions, ObjectStoreAllocator>
             => ReadObjectStoreOperation(key, ref input, out output, ref objectStoreContext);
->>>>>>> 1f7e6d38
 
         /// <summary>
         /// Removes the specified fields from the hash key.
@@ -747,15 +657,9 @@
         /// <param name="output"></param>
         /// <param name="objectStoreContext"></param>
         /// <returns></returns>
-<<<<<<< HEAD
-        public GarnetStatus HashDelete<TObjectContext>(byte[] key, ArgSlice input, out ObjectOutputHeader output, ref TObjectContext objectStoreContext)
-          where TObjectContext : ITsavoriteContext<byte[], IGarnetObject, SpanByte, GarnetObjectStoreOutput, long, ObjectSessionFunctions, ObjectStoreFunctions, ObjectStoreAllocator>
-            => RMWObjectStoreOperation(key, input, out output, ref objectStoreContext);
-=======
         public GarnetStatus HashDelete<TObjectContext>(byte[] key, ref ObjectInput input, out ObjectOutputHeader output, ref TObjectContext objectStoreContext)
-          where TObjectContext : ITsavoriteContext<byte[], IGarnetObject, ObjectInput, GarnetObjectStoreOutput, long, ObjectStoreFunctions>
+          where TObjectContext : ITsavoriteContext<byte[], IGarnetObject, ObjectInput, GarnetObjectStoreOutput, long, ObjectSessionFunctions, ObjectStoreFunctions, ObjectStoreAllocator>
             => RMWObjectStoreOperation(key, ref input, out output, ref objectStoreContext);
->>>>>>> 1f7e6d38
 
         /// <summary>
         /// Returns if field exists in the hash stored at key.
@@ -766,15 +670,9 @@
         /// <param name="output"></param>
         /// <param name="objectStoreContext"></param>
         /// <returns></returns>
-<<<<<<< HEAD
-        public GarnetStatus HashExists<TObjectContext>(byte[] key, ArgSlice input, out ObjectOutputHeader output, ref TObjectContext objectStoreContext)
-         where TObjectContext : ITsavoriteContext<byte[], IGarnetObject, SpanByte, GarnetObjectStoreOutput, long, ObjectSessionFunctions, ObjectStoreFunctions, ObjectStoreAllocator>
-            => ReadObjectStoreOperation(key, input, out output, ref objectStoreContext);
-=======
         public GarnetStatus HashExists<TObjectContext>(byte[] key, ref ObjectInput input, out ObjectOutputHeader output, ref TObjectContext objectStoreContext)
-         where TObjectContext : ITsavoriteContext<byte[], IGarnetObject, ObjectInput, GarnetObjectStoreOutput, long, ObjectStoreFunctions>
+         where TObjectContext : ITsavoriteContext<byte[], IGarnetObject, ObjectInput, GarnetObjectStoreOutput, long, ObjectSessionFunctions, ObjectStoreFunctions, ObjectStoreAllocator>
             => ReadObjectStoreOperation(key, ref input, out output, ref objectStoreContext);
->>>>>>> 1f7e6d38
 
         /// <summary>
         /// Returns all field names in the hash key.
@@ -785,15 +683,9 @@
         /// <param name="outputFooter"></param>
         /// <param name="objectContext"></param>
         /// <returns></returns>
-<<<<<<< HEAD
-        public GarnetStatus HashKeys<TObjectContext>(byte[] key, ArgSlice input, ref GarnetObjectStoreOutput outputFooter, ref TObjectContext objectContext)
-          where TObjectContext : ITsavoriteContext<byte[], IGarnetObject, SpanByte, GarnetObjectStoreOutput, long, ObjectSessionFunctions, ObjectStoreFunctions, ObjectStoreAllocator>
-            => ReadObjectStoreOperationWithOutput(key, input, ref objectContext, ref outputFooter);
-=======
         public GarnetStatus HashKeys<TObjectContext>(byte[] key, ref ObjectInput input, ref GarnetObjectStoreOutput outputFooter, ref TObjectContext objectContext)
-          where TObjectContext : ITsavoriteContext<byte[], IGarnetObject, ObjectInput, GarnetObjectStoreOutput, long, ObjectStoreFunctions>
+          where TObjectContext : ITsavoriteContext<byte[], IGarnetObject, ObjectInput, GarnetObjectStoreOutput, long, ObjectSessionFunctions, ObjectStoreFunctions, ObjectStoreAllocator>
             => ReadObjectStoreOperationWithOutput(key, ref input, ref objectContext, ref outputFooter);
->>>>>>> 1f7e6d38
 
         /// <summary>
         /// Returns all values in the hash key.
@@ -804,15 +696,9 @@
         /// <param name="outputFooter"></param>
         /// <param name="objectContext"></param>
         /// <returns></returns>
-<<<<<<< HEAD
-        public GarnetStatus HashVals<TObjectContext>(byte[] key, ArgSlice input, ref GarnetObjectStoreOutput outputFooter, ref TObjectContext objectContext)
-          where TObjectContext : ITsavoriteContext<byte[], IGarnetObject, SpanByte, GarnetObjectStoreOutput, long, ObjectSessionFunctions, ObjectStoreFunctions, ObjectStoreAllocator>
-            => ReadObjectStoreOperationWithOutput(key, input, ref objectContext, ref outputFooter);
-=======
         public GarnetStatus HashVals<TObjectContext>(byte[] key, ref ObjectInput input, ref GarnetObjectStoreOutput outputFooter, ref TObjectContext objectContext)
-          where TObjectContext : ITsavoriteContext<byte[], IGarnetObject, ObjectInput, GarnetObjectStoreOutput, long, ObjectStoreFunctions>
+          where TObjectContext : ITsavoriteContext<byte[], IGarnetObject, ObjectInput, GarnetObjectStoreOutput, long, ObjectSessionFunctions, ObjectStoreFunctions, ObjectStoreAllocator>
             => ReadObjectStoreOperationWithOutput(key, ref input, ref objectContext, ref outputFooter);
->>>>>>> 1f7e6d38
 
         /// <summary>
         /// Increments the number stored at field in the hash stored at key by increment.
@@ -824,11 +710,7 @@
         /// <param name="objectContext"></param>
         /// <returns></returns>
         public GarnetStatus HashIncrement<TObjectContext>(byte[] key, ArgSlice input, out ObjectOutputHeader output, ref TObjectContext objectContext)
-<<<<<<< HEAD
-            where TObjectContext : ITsavoriteContext<byte[], IGarnetObject, SpanByte, GarnetObjectStoreOutput, long, ObjectSessionFunctions, ObjectStoreFunctions, ObjectStoreAllocator>
-=======
-            where TObjectContext : ITsavoriteContext<byte[], IGarnetObject, ObjectInput, GarnetObjectStoreOutput, long, ObjectStoreFunctions>
->>>>>>> 1f7e6d38
+            where TObjectContext : ITsavoriteContext<byte[], IGarnetObject, ObjectInput, GarnetObjectStoreOutput, long, ObjectSessionFunctions, ObjectStoreFunctions, ObjectStoreAllocator>
             => RMWObjectStoreOperation(key, input, out output, ref objectContext);
 
         /// <summary>
@@ -841,14 +723,8 @@
         /// <param name="outputFooter"></param>
         /// <param name="objectContext"></param>
         /// <returns></returns>
-<<<<<<< HEAD
-        public GarnetStatus HashIncrement<TObjectContext>(byte[] key, ArgSlice input, ref GarnetObjectStoreOutput outputFooter, ref TObjectContext objectContext)
-            where TObjectContext : ITsavoriteContext<byte[], IGarnetObject, SpanByte, GarnetObjectStoreOutput, long, ObjectSessionFunctions, ObjectStoreFunctions, ObjectStoreAllocator>
-            => RMWObjectStoreOperationWithOutput(key, input, ref objectContext, ref outputFooter);
-=======
         public GarnetStatus HashIncrement<TObjectContext>(byte[] key, ref ObjectInput input, ref GarnetObjectStoreOutput outputFooter, ref TObjectContext objectContext)
-            where TObjectContext : ITsavoriteContext<byte[], IGarnetObject, ObjectInput, GarnetObjectStoreOutput, long, ObjectStoreFunctions>
+            where TObjectContext : ITsavoriteContext<byte[], IGarnetObject, ObjectInput, GarnetObjectStoreOutput, long, ObjectSessionFunctions, ObjectStoreFunctions, ObjectStoreAllocator>
             => RMWObjectStoreOperationWithOutput(key, ref input, ref objectContext, ref outputFooter);
->>>>>>> 1f7e6d38
     }
 }