--- conflicted
+++ resolved
@@ -2,6 +2,7 @@
 // Licensed under the MIT license.
 
 using System;
+using System.Collections.Generic;
 using Garnet.common;
 using Tsavorite.core;
 
@@ -356,13 +357,8 @@
             var inputArg = (((count << 1) | 1) << 1) | (withValues ? 1 : 0);
             var input = new ObjectInput(header, inputArg, seed);
 
-<<<<<<< HEAD
-            var outputFooter = new GarnetObjectStoreOutput { spanByteAndMemory = new SpanByteAndMemory(null) };
+            var outputFooter = new GarnetObjectStoreOutput { SpanByteAndMemory = new SpanByteAndMemory(null) };
             var status = ReadObjectStoreOperationWithOutput(key.SpanByte, ref input, ref objectStoreContext, ref outputFooter);
-=======
-            var outputFooter = new GarnetObjectStoreOutput { SpanByteAndMemory = new SpanByteAndMemory(null) };
-            var status = ReadObjectStoreOperationWithOutput(key.ToArray(), ref input, ref objectStoreContext, ref outputFooter);
->>>>>>> ecc0ec65
 
             fields = default;
             if (status == GarnetStatus.OK)
@@ -559,7 +555,7 @@
         /// <param name="objectContext">The object context for the operation.</param>
         /// <returns>The status of the operation.</returns>
         public GarnetStatus HashExpire<TObjectContext>(ArgSlice key, long expireAt, bool isMilliseconds, ExpireOption expireOption, ref ObjectInput input, ref GarnetObjectStoreOutput outputFooter, ref TObjectContext objectContext)
-            where TObjectContext : ITsavoriteContext<byte[], IGarnetObject, ObjectInput, GarnetObjectStoreOutput, long, ObjectSessionFunctions, ObjectStoreFunctions, ObjectStoreAllocator>
+            where TObjectContext : ITsavoriteContext<IGarnetObject, ObjectInput, GarnetObjectStoreOutput, long, ObjectSessionFunctions, ObjectStoreFunctions, ObjectStoreAllocator>
         {
             var expireAtUtc = isMilliseconds ? ConvertUtils.UnixTimestampInMillisecondsToTicks(expireAt) : ConvertUtils.UnixTimestampInSecondsToTicks(expireAt);
             var expiryLength = NumUtils.CountDigits(expireAtUtc);
@@ -573,7 +569,7 @@
 
             var innerInput = new ObjectInput(input.header, ref parseState, startIdx: 0, arg1: (int)expireOption);
 
-            return RMWObjectStoreOperationWithOutput(key.ToArray(), ref innerInput, ref objectContext, ref outputFooter);
+            return RMWObjectStoreOperationWithOutput(key.SpanByte, ref innerInput, ref objectContext, ref outputFooter);
         }
 
         /// <summary>
@@ -588,11 +584,11 @@
         /// <param name="objectContext">The object context for the operation.</param>
         /// <returns>The status of the operation.</returns>
         public GarnetStatus HashTimeToLive<TObjectContext>(ArgSlice key, bool isMilliseconds, bool isTimestamp, ref ObjectInput input, ref GarnetObjectStoreOutput outputFooter, ref TObjectContext objectContext)
-            where TObjectContext : ITsavoriteContext<byte[], IGarnetObject, ObjectInput, GarnetObjectStoreOutput, long, ObjectSessionFunctions, ObjectStoreFunctions, ObjectStoreAllocator>
+            where TObjectContext : ITsavoriteContext<IGarnetObject, ObjectInput, GarnetObjectStoreOutput, long, ObjectSessionFunctions, ObjectStoreFunctions, ObjectStoreAllocator>
         {
             var innerInput = new ObjectInput(input.header, ref input.parseState, arg1: isMilliseconds ? 1 : 0, arg2: isTimestamp ? 1 : 0);
 
-            return ReadObjectStoreOperationWithOutput(key.ToArray(), ref innerInput, ref objectContext, ref outputFooter);
+            return ReadObjectStoreOperationWithOutput(key.SpanByte, ref innerInput, ref objectContext, ref outputFooter);
         }
 
         /// <summary>
@@ -605,8 +601,8 @@
         /// <param name="objectContext">The object context for the operation.</param>
         /// <returns>The status of the operation.</returns>
         public GarnetStatus HashPersist<TObjectContext>(ArgSlice key, ref ObjectInput input, ref GarnetObjectStoreOutput outputFooter, ref TObjectContext objectContext)
-            where TObjectContext : ITsavoriteContext<byte[], IGarnetObject, ObjectInput, GarnetObjectStoreOutput, long, ObjectSessionFunctions, ObjectStoreFunctions, ObjectStoreAllocator>
-            => RMWObjectStoreOperationWithOutput(key.ToArray(), ref input, ref objectContext, ref outputFooter);
+            where TObjectContext : ITsavoriteContext<IGarnetObject, ObjectInput, GarnetObjectStoreOutput, long, ObjectSessionFunctions, ObjectStoreFunctions, ObjectStoreAllocator>
+            => RMWObjectStoreOperationWithOutput(key.SpanByte, ref input, ref objectContext, ref outputFooter);
 
         /// <summary>
         /// Collects hash keys and performs a specified operation on them.
@@ -620,13 +616,11 @@
         /// If the first key is "*", all hash keys are scanned in batches and the operation is performed on each key.
         /// Otherwise, the operation is performed on the specified keys.
         /// </remarks>
-        public GarnetStatus HashCollect<TObjectContext>(ReadOnlySpan<ArgSlice> keys, ref ObjectInput input, ref TObjectContext objectContext)
-            where TObjectContext : ITsavoriteContext<byte[], IGarnetObject, ObjectInput, GarnetObjectStoreOutput, long, ObjectSessionFunctions, ObjectStoreFunctions, ObjectStoreAllocator>
+        public unsafe GarnetStatus HashCollect<TObjectContext>(ReadOnlySpan<ArgSlice> keys, ref ObjectInput input, ref TObjectContext objectContext)
+            where TObjectContext : ITsavoriteContext<IGarnetObject, ObjectInput, GarnetObjectStoreOutput, long, ObjectSessionFunctions, ObjectStoreFunctions, ObjectStoreAllocator>
         {
             if (!_hcollectTaskLock.TryWriteLock())
-            {
                 return GarnetStatus.NOTFOUND;
-            }
 
             try
             {
@@ -639,14 +633,13 @@
                     do
                     {
                         if (!DbScan(keys[0], true, cursor, out storeCursor, out var hashKeys, 100, CmdStrings.HASH))
-                        {
                             return GarnetStatus.OK;
-                        }
 
                         // Process each hash key
                         foreach (var hashKey in hashKeys)
                         {
-                            RMWObjectStoreOperation(hashKey, ref input, out _, ref objectContext);
+                            fixed (byte* hashKeyPtr = hashKey)
+                                RMWObjectStoreOperation(SpanByte.FromPinnedPointer(hashKeyPtr, hashKey.Length), ref input, out _, ref objectContext);
                         }
 
                         cursor = storeCursor;
@@ -656,9 +649,7 @@
                 }
 
                 foreach (var key in keys)
-                {
-                    RMWObjectStoreOperation(key.ToArray(), ref input, out _, ref objectContext);
-                }
+                    RMWObjectStoreOperation(key.SpanByte, ref input, out _, ref objectContext);
 
                 return GarnetStatus.OK;
             }
