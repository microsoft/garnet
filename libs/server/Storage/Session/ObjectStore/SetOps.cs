--- conflicted
+++ resolved
@@ -189,11 +189,7 @@
 
             var output = new GarnetObjectStoreOutput();
 
-<<<<<<< HEAD
-            var status = RMWObjectStoreOperationWithOutput(key.ReadOnlySpan, ref input, ref objectStoreContext, ref outputFooter);
-=======
-            var status = RMWObjectStoreOperationWithOutput(key.ToArray(), ref input, ref objectStoreContext, ref output);
->>>>>>> 33ab11e6
+            var status = RMWObjectStoreOperationWithOutput(key.ReadOnlySpan, ref input, ref objectStoreContext, ref output);
 
             if (status == GarnetStatus.OK)
                 members = ProcessRespArrayOutput(output, out _);
@@ -243,11 +239,7 @@
 
             var output = new GarnetObjectStoreOutput();
 
-<<<<<<< HEAD
-            var status = RMWObjectStoreOperationWithOutput(key.ReadOnlySpan, ref input, ref objectStoreContext, ref outputFooter);
-=======
-            var status = RMWObjectStoreOperationWithOutput(key.ToArray(), ref input, ref objectStoreContext, ref output);
->>>>>>> 33ab11e6
+            var status = RMWObjectStoreOperationWithOutput(key.ReadOnlySpan, ref input, ref objectStoreContext, ref output);
 
             if (status != GarnetStatus.OK)
                 return status;
@@ -700,15 +692,9 @@
         /// <param name="output"></param>
         /// <param name="objectContext"></param>
         /// <returns></returns>
-<<<<<<< HEAD
-        public GarnetStatus SetMembers<TObjectContext>(PinnedSpanByte key, ref ObjectInput input, ref GarnetObjectStoreOutput outputFooter, ref TObjectContext objectContext)
-            where TObjectContext : ITsavoriteContext<ObjectInput, GarnetObjectStoreOutput, long, ObjectSessionFunctions, ObjectStoreFunctions, ObjectStoreAllocator>
-            => ReadObjectStoreOperationWithOutput(key.ReadOnlySpan, ref input, ref objectContext, ref outputFooter);
-=======
-        public GarnetStatus SetMembers<TObjectContext>(byte[] key, ref ObjectInput input, ref GarnetObjectStoreOutput output, ref TObjectContext objectContext)
-            where TObjectContext : ITsavoriteContext<byte[], IGarnetObject, ObjectInput, GarnetObjectStoreOutput, long, ObjectSessionFunctions, ObjectStoreFunctions, ObjectStoreAllocator>
-            => ReadObjectStoreOperationWithOutput(key, ref input, ref objectContext, ref output);
->>>>>>> 33ab11e6
+        public GarnetStatus SetMembers<TObjectContext>(PinnedSpanByte key, ref ObjectInput input, ref GarnetObjectStoreOutput output, ref TObjectContext objectContext)
+            where TObjectContext : ITsavoriteContext<ObjectInput, GarnetObjectStoreOutput, long, ObjectSessionFunctions, ObjectStoreFunctions, ObjectStoreAllocator>
+            => ReadObjectStoreOperationWithOutput(key.ReadOnlySpan, ref input, ref objectContext, ref output);
 
         /// <summary>
         /// Returns if member is a member of the set stored at key.
@@ -719,15 +705,9 @@
         /// <param name="output"></param>
         /// <param name="objectContext"></param>
         /// <returns></returns>
-<<<<<<< HEAD
-        public GarnetStatus SetIsMember<TObjectContext>(PinnedSpanByte key, ref ObjectInput input, ref GarnetObjectStoreOutput outputFooter, ref TObjectContext objectContext)
-            where TObjectContext : ITsavoriteContext<ObjectInput, GarnetObjectStoreOutput, long, ObjectSessionFunctions, ObjectStoreFunctions, ObjectStoreAllocator>
-            => ReadObjectStoreOperationWithOutput(key.ReadOnlySpan, ref input, ref objectContext, ref outputFooter);
-=======
-        public GarnetStatus SetIsMember<TObjectContext>(byte[] key, ref ObjectInput input, ref GarnetObjectStoreOutput output, ref TObjectContext objectContext)
-            where TObjectContext : ITsavoriteContext<byte[], IGarnetObject, ObjectInput, GarnetObjectStoreOutput, long, ObjectSessionFunctions, ObjectStoreFunctions, ObjectStoreAllocator>
-            => ReadObjectStoreOperationWithOutput(key, ref input, ref objectContext, ref output);
->>>>>>> 33ab11e6
+        public GarnetStatus SetIsMember<TObjectContext>(PinnedSpanByte key, ref ObjectInput input, ref GarnetObjectStoreOutput output, ref TObjectContext objectContext)
+            where TObjectContext : ITsavoriteContext<ObjectInput, GarnetObjectStoreOutput, long, ObjectSessionFunctions, ObjectStoreFunctions, ObjectStoreAllocator>
+            => ReadObjectStoreOperationWithOutput(key.ReadOnlySpan, ref input, ref objectContext, ref output);
 
         /// <summary>
         /// Returns whether each member is a member of the set stored at key.
@@ -754,13 +734,8 @@
                 SetOp = SetOperation.SMISMEMBER,
             }, ref parseState);
 
-<<<<<<< HEAD
-            var outputFooter = new GarnetObjectStoreOutput { SpanByteAndMemory = new SpanByteAndMemory(null) };
-            var status = ReadObjectStoreOperationWithOutput(key.ReadOnlySpan, ref input, ref objectContext, ref outputFooter);
-=======
-            var output = new GarnetObjectStoreOutput();
-            var status = ReadObjectStoreOperationWithOutput(key.ToArray(), ref input, ref objectContext, ref output);
->>>>>>> 33ab11e6
+            var output = new GarnetObjectStoreOutput { SpanByteAndMemory = new SpanByteAndMemory(null) };
+            var status = ReadObjectStoreOperationWithOutput(key.ReadOnlySpan, ref input, ref objectContext, ref output);
 
             if (status == GarnetStatus.OK)
                 result = ProcessRespIntegerArrayOutput(output, out _);
@@ -777,15 +752,9 @@
         /// <param name="output"></param>
         /// <param name="objectContext"></param>
         /// <returns></returns>
-<<<<<<< HEAD
-        public GarnetStatus SetPop<TObjectContext>(PinnedSpanByte key, ref ObjectInput input, ref GarnetObjectStoreOutput outputFooter, ref TObjectContext objectContext)
-            where TObjectContext : ITsavoriteContext<ObjectInput, GarnetObjectStoreOutput, long, ObjectSessionFunctions, ObjectStoreFunctions, ObjectStoreAllocator>
-            => RMWObjectStoreOperationWithOutput(key.ReadOnlySpan, ref input, ref objectContext, ref outputFooter);
-=======
-        public GarnetStatus SetPop<TObjectContext>(byte[] key, ref ObjectInput input, ref GarnetObjectStoreOutput output, ref TObjectContext objectContext)
-            where TObjectContext : ITsavoriteContext<byte[], IGarnetObject, ObjectInput, GarnetObjectStoreOutput, long, ObjectSessionFunctions, ObjectStoreFunctions, ObjectStoreAllocator>
-            => RMWObjectStoreOperationWithOutput(key, ref input, ref objectContext, ref output);
->>>>>>> 33ab11e6
+        public GarnetStatus SetPop<TObjectContext>(PinnedSpanByte key, ref ObjectInput input, ref GarnetObjectStoreOutput output, ref TObjectContext objectContext)
+            where TObjectContext : ITsavoriteContext<ObjectInput, GarnetObjectStoreOutput, long, ObjectSessionFunctions, ObjectStoreFunctions, ObjectStoreAllocator>
+            => RMWObjectStoreOperationWithOutput(key.ReadOnlySpan, ref input, ref objectContext, ref output);
 
         /// <summary>
         /// When called with just the key argument, return a random element from the set value stored at key.
@@ -800,15 +769,9 @@
         /// <param name="output"></param>
         /// <param name="objectContext"></param>
         /// <returns></returns>
-<<<<<<< HEAD
-        public GarnetStatus SetRandomMember<TObjectContext>(PinnedSpanByte key, ref ObjectInput input, ref GarnetObjectStoreOutput outputFooter, ref TObjectContext objectContext)
-            where TObjectContext : ITsavoriteContext<ObjectInput, GarnetObjectStoreOutput, long, ObjectSessionFunctions, ObjectStoreFunctions, ObjectStoreAllocator>
-            => ReadObjectStoreOperationWithOutput(key.ReadOnlySpan, ref input, ref objectContext, ref outputFooter);
-=======
-        public GarnetStatus SetRandomMember<TObjectContext>(byte[] key, ref ObjectInput input, ref GarnetObjectStoreOutput output, ref TObjectContext objectContext)
-            where TObjectContext : ITsavoriteContext<byte[], IGarnetObject, ObjectInput, GarnetObjectStoreOutput, long, ObjectSessionFunctions, ObjectStoreFunctions, ObjectStoreAllocator>
-            => ReadObjectStoreOperationWithOutput(key, ref input, ref objectContext, ref output);
->>>>>>> 33ab11e6
+        public GarnetStatus SetRandomMember<TObjectContext>(PinnedSpanByte key, ref ObjectInput input, ref GarnetObjectStoreOutput output, ref TObjectContext objectContext)
+            where TObjectContext : ITsavoriteContext<ObjectInput, GarnetObjectStoreOutput, long, ObjectSessionFunctions, ObjectStoreFunctions, ObjectStoreAllocator>
+            => ReadObjectStoreOperationWithOutput(key.ReadOnlySpan, ref input, ref objectContext, ref output);
 
         /// <summary>
         /// Returns the members of the set resulting from the difference between the first set at key and all the successive sets at keys.
