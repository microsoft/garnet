﻿// Copyright (c) Microsoft Corporation.
// Licensed under the MIT license.

using System;
using System.Collections.Generic;
using System.Diagnostics;
using System.Text;
using Garnet.common;
using Tsavorite.core;

namespace Garnet.server
{
    using ObjectStoreAllocator = GenericAllocator<byte[], IGarnetObject, StoreFunctions<byte[], IGarnetObject, ByteArrayKeyComparer, DefaultRecordDisposer<byte[], IGarnetObject>>>;
    using ObjectStoreFunctions = StoreFunctions<byte[], IGarnetObject, ByteArrayKeyComparer, DefaultRecordDisposer<byte[], IGarnetObject>>;

    /// <summary>
    /// Server session for RESP protocol - SET
    /// </summary>
    sealed partial class StorageSession : IDisposable
    {
        /// <summary>
        ///  Adds the specified member to the set at key.
        ///  Specified members that are already a member of this set are ignored. 
        ///  If key does not exist, a new set is created.
        /// </summary>
        /// <typeparam name="TObjectContext"></typeparam>
        /// <param name="key">ArgSlice with key</param>
        /// <param name="member"></param>
        /// <param name="saddCount"></param>
        /// <param name="objectStoreContext"></param>
        /// <returns></returns>
        internal unsafe GarnetStatus SetAdd<TObjectContext>(ArgSlice key, ArgSlice member, out int saddCount, ref TObjectContext objectStoreContext)
<<<<<<< HEAD
            where TObjectContext : ITsavoriteContext<byte[], IGarnetObject, SpanByte, GarnetObjectStoreOutput, long, ObjectSessionFunctions, ObjectStoreFunctions, ObjectStoreAllocator>
=======
            where TObjectContext : ITsavoriteContext<byte[], IGarnetObject, ObjectInput, GarnetObjectStoreOutput, long, ObjectStoreFunctions>
>>>>>>> 1f7e6d38
        {
            saddCount = 0;

            // Prepare the input payload
            var inputPayload = scratchBufferManager.FormatScratchAsResp(0, member);

            // Prepare the input
            var input = new ObjectInput
            {
                header = new RespInputHeader
                {
                    type = GarnetObjectType.Set,
                    SetOp = SetOperation.SADD,
                },
                arg1 = 1,
                payload = inputPayload,
            };

            var status = RMWObjectStoreOperation(key.ToArray(), ref input, out var output, ref objectStoreContext);

            saddCount = output.result1;
            return status;
        }

        /// <summary>
        ///  Adds the specified members to the set at key.
        ///  Specified members that are already a member of this set are ignored. 
        ///  If key does not exist, a new set is created.
        /// </summary>
        /// <typeparam name="TObjectContext"></typeparam>
        /// <param name="key">ArgSlice with key</param>
        /// <param name="members"></param>
        /// <param name="saddCount"></param>
        /// <param name="objectStoreContext"></param>
        /// <returns></returns>
        internal unsafe GarnetStatus SetAdd<TObjectContext>(ArgSlice key, ArgSlice[] members, out int saddCount, ref TObjectContext objectStoreContext)
<<<<<<< HEAD
            where TObjectContext : ITsavoriteContext<byte[], IGarnetObject, SpanByte, GarnetObjectStoreOutput, long, ObjectSessionFunctions, ObjectStoreFunctions, ObjectStoreAllocator>
=======
            where TObjectContext : ITsavoriteContext<byte[], IGarnetObject, ObjectInput, GarnetObjectStoreOutput, long, ObjectStoreFunctions>
>>>>>>> 1f7e6d38
        {
            saddCount = 0;

            if (key.Length == 0)
                return GarnetStatus.OK;

            // Prepare the input payload
            var inputLength = 0;
            foreach (var member in members)
            {
                var tmp = scratchBufferManager.FormatScratchAsResp(0, member);
                inputLength += tmp.Length;
            }

            var inputPayload = scratchBufferManager.GetSliceFromTail(inputLength);

            // Prepare the input
            var input = new ObjectInput
            {
                header = new RespInputHeader
                {
                    type = GarnetObjectType.Set,
                    SetOp = SetOperation.SADD,
                },
                arg1 = members.Length,
                payload = inputPayload,
            };

            // Iterate through all inputs and add them to the scratch buffer in RESP format


            var status = RMWObjectStoreOperation(key.ToArray(), ref input, out var output, ref objectStoreContext);
            saddCount = output.result1;

            return status;
        }

        /// <summary>
        /// Removes the specified member from the set.
        /// Members that are not in the set are ignored.
        /// </summary>
        /// <typeparam name="TObjectContext"></typeparam>
        /// <param name="key">ArgSlice with key</param>
        /// <param name="member"></param>
        /// <param name="sremCount"></param>
        /// <param name="objectStoreContext"></param>
        /// <returns></returns>
        internal unsafe GarnetStatus SetRemove<TObjectContext>(ArgSlice key, ArgSlice member, out int sremCount, ref TObjectContext objectStoreContext)
<<<<<<< HEAD
            where TObjectContext : ITsavoriteContext<byte[], IGarnetObject, SpanByte, GarnetObjectStoreOutput, long, ObjectSessionFunctions, ObjectStoreFunctions, ObjectStoreAllocator>
=======
            where TObjectContext : ITsavoriteContext<byte[], IGarnetObject, ObjectInput, GarnetObjectStoreOutput, long, ObjectStoreFunctions>
>>>>>>> 1f7e6d38
        {
            sremCount = 0;

            // Prepare the input payload
            var inputPayload = scratchBufferManager.FormatScratchAsResp(0, member);

            // Prepare the input
            var input = new ObjectInput
            {
                header = new RespInputHeader
                {
                    type = GarnetObjectType.Set,
                    SetOp = SetOperation.SREM,
                },
                arg1 = 1,
                payload = inputPayload,
            };

            var status = RMWObjectStoreOperation(key.ToArray(), ref input, out var output, ref objectStoreContext);
            sremCount = output.result1;

            return status;
        }


        /// <summary>
        /// Removes the specified members from the set.
        /// Specified members that are not a member of the set are ignored. 
        /// If key does not exist, this command returns 0.
        /// </summary>
        /// <typeparam name="TObjectContext"></typeparam>
        /// <param name="key">ArgSlice with key</param>
        /// <param name="members"></param>
        /// <param name="sremCount"></param>
        /// <param name="objectStoreContext"></param>
        /// <returns></returns>
        internal unsafe GarnetStatus SetRemove<TObjectContext>(ArgSlice key, ArgSlice[] members, out int sremCount, ref TObjectContext objectStoreContext)
<<<<<<< HEAD
            where TObjectContext : ITsavoriteContext<byte[], IGarnetObject, SpanByte, GarnetObjectStoreOutput, long, ObjectSessionFunctions, ObjectStoreFunctions, ObjectStoreAllocator>
=======
            where TObjectContext : ITsavoriteContext<byte[], IGarnetObject, ObjectInput, GarnetObjectStoreOutput, long, ObjectStoreFunctions>
>>>>>>> 1f7e6d38
        {
            sremCount = 0;

            if (key.Length == 0 || members.Length == 0)
                return GarnetStatus.OK;

            // Prepare the input payload
            var inputLength = 0;
            foreach (var member in members)
            {
                var tmp = scratchBufferManager.FormatScratchAsResp(0, member);
                inputLength += tmp.Length;
            }

            var inputPayload = scratchBufferManager.GetSliceFromTail(inputLength);

            // Prepare the input
            var input = new ObjectInput
            {
                header = new RespInputHeader
                {
                    type = GarnetObjectType.Set,
                    SetOp = SetOperation.SREM,
                },
                arg1 = members.Length,
                payload = inputPayload,
            };

            var status = RMWObjectStoreOperation(key.ToArray(), ref input, out var output, ref objectStoreContext);

            sremCount = output.result1;
            return status;
        }

        /// <summary>
        /// Returns the number of elements of the set.
        /// </summary>
        /// <typeparam name="TObjectContext"></typeparam>
        /// <param name="key"></param>
        /// <param name="count"></param>
        /// <param name="objectStoreContext"></param>
        /// <returns></returns>
        internal unsafe GarnetStatus SetLength<TObjectContext>(ArgSlice key, out int count, ref TObjectContext objectStoreContext)
<<<<<<< HEAD
            where TObjectContext : ITsavoriteContext<byte[], IGarnetObject, SpanByte, GarnetObjectStoreOutput, long, ObjectSessionFunctions, ObjectStoreFunctions, ObjectStoreAllocator>
=======
            where TObjectContext : ITsavoriteContext<byte[], IGarnetObject, ObjectInput, GarnetObjectStoreOutput, long, ObjectStoreFunctions>
>>>>>>> 1f7e6d38
        {
            count = 0;

            if (key.Length == 0)
                return GarnetStatus.OK;

            // Prepare the input payload
            var inputLength = 0;
            var inputPayload = scratchBufferManager.GetSliceFromTail(inputLength);

            // Prepare the input
            var input = new ObjectInput
            {
                header = new RespInputHeader
                {
                    type = GarnetObjectType.Set,
                    SetOp = SetOperation.SCARD,
                },
                payload = inputPayload,
            };

            var status = ReadObjectStoreOperation(key.ToArray(), ref input, out var output, ref objectStoreContext);

            count = output.result1;
            return status;
        }

        /// <summary>
        /// Returns all members of the set at key.
        /// </summary>
        /// <typeparam name="TObjectContext"></typeparam>
        /// <param name="key"></param>
        /// <param name="members"></param>
        /// <param name="objectStoreContext"></param>
        /// <returns></returns>
        internal unsafe GarnetStatus SetMembers<TObjectContext>(ArgSlice key, out ArgSlice[] members, ref TObjectContext objectStoreContext)
<<<<<<< HEAD
            where TObjectContext : ITsavoriteContext<byte[], IGarnetObject, SpanByte, GarnetObjectStoreOutput, long, ObjectSessionFunctions, ObjectStoreFunctions, ObjectStoreAllocator>
=======
            where TObjectContext : ITsavoriteContext<byte[], IGarnetObject, ObjectInput, GarnetObjectStoreOutput, long, ObjectStoreFunctions>
>>>>>>> 1f7e6d38
        {
            members = default;

            if (key.Length == 0)
                return GarnetStatus.OK;

            // Prepare the input payload
            var inputLength = 0;
            var inputPayload = scratchBufferManager.GetSliceFromTail(inputLength);

            // Prepare the input
            var input = new ObjectInput
            {
                header = new RespInputHeader
                {
                    type = GarnetObjectType.Set,
                    SetOp = SetOperation.SMEMBERS,
                },
                payload = inputPayload,
            };

            var outputFooter = new GarnetObjectStoreOutput { spanByteAndMemory = new SpanByteAndMemory(null) };

            var status = RMWObjectStoreOperationWithOutput(key.ToArray(), ref input, ref objectStoreContext, ref outputFooter);

            if (status == GarnetStatus.OK)
                members = ProcessRespArrayOutput(outputFooter, out _);

            return status;
        }

        /// <summary>
        /// Removes and returns one random member from the set at key.
        /// </summary>
        /// <typeparam name="TObjectContext"></typeparam>
        /// <param name="key"></param>
        /// <param name="element"></param>
        /// <param name="objectStoreContext"></param>
        /// <returns></returns>
        internal GarnetStatus SetPop<TObjectContext>(ArgSlice key, out ArgSlice element, ref TObjectContext objectStoreContext)
<<<<<<< HEAD
            where TObjectContext : ITsavoriteContext<byte[], IGarnetObject, SpanByte, GarnetObjectStoreOutput, long, ObjectSessionFunctions, ObjectStoreFunctions, ObjectStoreAllocator>
=======
            where TObjectContext : ITsavoriteContext<byte[], IGarnetObject, ObjectInput, GarnetObjectStoreOutput, long, ObjectStoreFunctions>
>>>>>>> 1f7e6d38
        {
            var status = SetPop(key, int.MinValue, out var elements, ref objectStoreContext);
            element = default;
            if (status == GarnetStatus.OK && elements != default)
                element = elements[0];

            return status;
        }

        /// <summary>
        /// Removes and returns up to count random members from the set at key.
        /// </summary>
        /// <typeparam name="TObjectContext"></typeparam>
        /// <param name="key"></param>
        /// <param name="count"></param>
        /// <param name="elements"></param>
        /// <param name="objectStoreContext"></param>
        /// <returns></returns>
        internal unsafe GarnetStatus SetPop<TObjectContext>(ArgSlice key, int count, out ArgSlice[] elements, ref TObjectContext objectStoreContext)
<<<<<<< HEAD
            where TObjectContext : ITsavoriteContext<byte[], IGarnetObject, SpanByte, GarnetObjectStoreOutput, long, ObjectSessionFunctions, ObjectStoreFunctions, ObjectStoreAllocator>
=======
            where TObjectContext : ITsavoriteContext<byte[], IGarnetObject, ObjectInput, GarnetObjectStoreOutput, long, ObjectStoreFunctions>
>>>>>>> 1f7e6d38
        {
            elements = default;

            if (key.Length == 0)
                return GarnetStatus.OK;

            // Prepare the input payload
            var inputPayload = scratchBufferManager.CreateArgSlice(0);

            // Prepare the input
            var input = new ObjectInput
            {
                header = new RespInputHeader
                {
                    type = GarnetObjectType.Set,
                    SetOp = SetOperation.SPOP,
                },
                arg1 = count,
                payload = inputPayload,
            };

            var outputFooter = new GarnetObjectStoreOutput { spanByteAndMemory = new SpanByteAndMemory(null) };

            var status = RMWObjectStoreOperationWithOutput(key.ToArray(), ref input, ref objectStoreContext, ref outputFooter);

            if (status != GarnetStatus.OK)
                return status;

            //process output
            elements = ProcessRespArrayOutput(outputFooter, out _);

            return GarnetStatus.OK;
        }

        /// <summary>
        /// Iterates members of a Set key and their associated members using a cursor,
        /// a match pattern and count parameters
        /// </summary>
        /// <param name="key">The key of the set</param>
        /// <param name="cursor">The value of the cursor</param>
        /// <param name="match">The pattern to match the members</param>
        /// <param name="count">Limit number for the response</param>
        /// <param name="items">The list of items for the response</param>
        /// <param name="objectStoreContext"></param>
        public unsafe GarnetStatus SetScan<TObjectContext>(ArgSlice key, long cursor, string match, int count, out ArgSlice[] items, ref TObjectContext objectStoreContext)
<<<<<<< HEAD
             where TObjectContext : ITsavoriteContext<byte[], IGarnetObject, SpanByte, GarnetObjectStoreOutput, long, ObjectSessionFunctions, ObjectStoreFunctions, ObjectStoreAllocator>
=======
             where TObjectContext : ITsavoriteContext<byte[], IGarnetObject, ObjectInput, GarnetObjectStoreOutput, long, ObjectStoreFunctions>
>>>>>>> 1f7e6d38
        {
            items = default;

            if (key.Length == 0)
                return GarnetStatus.OK;

            if (string.IsNullOrEmpty(match))
                match = "*";

            // Prepare the payload
            var payloadSlice = scratchBufferManager.CreateArgSlice(sizeof(int));
            *(int*)payloadSlice.ptr = ObjectScanCountLimit;

            var payloadLength = sizeof(int);

            ArgSlice tmp;
            // Write match
            var matchPatternValue = Encoding.ASCII.GetBytes(match.Trim());
            fixed (byte* matchKeywordPtr = CmdStrings.MATCH, matchPatterPtr = matchPatternValue)
            {
                tmp = scratchBufferManager.FormatScratchAsResp(0, new ArgSlice(matchKeywordPtr, CmdStrings.MATCH.Length),
                    new ArgSlice(matchPatterPtr, matchPatternValue.Length));
            }
            payloadLength += tmp.Length;

            // Write count
            var lengthCountNumber = NumUtils.NumDigits(count);
            var countBytes = new byte[lengthCountNumber];

            fixed (byte* countPtr = CmdStrings.COUNT, countValuePtr = countBytes)
            {
                var countValuePtr2 = countValuePtr;
                NumUtils.IntToBytes(count, lengthCountNumber, ref countValuePtr2);

                tmp = scratchBufferManager.FormatScratchAsResp(0, new ArgSlice(countPtr, CmdStrings.COUNT.Length),
                    new ArgSlice(countValuePtr, countBytes.Length));
            }
            payloadLength += tmp.Length;

            var inputPayload = scratchBufferManager.GetSliceFromTail(payloadLength);

            // Prepare the input
            var input = new ObjectInput
            {
                header = new RespInputHeader
                {
                    type = GarnetObjectType.Set,
                    SetOp = SetOperation.SSCAN,
                },
                arg1 = 4,
                arg2 = (int)cursor,
                payload = inputPayload,
            };

            var outputFooter = new GarnetObjectStoreOutput { spanByteAndMemory = new SpanByteAndMemory(null) };
            var status = ReadObjectStoreOperationWithOutput(key.ToArray(), ref input, ref objectStoreContext, ref outputFooter);

            items = default;
            if (status == GarnetStatus.OK)
                items = ProcessRespArrayOutput(outputFooter, out _, isScanOutput: true);

            return status;
        }

        /// <summary>
        /// Moves a member from a source set to a destination set.
        /// If the move was performed, this command returns 1.
        /// If the member was not found in the source set, or if no operation was performed, this command returns 0.
        /// </summary>
        /// <param name="sourceKey"></param>
        /// <param name="destinationKey"></param>
        /// <param name="member"></param>
        /// <param name="smoveResult"></param>
        internal unsafe GarnetStatus SetMove(ArgSlice sourceKey, ArgSlice destinationKey, ArgSlice member, out int smoveResult)
        {
            smoveResult = 0;

            var createTransaction = false;
            if (txnManager.state != TxnState.Running)
            {
                createTransaction = true;
                txnManager.SaveKeyEntryToLock(sourceKey, true, LockType.Exclusive);
                txnManager.SaveKeyEntryToLock(destinationKey, true, LockType.Exclusive);
                _ = txnManager.Run(true);
            }

            var objectLockableContext = txnManager.ObjectStoreLockableContext;

            try
            {
                var arrDstKey = destinationKey.ToArray();
                var arrSrcKey = sourceKey.ToArray();

                var srcGetStatus = GET(arrSrcKey, out var srcObject, ref objectLockableContext);

                if (srcGetStatus == GarnetStatus.NOTFOUND)
                    return GarnetStatus.NOTFOUND;

                if (srcObject.garnetObject is not SetObject srcSetObject)
                    return GarnetStatus.WRONGTYPE;

                // If the keys are the same, no operation is performed.
                var sameKey = sourceKey.ReadOnlySpan.SequenceEqual(destinationKey.ReadOnlySpan);
                if (sameKey)
                    return GarnetStatus.OK;

                var dstGetStatus = GET(arrDstKey, out var dstObject, ref objectLockableContext);

                SetObject dstSetObject;
                if (dstGetStatus == GarnetStatus.OK)
                {
                    if (dstObject.garnetObject is not SetObject tmpDstSetObject)
                        return GarnetStatus.WRONGTYPE;

                    dstSetObject = tmpDstSetObject;
                }
                else
                {
                    dstSetObject = new SetObject();
                }

                var arrMember = member.ToArray();

                var removed = srcSetObject.Set.Remove(arrMember);
                if (!removed) return GarnetStatus.OK;

                srcSetObject.UpdateSize(arrMember, false);

                if (srcSetObject.Set.Count == 0)
                {
                    _ = EXPIRE(sourceKey, TimeSpan.Zero, out _, StoreType.Object, ExpireOption.None,
                        ref lockableContext, ref objectLockableContext);
                }

                dstSetObject.Set.Add(arrMember);
                dstSetObject.UpdateSize(arrMember);

                if (dstGetStatus == GarnetStatus.NOTFOUND)
                {
                    var setStatus = SET(arrDstKey, dstSetObject, ref objectLockableContext);
                    if (setStatus == GarnetStatus.OK)
                        smoveResult = 1;
                }
                else
                {
                    smoveResult = 1;
                }
            }
            finally
            {
                if (createTransaction)
                    txnManager.Commit(true);
            }

            return GarnetStatus.OK;
        }


        /// <summary>
        /// Returns the members of the set resulting from the intersection of all the given sets.
        /// Keys that do not exist are considered to be empty sets.
        /// </summary>
        /// <param name="keys"></param>
        /// <param name="output"></param>
        /// <returns></returns>
        public GarnetStatus SetIntersect(ArgSlice[] keys, out HashSet<byte[]> output)
        {
            output = default;

            if (keys.Length == 0)
                return GarnetStatus.OK;

            var createTransaction = false;

            if (txnManager.state != TxnState.Running)
            {
                Debug.Assert(txnManager.state == TxnState.None);
                createTransaction = true;
                foreach (var item in keys)
                    txnManager.SaveKeyEntryToLock(item, true, LockType.Shared);
                _ = txnManager.Run(true);
            }

            // SetObject
            var setObjectStoreLockableContext = txnManager.ObjectStoreLockableContext;

            try
            {
                return SetIntersect(keys, ref setObjectStoreLockableContext, out output);
            }
            finally
            {
                if (createTransaction)
                    txnManager.Commit(true);
            }
        }

        /// <summary>
        /// This command is equal to SINTER, but instead of returning the resulting set, it is stored in destination.
        /// If destination already exists, it is overwritten.
        /// </summary>
        /// <param name="key"></param>
        /// <param name="keys"></param>
        /// <param name="count"></param>
        /// <returns></returns>
        public GarnetStatus SetIntersectStore(byte[] key, ArgSlice[] keys, out int count)
        {
            count = default;

            if (keys.Length == 0)
            {
                return GarnetStatus.OK;
            }

            var destination = scratchBufferManager.CreateArgSlice(key);

            var createTransaction = false;

            if (txnManager.state != TxnState.Running)
            {
                Debug.Assert(txnManager.state == TxnState.None);
                createTransaction = true;
                txnManager.SaveKeyEntryToLock(destination, true, LockType.Exclusive);
                foreach (var item in keys)
                    txnManager.SaveKeyEntryToLock(item, true, LockType.Shared);
                _ = txnManager.Run(true);
            }

            // SetObject
            var setObjectStoreLockableContext = txnManager.ObjectStoreLockableContext;

            try
            {
                var status = SetIntersect(keys, ref setObjectStoreLockableContext, out var members);

                if (status == GarnetStatus.OK)
                {
                    if (members.Count > 0)
                    {
                        var newSetObject = new SetObject();
                        foreach (var item in members)
                        {
                            _ = newSetObject.Set.Add(item);
                            newSetObject.UpdateSize(item);
                        }

                        _ = SET(key, newSetObject, ref setObjectStoreLockableContext);
                    }
                    else
                    {
                        _ = EXPIRE(destination, TimeSpan.Zero, out _, StoreType.Object, ExpireOption.None,
                            ref lockableContext, ref setObjectStoreLockableContext);
                    }

                    count = members.Count;
                }

                return status;
            }
            finally
            {
                if (createTransaction)
                    txnManager.Commit(true);
            }
        }


        private GarnetStatus SetIntersect<TObjectContext>(ArgSlice[] keys, ref TObjectContext objectContext, out HashSet<byte[]> output)
<<<<<<< HEAD
           where TObjectContext : ITsavoriteContext<byte[], IGarnetObject, SpanByte, GarnetObjectStoreOutput, long, ObjectSessionFunctions, ObjectStoreFunctions, ObjectStoreAllocator>
=======
           where TObjectContext : ITsavoriteContext<byte[], IGarnetObject, ObjectInput, GarnetObjectStoreOutput, long, ObjectStoreFunctions>
>>>>>>> 1f7e6d38
        {
            output = new HashSet<byte[]>(ByteArrayComparer.Instance);

            if (keys.Length == 0)
            {
                return GarnetStatus.OK;
            }

            var status = GET(keys[0].ToArray(), out var first, ref objectContext);
            if (status == GarnetStatus.OK)
            {
                if (first.garnetObject is not SetObject firstObject)
                {
                    output = default;
                    return GarnetStatus.WRONGTYPE;
                }

                output = new HashSet<byte[]>(firstObject.Set, ByteArrayComparer.Instance);
            }
            else
            {
                return GarnetStatus.OK;
            }


            for (var i = 1; i < keys.Length; i++)
            {
                // intersection of anything with empty set is empty set
                if (output.Count == 0)
                {
                    output.Clear();
                    return GarnetStatus.OK;
                }

                status = GET(keys[i].ToArray(), out var next, ref objectContext);
                if (status == GarnetStatus.OK)
                {
                    if (next.garnetObject is not SetObject nextObject)
                    {
                        output = default;
                        return GarnetStatus.WRONGTYPE;
                    }

                    output.IntersectWith(nextObject.Set);
                }
                else
                {
                    output.Clear();
                    return GarnetStatus.OK;
                }
            }

            return GarnetStatus.OK;
        }

        /// <summary>
        /// Returns the members of the set resulting from the union of all the given sets.
        /// Keys that do not exist are considered to be empty sets.
        /// </summary>
        /// <param name="keys"></param>
        /// <param name="output"></param>
        /// <returns></returns>
        public GarnetStatus SetUnion(ArgSlice[] keys, out HashSet<byte[]> output)
        {
            output = new HashSet<byte[]>(ByteArrayComparer.Instance);

            if (keys.Length == 0)
                return GarnetStatus.OK;

            var createTransaction = false;

            if (txnManager.state != TxnState.Running)
            {
                Debug.Assert(txnManager.state == TxnState.None);
                createTransaction = true;
                foreach (var item in keys)
                    txnManager.SaveKeyEntryToLock(item, true, LockType.Shared);
                _ = txnManager.Run(true);
            }

            // SetObject
            var setObjectStoreLockableContext = txnManager.ObjectStoreLockableContext;

            try
            {
                return SetUnion(keys, ref setObjectStoreLockableContext, out output);
            }
            finally
            {
                if (createTransaction)
                    txnManager.Commit(true);
            }
        }

        /// <summary>
        /// This command is equal to SUNION, but instead of returning the resulting set, it is stored in destination.
        /// If destination already exists, it is overwritten.
        /// </summary>
        /// <param name="key"></param>
        /// <param name="keys"></param>
        /// <param name="count"></param>
        /// <returns></returns>
        public GarnetStatus SetUnionStore(byte[] key, ArgSlice[] keys, out int count)
        {
            count = default;

            if (keys.Length == 0)
                return GarnetStatus.OK;

            var destination = scratchBufferManager.CreateArgSlice(key);

            var createTransaction = false;

            if (txnManager.state != TxnState.Running)
            {
                Debug.Assert(txnManager.state == TxnState.None);
                createTransaction = true;
                txnManager.SaveKeyEntryToLock(destination, true, LockType.Exclusive);
                foreach (var item in keys)
                    txnManager.SaveKeyEntryToLock(item, true, LockType.Shared);
                _ = txnManager.Run(true);
            }

            // SetObject
            var setObjectStoreLockableContext = txnManager.ObjectStoreLockableContext;

            try
            {
                var status = SetUnion(keys, ref setObjectStoreLockableContext, out var members);

                if (status == GarnetStatus.OK)
                {
                    if (members.Count > 0)
                    {
                        var newSetObject = new SetObject();
                        foreach (var item in members)
                        {
                            _ = newSetObject.Set.Add(item);
                            newSetObject.UpdateSize(item);
                        }

                        _ = SET(key, newSetObject, ref setObjectStoreLockableContext);
                    }
                    else
                    {
                        _ = EXPIRE(destination, TimeSpan.Zero, out _, StoreType.Object, ExpireOption.None,
                            ref lockableContext, ref setObjectStoreLockableContext);
                    }

                    count = members.Count;
                }

                return status;
            }
            finally
            {
                if (createTransaction)
                    txnManager.Commit(true);
            }
        }

        private GarnetStatus SetUnion<TObjectContext>(ArgSlice[] keys, ref TObjectContext objectContext, out HashSet<byte[]> output)
<<<<<<< HEAD
            where TObjectContext : ITsavoriteContext<byte[], IGarnetObject, SpanByte, GarnetObjectStoreOutput, long, ObjectSessionFunctions, ObjectStoreFunctions, ObjectStoreAllocator>
=======
            where TObjectContext : ITsavoriteContext<byte[], IGarnetObject, ObjectInput, GarnetObjectStoreOutput, long, ObjectStoreFunctions>
>>>>>>> 1f7e6d38
        {
            output = new HashSet<byte[]>(ByteArrayComparer.Instance);
            if (keys.Length == 0)
            {
                return GarnetStatus.OK;
            }

            foreach (var item in keys)
            {
                if (GET(item.ToArray(), out var currObject, ref objectContext) == GarnetStatus.OK)
                {
                    if (currObject.garnetObject is not SetObject setObject)
                    {
                        output = default;
                        return GarnetStatus.WRONGTYPE;
                    }

                    output.UnionWith(setObject.Set);
                }
            }

            return GarnetStatus.OK;
        }

        /// <summary>
        ///  Adds the specified members to the set at key.
        ///  Specified members that are already a member of this set are ignored. 
        ///  If key does not exist, a new set is created.
        /// </summary>
        /// <typeparam name="TObjectContext"></typeparam>
        /// <param name="key"></param>
        /// <param name="input"></param>
        /// <param name="output"></param>
        /// <param name="objectContext"></param>
        /// <returns></returns>
<<<<<<< HEAD
        public GarnetStatus SetAdd<TObjectContext>(byte[] key, ArgSlice input, out ObjectOutputHeader output, ref TObjectContext objectContext)
             where TObjectContext : ITsavoriteContext<byte[], IGarnetObject, SpanByte, GarnetObjectStoreOutput, long, ObjectSessionFunctions, ObjectStoreFunctions, ObjectStoreAllocator>
            => RMWObjectStoreOperation(key, input, out output, ref objectContext);
=======
        public GarnetStatus SetAdd<TObjectContext>(byte[] key, ref ObjectInput input, out ObjectOutputHeader output, ref TObjectContext objectContext)
             where TObjectContext : ITsavoriteContext<byte[], IGarnetObject, ObjectInput, GarnetObjectStoreOutput, long, ObjectStoreFunctions>
            => RMWObjectStoreOperation(key, ref input, out output, ref objectContext);
>>>>>>> 1f7e6d38

        /// <summary>
        /// Removes the specified members from the set.
        /// Specified members that are not a member of this set are ignored. 
        /// If key does not exist, this command returns 0.
        /// </summary>
        /// <typeparam name="TObjectContext"></typeparam>
        /// <param name="key"></param>
        /// <param name="input"></param>
        /// <param name="output"></param>
        /// <param name="objectContext"></param>
        /// <returns></returns>
<<<<<<< HEAD
        public GarnetStatus SetRemove<TObjectContext>(byte[] key, ArgSlice input, out ObjectOutputHeader output, ref TObjectContext objectContext)
            where TObjectContext : ITsavoriteContext<byte[], IGarnetObject, SpanByte, GarnetObjectStoreOutput, long, ObjectSessionFunctions, ObjectStoreFunctions, ObjectStoreAllocator>
            => RMWObjectStoreOperation(key, input, out output, ref objectContext);
=======
        public GarnetStatus SetRemove<TObjectContext>(byte[] key, ref ObjectInput input, out ObjectOutputHeader output, ref TObjectContext objectContext)
            where TObjectContext : ITsavoriteContext<byte[], IGarnetObject, ObjectInput, GarnetObjectStoreOutput, long, ObjectStoreFunctions>
            => RMWObjectStoreOperation(key, ref input, out output, ref objectContext);
>>>>>>> 1f7e6d38

        /// <summary>
        /// Returns the number of elements of the set.
        /// </summary>
        /// <typeparam name="TObjectContext"></typeparam>
        /// <param name="key"></param>
        /// <param name="input"></param>
        /// <param name="output"></param>
        /// <param name="objectContext"></param>
        /// <returns></returns>
<<<<<<< HEAD
        public GarnetStatus SetLength<TObjectContext>(byte[] key, ArgSlice input, out ObjectOutputHeader output, ref TObjectContext objectContext)
            where TObjectContext : ITsavoriteContext<byte[], IGarnetObject, SpanByte, GarnetObjectStoreOutput, long, ObjectSessionFunctions, ObjectStoreFunctions, ObjectStoreAllocator>
            => ReadObjectStoreOperation(key, input, out output, ref objectContext);
=======
        public GarnetStatus SetLength<TObjectContext>(byte[] key, ref ObjectInput input, out ObjectOutputHeader output, ref TObjectContext objectContext)
            where TObjectContext : ITsavoriteContext<byte[], IGarnetObject, ObjectInput, GarnetObjectStoreOutput, long, ObjectStoreFunctions>
            => ReadObjectStoreOperation(key, ref input, out output, ref objectContext);
>>>>>>> 1f7e6d38

        /// <summary>
        /// Returns all members of the set at key.
        /// </summary>
        /// <typeparam name="TObjectContext"></typeparam>
        /// <param name="key"></param>
        /// <param name="input"></param>
        /// <param name="outputFooter"></param>
        /// <param name="objectContext"></param>
        /// <returns></returns>
<<<<<<< HEAD
        public GarnetStatus SetMembers<TObjectContext>(byte[] key, ArgSlice input, ref GarnetObjectStoreOutput outputFooter, ref TObjectContext objectContext)
            where TObjectContext : ITsavoriteContext<byte[], IGarnetObject, SpanByte, GarnetObjectStoreOutput, long, ObjectSessionFunctions, ObjectStoreFunctions, ObjectStoreAllocator>
            => ReadObjectStoreOperationWithOutput(key, input, ref objectContext, ref outputFooter);
=======
        public GarnetStatus SetMembers<TObjectContext>(byte[] key, ref ObjectInput input, ref GarnetObjectStoreOutput outputFooter, ref TObjectContext objectContext)
            where TObjectContext : ITsavoriteContext<byte[], IGarnetObject, ObjectInput, GarnetObjectStoreOutput, long, ObjectStoreFunctions>
            => ReadObjectStoreOperationWithOutput(key, ref input, ref objectContext, ref outputFooter);
>>>>>>> 1f7e6d38

        /// <summary>
        /// Returns if member is a member of the set stored at key.
        /// </summary>
        /// <typeparam name="TObjectContext"></typeparam>
        /// <param name="key"></param>
        /// <param name="input"></param>
        /// <param name="outputFooter"></param>
        /// <param name="objectContext"></param>
        /// <returns></returns>
<<<<<<< HEAD
        public GarnetStatus SetIsMember<TObjectContext>(byte[] key, ArgSlice input, ref GarnetObjectStoreOutput outputFooter, ref TObjectContext objectContext)
            where TObjectContext : ITsavoriteContext<byte[], IGarnetObject, SpanByte, GarnetObjectStoreOutput, long, ObjectSessionFunctions, ObjectStoreFunctions, ObjectStoreAllocator>
            => ReadObjectStoreOperationWithOutput(key, input, ref objectContext, ref outputFooter);
=======
        public GarnetStatus SetIsMember<TObjectContext>(byte[] key, ref ObjectInput input, ref GarnetObjectStoreOutput outputFooter, ref TObjectContext objectContext)
            where TObjectContext : ITsavoriteContext<byte[], IGarnetObject, ObjectInput, GarnetObjectStoreOutput, long, ObjectStoreFunctions>
            => ReadObjectStoreOperationWithOutput(key, ref input, ref objectContext, ref outputFooter);
>>>>>>> 1f7e6d38

        /// <summary>
        /// Removes and returns one or more random members from the set at key.
        /// </summary>
        /// <typeparam name="TObjectContext"></typeparam>
        /// <param name="key"></param>
        /// <param name="input"></param>
        /// <param name="outputFooter"></param>
        /// <param name="objectContext"></param>
        /// <returns></returns>
<<<<<<< HEAD
        public GarnetStatus SetPop<TObjectContext>(byte[] key, ArgSlice input, ref GarnetObjectStoreOutput outputFooter, ref TObjectContext objectContext)
            where TObjectContext : ITsavoriteContext<byte[], IGarnetObject, SpanByte, GarnetObjectStoreOutput, long, ObjectSessionFunctions, ObjectStoreFunctions, ObjectStoreAllocator>
            => RMWObjectStoreOperationWithOutput(key, input, ref objectContext, ref outputFooter);
=======
        public GarnetStatus SetPop<TObjectContext>(byte[] key, ref ObjectInput input, ref GarnetObjectStoreOutput outputFooter, ref TObjectContext objectContext)
            where TObjectContext : ITsavoriteContext<byte[], IGarnetObject, ObjectInput, GarnetObjectStoreOutput, long, ObjectStoreFunctions>
            => RMWObjectStoreOperationWithOutput(key, ref input, ref objectContext, ref outputFooter);
>>>>>>> 1f7e6d38

        /// <summary>
        /// When called with just the key argument, return a random element from the set value stored at key.
        /// If the provided count argument is positive, return an array of distinct elements. 
        /// The array's length is either count or the set's cardinality (SCARD), whichever is lower.
        /// If called with a negative count, the behavior changes and the command is allowed to return the same element multiple times. 
        /// In this case, the number of returned elements is the absolute value of the specified count.
        /// </summary>
        /// <typeparam name="TObjectContext"></typeparam>
        /// <param name="key"></param>
        /// <param name="input"></param>
        /// <param name="outputFooter"></param>
        /// <param name="objectContext"></param>
        /// <returns></returns>
<<<<<<< HEAD
        public GarnetStatus SetRandomMember<TObjectContext>(byte[] key, ArgSlice input, ref GarnetObjectStoreOutput outputFooter, ref TObjectContext objectContext)
            where TObjectContext : ITsavoriteContext<byte[], IGarnetObject, SpanByte, GarnetObjectStoreOutput, long, ObjectSessionFunctions, ObjectStoreFunctions, ObjectStoreAllocator>
            => ReadObjectStoreOperationWithOutput(key, input, ref objectContext, ref outputFooter);
=======
        public GarnetStatus SetRandomMember<TObjectContext>(byte[] key, ref ObjectInput input, ref GarnetObjectStoreOutput outputFooter, ref TObjectContext objectContext)
            where TObjectContext : ITsavoriteContext<byte[], IGarnetObject, ObjectInput, GarnetObjectStoreOutput, long, ObjectStoreFunctions>
            => ReadObjectStoreOperationWithOutput(key, ref input, ref objectContext, ref outputFooter);
>>>>>>> 1f7e6d38

        /// <summary>
        /// Returns the members of the set resulting from the difference between the first set at key and all the successive sets at keys.
        /// </summary>
        /// <param name="keys"></param>
        /// <param name="members"></param>
        /// <returns></returns>
        public GarnetStatus SetDiff(ArgSlice[] keys, out HashSet<byte[]> members)
        {
            members = default;

            if (keys.Length == 0)
                return GarnetStatus.OK;

            var createTransaction = false;

            if (txnManager.state != TxnState.Running)
            {
                Debug.Assert(txnManager.state == TxnState.None);
                createTransaction = true;
                foreach (var item in keys)
                    txnManager.SaveKeyEntryToLock(item, true, LockType.Shared);
                _ = txnManager.Run(true);
            }

            // SetObject
            var setObjectStoreLockableContext = txnManager.ObjectStoreLockableContext;

            try
            {
                return SetDiff(keys, ref setObjectStoreLockableContext, out members);
            }
            finally
            {
                if (createTransaction)
                    txnManager.Commit(true);
            }
        }

        /// <summary>
        /// This command is equal to SDIFF, but instead of returning the resulting set, it is stored in destination.
        /// If destination already exists, it is overwritten.
        /// </summary>
        /// <param name="key">destination</param>
        /// <param name="keys"></param>
        /// <param name="count"></param>
        /// <returns></returns>
        public GarnetStatus SetDiffStore(byte[] key, ArgSlice[] keys, out int count)
        {
            count = default;

            if (keys.Length == 0)
                return GarnetStatus.OK;

            var destination = scratchBufferManager.CreateArgSlice(key);

            var createTransaction = false;

            if (txnManager.state != TxnState.Running)
            {
                Debug.Assert(txnManager.state == TxnState.None);
                createTransaction = true;
                txnManager.SaveKeyEntryToLock(destination, true, LockType.Exclusive);
                foreach (var item in keys)
                    txnManager.SaveKeyEntryToLock(item, true, LockType.Shared);
                _ = txnManager.Run(true);
            }

            // SetObject
            var setObjectStoreLockableContext = txnManager.ObjectStoreLockableContext;

            try
            {
                var status = SetDiff(keys, ref setObjectStoreLockableContext, out var diffSet);

                if (status == GarnetStatus.OK)
                {
                    if (diffSet.Count > 0)
                    {
                        var newSetObject = new SetObject();
                        foreach (var item in diffSet)
                        {
                            _ = newSetObject.Set.Add(item);
                            newSetObject.UpdateSize(item);
                        }
                        _ = SET(key, newSetObject, ref setObjectStoreLockableContext);
                    }
                    else
                    {
                        _ = EXPIRE(destination, TimeSpan.Zero, out _, StoreType.Object, ExpireOption.None,
                            ref lockableContext, ref setObjectStoreLockableContext);
                    }

                    count = diffSet.Count;
                }

                return status;
            }
            finally
            {
                if (createTransaction)
                    txnManager.Commit(true);
            }
        }

        private GarnetStatus SetDiff<TObjectContext>(ArgSlice[] keys, ref TObjectContext objectContext, out HashSet<byte[]> output)
<<<<<<< HEAD
            where TObjectContext : ITsavoriteContext<byte[], IGarnetObject, SpanByte, GarnetObjectStoreOutput, long, ObjectSessionFunctions, ObjectStoreFunctions, ObjectStoreAllocator>
=======
            where TObjectContext : ITsavoriteContext<byte[], IGarnetObject, ObjectInput, GarnetObjectStoreOutput, long, ObjectStoreFunctions>
>>>>>>> 1f7e6d38
        {
            output = new HashSet<byte[]>();
            if (keys.Length == 0)
            {
                return GarnetStatus.OK;
            }

            // first SetObject
            var status = GET(keys[0].ToArray(), out var first, ref objectContext);
            if (status == GarnetStatus.OK)
            {
                if (first.garnetObject is not SetObject firstObject)
                {
                    output = default;
                    return GarnetStatus.WRONGTYPE;
                }

                output = new HashSet<byte[]>(firstObject.Set, ByteArrayComparer.Instance);
            }
            else
            {
                return GarnetStatus.OK;
            }

            // after SetObjects
            for (var i = 1; i < keys.Length; i++)
            {
                status = GET(keys[i].ToArray(), out var next, ref objectContext);
                if (status == GarnetStatus.OK)
                {
                    if (next.garnetObject is not SetObject nextObject)
                    {
                        output = default;
                        return GarnetStatus.WRONGTYPE;
                    }

                    output.ExceptWith(nextObject.Set);
                }
            }

            return GarnetStatus.OK;
        }
    }
}<|MERGE_RESOLUTION|>--- conflicted
+++ resolved
@@ -30,11 +30,7 @@
         /// <param name="objectStoreContext"></param>
         /// <returns></returns>
         internal unsafe GarnetStatus SetAdd<TObjectContext>(ArgSlice key, ArgSlice member, out int saddCount, ref TObjectContext objectStoreContext)
-<<<<<<< HEAD
-            where TObjectContext : ITsavoriteContext<byte[], IGarnetObject, SpanByte, GarnetObjectStoreOutput, long, ObjectSessionFunctions, ObjectStoreFunctions, ObjectStoreAllocator>
-=======
-            where TObjectContext : ITsavoriteContext<byte[], IGarnetObject, ObjectInput, GarnetObjectStoreOutput, long, ObjectStoreFunctions>
->>>>>>> 1f7e6d38
+            where TObjectContext : ITsavoriteContext<byte[], IGarnetObject, ObjectInput, GarnetObjectStoreOutput, long, ObjectSessionFunctions, ObjectStoreFunctions, ObjectStoreAllocator>
         {
             saddCount = 0;
 
@@ -71,11 +67,7 @@
         /// <param name="objectStoreContext"></param>
         /// <returns></returns>
         internal unsafe GarnetStatus SetAdd<TObjectContext>(ArgSlice key, ArgSlice[] members, out int saddCount, ref TObjectContext objectStoreContext)
-<<<<<<< HEAD
-            where TObjectContext : ITsavoriteContext<byte[], IGarnetObject, SpanByte, GarnetObjectStoreOutput, long, ObjectSessionFunctions, ObjectStoreFunctions, ObjectStoreAllocator>
-=======
-            where TObjectContext : ITsavoriteContext<byte[], IGarnetObject, ObjectInput, GarnetObjectStoreOutput, long, ObjectStoreFunctions>
->>>>>>> 1f7e6d38
+            where TObjectContext : ITsavoriteContext<byte[], IGarnetObject, ObjectInput, GarnetObjectStoreOutput, long, ObjectSessionFunctions, ObjectStoreFunctions, ObjectStoreAllocator>
         {
             saddCount = 0;
 
@@ -124,11 +116,7 @@
         /// <param name="objectStoreContext"></param>
         /// <returns></returns>
         internal unsafe GarnetStatus SetRemove<TObjectContext>(ArgSlice key, ArgSlice member, out int sremCount, ref TObjectContext objectStoreContext)
-<<<<<<< HEAD
-            where TObjectContext : ITsavoriteContext<byte[], IGarnetObject, SpanByte, GarnetObjectStoreOutput, long, ObjectSessionFunctions, ObjectStoreFunctions, ObjectStoreAllocator>
-=======
-            where TObjectContext : ITsavoriteContext<byte[], IGarnetObject, ObjectInput, GarnetObjectStoreOutput, long, ObjectStoreFunctions>
->>>>>>> 1f7e6d38
+            where TObjectContext : ITsavoriteContext<byte[], IGarnetObject, ObjectInput, GarnetObjectStoreOutput, long, ObjectSessionFunctions, ObjectStoreFunctions, ObjectStoreAllocator>
         {
             sremCount = 0;
 
@@ -166,11 +154,7 @@
         /// <param name="objectStoreContext"></param>
         /// <returns></returns>
         internal unsafe GarnetStatus SetRemove<TObjectContext>(ArgSlice key, ArgSlice[] members, out int sremCount, ref TObjectContext objectStoreContext)
-<<<<<<< HEAD
-            where TObjectContext : ITsavoriteContext<byte[], IGarnetObject, SpanByte, GarnetObjectStoreOutput, long, ObjectSessionFunctions, ObjectStoreFunctions, ObjectStoreAllocator>
-=======
-            where TObjectContext : ITsavoriteContext<byte[], IGarnetObject, ObjectInput, GarnetObjectStoreOutput, long, ObjectStoreFunctions>
->>>>>>> 1f7e6d38
+            where TObjectContext : ITsavoriteContext<byte[], IGarnetObject, ObjectInput, GarnetObjectStoreOutput, long, ObjectSessionFunctions, ObjectStoreFunctions, ObjectStoreAllocator>
         {
             sremCount = 0;
 
@@ -214,11 +198,7 @@
         /// <param name="objectStoreContext"></param>
         /// <returns></returns>
         internal unsafe GarnetStatus SetLength<TObjectContext>(ArgSlice key, out int count, ref TObjectContext objectStoreContext)
-<<<<<<< HEAD
-            where TObjectContext : ITsavoriteContext<byte[], IGarnetObject, SpanByte, GarnetObjectStoreOutput, long, ObjectSessionFunctions, ObjectStoreFunctions, ObjectStoreAllocator>
-=======
-            where TObjectContext : ITsavoriteContext<byte[], IGarnetObject, ObjectInput, GarnetObjectStoreOutput, long, ObjectStoreFunctions>
->>>>>>> 1f7e6d38
+                where TObjectContext : ITsavoriteContext<byte[], IGarnetObject, ObjectInput, GarnetObjectStoreOutput, long, ObjectSessionFunctions, ObjectStoreFunctions, ObjectStoreAllocator>
         {
             count = 0;
 
@@ -255,11 +235,7 @@
         /// <param name="objectStoreContext"></param>
         /// <returns></returns>
         internal unsafe GarnetStatus SetMembers<TObjectContext>(ArgSlice key, out ArgSlice[] members, ref TObjectContext objectStoreContext)
-<<<<<<< HEAD
-            where TObjectContext : ITsavoriteContext<byte[], IGarnetObject, SpanByte, GarnetObjectStoreOutput, long, ObjectSessionFunctions, ObjectStoreFunctions, ObjectStoreAllocator>
-=======
-            where TObjectContext : ITsavoriteContext<byte[], IGarnetObject, ObjectInput, GarnetObjectStoreOutput, long, ObjectStoreFunctions>
->>>>>>> 1f7e6d38
+             where TObjectContext : ITsavoriteContext<byte[], IGarnetObject, ObjectInput, GarnetObjectStoreOutput, long, ObjectSessionFunctions, ObjectStoreFunctions, ObjectStoreAllocator>
         {
             members = default;
 
@@ -300,11 +276,7 @@
         /// <param name="objectStoreContext"></param>
         /// <returns></returns>
         internal GarnetStatus SetPop<TObjectContext>(ArgSlice key, out ArgSlice element, ref TObjectContext objectStoreContext)
-<<<<<<< HEAD
-            where TObjectContext : ITsavoriteContext<byte[], IGarnetObject, SpanByte, GarnetObjectStoreOutput, long, ObjectSessionFunctions, ObjectStoreFunctions, ObjectStoreAllocator>
-=======
-            where TObjectContext : ITsavoriteContext<byte[], IGarnetObject, ObjectInput, GarnetObjectStoreOutput, long, ObjectStoreFunctions>
->>>>>>> 1f7e6d38
+             where TObjectContext : ITsavoriteContext<byte[], IGarnetObject, ObjectInput, GarnetObjectStoreOutput, long, ObjectSessionFunctions, ObjectStoreFunctions, ObjectStoreAllocator>
         {
             var status = SetPop(key, int.MinValue, out var elements, ref objectStoreContext);
             element = default;
@@ -324,11 +296,7 @@
         /// <param name="objectStoreContext"></param>
         /// <returns></returns>
         internal unsafe GarnetStatus SetPop<TObjectContext>(ArgSlice key, int count, out ArgSlice[] elements, ref TObjectContext objectStoreContext)
-<<<<<<< HEAD
-            where TObjectContext : ITsavoriteContext<byte[], IGarnetObject, SpanByte, GarnetObjectStoreOutput, long, ObjectSessionFunctions, ObjectStoreFunctions, ObjectStoreAllocator>
-=======
-            where TObjectContext : ITsavoriteContext<byte[], IGarnetObject, ObjectInput, GarnetObjectStoreOutput, long, ObjectStoreFunctions>
->>>>>>> 1f7e6d38
+             where TObjectContext : ITsavoriteContext<byte[], IGarnetObject, ObjectInput, GarnetObjectStoreOutput, long, ObjectSessionFunctions, ObjectStoreFunctions, ObjectStoreAllocator>
         {
             elements = default;
 
@@ -374,11 +342,7 @@
         /// <param name="items">The list of items for the response</param>
         /// <param name="objectStoreContext"></param>
         public unsafe GarnetStatus SetScan<TObjectContext>(ArgSlice key, long cursor, string match, int count, out ArgSlice[] items, ref TObjectContext objectStoreContext)
-<<<<<<< HEAD
-             where TObjectContext : ITsavoriteContext<byte[], IGarnetObject, SpanByte, GarnetObjectStoreOutput, long, ObjectSessionFunctions, ObjectStoreFunctions, ObjectStoreAllocator>
-=======
-             where TObjectContext : ITsavoriteContext<byte[], IGarnetObject, ObjectInput, GarnetObjectStoreOutput, long, ObjectStoreFunctions>
->>>>>>> 1f7e6d38
+              where TObjectContext : ITsavoriteContext<byte[], IGarnetObject, ObjectInput, GarnetObjectStoreOutput, long, ObjectSessionFunctions, ObjectStoreFunctions, ObjectStoreAllocator>
         {
             items = default;
 
@@ -647,11 +611,7 @@
 
 
         private GarnetStatus SetIntersect<TObjectContext>(ArgSlice[] keys, ref TObjectContext objectContext, out HashSet<byte[]> output)
-<<<<<<< HEAD
-           where TObjectContext : ITsavoriteContext<byte[], IGarnetObject, SpanByte, GarnetObjectStoreOutput, long, ObjectSessionFunctions, ObjectStoreFunctions, ObjectStoreAllocator>
-=======
-           where TObjectContext : ITsavoriteContext<byte[], IGarnetObject, ObjectInput, GarnetObjectStoreOutput, long, ObjectStoreFunctions>
->>>>>>> 1f7e6d38
+            where TObjectContext : ITsavoriteContext<byte[], IGarnetObject, ObjectInput, GarnetObjectStoreOutput, long, ObjectSessionFunctions, ObjectStoreFunctions, ObjectStoreAllocator>
         {
             output = new HashSet<byte[]>(ByteArrayComparer.Instance);
 
@@ -814,11 +774,7 @@
         }
 
         private GarnetStatus SetUnion<TObjectContext>(ArgSlice[] keys, ref TObjectContext objectContext, out HashSet<byte[]> output)
-<<<<<<< HEAD
-            where TObjectContext : ITsavoriteContext<byte[], IGarnetObject, SpanByte, GarnetObjectStoreOutput, long, ObjectSessionFunctions, ObjectStoreFunctions, ObjectStoreAllocator>
-=======
-            where TObjectContext : ITsavoriteContext<byte[], IGarnetObject, ObjectInput, GarnetObjectStoreOutput, long, ObjectStoreFunctions>
->>>>>>> 1f7e6d38
+             where TObjectContext : ITsavoriteContext<byte[], IGarnetObject, ObjectInput, GarnetObjectStoreOutput, long, ObjectSessionFunctions, ObjectStoreFunctions, ObjectStoreAllocator>
         {
             output = new HashSet<byte[]>(ByteArrayComparer.Instance);
             if (keys.Length == 0)
@@ -854,15 +810,9 @@
         /// <param name="output"></param>
         /// <param name="objectContext"></param>
         /// <returns></returns>
-<<<<<<< HEAD
-        public GarnetStatus SetAdd<TObjectContext>(byte[] key, ArgSlice input, out ObjectOutputHeader output, ref TObjectContext objectContext)
-             where TObjectContext : ITsavoriteContext<byte[], IGarnetObject, SpanByte, GarnetObjectStoreOutput, long, ObjectSessionFunctions, ObjectStoreFunctions, ObjectStoreAllocator>
-            => RMWObjectStoreOperation(key, input, out output, ref objectContext);
-=======
         public GarnetStatus SetAdd<TObjectContext>(byte[] key, ref ObjectInput input, out ObjectOutputHeader output, ref TObjectContext objectContext)
-             where TObjectContext : ITsavoriteContext<byte[], IGarnetObject, ObjectInput, GarnetObjectStoreOutput, long, ObjectStoreFunctions>
-            => RMWObjectStoreOperation(key, ref input, out output, ref objectContext);
->>>>>>> 1f7e6d38
+            where TObjectContext : ITsavoriteContext<byte[], IGarnetObject, ObjectInput, GarnetObjectStoreOutput, long, ObjectSessionFunctions, ObjectStoreFunctions, ObjectStoreAllocator>
+           => RMWObjectStoreOperation(key, ref input, out output, ref objectContext);
 
         /// <summary>
         /// Removes the specified members from the set.
@@ -875,15 +825,9 @@
         /// <param name="output"></param>
         /// <param name="objectContext"></param>
         /// <returns></returns>
-<<<<<<< HEAD
-        public GarnetStatus SetRemove<TObjectContext>(byte[] key, ArgSlice input, out ObjectOutputHeader output, ref TObjectContext objectContext)
-            where TObjectContext : ITsavoriteContext<byte[], IGarnetObject, SpanByte, GarnetObjectStoreOutput, long, ObjectSessionFunctions, ObjectStoreFunctions, ObjectStoreAllocator>
-            => RMWObjectStoreOperation(key, input, out output, ref objectContext);
-=======
         public GarnetStatus SetRemove<TObjectContext>(byte[] key, ref ObjectInput input, out ObjectOutputHeader output, ref TObjectContext objectContext)
-            where TObjectContext : ITsavoriteContext<byte[], IGarnetObject, ObjectInput, GarnetObjectStoreOutput, long, ObjectStoreFunctions>
+            where TObjectContext : ITsavoriteContext<byte[], IGarnetObject, ObjectInput, GarnetObjectStoreOutput, long, ObjectSessionFunctions, ObjectStoreFunctions, ObjectStoreAllocator>
             => RMWObjectStoreOperation(key, ref input, out output, ref objectContext);
->>>>>>> 1f7e6d38
 
         /// <summary>
         /// Returns the number of elements of the set.
@@ -894,15 +838,9 @@
         /// <param name="output"></param>
         /// <param name="objectContext"></param>
         /// <returns></returns>
-<<<<<<< HEAD
-        public GarnetStatus SetLength<TObjectContext>(byte[] key, ArgSlice input, out ObjectOutputHeader output, ref TObjectContext objectContext)
-            where TObjectContext : ITsavoriteContext<byte[], IGarnetObject, SpanByte, GarnetObjectStoreOutput, long, ObjectSessionFunctions, ObjectStoreFunctions, ObjectStoreAllocator>
-            => ReadObjectStoreOperation(key, input, out output, ref objectContext);
-=======
         public GarnetStatus SetLength<TObjectContext>(byte[] key, ref ObjectInput input, out ObjectOutputHeader output, ref TObjectContext objectContext)
-            where TObjectContext : ITsavoriteContext<byte[], IGarnetObject, ObjectInput, GarnetObjectStoreOutput, long, ObjectStoreFunctions>
+            where TObjectContext : ITsavoriteContext<byte[], IGarnetObject, ObjectInput, GarnetObjectStoreOutput, long, ObjectSessionFunctions, ObjectStoreFunctions, ObjectStoreAllocator>
             => ReadObjectStoreOperation(key, ref input, out output, ref objectContext);
->>>>>>> 1f7e6d38
 
         /// <summary>
         /// Returns all members of the set at key.
@@ -913,15 +851,9 @@
         /// <param name="outputFooter"></param>
         /// <param name="objectContext"></param>
         /// <returns></returns>
-<<<<<<< HEAD
-        public GarnetStatus SetMembers<TObjectContext>(byte[] key, ArgSlice input, ref GarnetObjectStoreOutput outputFooter, ref TObjectContext objectContext)
-            where TObjectContext : ITsavoriteContext<byte[], IGarnetObject, SpanByte, GarnetObjectStoreOutput, long, ObjectSessionFunctions, ObjectStoreFunctions, ObjectStoreAllocator>
-            => ReadObjectStoreOperationWithOutput(key, input, ref objectContext, ref outputFooter);
-=======
         public GarnetStatus SetMembers<TObjectContext>(byte[] key, ref ObjectInput input, ref GarnetObjectStoreOutput outputFooter, ref TObjectContext objectContext)
-            where TObjectContext : ITsavoriteContext<byte[], IGarnetObject, ObjectInput, GarnetObjectStoreOutput, long, ObjectStoreFunctions>
+            where TObjectContext : ITsavoriteContext<byte[], IGarnetObject, ObjectInput, GarnetObjectStoreOutput, long, ObjectSessionFunctions, ObjectStoreFunctions, ObjectStoreAllocator>
             => ReadObjectStoreOperationWithOutput(key, ref input, ref objectContext, ref outputFooter);
->>>>>>> 1f7e6d38
 
         /// <summary>
         /// Returns if member is a member of the set stored at key.
@@ -932,15 +864,9 @@
         /// <param name="outputFooter"></param>
         /// <param name="objectContext"></param>
         /// <returns></returns>
-<<<<<<< HEAD
-        public GarnetStatus SetIsMember<TObjectContext>(byte[] key, ArgSlice input, ref GarnetObjectStoreOutput outputFooter, ref TObjectContext objectContext)
-            where TObjectContext : ITsavoriteContext<byte[], IGarnetObject, SpanByte, GarnetObjectStoreOutput, long, ObjectSessionFunctions, ObjectStoreFunctions, ObjectStoreAllocator>
-            => ReadObjectStoreOperationWithOutput(key, input, ref objectContext, ref outputFooter);
-=======
         public GarnetStatus SetIsMember<TObjectContext>(byte[] key, ref ObjectInput input, ref GarnetObjectStoreOutput outputFooter, ref TObjectContext objectContext)
-            where TObjectContext : ITsavoriteContext<byte[], IGarnetObject, ObjectInput, GarnetObjectStoreOutput, long, ObjectStoreFunctions>
+            where TObjectContext : ITsavoriteContext<byte[], IGarnetObject, ObjectInput, GarnetObjectStoreOutput, long, ObjectSessionFunctions, ObjectStoreFunctions, ObjectStoreAllocator>
             => ReadObjectStoreOperationWithOutput(key, ref input, ref objectContext, ref outputFooter);
->>>>>>> 1f7e6d38
 
         /// <summary>
         /// Removes and returns one or more random members from the set at key.
@@ -951,15 +877,9 @@
         /// <param name="outputFooter"></param>
         /// <param name="objectContext"></param>
         /// <returns></returns>
-<<<<<<< HEAD
-        public GarnetStatus SetPop<TObjectContext>(byte[] key, ArgSlice input, ref GarnetObjectStoreOutput outputFooter, ref TObjectContext objectContext)
-            where TObjectContext : ITsavoriteContext<byte[], IGarnetObject, SpanByte, GarnetObjectStoreOutput, long, ObjectSessionFunctions, ObjectStoreFunctions, ObjectStoreAllocator>
-            => RMWObjectStoreOperationWithOutput(key, input, ref objectContext, ref outputFooter);
-=======
         public GarnetStatus SetPop<TObjectContext>(byte[] key, ref ObjectInput input, ref GarnetObjectStoreOutput outputFooter, ref TObjectContext objectContext)
-            where TObjectContext : ITsavoriteContext<byte[], IGarnetObject, ObjectInput, GarnetObjectStoreOutput, long, ObjectStoreFunctions>
+            where TObjectContext : ITsavoriteContext<byte[], IGarnetObject, ObjectInput, GarnetObjectStoreOutput, long, ObjectSessionFunctions, ObjectStoreFunctions, ObjectStoreAllocator>
             => RMWObjectStoreOperationWithOutput(key, ref input, ref objectContext, ref outputFooter);
->>>>>>> 1f7e6d38
 
         /// <summary>
         /// When called with just the key argument, return a random element from the set value stored at key.
@@ -974,15 +894,9 @@
         /// <param name="outputFooter"></param>
         /// <param name="objectContext"></param>
         /// <returns></returns>
-<<<<<<< HEAD
-        public GarnetStatus SetRandomMember<TObjectContext>(byte[] key, ArgSlice input, ref GarnetObjectStoreOutput outputFooter, ref TObjectContext objectContext)
-            where TObjectContext : ITsavoriteContext<byte[], IGarnetObject, SpanByte, GarnetObjectStoreOutput, long, ObjectSessionFunctions, ObjectStoreFunctions, ObjectStoreAllocator>
-            => ReadObjectStoreOperationWithOutput(key, input, ref objectContext, ref outputFooter);
-=======
         public GarnetStatus SetRandomMember<TObjectContext>(byte[] key, ref ObjectInput input, ref GarnetObjectStoreOutput outputFooter, ref TObjectContext objectContext)
-            where TObjectContext : ITsavoriteContext<byte[], IGarnetObject, ObjectInput, GarnetObjectStoreOutput, long, ObjectStoreFunctions>
+            where TObjectContext : ITsavoriteContext<byte[], IGarnetObject, ObjectInput, GarnetObjectStoreOutput, long, ObjectSessionFunctions, ObjectStoreFunctions, ObjectStoreAllocator>
             => ReadObjectStoreOperationWithOutput(key, ref input, ref objectContext, ref outputFooter);
->>>>>>> 1f7e6d38
 
         /// <summary>
         /// Returns the members of the set resulting from the difference between the first set at key and all the successive sets at keys.
@@ -1089,11 +1003,7 @@
         }
 
         private GarnetStatus SetDiff<TObjectContext>(ArgSlice[] keys, ref TObjectContext objectContext, out HashSet<byte[]> output)
-<<<<<<< HEAD
-            where TObjectContext : ITsavoriteContext<byte[], IGarnetObject, SpanByte, GarnetObjectStoreOutput, long, ObjectSessionFunctions, ObjectStoreFunctions, ObjectStoreAllocator>
-=======
-            where TObjectContext : ITsavoriteContext<byte[], IGarnetObject, ObjectInput, GarnetObjectStoreOutput, long, ObjectStoreFunctions>
->>>>>>> 1f7e6d38
+            where TObjectContext : ITsavoriteContext<byte[], IGarnetObject, ObjectInput, GarnetObjectStoreOutput, long, ObjectSessionFunctions, ObjectStoreFunctions, ObjectStoreAllocator>
         {
             output = new HashSet<byte[]>();
             if (keys.Length == 0)
