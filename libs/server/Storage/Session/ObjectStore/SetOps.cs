﻿// Copyright (c) Microsoft Corporation.
// Licensed under the MIT license.

using System;
using System.Collections.Generic;
using System.Diagnostics;
using System.Text;
using Garnet.common;
using Tsavorite.core;

namespace Garnet.server
{
    /// <summary>
    /// Server session for RESP protocol - SET
    /// </summary>
    sealed partial class StorageSession : IDisposable
    {
        /// <summary>
        ///  Adds the specified member to the set at key.
        ///  Specified members that are already a member of this set are ignored. 
        ///  If key does not exist, a new set is created.
        /// </summary>
        /// <typeparam name="TObjectContext"></typeparam>
        /// <param name="key">ArgSlice with key</param>
        /// <param name="member"></param>
        /// <param name="saddCount"></param>
        /// <param name="objectStoreContext"></param>
        /// <returns></returns>
        internal unsafe GarnetStatus SetAdd<TObjectContext>(ArgSlice key, ArgSlice member, out int saddCount, ref TObjectContext objectStoreContext)
            where TObjectContext : ITsavoriteContext<byte[], IGarnetObject, SpanByte, GarnetObjectStoreOutput, long>
        {
            saddCount = 0;

            if (key.Length == 0)
                return GarnetStatus.OK;

            var input = scratchBufferManager.FormatScratchAsResp(ObjectInputHeader.Size, member);

            // Prepare header in input buffer
            var rmwInput = (ObjectInputHeader*)input.ptr;
            rmwInput->header.type = GarnetObjectType.Set;
            rmwInput->header.SetOp = SetOperation.SADD;
            rmwInput->count = 1;
            rmwInput->done = 0;

            RMWObjectStoreOperation(key.ToArray(), input, out var output, ref objectStoreContext);

            saddCount = output.opsDone;
            return GarnetStatus.OK;
        }

        /// <summary>
        ///  Adds the specified members to the set at key.
        ///  Specified members that are already a member of this set are ignored. 
        ///  If key does not exist, a new set is created.
        /// </summary>
        /// <typeparam name="TObjectContext"></typeparam>
        /// <param name="key">ArgSlice with key</param>
        /// <param name="members"></param>
        /// <param name="saddCount"></param>
        /// <param name="objectStoreContext"></param>
        /// <returns></returns>
        internal unsafe GarnetStatus SetAdd<TObjectContext>(ArgSlice key, ArgSlice[] members, out int saddCount, ref TObjectContext objectStoreContext)
            where TObjectContext : ITsavoriteContext<byte[], IGarnetObject, SpanByte, GarnetObjectStoreOutput, long>
        {
            saddCount = 0;

            if (key.Length == 0)
                return GarnetStatus.OK;

            // Prepare header in buffer
            var rmwInput = (ObjectInputHeader*)scratchBufferManager.CreateArgSlice(ObjectInputHeader.Size).ptr;
            rmwInput->header.type = GarnetObjectType.Set;
            rmwInput->header.SetOp = SetOperation.SADD;
            rmwInput->count = members.Length;
            rmwInput->done = 0;

            // Iterate through all inputs and add them to the scratch buffer in RESP format
            int inputLength = sizeof(ObjectInputHeader);
            foreach (var member in members)
            {
                var tmp = scratchBufferManager.FormatScratchAsResp(0, member);
                inputLength += tmp.Length;
            }

            var input = scratchBufferManager.GetSliceFromTail(inputLength);

            var status = RMWObjectStoreOperation(key.ToArray(), input, out var output, ref objectStoreContext);
            saddCount = output.opsDone;

            return status;
        }

        /// <summary>
        /// Removes the specified member from the set.
        /// Members that are not in the set are ignored.
        /// </summary>
        /// <typeparam name="TObjectContext"></typeparam>
        /// <param name="key">ArgSlice with key</param>
        /// <param name="member"></param>
        /// <param name="sremCount"></param>
        /// <param name="objectStoreContext"></param>
        /// <returns></returns>
        internal unsafe GarnetStatus SetRemove<TObjectContext>(ArgSlice key, ArgSlice member, out int sremCount, ref TObjectContext objectStoreContext)
            where TObjectContext : ITsavoriteContext<byte[], IGarnetObject, SpanByte, GarnetObjectStoreOutput, long>
        {
            sremCount = 0;

            if (key.Length == 0 || member.Length == 0)
                return GarnetStatus.OK;

            var input = scratchBufferManager.FormatScratchAsResp(ObjectInputHeader.Size, member);

            // Prepare header in input buffer
            var rmwInput = (ObjectInputHeader*)input.ptr;
            rmwInput->header.type = GarnetObjectType.Set;
            rmwInput->header.SetOp = SetOperation.SREM;
            rmwInput->count = 1;
            rmwInput->done = 0;

            var status = RMWObjectStoreOperation(key.ToArray(), input, out var output, ref objectStoreContext);
            sremCount = output.opsDone;

            return status;
        }


        /// <summary>
        /// Removes the specified members from the set.
        /// Specified members that are not a member of the set are ignored. 
        /// If key does not exist, this command returns 0.
        /// </summary>
        /// <typeparam name="TObjectContext"></typeparam>
        /// <param name="key">ArgSlice with key</param>
        /// <param name="members"></param>
        /// <param name="sremCount"></param>
        /// <param name="objectStoreContext"></param>
        /// <returns></returns>
        internal unsafe GarnetStatus SetRemove<TObjectContext>(ArgSlice key, ArgSlice[] members, out int sremCount, ref TObjectContext objectStoreContext)
            where TObjectContext : ITsavoriteContext<byte[], IGarnetObject, SpanByte, GarnetObjectStoreOutput, long>
        {
            sremCount = 0;

            if (key.Length == 0 || members.Length == 0)
                return GarnetStatus.OK;

            // Prepare header in input buffer
            var rmwInput = (ObjectInputHeader*)scratchBufferManager.CreateArgSlice(ObjectInputHeader.Size).ptr;
            rmwInput->header.type = GarnetObjectType.Set;
            rmwInput->header.SetOp = SetOperation.SREM;
            rmwInput->count = members.Length;
            rmwInput->done = 0;

            var inputLength = sizeof(ObjectInputHeader);
            foreach (var member in members)
            {
                var tmp = scratchBufferManager.FormatScratchAsResp(0, member);
                inputLength += tmp.Length;
            }

            var input = scratchBufferManager.GetSliceFromTail(inputLength);

            RMWObjectStoreOperation(key.ToArray(), input, out var output, ref objectStoreContext);

            sremCount = output.countDone;
            return GarnetStatus.OK;
        }

        /// <summary>
        /// Returns the number of elements of the set.
        /// </summary>
        /// <typeparam name="TObjectContext"></typeparam>
        /// <param name="key"></param>
        /// <param name="count"></param>
        /// <param name="objectStoreContext"></param>
        /// <returns></returns>
        internal unsafe GarnetStatus SetLength<TObjectContext>(ArgSlice key, out int count, ref TObjectContext objectStoreContext)
            where TObjectContext : ITsavoriteContext<byte[], IGarnetObject, SpanByte, GarnetObjectStoreOutput, long>
        {
            count = 0;

            if (key.Length == 0)
                return GarnetStatus.OK;

            var input = scratchBufferManager.FormatScratchAsResp(ObjectInputHeader.Size, key);
            // Prepare header in input buffer
            var rmwInput = (ObjectInputHeader*)input.ptr;
            rmwInput->header.type = GarnetObjectType.Set;
            rmwInput->header.SetOp = SetOperation.SCARD;
            rmwInput->count = 1;
            rmwInput->done = 0;

            var status = ReadObjectStoreOperation(key.ToArray(), input, out var output, ref objectStoreContext);

            count = output.countDone;
            return GarnetStatus.OK;
        }

        /// <summary>
        /// Returns all members of the set at key.
        /// </summary>
        /// <typeparam name="TObjectContext"></typeparam>
        /// <param name="key"></param>
        /// <param name="members"></param>
        /// <param name="objectStoreContext"></param>
        /// <returns></returns>
        internal unsafe GarnetStatus SetMembers<TObjectContext>(ArgSlice key, out ArgSlice[] members, ref TObjectContext objectStoreContext)
            where TObjectContext : ITsavoriteContext<byte[], IGarnetObject, SpanByte, GarnetObjectStoreOutput, long>
        {
            members = default;

            if (key.Length == 0)
                return GarnetStatus.OK;

            var input = scratchBufferManager.FormatScratchAsResp(ObjectInputHeader.Size, key);
            // Prepare header in input buffer
            var rmwInput = (ObjectInputHeader*)input.ptr;
            rmwInput->header.type = GarnetObjectType.Set;
            rmwInput->header.SetOp = SetOperation.SMEMBERS;
            rmwInput->count = 1;
            rmwInput->done = 0;

            var outputFooter = new GarnetObjectStoreOutput { spanByteAndMemory = new SpanByteAndMemory(null) };

            var status = RMWObjectStoreOperationWithOutput(key.ToArray(), input, ref objectStoreContext, ref outputFooter);

            if (status == GarnetStatus.OK)
                members = ProcessRespArrayOutput(outputFooter, out _);

            return status;
        }

        /// <summary>
        /// Removes and returns one random member from the set at key.
        /// </summary>
        /// <typeparam name="TObjectContext"></typeparam>
        /// <param name="key"></param>
        /// <param name="element"></param>
        /// <param name="objectStoreContext"></param>
        /// <returns></returns>
        internal GarnetStatus SetPop<TObjectContext>(ArgSlice key, out ArgSlice element, ref TObjectContext objectStoreContext)
            where TObjectContext : ITsavoriteContext<byte[], IGarnetObject, SpanByte, GarnetObjectStoreOutput, long>
        {
            var status = SetPop(key, int.MinValue, out var elements, ref objectStoreContext);
            element = default;
            if (status == GarnetStatus.OK && elements != default)
                element = elements[0];

            return status;
        }

        /// <summary>
        /// Removes and returns up to count random members from the set at key.
        /// </summary>
        /// <typeparam name="TObjectContext"></typeparam>
        /// <param name="key"></param>
        /// <param name="count"></param>
        /// <param name="elements"></param>
        /// <param name="objectStoreContext"></param>
        /// <returns></returns>
        internal unsafe GarnetStatus SetPop<TObjectContext>(ArgSlice key, int count, out ArgSlice[] elements, ref TObjectContext objectStoreContext)
            where TObjectContext : ITsavoriteContext<byte[], IGarnetObject, SpanByte, GarnetObjectStoreOutput, long>
        {
            elements = default;

            if (key.Length == 0)
                return GarnetStatus.OK;

            // Construct input for operation
            var input = scratchBufferManager.CreateArgSlice(ObjectInputHeader.Size);

            // Prepare header in input buffer
            var rmwInput = (ObjectInputHeader*)input.ptr;
            rmwInput->header.type = GarnetObjectType.Set;
            rmwInput->header.SetOp = SetOperation.SPOP;
            rmwInput->count = count;
            rmwInput->done = 0;

            var outputFooter = new GarnetObjectStoreOutput { spanByteAndMemory = new SpanByteAndMemory(null) };

            var status = RMWObjectStoreOperationWithOutput(key.ToArray(), input, ref objectStoreContext, ref outputFooter);

            if (status != GarnetStatus.OK)
                return status;

            //process output
            elements = ProcessRespArrayOutput(outputFooter, out _);

            return GarnetStatus.OK;
        }

        /// <summary>
        /// Iterates members of a Set key and their associated members using a cursor,
        /// a match pattern and count parameters
        /// </summary>
        /// <param name="key">The key of the set</param>
        /// <param name="cursor">The value of the cursor</param>
        /// <param name="match">The pattern to match the members</param>
        /// <param name="count">Limit number for the response</param>
        /// <param name="items">The list of items for the response</param>
        /// <param name="objectStoreContext"></param>
        public unsafe GarnetStatus SetScan<TObjectContext>(ArgSlice key, long cursor, string match, int count, out ArgSlice[] items, ref TObjectContext objectStoreContext)
             where TObjectContext : ITsavoriteContext<byte[], IGarnetObject, SpanByte, GarnetObjectStoreOutput, long>
        {
            items = default;

            if (key.Length == 0)
                return GarnetStatus.OK;

            if (String.IsNullOrEmpty(match))
                match = "*";

            // Prepare header in input buffer
            var inputSize = ObjectInputHeader.Size + sizeof(int);
            var rmwInput = scratchBufferManager.CreateArgSlice(inputSize).ptr;
            ((ObjectInputHeader*)rmwInput)->header.type = GarnetObjectType.Set;
            ((ObjectInputHeader*)rmwInput)->header.SetOp = SetOperation.SSCAN;

            // Number of tokens in the input after the header (match, value, count, value)
            ((ObjectInputHeader*)rmwInput)->count = 4;
            ((ObjectInputHeader*)rmwInput)->done = (int)cursor;
            rmwInput += ObjectInputHeader.Size;

            // Object Input Limit
            (*(int*)rmwInput) = ObjectScanCountLimit;
            int inputLength = sizeof(ObjectInputHeader) + sizeof(int);

            ArgSlice tmp;

            // Write match
            var matchPatternValue = Encoding.ASCII.GetBytes(match.Trim());
            fixed (byte* matchKeywordPtr = CmdStrings.MATCH, matchPatterPtr = matchPatternValue)
            {
                tmp = scratchBufferManager.FormatScratchAsResp(0, new ArgSlice(matchKeywordPtr, CmdStrings.MATCH.Length),
                            new ArgSlice(matchPatterPtr, matchPatternValue.Length));
            }
            inputLength += tmp.Length;

            // Write count
            int lengthCountNumber = NumUtils.NumDigits(count);
            byte[] countBytes = new byte[lengthCountNumber];

            fixed (byte* countPtr = CmdStrings.COUNT, countValuePtr = countBytes)
            {
                byte* countValuePtr2 = countValuePtr;
                NumUtils.IntToBytes(count, lengthCountNumber, ref countValuePtr2);

                tmp = scratchBufferManager.FormatScratchAsResp(0, new ArgSlice(countPtr, CmdStrings.COUNT.Length),
                          new ArgSlice(countValuePtr, countBytes.Length));
            }
            inputLength += tmp.Length;

            var input = scratchBufferManager.GetSliceFromTail(inputLength);

            var outputFooter = new GarnetObjectStoreOutput { spanByteAndMemory = new SpanByteAndMemory(null) };
            var status = ReadObjectStoreOperationWithOutput(key.ToArray(), input, ref objectStoreContext, ref outputFooter);

            items = default;
            if (status == GarnetStatus.OK)
                items = ProcessRespArrayOutput(outputFooter, out _, isScanOutput: true);

            return status;

        }

        /// <summary>
        ///  Adds the specified members to the set at key.
        ///  Specified members that are already a member of this set are ignored. 
        ///  If key does not exist, a new set is created.
        /// </summary>
        /// <typeparam name="TObjectContext"></typeparam>
        /// <param name="key"></param>
        /// <param name="input"></param>
        /// <param name="output"></param>
        /// <param name="objectContext"></param>
        /// <returns></returns>
        public GarnetStatus SetAdd<TObjectContext>(byte[] key, ArgSlice input, out ObjectOutputHeader output, ref TObjectContext objectContext)
             where TObjectContext : ITsavoriteContext<byte[], IGarnetObject, SpanByte, GarnetObjectStoreOutput, long>
            => RMWObjectStoreOperation(key, input, out output, ref objectContext);

        /// <summary>
        /// Removes the specified members from the set.
        /// Specified members that are not a member of this set are ignored. 
        /// If key does not exist, this command returns 0.
        /// </summary>
        /// <typeparam name="TObjectContext"></typeparam>
        /// <param name="key"></param>
        /// <param name="input"></param>
        /// <param name="output"></param>
        /// <param name="objectContext"></param>
        /// <returns></returns>
        public GarnetStatus SetRemove<TObjectContext>(byte[] key, ArgSlice input, out ObjectOutputHeader output, ref TObjectContext objectContext)
            where TObjectContext : ITsavoriteContext<byte[], IGarnetObject, SpanByte, GarnetObjectStoreOutput, long>
            => RMWObjectStoreOperation(key, input, out output, ref objectContext);

        /// <summary>
        /// Returns the number of elements of the set.
        /// </summary>
        /// <typeparam name="TObjectContext"></typeparam>
        /// <param name="key"></param>
        /// <param name="input"></param>
        /// <param name="output"></param>
        /// <param name="objectContext"></param>
        /// <returns></returns>
        public GarnetStatus SetLength<TObjectContext>(byte[] key, ArgSlice input, out ObjectOutputHeader output, ref TObjectContext objectContext)
            where TObjectContext : ITsavoriteContext<byte[], IGarnetObject, SpanByte, GarnetObjectStoreOutput, long>
            => ReadObjectStoreOperation(key, input, out output, ref objectContext);

        /// <summary>
        /// Returns all members of the set at key.
        /// </summary>
        /// <typeparam name="TObjectContext"></typeparam>
        /// <param name="key"></param>
        /// <param name="input"></param>
        /// <param name="outputFooter"></param>
        /// <param name="objectContext"></param>
        /// <returns></returns>
        public GarnetStatus SetMembers<TObjectContext>(byte[] key, ArgSlice input, ref GarnetObjectStoreOutput outputFooter, ref TObjectContext objectContext)
            where TObjectContext : ITsavoriteContext<byte[], IGarnetObject, SpanByte, GarnetObjectStoreOutput, long>
            => ReadObjectStoreOperationWithOutput(key, input, ref objectContext, ref outputFooter);

        /// <summary>
        /// Returns if member is a member of the set stored at key.
        /// </summary>
        /// <typeparam name="TObjectContext"></typeparam>
        /// <param name="key"></param>
        /// <param name="input"></param>
        /// <param name="outputFooter"></param>
        /// <param name="objectContext"></param>
        /// <returns></returns>
        public GarnetStatus SetIsMember<TObjectContext>(byte[] key, ArgSlice input, ref GarnetObjectStoreOutput outputFooter, ref TObjectContext objectContext)
            where TObjectContext : ITsavoriteContext<byte[], IGarnetObject, SpanByte, GarnetObjectStoreOutput, long>
            => ReadObjectStoreOperationWithOutput(key, input, ref objectContext, ref outputFooter);

        /// <summary>
        /// Removes and returns one or more random members from the set at key.
        /// </summary>
        /// <typeparam name="TObjectContext"></typeparam>
        /// <param name="key"></param>
        /// <param name="input"></param>
        /// <param name="outputFooter"></param>
        /// <param name="objectContext"></param>
        /// <returns></returns>
        public GarnetStatus SetPop<TObjectContext>(byte[] key, ArgSlice input, ref GarnetObjectStoreOutput outputFooter, ref TObjectContext objectContext)
            where TObjectContext : ITsavoriteContext<byte[], IGarnetObject, SpanByte, GarnetObjectStoreOutput, long>
            => RMWObjectStoreOperationWithOutput(key, input, ref objectContext, ref outputFooter);

        /// <summary>
<<<<<<< HEAD
        /// Returns the members of the set resulting from the difference between the first set at key and all the successive sets at keys.
        /// </summary>
        /// <param name="keys"></param>
        /// <param name="members"></param>
        /// <returns></returns>
        public GarnetStatus SetDiff(ArgSlice[] keys, out HashSet<byte[]> members)
        {
            members = default;
            if (keys.Length == 0)
                return GarnetStatus.OK;

            var createTransaction = false;

            if (txnManager.state != TxnState.Running)
            {
                Debug.Assert(txnManager.state == TxnState.None);
                createTransaction = true;
                foreach (var item in keys)
                    txnManager.SaveKeyEntryToLock(item, true, LockType.Shared);
                _ = txnManager.Run(true);
            }

            // SetObject
            var setObjectStoreLockableContext = txnManager.ObjectStoreLockableContext;

            try
            {
                members = SetDiff(keys, ref setObjectStoreLockableContext);
            }
            finally
            {
                if (createTransaction)
                    txnManager.Commit(true);
            }

            return GarnetStatus.OK;
        }

        /// <summary>
        /// This command is equal to SDIFF, but instead of returning the resulting set, it is stored in destination.
        /// If destination already exists, it is overwritten.
        /// </summary>
        /// <param name="key">destination</param>
        /// <param name="keys"></param>
        /// <param name="count"></param>
        /// <returns></returns>
        public GarnetStatus SetDiffStore(byte[] key, ArgSlice[] keys, out int count)
        {
            count = default;

            if (key.Length == 0 || keys.Length == 0)
                return GarnetStatus.OK;

            var destination = scratchBufferManager.CreateArgSlice(key);

            var createTransaction = false;

            if (txnManager.state != TxnState.Running)
            {
                Debug.Assert(txnManager.state == TxnState.None);
                createTransaction = true;
                txnManager.SaveKeyEntryToLock(destination, true, LockType.Exclusive);
                foreach (var item in keys)
                    txnManager.SaveKeyEntryToLock(item, true, LockType.Shared);
                _ = txnManager.Run(true);
            }

            // SetObject
            var setObjectStoreLockableContext = txnManager.ObjectStoreLockableContext;

            try
            {
                var diffSet = SetDiff(keys, ref setObjectStoreLockableContext);

                var newSetObject = new SetObject();
                foreach (var item in diffSet)
                {
                    newSetObject.Set.Add(item);
                    newSetObject.UpdateSize(item);
                }
                _ = SET(key, newSetObject, ref setObjectStoreLockableContext);
                count = diffSet.Count;
            }
            finally
            {
                if (createTransaction)
                    txnManager.Commit(true);
            }

            return GarnetStatus.OK;
        }

        private HashSet<byte[]> SetDiff<TObjectContext>(ArgSlice[] keys, ref TObjectContext objectContext)
            where TObjectContext : ITsavoriteContext<byte[], IGarnetObject, SpanByte, GarnetObjectStoreOutput, long>
        {
            if (keys.Length == 0)
            {
                return [];
            }

            HashSet<byte[]> result = default;

            // first SetObject
            var status = GET(keys[0].ToArray(), out var first, ref objectContext);
            if (status == GarnetStatus.OK)
            {
                if (first.garnetObject is SetObject firstObject)
                {
                    result = new(firstObject.Set, new ByteArrayComparer());
                }
            }

            // after SetObjects
            for (var i = 1; i < keys.Length; i++)
            {
                status = GET(keys[i].ToArray(), out var next, ref objectContext);
                if (status == GarnetStatus.OK)
                {
                    if (next.garnetObject is SetObject nextObject)
                    {
                        result.ExceptWith(nextObject.Set);
                    }
                }
            }

            return result ?? [];
        }
=======
        /// When called with just the key argument, return a random element from the set value stored at key.
        /// If the provided count argument is positive, return an array of distinct elements. 
        /// The array's length is either count or the set's cardinality (SCARD), whichever is lower.
        /// If called with a negative count, the behavior changes and the command is allowed to return the same element multiple times. 
        /// In this case, the number of returned elements is the absolute value of the specified count.
        /// </summary>
        /// <typeparam name="TObjectContext"></typeparam>
        /// <param name="key"></param>
        /// <param name="input"></param>
        /// <param name="outputFooter"></param>
        /// <param name="objectContext"></param>
        /// <returns></returns>
        public GarnetStatus SetRandomMember<TObjectContext>(byte[] key, ArgSlice input, ref GarnetObjectStoreOutput outputFooter, ref TObjectContext objectContext)
            where TObjectContext : ITsavoriteContext<byte[], IGarnetObject, SpanByte, GarnetObjectStoreOutput, long>
            => RMWObjectStoreOperationWithOutput(key, input, ref objectContext, ref outputFooter);
>>>>>>> 1bb9ab8f
    }
}<|MERGE_RESOLUTION|>--- conflicted
+++ resolved
@@ -446,7 +446,23 @@
             => RMWObjectStoreOperationWithOutput(key, input, ref objectContext, ref outputFooter);
 
         /// <summary>
-<<<<<<< HEAD
+        /// When called with just the key argument, return a random element from the set value stored at key.
+        /// If the provided count argument is positive, return an array of distinct elements. 
+        /// The array's length is either count or the set's cardinality (SCARD), whichever is lower.
+        /// If called with a negative count, the behavior changes and the command is allowed to return the same element multiple times. 
+        /// In this case, the number of returned elements is the absolute value of the specified count.
+        /// </summary>
+        /// <typeparam name="TObjectContext"></typeparam>
+        /// <param name="key"></param>
+        /// <param name="input"></param>
+        /// <param name="outputFooter"></param>
+        /// <param name="objectContext"></param>
+        /// <returns></returns>
+        public GarnetStatus SetRandomMember<TObjectContext>(byte[] key, ArgSlice input, ref GarnetObjectStoreOutput outputFooter, ref TObjectContext objectContext)
+            where TObjectContext : ITsavoriteContext<byte[], IGarnetObject, SpanByte, GarnetObjectStoreOutput, long>
+            => RMWObjectStoreOperationWithOutput(key, input, ref objectContext, ref outputFooter);
+
+        /// <summary>
         /// Returns the members of the set resulting from the difference between the first set at key and all the successive sets at keys.
         /// </summary>
         /// <param name="keys"></param>
@@ -574,22 +590,5 @@
 
             return result ?? [];
         }
-=======
-        /// When called with just the key argument, return a random element from the set value stored at key.
-        /// If the provided count argument is positive, return an array of distinct elements. 
-        /// The array's length is either count or the set's cardinality (SCARD), whichever is lower.
-        /// If called with a negative count, the behavior changes and the command is allowed to return the same element multiple times. 
-        /// In this case, the number of returned elements is the absolute value of the specified count.
-        /// </summary>
-        /// <typeparam name="TObjectContext"></typeparam>
-        /// <param name="key"></param>
-        /// <param name="input"></param>
-        /// <param name="outputFooter"></param>
-        /// <param name="objectContext"></param>
-        /// <returns></returns>
-        public GarnetStatus SetRandomMember<TObjectContext>(byte[] key, ArgSlice input, ref GarnetObjectStoreOutput outputFooter, ref TObjectContext objectContext)
-            where TObjectContext : ITsavoriteContext<byte[], IGarnetObject, SpanByte, GarnetObjectStoreOutput, long>
-            => RMWObjectStoreOperationWithOutput(key, input, ref objectContext, ref outputFooter);
->>>>>>> 1bb9ab8f
     }
 }