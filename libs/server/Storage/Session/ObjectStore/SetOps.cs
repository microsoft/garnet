﻿// Copyright (c) Microsoft Corporation.
// Licensed under the MIT license.

using System;
using System.Collections.Generic;
using System.Diagnostics;
using System.Text;
using Garnet.common;
using Tsavorite.core;

namespace Garnet.server
{
    /// <summary>
    /// Server session for RESP protocol - SET
    /// </summary>
    sealed partial class StorageSession : IDisposable
    {
        /// <summary>
        ///  Adds the specified member to the set at key.
        ///  Specified members that are already a member of this set are ignored. 
        ///  If key does not exist, a new set is created.
        /// </summary>
        /// <typeparam name="TObjectContext"></typeparam>
        /// <param name="key">ArgSlice with key</param>
        /// <param name="member"></param>
        /// <param name="saddCount"></param>
        /// <param name="objectStoreContext"></param>
        /// <returns></returns>
        internal unsafe GarnetStatus SetAdd<TObjectContext>(ArgSlice key, ArgSlice member, out int saddCount, ref TObjectContext objectStoreContext)
            where TObjectContext : ITsavoriteContext<byte[], IGarnetObject, SpanByte, GarnetObjectStoreOutput, long>
        {
            saddCount = 0;

            if (key.Length == 0)
                return GarnetStatus.OK;

            var input = scratchBufferManager.FormatScratchAsResp(ObjectInputHeader.Size, member);

            // Prepare header in input buffer
            var rmwInput = (ObjectInputHeader*)input.ptr;
            rmwInput->header.type = GarnetObjectType.Set;
            rmwInput->header.SetOp = SetOperation.SADD;
            rmwInput->count = 1;
            rmwInput->done = 0;

            RMWObjectStoreOperation(key.ToArray(), input, out var output, ref objectStoreContext);

            saddCount = output.opsDone;
            return GarnetStatus.OK;
        }

        /// <summary>
        ///  Adds the specified members to the set at key.
        ///  Specified members that are already a member of this set are ignored. 
        ///  If key does not exist, a new set is created.
        /// </summary>
        /// <typeparam name="TObjectContext"></typeparam>
        /// <param name="key">ArgSlice with key</param>
        /// <param name="members"></param>
        /// <param name="saddCount"></param>
        /// <param name="objectStoreContext"></param>
        /// <returns></returns>
        internal unsafe GarnetStatus SetAdd<TObjectContext>(ArgSlice key, ArgSlice[] members, out int saddCount, ref TObjectContext objectStoreContext)
            where TObjectContext : ITsavoriteContext<byte[], IGarnetObject, SpanByte, GarnetObjectStoreOutput, long>
        {
            saddCount = 0;

            if (key.Length == 0)
                return GarnetStatus.OK;

            // Prepare header in buffer
            var rmwInput = (ObjectInputHeader*)scratchBufferManager.CreateArgSlice(ObjectInputHeader.Size).ptr;
            rmwInput->header.type = GarnetObjectType.Set;
            rmwInput->header.SetOp = SetOperation.SADD;
            rmwInput->count = members.Length;
            rmwInput->done = 0;

            // Iterate through all inputs and add them to the scratch buffer in RESP format
            int inputLength = sizeof(ObjectInputHeader);
            foreach (var member in members)
            {
                var tmp = scratchBufferManager.FormatScratchAsResp(0, member);
                inputLength += tmp.Length;
            }

            var input = scratchBufferManager.GetSliceFromTail(inputLength);

            var status = RMWObjectStoreOperation(key.ToArray(), input, out var output, ref objectStoreContext);
            saddCount = output.opsDone;

            return status;
        }

        /// <summary>
        /// Removes the specified member from the set.
        /// Members that are not in the set are ignored.
        /// </summary>
        /// <typeparam name="TObjectContext"></typeparam>
        /// <param name="key">ArgSlice with key</param>
        /// <param name="member"></param>
        /// <param name="sremCount"></param>
        /// <param name="objectStoreContext"></param>
        /// <returns></returns>
        internal unsafe GarnetStatus SetRemove<TObjectContext>(ArgSlice key, ArgSlice member, out int sremCount, ref TObjectContext objectStoreContext)
            where TObjectContext : ITsavoriteContext<byte[], IGarnetObject, SpanByte, GarnetObjectStoreOutput, long>
        {
            sremCount = 0;

            if (key.Length == 0)
                return GarnetStatus.OK;

            var input = scratchBufferManager.FormatScratchAsResp(ObjectInputHeader.Size, member);

            // Prepare header in input buffer
            var rmwInput = (ObjectInputHeader*)input.ptr;
            rmwInput->header.type = GarnetObjectType.Set;
            rmwInput->header.SetOp = SetOperation.SREM;
            rmwInput->count = 1;
            rmwInput->done = 0;

            var status = RMWObjectStoreOperation(key.ToArray(), input, out var output, ref objectStoreContext);
            sremCount = output.opsDone;

            return status;
        }


        /// <summary>
        /// Removes the specified members from the set.
        /// Specified members that are not a member of the set are ignored. 
        /// If key does not exist, this command returns 0.
        /// </summary>
        /// <typeparam name="TObjectContext"></typeparam>
        /// <param name="key">ArgSlice with key</param>
        /// <param name="members"></param>
        /// <param name="sremCount"></param>
        /// <param name="objectStoreContext"></param>
        /// <returns></returns>
        internal unsafe GarnetStatus SetRemove<TObjectContext>(ArgSlice key, ArgSlice[] members, out int sremCount, ref TObjectContext objectStoreContext)
            where TObjectContext : ITsavoriteContext<byte[], IGarnetObject, SpanByte, GarnetObjectStoreOutput, long>
        {
            sremCount = 0;

            if (key.Length == 0 || members.Length == 0)
                return GarnetStatus.OK;

            // Prepare header in input buffer
            var rmwInput = (ObjectInputHeader*)scratchBufferManager.CreateArgSlice(ObjectInputHeader.Size).ptr;
            rmwInput->header.type = GarnetObjectType.Set;
            rmwInput->header.SetOp = SetOperation.SREM;
            rmwInput->count = members.Length;
            rmwInput->done = 0;

            var inputLength = sizeof(ObjectInputHeader);
            foreach (var member in members)
            {
                var tmp = scratchBufferManager.FormatScratchAsResp(0, member);
                inputLength += tmp.Length;
            }

            var input = scratchBufferManager.GetSliceFromTail(inputLength);

            RMWObjectStoreOperation(key.ToArray(), input, out var output, ref objectStoreContext);

            sremCount = output.countDone;
            return GarnetStatus.OK;
        }

        /// <summary>
        /// Returns the number of elements of the set.
        /// </summary>
        /// <typeparam name="TObjectContext"></typeparam>
        /// <param name="key"></param>
        /// <param name="count"></param>
        /// <param name="objectStoreContext"></param>
        /// <returns></returns>
        internal unsafe GarnetStatus SetLength<TObjectContext>(ArgSlice key, out int count, ref TObjectContext objectStoreContext)
            where TObjectContext : ITsavoriteContext<byte[], IGarnetObject, SpanByte, GarnetObjectStoreOutput, long>
        {
            count = 0;

            if (key.Length == 0)
                return GarnetStatus.OK;

            var input = scratchBufferManager.FormatScratchAsResp(ObjectInputHeader.Size, key);
            // Prepare header in input buffer
            var rmwInput = (ObjectInputHeader*)input.ptr;
            rmwInput->header.type = GarnetObjectType.Set;
            rmwInput->header.SetOp = SetOperation.SCARD;
            rmwInput->count = 1;
            rmwInput->done = 0;

            var status = ReadObjectStoreOperation(key.ToArray(), input, out var output, ref objectStoreContext);

            count = output.countDone;
            return GarnetStatus.OK;
        }

        /// <summary>
        /// Returns all members of the set at key.
        /// </summary>
        /// <typeparam name="TObjectContext"></typeparam>
        /// <param name="key"></param>
        /// <param name="members"></param>
        /// <param name="objectStoreContext"></param>
        /// <returns></returns>
        internal unsafe GarnetStatus SetMembers<TObjectContext>(ArgSlice key, out ArgSlice[] members, ref TObjectContext objectStoreContext)
            where TObjectContext : ITsavoriteContext<byte[], IGarnetObject, SpanByte, GarnetObjectStoreOutput, long>
        {
            members = default;

            if (key.Length == 0)
                return GarnetStatus.OK;

            var input = scratchBufferManager.FormatScratchAsResp(ObjectInputHeader.Size, key);
            // Prepare header in input buffer
            var rmwInput = (ObjectInputHeader*)input.ptr;
            rmwInput->header.type = GarnetObjectType.Set;
            rmwInput->header.SetOp = SetOperation.SMEMBERS;
            rmwInput->count = 1;
            rmwInput->done = 0;

            var outputFooter = new GarnetObjectStoreOutput { spanByteAndMemory = new SpanByteAndMemory(null) };

            var status = RMWObjectStoreOperationWithOutput(key.ToArray(), input, ref objectStoreContext, ref outputFooter);

            if (status == GarnetStatus.OK)
                members = ProcessRespArrayOutput(outputFooter, out _);

            return status;
        }

        /// <summary>
        /// Removes and returns one random member from the set at key.
        /// </summary>
        /// <typeparam name="TObjectContext"></typeparam>
        /// <param name="key"></param>
        /// <param name="element"></param>
        /// <param name="objectStoreContext"></param>
        /// <returns></returns>
        internal GarnetStatus SetPop<TObjectContext>(ArgSlice key, out ArgSlice element, ref TObjectContext objectStoreContext)
            where TObjectContext : ITsavoriteContext<byte[], IGarnetObject, SpanByte, GarnetObjectStoreOutput, long>
        {
            var status = SetPop(key, int.MinValue, out var elements, ref objectStoreContext);
            element = default;
            if (status == GarnetStatus.OK && elements != default)
                element = elements[0];

            return status;
        }

        /// <summary>
        /// Removes and returns up to count random members from the set at key.
        /// </summary>
        /// <typeparam name="TObjectContext"></typeparam>
        /// <param name="key"></param>
        /// <param name="count"></param>
        /// <param name="elements"></param>
        /// <param name="objectStoreContext"></param>
        /// <returns></returns>
        internal unsafe GarnetStatus SetPop<TObjectContext>(ArgSlice key, int count, out ArgSlice[] elements, ref TObjectContext objectStoreContext)
            where TObjectContext : ITsavoriteContext<byte[], IGarnetObject, SpanByte, GarnetObjectStoreOutput, long>
        {
            elements = default;

            if (key.Length == 0)
                return GarnetStatus.OK;

            // Construct input for operation
            var input = scratchBufferManager.CreateArgSlice(ObjectInputHeader.Size);

            // Prepare header in input buffer
            var rmwInput = (ObjectInputHeader*)input.ptr;
            rmwInput->header.type = GarnetObjectType.Set;
            rmwInput->header.SetOp = SetOperation.SPOP;
            rmwInput->count = count;
            rmwInput->done = 0;

            var outputFooter = new GarnetObjectStoreOutput { spanByteAndMemory = new SpanByteAndMemory(null) };

            var status = RMWObjectStoreOperationWithOutput(key.ToArray(), input, ref objectStoreContext, ref outputFooter);

            if (status != GarnetStatus.OK)
                return status;

            //process output
            elements = ProcessRespArrayOutput(outputFooter, out _);

            return GarnetStatus.OK;
        }

        /// <summary>
        /// Iterates members of a Set key and their associated members using a cursor,
        /// a match pattern and count parameters
        /// </summary>
        /// <param name="key">The key of the set</param>
        /// <param name="cursor">The value of the cursor</param>
        /// <param name="match">The pattern to match the members</param>
        /// <param name="count">Limit number for the response</param>
        /// <param name="items">The list of items for the response</param>
        /// <param name="objectStoreContext"></param>
        public unsafe GarnetStatus SetScan<TObjectContext>(ArgSlice key, long cursor, string match, int count, out ArgSlice[] items, ref TObjectContext objectStoreContext)
             where TObjectContext : ITsavoriteContext<byte[], IGarnetObject, SpanByte, GarnetObjectStoreOutput, long>
        {
            items = default;

            if (key.Length == 0)
                return GarnetStatus.OK;

            if (String.IsNullOrEmpty(match))
                match = "*";

            // Prepare header in input buffer
            var inputSize = ObjectInputHeader.Size + sizeof(int);
            var rmwInput = scratchBufferManager.CreateArgSlice(inputSize).ptr;
            ((ObjectInputHeader*)rmwInput)->header.type = GarnetObjectType.Set;
            ((ObjectInputHeader*)rmwInput)->header.SetOp = SetOperation.SSCAN;

            // Number of tokens in the input after the header (match, value, count, value)
            ((ObjectInputHeader*)rmwInput)->count = 4;
            ((ObjectInputHeader*)rmwInput)->done = (int)cursor;
            rmwInput += ObjectInputHeader.Size;

            // Object Input Limit
            (*(int*)rmwInput) = ObjectScanCountLimit;
            int inputLength = sizeof(ObjectInputHeader) + sizeof(int);

            ArgSlice tmp;

            // Write match
            var matchPatternValue = Encoding.ASCII.GetBytes(match.Trim());
            fixed (byte* matchKeywordPtr = CmdStrings.MATCH, matchPatterPtr = matchPatternValue)
            {
                tmp = scratchBufferManager.FormatScratchAsResp(0, new ArgSlice(matchKeywordPtr, CmdStrings.MATCH.Length),
                            new ArgSlice(matchPatterPtr, matchPatternValue.Length));
            }
            inputLength += tmp.Length;

            // Write count
            int lengthCountNumber = NumUtils.NumDigits(count);
            byte[] countBytes = new byte[lengthCountNumber];

            fixed (byte* countPtr = CmdStrings.COUNT, countValuePtr = countBytes)
            {
                byte* countValuePtr2 = countValuePtr;
                NumUtils.IntToBytes(count, lengthCountNumber, ref countValuePtr2);

                tmp = scratchBufferManager.FormatScratchAsResp(0, new ArgSlice(countPtr, CmdStrings.COUNT.Length),
                          new ArgSlice(countValuePtr, countBytes.Length));
            }
            inputLength += tmp.Length;

            var input = scratchBufferManager.GetSliceFromTail(inputLength);

            var outputFooter = new GarnetObjectStoreOutput { spanByteAndMemory = new SpanByteAndMemory(null) };
            var status = ReadObjectStoreOperationWithOutput(key.ToArray(), input, ref objectStoreContext, ref outputFooter);

            items = default;
            if (status == GarnetStatus.OK)
                items = ProcessRespArrayOutput(outputFooter, out _, isScanOutput: true);

            return status;

        }

        /// <summary>
        /// Moves a member from a source set to a destination set.
        /// If the move was performed, this command returns 1.
        /// If the member was not found in the source set, or if no operation was performed, this command returns 0.
        /// </summary>
        /// <param name="sourceKey"></param>
        /// <param name="destinationKey"></param>
        /// <param name="member"></param>
        /// <param name="smoveResult"></param>
        internal unsafe GarnetStatus SetMove(ArgSlice sourceKey, ArgSlice destinationKey, ArgSlice member, out int smoveResult)
        {
            smoveResult = 0;

            if (sourceKey.Length == 0 || destinationKey.Length == 0)
                return GarnetStatus.OK;

            // If the keys are the same, no operation is performed.
            var sameKey = sourceKey.ReadOnlySpan.SequenceEqual(destinationKey.ReadOnlySpan);
            if (sameKey)
            {
                return GarnetStatus.OK;
            }

            bool createTransaction = false;
            if (txnManager.state != TxnState.Running)
            {
                createTransaction = true;
                txnManager.SaveKeyEntryToLock(sourceKey, true, LockType.Exclusive);
                txnManager.SaveKeyEntryToLock(destinationKey, true, LockType.Exclusive);
                txnManager.Run(true);
            }

            var objectLockableContext = txnManager.ObjectStoreLockableContext;

            try
            {
                var sremStatus = SetRemove(sourceKey, member, out var sremOps, ref objectLockableContext);

                if (sremStatus == GarnetStatus.NOTFOUND)
                {
                    return GarnetStatus.NOTFOUND;
                }

                if (sremOps != 1)
                {
                    return GarnetStatus.OK;
                }

                SetAdd(destinationKey, member, out smoveResult, ref objectLockableContext);
            }
            finally
            {
                if (createTransaction)
                    txnManager.Commit(true);
            }

            return GarnetStatus.OK;
        }

        /// <summary>
        /// Returns the members of the set resulting from the union of all the given sets.
        /// Keys that do not exist are considered to be empty sets.
        /// </summary>
        /// <param name="keys"></param>
        /// <param name="output"></param>
        /// <returns></returns>
        public GarnetStatus SetUnion(ArgSlice[] keys, out HashSet<byte[]> output)
        {
            output = new HashSet<byte[]>(new ByteArrayComparer());

            if (keys.Length == 0)
                return GarnetStatus.OK;

            var createTransaction = false;

            if (txnManager.state != TxnState.Running)
            {
                Debug.Assert(txnManager.state == TxnState.None);
                createTransaction = true;
                foreach (var item in keys)
                    txnManager.SaveKeyEntryToLock(item, true, LockType.Shared);
                _ = txnManager.Run(true);
            }

            // SetObject
            var setObjectStoreLockableContext = txnManager.ObjectStoreLockableContext;

            try
            {
                output = SetUnion(keys, ref setObjectStoreLockableContext);
            }
            finally
            {
                if (createTransaction)
                    txnManager.Commit(true);
            }

            return GarnetStatus.OK;
        }

        /// <summary>
        /// This command is equal to SUNION, but instead of returning the resulting set, it is stored in destination.
        /// If destination already exists, it is overwritten.
        /// </summary>
        /// <param name="key"></param>
        /// <param name="keys"></param>
        /// <param name="count"></param>
        /// <returns></returns>
        public GarnetStatus SetUnionStore(byte[] key, ArgSlice[] keys, out int count)
        {
            count = default;

            var destination = scratchBufferManager.CreateArgSlice(key);

            var createTransaction = false;

            if (txnManager.state != TxnState.Running)
            {
                Debug.Assert(txnManager.state == TxnState.None);
                createTransaction = true;
                txnManager.SaveKeyEntryToLock(destination, true, LockType.Exclusive);
                foreach (var item in keys)
                    txnManager.SaveKeyEntryToLock(item, true, LockType.Shared);
                _ = txnManager.Run(true);
            }

            // SetObject
            var setObjectStoreLockableContext = txnManager.ObjectStoreLockableContext;

            try
            {
                var members = SetUnion(keys, ref setObjectStoreLockableContext);

                var newSetObject = new SetObject();
                foreach (var item in members)
                {
                    _ = newSetObject.Set.Add(item);
                    newSetObject.UpdateSize(item);
                }
                _ = SET(key, newSetObject, ref setObjectStoreLockableContext);
                count = members.Count;
            }
            finally
            {
                if (createTransaction)
                    txnManager.Commit(true);
            }

            return GarnetStatus.OK;
        }

<<<<<<< HEAD
        private HashSet<byte[]> SetUnion<TObjectContext>(ArgSlice[] keys, ref TObjectContext objectContext)
            where TObjectContext : ITsavoriteContext<byte[], IGarnetObject, SpanByte, GarnetObjectStoreOutput, long>
        {
            var result = new HashSet<byte[]>(new ByteArrayComparer());
            if (keys.Length == 0)
            {
                return result;
            }

            foreach (var item in keys)
            {
                if (GET(item.ToArray(), out var currObject, ref objectContext) == GarnetStatus.OK)
                {
                    var currSet = ((SetObject)currObject.garnetObject).Set;
                    result.UnionWith(currSet);
                }
            }

            return result;
        }

=======
>>>>>>> 716cfb8a
        /// <summary>
        ///  Adds the specified members to the set at key.
        ///  Specified members that are already a member of this set are ignored. 
        ///  If key does not exist, a new set is created.
        /// </summary>
        /// <typeparam name="TObjectContext"></typeparam>
        /// <param name="key"></param>
        /// <param name="input"></param>
        /// <param name="output"></param>
        /// <param name="objectContext"></param>
        /// <returns></returns>
        public GarnetStatus SetAdd<TObjectContext>(byte[] key, ArgSlice input, out ObjectOutputHeader output, ref TObjectContext objectContext)
             where TObjectContext : ITsavoriteContext<byte[], IGarnetObject, SpanByte, GarnetObjectStoreOutput, long>
            => RMWObjectStoreOperation(key, input, out output, ref objectContext);

        /// <summary>
        /// Removes the specified members from the set.
        /// Specified members that are not a member of this set are ignored. 
        /// If key does not exist, this command returns 0.
        /// </summary>
        /// <typeparam name="TObjectContext"></typeparam>
        /// <param name="key"></param>
        /// <param name="input"></param>
        /// <param name="output"></param>
        /// <param name="objectContext"></param>
        /// <returns></returns>
        public GarnetStatus SetRemove<TObjectContext>(byte[] key, ArgSlice input, out ObjectOutputHeader output, ref TObjectContext objectContext)
            where TObjectContext : ITsavoriteContext<byte[], IGarnetObject, SpanByte, GarnetObjectStoreOutput, long>
            => RMWObjectStoreOperation(key, input, out output, ref objectContext);

        /// <summary>
        /// Returns the number of elements of the set.
        /// </summary>
        /// <typeparam name="TObjectContext"></typeparam>
        /// <param name="key"></param>
        /// <param name="input"></param>
        /// <param name="output"></param>
        /// <param name="objectContext"></param>
        /// <returns></returns>
        public GarnetStatus SetLength<TObjectContext>(byte[] key, ArgSlice input, out ObjectOutputHeader output, ref TObjectContext objectContext)
            where TObjectContext : ITsavoriteContext<byte[], IGarnetObject, SpanByte, GarnetObjectStoreOutput, long>
            => ReadObjectStoreOperation(key, input, out output, ref objectContext);

        /// <summary>
        /// Returns all members of the set at key.
        /// </summary>
        /// <typeparam name="TObjectContext"></typeparam>
        /// <param name="key"></param>
        /// <param name="input"></param>
        /// <param name="outputFooter"></param>
        /// <param name="objectContext"></param>
        /// <returns></returns>
        public GarnetStatus SetMembers<TObjectContext>(byte[] key, ArgSlice input, ref GarnetObjectStoreOutput outputFooter, ref TObjectContext objectContext)
            where TObjectContext : ITsavoriteContext<byte[], IGarnetObject, SpanByte, GarnetObjectStoreOutput, long>
            => ReadObjectStoreOperationWithOutput(key, input, ref objectContext, ref outputFooter);

        /// <summary>
        /// Returns if member is a member of the set stored at key.
        /// </summary>
        /// <typeparam name="TObjectContext"></typeparam>
        /// <param name="key"></param>
        /// <param name="input"></param>
        /// <param name="outputFooter"></param>
        /// <param name="objectContext"></param>
        /// <returns></returns>
        public GarnetStatus SetIsMember<TObjectContext>(byte[] key, ArgSlice input, ref GarnetObjectStoreOutput outputFooter, ref TObjectContext objectContext)
            where TObjectContext : ITsavoriteContext<byte[], IGarnetObject, SpanByte, GarnetObjectStoreOutput, long>
            => ReadObjectStoreOperationWithOutput(key, input, ref objectContext, ref outputFooter);

        /// <summary>
        /// Removes and returns one or more random members from the set at key.
        /// </summary>
        /// <typeparam name="TObjectContext"></typeparam>
        /// <param name="key"></param>
        /// <param name="input"></param>
        /// <param name="outputFooter"></param>
        /// <param name="objectContext"></param>
        /// <returns></returns>
        public GarnetStatus SetPop<TObjectContext>(byte[] key, ArgSlice input, ref GarnetObjectStoreOutput outputFooter, ref TObjectContext objectContext)
            where TObjectContext : ITsavoriteContext<byte[], IGarnetObject, SpanByte, GarnetObjectStoreOutput, long>
            => RMWObjectStoreOperationWithOutput(key, input, ref objectContext, ref outputFooter);

        /// <summary>
        /// When called with just the key argument, return a random element from the set value stored at key.
        /// If the provided count argument is positive, return an array of distinct elements. 
        /// The array's length is either count or the set's cardinality (SCARD), whichever is lower.
        /// If called with a negative count, the behavior changes and the command is allowed to return the same element multiple times. 
        /// In this case, the number of returned elements is the absolute value of the specified count.
        /// </summary>
        /// <typeparam name="TObjectContext"></typeparam>
        /// <param name="key"></param>
        /// <param name="input"></param>
        /// <param name="outputFooter"></param>
        /// <param name="objectContext"></param>
        /// <returns></returns>
        public GarnetStatus SetRandomMember<TObjectContext>(byte[] key, ArgSlice input, ref GarnetObjectStoreOutput outputFooter, ref TObjectContext objectContext)
            where TObjectContext : ITsavoriteContext<byte[], IGarnetObject, SpanByte, GarnetObjectStoreOutput, long>
            => RMWObjectStoreOperationWithOutput(key, input, ref objectContext, ref outputFooter);

        /// <summary>
        /// Returns the members of the set resulting from the difference between the first set at key and all the successive sets at keys.
        /// </summary>
        /// <param name="keys"></param>
        /// <param name="members"></param>
        /// <returns></returns>
        public GarnetStatus SetDiff(ArgSlice[] keys, out HashSet<byte[]> members)
        {
            members = default;
            if (keys.Length == 0)
                return GarnetStatus.OK;

            var createTransaction = false;

            if (txnManager.state != TxnState.Running)
            {
                Debug.Assert(txnManager.state == TxnState.None);
                createTransaction = true;
                foreach (var item in keys)
                    txnManager.SaveKeyEntryToLock(item, true, LockType.Shared);
                _ = txnManager.Run(true);
            }

            // SetObject
            var setObjectStoreLockableContext = txnManager.ObjectStoreLockableContext;

            try
            {
                members = SetDiff(keys, ref setObjectStoreLockableContext);
            }
            finally
            {
                if (createTransaction)
                    txnManager.Commit(true);
            }

            return GarnetStatus.OK;
        }

        /// <summary>
        /// This command is equal to SDIFF, but instead of returning the resulting set, it is stored in destination.
        /// If destination already exists, it is overwritten.
        /// </summary>
        /// <param name="key">destination</param>
        /// <param name="keys"></param>
        /// <param name="count"></param>
        /// <returns></returns>
        public GarnetStatus SetDiffStore(byte[] key, ArgSlice[] keys, out int count)
        {
            count = default;

            if (key.Length == 0 || keys.Length == 0)
                return GarnetStatus.OK;

            var destination = scratchBufferManager.CreateArgSlice(key);

            var createTransaction = false;

            if (txnManager.state != TxnState.Running)
            {
                Debug.Assert(txnManager.state == TxnState.None);
                createTransaction = true;
                txnManager.SaveKeyEntryToLock(destination, true, LockType.Exclusive);
                foreach (var item in keys)
                    txnManager.SaveKeyEntryToLock(item, true, LockType.Shared);
                _ = txnManager.Run(true);
            }

            // SetObject
            var setObjectStoreLockableContext = txnManager.ObjectStoreLockableContext;

            try
            {
                var diffSet = SetDiff(keys, ref setObjectStoreLockableContext);

                var newSetObject = new SetObject();
                foreach (var item in diffSet)
                {
                    _ = newSetObject.Set.Add(item);
                    newSetObject.UpdateSize(item);
                }
                _ = SET(key, newSetObject, ref setObjectStoreLockableContext);
                count = diffSet.Count;
            }
            finally
            {
                if (createTransaction)
                    txnManager.Commit(true);
            }

            return GarnetStatus.OK;
        }

        private HashSet<byte[]> SetDiff<TObjectContext>(ArgSlice[] keys, ref TObjectContext objectContext)
            where TObjectContext : ITsavoriteContext<byte[], IGarnetObject, SpanByte, GarnetObjectStoreOutput, long>
        {
            var result = new HashSet<byte[]>();
            if (keys.Length == 0)
            {
                return result;
            }

            // first SetObject
            var status = GET(keys[0].ToArray(), out var first, ref objectContext);
            if (status == GarnetStatus.OK)
            {
                if (first.garnetObject is SetObject firstObject)
                {
                    result = new HashSet<byte[]>(firstObject.Set, new ByteArrayComparer());
                }
            }
            else
            {
                return result;
            }

            // after SetObjects
            for (var i = 1; i < keys.Length; i++)
            {
                status = GET(keys[i].ToArray(), out var next, ref objectContext);
                if (status == GarnetStatus.OK)
                {
                    if (next.garnetObject is SetObject nextObject)
                    {
                        result.ExceptWith(nextObject.Set);
                    }
                }
            }

            return result;
        }
    }
}<|MERGE_RESOLUTION|>--- conflicted
+++ resolved
@@ -514,7 +514,6 @@
             return GarnetStatus.OK;
         }
 
-<<<<<<< HEAD
         private HashSet<byte[]> SetUnion<TObjectContext>(ArgSlice[] keys, ref TObjectContext objectContext)
             where TObjectContext : ITsavoriteContext<byte[], IGarnetObject, SpanByte, GarnetObjectStoreOutput, long>
         {
@@ -536,8 +535,6 @@
             return result;
         }
 
-=======
->>>>>>> 716cfb8a
         /// <summary>
         ///  Adds the specified members to the set at key.
         ///  Specified members that are already a member of this set are ignored. 
