﻿// Copyright (c) Microsoft Corporation.
// Licensed under the MIT license.

using System;
using System.Collections.Generic;
using System.Diagnostics;
using Tsavorite.core;

namespace Garnet.server
{
    using ObjectStoreAllocator = ObjectAllocator<IGarnetObject, StoreFunctions<IGarnetObject, SpanByteComparer, DefaultRecordDisposer<IGarnetObject>>>;
    using ObjectStoreFunctions = StoreFunctions<IGarnetObject, SpanByteComparer, DefaultRecordDisposer<IGarnetObject>>;

    /// <summary>
    /// Server session for RESP protocol - SET
    /// </summary>
    sealed partial class StorageSession : IDisposable
    {
        /// <summary>
        ///  Adds the specified member to the set at key.
        ///  Specified members that are already a member of this set are ignored. 
        ///  If key does not exist, a new set is created.
        /// </summary>
        /// <typeparam name="TObjectContext"></typeparam>
        /// <param name="key">ArgSlice with key</param>
        /// <param name="member"></param>
        /// <param name="saddCount"></param>
        /// <param name="objectStoreContext"></param>
        /// <returns></returns>
        internal unsafe GarnetStatus SetAdd<TObjectContext>(ArgSlice key, ArgSlice member, out int saddCount, ref TObjectContext objectStoreContext)
            where TObjectContext : ITsavoriteContext<IGarnetObject, ObjectInput, GarnetObjectStoreOutput, long, ObjectSessionFunctions, ObjectStoreFunctions, ObjectStoreAllocator>
        {
            saddCount = 0;

            // Prepare the parse state
            parseState.InitializeWithArgument(member);

            // Prepare the input
            var header = new RespInputHeader(GarnetObjectType.Set) { SetOp = SetOperation.SADD };
            var input = new ObjectInput(header, ref parseState);

            var status = RMWObjectStoreOperation(key.SpanByte, ref input, out var output, ref objectStoreContext);

            saddCount = output.result1;
            return status;
        }

        /// <summary>
        ///  Adds the specified members to the set at key.
        ///  Specified members that are already a member of this set are ignored. 
        ///  If key does not exist, a new set is created.
        /// </summary>
        /// <typeparam name="TObjectContext"></typeparam>
        /// <param name="key">ArgSlice with key</param>
        /// <param name="members"></param>
        /// <param name="saddCount"></param>
        /// <param name="objectStoreContext"></param>
        /// <returns></returns>
        internal unsafe GarnetStatus SetAdd<TObjectContext>(ArgSlice key, ArgSlice[] members, out int saddCount, ref TObjectContext objectStoreContext)
            where TObjectContext : ITsavoriteContext<IGarnetObject, ObjectInput, GarnetObjectStoreOutput, long, ObjectSessionFunctions, ObjectStoreFunctions, ObjectStoreAllocator>
        {
            saddCount = 0;

            if (key.Length == 0)
                return GarnetStatus.OK;

            // Prepare the parse state
            parseState.InitializeWithArguments(members);

            // Prepare the input
            var header = new RespInputHeader(GarnetObjectType.Set) { SetOp = SetOperation.SADD };
            var input = new ObjectInput(header, ref parseState);

            // Iterate through all inputs and add them to the scratch buffer in RESP format


            var status = RMWObjectStoreOperation(key.SpanByte, ref input, out var output, ref objectStoreContext);
            saddCount = output.result1;

            return status;
        }

        /// <summary>
        /// Removes the specified member from the set.
        /// Members that are not in the set are ignored.
        /// </summary>
        /// <typeparam name="TObjectContext"></typeparam>
        /// <param name="key">ArgSlice with key</param>
        /// <param name="member"></param>
        /// <param name="sremCount"></param>
        /// <param name="objectStoreContext"></param>
        /// <returns></returns>
        internal unsafe GarnetStatus SetRemove<TObjectContext>(ArgSlice key, ArgSlice member, out int sremCount, ref TObjectContext objectStoreContext)
            where TObjectContext : ITsavoriteContext<IGarnetObject, ObjectInput, GarnetObjectStoreOutput, long, ObjectSessionFunctions, ObjectStoreFunctions, ObjectStoreAllocator>
        {
            sremCount = 0;

            // Prepare the parse state
            parseState.InitializeWithArgument(member);

            // Prepare the input
            var header = new RespInputHeader(GarnetObjectType.Set) { SetOp = SetOperation.SREM };
            var input = new ObjectInput(header, ref parseState);

            var status = RMWObjectStoreOperation(key.SpanByte, ref input, out var output, ref objectStoreContext);
            sremCount = output.result1;

            return status;
        }


        /// <summary>
        /// Removes the specified members from the set.
        /// Specified members that are not a member of the set are ignored. 
        /// If key does not exist, this command returns 0.
        /// </summary>
        /// <typeparam name="TObjectContext"></typeparam>
        /// <param name="key">ArgSlice with key</param>
        /// <param name="members"></param>
        /// <param name="sremCount"></param>
        /// <param name="objectStoreContext"></param>
        /// <returns></returns>
        internal unsafe GarnetStatus SetRemove<TObjectContext>(ArgSlice key, ArgSlice[] members, out int sremCount, ref TObjectContext objectStoreContext)
            where TObjectContext : ITsavoriteContext<IGarnetObject, ObjectInput, GarnetObjectStoreOutput, long, ObjectSessionFunctions, ObjectStoreFunctions, ObjectStoreAllocator>
        {
            sremCount = 0;

            if (key.Length == 0 || members.Length == 0)
                return GarnetStatus.OK;

            // Prepare the parse state
            parseState.InitializeWithArguments(members);

            // Prepare the input
            var header = new RespInputHeader(GarnetObjectType.Set) { SetOp = SetOperation.SREM };
            var input = new ObjectInput(header, ref parseState);

            var status = RMWObjectStoreOperation(key.SpanByte, ref input, out var output, ref objectStoreContext);

            sremCount = output.result1;
            return status;
        }

        /// <summary>
        /// Returns the number of elements of the set.
        /// </summary>
        /// <typeparam name="TObjectContext"></typeparam>
        /// <param name="key"></param>
        /// <param name="count"></param>
        /// <param name="objectStoreContext"></param>
        /// <returns></returns>
        internal unsafe GarnetStatus SetLength<TObjectContext>(ArgSlice key, out int count, ref TObjectContext objectStoreContext)
                where TObjectContext : ITsavoriteContext<IGarnetObject, ObjectInput, GarnetObjectStoreOutput, long, ObjectSessionFunctions, ObjectStoreFunctions, ObjectStoreAllocator>
        {
            count = 0;

            if (key.Length == 0)
                return GarnetStatus.OK;

            // Prepare the input
            var header = new RespInputHeader(GarnetObjectType.Set) { SetOp = SetOperation.SCARD };
            var input = new ObjectInput(header);

            var status = ReadObjectStoreOperation(key.SpanByte, ref input, out var output, ref objectStoreContext);

            count = output.result1;
            return status;
        }

        /// <summary>
        /// Returns all members of the set at key.
        /// </summary>
        /// <typeparam name="TObjectContext"></typeparam>
        /// <param name="key"></param>
        /// <param name="members"></param>
        /// <param name="objectStoreContext"></param>
        /// <returns></returns>
        internal unsafe GarnetStatus SetMembers<TObjectContext>(ArgSlice key, out ArgSlice[] members, ref TObjectContext objectStoreContext)
             where TObjectContext : ITsavoriteContext<IGarnetObject, ObjectInput, GarnetObjectStoreOutput, long, ObjectSessionFunctions, ObjectStoreFunctions, ObjectStoreAllocator>
        {
            members = default;

            if (key.Length == 0)
                return GarnetStatus.OK;

            // Prepare the input
            var header = new RespInputHeader(GarnetObjectType.Set) { SetOp = SetOperation.SMEMBERS };
            var input = new ObjectInput(header);

            var outputFooter = new GarnetObjectStoreOutput { SpanByteAndMemory = new SpanByteAndMemory(null) };

            var status = RMWObjectStoreOperationWithOutput(key.SpanByte, ref input, ref objectStoreContext, ref outputFooter);

            if (status == GarnetStatus.OK)
                members = ProcessRespArrayOutput(outputFooter, out _);

            return status;
        }

        /// <summary>
        /// Removes and returns one random member from the set at key.
        /// </summary>
        /// <typeparam name="TObjectContext"></typeparam>
        /// <param name="key"></param>
        /// <param name="element"></param>
        /// <param name="objectStoreContext"></param>
        /// <returns></returns>
        internal GarnetStatus SetPop<TObjectContext>(ArgSlice key, out ArgSlice element, ref TObjectContext objectStoreContext)
             where TObjectContext : ITsavoriteContext<IGarnetObject, ObjectInput, GarnetObjectStoreOutput, long, ObjectSessionFunctions, ObjectStoreFunctions, ObjectStoreAllocator>
        {
            var status = SetPop(key, int.MinValue, out var elements, ref objectStoreContext);
            element = default;
            if (status == GarnetStatus.OK && elements != default)
                element = elements[0];

            return status;
        }

        /// <summary>
        /// Removes and returns up to count random members from the set at key.
        /// </summary>
        /// <typeparam name="TObjectContext"></typeparam>
        /// <param name="key"></param>
        /// <param name="count"></param>
        /// <param name="elements"></param>
        /// <param name="objectStoreContext"></param>
        /// <returns></returns>
        internal unsafe GarnetStatus SetPop<TObjectContext>(ArgSlice key, int count, out ArgSlice[] elements, ref TObjectContext objectStoreContext)
             where TObjectContext : ITsavoriteContext<IGarnetObject, ObjectInput, GarnetObjectStoreOutput, long, ObjectSessionFunctions, ObjectStoreFunctions, ObjectStoreAllocator>
        {
            elements = default;

            if (key.Length == 0)
                return GarnetStatus.OK;

            // Prepare the input
            var header = new RespInputHeader(GarnetObjectType.Set) { SetOp = SetOperation.SPOP };
            var input = new ObjectInput(header, count);

            var outputFooter = new GarnetObjectStoreOutput { SpanByteAndMemory = new SpanByteAndMemory(null) };

            var status = RMWObjectStoreOperationWithOutput(key.SpanByte, ref input, ref objectStoreContext, ref outputFooter);

            if (status != GarnetStatus.OK)
                return status;

            //process output
            elements = ProcessRespArrayOutput(outputFooter, out _);

            return GarnetStatus.OK;
        }

        /// <summary>
        /// Moves a member from a source set to a destination set.
        /// If the move was performed, this command returns 1.
        /// If the member was not found in the source set, or if no operation was performed, this command returns 0.
        /// </summary>
        /// <param name="sourceKey"></param>
        /// <param name="destinationKey"></param>
        /// <param name="member"></param>
        /// <param name="smoveResult"></param>
        internal unsafe GarnetStatus SetMove(ArgSlice sourceKey, ArgSlice destinationKey, ArgSlice member, out int smoveResult)
        {
            smoveResult = 0;

            var createTransaction = false;
            if (txnManager.state != TxnState.Running)
            {
                createTransaction = true;
                txnManager.SaveKeyEntryToLock(sourceKey, true, LockType.Exclusive);
                txnManager.SaveKeyEntryToLock(destinationKey, true, LockType.Exclusive);
                _ = txnManager.Run(true);
            }

            var objectTransactionalContext = txnManager.ObjectStoreTransactionalContext;

            try
            {
                var srcGetStatus = GET(sourceKey.SpanByte, out var srcObject, ref objectTransactionalContext);

                if (srcGetStatus == GarnetStatus.NOTFOUND)
                    return GarnetStatus.NOTFOUND;

                if (srcObject.GarnetObject is not SetObject srcSetObject)
                    return GarnetStatus.WRONGTYPE;

                // If the keys are the same, no operation is performed.
                var sameKey = sourceKey.ReadOnlySpan.SequenceEqual(destinationKey.ReadOnlySpan);
                if (sameKey)
                    return GarnetStatus.OK;

                var dstGetStatus = GET(destinationKey.SpanByte, out var dstObject, ref objectTransactionalContext);

                SetObject dstSetObject;
                if (dstGetStatus == GarnetStatus.OK)
                {
                    if (dstObject.GarnetObject is not SetObject tmpDstSetObject)
                        return GarnetStatus.WRONGTYPE;

                    dstSetObject = tmpDstSetObject;
                }
                else
                {
                    dstSetObject = new SetObject();
                }

                var arrMember = member.ToArray();

                var removed = srcSetObject.Set.Remove(arrMember);
                if (!removed) return GarnetStatus.OK;

                srcSetObject.UpdateSize(arrMember, false);

                if (srcSetObject.Set.Count == 0)
                {
                    _ = EXPIRE(sourceKey, TimeSpan.Zero, out _, StoreType.Object, ExpireOption.None,
                        ref transactionalContext, ref objectTransactionalContext);
                }

                _ = dstSetObject.Set.Add(arrMember);
                dstSetObject.UpdateSize(arrMember);

                if (dstGetStatus == GarnetStatus.NOTFOUND)
                {
                    var setStatus = SET(destinationKey.SpanByte, dstSetObject, ref objectTransactionalContext);
                    if (setStatus == GarnetStatus.OK)
                        smoveResult = 1;
                }
                else
                {
                    smoveResult = 1;
                }
            }
            finally
            {
                if (createTransaction)
                    txnManager.Commit(true);
            }

            return GarnetStatus.OK;
        }


        /// <summary>
        /// Returns the members of the set resulting from the intersection of all the given sets.
        /// Keys that do not exist are considered to be empty sets.
        /// </summary>
        /// <param name="keys"></param>
        /// <param name="output"></param>
        /// <returns></returns>
        public GarnetStatus SetIntersect(ArgSlice[] keys, out HashSet<byte[]> output)
        {
            output = default;

            if (keys.Length == 0)
                return GarnetStatus.OK;

            var createTransaction = false;

            if (txnManager.state != TxnState.Running)
            {
                Debug.Assert(txnManager.state == TxnState.None);
                createTransaction = true;
                foreach (var item in keys)
                    txnManager.SaveKeyEntryToLock(item, true, LockType.Shared);
                _ = txnManager.Run(true);
            }

            // SetObject
            var setObjectStoreTransactionalContext = txnManager.ObjectStoreTransactionalContext;

            try
            {
                return SetIntersect(keys, ref setObjectStoreTransactionalContext, out output);
            }
            finally
            {
                if (createTransaction)
                    txnManager.Commit(true);
            }
        }

        /// <summary>
        /// This command is equal to SINTER, but instead of returning the resulting set, it is stored in destination.
        /// If destination already exists, it is overwritten.
        /// </summary>
        /// <param name="key"></param>
        /// <param name="keys"></param>
        /// <param name="count"></param>
        /// <returns></returns>
        public GarnetStatus SetIntersectStore(SpanByte key, ArgSlice[] keys, out int count)
        {
            count = default;

            if (keys.Length == 0)
            {
                return GarnetStatus.OK;
            }

            var createTransaction = false;

            if (txnManager.state != TxnState.Running)
            {
                Debug.Assert(txnManager.state == TxnState.None);
                createTransaction = true;
                txnManager.SaveKeyEntryToLock(new(key), true, LockType.Exclusive);
                foreach (var item in keys)
                    txnManager.SaveKeyEntryToLock(item, true, LockType.Shared);
                _ = txnManager.Run(true);
            }

            // SetObject
            var setObjectStoreTransactionalContext = txnManager.ObjectStoreTransactionalContext;

            try
            {
                var status = SetIntersect(keys, ref setObjectStoreTransactionalContext, out var members);

                if (status == GarnetStatus.OK)
                {
                    if (members.Count > 0)
                    {
                        var newSetObject = new SetObject();
                        foreach (var item in members)
                        {
                            _ = newSetObject.Set.Add(item);
                            newSetObject.UpdateSize(item);
                        }

                        _ = SET(key, newSetObject, ref setObjectStoreTransactionalContext);
                    }
                    else
                    {
                        _ = EXPIRE(new(key), TimeSpan.Zero, out _, StoreType.Object, ExpireOption.None,
                            ref transactionalContext, ref setObjectStoreTransactionalContext);
                    }

                    count = members.Count;
                }

                return status;
            }
            finally
            {
                if (createTransaction)
                    txnManager.Commit(true);
            }
        }


<<<<<<< HEAD
        private GarnetStatus SetIntersect<TObjectContext>(ArgSlice[] keys, ref TObjectContext objectContext, out HashSet<byte[]> output)
            where TObjectContext : ITsavoriteContext<IGarnetObject, ObjectInput, GarnetObjectStoreOutput, long, ObjectSessionFunctions, ObjectStoreFunctions, ObjectStoreAllocator>
=======
        private GarnetStatus SetIntersect<TObjectContext>(ReadOnlySpan<ArgSlice> keys, ref TObjectContext objectContext, out HashSet<byte[]> output)
            where TObjectContext : ITsavoriteContext<byte[], IGarnetObject, ObjectInput, GarnetObjectStoreOutput, long, ObjectSessionFunctions, ObjectStoreFunctions, ObjectStoreAllocator>
>>>>>>> ecc0ec65
        {
            output = new HashSet<byte[]>(ByteArrayComparer.Instance);

            if (keys.Length == 0)
            {
                return GarnetStatus.OK;
            }

            var status = GET(keys[0].SpanByte, out var first, ref objectContext);
            if (status == GarnetStatus.OK)
            {
                if (first.GarnetObject is not SetObject firstObject)
                {
                    output = default;
                    return GarnetStatus.WRONGTYPE;
                }

                output = new HashSet<byte[]>(firstObject.Set, ByteArrayComparer.Instance);
            }
            else
            {
                return GarnetStatus.OK;
            }


            for (var i = 1; i < keys.Length; i++)
            {
                // intersection of anything with empty set is empty set
                if (output.Count == 0)
                {
                    output.Clear();
                    return GarnetStatus.OK;
                }

                status = GET(keys[i].SpanByte, out var next, ref objectContext);
                if (status == GarnetStatus.OK)
                {
                    if (next.GarnetObject is not SetObject nextObject)
                    {
                        output = default;
                        return GarnetStatus.WRONGTYPE;
                    }

                    output.IntersectWith(nextObject.Set);
                }
                else
                {
                    output.Clear();
                    return GarnetStatus.OK;
                }
            }

            return GarnetStatus.OK;
        }

        /// <summary>
        /// Returns the members of the set resulting from the union of all the given sets.
        /// Keys that do not exist are considered to be empty sets.
        /// </summary>
        /// <param name="keys"></param>
        /// <param name="output"></param>
        /// <returns></returns>
        public GarnetStatus SetUnion(ArgSlice[] keys, out HashSet<byte[]> output)
        {
            output = new HashSet<byte[]>(ByteArrayComparer.Instance);

            if (keys.Length == 0)
                return GarnetStatus.OK;

            var createTransaction = false;

            if (txnManager.state != TxnState.Running)
            {
                Debug.Assert(txnManager.state == TxnState.None);
                createTransaction = true;
                foreach (var item in keys)
                    txnManager.SaveKeyEntryToLock(item, true, LockType.Shared);
                _ = txnManager.Run(true);
            }

            // SetObject
            var setObjectStoreTransactionalContext = txnManager.ObjectStoreTransactionalContext;

            try
            {
                return SetUnion(keys, ref setObjectStoreTransactionalContext, out output);
            }
            finally
            {
                if (createTransaction)
                    txnManager.Commit(true);
            }
        }

        /// <summary>
        /// This command is equal to SUNION, but instead of returning the resulting set, it is stored in destination.
        /// If destination already exists, it is overwritten.
        /// </summary>
        /// <param name="key"></param>
        /// <param name="keys"></param>
        /// <param name="count"></param>
        /// <returns></returns>
        public GarnetStatus SetUnionStore(SpanByte key, ArgSlice[] keys, out int count)
        {
            count = default;

            if (keys.Length == 0)
                return GarnetStatus.OK;

            var createTransaction = false;

            if (txnManager.state != TxnState.Running)
            {
                Debug.Assert(txnManager.state == TxnState.None);
                createTransaction = true;
                txnManager.SaveKeyEntryToLock(new (key), true, LockType.Exclusive);
                foreach (var item in keys)
                    txnManager.SaveKeyEntryToLock(item, true, LockType.Shared);
                _ = txnManager.Run(true);
            }

            // SetObject
            var setObjectStoreTransactionalContext = txnManager.ObjectStoreTransactionalContext;

            try
            {
                var status = SetUnion(keys, ref setObjectStoreTransactionalContext, out var members);

                if (status == GarnetStatus.OK)
                {
                    if (members.Count > 0)
                    {
                        var newSetObject = new SetObject();
                        foreach (var item in members)
                        {
                            _ = newSetObject.Set.Add(item);
                            newSetObject.UpdateSize(item);
                        }

                        _ = SET(key, newSetObject, ref setObjectStoreTransactionalContext);
                    }
                    else
                    {
                        _ = EXPIRE(new(key), TimeSpan.Zero, out _, StoreType.Object, ExpireOption.None,
                            ref transactionalContext, ref setObjectStoreTransactionalContext);
                    }

                    count = members.Count;
                }

                return status;
            }
            finally
            {
                if (createTransaction)
                    txnManager.Commit(true);
            }
        }

        private GarnetStatus SetUnion<TObjectContext>(ArgSlice[] keys, ref TObjectContext objectContext, out HashSet<byte[]> output)
             where TObjectContext : ITsavoriteContext<IGarnetObject, ObjectInput, GarnetObjectStoreOutput, long, ObjectSessionFunctions, ObjectStoreFunctions, ObjectStoreAllocator>
        {
            output = new HashSet<byte[]>(ByteArrayComparer.Instance);
            if (keys.Length == 0)
                return GarnetStatus.OK;

            foreach (var item in keys)
            {
                if (GET(item.SpanByte, out var currObject, ref objectContext) == GarnetStatus.OK)
                {
                    if (currObject.GarnetObject is not SetObject setObject)
                    {
                        output = default;
                        return GarnetStatus.WRONGTYPE;
                    }

                    output.UnionWith(setObject.Set);
                }
            }

            return GarnetStatus.OK;
        }

        /// <summary>
        ///  Adds the specified members to the set at key.
        ///  Specified members that are already a member of this set are ignored. 
        ///  If key does not exist, a new set is created.
        /// </summary>
        /// <typeparam name="TObjectContext"></typeparam>
        /// <param name="key"></param>
        /// <param name="input"></param>
        /// <param name="output"></param>
        /// <param name="objectContext"></param>
        /// <returns></returns>
        public GarnetStatus SetAdd<TObjectContext>(SpanByte key, ref ObjectInput input, out ObjectOutputHeader output, ref TObjectContext objectContext)
            where TObjectContext : ITsavoriteContext<IGarnetObject, ObjectInput, GarnetObjectStoreOutput, long, ObjectSessionFunctions, ObjectStoreFunctions, ObjectStoreAllocator>
           => RMWObjectStoreOperation(key, ref input, out output, ref objectContext);

        /// <summary>
        /// Removes the specified members from the set.
        /// Specified members that are not a member of this set are ignored. 
        /// If key does not exist, this command returns 0.
        /// </summary>
        /// <typeparam name="TObjectContext"></typeparam>
        /// <param name="key"></param>
        /// <param name="input"></param>
        /// <param name="output"></param>
        /// <param name="objectContext"></param>
        /// <returns></returns>
        public GarnetStatus SetRemove<TObjectContext>(SpanByte key, ref ObjectInput input, out ObjectOutputHeader output, ref TObjectContext objectContext)
            where TObjectContext : ITsavoriteContext<IGarnetObject, ObjectInput, GarnetObjectStoreOutput, long, ObjectSessionFunctions, ObjectStoreFunctions, ObjectStoreAllocator>
            => RMWObjectStoreOperation(key, ref input, out output, ref objectContext);

        /// <summary>
        /// Returns the number of elements of the set.
        /// </summary>
        /// <typeparam name="TObjectContext"></typeparam>
        /// <param name="key"></param>
        /// <param name="input"></param>
        /// <param name="output"></param>
        /// <param name="objectContext"></param>
        /// <returns></returns>
        public GarnetStatus SetLength<TObjectContext>(SpanByte key, ref ObjectInput input, out ObjectOutputHeader output, ref TObjectContext objectContext)
            where TObjectContext : ITsavoriteContext<IGarnetObject, ObjectInput, GarnetObjectStoreOutput, long, ObjectSessionFunctions, ObjectStoreFunctions, ObjectStoreAllocator>
            => ReadObjectStoreOperation(key, ref input, out output, ref objectContext);

        /// <summary>
        /// Returns all members of the set at key.
        /// </summary>
        /// <typeparam name="TObjectContext"></typeparam>
        /// <param name="key"></param>
        /// <param name="input"></param>
        /// <param name="outputFooter"></param>
        /// <param name="objectContext"></param>
        /// <returns></returns>
        public GarnetStatus SetMembers<TObjectContext>(SpanByte key, ref ObjectInput input, ref GarnetObjectStoreOutput outputFooter, ref TObjectContext objectContext)
            where TObjectContext : ITsavoriteContext<IGarnetObject, ObjectInput, GarnetObjectStoreOutput, long, ObjectSessionFunctions, ObjectStoreFunctions, ObjectStoreAllocator>
            => ReadObjectStoreOperationWithOutput(key, ref input, ref objectContext, ref outputFooter);

        /// <summary>
        /// Returns if member is a member of the set stored at key.
        /// </summary>
        /// <typeparam name="TObjectContext"></typeparam>
        /// <param name="key"></param>
        /// <param name="input"></param>
        /// <param name="outputFooter"></param>
        /// <param name="objectContext"></param>
        /// <returns></returns>
        public GarnetStatus SetIsMember<TObjectContext>(SpanByte key, ref ObjectInput input, ref GarnetObjectStoreOutput outputFooter, ref TObjectContext objectContext)
            where TObjectContext : ITsavoriteContext<IGarnetObject, ObjectInput, GarnetObjectStoreOutput, long, ObjectSessionFunctions, ObjectStoreFunctions, ObjectStoreAllocator>
            => ReadObjectStoreOperationWithOutput(key, ref input, ref objectContext, ref outputFooter);

        /// <summary>
        /// Returns whether each member is a member of the set stored at key.
        /// </summary>
        /// <typeparam name="TObjectContext"></typeparam>
        /// <param name="key"></param>
        /// <param name="members"></param>
        /// <param name="objectContext"></param>
        /// <returns></returns>
        public unsafe GarnetStatus SetIsMember<TObjectContext>(ArgSlice key, ArgSlice[] members, out int[] result, ref TObjectContext objectContext)
             where TObjectContext : ITsavoriteContext<IGarnetObject, ObjectInput, GarnetObjectStoreOutput, long, ObjectSessionFunctions, ObjectStoreFunctions, ObjectStoreAllocator>
        {
            result = default;

            if (key.Length == 0)
                return GarnetStatus.OK;

            parseState.InitializeWithArguments(members);

            // Prepare the input
            var input = new ObjectInput(new RespInputHeader
            {
                type = GarnetObjectType.Set,
                SetOp = SetOperation.SMISMEMBER,
            }, ref parseState);

<<<<<<< HEAD
            var outputFooter = new GarnetObjectStoreOutput { spanByteAndMemory = new SpanByteAndMemory(null) };
            var status = ReadObjectStoreOperationWithOutput(key.SpanByte, ref input, ref objectContext, ref outputFooter);
=======
            var outputFooter = new GarnetObjectStoreOutput { SpanByteAndMemory = new SpanByteAndMemory(null) };
            var status = ReadObjectStoreOperationWithOutput(key.ToArray(), ref input, ref objectContext, ref outputFooter);
>>>>>>> ecc0ec65

            if (status == GarnetStatus.OK)
                result = ProcessRespIntegerArrayOutput(outputFooter, out _);

            return status;
        }

        /// <summary>
        /// Removes and returns one or more random members from the set at key.
        /// </summary>
        /// <typeparam name="TObjectContext"></typeparam>
        /// <param name="key"></param>
        /// <param name="input"></param>
        /// <param name="outputFooter"></param>
        /// <param name="objectContext"></param>
        /// <returns></returns>
        public GarnetStatus SetPop<TObjectContext>(SpanByte key, ref ObjectInput input, ref GarnetObjectStoreOutput outputFooter, ref TObjectContext objectContext)
            where TObjectContext : ITsavoriteContext<IGarnetObject, ObjectInput, GarnetObjectStoreOutput, long, ObjectSessionFunctions, ObjectStoreFunctions, ObjectStoreAllocator>
            => RMWObjectStoreOperationWithOutput(key, ref input, ref objectContext, ref outputFooter);

        /// <summary>
        /// When called with just the key argument, return a random element from the set value stored at key.
        /// If the provided count argument is positive, return an array of distinct elements. 
        /// The array's length is either count or the set's cardinality (SCARD), whichever is lower.
        /// If called with a negative count, the behavior changes and the command is allowed to return the same element multiple times. 
        /// In this case, the number of returned elements is the absolute value of the specified count.
        /// </summary>
        /// <typeparam name="TObjectContext"></typeparam>
        /// <param name="key"></param>
        /// <param name="input"></param>
        /// <param name="outputFooter"></param>
        /// <param name="objectContext"></param>
        /// <returns></returns>
        public GarnetStatus SetRandomMember<TObjectContext>(SpanByte key, ref ObjectInput input, ref GarnetObjectStoreOutput outputFooter, ref TObjectContext objectContext)
            where TObjectContext : ITsavoriteContext<IGarnetObject, ObjectInput, GarnetObjectStoreOutput, long, ObjectSessionFunctions, ObjectStoreFunctions, ObjectStoreAllocator>
            => ReadObjectStoreOperationWithOutput(key, ref input, ref objectContext, ref outputFooter);

        /// <summary>
        /// Returns the members of the set resulting from the difference between the first set at key and all the successive sets at keys.
        /// </summary>
        /// <param name="keys"></param>
        /// <param name="members"></param>
        /// <returns></returns>
        public GarnetStatus SetDiff(ArgSlice[] keys, out HashSet<byte[]> members)
        {
            members = default;

            if (keys.Length == 0)
                return GarnetStatus.OK;

            var createTransaction = false;

            if (txnManager.state != TxnState.Running)
            {
                Debug.Assert(txnManager.state == TxnState.None);
                createTransaction = true;
                foreach (var item in keys)
                    txnManager.SaveKeyEntryToLock(item, true, LockType.Shared);
                _ = txnManager.Run(true);
            }

            // SetObject
            var setObjectStoreTransactionalContext = txnManager.ObjectStoreTransactionalContext;

            try
            {
                return SetDiff(keys, ref setObjectStoreTransactionalContext, out members);
            }
            finally
            {
                if (createTransaction)
                    txnManager.Commit(true);
            }
        }

        /// <summary>
        /// This command is equal to SDIFF, but instead of returning the resulting set, it is stored in destination.
        /// If destination already exists, it is overwritten.
        /// </summary>
        /// <param name="key">destination</param>
        /// <param name="keys"></param>
        /// <param name="count"></param>
        /// <returns></returns>
        public GarnetStatus SetDiffStore(SpanByte key, ArgSlice[] keys, out int count)
        {
            count = default;

            if (keys.Length == 0)
                return GarnetStatus.OK;

            var createTransaction = false;

            if (txnManager.state != TxnState.Running)
            {
                Debug.Assert(txnManager.state == TxnState.None);
                createTransaction = true;
                txnManager.SaveKeyEntryToLock(new (key), true, LockType.Exclusive);
                foreach (var item in keys)
                    txnManager.SaveKeyEntryToLock(item, true, LockType.Shared);
                _ = txnManager.Run(true);
            }

            // SetObject
            var setObjectStoreTransactionalContext = txnManager.ObjectStoreTransactionalContext;

            try
            {
                var status = SetDiff(keys, ref setObjectStoreTransactionalContext, out var diffSet);

                if (status == GarnetStatus.OK)
                {
                    if (diffSet.Count > 0)
                    {
                        var newSetObject = new SetObject();
                        foreach (var item in diffSet)
                        {
                            _ = newSetObject.Set.Add(item);
                            newSetObject.UpdateSize(item);
                        }
                        _ = SET(key, newSetObject, ref setObjectStoreTransactionalContext);
                    }
                    else
                    {
                        _ = EXPIRE(new(key), TimeSpan.Zero, out _, StoreType.Object, ExpireOption.None,
                            ref transactionalContext, ref setObjectStoreTransactionalContext);
                    }

                    count = diffSet.Count;
                }

                return status;
            }
            finally
            {
                if (createTransaction)
                    txnManager.Commit(true);
            }
        }

        private GarnetStatus SetDiff<TObjectContext>(ArgSlice[] keys, ref TObjectContext objectContext, out HashSet<byte[]> output)
            where TObjectContext : ITsavoriteContext<IGarnetObject, ObjectInput, GarnetObjectStoreOutput, long, ObjectSessionFunctions, ObjectStoreFunctions, ObjectStoreAllocator>
        {
            output = new HashSet<byte[]>();
            if (keys.Length == 0)
            {
                return GarnetStatus.OK;
            }

            // first SetObject
            var status = GET(keys[0].SpanByte, out var first, ref objectContext);
            if (status == GarnetStatus.OK)
            {
                if (first.GarnetObject is not SetObject firstObject)
                {
                    output = default;
                    return GarnetStatus.WRONGTYPE;
                }

                output = new HashSet<byte[]>(firstObject.Set, ByteArrayComparer.Instance);
            }
            else
            {
                return GarnetStatus.OK;
            }

            // after SetObjects
            for (var i = 1; i < keys.Length; i++)
            {
                status = GET(keys[i].SpanByte, out var next, ref objectContext);
                if (status == GarnetStatus.OK)
                {
                    if (next.GarnetObject is not SetObject nextObject)
                    {
                        output = default;
                        return GarnetStatus.WRONGTYPE;
                    }

                    output.ExceptWith(nextObject.Set);
                }
            }

            return GarnetStatus.OK;
        }

        /// <summary>
        /// Returns the cardinality of the intersection of all the given sets.
        /// </summary>
        /// <param name="keys"></param>
        /// <param name="limit">Optional limit for stopping early when reaching this size</param> 
        /// <param name="count"></param>
        /// <returns></returns>
        public GarnetStatus SetIntersectLength(ReadOnlySpan<ArgSlice> keys, int? limit, out int count)
        {
            if (txnManager.ObjectStoreTransactionalContext.Session is null)
                ThrowObjectStoreUninitializedException();

            count = 0;

            if (keys.Length == 0)
                return GarnetStatus.OK;

            var createTransaction = false;

            if (txnManager.state != TxnState.Running)
            {
                Debug.Assert(txnManager.state == TxnState.None);
                createTransaction = true;
                foreach (var item in keys)
                    txnManager.SaveKeyEntryToLock(item, true, LockType.Shared);
                _ = txnManager.Run(true);
            }

            var setObjectStoreTransactionalContext = txnManager.ObjectStoreTransactionalContext;

            try
            {
                var status = SetIntersect(keys, ref setObjectStoreTransactionalContext, out var result);
                if (status == GarnetStatus.OK && result != null)
                {
                    count = limit.HasValue ? Math.Min(result.Count, limit.Value) : result.Count;
                }
                return status;
            }
            finally
            {
                if (createTransaction)
                    txnManager.Commit(true);
            }
        }
    }
}<|MERGE_RESOLUTION|>--- conflicted
+++ resolved
@@ -448,13 +448,8 @@
         }
 
 
-<<<<<<< HEAD
-        private GarnetStatus SetIntersect<TObjectContext>(ArgSlice[] keys, ref TObjectContext objectContext, out HashSet<byte[]> output)
-            where TObjectContext : ITsavoriteContext<IGarnetObject, ObjectInput, GarnetObjectStoreOutput, long, ObjectSessionFunctions, ObjectStoreFunctions, ObjectStoreAllocator>
-=======
         private GarnetStatus SetIntersect<TObjectContext>(ReadOnlySpan<ArgSlice> keys, ref TObjectContext objectContext, out HashSet<byte[]> output)
-            where TObjectContext : ITsavoriteContext<byte[], IGarnetObject, ObjectInput, GarnetObjectStoreOutput, long, ObjectSessionFunctions, ObjectStoreFunctions, ObjectStoreAllocator>
->>>>>>> ecc0ec65
+            where TObjectContext : ITsavoriteContext<IGarnetObject, ObjectInput, GarnetObjectStoreOutput, long, ObjectSessionFunctions, ObjectStoreFunctions, ObjectStoreAllocator>
         {
             output = new HashSet<byte[]>(ByteArrayComparer.Instance);
 
@@ -732,13 +727,8 @@
                 SetOp = SetOperation.SMISMEMBER,
             }, ref parseState);
 
-<<<<<<< HEAD
-            var outputFooter = new GarnetObjectStoreOutput { spanByteAndMemory = new SpanByteAndMemory(null) };
+            var outputFooter = new GarnetObjectStoreOutput { SpanByteAndMemory = new SpanByteAndMemory(null) };
             var status = ReadObjectStoreOperationWithOutput(key.SpanByte, ref input, ref objectContext, ref outputFooter);
-=======
-            var outputFooter = new GarnetObjectStoreOutput { SpanByteAndMemory = new SpanByteAndMemory(null) };
-            var status = ReadObjectStoreOperationWithOutput(key.ToArray(), ref input, ref objectContext, ref outputFooter);
->>>>>>> ecc0ec65
 
             if (status == GarnetStatus.OK)
                 result = ProcessRespIntegerArrayOutput(outputFooter, out _);
