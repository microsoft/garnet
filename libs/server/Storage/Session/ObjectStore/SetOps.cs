--- conflicted
+++ resolved
@@ -458,22 +458,12 @@
                 return GarnetStatus.OK;
             }
 
-<<<<<<< HEAD
             var status = GET(keys[0], out var first, ref objectContext);
-=======
-            var status = GET(keys[0].ToArray(), out var first, ref objectContext);
-
             if (status == GarnetStatus.NOTFOUND)
-            {
-                return GarnetStatus.OK;
-            }
-
+                return GarnetStatus.OK;
             if (status == GarnetStatus.WRONGTYPE)
-            {
                 return GarnetStatus.WRONGTYPE;
-            }
-
->>>>>>> 3eb46a0c
+
             if (status == GarnetStatus.OK)
             {
                 if (first.GarnetObject is not SetObject firstObject)
@@ -499,13 +489,9 @@
                     return GarnetStatus.OK;
                 }
 
-<<<<<<< HEAD
                 status = GET(keys[i], out var next, ref objectContext);
-=======
-                status = GET(keys[i].ToArray(), out var next, ref objectContext);
                 if (status == GarnetStatus.WRONGTYPE)
                     return GarnetStatus.WRONGTYPE;
->>>>>>> 3eb46a0c
                 if (status == GarnetStatus.OK)
                 {
                     if (next.GarnetObject is not SetObject nextObject)
@@ -899,22 +885,12 @@
             }
 
             // first SetObject
-<<<<<<< HEAD
             var status = GET(keys[0], out var first, ref objectContext);
-=======
-            var status = GET(keys[0].ToArray(), out var first, ref objectContext);
-
             if (status == GarnetStatus.NOTFOUND)
-            {
-                return GarnetStatus.OK;
-            }
-
+                return GarnetStatus.OK;
             if (status == GarnetStatus.WRONGTYPE)
-            {
                 return GarnetStatus.WRONGTYPE;
-            }
-
->>>>>>> 3eb46a0c
+
             if (status == GarnetStatus.OK)
             {
                 if (first.GarnetObject is not SetObject firstObject)
@@ -933,13 +909,9 @@
             // after SetObjects
             for (var i = 1; i < keys.Length; i++)
             {
-<<<<<<< HEAD
                 status = GET(keys[i], out var next, ref objectContext);
-=======
-                status = GET(keys[i].ToArray(), out var next, ref objectContext);
                 if (status == GarnetStatus.WRONGTYPE)
                     return GarnetStatus.WRONGTYPE;
->>>>>>> 3eb46a0c
                 if (status == GarnetStatus.OK)
                 {
                     if (next.GarnetObject is not SetObject nextObject)
