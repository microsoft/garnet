﻿// Copyright (c) Microsoft Corporation.
// Licensed under the MIT license.

using System;
using System.Buffers;
using System.Diagnostics;
using Garnet.common;
using Tsavorite.core;

namespace Garnet.server
{
    using ObjectStoreAllocator = GenericAllocator<byte[], IGarnetObject, StoreFunctions<byte[], IGarnetObject, ByteArrayKeyComparer, DefaultRecordDisposer<byte[], IGarnetObject>>>;
    using ObjectStoreFunctions = StoreFunctions<byte[], IGarnetObject, ByteArrayKeyComparer, DefaultRecordDisposer<byte[], IGarnetObject>>;

    sealed partial class StorageSession : IDisposable
    {
        /// <summary>
        /// Adds the specified geospatial items (longitude, latitude, name) to the specified key.
        /// Data is stored into the key as a sorted set.
        /// </summary>
        /// <typeparam name="TObjectContext"></typeparam>
        /// <param name="key"></param>
        /// <param name="input"></param>
        /// <param name="outputFooter"></param>
        /// <param name="objectContext"></param>
        /// <returns></returns>
        public GarnetStatus GeoAdd<TObjectContext>(byte[] key, ref ObjectInput input, ref GarnetObjectStoreOutput outputFooter, ref TObjectContext objectContext)
          where TObjectContext : ITsavoriteContext<byte[], IGarnetObject, ObjectInput, GarnetObjectStoreOutput, long, ObjectSessionFunctions, ObjectStoreFunctions, ObjectStoreAllocator>
          => RMWObjectStoreOperationWithOutput(key, ref input, ref objectContext, ref outputFooter);

        /// <summary>
        /// GEOHASH: Returns valid Geohash strings representing the position of one or more elements in a geospatial data of the sorted set.
        /// GEODIST: Returns the distance between two members in the geospatial index represented by the sorted set.
        /// GEOPOS: Returns the positions (longitude,latitude) of all the specified members in the sorted set.
        /// GEOSEARCH: Returns the members of a sorted set populated with geospatial data, which are within the borders of the area specified by a given shape.
        /// </summary>
        /// <typeparam name="TObjectContext"></typeparam>
        /// <param name="key"></param>
        /// <param name="input"></param>
        /// <param name="outputFooter"></param>
        /// <param name="objectContext"></param>
        /// <returns></returns>
        public GarnetStatus GeoCommands<TObjectContext>(byte[] key, ref ObjectInput input, ref GarnetObjectStoreOutput outputFooter, ref TObjectContext objectContext)
          where TObjectContext : ITsavoriteContext<byte[], IGarnetObject, ObjectInput, GarnetObjectStoreOutput, long, ObjectSessionFunctions, ObjectStoreFunctions, ObjectStoreAllocator>
            => ReadObjectStoreOperationWithOutput(key, ref input, ref objectContext, ref outputFooter);

        /// <summary>
        /// Geospatial search and store in destination key.
        /// </summary>
        /// <typeparam name="TObjectContext"></typeparam>
        /// <param name="key"></param>
        /// <param name="destination"></param>
        /// <param name="input"></param>
        /// <param name="output"></param>
        /// <param name="objectContext"></param>
        /// <returns></returns>
        public unsafe GarnetStatus GeoSearchStore<TObjectContext>(ArgSlice key, ArgSlice destination, ref ObjectInput input, ref SpanByteAndMemory output, ref TObjectContext objectContext)
          where TObjectContext : ITsavoriteContext<byte[], IGarnetObject, ObjectInput, GarnetObjectStoreOutput, long, ObjectSessionFunctions, ObjectStoreFunctions, ObjectStoreAllocator>
        {
            var createTransaction = false;

            if (txnManager.state != TxnState.Running)
            {
                Debug.Assert(txnManager.state == TxnState.None);
                createTransaction = true;
                txnManager.SaveKeyEntryToLock(destination, true, LockType.Exclusive);
                txnManager.SaveKeyEntryToLock(key, true, LockType.Shared);
                _ = txnManager.Run(true);
            }
            var objectStoreTransactionalContext = txnManager.ObjectStoreTransactionalContext;

            var isMemory = false;
            MemoryHandle ptrHandle = default;
            var ptr = output.SpanByte.ToPointer();
            var curr = ptr;
            var end = curr + output.Length;

            try
            {
                var sourceKey = key.ToArray();
                SpanByteAndMemory searchOutMem = default;
<<<<<<< HEAD
                var searchOut = new GarnetObjectStoreOutput { spanByteAndMemory = searchOutMem };
                var status = GeoCommands(sourceKey, ref input, ref searchOut, ref objectStoreTransactionalContext);
                searchOutMem = searchOut.spanByteAndMemory;
=======
                var searchOut = new GarnetObjectStoreOutput { SpanByteAndMemory = searchOutMem };
                var status = GeoCommands(sourceKey, ref input, ref searchOut, ref objectStoreLockableContext);
                searchOutMem = searchOut.SpanByteAndMemory;
>>>>>>> e627748b

                if (status == GarnetStatus.WRONGTYPE)
                {
                    return GarnetStatus.WRONGTYPE;
                }

                if (status == GarnetStatus.NOTFOUND)
                {
                    // Expire/Delete the destination key if the source key is not found
<<<<<<< HEAD
                    _ = EXPIRE(destination, TimeSpan.Zero, out _, StoreType.Object, ExpireOption.None, ref transactionalContext, ref objectStoreTransactionalContext);
                    while (!RespWriteUtils.WriteInteger(0, ref curr, end))
=======
                    _ = EXPIRE(destination, TimeSpan.Zero, out _, StoreType.Object, ExpireOption.None, ref lockableContext, ref objectStoreLockableContext);
                    while (!RespWriteUtils.TryWriteInt32(0, ref curr, end))
>>>>>>> e627748b
                        ObjectUtils.ReallocateOutput(ref output, ref isMemory, ref ptr, ref ptrHandle, ref curr, ref end);
                    return GarnetStatus.OK;
                }

                Debug.Assert(!searchOutMem.IsSpanByte, "Output should not be in SpanByte format when the status is OK");

                var searchOutHandler = searchOutMem.Memory.Memory.Pin();
                try
                {
                    var searchOutPtr = (byte*)searchOutHandler.Pointer;
                    ref var currOutPtr = ref searchOutPtr;
                    var endOutPtr = searchOutPtr + searchOutMem.Length;

                    if (RespReadUtils.TryReadErrorAsSpan(out var error, ref currOutPtr, endOutPtr))
                    {
                        while (!RespWriteUtils.TryWriteError(error, ref curr, end))
                            ObjectUtils.ReallocateOutput(ref output, ref isMemory, ref ptr, ref ptrHandle, ref curr, ref end);
                        return GarnetStatus.OK;
                    }

                    var destinationKey = destination.ToArray();
                    objectStoreTransactionalContext.Delete(ref destinationKey);

                    RespReadUtils.TryReadUnsignedArrayLength(out var foundItems, ref currOutPtr, endOutPtr);

                    // Prepare the parse state for sorted set add
                    parseState.Initialize(foundItems * 2);

                    for (var j = 0; j < foundItems; j++)
                    {
                        RespReadUtils.TryReadUnsignedArrayLength(out var innerLength, ref currOutPtr, endOutPtr);
                        Debug.Assert(innerLength == 2, "Should always has location and hash or distance");

                        // Read location into parse state
                        parseState.Read((2 * j) + 1, ref currOutPtr, endOutPtr);
                        // Read score into parse state
                        parseState.Read(2 * j, ref currOutPtr, endOutPtr);
                    }

                    // Prepare the input
                    var zAddInput = new ObjectInput(new RespInputHeader
                    {
                        type = GarnetObjectType.SortedSet,
                        SortedSetOp = SortedSetOperation.ZADD,
                    }, ref parseState);

<<<<<<< HEAD
                    var zAddOutput = new GarnetObjectStoreOutput { spanByteAndMemory = new SpanByteAndMemory(null) };
                    RMWObjectStoreOperationWithOutput(destinationKey, ref zAddInput, ref objectStoreTransactionalContext, ref zAddOutput);
=======
                    var zAddOutput = new GarnetObjectStoreOutput { SpanByteAndMemory = new SpanByteAndMemory(null) };
                    RMWObjectStoreOperationWithOutput(destinationKey, ref zAddInput, ref objectStoreLockableContext, ref zAddOutput);
>>>>>>> e627748b

                    while (!RespWriteUtils.TryWriteInt32(foundItems, ref curr, end))
                        ObjectUtils.ReallocateOutput(ref output, ref isMemory, ref ptr, ref ptrHandle, ref curr, ref end);
                }
                finally
                {
                    searchOutHandler.Dispose();
                }

                return GarnetStatus.OK;
            }
            finally
            {
                if (createTransaction)
                    txnManager.Commit(true);

                if (isMemory) ptrHandle.Dispose();
                output.Length = (int)(curr - ptr);
            }
        }
    }
}<|MERGE_RESOLUTION|>--- conflicted
+++ resolved
@@ -79,15 +79,9 @@
             {
                 var sourceKey = key.ToArray();
                 SpanByteAndMemory searchOutMem = default;
-<<<<<<< HEAD
-                var searchOut = new GarnetObjectStoreOutput { spanByteAndMemory = searchOutMem };
+                var searchOut = new GarnetObjectStoreOutput { SpanByteAndMemory = searchOutMem };
                 var status = GeoCommands(sourceKey, ref input, ref searchOut, ref objectStoreTransactionalContext);
-                searchOutMem = searchOut.spanByteAndMemory;
-=======
-                var searchOut = new GarnetObjectStoreOutput { SpanByteAndMemory = searchOutMem };
-                var status = GeoCommands(sourceKey, ref input, ref searchOut, ref objectStoreLockableContext);
                 searchOutMem = searchOut.SpanByteAndMemory;
->>>>>>> e627748b
 
                 if (status == GarnetStatus.WRONGTYPE)
                 {
@@ -97,13 +91,8 @@
                 if (status == GarnetStatus.NOTFOUND)
                 {
                     // Expire/Delete the destination key if the source key is not found
-<<<<<<< HEAD
                     _ = EXPIRE(destination, TimeSpan.Zero, out _, StoreType.Object, ExpireOption.None, ref transactionalContext, ref objectStoreTransactionalContext);
-                    while (!RespWriteUtils.WriteInteger(0, ref curr, end))
-=======
-                    _ = EXPIRE(destination, TimeSpan.Zero, out _, StoreType.Object, ExpireOption.None, ref lockableContext, ref objectStoreLockableContext);
                     while (!RespWriteUtils.TryWriteInt32(0, ref curr, end))
->>>>>>> e627748b
                         ObjectUtils.ReallocateOutput(ref output, ref isMemory, ref ptr, ref ptrHandle, ref curr, ref end);
                     return GarnetStatus.OK;
                 }
@@ -150,13 +139,8 @@
                         SortedSetOp = SortedSetOperation.ZADD,
                     }, ref parseState);
 
-<<<<<<< HEAD
-                    var zAddOutput = new GarnetObjectStoreOutput { spanByteAndMemory = new SpanByteAndMemory(null) };
+                    var zAddOutput = new GarnetObjectStoreOutput { SpanByteAndMemory = new SpanByteAndMemory(null) };
                     RMWObjectStoreOperationWithOutput(destinationKey, ref zAddInput, ref objectStoreTransactionalContext, ref zAddOutput);
-=======
-                    var zAddOutput = new GarnetObjectStoreOutput { SpanByteAndMemory = new SpanByteAndMemory(null) };
-                    RMWObjectStoreOperationWithOutput(destinationKey, ref zAddInput, ref objectStoreLockableContext, ref zAddOutput);
->>>>>>> e627748b
 
                     while (!RespWriteUtils.TryWriteInt32(foundItems, ref curr, end))
                         ObjectUtils.ReallocateOutput(ref output, ref isMemory, ref ptr, ref ptrHandle, ref curr, ref end);
