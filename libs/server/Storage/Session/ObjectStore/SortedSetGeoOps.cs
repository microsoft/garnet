﻿// Copyright (c) Microsoft Corporation.
// Licensed under the MIT license.

using System;
using System.Buffers;
using System.Diagnostics;
using Garnet.common;
using Tsavorite.core;

namespace Garnet.server
{
    using ObjectStoreAllocator = GenericAllocator<byte[], IGarnetObject, StoreFunctions<byte[], IGarnetObject, ByteArrayKeyComparer, DefaultRecordDisposer<byte[], IGarnetObject>>>;
    using ObjectStoreFunctions = StoreFunctions<byte[], IGarnetObject, ByteArrayKeyComparer, DefaultRecordDisposer<byte[], IGarnetObject>>;

    sealed partial class StorageSession : IDisposable
    {
        /// <summary>
        /// Adds the specified geospatial items (longitude, latitude, name) to the specified key.
        /// Data is stored into the key as a sorted set.
        /// </summary>
        /// <typeparam name="TObjectContext"></typeparam>
        /// <param name="key"></param>
        /// <param name="input"></param>
        /// <param name="outputFooter"></param>
        /// <param name="objectContext"></param>
        /// <returns></returns>
        public GarnetStatus GeoAdd<TObjectContext>(byte[] key, ref ObjectInput input, ref GarnetObjectStoreOutput outputFooter, ref TObjectContext objectContext)
          where TObjectContext : ITsavoriteContext<byte[], IGarnetObject, ObjectInput, GarnetObjectStoreOutput, long, ObjectSessionFunctions, ObjectStoreFunctions, ObjectStoreAllocator>
          => RMWObjectStoreOperationWithOutput(key, ref input, ref objectContext, ref outputFooter);

        /// <summary>
        /// GEOHASH: Returns valid Geohash strings representing the position of one or more elements in a geospatial data of the sorted set.
        /// GEODIST: Returns the distance between two members in the geospatial index represented by the sorted set.
        /// GEOPOS: Returns the positions (longitude,latitude) of all the specified members in the sorted set.
        /// </summary>
        /// <typeparam name="TObjectContext"></typeparam>
        /// <param name="key"></param>
        /// <param name="input"></param>
        /// <param name="outputFooter"></param>
        /// <param name="objectContext"></param>
        /// <returns></returns>
        public GarnetStatus GeoCommands<TObjectContext>(byte[] key, ref ObjectInput input, ref GarnetObjectStoreOutput outputFooter, ref TObjectContext objectContext)
          where TObjectContext : ITsavoriteContext<byte[], IGarnetObject, ObjectInput, GarnetObjectStoreOutput, long, ObjectSessionFunctions, ObjectStoreFunctions, ObjectStoreAllocator>
            => ReadObjectStoreOperationWithOutput(key, ref input, ref objectContext, ref outputFooter);

        /// <summary>
        /// Geospatial search and return result..
        /// GEOSEARCH: Returns the members of a sorted set populated with geospatial data, which are within the borders of the area specified by a given shape.
        /// GEORADIUS (read variant): Return the members of a sorted set populated with geospatial data, which are inside the circular area delimited by center and radius.
        /// GEORADIUS_RO: Return the members of a sorted set populated with geospatial data, which are inside the circular area delimited by center and radius.
        /// GEORADIUSBYMEMBER (read variant): Return the members of a sorted set populated with geospatial data, which are inside the circular area delimited by center (derived from member) and radius.
        /// GEORADIUSBYMEMBER_RO: Return the members of a sorted set populated with geospatial data, which are inside the circular area delimited by center (derived from member) and radius.
        /// </summary>
        /// <typeparam name="TObjectContext"></typeparam>
        /// <param name="key"></param>
        /// <param name="opts"></param>
        /// <param name="input"></param>
        /// <param name="output"></param>
        /// <param name="objectContext"></param>
        /// <returns></returns>
        public GarnetStatus GeoSearchReadOnly<TObjectContext>(ArgSlice key, ref GeoSearchOptions opts,
                                                      ref ObjectInput input,
                                                      ref SpanByteAndMemory output,
                                                      ref TObjectContext objectContext)
          where TObjectContext : ITsavoriteContext<byte[], IGarnetObject, ObjectInput, GarnetObjectStoreOutput, long, ObjectSessionFunctions, ObjectStoreFunctions, ObjectStoreAllocator>
        {
            var createTransaction = false;

            if (txnManager.state != TxnState.Running)
            {
                Debug.Assert(txnManager.state == TxnState.None);
                createTransaction = true;
                txnManager.SaveKeyEntryToLock(key, true, LockType.Shared);
                txnManager.Run(true);
            }

            try
            {
                // Can we optimize more when ANY is used?
                var statusOp = GET(key.ToArray(), out var firstObj, ref objectContext);
                if (statusOp == GarnetStatus.OK)
                {
                    if (firstObj.GarnetObject is not SortedSetObject firstSortedSet)
                    {
                        return GarnetStatus.WRONGTYPE;
                    }

                    firstSortedSet.GeoSearch(ref input, ref output, ref opts, true);

                    return GarnetStatus.OK;
                }

                return GarnetStatus.NOTFOUND;
            }
            finally
            {
                if (createTransaction)
                    txnManager.Commit(true);
            }
        }

        /// <summary>
        /// Geospatial search and store in destination key.
        /// GEOSEARCHSTORE: Store the the members of a sorted set populated with geospatial data, which are within the borders of the area specified by a given shape.
        /// GEORADIUS (write variant): Store the members of a sorted set populated with geospatial data, which are inside the circular area delimited by center and radius.
        /// GEORADIUSBYMEMBER (write variant): Store the members of a sorted set populated with geospatial data, which are inside the circular area delimited by center (derived from member) and radius.
        /// </summary>
        /// <typeparam name="TObjectContext"></typeparam>
        /// <param name="key"></param>
        /// <param name="destination"></param>
        /// <param name="opts"></param>
        /// <param name="input"></param>
        /// <param name="output"></param>
        /// <param name="objectContext"></param>
        /// <returns></returns>
        public unsafe GarnetStatus GeoSearchStore<TObjectContext>(ArgSlice key, ArgSlice destination,
                                                                  ref GeoSearchOptions opts,
                                                                  ref ObjectInput input,
                                                                  ref SpanByteAndMemory output,
                                                                  ref TObjectContext objectContext)
          where TObjectContext : ITsavoriteContext<byte[], IGarnetObject, ObjectInput, GarnetObjectStoreOutput, long, ObjectSessionFunctions, ObjectStoreFunctions, ObjectStoreAllocator>
        {
            var createTransaction = false;

            if (txnManager.state != TxnState.Running)
            {
                Debug.Assert(txnManager.state == TxnState.None);
                createTransaction = true;
                txnManager.SaveKeyEntryToLock(destination, true, LockType.Exclusive);
                txnManager.SaveKeyEntryToLock(key, true, LockType.Shared);
                _ = txnManager.Run(true);
            }
            var objectStoreTransactionalContext = txnManager.ObjectStoreTransactionalContext;

            var isMemory = false;
            MemoryHandle ptrHandle = default;
            var ptr = output.SpanByte.ToPointer();
            var curr = ptr;
            var end = curr + output.Length;

            try
            {
                SpanByteAndMemory searchOutMem = default;
<<<<<<< HEAD
                var searchOut = new GarnetObjectStoreOutput { SpanByteAndMemory = searchOutMem };
                var status = GeoCommands(sourceKey, ref input, ref searchOut, ref objectStoreTransactionalContext);
                searchOutMem = searchOut.SpanByteAndMemory;
=======

                var status = GET(key.ToArray(), out var firstObj, ref objectStoreLockableContext);
                if (status == GarnetStatus.OK)
                {
                    if (firstObj.GarnetObject is SortedSetObject firstSortedSet)
                    {
                        firstSortedSet.GeoSearch(ref input, ref searchOutMem, ref opts, false);
                    }
                    else
                    {
                        status = GarnetStatus.WRONGTYPE;
                    }
                }
>>>>>>> d0f4e4b1

                if (status == GarnetStatus.WRONGTYPE)
                {
                    return GarnetStatus.WRONGTYPE;
                }

                if (status == GarnetStatus.NOTFOUND)
                {
                    // Expire/Delete the destination key if the source key is not found
                    _ = EXPIRE(destination, TimeSpan.Zero, out _, StoreType.Object, ExpireOption.None, ref transactionalContext, ref objectStoreTransactionalContext);
                    while (!RespWriteUtils.TryWriteInt32(0, ref curr, end))
                        ObjectUtils.ReallocateOutput(ref output, ref isMemory, ref ptr, ref ptrHandle, ref curr, ref end);
                    return GarnetStatus.OK;
                }

                Debug.Assert(!searchOutMem.IsSpanByte, "Output should not be in SpanByte format when the status is OK");

                var searchOutHandler = searchOutMem.Memory.Memory.Pin();
                try
                {
                    var searchOutPtr = (byte*)searchOutHandler.Pointer;
                    ref var currOutPtr = ref searchOutPtr;
                    var endOutPtr = searchOutPtr + searchOutMem.Length;

                    if (RespReadUtils.TryReadErrorAsSpan(out var error, ref currOutPtr, endOutPtr))
                    {
                        while (!RespWriteUtils.TryWriteError(error, ref curr, end))
                            ObjectUtils.ReallocateOutput(ref output, ref isMemory, ref ptr, ref ptrHandle, ref curr, ref end);
                        return GarnetStatus.OK;
                    }

                    var destinationKey = destination.ToArray();
                    objectStoreTransactionalContext.Delete(ref destinationKey);

                    RespReadUtils.TryReadUnsignedArrayLength(out var foundItems, ref currOutPtr, endOutPtr);

                    // Prepare the parse state for sorted set add
                    parseState.Initialize(foundItems * 2);

                    for (var j = 0; j < foundItems; j++)
                    {
                        RespReadUtils.TryReadUnsignedArrayLength(out var innerLength, ref currOutPtr, endOutPtr);
                        Debug.Assert(innerLength == 2, "Should always has location and hash or distance");

                        // Read location into parse state
                        parseState.Read((2 * j) + 1, ref currOutPtr, endOutPtr);
                        // Read score into parse state
                        parseState.Read(2 * j, ref currOutPtr, endOutPtr);
                    }

                    // Prepare the input
                    var zAddInput = new ObjectInput(new RespInputHeader
                    {
                        type = GarnetObjectType.SortedSet,
                        SortedSetOp = SortedSetOperation.ZADD,
                    }, ref parseState);

                    var zAddOutput = new GarnetObjectStoreOutput { SpanByteAndMemory = new SpanByteAndMemory(null) };
                    RMWObjectStoreOperationWithOutput(destinationKey, ref zAddInput, ref objectStoreTransactionalContext, ref zAddOutput);

                    while (!RespWriteUtils.TryWriteInt32(foundItems, ref curr, end))
                        ObjectUtils.ReallocateOutput(ref output, ref isMemory, ref ptr, ref ptrHandle, ref curr, ref end);
                }
                finally
                {
                    searchOutHandler.Dispose();
                }

                return GarnetStatus.OK;
            }
            finally
            {
                if (createTransaction)
                    txnManager.Commit(true);

                if (isMemory) ptrHandle.Dispose();
                output.Length = (int)(curr - ptr);
            }
        }
    }
}<|MERGE_RESOLUTION|>--- conflicted
+++ resolved
@@ -141,13 +141,8 @@
             try
             {
                 SpanByteAndMemory searchOutMem = default;
-<<<<<<< HEAD
-                var searchOut = new GarnetObjectStoreOutput { SpanByteAndMemory = searchOutMem };
-                var status = GeoCommands(sourceKey, ref input, ref searchOut, ref objectStoreTransactionalContext);
-                searchOutMem = searchOut.SpanByteAndMemory;
-=======
-
-                var status = GET(key.ToArray(), out var firstObj, ref objectStoreLockableContext);
+
+                var status = GET(key.ToArray(), out var firstObj, ref objectStoreTransactionalContext);
                 if (status == GarnetStatus.OK)
                 {
                     if (firstObj.GarnetObject is SortedSetObject firstSortedSet)
@@ -159,7 +154,6 @@
                         status = GarnetStatus.WRONGTYPE;
                     }
                 }
->>>>>>> d0f4e4b1
 
                 if (status == GarnetStatus.WRONGTYPE)
                 {
