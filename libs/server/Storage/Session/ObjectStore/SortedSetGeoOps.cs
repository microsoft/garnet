﻿// Copyright (c) Microsoft Corporation.
// Licensed under the MIT license.

using System;
using System.Diagnostics;
using Garnet.common;
using Tsavorite.core;

namespace Garnet.server
{
    using ObjectStoreAllocator = ObjectAllocator<StoreFunctions<SpanByteComparer, DefaultRecordDisposer>>;
    using ObjectStoreFunctions = StoreFunctions<SpanByteComparer, DefaultRecordDisposer>;

    sealed partial class StorageSession : IDisposable
    {
        /// <summary>
        /// Adds the specified geospatial items (longitude, latitude, name) to the specified key.
        /// Data is stored into the key as a sorted set.
        /// </summary>
        /// <typeparam name="TObjectContext"></typeparam>
        /// <param name="key"></param>
        /// <param name="input"></param>
        /// <param name="output"></param>
        /// <param name="objectContext"></param>
        /// <returns></returns>
<<<<<<< HEAD
        public GarnetStatus GeoAdd<TObjectContext>(PinnedSpanByte key, ref ObjectInput input, ref GarnetObjectStoreOutput outputFooter, ref TObjectContext objectContext)
          where TObjectContext : ITsavoriteContext<ObjectInput, GarnetObjectStoreOutput, long, ObjectSessionFunctions, ObjectStoreFunctions, ObjectStoreAllocator>
          => RMWObjectStoreOperationWithOutput(key.ReadOnlySpan, ref input, ref objectContext, ref outputFooter);
=======
        public GarnetStatus GeoAdd<TObjectContext>(byte[] key, ref ObjectInput input, ref GarnetObjectStoreOutput output, ref TObjectContext objectContext)
          where TObjectContext : ITsavoriteContext<byte[], IGarnetObject, ObjectInput, GarnetObjectStoreOutput, long, ObjectSessionFunctions, ObjectStoreFunctions, ObjectStoreAllocator>
          => RMWObjectStoreOperationWithOutput(key, ref input, ref objectContext, ref output);
>>>>>>> 33ab11e6

        /// <summary>
        /// GEOHASH: Returns valid Geohash strings representing the position of one or more elements in a geospatial data of the sorted set.
        /// GEODIST: Returns the distance between two members in the geospatial index represented by the sorted set.
        /// GEOPOS: Returns the positions (longitude,latitude) of all the specified members in the sorted set.
        /// </summary>
        /// <typeparam name="TObjectContext"></typeparam>
        /// <param name="key"></param>
        /// <param name="input"></param>
        /// <param name="output"></param>
        /// <param name="objectContext"></param>
        /// <returns></returns>
<<<<<<< HEAD
        public GarnetStatus GeoCommands<TObjectContext>(PinnedSpanByte key, ref ObjectInput input, ref GarnetObjectStoreOutput outputFooter, ref TObjectContext objectContext)
          where TObjectContext : ITsavoriteContext<ObjectInput, GarnetObjectStoreOutput, long, ObjectSessionFunctions, ObjectStoreFunctions, ObjectStoreAllocator>
            => ReadObjectStoreOperationWithOutput(key.ReadOnlySpan, ref input, ref objectContext, ref outputFooter);
=======
        public GarnetStatus GeoCommands<TObjectContext>(byte[] key, ref ObjectInput input, ref GarnetObjectStoreOutput output, ref TObjectContext objectContext)
          where TObjectContext : ITsavoriteContext<byte[], IGarnetObject, ObjectInput, GarnetObjectStoreOutput, long, ObjectSessionFunctions, ObjectStoreFunctions, ObjectStoreAllocator>
            => ReadObjectStoreOperationWithOutput(key, ref input, ref objectContext, ref output);
>>>>>>> 33ab11e6

        /// <summary>
        /// Geospatial search and return result..
        /// GEOSEARCH: Returns the members of a sorted set populated with geospatial data, which are within the borders of the area specified by a given shape.
        /// GEORADIUS (read variant): Return the members of a sorted set populated with geospatial data, which are inside the circular area delimited by center and radius.
        /// GEORADIUS_RO: Return the members of a sorted set populated with geospatial data, which are inside the circular area delimited by center and radius.
        /// GEORADIUSBYMEMBER (read variant): Return the members of a sorted set populated with geospatial data, which are inside the circular area delimited by center (derived from member) and radius.
        /// GEORADIUSBYMEMBER_RO: Return the members of a sorted set populated with geospatial data, which are inside the circular area delimited by center (derived from member) and radius.
        /// </summary>
        /// <typeparam name="TObjectContext"></typeparam>
        /// <param name="key"></param>
        /// <param name="opts"></param>
        /// <param name="input"></param>
        /// <param name="output"></param>
        /// <param name="objectContext"></param>
        /// <returns></returns>
        public GarnetStatus GeoSearchReadOnly<TObjectContext>(PinnedSpanByte key, ref GeoSearchOptions opts,
                                                      ref ObjectInput input,
                                                      ref SpanByteAndMemory output,
                                                      ref TObjectContext objectContext)
          where TObjectContext : ITsavoriteContext<ObjectInput, GarnetObjectStoreOutput, long, ObjectSessionFunctions, ObjectStoreFunctions, ObjectStoreAllocator>
        {
            var createTransaction = false;

            if (txnManager.state != TxnState.Running)
            {
                Debug.Assert(txnManager.state == TxnState.None);
                createTransaction = true;
                txnManager.SaveKeyEntryToLock(key, true, LockType.Shared);
                txnManager.Run(true);
            }

            try
            {
                // Can we optimize more when ANY is used?
                var statusOp = GET(key, out var firstObj, ref objectContext);
                if (statusOp == GarnetStatus.OK)
                {
                    if (firstObj.GarnetObject is not SortedSetObject firstSortedSet)
                    {
                        return GarnetStatus.WRONGTYPE;
                    }

                    firstSortedSet.GeoSearch(ref input, ref output, functionsState.respProtocolVersion,
                                             ref opts, true);

                    return GarnetStatus.OK;
                }

                return GarnetStatus.NOTFOUND;
            }
            finally
            {
                if (createTransaction)
                    txnManager.Commit(true);
            }
        }

        /// <summary>
        /// Geospatial search and store in destination key.
        /// GEOSEARCHSTORE: Store the the members of a sorted set populated with geospatial data, which are within the borders of the area specified by a given shape.
        /// GEORADIUS (write variant): Store the members of a sorted set populated with geospatial data, which are inside the circular area delimited by center and radius.
        /// GEORADIUSBYMEMBER (write variant): Store the members of a sorted set populated with geospatial data, which are inside the circular area delimited by center (derived from member) and radius.
        /// </summary>
        /// <typeparam name="TObjectContext"></typeparam>
        /// <param name="key"></param>
        /// <param name="destination"></param>
        /// <param name="opts"></param>
        /// <param name="input"></param>
        /// <param name="output"></param>
        /// <param name="objectContext"></param>
        /// <returns></returns>
        public unsafe GarnetStatus GeoSearchStore<TObjectContext>(PinnedSpanByte key, PinnedSpanByte destination,
                                                                  ref GeoSearchOptions opts,
                                                                  ref ObjectInput input,
                                                                  ref SpanByteAndMemory output,
                                                                  ref TObjectContext objectContext)
          where TObjectContext : ITsavoriteContext<ObjectInput, GarnetObjectStoreOutput, long, ObjectSessionFunctions, ObjectStoreFunctions, ObjectStoreAllocator>
        {
            var createTransaction = false;

            if (txnManager.state != TxnState.Running)
            {
                Debug.Assert(txnManager.state == TxnState.None);
                createTransaction = true;
                txnManager.SaveKeyEntryToLock(destination, true, LockType.Exclusive);
                txnManager.SaveKeyEntryToLock(key, true, LockType.Shared);
                _ = txnManager.Run(true);
            }
            var objectStoreTransactionalContext = txnManager.ObjectStoreTransactionalContext;

            using var writer = new RespMemoryWriter(functionsState.respProtocolVersion, ref output);

            try
            {
                SpanByteAndMemory searchOutMem = default;

                var status = GET(key, out var firstObj, ref objectStoreTransactionalContext);
                if (status == GarnetStatus.OK)
                {
                    if (firstObj.GarnetObject is SortedSetObject firstSortedSet)
<<<<<<< HEAD
                        firstSortedSet.GeoSearch(ref input, ref searchOutMem, ref opts, false);
=======
                    {
                        firstSortedSet.GeoSearch(ref input, ref searchOutMem, functionsState.respProtocolVersion,
                                                 ref opts, false);
                    }
>>>>>>> 33ab11e6
                    else
                        status = GarnetStatus.WRONGTYPE;
                }

                if (status == GarnetStatus.WRONGTYPE)
                {
                    return GarnetStatus.WRONGTYPE;
                }

                if (status == GarnetStatus.NOTFOUND)
                {
                    // Expire/Delete the destination key if the source key is not found
<<<<<<< HEAD
                    _ = EXPIRE(destination, TimeSpan.Zero, out _, StoreType.Object, ExpireOption.None, ref transactionalContext, ref objectStoreTransactionalContext);
                    while (!RespWriteUtils.TryWriteInt32(0, ref curr, end))
                        ObjectUtils.ReallocateOutput(ref output, ref isMemory, ref ptr, ref ptrHandle, ref curr, ref end);
=======
                    _ = EXPIRE(destination, TimeSpan.Zero, out _, StoreType.Object, ExpireOption.None, ref lockableContext, ref objectStoreLockableContext);
                    writer.WriteInt32(0);
>>>>>>> 33ab11e6
                    return GarnetStatus.OK;
                }

                Debug.Assert(!searchOutMem.IsSpanByte, "Output should not be in SpanByte format when the status is OK");

                var searchOutHandler = searchOutMem.Memory.Memory.Pin();
                try
                {
                    var searchOutPtr = (byte*)searchOutHandler.Pointer;
                    ref var currOutPtr = ref searchOutPtr;
                    var endOutPtr = searchOutPtr + searchOutMem.Length;

                    if (RespReadUtils.TryReadErrorAsSpan(out var error, ref currOutPtr, endOutPtr))
                    {
                        writer.WriteError(error);
                        return GarnetStatus.OK;
                    }

                    _ = objectStoreTransactionalContext.Delete(destination.ReadOnlySpan);

                    _ = RespReadUtils.TryReadUnsignedArrayLength(out var foundItems, ref currOutPtr, endOutPtr);

                    // Prepare the parse state for sorted set add
                    parseState.Initialize(foundItems * 2);

                    for (var j = 0; j < foundItems; j++)
                    {
                        _ = RespReadUtils.TryReadUnsignedArrayLength(out var innerLength, ref currOutPtr, endOutPtr);
                        Debug.Assert(innerLength == 2, "Should always has location and hash or distance");

                        // Read location into parse state
                        _ = parseState.Read((2 * j) + 1, ref currOutPtr, endOutPtr);
                        // Read score into parse state
                        _ = parseState.Read(2 * j, ref currOutPtr, endOutPtr);
                    }

                    // Prepare the input
                    var zAddInput = new ObjectInput(new RespInputHeader
                    {
                        type = GarnetObjectType.SortedSet,
                        SortedSetOp = SortedSetOperation.ZADD,
                    }, ref parseState);

<<<<<<< HEAD
                    var zAddOutput = new GarnetObjectStoreOutput { SpanByteAndMemory = new SpanByteAndMemory(null) };
                    RMWObjectStoreOperationWithOutput(destination.ReadOnlySpan, ref zAddInput, ref objectStoreTransactionalContext, ref zAddOutput);
=======
                    var zAddOutput = new GarnetObjectStoreOutput();
                    RMWObjectStoreOperationWithOutput(destinationKey, ref zAddInput, ref objectStoreLockableContext, ref zAddOutput);
>>>>>>> 33ab11e6

                    writer.WriteInt32(foundItems);
                }
                finally
                {
                    searchOutHandler.Dispose();
                    searchOutMem.Dispose();
                }

                return GarnetStatus.OK;
            }
            finally
            {
                if (createTransaction)
                    txnManager.Commit(true);
            }
        }
    }
}<|MERGE_RESOLUTION|>--- conflicted
+++ resolved
@@ -23,15 +23,9 @@
         /// <param name="output"></param>
         /// <param name="objectContext"></param>
         /// <returns></returns>
-<<<<<<< HEAD
-        public GarnetStatus GeoAdd<TObjectContext>(PinnedSpanByte key, ref ObjectInput input, ref GarnetObjectStoreOutput outputFooter, ref TObjectContext objectContext)
-          where TObjectContext : ITsavoriteContext<ObjectInput, GarnetObjectStoreOutput, long, ObjectSessionFunctions, ObjectStoreFunctions, ObjectStoreAllocator>
-          => RMWObjectStoreOperationWithOutput(key.ReadOnlySpan, ref input, ref objectContext, ref outputFooter);
-=======
-        public GarnetStatus GeoAdd<TObjectContext>(byte[] key, ref ObjectInput input, ref GarnetObjectStoreOutput output, ref TObjectContext objectContext)
-          where TObjectContext : ITsavoriteContext<byte[], IGarnetObject, ObjectInput, GarnetObjectStoreOutput, long, ObjectSessionFunctions, ObjectStoreFunctions, ObjectStoreAllocator>
-          => RMWObjectStoreOperationWithOutput(key, ref input, ref objectContext, ref output);
->>>>>>> 33ab11e6
+        public GarnetStatus GeoAdd<TObjectContext>(PinnedSpanByte key, ref ObjectInput input, ref GarnetObjectStoreOutput output, ref TObjectContext objectContext)
+          where TObjectContext : ITsavoriteContext<ObjectInput, GarnetObjectStoreOutput, long, ObjectSessionFunctions, ObjectStoreFunctions, ObjectStoreAllocator>
+          => RMWObjectStoreOperationWithOutput(key.ReadOnlySpan, ref input, ref objectContext, ref output);
 
         /// <summary>
         /// GEOHASH: Returns valid Geohash strings representing the position of one or more elements in a geospatial data of the sorted set.
@@ -44,15 +38,9 @@
         /// <param name="output"></param>
         /// <param name="objectContext"></param>
         /// <returns></returns>
-<<<<<<< HEAD
-        public GarnetStatus GeoCommands<TObjectContext>(PinnedSpanByte key, ref ObjectInput input, ref GarnetObjectStoreOutput outputFooter, ref TObjectContext objectContext)
-          where TObjectContext : ITsavoriteContext<ObjectInput, GarnetObjectStoreOutput, long, ObjectSessionFunctions, ObjectStoreFunctions, ObjectStoreAllocator>
-            => ReadObjectStoreOperationWithOutput(key.ReadOnlySpan, ref input, ref objectContext, ref outputFooter);
-=======
-        public GarnetStatus GeoCommands<TObjectContext>(byte[] key, ref ObjectInput input, ref GarnetObjectStoreOutput output, ref TObjectContext objectContext)
-          where TObjectContext : ITsavoriteContext<byte[], IGarnetObject, ObjectInput, GarnetObjectStoreOutput, long, ObjectSessionFunctions, ObjectStoreFunctions, ObjectStoreAllocator>
-            => ReadObjectStoreOperationWithOutput(key, ref input, ref objectContext, ref output);
->>>>>>> 33ab11e6
+        public GarnetStatus GeoCommands<TObjectContext>(PinnedSpanByte key, ref ObjectInput input, ref GarnetObjectStoreOutput output, ref TObjectContext objectContext)
+          where TObjectContext : ITsavoriteContext<ObjectInput, GarnetObjectStoreOutput, long, ObjectSessionFunctions, ObjectStoreFunctions, ObjectStoreAllocator>
+            => ReadObjectStoreOperationWithOutput(key.ReadOnlySpan, ref input, ref objectContext, ref output);
 
         /// <summary>
         /// Geospatial search and return result..
@@ -154,14 +142,7 @@
                 if (status == GarnetStatus.OK)
                 {
                     if (firstObj.GarnetObject is SortedSetObject firstSortedSet)
-<<<<<<< HEAD
-                        firstSortedSet.GeoSearch(ref input, ref searchOutMem, ref opts, false);
-=======
-                    {
-                        firstSortedSet.GeoSearch(ref input, ref searchOutMem, functionsState.respProtocolVersion,
-                                                 ref opts, false);
-                    }
->>>>>>> 33ab11e6
+                        firstSortedSet.GeoSearch(ref input, ref searchOutMem, functionsState.respProtocolVersion, ref opts, false);
                     else
                         status = GarnetStatus.WRONGTYPE;
                 }
@@ -174,14 +155,8 @@
                 if (status == GarnetStatus.NOTFOUND)
                 {
                     // Expire/Delete the destination key if the source key is not found
-<<<<<<< HEAD
                     _ = EXPIRE(destination, TimeSpan.Zero, out _, StoreType.Object, ExpireOption.None, ref transactionalContext, ref objectStoreTransactionalContext);
-                    while (!RespWriteUtils.TryWriteInt32(0, ref curr, end))
-                        ObjectUtils.ReallocateOutput(ref output, ref isMemory, ref ptr, ref ptrHandle, ref curr, ref end);
-=======
-                    _ = EXPIRE(destination, TimeSpan.Zero, out _, StoreType.Object, ExpireOption.None, ref lockableContext, ref objectStoreLockableContext);
                     writer.WriteInt32(0);
->>>>>>> 33ab11e6
                     return GarnetStatus.OK;
                 }
 
@@ -225,13 +200,8 @@
                         SortedSetOp = SortedSetOperation.ZADD,
                     }, ref parseState);
 
-<<<<<<< HEAD
-                    var zAddOutput = new GarnetObjectStoreOutput { SpanByteAndMemory = new SpanByteAndMemory(null) };
-                    RMWObjectStoreOperationWithOutput(destination.ReadOnlySpan, ref zAddInput, ref objectStoreTransactionalContext, ref zAddOutput);
-=======
                     var zAddOutput = new GarnetObjectStoreOutput();
-                    RMWObjectStoreOperationWithOutput(destinationKey, ref zAddInput, ref objectStoreLockableContext, ref zAddOutput);
->>>>>>> 33ab11e6
+                    RMWObjectStoreOperationWithOutput(destination, ref zAddInput, ref objectStoreTransactionalContext, ref zAddOutput);
 
                     writer.WriteInt32(foundItems);
                 }
