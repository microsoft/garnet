--- conflicted
+++ resolved
@@ -21,15 +21,9 @@
         /// <param name="output"></param>
         /// <param name="objectContext"></param>
         /// <returns></returns>
-<<<<<<< HEAD
-        public GarnetStatus GeoAdd<TObjectContext>(byte[] key, ArgSlice input, out ObjectOutputHeader output, ref TObjectContext objectContext)
-          where TObjectContext : ITsavoriteContext<byte[], IGarnetObject, SpanByte, GarnetObjectStoreOutput, long, ObjectSessionFunctions, ObjectStoreFunctions, ObjectStoreAllocator>
-          => RMWObjectStoreOperation(key, input, out output, ref objectContext);
-=======
         public GarnetStatus GeoAdd<TObjectContext>(byte[] key, ref ObjectInput input, out ObjectOutputHeader output, ref TObjectContext objectContext)
-          where TObjectContext : ITsavoriteContext<byte[], IGarnetObject, ObjectInput, GarnetObjectStoreOutput, long, ObjectStoreFunctions>
+          where TObjectContext : ITsavoriteContext<byte[], IGarnetObject, ObjectInput, GarnetObjectStoreOutput, long, ObjectSessionFunctions, ObjectStoreFunctions, ObjectStoreAllocator>
           => RMWObjectStoreOperation(key, ref input, out output, ref objectContext);
->>>>>>> 1f7e6d38
 
         /// <summary>
         /// GEOHASH: Returns valid Geohash strings representing the position of one or more elements in a geospatial data of the sorted set.
@@ -43,15 +37,9 @@
         /// <param name="outputFooter"></param>
         /// <param name="objectContext"></param>
         /// <returns></returns>
-<<<<<<< HEAD
-        public GarnetStatus GeoCommands<TObjectContext>(byte[] key, ArgSlice input, ref GarnetObjectStoreOutput outputFooter, ref TObjectContext objectContext)
-          where TObjectContext : ITsavoriteContext<byte[], IGarnetObject, SpanByte, GarnetObjectStoreOutput, long, ObjectSessionFunctions, ObjectStoreFunctions, ObjectStoreAllocator>
-            => ReadObjectStoreOperationWithOutput(key, input, ref objectContext, ref outputFooter);
-=======
         public GarnetStatus GeoCommands<TObjectContext>(byte[] key, ref ObjectInput input, ref GarnetObjectStoreOutput outputFooter, ref TObjectContext objectContext)
-          where TObjectContext : ITsavoriteContext<byte[], IGarnetObject, ObjectInput, GarnetObjectStoreOutput, long, ObjectStoreFunctions>
+          where TObjectContext : ITsavoriteContext<byte[], IGarnetObject, ObjectInput, GarnetObjectStoreOutput, long, ObjectSessionFunctions, ObjectStoreFunctions, ObjectStoreAllocator>
             => ReadObjectStoreOperationWithOutput(key, ref input, ref objectContext, ref outputFooter);
->>>>>>> 1f7e6d38
 
     }
 }