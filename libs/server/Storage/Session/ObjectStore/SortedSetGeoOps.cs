--- conflicted
+++ resolved
@@ -58,11 +58,11 @@
         /// <param name="output"></param>
         /// <param name="objectContext"></param>
         /// <returns></returns>
-        public GarnetStatus GeoSearchReadOnly<TObjectContext>(ArgSlice key, ref GeoSearchOptions opts,
+        public GarnetStatus GeoSearchReadOnly<TObjectContext>(PinnedSpanByte key, ref GeoSearchOptions opts,
                                                       ref ObjectInput input,
                                                       ref SpanByteAndMemory output,
                                                       ref TObjectContext objectContext)
-          where TObjectContext : ITsavoriteContext<byte[], IGarnetObject, ObjectInput, GarnetObjectStoreOutput, long, ObjectSessionFunctions, ObjectStoreFunctions, ObjectStoreAllocator>
+          where TObjectContext : ITsavoriteContext<ObjectInput, GarnetObjectStoreOutput, long, ObjectSessionFunctions, ObjectStoreFunctions, ObjectStoreAllocator>
         {
             var createTransaction = false;
 
@@ -77,7 +77,7 @@
             try
             {
                 // Can we optimize more when ANY is used?
-                var statusOp = GET(key.ToArray(), out var firstObj, ref objectContext);
+                var statusOp = GET(key, out var firstObj, ref objectContext);
                 if (statusOp == GarnetStatus.OK)
                 {
                     if (firstObj.GarnetObject is not SortedSetObject firstSortedSet)
@@ -113,17 +113,12 @@
         /// <param name="output"></param>
         /// <param name="objectContext"></param>
         /// <returns></returns>
-<<<<<<< HEAD
-        public unsafe GarnetStatus GeoSearchStore<TObjectContext>(PinnedSpanByte key, PinnedSpanByte destination, ref ObjectInput input, ref SpanByteAndMemory output, ref TObjectContext objectContext)
-          where TObjectContext : ITsavoriteContext<ObjectInput, GarnetObjectStoreOutput, long, ObjectSessionFunctions, ObjectStoreFunctions, ObjectStoreAllocator>
-=======
-        public unsafe GarnetStatus GeoSearchStore<TObjectContext>(ArgSlice key, ArgSlice destination,
+        public unsafe GarnetStatus GeoSearchStore<TObjectContext>(PinnedSpanByte key, PinnedSpanByte destination,
                                                                   ref GeoSearchOptions opts,
                                                                   ref ObjectInput input,
                                                                   ref SpanByteAndMemory output,
                                                                   ref TObjectContext objectContext)
-          where TObjectContext : ITsavoriteContext<byte[], IGarnetObject, ObjectInput, GarnetObjectStoreOutput, long, ObjectSessionFunctions, ObjectStoreFunctions, ObjectStoreAllocator>
->>>>>>> 3eb46a0c
+          where TObjectContext : ITsavoriteContext<ObjectInput, GarnetObjectStoreOutput, long, ObjectSessionFunctions, ObjectStoreFunctions, ObjectStoreAllocator>
         {
             var createTransaction = false;
 
@@ -146,25 +141,15 @@
             try
             {
                 SpanByteAndMemory searchOutMem = default;
-<<<<<<< HEAD
-                var searchOut = new GarnetObjectStoreOutput { SpanByteAndMemory = searchOutMem };
-                var status = GeoCommands(key, ref input, ref searchOut, ref objectStoreTransactionalContext);
-                searchOutMem = searchOut.SpanByteAndMemory;
-=======
-
-                var status = GET(key.ToArray(), out var firstObj, ref objectStoreTransactionalContext);
+
+                var status = GET(key, out var firstObj, ref objectStoreTransactionalContext);
                 if (status == GarnetStatus.OK)
                 {
                     if (firstObj.GarnetObject is SortedSetObject firstSortedSet)
-                    {
                         firstSortedSet.GeoSearch(ref input, ref searchOutMem, ref opts, false);
-                    }
                     else
-                    {
                         status = GarnetStatus.WRONGTYPE;
-                    }
-                }
->>>>>>> 3eb46a0c
+                }
 
                 if (status == GarnetStatus.WRONGTYPE)
                 {
@@ -230,6 +215,7 @@
                 finally
                 {
                     searchOutHandler.Dispose();
+                    searchOutMem.Dispose();
                 }
 
                 return GarnetStatus.OK;
