﻿// Copyright (c) Microsoft Corporation.
// Licensed under the MIT license.

using System;
using System.Diagnostics;
using Garnet.common;
using Tsavorite.core;

namespace Garnet.server
{
    using StoreAllocator = ObjectAllocator<StoreFunctions<SpanByteComparer, DefaultRecordDisposer>>;
    using StoreFunctions = StoreFunctions<SpanByteComparer, DefaultRecordDisposer>;

    sealed partial class StorageSession : IDisposable
    {
        /// <summary>
        /// Adds the specified geospatial items (longitude, latitude, name) to the specified key.
        /// Data is stored into the key as a sorted set.
        /// </summary>
        /// <typeparam name="TObjectContext"></typeparam>
        /// <param name="key"></param>
        /// <param name="input"></param>
        /// <param name="output"></param>
        /// <param name="objectContext"></param>
        /// <returns></returns>
<<<<<<< HEAD
        public GarnetStatus GeoAdd<TObjectContext>(PinnedSpanByte key, ref ObjectInput input, ref GarnetObjectStoreOutput output, ref TObjectContext objectContext)
          where TObjectContext : ITsavoriteContext<ObjectInput, GarnetObjectStoreOutput, long, ObjectSessionFunctions, StoreFunctions, StoreAllocator>
=======
        public GarnetStatus GeoAdd<TObjectContext>(PinnedSpanByte key, ref ObjectInput input, ref ObjectOutput output, ref TObjectContext objectContext)
          where TObjectContext : ITsavoriteContext<ObjectInput, ObjectOutput, long, ObjectSessionFunctions, StoreFunctions, StoreAllocator>
>>>>>>> 04c8fcf9
          => RMWObjectStoreOperationWithOutput(key.ReadOnlySpan, ref input, ref objectContext, ref output);

        /// <summary>
        /// GEOHASH: Returns valid Geohash strings representing the position of one or more elements in a geospatial data of the sorted set.
        /// GEODIST: Returns the distance between two members in the geospatial index represented by the sorted set.
        /// GEOPOS: Returns the positions (longitude,latitude) of all the specified members in the sorted set.
        /// </summary>
        /// <typeparam name="TObjectContext"></typeparam>
        /// <param name="key"></param>
        /// <param name="input"></param>
        /// <param name="output"></param>
        /// <param name="objectContext"></param>
        /// <returns></returns>
<<<<<<< HEAD
        public GarnetStatus GeoCommands<TObjectContext>(PinnedSpanByte key, ref ObjectInput input, ref GarnetObjectStoreOutput output, ref TObjectContext objectContext)
          where TObjectContext : ITsavoriteContext<ObjectInput, GarnetObjectStoreOutput, long, ObjectSessionFunctions, StoreFunctions, StoreAllocator>
=======
        public GarnetStatus GeoCommands<TObjectContext>(PinnedSpanByte key, ref ObjectInput input, ref ObjectOutput output, ref TObjectContext objectContext)
          where TObjectContext : ITsavoriteContext<ObjectInput, ObjectOutput, long, ObjectSessionFunctions, StoreFunctions, StoreAllocator>
>>>>>>> 04c8fcf9
            => ReadObjectStoreOperationWithOutput(key.ReadOnlySpan, ref input, ref objectContext, ref output);

        /// <summary>
        /// Geospatial search and return result..
        /// GEOSEARCH: Returns the members of a sorted set populated with geospatial data, which are within the borders of the area specified by a given shape.
        /// GEORADIUS (read variant): Return the members of a sorted set populated with geospatial data, which are inside the circular area delimited by center and radius.
        /// GEORADIUS_RO: Return the members of a sorted set populated with geospatial data, which are inside the circular area delimited by center and radius.
        /// GEORADIUSBYMEMBER (read variant): Return the members of a sorted set populated with geospatial data, which are inside the circular area delimited by center (derived from member) and radius.
        /// GEORADIUSBYMEMBER_RO: Return the members of a sorted set populated with geospatial data, which are inside the circular area delimited by center (derived from member) and radius.
        /// </summary>
        /// <typeparam name="TObjectContext"></typeparam>
        /// <param name="key"></param>
        /// <param name="opts"></param>
        /// <param name="input"></param>
        /// <param name="output"></param>
        /// <param name="objectContext"></param>
        /// <returns></returns>
        public GarnetStatus GeoSearchReadOnly<TObjectContext>(PinnedSpanByte key, ref GeoSearchOptions opts,
                                                      ref ObjectInput input,
                                                      ref SpanByteAndMemory output,
                                                      ref TObjectContext objectContext)
<<<<<<< HEAD
          where TObjectContext : ITsavoriteContext<ObjectInput, GarnetObjectStoreOutput, long, ObjectSessionFunctions, StoreFunctions, StoreAllocator>
=======
          where TObjectContext : ITsavoriteContext<ObjectInput, ObjectOutput, long, ObjectSessionFunctions, StoreFunctions, StoreAllocator>
>>>>>>> 04c8fcf9
        {
            var createTransaction = false;

            if (txnManager.state != TxnState.Running)
            {
                Debug.Assert(txnManager.state == TxnState.None);
                createTransaction = true;
                txnManager.AddTransactionStoreTypes(TransactionStoreTypes.Object);
                txnManager.SaveKeyEntryToLock(key, LockType.Shared);
                txnManager.Run(true);
            }

            try
            {
                // Can we optimize more when ANY is used?
                var statusOp = GET(key, out var firstObj, ref objectContext);
                if (statusOp == GarnetStatus.OK)
                {
                    if (firstObj.GarnetObject is not SortedSetObject firstSortedSet)
                    {
                        return GarnetStatus.WRONGTYPE;
                    }

                    firstSortedSet.GeoSearch(ref input, ref output, functionsState.respProtocolVersion,
                                             ref opts, true);

                    return GarnetStatus.OK;
                }

                return GarnetStatus.NOTFOUND;
            }
            finally
            {
                if (createTransaction)
                    txnManager.Commit(true);
            }
        }

        /// <summary>
        /// Geospatial search and store in destination key.
        /// GEOSEARCHSTORE: Store the the members of a sorted set populated with geospatial data, which are within the borders of the area specified by a given shape.
        /// GEORADIUS (write variant): Store the members of a sorted set populated with geospatial data, which are inside the circular area delimited by center and radius.
        /// GEORADIUSBYMEMBER (write variant): Store the members of a sorted set populated with geospatial data, which are inside the circular area delimited by center (derived from member) and radius.
        /// </summary>
        /// <typeparam name="TObjectContext"></typeparam>
        /// <param name="key"></param>
        /// <param name="destination"></param>
        /// <param name="opts"></param>
        /// <param name="input"></param>
        /// <param name="output"></param>
        /// <param name="objectContext"></param>
        /// <returns></returns>
        public unsafe GarnetStatus GeoSearchStore<TObjectContext>(PinnedSpanByte key, PinnedSpanByte destination,
                                                                  ref GeoSearchOptions opts,
                                                                  ref ObjectInput input,
                                                                  ref SpanByteAndMemory output,
                                                                  ref TObjectContext objectContext)
<<<<<<< HEAD
          where TObjectContext : ITsavoriteContext<ObjectInput, GarnetObjectStoreOutput, long, ObjectSessionFunctions, StoreFunctions, StoreAllocator>
=======
          where TObjectContext : ITsavoriteContext<ObjectInput, ObjectOutput, long, ObjectSessionFunctions, StoreFunctions, StoreAllocator>
>>>>>>> 04c8fcf9
        {
            var createTransaction = false;

            if (txnManager.state != TxnState.Running)
            {
                Debug.Assert(txnManager.state == TxnState.None);
                createTransaction = true;
                txnManager.AddTransactionStoreTypes(TransactionStoreTypes.Object | TransactionStoreTypes.Unified);
                txnManager.SaveKeyEntryToLock(destination, LockType.Exclusive);
                txnManager.SaveKeyEntryToLock(key, LockType.Shared);
                _ = txnManager.Run(true);
            }
<<<<<<< HEAD
            var geoObjectStoreTransactionalContext = txnManager.ObjectStoreTransactionalContext;
            var geoUnifiedStoreTransactionalContext = txnManager.UnifiedStoreTransactionalContext;
=======
            var geoObjectTransactionalContext = txnManager.ObjectTransactionalContext;
            var geoUnifiedTransactionalContext = txnManager.UnifiedTransactionalContext;
>>>>>>> 04c8fcf9

            using var writer = new RespMemoryWriter(functionsState.respProtocolVersion, ref output);

            try
            {
                SpanByteAndMemory searchOutMem = default;

<<<<<<< HEAD
                var status = GET(key, out var firstObj, ref geoObjectStoreTransactionalContext);
=======
                var status = GET(key, out var firstObj, ref geoObjectTransactionalContext);
>>>>>>> 04c8fcf9
                if (status == GarnetStatus.OK)
                {
                    if (firstObj.GarnetObject is SortedSetObject firstSortedSet)
                        firstSortedSet.GeoSearch(ref input, ref searchOutMem, functionsState.respProtocolVersion, ref opts, false);
                    else
                        status = GarnetStatus.WRONGTYPE;
                }

                if (status == GarnetStatus.WRONGTYPE)
                {
                    return GarnetStatus.WRONGTYPE;
                }

                if (status == GarnetStatus.NOTFOUND)
                {
                    // Expire/Delete the destination key if the source key is not found
<<<<<<< HEAD
                    _ = EXPIRE(destination, TimeSpan.Zero, out _, ExpireOption.None, ref geoUnifiedStoreTransactionalContext);
=======
                    _ = EXPIRE(destination, TimeSpan.Zero, out _, ExpireOption.None, ref geoUnifiedTransactionalContext);
>>>>>>> 04c8fcf9
                    writer.WriteInt32(0);
                    return GarnetStatus.OK;
                }

                Debug.Assert(!searchOutMem.IsSpanByte, "Output should not be in SpanByte format when the status is OK");

                var searchOutHandler = searchOutMem.Memory.Memory.Pin();
                try
                {
                    var searchOutPtr = (byte*)searchOutHandler.Pointer;
                    ref var currOutPtr = ref searchOutPtr;
                    var endOutPtr = searchOutPtr + searchOutMem.Length;

                    if (RespReadUtils.TryReadErrorAsSpan(out var error, ref currOutPtr, endOutPtr))
                    {
                        writer.WriteError(error);
                        return GarnetStatus.OK;
                    }

<<<<<<< HEAD
                    _ = geoObjectStoreTransactionalContext.Delete(destination.ReadOnlySpan);
=======
                    _ = geoObjectTransactionalContext.Delete(destination.ReadOnlySpan);
>>>>>>> 04c8fcf9

                    _ = RespReadUtils.TryReadUnsignedArrayLength(out var foundItems, ref currOutPtr, endOutPtr);

                    // Prepare the parse state for sorted set add
                    parseState.Initialize(foundItems * 2);

                    for (var j = 0; j < foundItems; j++)
                    {
                        _ = RespReadUtils.TryReadUnsignedArrayLength(out var innerLength, ref currOutPtr, endOutPtr);
                        Debug.Assert(innerLength == 2, "Should always has location and hash or distance");

                        // Read location into parse state
                        _ = parseState.Read((2 * j) + 1, ref currOutPtr, endOutPtr);
                        // Read score into parse state
                        _ = parseState.Read(2 * j, ref currOutPtr, endOutPtr);
                    }

                    // Prepare the input
                    var zAddInput = new ObjectInput(new RespInputHeader
                    {
                        type = GarnetObjectType.SortedSet,
                        SortedSetOp = SortedSetOperation.ZADD,
                    }, ref parseState);

<<<<<<< HEAD
                    var zAddOutput = new GarnetObjectStoreOutput();
                    RMWObjectStoreOperationWithOutput(destination, ref zAddInput, ref geoObjectStoreTransactionalContext, ref zAddOutput);
=======
                    var zAddOutput = new ObjectOutput();
                    RMWObjectStoreOperationWithOutput(destination, ref zAddInput, ref geoObjectTransactionalContext, ref zAddOutput);
>>>>>>> 04c8fcf9

                    writer.WriteInt32(foundItems);
                }
                finally
                {
                    searchOutHandler.Dispose();
                    searchOutMem.Dispose();
                }

                return GarnetStatus.OK;
            }
            finally
            {
                if (createTransaction)
                    txnManager.Commit(true);
            }
        }
    }
}<|MERGE_RESOLUTION|>--- conflicted
+++ resolved
@@ -23,13 +23,8 @@
         /// <param name="output"></param>
         /// <param name="objectContext"></param>
         /// <returns></returns>
-<<<<<<< HEAD
-        public GarnetStatus GeoAdd<TObjectContext>(PinnedSpanByte key, ref ObjectInput input, ref GarnetObjectStoreOutput output, ref TObjectContext objectContext)
-          where TObjectContext : ITsavoriteContext<ObjectInput, GarnetObjectStoreOutput, long, ObjectSessionFunctions, StoreFunctions, StoreAllocator>
-=======
         public GarnetStatus GeoAdd<TObjectContext>(PinnedSpanByte key, ref ObjectInput input, ref ObjectOutput output, ref TObjectContext objectContext)
           where TObjectContext : ITsavoriteContext<ObjectInput, ObjectOutput, long, ObjectSessionFunctions, StoreFunctions, StoreAllocator>
->>>>>>> 04c8fcf9
           => RMWObjectStoreOperationWithOutput(key.ReadOnlySpan, ref input, ref objectContext, ref output);
 
         /// <summary>
@@ -43,13 +38,8 @@
         /// <param name="output"></param>
         /// <param name="objectContext"></param>
         /// <returns></returns>
-<<<<<<< HEAD
-        public GarnetStatus GeoCommands<TObjectContext>(PinnedSpanByte key, ref ObjectInput input, ref GarnetObjectStoreOutput output, ref TObjectContext objectContext)
-          where TObjectContext : ITsavoriteContext<ObjectInput, GarnetObjectStoreOutput, long, ObjectSessionFunctions, StoreFunctions, StoreAllocator>
-=======
         public GarnetStatus GeoCommands<TObjectContext>(PinnedSpanByte key, ref ObjectInput input, ref ObjectOutput output, ref TObjectContext objectContext)
           where TObjectContext : ITsavoriteContext<ObjectInput, ObjectOutput, long, ObjectSessionFunctions, StoreFunctions, StoreAllocator>
->>>>>>> 04c8fcf9
             => ReadObjectStoreOperationWithOutput(key.ReadOnlySpan, ref input, ref objectContext, ref output);
 
         /// <summary>
@@ -71,11 +61,7 @@
                                                       ref ObjectInput input,
                                                       ref SpanByteAndMemory output,
                                                       ref TObjectContext objectContext)
-<<<<<<< HEAD
-          where TObjectContext : ITsavoriteContext<ObjectInput, GarnetObjectStoreOutput, long, ObjectSessionFunctions, StoreFunctions, StoreAllocator>
-=======
-          where TObjectContext : ITsavoriteContext<ObjectInput, ObjectOutput, long, ObjectSessionFunctions, StoreFunctions, StoreAllocator>
->>>>>>> 04c8fcf9
+          where TObjectContext : ITsavoriteContext<ObjectInput, ObjectOutput, long, ObjectSessionFunctions, StoreFunctions, StoreAllocator>
         {
             var createTransaction = false;
 
@@ -133,11 +119,7 @@
                                                                   ref ObjectInput input,
                                                                   ref SpanByteAndMemory output,
                                                                   ref TObjectContext objectContext)
-<<<<<<< HEAD
-          where TObjectContext : ITsavoriteContext<ObjectInput, GarnetObjectStoreOutput, long, ObjectSessionFunctions, StoreFunctions, StoreAllocator>
-=======
-          where TObjectContext : ITsavoriteContext<ObjectInput, ObjectOutput, long, ObjectSessionFunctions, StoreFunctions, StoreAllocator>
->>>>>>> 04c8fcf9
+          where TObjectContext : ITsavoriteContext<ObjectInput, ObjectOutput, long, ObjectSessionFunctions, StoreFunctions, StoreAllocator>
         {
             var createTransaction = false;
 
@@ -150,13 +132,8 @@
                 txnManager.SaveKeyEntryToLock(key, LockType.Shared);
                 _ = txnManager.Run(true);
             }
-<<<<<<< HEAD
-            var geoObjectStoreTransactionalContext = txnManager.ObjectStoreTransactionalContext;
-            var geoUnifiedStoreTransactionalContext = txnManager.UnifiedStoreTransactionalContext;
-=======
             var geoObjectTransactionalContext = txnManager.ObjectTransactionalContext;
             var geoUnifiedTransactionalContext = txnManager.UnifiedTransactionalContext;
->>>>>>> 04c8fcf9
 
             using var writer = new RespMemoryWriter(functionsState.respProtocolVersion, ref output);
 
@@ -164,11 +141,7 @@
             {
                 SpanByteAndMemory searchOutMem = default;
 
-<<<<<<< HEAD
-                var status = GET(key, out var firstObj, ref geoObjectStoreTransactionalContext);
-=======
                 var status = GET(key, out var firstObj, ref geoObjectTransactionalContext);
->>>>>>> 04c8fcf9
                 if (status == GarnetStatus.OK)
                 {
                     if (firstObj.GarnetObject is SortedSetObject firstSortedSet)
@@ -185,11 +158,7 @@
                 if (status == GarnetStatus.NOTFOUND)
                 {
                     // Expire/Delete the destination key if the source key is not found
-<<<<<<< HEAD
-                    _ = EXPIRE(destination, TimeSpan.Zero, out _, ExpireOption.None, ref geoUnifiedStoreTransactionalContext);
-=======
                     _ = EXPIRE(destination, TimeSpan.Zero, out _, ExpireOption.None, ref geoUnifiedTransactionalContext);
->>>>>>> 04c8fcf9
                     writer.WriteInt32(0);
                     return GarnetStatus.OK;
                 }
@@ -209,11 +178,7 @@
                         return GarnetStatus.OK;
                     }
 
-<<<<<<< HEAD
-                    _ = geoObjectStoreTransactionalContext.Delete(destination.ReadOnlySpan);
-=======
                     _ = geoObjectTransactionalContext.Delete(destination.ReadOnlySpan);
->>>>>>> 04c8fcf9
 
                     _ = RespReadUtils.TryReadUnsignedArrayLength(out var foundItems, ref currOutPtr, endOutPtr);
 
@@ -238,13 +203,8 @@
                         SortedSetOp = SortedSetOperation.ZADD,
                     }, ref parseState);
 
-<<<<<<< HEAD
-                    var zAddOutput = new GarnetObjectStoreOutput();
-                    RMWObjectStoreOperationWithOutput(destination, ref zAddInput, ref geoObjectStoreTransactionalContext, ref zAddOutput);
-=======
                     var zAddOutput = new ObjectOutput();
                     RMWObjectStoreOperationWithOutput(destination, ref zAddInput, ref geoObjectTransactionalContext, ref zAddOutput);
->>>>>>> 04c8fcf9
 
                     writer.WriteInt32(foundItems);
                 }
