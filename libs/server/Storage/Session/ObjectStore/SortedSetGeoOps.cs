--- conflicted
+++ resolved
@@ -78,15 +78,9 @@
             try
             {
                 SpanByteAndMemory searchOutMem = default;
-<<<<<<< HEAD
-                var searchOut = new GarnetObjectStoreOutput { spanByteAndMemory = searchOutMem };
+                var searchOut = new GarnetObjectStoreOutput { SpanByteAndMemory = searchOutMem };
                 var status = GeoCommands(key.SpanByte, ref input, ref searchOut, ref objectStoreTransactionalContext);
-                searchOutMem = searchOut.spanByteAndMemory;
-=======
-                var searchOut = new GarnetObjectStoreOutput { SpanByteAndMemory = searchOutMem };
-                var status = GeoCommands(sourceKey, ref input, ref searchOut, ref objectStoreTransactionalContext);
                 searchOutMem = searchOut.SpanByteAndMemory;
->>>>>>> ecc0ec65
 
                 if (status == GarnetStatus.WRONGTYPE)
                 {
@@ -120,22 +114,14 @@
 
                     _ = objectStoreTransactionalContext.Delete(destination.SpanByte);
 
-<<<<<<< HEAD
-                    _ = RespReadUtils.ReadUnsignedArrayLength(out var foundItems, ref currOutPtr, endOutPtr);
-=======
-                    RespReadUtils.TryReadUnsignedArrayLength(out var foundItems, ref currOutPtr, endOutPtr);
->>>>>>> ecc0ec65
+                    _ = RespReadUtils.TryReadUnsignedArrayLength(out var foundItems, ref currOutPtr, endOutPtr);
 
                     // Prepare the parse state for sorted set add
                     parseState.Initialize(foundItems * 2);
 
                     for (var j = 0; j < foundItems; j++)
                     {
-<<<<<<< HEAD
-                        _ = RespReadUtils.ReadUnsignedArrayLength(out var innerLength, ref currOutPtr, endOutPtr);
-=======
-                        RespReadUtils.TryReadUnsignedArrayLength(out var innerLength, ref currOutPtr, endOutPtr);
->>>>>>> ecc0ec65
+                        _ = RespReadUtils.TryReadUnsignedArrayLength(out var innerLength, ref currOutPtr, endOutPtr);
                         Debug.Assert(innerLength == 2, "Should always has location and hash or distance");
 
                         // Read location into parse state
@@ -151,13 +137,8 @@
                         SortedSetOp = SortedSetOperation.ZADD,
                     }, ref parseState);
 
-<<<<<<< HEAD
-                    var zAddOutput = new GarnetObjectStoreOutput { spanByteAndMemory = new SpanByteAndMemory(null) };
+                    var zAddOutput = new GarnetObjectStoreOutput { SpanByteAndMemory = new SpanByteAndMemory(null) };
                     RMWObjectStoreOperationWithOutput(destination.SpanByte, ref zAddInput, ref objectStoreTransactionalContext, ref zAddOutput);
-=======
-                    var zAddOutput = new GarnetObjectStoreOutput { SpanByteAndMemory = new SpanByteAndMemory(null) };
-                    RMWObjectStoreOperationWithOutput(destinationKey, ref zAddInput, ref objectStoreTransactionalContext, ref zAddOutput);
->>>>>>> ecc0ec65
 
                     while (!RespWriteUtils.TryWriteInt32(foundItems, ref curr, end))
                         ObjectUtils.ReallocateOutput(ref output, ref isMemory, ref ptr, ref ptrHandle, ref curr, ref end);
