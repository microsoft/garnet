--- conflicted
+++ resolved
@@ -315,14 +315,8 @@
                 public bool SingleReader<TSourceLogRecord>(ref TSourceLogRecord logRecord, RecordMetadata recordMetadata, long numberOfRecords, out CursorRecordResult cursorRecordResult)
                     where TSourceLogRecord : ISourceLogRecord<SpanByte>
                 {
-<<<<<<< HEAD
-                    if (MainSessionFunctions.CheckExpiry(ref logRecord))
-                        cursorRecordResult = CursorRecordResult.Skip;
-                    else
-=======
                     cursorRecordResult = CursorRecordResult.Skip;
-                    if (value.MetadataSize == 0 || !MainSessionFunctions.CheckExpiry(ref value))
->>>>>>> ecc0ec65
+                    if (!MainSessionFunctions.CheckExpiry(ref logRecord))
                     {
                         ++info.count;
                     }
@@ -349,14 +343,8 @@
                 public bool SingleReader<TSourceLogRecord>(ref TSourceLogRecord logRecord, RecordMetadata recordMetadata, long numberOfRecords, out CursorRecordResult cursorRecordResult)
                     where TSourceLogRecord : ISourceLogRecord<IGarnetObject>
                 {
-<<<<<<< HEAD
-                    if (ObjectSessionFunctions.CheckExpiry(ref logRecord))
-                        cursorRecordResult = CursorRecordResult.Skip;
-                    else
-=======
                     cursorRecordResult = CursorRecordResult.Skip;
-                    if (value.Expiration == 0 || !ObjectSessionFunctions.CheckExpiry(value))
->>>>>>> ecc0ec65
+                    if (!ObjectSessionFunctions.CheckExpiry(ref logRecord))
                     {
                         ++info.count;
                     }
