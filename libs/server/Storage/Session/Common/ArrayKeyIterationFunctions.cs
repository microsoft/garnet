--- conflicted
+++ resolved
@@ -7,6 +7,9 @@
 
 namespace Garnet.server
 {
+#pragma warning disable IDE0005 // Using directive is unnecessary.
+    using static LogRecordUtils;
+
     sealed partial class StorageSession : IDisposable
     {
         // These contain classes so instantiate once and re-initialize
@@ -146,15 +149,9 @@
         /// <param name="validateCursor"></param>
         /// <param name="includeTombstones"></param>
         /// <returns></returns>
-<<<<<<< HEAD
-        internal bool IterateMainStore<TScanFunctions>(ref TScanFunctions scanFunctions, long untilAddress = -1)
+        internal bool IterateMainStore<TScanFunctions>(ref TScanFunctions scanFunctions, ref long cursor, long untilAddress = -1, long maxAddress = long.MaxValue, bool validateCursor = false, bool includeTombstones = false)
             where TScanFunctions : IScanIteratorFunctions
-            => basicContext.Session.IterateLookup(ref scanFunctions, untilAddress);
-=======
-        internal bool IterateMainStore<TScanFunctions>(ref TScanFunctions scanFunctions, ref long cursor, long untilAddress = -1, long maxAddress = long.MaxValue, bool validateCursor = false, bool includeTombstones = false)
-            where TScanFunctions : IScanIteratorFunctions<SpanByte, SpanByte>
             => basicContext.Session.IterateLookup(ref scanFunctions, ref cursor, untilAddress, validateCursor: validateCursor, maxAddress: maxAddress, resetCursor: false, includeTombstones: includeTombstones);
->>>>>>> 4d3316a7
 
         /// <summary>
         /// Iterate the contents of the main store (pull based)
@@ -173,15 +170,9 @@
         /// <param name="validateCursor"></param>
         /// <param name="includeTombstones"></param>
         /// <returns></returns>
-<<<<<<< HEAD
-        internal bool IterateObjectStore<TScanFunctions>(ref TScanFunctions scanFunctions, long untilAddress = -1)
-            where TScanFunctions : IScanIteratorFunctions
-            => objectStoreBasicContext.Session.IterateLookup(ref scanFunctions, untilAddress);
-=======
         internal bool IterateObjectStore<TScanFunctions>(ref TScanFunctions scanFunctions, ref long cursor, long untilAddress = -1, long maxAddress = long.MaxValue, bool validateCursor = false, bool includeTombstones = false)
-           where TScanFunctions : IScanIteratorFunctions<byte[], IGarnetObject>
+           where TScanFunctions : IScanIteratorFunctions
             => objectStoreBasicContext.Session.IterateLookup(ref scanFunctions, ref cursor, untilAddress, validateCursor: validateCursor, maxAddress: maxAddress, resetCursor: false, includeTombstones: includeTombstones);
->>>>>>> 4d3316a7
 
         /// <summary>
         /// Iterate the contents of the main store (pull based)
@@ -256,31 +247,26 @@
                 }
             }
 
-<<<<<<< HEAD
-            internal sealed class MainStoreGetDBKeys : IScanIteratorFunctions
-=======
-            internal sealed class ObjectStoreExpiredKeyDeletionScan : ExpiredKeysBase<byte[], IGarnetObject>
-            {
-                protected override bool IsExpired(ref IGarnetObject value) => value.Expiration > 0 && ObjectSessionFunctions.CheckExpiry(value);
-                protected override bool DeleteIfExpiredInMemory(ref byte[] key, ref IGarnetObject value, RecordMetadata recordMetadata)
+            internal sealed class ObjectStoreExpiredKeyDeletionScan : ExpiredKeysBase
+            {
+                protected override bool DeleteIfExpiredInMemory<TSourceLogRecord>(in TSourceLogRecord logRecord, RecordMetadata recordMetadata)
                 {
                     var input = new ObjectInput(new RespInputHeader(GarnetObjectType.DelIfExpIm));
                     var output = new GarnetObjectStoreOutput();
-                    return GarnetStatus.OK == storageSession.RMW_ObjectStore(ref key, ref input, ref output, ref storageSession.objectStoreBasicContext);
-                }
-            }
-
-            internal sealed class MainStoreExpiredKeyDeletionScan : ExpiredKeysBase<SpanByte, SpanByte>
-            {
-                protected override bool IsExpired(ref SpanByte value) => value.MetadataSize > 0 && MainSessionFunctions.CheckExpiry(ref value);
-                protected override bool DeleteIfExpiredInMemory(ref SpanByte key, ref SpanByte value, RecordMetadata recordMetadata)
+                    return GarnetStatus.OK == storageSession.RMW_ObjectStore(logRecord.Key, ref input, ref output, ref storageSession.objectStoreBasicContext);
+                }
+            }
+
+            internal sealed class MainStoreExpiredKeyDeletionScan : ExpiredKeysBase
+            {
+                protected override bool DeleteIfExpiredInMemory<TSourceLogRecord>(in TSourceLogRecord logRecord, RecordMetadata recordMetadata)
                 {
                     var input = new RawStringInput(RespCommand.DELIFEXPIM);
-                    return GarnetStatus.OK == storageSession.DEL_Conditional(ref key, ref input, ref storageSession.basicContext);
-                }
-            }
-
-            internal abstract class ExpiredKeysBase<TKey, TValue> : IScanIteratorFunctions<TKey, TValue>
+                    return GarnetStatus.OK == storageSession.DEL_Conditional(PinnedSpanByte.FromPinnedSpan(logRecord.Key), ref input, ref storageSession.basicContext);
+                }
+            }
+
+            internal abstract class ExpiredKeysBase : IScanIteratorFunctions
             {
                 public long totalCount;
                 public long deletedCount;
@@ -289,20 +275,17 @@
                 public void Initialize(StorageSession storageSession)
                     => this.storageSession = storageSession;
 
-                protected abstract bool IsExpired(ref TValue value);
-
-                protected abstract bool DeleteIfExpiredInMemory(ref TKey key, ref TValue value, RecordMetadata recordMetadata);
-
-                public bool SingleReader(ref TKey key, ref TValue value, RecordMetadata recordMetadata, long numberOfRecords, out CursorRecordResult cursorRecordResult)
-                        => ConcurrentReader(ref key, ref value, recordMetadata, numberOfRecords, out cursorRecordResult);
-
-                public bool ConcurrentReader(ref TKey key, ref TValue value, RecordMetadata recordMetadata, long numberOfRecords, out CursorRecordResult cursorRecordResult)
+                protected abstract bool DeleteIfExpiredInMemory<TSourceLogRecord>(in TSourceLogRecord logRecord, RecordMetadata recordMetadata)
+                    where TSourceLogRecord : ISourceLogRecord;
+
+                public bool Reader<TSourceLogRecord>(in TSourceLogRecord logRecord, RecordMetadata recordMetadata, long numberOfRecords, out CursorRecordResult cursorRecordResult)
+                    where TSourceLogRecord : ISourceLogRecord
                 {
                     totalCount++;
-                    if (IsExpired(ref value))
+                    if (CheckExpiry(in logRecord))
                     {
                         cursorRecordResult = CursorRecordResult.Accept;
-                        if (DeleteIfExpiredInMemory(ref key, ref value, recordMetadata))
+                        if (DeleteIfExpiredInMemory(in logRecord, recordMetadata))
                             deletedCount++;
                     }
                     else
@@ -323,8 +306,7 @@
                 public void OnException(Exception exception, long numberOfRecords) { }
             }
 
-            internal sealed class MainStoreGetDBKeys : IScanIteratorFunctions<SpanByte, SpanByte>
->>>>>>> 4d3316a7
+            internal sealed class MainStoreGetDBKeys : IScanIteratorFunctions
             {
                 private readonly GetDBKeysInfo info;
 
@@ -338,7 +320,7 @@
                 {
                     var key = logRecord.Key;
 
-                    if (MainSessionFunctions.CheckExpiry(in logRecord))
+                    if (CheckExpiry(in logRecord))
                     {
                         cursorRecordResult = CursorRecordResult.Skip;
                         return true;
@@ -381,7 +363,7 @@
                 public bool Reader<TSourceLogRecord>(in TSourceLogRecord logRecord, RecordMetadata recordMetadata, long numberOfRecords, out CursorRecordResult cursorRecordResult)
                     where TSourceLogRecord : ISourceLogRecord
                 {
-                    if (ObjectSessionFunctions.CheckExpiry(in logRecord))
+                    if (CheckExpiry(in logRecord))
                     {
                         cursorRecordResult = CursorRecordResult.Skip;
                         return true;
@@ -441,10 +423,8 @@
                     where TSourceLogRecord : ISourceLogRecord
                 {
                     cursorRecordResult = CursorRecordResult.Skip;
-                    if (!MainSessionFunctions.CheckExpiry(in logRecord))
-                    {
+                    if (!CheckExpiry(in logRecord))
                         ++info.count;
-                    }
                     return true;
                 }
 
@@ -467,10 +447,8 @@
                     where TSourceLogRecord : ISourceLogRecord
                 {
                     cursorRecordResult = CursorRecordResult.Skip;
-                    if (!ObjectSessionFunctions.CheckExpiry(in logRecord))
-                    {
+                    if (!CheckExpiry(in logRecord))
                         ++info.count;
-                    }
                     return true;
                 }
 
