--- conflicted
+++ resolved
@@ -1134,7 +1134,6 @@
             return true;
         }
 
-<<<<<<< HEAD
         /// <summary>
         /// Processes COMMAND DOCS subcommand.
         /// </summary>
@@ -1146,18 +1145,6 @@
             // Placeholder for handling DOCS sub-command - returning Nil in the meantime.
             if (!DrainCommands(bufSpan, count))
                 return false;
-=======
-                    while (!RespWriteUtils.WriteArrayLength(cmdCount, ref dcurr, dend))
-                        SendAndReset();
-                    while (!RespWriteUtils.WriteAsciiDirect(resultSb.ToString(), ref dcurr, dend))
-                        SendAndReset();
-                }
-                // Handle COMMAND INFO with command names - return all commands specified
-                else
-                {
-                    while (!RespWriteUtils.WriteArrayLength(count - 1, ref dcurr, dend))
-                        SendAndReset();
->>>>>>> 2dff6843
 
             while (!RespWriteUtils.WriteEmptyArray(ref dcurr, dend))
                 SendAndReset();
@@ -1180,7 +1167,8 @@
             }
             else
             {
-                RespWriteUtils.WriteArrayLength(count, ref dcurr, dend);
+                while (!RespWriteUtils.WriteArrayLength(count, ref dcurr, dend))
+                    SendAndReset();
 
                 for (var i = 0; i < count; i++)
                 {
