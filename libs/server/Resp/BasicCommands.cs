--- conflicted
+++ resolved
@@ -757,23 +757,10 @@
             }
 
             Span<byte> outputBuffer = stackalloc byte[NumUtils.MaximumFormatDoubleLength + 1];
-<<<<<<< HEAD
             var output = PinnedSpanByte.FromPinnedSpan(outputBuffer);
-
-            var input = new RawStringInput(RespCommand.INCRBYFLOAT, ref parseState, startIdx: 1);
-            _ = storageApi.Increment(key, ref input, ref output);
-
-            var errorFlag = output.Length == NumUtils.MaximumFormatDoubleLength + 1
-                ? (OperationError)output.Span[0]
-                : OperationError.SUCCESS;
-
-            switch (errorFlag)
-=======
-            var output = ArgSlice.FromPinnedSpan(outputBuffer);
             var status = storageApi.IncrementByFloat(key, ref output, dbl);
 
             switch (status)
->>>>>>> 4d3316a7
             {
                 case GarnetStatus.OK:
                     while (!RespWriteUtils.TryWriteBulkString(output.ReadOnlySpan, ref dcurr, dend))
