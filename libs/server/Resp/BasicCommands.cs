--- conflicted
+++ resolved
@@ -197,12 +197,8 @@
             return true;
         }
 
-<<<<<<< HEAD
-        void SetResult(int c, ref int firstPending, ref (GarnetStatus, SpanByteAndMemory)[] outputArr,
+        static void SetResult(int c, ref int firstPending, ref (GarnetStatus, SpanByteAndMemory)[] outputArr, 
             GarnetStatus status, SpanByteAndMemory output)
-=======
-        static void SetResult(int c, ref int firstPending, ref (GarnetStatus, SpanByteAndMemory)[] outputArr, GarnetStatus status, SpanByteAndMemory output)
->>>>>>> 2dc2c732
         {
             const int initialBatchSize = 8; // number of items in initial batch
             if (firstPending == -1)
