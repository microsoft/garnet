﻿// Copyright (c) Microsoft Corporation.
// Licensed under the MIT license.

using System;
using System.Buffers;
using System.Collections.Generic;
using System.Diagnostics;
using System.Text;
using System.Threading.Tasks;
using Garnet.common;
using Microsoft.Extensions.Logging;
using Tsavorite.core;

namespace Garnet.server
{
    /// <summary>
    /// Server session for RESP protocol - basic commands are in this file
    /// </summary>
    internal sealed unsafe partial class RespServerSession : ServerSessionBase
    {
        /// <summary>
        /// GET
        /// </summary>
        bool NetworkGET<TGarnetApi>(ref TGarnetApi storageApi)
            where TGarnetApi : IGarnetApi
        {
            if (storeWrapper.serverOptions.EnableScatterGatherGet)
                return NetworkGET_SG(ref storageApi);

            if (useAsync)
                return NetworkGETAsync(ref storageApi);

            RawStringInput input = default;

            var key = parseState.GetArgSliceByRef(0).SpanByte;
            var o = new SpanByteAndMemory(dcurr, (int)(dend - dcurr));
            var status = storageApi.GET(ref key, ref input, ref o);

            switch (status)
            {
                case GarnetStatus.OK:
                    if (!o.IsSpanByte)
                        SendAndReset(o.Memory, o.Length);
                    else
                        dcurr += o.Length;
                    break;
                case GarnetStatus.NOTFOUND:
                    Debug.Assert(o.IsSpanByte);
                    while (!RespWriteUtils.TryWriteDirect(CmdStrings.RESP_ERRNOTFOUND, ref dcurr, dend))
                        SendAndReset();
                    break;
            }

            return true;
        }

        /// <summary>
        /// GET
        /// </summary>
        bool NetworkGETEX<TGarnetApi>(ref TGarnetApi storageApi)
            where TGarnetApi : IGarnetApi
        {
            if (parseState.Count < 1 || parseState.Count > 3)
            {
                return AbortWithWrongNumberOfArguments(nameof(RespCommand.GETEX));
            }

            var key = parseState.GetArgSliceByRef(0).SpanByte;

            TimeSpan? tsExpiry = null;
            if (parseState.Count > 1)
            {
                var option = parseState.GetArgSliceByRef(1).ReadOnlySpan;
                if (option.EqualsUpperCaseSpanIgnoringCase(CmdStrings.PERSIST))
                {
                    tsExpiry = TimeSpan.Zero;
                }
                else
                {
                    if (parseState.Count < 3 || !parseState.TryGetLong(2, out var expireTime) || expireTime <= 0)
                    {
                        while (!RespWriteUtils.TryWriteError(CmdStrings.RESP_ERR_GENERIC_VALUE_IS_OUT_OF_RANGE, ref dcurr, dend))
                            SendAndReset();
                        return true;
                    }

                    switch (option)
                    {
                        case var _ when option.EqualsUpperCaseSpanIgnoringCase(CmdStrings.EX):
                            tsExpiry = TimeSpan.FromSeconds(expireTime);
                            break;

                        case var _ when option.EqualsUpperCaseSpanIgnoringCase(CmdStrings.PX):
                            tsExpiry = TimeSpan.FromMilliseconds(expireTime);
                            break;

                        case var _ when option.EqualsUpperCaseSpanIgnoringCase(CmdStrings.EXAT):
                            tsExpiry = DateTimeOffset.FromUnixTimeSeconds(expireTime) - DateTimeOffset.UtcNow;
                            break;

                        case var _ when option.EqualsUpperCaseSpanIgnoringCase(CmdStrings.PXAT):
                            tsExpiry = DateTimeOffset.FromUnixTimeMilliseconds(expireTime) - DateTimeOffset.UtcNow;
                            break;

                        default:
                            while (!RespWriteUtils.TryWriteError($"ERR Unsupported option {parseState.GetString(1)}", ref dcurr, dend))
                                SendAndReset();
                            return true;
                    }
                }
            }

            var expiry = (tsExpiry.HasValue && tsExpiry.Value.Ticks > 0) ? DateTimeOffset.UtcNow.Ticks + tsExpiry.Value.Ticks : 0;
            var input = new RawStringInput(RespCommand.GETEX, ref parseState, startIdx: 1, arg1: expiry);

            var o = new SpanByteAndMemory(dcurr, (int)(dend - dcurr));
            var status = storageApi.GETEX(ref key, ref input, ref o);

            switch (status)
            {
                case GarnetStatus.OK:
                    if (!o.IsSpanByte)
                        SendAndReset(o.Memory, o.Length);
                    else
                        dcurr += o.Length;
                    break;
                case GarnetStatus.NOTFOUND:
                    Debug.Assert(o.IsSpanByte);
                    while (!RespWriteUtils.TryWriteDirect(CmdStrings.RESP_ERRNOTFOUND, ref dcurr, dend))
                        SendAndReset();
                    break;
            }

            return true;
        }

        /// <summary>
        /// GET - async version
        /// </summary>
        bool NetworkGETAsync<TGarnetApi>(ref TGarnetApi storageApi)
            where TGarnetApi : IGarnetApi
        {
            var key = parseState.GetArgSliceByRef(0).SpanByte;
            // Optimistically ask storage to write output to network buffer
            var o = new SpanByteAndMemory(dcurr, (int)(dend - dcurr));

            // Set up input to instruct storage to write output to IMemory rather than
            // network buffer, if the operation goes pending.
            var input = new RawStringInput(RespCommand.ASYNC);

            var status = storageApi.GET_WithPending(ref key, ref input, ref o, asyncStarted, out var pending);

            if (pending)
            {
                NetworkGETPending(ref storageApi);
            }
            else
            {
                switch (status)
                {
                    case GarnetStatus.OK:
                        if (!o.IsSpanByte)
                            SendAndReset(o.Memory, o.Length);
                        else
                            dcurr += o.Length;
                        break;
                    case GarnetStatus.NOTFOUND:
                        Debug.Assert(o.IsSpanByte);
                        while (!RespWriteUtils.TryWriteDirect(CmdStrings.RESP_ERRNOTFOUND, ref dcurr, dend))
                            SendAndReset();
                        break;
                }
            }
            return true;
        }

        /// <summary>
        /// GET - scatter gather version
        /// </summary>
        bool NetworkGET_SG<TGarnetApi>(ref TGarnetApi storageApi)
            where TGarnetApi : IGarnetAdvancedApi
        {
            var key = parseState.GetArgSliceByRef(0).SpanByte;
            RawStringInput input = default;
            var firstPending = -1;
            (GarnetStatus, SpanByteAndMemory)[] outputArr = null;
            SpanByteAndMemory o = new(dcurr, (int)(dend - dcurr));
            var c = 0;

            for (; ; c++)
            {
                if (c > 0 && !ParseGETAndKey(ref key))
                    break;

                // Store index in context, since completions are not in order
                long ctx = firstPending == -1 ? 0 : c - firstPending;

                var status = storageApi.GET_WithPending(ref key, ref input, ref o, ctx,
                    out var isPending);

                if (isPending)
                {
                    SetResult(c, ref firstPending, ref outputArr, status, default);
                    o = new SpanByteAndMemory();
                }
                else
                {
                    if (status == GarnetStatus.OK)
                    {
                        if (firstPending == -1)
                        {
                            // Found in memory without IO, and no earlier pending, so we can add directly to the output
                            if (!o.IsSpanByte)
                                SendAndReset(o.Memory, o.Length);
                            else
                                dcurr += o.Length;
                            o = new SpanByteAndMemory(dcurr, (int)(dend - dcurr));
                        }
                        else
                        {
                            SetResult(c, ref firstPending, ref outputArr, status, o);
                            o = new SpanByteAndMemory();
                        }
                    }
                    else
                    {
                        if (firstPending == -1)
                        {
                            // Realized not-found without IO, and no earlier pending, so we can add directly to the output
                            while (!RespWriteUtils.TryWriteDirect(CmdStrings.RESP_ERRNOTFOUND, ref dcurr, dend))
                                SendAndReset();
                            o = new SpanByteAndMemory(dcurr, (int)(dend - dcurr));
                        }
                        else
                        {
                            SetResult(c, ref firstPending, ref outputArr, status, o);
                            o = new SpanByteAndMemory();
                        }
                    }
                }
            }

            if (firstPending != -1)
            {
                // First complete all pending ops
                storageApi.GET_CompletePending(outputArr, true);

                // Write the outputs to network buffer
                for (var i = 0; i < c - firstPending; i++)
                {
                    var status = outputArr[i].Item1;
                    var output = outputArr[i].Item2;
                    if (status == GarnetStatus.OK)
                    {
                        if (!output.IsSpanByte)
                            SendAndReset(output.Memory, output.Length);
                        else
                            dcurr += output.Length;
                    }
                    else
                    {
                        while (!RespWriteUtils.TryWriteDirect(CmdStrings.RESP_ERRNOTFOUND, ref dcurr, dend))
                            SendAndReset();
                    }
                }
            }

            if (c > 1)
            {
                // Update metrics (the first GET is accounted for by the caller)
                if (latencyMetrics != null) opCount += c - 1;
                if (sessionMetrics != null)
                {
                    sessionMetrics.total_commands_processed += (ulong)(c - 1);
                    sessionMetrics.total_read_commands_processed += (ulong)(c - 1);
                }
            }

            return true;
        }

        /// <summary>
        /// SET
        /// </summary>
        private bool NetworkSET<TGarnetApi>(ref TGarnetApi storageApi)
            where TGarnetApi : IGarnetApi
        {
            Debug.Assert(parseState.Count == 2);
            var key = parseState.GetArgSliceByRef(0).SpanByte;
            var value = parseState.GetArgSliceByRef(1).SpanByte;

            storageApi.SET(ref key, ref value);

            while (!RespWriteUtils.TryWriteDirect(CmdStrings.RESP_OK, ref dcurr, dend))
                SendAndReset();

            return true;
        }

        /// <summary>
        /// GETSET
        /// </summary>
        private bool NetworkGETSET<TGarnetApi>(ref TGarnetApi storageApi)
            where TGarnetApi : IGarnetApi
        {
            Debug.Assert(parseState.Count == 2);
            var key = parseState.GetArgSliceByRef(0);
            var value = parseState.GetArgSliceByRef(1);
            var getOption = ArgSlice.FromPinnedSpan(CmdStrings.GET);
            parseState.InitializeWithArguments(key, value, getOption);

            return NetworkSETEXNX(ref storageApi);
        }

        /// <summary>
        /// SETRANGE
        /// </summary>
        private bool NetworkSetRange<TGarnetApi>(ref TGarnetApi storageApi)
            where TGarnetApi : IGarnetApi
        {
            var key = parseState.GetArgSliceByRef(0);

            // Validate offset
            if (!parseState.TryGetInt(1, out var offset))
            {
                while (!RespWriteUtils.TryWriteError(CmdStrings.RESP_ERR_GENERIC_VALUE_IS_NOT_INTEGER, ref dcurr, dend))
                    SendAndReset();
                return true;
            }

            if (offset < 0)
            {
                while (!RespWriteUtils.TryWriteError(CmdStrings.RESP_ERR_GENERIC_OFFSETOUTOFRANGE, ref dcurr, dend))
                    SendAndReset();
                return true;
            }

            var input = new RawStringInput(RespCommand.SETRANGE, ref parseState, startIdx: 1);

            Span<byte> outputBuffer = stackalloc byte[NumUtils.MaximumFormatInt64Length];
            var output = ArgSlice.FromPinnedSpan(outputBuffer);

            storageApi.SETRANGE(key, ref input, ref output);

            while (!RespWriteUtils.TryWriteIntegerFromBytes(outputBuffer.Slice(0, output.Length), ref dcurr, dend))
                SendAndReset();

            return true;
        }

        private bool NetworkGetRange<TGarnetApi>(ref TGarnetApi storageApi)
            where TGarnetApi : IGarnetApi
        {
            var key = parseState.GetArgSliceByRef(0);
            var sbKey = key.SpanByte;

            // Validate range
            if (!parseState.TryGetInt(1, out _) || !parseState.TryGetInt(2, out _))
            {
                while (!RespWriteUtils.TryWriteError(CmdStrings.RESP_ERR_GENERIC_VALUE_IS_NOT_INTEGER, ref dcurr, dend))
                    SendAndReset();
                return true;
            }

            var input = new RawStringInput(RespCommand.GETRANGE, ref parseState, startIdx: 1);

            var o = new SpanByteAndMemory(dcurr, (int)(dend - dcurr));

            var status = storageApi.GETRANGE(ref sbKey, ref input, ref o);

            if (status == GarnetStatus.OK)
            {
                sessionMetrics?.incr_total_found();
                if (!o.IsSpanByte)
                    SendAndReset(o.Memory, o.Length);
                else
                    dcurr += o.Length;
            }
            else
            {
                sessionMetrics?.incr_total_notfound();
                Debug.Assert(o.IsSpanByte);
                while (!RespWriteUtils.TryWriteDirect(CmdStrings.RESP_EMPTY, ref dcurr, dend))
                    SendAndReset();
            }

            return true;
        }

        /// <summary>
        /// SETEX
        /// </summary>
        private bool NetworkSETEX<TGarnetApi>(bool highPrecision, ref TGarnetApi storageApi)
            where TGarnetApi : IGarnetApi
        {
            var key = parseState.GetArgSliceByRef(0).SpanByte;

            // Validate expiry
            if (!parseState.TryGetInt(1, out var expiry))
            {
                while (!RespWriteUtils.TryWriteError(CmdStrings.RESP_ERR_GENERIC_VALUE_IS_NOT_INTEGER, ref dcurr, dend))
                    SendAndReset();
                return true;
            }

            if (expiry <= 0)
            {
                while (!RespWriteUtils.TryWriteError(CmdStrings.RESP_ERR_GENERIC_INVALIDEXP_IN_SET, ref dcurr, dend))
                    SendAndReset();
                return true;
            }

            var valMetadata = DateTimeOffset.UtcNow.Ticks +
                              (highPrecision
                                  ? TimeSpan.FromMilliseconds(expiry).Ticks
                                  : TimeSpan.FromSeconds(expiry).Ticks);

            var sbVal = parseState.GetArgSliceByRef(2).SpanByte;

            var input = new RawStringInput(RespCommand.SETEX, 0, valMetadata);
            _ = storageApi.SET(ref key, ref input, ref sbVal);

            while (!RespWriteUtils.TryWriteDirect(CmdStrings.RESP_OK, ref dcurr, dend))
                SendAndReset();

            return true;
        }

        /// <summary>
        /// SETNX
        /// </summary>
        private bool NetworkSETNX<TGarnetApi>(bool highPrecision, ref TGarnetApi storageApi)
            where TGarnetApi : IGarnetApi
        {
            Debug.Assert(parseState.Count == 2);
            var key = parseState.GetArgSliceByRef(0);
            var value = parseState.GetArgSliceByRef(1);
            var getOption = ArgSlice.FromPinnedSpan(CmdStrings.NX);
            parseState.InitializeWithArguments(key, value, getOption);

            return NetworkSETEXNX(ref storageApi);
        }

        /// <summary>
        /// SET EX NX [WITHETAG]
        /// </summary>
        private bool NetworkSETEXNX<TGarnetApi>(ref TGarnetApi storageApi)
            where TGarnetApi : IGarnetApi
        {
            var key = parseState.GetArgSliceByRef(0);
            var sbKey = key.SpanByte;

            var val = parseState.GetArgSliceByRef(1);
            var sbVal = val.SpanByte;

            var expiry = 0;
            ReadOnlySpan<byte> errorMessage = default;
            var existOptions = ExistOptions.None;
            var expOption = ExpirationOption.None;
            var etagOption = EtagOption.None;
            var getValue = false;

            var tokenIdx = 2;
            Span<byte> nextOpt = default;
            var optUpperCased = false;
            while (tokenIdx < parseState.Count || optUpperCased)
            {
                if (!optUpperCased)
                {
                    nextOpt = parseState.GetArgSliceByRef(tokenIdx++).Span;
                }

                // nextOpt was an expiration option
                if (parseState.TryGetExpirationOptionWithToken(ref nextOpt, out ExpirationOption parsedOption))
                {
                    // Make sure there aren't multiple expiration options in the options sent by user
                    // and that whatever parsedOption we have recieved is one of the acceptable ones only
                    if (expOption != ExpirationOption.None || (parsedOption is not (ExpirationOption.EX or ExpirationOption.PX or ExpirationOption.KEEPTTL)))
                    {
                        errorMessage = CmdStrings.RESP_ERR_GENERIC_SYNTAX_ERROR;
                        break;
                    }

                    expOption = parsedOption;
                    // based on above check if it is not KEEPTTL, it has to be either EX or PX
                    if (expOption != ExpirationOption.KEEPTTL)
                    {
                        // EX and PX optionare followed by an expiry argument; account for the expiry argument by moving past the tokenIdx
                        if (!parseState.TryGetInt(tokenIdx++, out expiry))
                        {
                            errorMessage = CmdStrings.RESP_ERR_GENERIC_VALUE_IS_NOT_INTEGER;
                            break;
                        }

                        if (expiry <= 0)
                        {
                            errorMessage = CmdStrings.RESP_ERR_GENERIC_INVALIDEXP_IN_SET;
                            break;
                        }
                    }
                }
                else if (nextOpt.SequenceEqual(CmdStrings.NX))
                {
                    if (existOptions != ExistOptions.None)
                    {
                        errorMessage = CmdStrings.RESP_ERR_GENERIC_SYNTAX_ERROR;
                        break;
                    }

                    existOptions = ExistOptions.NX;
                }
                else if (nextOpt.SequenceEqual(CmdStrings.XX))
                {
                    if (existOptions != ExistOptions.None)
                    {
                        errorMessage = CmdStrings.RESP_ERR_GENERIC_SYNTAX_ERROR;
                        break;
                    }

                    existOptions = ExistOptions.XX;
                }
                else if (nextOpt.SequenceEqual(CmdStrings.GET))
                {
                    if (etagOption != EtagOption.None)
                    {
                        // cannot do withEtag and getValue since withEtag SET already returns ETag in response
                        errorMessage = CmdStrings.RESP_ERR_WITHETAG_AND_GETVALUE;
                        break;
                    }

                    getValue = true;
                }
                else if (nextOpt.SequenceEqual(CmdStrings.WITHETAG))
                {
                    if (etagOption != EtagOption.None)
                    {
                        errorMessage = CmdStrings.RESP_ERR_GENERIC_SYNTAX_ERROR;
                        break;
                    }

                    if (getValue)
                    {
                        // cannot do withEtag and getValue since withEtag SET already returns ETag in response
                        errorMessage = CmdStrings.RESP_ERR_WITHETAG_AND_GETVALUE;
                        break;
                    }

                    etagOption = EtagOption.WithETag;
                }
                else
                {
                    if (!optUpperCased)
                    {
                        AsciiUtils.ToUpperInPlace(nextOpt);
                        optUpperCased = true;
                        continue;
                    }

                    errorMessage = CmdStrings.RESP_ERR_GENERIC_UNK_CMD;
                    break;
                }

                optUpperCased = false;
            }

            if (!errorMessage.IsEmpty)
            {
                while (!RespWriteUtils.TryWriteError(errorMessage, ref dcurr, dend))
                    SendAndReset();
                return true;
            }

            bool withEtag = etagOption == EtagOption.WithETag;

            bool isHighPrecision = expOption == ExpirationOption.PX;

            switch (expOption)
            {
                case ExpirationOption.None:
                case ExpirationOption.EX:
                case ExpirationOption.PX:
                    switch (existOptions)
                    {
                        case ExistOptions.None:
                            return getValue || withEtag
                                ? NetworkSET_Conditional(RespCommand.SET, expiry, ref sbKey, getValue,
                                    isHighPrecision, withEtag, ref storageApi)
                                : NetworkSET_EX(RespCommand.SET, expOption, expiry, ref sbKey, ref sbVal, ref storageApi); // Can perform a blind update
                        case ExistOptions.XX:
                            return NetworkSET_Conditional(RespCommand.SETEXXX, expiry, ref sbKey,
                                getValue, isHighPrecision, withEtag, ref storageApi);
                        case ExistOptions.NX:
                            return NetworkSET_Conditional(RespCommand.SETEXNX, expiry, ref sbKey,
                                getValue, isHighPrecision, withEtag, ref storageApi);
                    }
                    break;
                case ExpirationOption.KEEPTTL:
                    Debug.Assert(expiry == 0); // no expiration if KEEPTTL
                    switch (existOptions)
                    {
                        case ExistOptions.None:
                            // We can never perform a blind update due to KEEPTTL
                            return NetworkSET_Conditional(RespCommand.SETKEEPTTL, expiry, ref sbKey
                                , getValue, highPrecision: false, withEtag, ref storageApi);
                        case ExistOptions.XX:
                            return NetworkSET_Conditional(RespCommand.SETKEEPTTLXX, expiry, ref sbKey,
                                getValue, highPrecision: false, withEtag, ref storageApi);
                        case ExistOptions.NX:
                            return NetworkSET_Conditional(RespCommand.SETEXNX, expiry, ref sbKey,
                                getValue, highPrecision: false, withEtag, ref storageApi);
                    }
                    break;
            }

            while (!RespWriteUtils.TryWriteError(CmdStrings.RESP_ERR_GENERIC_UNK_CMD, ref dcurr, dend))
                SendAndReset();
            return true;
        }

        private unsafe bool NetworkSET_EX<TGarnetApi>(RespCommand cmd, ExpirationOption expOption, int expiry,
            ref SpanByte key, ref SpanByte val, ref TGarnetApi storageApi)
            where TGarnetApi : IGarnetApi
        {
            Debug.Assert(cmd == RespCommand.SET);

            var highPrecision = expOption == ExpirationOption.PX;
            var valMetadata = DateTimeOffset.UtcNow.Ticks +
                              (highPrecision
                                  ? TimeSpan.FromMilliseconds(expiry).Ticks
                                  : TimeSpan.FromSeconds(expiry).Ticks);

            var input = new RawStringInput(cmd, 0, valMetadata);

            storageApi.SET(ref key, ref input, ref val);

            while (!RespWriteUtils.TryWriteDirect(CmdStrings.RESP_OK, ref dcurr, dend))
                SendAndReset();
            return true;
        }

        private bool NetworkSET_Conditional<TGarnetApi>(RespCommand cmd, int expiry, ref SpanByte key, bool getValue, bool highPrecision, bool withEtag, ref TGarnetApi storageApi)
            where TGarnetApi : IGarnetApi
        {
            var inputArg = expiry == 0
                ? 0
                : DateTimeOffset.UtcNow.Ticks +
                  (highPrecision
                      ? TimeSpan.FromMilliseconds(expiry).Ticks
                      : TimeSpan.FromSeconds(expiry).Ticks);

            var input = new RawStringInput(cmd, ref parseState, startIdx: 1, arg1: inputArg);

            if (!getValue && !withEtag)
            {
                // the following debug assertion is the catch any edge case leading to SETIFMATCH skipping the above block
                Debug.Assert(cmd != RespCommand.SETIFMATCH, "SETIFMATCH should have gone though pointing to right output variable");

                GarnetStatus status = storageApi.SET_Conditional(ref key, ref input);

                bool ok = status != GarnetStatus.NOTFOUND;

                // the status returned for SETEXNX as NOTFOUND is the expected status in the happy path, so flip the ok flag
                if (cmd == RespCommand.SETEXNX)
                    ok = !ok;

                if (ok)
                {
                    while (!RespWriteUtils.TryWriteDirect(CmdStrings.RESP_OK, ref dcurr, dend))
                        SendAndReset();
                }
                else
                {
                    while (!RespWriteUtils.TryWriteDirect(CmdStrings.RESP_ERRNOTFOUND, ref dcurr, dend))
                        SendAndReset();
                }
                return true;
            }
            else
            {
                if (withEtag)
                    input.header.SetWithEtagFlag();

                if (getValue)
                    input.header.SetSetGetFlag();

                // anything with getValue or withEtag always writes to the buffer in the happy path
                SpanByteAndMemory outputBuffer = new SpanByteAndMemory(dcurr, (int)(dend - dcurr));
                GarnetStatus status = storageApi.SET_Conditional(ref key,
                    ref input, ref outputBuffer);

                // The data will be on the buffer either when we know the response is ok or when the withEtag flag is set.
                bool ok = status != GarnetStatus.NOTFOUND || withEtag;

                if (ok)
                {
                    if (!outputBuffer.IsSpanByte)
                        SendAndReset(outputBuffer.Memory, outputBuffer.Length);
                    else
                        dcurr += outputBuffer.Length;
                }
                else
                {
                    while (!RespWriteUtils.TryWriteDirect(CmdStrings.RESP_ERRNOTFOUND, ref dcurr, dend))
                        SendAndReset();
                }

                return true;
            }
        }

        /// <summary>
        /// Increment (INCRBY, DECRBY, INCR, DECR)
        /// </summary>
        private bool NetworkIncrement<TGarnetApi>(RespCommand cmd, ref TGarnetApi storageApi)
            where TGarnetApi : IGarnetApi
        {
            Debug.Assert(cmd == RespCommand.INCRBY || cmd == RespCommand.DECRBY || cmd == RespCommand.INCR ||
                         cmd == RespCommand.DECR);

            if ((parseState.Count < 1 && (cmd == RespCommand.INCR || cmd == RespCommand.DECR))
                || (parseState.Count < 2 && (cmd == RespCommand.INCRBY || cmd == RespCommand.DECRBY)))
                return AbortWithWrongNumberOfArguments(cmd.ToString());

            var key = parseState.GetArgSliceByRef(0);

            long incrByValue = 0;
            if (parseState.Count > 1 && !parseState.TryGetLong(1, out incrByValue))
            {
                while (!RespWriteUtils.TryWriteError(CmdStrings.RESP_ERR_GENERIC_VALUE_IS_NOT_INTEGER, ref dcurr, dend))
                    SendAndReset();
                return true;
            }

            Span<byte> outputBuffer = stackalloc byte[NumUtils.MaximumFormatInt64Length + 1];
            var output = ArgSlice.FromPinnedSpan(outputBuffer);

            var input = new RawStringInput(cmd, 0, incrByValue);
            storageApi.Increment(key, ref input, ref output);

            var errorFlag = output.Length == NumUtils.MaximumFormatInt64Length + 1
                ? (OperationError)output.Span[0]
                : OperationError.SUCCESS;

            switch (errorFlag)
            {
                case OperationError.SUCCESS:
                    while (!RespWriteUtils.TryWriteIntegerFromBytes(outputBuffer.Slice(0, output.Length), ref dcurr, dend))
                        SendAndReset();
                    break;
                case OperationError.INVALID_TYPE:
                    while (!RespWriteUtils.TryWriteError(CmdStrings.RESP_ERR_GENERIC_VALUE_IS_NOT_INTEGER, ref dcurr, dend))
                        SendAndReset();
                    break;
                default:
                    throw new GarnetException($"Invalid OperationError {errorFlag}");
            }

            return true;
        }

        /// <summary>
        /// Increment by float (INCRBYFLOAT)
        /// </summary>
        private bool NetworkIncrementByFloat<TGarnetApi>(ref TGarnetApi storageApi)
            where TGarnetApi : IGarnetApi
        {
            var key = parseState.GetArgSliceByRef(0);
            var incrSlice = parseState.GetArgSliceByRef(1);

            if (!NumUtils.TryParse(incrSlice.ReadOnlySpan, out float _))
            {
                while (!RespWriteUtils.TryWriteError(CmdStrings.RESP_ERR_NOT_VALID_FLOAT, ref dcurr, dend))
                    SendAndReset();
                return true;
            }

            Span<byte> outputBuffer = stackalloc byte[NumUtils.MaximumFormatDoubleLength + 1];
            var output = ArgSlice.FromPinnedSpan(outputBuffer);

            var input = new RawStringInput(RespCommand.INCRBYFLOAT, ref parseState, startIdx: 1);
            storageApi.Increment(key, ref input, ref output);

            var errorFlag = output.Length == NumUtils.MaximumFormatDoubleLength + 1
                ? (OperationError)output.Span[0]
                : OperationError.SUCCESS;

            switch (errorFlag)
            {
                case OperationError.SUCCESS:
                    while (!RespWriteUtils.TryWriteBulkString(outputBuffer.Slice(0, output.Length), ref dcurr, dend))
                        SendAndReset();
                    break;
                case OperationError.INVALID_TYPE:
                    while (!RespWriteUtils.TryWriteError(CmdStrings.RESP_ERR_NOT_VALID_FLOAT, ref dcurr,
                                   dend))
                        SendAndReset();
                    break;
                default:
                    throw new GarnetException($"Invalid OperationError {errorFlag}");
            }

            return true;
        }

        /// <summary>
        /// APPEND command - appends value at the end of existing string
        /// </summary>
        private bool NetworkAppend<TGarnetApi>(ref TGarnetApi storageApi)
            where TGarnetApi : IGarnetApi
        {
            var sbKey = parseState.GetArgSliceByRef(0).SpanByte;

            var input = new RawStringInput(RespCommand.APPEND, ref parseState, startIdx: 1);

            Span<byte> outputBuffer = stackalloc byte[NumUtils.MaximumFormatInt64Length];
            var output = SpanByteAndMemory.FromPinnedSpan(outputBuffer);

            storageApi.APPEND(ref sbKey, ref input, ref output);

            while (!RespWriteUtils.TryWriteIntegerFromBytes(outputBuffer.Slice(0, output.Length), ref dcurr, dend))
                SendAndReset();

            return true;
        }

        /// <summary>
        /// PING
        /// </summary>
        private bool NetworkPING()
        {
            if (isSubscriptionSession && respProtocolVersion == 2)
            {
                while (!RespWriteUtils.TryWriteDirect(CmdStrings.SUSCRIBE_PONG, ref dcurr, dend))
                    SendAndReset();
            }
            else
            {
                while (!RespWriteUtils.TryWriteDirect(CmdStrings.RESP_PONG, ref dcurr, dend))
                    SendAndReset();
            }
            return true;
        }

        /// <summary>
        /// ASKING
        /// </summary>
        private bool NetworkASKING()
        {
            //*1\r\n$6\r\n ASKING\r\n = 16
            if (storeWrapper.serverOptions.EnableCluster)
                SessionAsking = 2;
            while (!RespWriteUtils.TryWriteDirect(CmdStrings.RESP_OK, ref dcurr, dend))
                SendAndReset();
            return true;
        }

        /// <summary>
        /// QUIT
        /// </summary>
        private bool NetworkQUIT()
        {
            while (!RespWriteUtils.TryWriteDirect(CmdStrings.RESP_OK, ref dcurr, dend))
                SendAndReset();
            toDispose = true;
            return true;
        }

        /// <summary>
        /// FLUSHDB [ASYNC|SYNC] [UNSAFETRUNCATELOG]
        /// </summary>
        private bool NetworkFLUSHDB()
        {
            if (parseState.Count > 2)
            {
                return AbortWithWrongNumberOfArguments(nameof(RespCommand.FLUSHDB));
            }

            FlushDb(RespCommand.FLUSHDB);

            return true;
        }

        /// <summary>
        /// FLUSHALL [ASYNC|SYNC] [UNSAFETRUNCATELOG]
        /// </summary>
        private bool NetworkFLUSHALL()
        {
            if (parseState.Count > 2)
            {
                return AbortWithWrongNumberOfArguments(nameof(RespCommand.FLUSHALL));
            }

            // Since Garnet currently only supports a single database,
            // FLUSHALL and FLUSHDB share the same logic
            FlushDb(RespCommand.FLUSHALL);

            return true;
        }

        /// <summary>
        /// Mark this session as readonly session
        /// </summary>
        /// <returns></returns>
        private bool NetworkREADONLY()
        {
            //*1\r\n$8\r\nREADONLY\r\n
            clusterSession?.SetReadOnlySession();
            while (!RespWriteUtils.TryWriteDirect(CmdStrings.RESP_OK, ref dcurr, dend))
                SendAndReset();
            return true;
        }

        /// <summary>
        /// Mark this session as readwrite
        /// </summary>
        /// <returns></returns>
        private bool NetworkREADWRITE()
        {
            //*1\r\n$9\r\nREADWRITE\r\n
            clusterSession?.SetReadWriteSession();
            while (!RespWriteUtils.TryWriteDirect(CmdStrings.RESP_OK, ref dcurr, dend))
                SendAndReset();
            return true;
        }

        /// <summary>
        /// Returns the length of the string value stored at key. An -1 is returned when key is not found
        /// </summary>
        /// <typeparam name="TGarnetApi"></typeparam>
        /// <param name="storageApi"></param>
        /// <returns></returns>
        private bool NetworkSTRLEN<TGarnetApi>(ref TGarnetApi storageApi)
            where TGarnetApi : IGarnetApi
        {
            if (parseState.Count != 1)
            {
                return AbortWithWrongNumberOfArguments(nameof(RespCommand.STRLEN));
            }

            //STRLEN key
            var key = parseState.GetArgSliceByRef(0);
            var status = storageApi.GET(key, out var value);

            switch (status)
            {
                case GarnetStatus.OK:
                    while (!RespWriteUtils.TryWriteInt32(value.Length, ref dcurr, dend))
                        SendAndReset();
                    break;
                case GarnetStatus.NOTFOUND:
                    while (!RespWriteUtils.TryWriteInt32(0, ref dcurr, dend))
                        SendAndReset();
                    break;
            }

            return true;
        }

        /// <summary>
        /// Common bits of COMMAND and COMMAND INFO implementation
        /// </summary>
        private void WriteCOMMANDResponse()
        {
            var resultSb = new StringBuilder();
            var cmdCount = 0;

            foreach (var customCmd in storeWrapper.customCommandManager.customCommandsInfo.Values)
            {
                cmdCount++;
                resultSb.Append(customCmd.RespFormat);
            }

            if (RespCommandsInfo.TryGetRespCommandsInfo(out var respCommandsInfo, true, logger))
            {
                foreach (var cmd in respCommandsInfo.Values)
                {
                    cmdCount++;
                    resultSb.Append(cmd.RespFormat);
                }
            }

            while (!RespWriteUtils.TryWriteArrayLength(cmdCount, ref dcurr, dend))
                SendAndReset();
            while (!RespWriteUtils.TryWriteAsciiDirect(resultSb.ToString(), ref dcurr, dend))
                SendAndReset();
        }

        /// <summary>
        /// Processes COMMAND command.
        /// </summary>
        /// <returns>true if parsing succeeded correctly, false if not all tokens could be consumed and further processing is necessary.</returns>
        private bool NetworkCOMMAND()
        {
            // No additional args allowed
            if (parseState.Count != 0)
            {
                var subCommand = parseState.GetString(0);
                var errorMsg = string.Format(CmdStrings.GenericErrUnknownSubCommand, subCommand, nameof(RespCommand.COMMAND));
                while (!RespWriteUtils.TryWriteError(errorMsg, ref dcurr, dend))
                    SendAndReset();
            }
            else
            {
                WriteCOMMANDResponse();
            }

            return true;
        }

        /// <summary>
        /// Processes COMMAND COUNT subcommand.
        /// </summary>
        /// <returns>true if parsing succeeded correctly, false if not all tokens could be consumed and further processing is necessary.</returns>
        private bool NetworkCOMMAND_COUNT()
        {
            // No additional args allowed
            if (parseState.Count != 0)
            {
                var errorMsg = string.Format(CmdStrings.GenericErrWrongNumArgs, "COMMAND COUNT");
                while (!RespWriteUtils.TryWriteError(errorMsg, ref dcurr, dend))
                    SendAndReset();
            }
            else
            {
                if (!RespCommandsInfo.TryGetRespCommandsInfoCount(out var respCommandCount, true, logger))
                {
                    respCommandCount = 0;
                }

                var commandCount = storeWrapper.customCommandManager.CustomCommandsInfoCount + respCommandCount;

                while (!RespWriteUtils.TryWriteInt32(commandCount, ref dcurr, dend))
                    SendAndReset();
            }

            return true;
        }

        /// <summary>
        /// Processes COMMAND INFO subcommand.
        /// </summary>
        /// <returns>true if parsing succeeded correctly, false if not all tokens could be consumed and further processing is necessary.</returns>
        private bool NetworkCOMMAND_DOCS()
        {
            var count = parseState.Count;

            var resultSb = new StringBuilder();
            var docsCount = 0;

            if (count == 0)
            {
                if (!RespCommandDocs.TryGetRespCommandsDocs(out var cmdsDocs, true, logger))
                    return true;

                foreach (var cmdDocs in cmdsDocs.Values)
                {
                    docsCount++;
                    resultSb.Append(cmdDocs.RespFormat);
                }

                foreach (var customCmd in storeWrapper.customCommandManager.customCommandsDocs.Values)
                {
                    docsCount++;
                    resultSb.Append(customCmd.RespFormat);
                }
            }
            else
            {
                for (var i = 0; i < count; i++)
                {
                    var cmdName = parseState.GetString(i);
                    if (RespCommandDocs.TryGetRespCommandDocs(cmdName, out var cmdDocs, true, true, logger) ||
                        storeWrapper.customCommandManager.TryGetCustomCommandDocs(cmdName, out cmdDocs))
                    {
                        docsCount++;
                        resultSb.Append(cmdDocs.RespFormat);
                    }
                }
            }

<<<<<<< HEAD
            while (!RespWriteUtils.TryWriteArrayLength(docsCount * 2, ref dcurr, dend))
                SendAndReset();

            while (!RespWriteUtils.TryWriteAsciiDirect(resultSb.ToString(), ref dcurr, dend))
                SendAndReset();
=======
            var isMemory = false;
            MemoryHandle ptrHandle = default;
            var output = new SpanByteAndMemory(dcurr, (int)(dend - dcurr));
            var startptr = output.SpanByte.ToPointer();
            var currptr = startptr;
            var endptr = startptr + output.Length;

            while (!RespWriteUtils.WriteArrayLength(docsCount * 2, ref currptr, endptr))
                ObjectUtils.ReallocateOutput(ref output, ref isMemory, ref startptr, ref ptrHandle, ref currptr, ref endptr);

            while (!RespWriteUtils.WriteAsciiDirect(resultSb.ToString(), ref currptr, endptr))
                ObjectUtils.ReallocateOutput(ref output, ref isMemory, ref startptr, ref ptrHandle, ref currptr, ref endptr);

            output.Length = (int)(currptr - startptr);

            if (!output.IsSpanByte)
                SendAndReset(output.Memory, output.Length);
            else
                dcurr += output.Length;
>>>>>>> 51ee0f0b

            return true;
        }

        /// <summary>
        /// Processes COMMAND INFO subcommand.
        /// </summary>
        /// <returns>true if parsing succeeded correctly, false if not all tokens could be consumed and further processing is necessary.</returns>
        private bool NetworkCOMMAND_INFO()
        {
            var count = parseState.Count;
            if (count == 0)
            {
                // Zero arg case is equivalent to COMMAND w/o subcommand
                WriteCOMMANDResponse();
            }
            else
            {
                while (!RespWriteUtils.TryWriteArrayLength(count, ref dcurr, dend))
                    SendAndReset();

                for (var i = 0; i < count; i++)
                {
                    var cmdName = parseState.GetString(i);

                    if (RespCommandsInfo.TryGetRespCommandInfo(cmdName, out var cmdInfo, true, true, logger) ||
                        storeWrapper.customCommandManager.TryGetCustomCommandInfo(cmdName, out cmdInfo))
                    {
                        while (!RespWriteUtils.TryWriteAsciiDirect(cmdInfo.RespFormat, ref dcurr, dend))
                            SendAndReset();
                    }
                    else
                    {
                        while (!RespWriteUtils.TryWriteNull(ref dcurr, dend))
                            SendAndReset();
                    }
                }
            }

            return true;
        }

        /// <summary>
        /// Processes COMMAND GETKEYS subcommand.
        /// </summary>
        private bool NetworkCOMMAND_GETKEYS()
        {
            if (parseState.Count == 0)
            {
                return AbortWithWrongNumberOfArguments(nameof(RespCommand.COMMAND_GETKEYS));
            }

            var cmdName = parseState.GetString(0);
            bool cmdFound = RespCommandsInfo.TryGetRespCommandInfo(cmdName, out var cmdInfo, true, true, logger) ||
                          storeWrapper.customCommandManager.TryGetCustomCommandInfo(cmdName, out cmdInfo);

            if (!cmdFound)
            {
                return AbortWithErrorMessage(CmdStrings.RESP_INVALID_COMMAND_SPECIFIED);
            }

            if (cmdInfo.KeySpecifications == null || cmdInfo.KeySpecifications.Length == 0)
            {
                return AbortWithErrorMessage(CmdStrings.RESP_COMMAND_HAS_NO_KEY_ARGS);
            }

            parseState.TryExtractKeysFromSpecs(cmdInfo.KeySpecifications, out var keys);


            while (!RespWriteUtils.WriteArrayLength(keys.Count, ref dcurr, dend))
                SendAndReset();

            foreach (var key in keys)
            {
                while (!RespWriteUtils.WriteBulkString(key.Span, ref dcurr, dend))
                    SendAndReset();
            }

            return true;
        }

        /// <summary>
        /// Processes COMMAND GETKEYSANDFLAGS subcommand.
        /// </summary>
        private bool NetworkCOMMAND_GETKEYSANDFLAGS()
        {
            if (parseState.Count == 0)
            {
                return AbortWithWrongNumberOfArguments(nameof(RespCommand.COMMAND_GETKEYSANDFLAGS));
            }

            var cmdName = parseState.GetString(0);
            bool cmdFound = RespCommandsInfo.TryGetRespCommandInfo(cmdName, out var cmdInfo, true, true, logger) ||
                          storeWrapper.customCommandManager.TryGetCustomCommandInfo(cmdName, out cmdInfo);

            if (!cmdFound)
            {
                return AbortWithErrorMessage(CmdStrings.RESP_INVALID_COMMAND_SPECIFIED);
            }

            if (cmdInfo.KeySpecifications == null || cmdInfo.KeySpecifications.Length == 0)
            {
                return AbortWithErrorMessage(CmdStrings.RESP_COMMAND_HAS_NO_KEY_ARGS);
            }

            parseState.TryExtractKeysAndFlagsFromSpecs(cmdInfo.KeySpecifications, out var keys, out var flags);

            while (!RespWriteUtils.WriteArrayLength(keys.Count, ref dcurr, dend))
                SendAndReset();

            for (int i = 0; i < keys.Count; i++)
            {
                while (!RespWriteUtils.WriteArrayLength(2, ref dcurr, dend))
                    SendAndReset();

                while (!RespWriteUtils.WriteBulkString(keys[i].Span, ref dcurr, dend))
                    SendAndReset();

                while (!RespWriteUtils.WriteArrayLength(flags[i].Length, ref dcurr, dend))
                    SendAndReset();

                foreach (var flag in flags[i])
                {
                    while (!RespWriteUtils.WriteBulkString(Encoding.ASCII.GetBytes(flag), ref dcurr, dend))
                        SendAndReset();
                }
            }

            return true;
        }

        private bool NetworkECHO()
        {
            if (parseState.Count != 1)
            {
                return AbortWithWrongNumberOfArguments(nameof(RespCommand.ECHO));
            }

            var message = parseState.GetArgSliceByRef(0).ReadOnlySpan;
            WriteDirectLargeRespString(message);
            return true;
        }

        // HELLO [protover [AUTH username password] [SETNAME clientname]]
        private bool NetworkHELLO()
        {
            var count = parseState.Count;
            if (count > 6)
            {
                return AbortWithWrongNumberOfArguments(nameof(RespCommand.HELLO));
            }

            byte? tmpRespProtocolVersion = null;
            ReadOnlySpan<byte> authUsername = default, authPassword = default;
            string tmpClientName = null;
            string errorMsg = default;

            if (count > 0)
            {
                var tokenIdx = 0;
                // Validate protocol version
                if (!parseState.TryGetInt(tokenIdx++, out var localRespProtocolVersion))
                {
                    while (!RespWriteUtils.TryWriteError(CmdStrings.RESP_ERR_PROTOCOL_VALUE_IS_NOT_INTEGER, ref dcurr, dend))
                        SendAndReset();

                    return true;
                }

                tmpRespProtocolVersion = (byte)localRespProtocolVersion;

                while (tokenIdx < count)
                {
                    var param = parseState.GetArgSliceByRef(tokenIdx++).ReadOnlySpan;

                    if (param.EqualsUpperCaseSpanIgnoringCase(CmdStrings.AUTH))
                    {
                        if (count - tokenIdx < 2)
                        {
                            errorMsg = string.Format(CmdStrings.GenericSyntaxErrorOption, nameof(RespCommand.HELLO),
                                nameof(CmdStrings.AUTH));
                            break;
                        }

                        authUsername = parseState.GetArgSliceByRef(tokenIdx++).ReadOnlySpan;
                        authPassword = parseState.GetArgSliceByRef(tokenIdx++).ReadOnlySpan;
                    }
                    else if (param.EqualsUpperCaseSpanIgnoringCase(CmdStrings.SETNAME))
                    {
                        if (count - tokenIdx < 1)
                        {
                            errorMsg = string.Format(CmdStrings.GenericSyntaxErrorOption, nameof(RespCommand.HELLO),
                                nameof(CmdStrings.SETNAME));
                            break;
                        }

                        tmpClientName = parseState.GetString(tokenIdx++);
                    }
                    else
                    {
                        errorMsg = string.Format(CmdStrings.GenericSyntaxErrorOption, nameof(RespCommand.HELLO),
                            Encoding.ASCII.GetString(param));
                        break;
                    }
                }
            }

            if (errorMsg != default)
            {
                while (!RespWriteUtils.TryWriteError(errorMsg, ref dcurr, dend))
                    SendAndReset();

                return true;
            }

            ProcessHelloCommand(tmpRespProtocolVersion, authUsername, authPassword, tmpClientName);
            return true;
        }

        private bool NetworkTIME()
        {
            if (parseState.Count != 0)
            {
                return AbortWithWrongNumberOfArguments(nameof(RespCommand.TIME));
            }

            var utcTime = DateTimeOffset.UtcNow;
            var seconds = utcTime.ToUnixTimeSeconds();
            var uSeconds = utcTime.ToString("ffffff");
            var response = $"*2\r\n${seconds.ToString().Length}\r\n{seconds}\r\n${uSeconds.Length}\r\n{uSeconds}\r\n";

            while (!RespWriteUtils.TryWriteAsciiDirect(response, ref dcurr, dend))
                SendAndReset();

            return true;
        }

        private bool NetworkAUTH()
        {
            // AUTH [<username>] <password>
            var count = parseState.Count;
            if (count < 1 || count > 2)
            {
                return AbortWithWrongNumberOfArguments(nameof(RespCommand.AUTH));
            }

            ReadOnlySpan<byte> username = default;

            // Optional Argument: <username>
            var passwordTokenIdx = 0;
            if (count == 2)
            {
                username = parseState.GetArgSliceByRef(0).ReadOnlySpan;
                passwordTokenIdx = 1;
            }

            // Mandatory Argument: <password>
            var password = parseState.GetArgSliceByRef(passwordTokenIdx).ReadOnlySpan;

            // NOTE: Some authenticators cannot accept username/password pairs
            if (!_authenticator.CanAuthenticate)
            {
                while (!RespWriteUtils.TryWriteError("ERR Client sent AUTH, but configured authenticator does not accept passwords"u8, ref dcurr, dend))
                    SendAndReset();
                return true;
            }

            // XXX: There should be high-level AuthenticatorException
            if (this.AuthenticateUser(username, password))
            {
                while (!RespWriteUtils.TryWriteDirect(CmdStrings.RESP_OK, ref dcurr, dend))
                    SendAndReset();
            }
            else
            {
                if (username.IsEmpty)
                {
                    while (!RespWriteUtils.TryWriteError(CmdStrings.RESP_WRONGPASS_INVALID_PASSWORD, ref dcurr, dend))
                        SendAndReset();
                }
                else
                {
                    while (!RespWriteUtils.TryWriteError(CmdStrings.RESP_WRONGPASS_INVALID_USERNAME_PASSWORD, ref dcurr, dend))
                        SendAndReset();
                }
            }
            return true;
        }

        //MEMORY USAGE key [SAMPLES count]
        private bool NetworkMemoryUsage<TGarnetApi>(ref TGarnetApi storageApi)
            where TGarnetApi : IGarnetApi
        {
            var count = parseState.Count;
            if (count != 1 && count != 3)
            {
                return AbortWithWrongNumberOfArguments(
                    $"{nameof(RespCommand.MEMORY)}|{Encoding.ASCII.GetString(CmdStrings.USAGE)}");
            }

            var key = parseState.GetArgSliceByRef(0);

            if (count == 3)
            {
                // Calculations for nested types do not apply to garnet, but we are checking syntax for API compatibility
                if (!parseState.GetArgSliceByRef(1).ReadOnlySpan.EqualsUpperCaseSpanIgnoringCase(CmdStrings.SAMPLES))
                {
                    while (!RespWriteUtils.TryWriteError(CmdStrings.RESP_SYNTAX_ERROR, ref dcurr, dend))
                        SendAndReset();
                    return true;
                }

                // Validate samples count
                if (!parseState.TryGetInt(2, out _))
                {
                    while (!RespWriteUtils.TryWriteError(CmdStrings.RESP_ERR_GENERIC_VALUE_IS_NOT_INTEGER, ref dcurr, dend))
                        SendAndReset();
                    return true;
                }
            }

            var status = storageApi.MemoryUsageForKey(key, out var memoryUsage);

            if (status == GarnetStatus.OK)
            {
                while (!RespWriteUtils.TryWriteInt32((int)memoryUsage, ref dcurr, dend))
                    SendAndReset();
            }
            else
            {
                while (!RespWriteUtils.TryWriteDirect(CmdStrings.RESP_ERRNOTFOUND, ref dcurr, dend))
                    SendAndReset();
            }

            return true;
        }

        /// <summary>
        /// ASYNC [ON|OFF|BARRIER]
        /// </summary>
        private bool NetworkASYNC()
        {
            if (respProtocolVersion <= 2)
            {
                while (!RespWriteUtils.TryWriteError(CmdStrings.RESP_ERR_NOT_SUPPORTED_RESP2, ref dcurr, dend))
                    SendAndReset();

                return true;
            }

            if (parseState.Count != 1)
            {
                return AbortWithWrongNumberOfArguments(nameof(RespCommand.ASYNC));
            }

            var param = parseState.GetArgSliceByRef(0).ReadOnlySpan;
            if (param.EqualsUpperCaseSpanIgnoringCase(CmdStrings.ON))
            {
                useAsync = true;
            }
            else if (param.EqualsUpperCaseSpanIgnoringCase(CmdStrings.OFF))
            {
                useAsync = false;
            }
            else if (param.EqualsUpperCaseSpanIgnoringCase(CmdStrings.BARRIER))
            {
                if (asyncCompleted < asyncStarted)
                {
                    asyncDone = new(0);
                    if (dcurr > networkSender.GetResponseObjectHead())
                        Send(networkSender.GetResponseObjectHead());
                    try
                    {
                        networkSender.ExitAndReturnResponseObject();
                        while (asyncCompleted < asyncStarted) asyncDone.Wait();
                        asyncDone.Dispose();
                        asyncDone = null;
                    }
                    finally
                    {
                        networkSender.EnterAndGetResponseObject(out dcurr, out dend);
                    }
                }
            }
            else
            {
                while (!RespWriteUtils.TryWriteError(CmdStrings.RESP_SYNTAX_ERROR, ref dcurr, dend))
                    SendAndReset();

                return true;
            }

            while (!RespWriteUtils.TryWriteDirect(CmdStrings.RESP_OK, ref dcurr, dend))
                SendAndReset();

            return true;
        }

        /// <summary>
        /// Process the HELLO command
        /// </summary>
        void ProcessHelloCommand(byte? respProtocolVersion, ReadOnlySpan<byte> username, ReadOnlySpan<byte> password, string clientName)
        {
            if (respProtocolVersion != null)
            {
                if (respProtocolVersion.Value is < 2 or > 3)
                {
                    while (!RespWriteUtils.TryWriteError(CmdStrings.RESP_ERR_UNSUPPORTED_PROTOCOL_VERSION, ref dcurr, dend))
                        SendAndReset();
                    return;
                }

                if (respProtocolVersion.Value != this.respProtocolVersion && asyncCompleted < asyncStarted)
                {
                    while (!RespWriteUtils.TryWriteError(CmdStrings.RESP_ERR_ASYNC_PROTOCOL_CHANGE, ref dcurr, dend))
                        SendAndReset();
                    return;
                }

                this.respProtocolVersion = respProtocolVersion.Value;
            }

            if (!username.IsEmpty)
            {
                if (!this.AuthenticateUser(username, password))
                {
                    if (username.IsEmpty)
                    {
                        while (!RespWriteUtils.TryWriteError(CmdStrings.RESP_WRONGPASS_INVALID_PASSWORD, ref dcurr, dend))
                            SendAndReset();
                    }
                    else
                    {
                        while (!RespWriteUtils.TryWriteError(CmdStrings.RESP_WRONGPASS_INVALID_USERNAME_PASSWORD, ref dcurr, dend))
                            SendAndReset();
                    }
                    return;
                }
            }

            if (clientName != null)
            {
                this.clientName = clientName;
            }

            (string, object)[] helloResult =
                [
                    ("server", "redis"),
                    ("version", storeWrapper.redisProtocolVersion),
                    ("garnet_version", storeWrapper.version),
                    ("proto", this.respProtocolVersion),
                    ("id", 63),
                    ("mode", storeWrapper.serverOptions.EnableCluster ? "cluster" : "standalone"),
                    ("role", storeWrapper.serverOptions.EnableCluster && storeWrapper.clusterProvider.IsReplica() ? "replica" : "master"),
                ];

            if (this.respProtocolVersion == 2)
            {
                while (!RespWriteUtils.TryWriteArrayLength(helloResult.Length * 2 + 2, ref dcurr, dend))
                    SendAndReset();
            }
            else
            {
                while (!RespWriteUtils.TryWriteMapLength(helloResult.Length + 1, ref dcurr, dend))
                    SendAndReset();
            }
            for (int i = 0; i < helloResult.Length; i++)
            {
                while (!RespWriteUtils.TryWriteAsciiBulkString(helloResult[i].Item1, ref dcurr, dend))
                    SendAndReset();
                if (helloResult[i].Item2 is int intValue)
                {
                    while (!RespWriteUtils.TryWriteInt32(intValue, ref dcurr, dend))
                        SendAndReset();
                }
                else
                {
                    while (!RespWriteUtils.TryWriteAsciiBulkString(helloResult[i].Item2.ToString(), ref dcurr, dend))
                        SendAndReset();
                }
            }
            while (!RespWriteUtils.TryWriteAsciiBulkString("modules", ref dcurr, dend))
                SendAndReset();
            while (!RespWriteUtils.TryWriteArrayLength(0, ref dcurr, dend))
                SendAndReset();
        }

        /// <summary>
        /// Common logic for FLUSHDB and FLUSHALL
        /// </summary>
        /// <param name="cmd">RESP command (FLUSHDB / FLUSHALL)</param>
        void FlushDb(RespCommand cmd)
        {
            Debug.Assert(cmd is RespCommand.FLUSHDB or RespCommand.FLUSHALL);
            var unsafeTruncateLog = false;
            var async = false;
            var sync = false;
            var syntaxError = false;

            var count = parseState.Count;
            for (var i = 0; i < count; i++)
            {
                var nextToken = parseState.GetArgSliceByRef(i).ReadOnlySpan;

                if (nextToken.EqualsUpperCaseSpanIgnoringCase(CmdStrings.UNSAFETRUNCATELOG))
                {
                    if (unsafeTruncateLog)
                    {
                        syntaxError = true;
                        break;
                    }

                    unsafeTruncateLog = true;
                }
                else if (nextToken.EqualsUpperCaseSpanIgnoringCase(CmdStrings.ASYNC))
                {
                    if (sync || async)
                    {
                        syntaxError = true;
                        break;
                    }

                    async = true;
                }
                else if (nextToken.EqualsUpperCaseSpanIgnoringCase(CmdStrings.SYNC))
                {
                    if (sync || async)
                    {
                        syntaxError = true;
                        break;
                    }

                    sync = true;
                }
                else
                {
                    syntaxError = true;
                    break;
                }
            }

            if (syntaxError)
            {
                while (!RespWriteUtils.TryWriteError(CmdStrings.RESP_SYNTAX_ERROR, ref dcurr, dend))
                    SendAndReset();
                return;
            }

            if (async)
                Task.Run(() => ExecuteFlushDb(unsafeTruncateLog)).ConfigureAwait(false);
            else
                ExecuteFlushDb(unsafeTruncateLog);

            logger?.LogInformation($"Running {nameof(cmd)} {{async}} {{mode}}", async ? "async" : "sync", unsafeTruncateLog ? " with unsafetruncatelog." : string.Empty);
            while (!RespWriteUtils.TryWriteDirect(CmdStrings.RESP_OK, ref dcurr, dend))
                SendAndReset();
        }

        void ExecuteFlushDb(bool unsafeTruncateLog)
        {
            storeWrapper.store.Log.ShiftBeginAddress(storeWrapper.store.Log.TailAddress, truncateLog: unsafeTruncateLog);
            storeWrapper.objectStore?.Log.ShiftBeginAddress(storeWrapper.objectStore.Log.TailAddress, truncateLog: unsafeTruncateLog);
        }

        /// <summary>
        /// Writes a string describing the given session into the string builder.
        /// Does not append a new line.
        ///
        /// Not all Redis fields are written as they do not all have Garnet equivalents.
        /// </summary>
        private static void WriteClientInfo(IClusterProvider provider, StringBuilder into, RespServerSession targetSession, long nowMilliseconds)
        {
            var id = targetSession.Id;
            var remoteEndpoint = targetSession.networkSender.RemoteEndpointName;
            var localEndpoint = targetSession.networkSender.LocalEndpointName;
            var clientName = targetSession.clientName;
            var user = targetSession._user;
            var resp = targetSession.respProtocolVersion;
            var nodeId = targetSession?.clusterSession?.RemoteNodeId;

            into.Append($"id={id}");
            into.Append($" addr={remoteEndpoint}");
            into.Append($" laddr={localEndpoint}");
            if (clientName is not null)
            {
                into.Append($" name={clientName}");
            }

            var ageSec = (nowMilliseconds - targetSession.CreationTicks) / 1_000;

            into.Append($" age={ageSec}");

            if (user is not null)
            {
                into.Append($" user={user.Name}");
            }

            if (provider is not null && nodeId is not null)
            {
                if (provider.IsReplica(nodeId))
                {
                    into.Append($" flags=S");
                }
                else
                {
                    into.Append($" flags=M");
                }
            }
            else
            {
                if (targetSession.isSubscriptionSession)
                {
                    into.Append($" flags=P");
                }
                else
                {
                    into.Append($" flags=N");
                }
            }

            into.Append($" resp={resp}");
            into.Append($" lib-name={targetSession.clientLibName}");
            into.Append($" lib-ver={targetSession.clientLibVersion}");
        }

        bool ParseGETAndKey(ref SpanByte key)
        {
            var oldEndReadHead = readHead = endReadHead;
            var cmd = ParseCommand(out var success);
            if (!success || cmd != RespCommand.GET)
            {
                // If we either find no command or a different command, we back off
                endReadHead = readHead = oldEndReadHead;
                return false;
            }
            key = parseState.GetArgSliceByRef(0).SpanByte;
            return true;
        }

        static void SetResult(int c, ref int firstPending, ref (GarnetStatus, SpanByteAndMemory)[] outputArr,
            GarnetStatus status, SpanByteAndMemory output)
        {
            const int initialBatchSize = 8; // number of items in initial batch
            if (firstPending == -1)
            {
                outputArr = new (GarnetStatus, SpanByteAndMemory)[initialBatchSize];
                firstPending = c;
            }

            Debug.Assert(firstPending >= 0);
            Debug.Assert(c >= firstPending);
            Debug.Assert(outputArr != null);

            if (c - firstPending >= outputArr.Length)
            {
                int newCount = (int)NextPowerOf2(c - firstPending + 1);
                var outputArr2 = new (GarnetStatus, SpanByteAndMemory)[newCount];
                Array.Copy(outputArr, outputArr2, outputArr.Length);
                outputArr = outputArr2;
            }

            outputArr[c - firstPending] = (status, output);
        }

        static long NextPowerOf2(long v)
        {
            v--;
            v |= v >> 1;
            v |= v >> 2;
            v |= v >> 4;
            v |= v >> 8;
            v |= v >> 16;
            v |= v >> 32;
            return v + 1;
        }
    }
}<|MERGE_RESOLUTION|>--- conflicted
+++ resolved
@@ -1078,13 +1078,6 @@
                 }
             }
 
-<<<<<<< HEAD
-            while (!RespWriteUtils.TryWriteArrayLength(docsCount * 2, ref dcurr, dend))
-                SendAndReset();
-
-            while (!RespWriteUtils.TryWriteAsciiDirect(resultSb.ToString(), ref dcurr, dend))
-                SendAndReset();
-=======
             var isMemory = false;
             MemoryHandle ptrHandle = default;
             var output = new SpanByteAndMemory(dcurr, (int)(dend - dcurr));
@@ -1092,10 +1085,10 @@
             var currptr = startptr;
             var endptr = startptr + output.Length;
 
-            while (!RespWriteUtils.WriteArrayLength(docsCount * 2, ref currptr, endptr))
+            while (!RespWriteUtils.TryWriteArrayLength(docsCount * 2, ref currptr, endptr))
                 ObjectUtils.ReallocateOutput(ref output, ref isMemory, ref startptr, ref ptrHandle, ref currptr, ref endptr);
 
-            while (!RespWriteUtils.WriteAsciiDirect(resultSb.ToString(), ref currptr, endptr))
+            while (!RespWriteUtils.TryWriteAsciiDirect(resultSb.ToString(), ref currptr, endptr))
                 ObjectUtils.ReallocateOutput(ref output, ref isMemory, ref startptr, ref ptrHandle, ref currptr, ref endptr);
 
             output.Length = (int)(currptr - startptr);
@@ -1104,7 +1097,6 @@
                 SendAndReset(output.Memory, output.Length);
             else
                 dcurr += output.Length;
->>>>>>> 51ee0f0b
 
             return true;
         }
