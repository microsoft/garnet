--- conflicted
+++ resolved
@@ -449,22 +449,14 @@
             var tokenIdx = 2;
             Span<byte> nextOpt = default;
             var optUpperCased = false;
-<<<<<<< HEAD
-            while (tokenIdx < count)
-=======
             while (tokenIdx < count || optUpperCased)
->>>>>>> 49f0ef70
             {
                 if (!optUpperCased)
                 {
                     nextOpt = parseState.GetArgSliceByRef(tokenIdx++).Span;
                 }
 
-<<<<<<< HEAD
-                if (nextOpt.EqualsUpperCaseSpanIgnoringCase(CmdStrings.EX))
-=======
                 if (nextOpt.SequenceEqual(CmdStrings.EX))
->>>>>>> 49f0ef70
                 {
                     if (!parseState.TryGetInt(tokenIdx++, out expiry))
                     {
@@ -485,11 +477,7 @@
                         break;
                     }
                 }
-<<<<<<< HEAD
-                else if (nextOpt.EqualsUpperCaseSpanIgnoringCase(CmdStrings.PX))
-=======
                 else if (nextOpt.SequenceEqual(CmdStrings.PX))
->>>>>>> 49f0ef70
                 {
                     if (!parseState.TryGetInt(tokenIdx++, out expiry))
                     {
@@ -510,11 +498,7 @@
                         break;
                     }
                 }
-<<<<<<< HEAD
-                else if (nextOpt.EqualsUpperCaseSpanIgnoringCase(CmdStrings.KEEPTTL))
-=======
                 else if (nextOpt.SequenceEqual(CmdStrings.KEEPTTL))
->>>>>>> 49f0ef70
                 {
                     if (expOption != ExpirationOption.None)
                     {
@@ -524,11 +508,7 @@
 
                     expOption = ExpirationOption.KEEPTTL;
                 }
-<<<<<<< HEAD
-                else if (nextOpt.EqualsUpperCaseSpanIgnoringCase(CmdStrings.NX))
-=======
                 else if (nextOpt.SequenceEqual(CmdStrings.NX))
->>>>>>> 49f0ef70
                 {
                     if (existOptions != ExistOptions.None)
                     {
@@ -538,11 +518,7 @@
 
                     existOptions = ExistOptions.NX;
                 }
-<<<<<<< HEAD
-                else if (nextOpt.EqualsUpperCaseSpanIgnoringCase(CmdStrings.XX))
-=======
                 else if (nextOpt.SequenceEqual(CmdStrings.XX))
->>>>>>> 49f0ef70
                 {
                     if (existOptions != ExistOptions.None)
                     {
@@ -552,11 +528,7 @@
 
                     existOptions = ExistOptions.XX;
                 }
-<<<<<<< HEAD
-                else if (nextOpt.EqualsUpperCaseSpanIgnoringCase(CmdStrings.GET))
-=======
                 else if (nextOpt.SequenceEqual(CmdStrings.GET))
->>>>>>> 49f0ef70
                 {
                     tokenIdx++;
                     getValue = true;
@@ -1023,14 +995,11 @@
         private bool NetworkSTRLEN<TGarnetApi>(ref TGarnetApi storageApi)
             where TGarnetApi : IGarnetApi
         {
-<<<<<<< HEAD
-=======
             if (parseState.count != 1)
             {
                 return AbortWithWrongNumberOfArguments(nameof(RespCommand.STRLEN), parseState.count);
             }
 
->>>>>>> 49f0ef70
             //STRLEN key
             var key = parseState.GetArgSliceByRef(0);
 
