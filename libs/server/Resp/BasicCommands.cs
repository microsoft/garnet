﻿// Copyright (c) Microsoft Corporation.
// Licensed under the MIT license.

using System;
using System.Buffers;
using System.Diagnostics;
using System.Text;
using System.Threading.Tasks;
using Garnet.common;
using Microsoft.Extensions.Logging;
using Tsavorite.core;

namespace Garnet.server
{
    /// <summary>
    /// Server session for RESP protocol - basic commands are in this file
    /// </summary>
    internal sealed unsafe partial class RespServerSession : ServerSessionBase
    {
        /// <summary>
        /// GET
        /// </summary>
        bool NetworkGET<TGarnetApi>(ref TGarnetApi storageApi)
            where TGarnetApi : IGarnetApi
        {
            if (storeWrapper.serverOptions.EnableScatterGatherGet)
                return NetworkGET_SG(ref storageApi);

            if (useAsync)
                return NetworkGETAsync(ref storageApi);

            RawStringInput input = default;

            var key = parseState.GetArgSliceByRef(0).SpanByte;
            var o = new SpanByteAndMemory(dcurr, (int)(dend - dcurr));
            var status = storageApi.GET(ref key, ref input, ref o);

            switch (status)
            {
                case GarnetStatus.OK:
                    if (!o.IsSpanByte)
                        SendAndReset(o.Memory, o.Length);
                    else
                        dcurr += o.Length;
                    break;
                case GarnetStatus.NOTFOUND:
                    Debug.Assert(o.IsSpanByte);
                    while (!RespWriteUtils.TryWriteDirect(CmdStrings.RESP_ERRNOTFOUND, ref dcurr, dend))
                        SendAndReset();
                    break;
            }

            return true;
        }

        /// <summary>
        /// GET
        /// </summary>
        bool NetworkGETEX<TGarnetApi>(ref TGarnetApi storageApi)
            where TGarnetApi : IGarnetApi
        {
            if (parseState.Count < 1 || parseState.Count > 3)
            {
                return AbortWithWrongNumberOfArguments(nameof(RespCommand.GETEX));
            }

            var key = parseState.GetArgSliceByRef(0).SpanByte;

            TimeSpan? tsExpiry = null;
            if (parseState.Count > 1)
            {
                var option = parseState.GetArgSliceByRef(1).ReadOnlySpan;
                if (option.EqualsUpperCaseSpanIgnoringCase(CmdStrings.PERSIST))
                {
                    tsExpiry = TimeSpan.Zero;
                }
                else
                {
                    if (parseState.Count < 3 || !parseState.TryGetLong(2, out var expireTime) || expireTime <= 0)
                    {
                        while (!RespWriteUtils.TryWriteError(CmdStrings.RESP_ERR_GENERIC_VALUE_IS_OUT_OF_RANGE, ref dcurr, dend))
                            SendAndReset();
                        return true;
                    }

                    switch (option)
                    {
                        case var _ when option.EqualsUpperCaseSpanIgnoringCase(CmdStrings.EX):
                            tsExpiry = TimeSpan.FromSeconds(expireTime);
                            break;

                        case var _ when option.EqualsUpperCaseSpanIgnoringCase(CmdStrings.PX):
                            tsExpiry = TimeSpan.FromMilliseconds(expireTime);
                            break;

                        case var _ when option.EqualsUpperCaseSpanIgnoringCase(CmdStrings.EXAT):
                            tsExpiry = DateTimeOffset.FromUnixTimeSeconds(expireTime) - DateTimeOffset.UtcNow;
                            break;

                        case var _ when option.EqualsUpperCaseSpanIgnoringCase(CmdStrings.PXAT):
                            tsExpiry = DateTimeOffset.FromUnixTimeMilliseconds(expireTime) - DateTimeOffset.UtcNow;
                            break;

                        default:
                            while (!RespWriteUtils.TryWriteError($"ERR Unsupported option {parseState.GetString(1)}", ref dcurr, dend))
                                SendAndReset();
                            return true;
                    }
                }
            }

            var expiry = (tsExpiry.HasValue && tsExpiry.Value.Ticks > 0) ? DateTimeOffset.UtcNow.Ticks + tsExpiry.Value.Ticks : 0;
            var input = new RawStringInput(RespCommand.GETEX, ref parseState, startIdx: 1, arg1: expiry);

            var o = new SpanByteAndMemory(dcurr, (int)(dend - dcurr));
            var status = storageApi.GETEX(ref key, ref input, ref o);

            switch (status)
            {
                case GarnetStatus.OK:
                    if (!o.IsSpanByte)
                        SendAndReset(o.Memory, o.Length);
                    else
                        dcurr += o.Length;
                    break;
                case GarnetStatus.NOTFOUND:
                    Debug.Assert(o.IsSpanByte);
                    while (!RespWriteUtils.TryWriteDirect(CmdStrings.RESP_ERRNOTFOUND, ref dcurr, dend))
                        SendAndReset();
                    break;
            }

            return true;
        }

        /// <summary>
        /// GET - async version
        /// </summary>
        bool NetworkGETAsync<TGarnetApi>(ref TGarnetApi storageApi)
            where TGarnetApi : IGarnetApi
        {
            var key = parseState.GetArgSliceByRef(0).SpanByte;
            // Optimistically ask storage to write output to network buffer
            var o = new SpanByteAndMemory(dcurr, (int)(dend - dcurr));

            // Set up input to instruct storage to write output to IMemory rather than
            // network buffer, if the operation goes pending.
            var input = new RawStringInput(RespCommand.ASYNC);

            var status = storageApi.GET_WithPending(ref key, ref input, ref o, asyncStarted, out var pending);

            if (pending)
            {
                NetworkGETPending(ref storageApi);
            }
            else
            {
                switch (status)
                {
                    case GarnetStatus.OK:
                        if (!o.IsSpanByte)
                            SendAndReset(o.Memory, o.Length);
                        else
                            dcurr += o.Length;
                        break;
                    case GarnetStatus.NOTFOUND:
                        Debug.Assert(o.IsSpanByte);
                        while (!RespWriteUtils.TryWriteDirect(CmdStrings.RESP_ERRNOTFOUND, ref dcurr, dend))
                            SendAndReset();
                        break;
                }
            }
            return true;
        }

        /// <summary>
        /// GET - scatter gather version
        /// </summary>
        bool NetworkGET_SG<TGarnetApi>(ref TGarnetApi storageApi)
            where TGarnetApi : IGarnetAdvancedApi
        {
            var key = parseState.GetArgSliceByRef(0).SpanByte;
            RawStringInput input = default;
            var firstPending = -1;
            (GarnetStatus, SpanByteAndMemory)[] outputArr = null;
            SpanByteAndMemory o = new(dcurr, (int)(dend - dcurr));
            var c = 0;

            for (; ; c++)
            {
                if (c > 0 && !ParseGETAndKey(ref key))
                    break;

                // Store index in context, since completions are not in order
                long ctx = firstPending == -1 ? 0 : c - firstPending;

                var status = storageApi.GET_WithPending(ref key, ref input, ref o, ctx,
                    out var isPending);

                if (isPending)
                {
                    SetResult(c, ref firstPending, ref outputArr, status, default);
                    o = new SpanByteAndMemory();
                }
                else
                {
                    if (status == GarnetStatus.OK)
                    {
                        if (firstPending == -1)
                        {
                            // Found in memory without IO, and no earlier pending, so we can add directly to the output
                            if (!o.IsSpanByte)
                                SendAndReset(o.Memory, o.Length);
                            else
                                dcurr += o.Length;
                            o = new SpanByteAndMemory(dcurr, (int)(dend - dcurr));
                        }
                        else
                        {
                            SetResult(c, ref firstPending, ref outputArr, status, o);
                            o = new SpanByteAndMemory();
                        }
                    }
                    else
                    {
                        if (firstPending == -1)
                        {
                            // Realized not-found without IO, and no earlier pending, so we can add directly to the output
                            while (!RespWriteUtils.TryWriteDirect(CmdStrings.RESP_ERRNOTFOUND, ref dcurr, dend))
                                SendAndReset();
                            o = new SpanByteAndMemory(dcurr, (int)(dend - dcurr));
                        }
                        else
                        {
                            SetResult(c, ref firstPending, ref outputArr, status, o);
                            o = new SpanByteAndMemory();
                        }
                    }
                }
            }

            if (firstPending != -1)
            {
                // First complete all pending ops
                storageApi.GET_CompletePending(outputArr, true);

                // Write the outputs to network buffer
                for (var i = 0; i < c - firstPending; i++)
                {
                    var status = outputArr[i].Item1;
                    var output = outputArr[i].Item2;
                    if (status == GarnetStatus.OK)
                    {
                        if (!output.IsSpanByte)
                            SendAndReset(output.Memory, output.Length);
                        else
                            dcurr += output.Length;
                    }
                    else
                    {
                        while (!RespWriteUtils.TryWriteDirect(CmdStrings.RESP_ERRNOTFOUND, ref dcurr, dend))
                            SendAndReset();
                    }
                }
            }

            if (c > 1)
            {
                // Update metrics (the first GET is accounted for by the caller)
                if (LatencyMetrics != null) opCount += c - 1;
                if (sessionMetrics != null)
                {
                    sessionMetrics.total_commands_processed += (ulong)(c - 1);
                    sessionMetrics.total_read_commands_processed += (ulong)(c - 1);
                }
            }

            return true;
        }

        /// <summary>
        /// SET
        /// </summary>
        private bool NetworkSET<TGarnetApi>(ref TGarnetApi storageApi)
            where TGarnetApi : IGarnetApi
        {
            Debug.Assert(parseState.Count == 2);
            var key = parseState.GetArgSliceByRef(0).SpanByte;
            var value = parseState.GetArgSliceByRef(1).SpanByte;

            storageApi.SET(ref key, ref value);

            while (!RespWriteUtils.TryWriteDirect(CmdStrings.RESP_OK, ref dcurr, dend))
                SendAndReset();

            return true;
        }

        /// <summary>
        /// GETSET
        /// </summary>
        private bool NetworkGETSET<TGarnetApi>(ref TGarnetApi storageApi)
            where TGarnetApi : IGarnetApi
        {
            Debug.Assert(parseState.Count == 2);
            var key = parseState.GetArgSliceByRef(0).SpanByte;

            return NetworkSET_Conditional(RespCommand.SET, 0, ref key, true,
                                          false, false, ref storageApi);
        }

        /// <summary>
        /// SETRANGE
        /// </summary>
        private bool NetworkSetRange<TGarnetApi>(ref TGarnetApi storageApi)
            where TGarnetApi : IGarnetApi
        {
            var key = parseState.GetArgSliceByRef(0);

            // Validate offset
            if (!parseState.TryGetInt(1, out var offset))
            {
                while (!RespWriteUtils.TryWriteError(CmdStrings.RESP_ERR_GENERIC_VALUE_IS_NOT_INTEGER, ref dcurr, dend))
                    SendAndReset();
                return true;
            }

            if (offset < 0)
            {
                while (!RespWriteUtils.TryWriteError(CmdStrings.RESP_ERR_GENERIC_OFFSETOUTOFRANGE, ref dcurr, dend))
                    SendAndReset();
                return true;
            }

            var input = new RawStringInput(RespCommand.SETRANGE, ref parseState, startIdx: 1);

            Span<byte> outputBuffer = stackalloc byte[NumUtils.MaximumFormatInt64Length];
            var output = ArgSlice.FromPinnedSpan(outputBuffer);

            storageApi.SETRANGE(key, ref input, ref output);

            while (!RespWriteUtils.TryWriteIntegerFromBytes(outputBuffer.Slice(0, output.Length), ref dcurr, dend))
                SendAndReset();

            return true;
        }

        private bool NetworkGetRange<TGarnetApi>(ref TGarnetApi storageApi)
            where TGarnetApi : IGarnetApi
        {
            var key = parseState.GetArgSliceByRef(0);
            var sbKey = key.SpanByte;

            // Validate range
            if (!parseState.TryGetInt(1, out _) || !parseState.TryGetInt(2, out _))
            {
                while (!RespWriteUtils.TryWriteError(CmdStrings.RESP_ERR_GENERIC_VALUE_IS_NOT_INTEGER, ref dcurr, dend))
                    SendAndReset();
                return true;
            }

            var input = new RawStringInput(RespCommand.GETRANGE, ref parseState, startIdx: 1);

            var o = new SpanByteAndMemory(dcurr, (int)(dend - dcurr));

            var status = storageApi.GETRANGE(ref sbKey, ref input, ref o);

            if (status == GarnetStatus.OK)
            {
                sessionMetrics?.incr_total_found();
                if (!o.IsSpanByte)
                    SendAndReset(o.Memory, o.Length);
                else
                    dcurr += o.Length;
            }
            else
            {
                sessionMetrics?.incr_total_notfound();
                Debug.Assert(o.IsSpanByte);
                while (!RespWriteUtils.TryWriteDirect(CmdStrings.RESP_EMPTY, ref dcurr, dend))
                    SendAndReset();
            }

            return true;
        }

        /// <summary>
        /// SETEX
        /// </summary>
        private bool NetworkSETEX<TGarnetApi>(bool highPrecision, ref TGarnetApi storageApi)
            where TGarnetApi : IGarnetApi
        {
            var key = parseState.GetArgSliceByRef(0).SpanByte;

            // Validate expiry
            if (!parseState.TryGetInt(1, out var expiry))
            {
                while (!RespWriteUtils.TryWriteError(CmdStrings.RESP_ERR_GENERIC_VALUE_IS_NOT_INTEGER, ref dcurr, dend))
                    SendAndReset();
                return true;
            }

            if (expiry <= 0)
            {
                while (!RespWriteUtils.TryWriteError(CmdStrings.RESP_ERR_GENERIC_INVALIDEXP_IN_SET, ref dcurr, dend))
                    SendAndReset();
                return true;
            }

            var valMetadata = DateTimeOffset.UtcNow.Ticks +
                              (highPrecision
                                  ? TimeSpan.FromMilliseconds(expiry).Ticks
                                  : TimeSpan.FromSeconds(expiry).Ticks);

            var sbVal = parseState.GetArgSliceByRef(2).SpanByte;

            var input = new RawStringInput(RespCommand.SETEX, 0, valMetadata);
            _ = storageApi.SET(ref key, ref input, ref sbVal);

            while (!RespWriteUtils.TryWriteDirect(CmdStrings.RESP_OK, ref dcurr, dend))
                SendAndReset();

            return true;
        }

        /// <summary>
        /// SETNX
        /// </summary>
        private bool NetworkSETNX<TGarnetApi>(bool highPrecision, ref TGarnetApi storageApi)
            where TGarnetApi : IGarnetApi
        {
            if (parseState.Count != 2)
            {
                return AbortWithWrongNumberOfArguments(nameof(RespCommand.SETNX));
            }

            var key = parseState.GetArgSliceByRef(0);
            var sbKey = key.SpanByte;

            var input = new RawStringInput(RespCommand.SETEXNX, ref parseState, startIdx: 1);
            var status = storageApi.SET_Conditional(ref sbKey, ref input);

            // The status returned for SETNX as NOTFOUND is the expected status in the happy path
            var retVal = status == GarnetStatus.NOTFOUND ? 1 : 0;
            while (!RespWriteUtils.TryWriteInt32(retVal, ref dcurr, dend))
                SendAndReset();

            return true;
        }

        /// <summary>
        /// SET EX NX [WITHETAG]
        /// </summary>
        private bool NetworkSETEXNX<TGarnetApi>(ref TGarnetApi storageApi)
            where TGarnetApi : IGarnetApi
        {
            var key = parseState.GetArgSliceByRef(0);
            var sbKey = key.SpanByte;

            var val = parseState.GetArgSliceByRef(1);
            var sbVal = val.SpanByte;

            var expiry = 0;
            ReadOnlySpan<byte> errorMessage = default;
            var existOptions = ExistOptions.None;
            var expOption = ExpirationOption.None;
            var etagOption = EtagOption.None;
            var getValue = false;

            var tokenIdx = 2;
            Span<byte> nextOpt = default;
            var optUpperCased = false;
            while (tokenIdx < parseState.Count || optUpperCased)
            {
                if (!optUpperCased)
                {
                    nextOpt = parseState.GetArgSliceByRef(tokenIdx++).Span;
                }

                // nextOpt was an expiration option
                if (parseState.TryGetExpirationOptionWithToken(ref nextOpt, out ExpirationOption parsedOption))
                {
                    // Make sure there aren't multiple expiration options in the options sent by user
                    // and that whatever parsedOption we have recieved is one of the acceptable ones only
                    if (expOption != ExpirationOption.None || (parsedOption is not (ExpirationOption.EX or ExpirationOption.PX or ExpirationOption.KEEPTTL)))
                    {
                        errorMessage = CmdStrings.RESP_ERR_GENERIC_SYNTAX_ERROR;
                        break;
                    }

                    expOption = parsedOption;
                    // based on above check if it is not KEEPTTL, it has to be either EX or PX
                    if (expOption != ExpirationOption.KEEPTTL)
                    {
                        // EX and PX optionare followed by an expiry argument; account for the expiry argument by moving past the tokenIdx
                        if (!parseState.TryGetInt(tokenIdx++, out expiry))
                        {
                            errorMessage = CmdStrings.RESP_ERR_GENERIC_VALUE_IS_NOT_INTEGER;
                            break;
                        }

                        if (expiry <= 0)
                        {
                            errorMessage = CmdStrings.RESP_ERR_GENERIC_INVALIDEXP_IN_SET;
                            break;
                        }
                    }
                }
                else if (nextOpt.SequenceEqual(CmdStrings.NX))
                {
                    if (existOptions != ExistOptions.None)
                    {
                        errorMessage = CmdStrings.RESP_ERR_GENERIC_SYNTAX_ERROR;
                        break;
                    }

                    existOptions = ExistOptions.NX;
                }
                else if (nextOpt.SequenceEqual(CmdStrings.XX))
                {
                    if (existOptions != ExistOptions.None)
                    {
                        errorMessage = CmdStrings.RESP_ERR_GENERIC_SYNTAX_ERROR;
                        break;
                    }

                    existOptions = ExistOptions.XX;
                }
                else if (nextOpt.SequenceEqual(CmdStrings.GET))
                {
                    if (etagOption != EtagOption.None)
                    {
                        // cannot do withEtag and getValue since withEtag SET already returns ETag in response
                        errorMessage = CmdStrings.RESP_ERR_WITHETAG_AND_GETVALUE;
                        break;
                    }

                    getValue = true;
                }
                else if (nextOpt.SequenceEqual(CmdStrings.WITHETAG))
                {
                    if (etagOption != EtagOption.None)
                    {
                        errorMessage = CmdStrings.RESP_ERR_GENERIC_SYNTAX_ERROR;
                        break;
                    }

                    if (getValue)
                    {
                        // cannot do withEtag and getValue since withEtag SET already returns ETag in response
                        errorMessage = CmdStrings.RESP_ERR_WITHETAG_AND_GETVALUE;
                        break;
                    }

                    etagOption = EtagOption.WithETag;
                }
                else
                {
                    if (!optUpperCased)
                    {
                        AsciiUtils.ToUpperInPlace(nextOpt);
                        optUpperCased = true;
                        continue;
                    }

                    errorMessage = CmdStrings.RESP_ERR_GENERIC_UNK_CMD;
                    break;
                }

                optUpperCased = false;
            }

            if (!errorMessage.IsEmpty)
            {
                while (!RespWriteUtils.TryWriteError(errorMessage, ref dcurr, dend))
                    SendAndReset();
                return true;
            }

            bool withEtag = etagOption == EtagOption.WithETag;

            bool isHighPrecision = expOption == ExpirationOption.PX;

            switch (expOption)
            {
                case ExpirationOption.None:
                case ExpirationOption.EX:
                case ExpirationOption.PX:
                    switch (existOptions)
                    {
                        case ExistOptions.None:
                            return getValue || withEtag
                                ? NetworkSET_Conditional(RespCommand.SET, expiry, ref sbKey, getValue,
                                    isHighPrecision, withEtag, ref storageApi)
                                : NetworkSET_EX(RespCommand.SET, expOption, expiry, ref sbKey, ref sbVal, ref storageApi); // Can perform a blind update
                        case ExistOptions.XX:
                            return NetworkSET_Conditional(RespCommand.SETEXXX, expiry, ref sbKey,
                                getValue, isHighPrecision, withEtag, ref storageApi);
                        case ExistOptions.NX:
                            return NetworkSET_Conditional(RespCommand.SETEXNX, expiry, ref sbKey,
                                getValue, isHighPrecision, withEtag, ref storageApi);
                    }
                    break;
                case ExpirationOption.KEEPTTL:
                    Debug.Assert(expiry == 0); // no expiration if KEEPTTL
                    switch (existOptions)
                    {
                        case ExistOptions.None:
                            // We can never perform a blind update due to KEEPTTL
                            return NetworkSET_Conditional(RespCommand.SETKEEPTTL, expiry, ref sbKey
                                , getValue, highPrecision: false, withEtag, ref storageApi);
                        case ExistOptions.XX:
                            return NetworkSET_Conditional(RespCommand.SETKEEPTTLXX, expiry, ref sbKey,
                                getValue, highPrecision: false, withEtag, ref storageApi);
                        case ExistOptions.NX:
                            return NetworkSET_Conditional(RespCommand.SETEXNX, expiry, ref sbKey,
                                getValue, highPrecision: false, withEtag, ref storageApi);
                    }
                    break;
            }

            while (!RespWriteUtils.TryWriteError(CmdStrings.RESP_ERR_GENERIC_UNK_CMD, ref dcurr, dend))
                SendAndReset();
            return true;
        }

        private unsafe bool NetworkSET_EX<TGarnetApi>(RespCommand cmd, ExpirationOption expOption, int expiry,
            ref SpanByte key, ref SpanByte val, ref TGarnetApi storageApi)
            where TGarnetApi : IGarnetApi
        {
            Debug.Assert(cmd == RespCommand.SET);

            var highPrecision = expOption == ExpirationOption.PX;
            var valMetadata = DateTimeOffset.UtcNow.Ticks +
                              (highPrecision
                                  ? TimeSpan.FromMilliseconds(expiry).Ticks
                                  : TimeSpan.FromSeconds(expiry).Ticks);

            var input = new RawStringInput(cmd, 0, valMetadata);

            storageApi.SET(ref key, ref input, ref val);

            while (!RespWriteUtils.TryWriteDirect(CmdStrings.RESP_OK, ref dcurr, dend))
                SendAndReset();
            return true;
        }

        private bool NetworkSET_Conditional<TGarnetApi>(RespCommand cmd, int expiry, ref SpanByte key, bool getValue, bool highPrecision, bool withEtag, ref TGarnetApi storageApi)
            where TGarnetApi : IGarnetApi
        {
            var inputArg = expiry == 0
                ? 0
                : DateTimeOffset.UtcNow.Ticks +
                  (highPrecision
                      ? TimeSpan.FromMilliseconds(expiry).Ticks
                      : TimeSpan.FromSeconds(expiry).Ticks);

            var input = new RawStringInput(cmd, ref parseState, startIdx: 1, arg1: inputArg);

            if (!getValue && !withEtag)
            {
                // the following debug assertion is the catch any edge case leading to SETIFMATCH, or SETIFGREATER skipping the above block
                Debug.Assert(cmd is not (RespCommand.SETIFMATCH or RespCommand.SETIFGREATER), "SETIFMATCH should have gone though pointing to right output variable");

                var status = storageApi.SET_Conditional(ref key, ref input);

                // KEEPTTL without flags doesn't care whether it was found or not.
                if (cmd == RespCommand.SETKEEPTTL)
                {
                    while (!RespWriteUtils.TryWriteDirect(CmdStrings.RESP_OK, ref dcurr, dend))
                        SendAndReset();
                }
                else
                {
                    var ok = status != GarnetStatus.NOTFOUND;

                    // the status returned for SETEXNX as NOTFOUND is the expected status in the happy path, so flip the ok flag
                    if (cmd == RespCommand.SETEXNX)
                        ok = !ok;

                    if (ok)
                    {
                        while (!RespWriteUtils.TryWriteDirect(CmdStrings.RESP_OK, ref dcurr, dend))
                            SendAndReset();
                    }
                    else
                    {
                        while (!RespWriteUtils.TryWriteDirect(CmdStrings.RESP_ERRNOTFOUND, ref dcurr, dend))
                            SendAndReset();
                    }
                }

                return true;
            }
            else
            {
                if (withEtag)
                    input.header.SetWithEtagFlag();

                if (getValue)
                    input.header.SetSetGetFlag();

                // anything with getValue or withEtag always writes to the buffer in the happy path
                SpanByteAndMemory outputBuffer = new SpanByteAndMemory(dcurr, (int)(dend - dcurr));
                GarnetStatus status = storageApi.SET_Conditional(ref key,
                    ref input, ref outputBuffer);

                // The data will be on the buffer either when we know the response is ok or when the withEtag flag is set.
                bool ok = status != GarnetStatus.NOTFOUND || withEtag;

                if (ok)
                {
                    if (!outputBuffer.IsSpanByte)
                        SendAndReset(outputBuffer.Memory, outputBuffer.Length);
                    else
                        dcurr += outputBuffer.Length;
                }
                else
                {
                    while (!RespWriteUtils.TryWriteDirect(CmdStrings.RESP_ERRNOTFOUND, ref dcurr, dend))
                        SendAndReset();
                }

                return true;
            }
        }

        /// <summary>
        /// Increment (INCRBY, DECRBY, INCR, DECR)
        /// </summary>
        private bool NetworkIncrement<TGarnetApi>(RespCommand cmd, ref TGarnetApi storageApi)
            where TGarnetApi : IGarnetApi
        {
            Debug.Assert(cmd == RespCommand.INCRBY || cmd == RespCommand.DECRBY || cmd == RespCommand.INCR ||
                         cmd == RespCommand.DECR);

            if ((parseState.Count < 1 && (cmd == RespCommand.INCR || cmd == RespCommand.DECR))
                || (parseState.Count < 2 && (cmd == RespCommand.INCRBY || cmd == RespCommand.DECRBY)))
                return AbortWithWrongNumberOfArguments(cmd.ToString());

            var key = parseState.GetArgSliceByRef(0);

            long incrByValue = 0;
            if (parseState.Count > 1 && !parseState.TryGetLong(1, out incrByValue))
            {
                while (!RespWriteUtils.TryWriteError(CmdStrings.RESP_ERR_GENERIC_VALUE_IS_NOT_INTEGER, ref dcurr, dend))
                    SendAndReset();
                return true;
            }

            Span<byte> outputBuffer = stackalloc byte[NumUtils.MaximumFormatInt64Length + 1];
            var output = ArgSlice.FromPinnedSpan(outputBuffer);

            var input = new RawStringInput(cmd, 0, incrByValue);
            storageApi.Increment(key, ref input, ref output);

            var errorFlag = output.Length == NumUtils.MaximumFormatInt64Length + 1
                ? (OperationError)output.Span[0]
                : OperationError.SUCCESS;

            switch (errorFlag)
            {
                case OperationError.SUCCESS:
                    while (!RespWriteUtils.TryWriteIntegerFromBytes(outputBuffer.Slice(0, output.Length), ref dcurr, dend))
                        SendAndReset();
                    break;
                case OperationError.INVALID_TYPE:
                    while (!RespWriteUtils.TryWriteError(CmdStrings.RESP_ERR_GENERIC_VALUE_IS_NOT_INTEGER, ref dcurr, dend))
                        SendAndReset();
                    break;
                default:
                    throw new GarnetException($"Invalid OperationError {errorFlag}");
            }

            return true;
        }

        /// <summary>
        /// Increment by float (INCRBYFLOAT)
        /// </summary>
        private bool NetworkIncrementByFloat<TGarnetApi>(ref TGarnetApi storageApi)
            where TGarnetApi : IGarnetApi
        {
            var key = parseState.GetArgSliceByRef(0);
            var incrSlice = parseState.GetArgSliceByRef(1);

            if (!NumUtils.TryParse(incrSlice.ReadOnlySpan, out float _))
            {
                while (!RespWriteUtils.TryWriteError(CmdStrings.RESP_ERR_NOT_VALID_FLOAT, ref dcurr, dend))
                    SendAndReset();
                return true;
            }

            Span<byte> outputBuffer = stackalloc byte[NumUtils.MaximumFormatDoubleLength + 1];
            var output = ArgSlice.FromPinnedSpan(outputBuffer);

            var input = new RawStringInput(RespCommand.INCRBYFLOAT, ref parseState, startIdx: 1);
            storageApi.Increment(key, ref input, ref output);

            var errorFlag = output.Length == NumUtils.MaximumFormatDoubleLength + 1
                ? (OperationError)output.Span[0]
                : OperationError.SUCCESS;

            switch (errorFlag)
            {
                case OperationError.SUCCESS:
                    while (!RespWriteUtils.TryWriteBulkString(outputBuffer.Slice(0, output.Length), ref dcurr, dend))
                        SendAndReset();
                    break;
                case OperationError.INVALID_TYPE:
                    while (!RespWriteUtils.TryWriteError(CmdStrings.RESP_ERR_NOT_VALID_FLOAT, ref dcurr,
                                   dend))
                        SendAndReset();
                    break;
                default:
                    throw new GarnetException($"Invalid OperationError {errorFlag}");
            }

            return true;
        }

        /// <summary>
        /// APPEND command - appends value at the end of existing string
        /// </summary>
        private bool NetworkAppend<TGarnetApi>(ref TGarnetApi storageApi)
            where TGarnetApi : IGarnetApi
        {
            var sbKey = parseState.GetArgSliceByRef(0).SpanByte;

            var input = new RawStringInput(RespCommand.APPEND, ref parseState, startIdx: 1);

            Span<byte> outputBuffer = stackalloc byte[NumUtils.MaximumFormatInt64Length];
            var output = SpanByteAndMemory.FromPinnedSpan(outputBuffer);

            storageApi.APPEND(ref sbKey, ref input, ref output);

            while (!RespWriteUtils.TryWriteIntegerFromBytes(outputBuffer.Slice(0, output.Length), ref dcurr, dend))
                SendAndReset();

            return true;
        }

        /// <summary>
        /// PING
        /// </summary>
        private bool NetworkPING()
        {
            if (isSubscriptionSession && respProtocolVersion == 2)
            {
                while (!RespWriteUtils.TryWriteDirect(CmdStrings.SUSCRIBE_PONG, ref dcurr, dend))
                    SendAndReset();
            }
            else
            {
                while (!RespWriteUtils.TryWriteDirect(CmdStrings.RESP_PONG, ref dcurr, dend))
                    SendAndReset();
            }
            return true;
        }

        /// <summary>
        /// ASKING
        /// </summary>
        private bool NetworkASKING()
        {
            //*1\r\n$6\r\n ASKING\r\n = 16
            if (storeWrapper.serverOptions.EnableCluster)
                SessionAsking = 2;
            while (!RespWriteUtils.TryWriteDirect(CmdStrings.RESP_OK, ref dcurr, dend))
                SendAndReset();
            return true;
        }

        /// <summary>
        /// QUIT
        /// </summary>
        private bool NetworkQUIT()
        {
            while (!RespWriteUtils.TryWriteDirect(CmdStrings.RESP_OK, ref dcurr, dend))
                SendAndReset();
            toDispose = true;
            return true;
        }

        /// <summary>
        /// FLUSHDB [ASYNC|SYNC] [UNSAFETRUNCATELOG]
        /// </summary>
        private bool NetworkFLUSHDB()
        {
            if (parseState.Count > 2)
            {
                return AbortWithWrongNumberOfArguments(nameof(RespCommand.FLUSHDB));
            }

            if (storeWrapper.serverOptions.EnableCluster && storeWrapper.clusterProvider.IsReplica() && !clusterSession.ReadWriteSession)
            {
                while (!RespWriteUtils.TryWriteError(CmdStrings.RESP_ERR_FLUSHALL_READONLY_REPLICA, ref dcurr, dend))
                    SendAndReset();
                return true;
            }

            FlushDb(RespCommand.FLUSHDB);

            return true;
        }

        /// <summary>
        /// FLUSHALL [ASYNC|SYNC] [UNSAFETRUNCATELOG]
        /// </summary>
        private bool NetworkFLUSHALL()
        {
            if (parseState.Count > 3)
            {
                return AbortWithWrongNumberOfArguments(nameof(RespCommand.FLUSHALL));
            }

            if (storeWrapper.serverOptions.EnableCluster && storeWrapper.clusterProvider.IsReplica() && !clusterSession.ReadWriteSession)
            {
                while (!RespWriteUtils.TryWriteError(CmdStrings.RESP_ERR_FLUSHALL_READONLY_REPLICA, ref dcurr, dend))
                    SendAndReset();
                return true;
            }

            // Since Garnet currently only supports a single database,
            // FLUSHALL and FLUSHDB share the same logic
            FlushDb(RespCommand.FLUSHALL);

            return true;
        }

        /// <summary>
        /// Mark this session as readonly session
        /// </summary>
        /// <returns></returns>
        private bool NetworkREADONLY()
        {
            //*1\r\n$8\r\nREADONLY\r\n
            clusterSession?.SetReadOnlySession();
            while (!RespWriteUtils.TryWriteDirect(CmdStrings.RESP_OK, ref dcurr, dend))
                SendAndReset();
            return true;
        }

        /// <summary>
        /// Mark this session as readwrite
        /// </summary>
        /// <returns></returns>
        private bool NetworkREADWRITE()
        {
            //*1\r\n$9\r\nREADWRITE\r\n
            clusterSession?.SetReadWriteSession();
            while (!RespWriteUtils.TryWriteDirect(CmdStrings.RESP_OK, ref dcurr, dend))
                SendAndReset();
            return true;
        }

        /// <summary>
        /// Returns the length of the string value stored at key. An -1 is returned when key is not found
        /// </summary>
        /// <typeparam name="TGarnetApi"></typeparam>
        /// <param name="storageApi"></param>
        /// <returns></returns>
        private bool NetworkSTRLEN<TGarnetApi>(ref TGarnetApi storageApi)
            where TGarnetApi : IGarnetApi
        {
            if (parseState.Count != 1)
            {
                return AbortWithWrongNumberOfArguments(nameof(RespCommand.STRLEN));
            }

            //STRLEN key
            var key = parseState.GetArgSliceByRef(0);
            var status = storageApi.GET(key, out var value);

            switch (status)
            {
                case GarnetStatus.OK:
                    while (!RespWriteUtils.TryWriteInt32(value.Length, ref dcurr, dend))
                        SendAndReset();
                    break;
                case GarnetStatus.NOTFOUND:
                    while (!RespWriteUtils.TryWriteInt32(0, ref dcurr, dend))
                        SendAndReset();
                    break;
            }

            return true;
        }

        /// <summary>
        /// Common bits of COMMAND and COMMAND INFO implementation
        /// </summary>
        private void WriteCOMMANDResponse()
        {
            var resultSb = new StringBuilder();
            var cmdCount = 0;

            foreach (var customCmd in customCommandManagerSession.GetAllCustomCommandsInfos())
            {
                cmdCount++;
                resultSb.Append(customCmd.Value.RespFormat);
            }

            if (RespCommandsInfo.TryGetRespCommandsInfo(out var respCommandsInfo, true, logger))
            {
                foreach (var cmd in respCommandsInfo.Values)
                {
                    cmdCount++;
                    resultSb.Append(cmd.RespFormat);
                }
            }

            while (!RespWriteUtils.TryWriteArrayLength(cmdCount, ref dcurr, dend))
                SendAndReset();
            while (!RespWriteUtils.TryWriteAsciiDirect(resultSb.ToString(), ref dcurr, dend))
                SendAndReset();
        }

        /// <summary>
        /// Processes COMMAND command.
        /// </summary>
        /// <returns>true if parsing succeeded correctly, false if not all tokens could be consumed and further processing is necessary.</returns>
        private bool NetworkCOMMAND()
        {
            // No additional args allowed
            if (parseState.Count != 0)
            {
                var subCommand = parseState.GetString(0);
                var errorMsg = string.Format(CmdStrings.GenericErrUnknownSubCommand, subCommand, nameof(RespCommand.COMMAND));
                while (!RespWriteUtils.TryWriteError(errorMsg, ref dcurr, dend))
                    SendAndReset();
            }
            else
            {
                WriteCOMMANDResponse();
            }

            return true;
        }

        /// <summary>
        /// Processes COMMAND COUNT subcommand.
        /// </summary>
        /// <returns>true if parsing succeeded correctly, false if not all tokens could be consumed and further processing is necessary.</returns>
        private bool NetworkCOMMAND_COUNT()
        {
            // No additional args allowed
            if (parseState.Count != 0)
            {
                var errorMsg = string.Format(CmdStrings.GenericErrWrongNumArgs, "COMMAND COUNT");
                while (!RespWriteUtils.TryWriteError(errorMsg, ref dcurr, dend))
                    SendAndReset();
            }
            else
            {
                if (!RespCommandsInfo.TryGetRespCommandsInfoCount(out var respCommandCount, true, logger))
                {
                    respCommandCount = 0;
                }

                var commandCount = customCommandManagerSession.GetCustomCommandInfoCount() + respCommandCount;

                while (!RespWriteUtils.TryWriteInt32(commandCount, ref dcurr, dend))
                    SendAndReset();
            }

            return true;
        }

        /// <summary>
        /// Processes COMMAND INFO subcommand.
        /// </summary>
        /// <returns>true if parsing succeeded correctly, false if not all tokens could be consumed and further processing is necessary.</returns>
        private bool NetworkCOMMAND_DOCS()
        {
            var count = parseState.Count;

            var resultSb = new StringBuilder();
            var docsCount = 0;

            if (count == 0)
            {
                if (!RespCommandDocs.TryGetRespCommandsDocs(out var cmdsDocs, true, logger))
                    return true;

                foreach (var cmdDocs in cmdsDocs.Values)
                {
                    docsCount++;
                    resultSb.Append(cmdDocs.RespFormat);
                }

                foreach (var customCmd in customCommandManagerSession.GetAllCustomCommandsDocs())
                {
                    docsCount++;
                    resultSb.Append(customCmd.Value.RespFormat);
                }
            }
            else
            {
                for (var i = 0; i < count; i++)
                {
                    var cmdName = parseState.GetString(i);
                    if (RespCommandDocs.TryGetRespCommandDocs(cmdName, out var cmdDocs, true, true, logger) ||
                        customCommandManagerSession.TryGetCustomCommandDocs(cmdName, out cmdDocs))
                    {
                        docsCount++;
                        resultSb.Append(cmdDocs.RespFormat);
                    }
                }
            }

            var isMemory = false;
            MemoryHandle ptrHandle = default;
            var output = new SpanByteAndMemory(dcurr, (int)(dend - dcurr));
            var startptr = output.SpanByte.ToPointer();
            var currptr = startptr;
            var endptr = startptr + output.Length;

            while (!RespWriteUtils.TryWriteArrayLength(docsCount * 2, ref currptr, endptr))
                ObjectUtils.ReallocateOutput(ref output, ref isMemory, ref startptr, ref ptrHandle, ref currptr, ref endptr);

            while (!RespWriteUtils.TryWriteAsciiDirect(resultSb.ToString(), ref currptr, endptr))
                ObjectUtils.ReallocateOutput(ref output, ref isMemory, ref startptr, ref ptrHandle, ref currptr, ref endptr);

            output.Length = (int)(currptr - startptr);

            if (!output.IsSpanByte)
                SendAndReset(output.Memory, output.Length);
            else
                dcurr += output.Length;

            return true;
        }

        /// <summary>
        /// Processes COMMAND INFO subcommand.
        /// </summary>
        /// <returns>true if parsing succeeded correctly, false if not all tokens could be consumed and further processing is necessary.</returns>
        private bool NetworkCOMMAND_INFO()
        {
            var count = parseState.Count;
            if (count == 0)
            {
                // Zero arg case is equivalent to COMMAND w/o subcommand
                WriteCOMMANDResponse();
            }
            else
            {
                while (!RespWriteUtils.TryWriteArrayLength(count, ref dcurr, dend))
                    SendAndReset();

                for (var i = 0; i < count; i++)
                {
                    var cmdName = parseState.GetString(i);

                    if (RespCommandsInfo.TryGetRespCommandInfo(cmdName, out var cmdInfo, true, true, logger) ||
                        customCommandManagerSession.TryGetCustomCommandInfo(cmdName, out cmdInfo))
                    {
                        while (!RespWriteUtils.TryWriteAsciiDirect(cmdInfo.RespFormat, ref dcurr, dend))
                            SendAndReset();
                    }
                    else
                    {
                        WriteNull();
                    }
                }
            }

            return true;
        }

        /// <summary>
        /// Processes COMMAND GETKEYS subcommand.
        /// </summary>
        private bool NetworkCOMMAND_GETKEYS()
        {
            if (parseState.Count == 0)
            {
                return AbortWithWrongNumberOfArguments(nameof(RespCommand.COMMAND_GETKEYS));
            }

            var cmdName = parseState.GetString(0);
            bool cmdFound = RespCommandsInfo.TryGetRespCommandInfo(cmdName, out var cmdInfo, true, true, logger) ||
                          storeWrapper.customCommandManager.TryGetCustomCommandInfo(cmdName, out cmdInfo);

            if (!cmdFound)
            {
                return AbortWithErrorMessage(CmdStrings.RESP_INVALID_COMMAND_SPECIFIED);
            }

            if (cmdInfo.KeySpecifications == null || cmdInfo.KeySpecifications.Length == 0)
            {
                return AbortWithErrorMessage(CmdStrings.RESP_COMMAND_HAS_NO_KEY_ARGS);
            }

            parseState.TryExtractKeysFromSpecs(cmdInfo.KeySpecifications, out var keys);


            while (!RespWriteUtils.TryWriteArrayLength(keys.Count, ref dcurr, dend))
                SendAndReset();

            foreach (var key in keys)
            {
                while (!RespWriteUtils.TryWriteBulkString(key.Span, ref dcurr, dend))
                    SendAndReset();
            }

            return true;
        }

        /// <summary>
        /// Processes COMMAND GETKEYSANDFLAGS subcommand.
        /// </summary>
        private bool NetworkCOMMAND_GETKEYSANDFLAGS()
        {
            if (parseState.Count == 0)
            {
                return AbortWithWrongNumberOfArguments(nameof(RespCommand.COMMAND_GETKEYSANDFLAGS));
            }

            var cmdName = parseState.GetString(0);
            bool cmdFound = RespCommandsInfo.TryGetRespCommandInfo(cmdName, out var cmdInfo, true, true, logger) ||
                          storeWrapper.customCommandManager.TryGetCustomCommandInfo(cmdName, out cmdInfo);

            if (!cmdFound)
            {
                return AbortWithErrorMessage(CmdStrings.RESP_INVALID_COMMAND_SPECIFIED);
            }

            if (cmdInfo.KeySpecifications == null || cmdInfo.KeySpecifications.Length == 0)
            {
                return AbortWithErrorMessage(CmdStrings.RESP_COMMAND_HAS_NO_KEY_ARGS);
            }

            parseState.TryExtractKeysAndFlagsFromSpecs(cmdInfo.KeySpecifications, out var keys, out var flags);

            while (!RespWriteUtils.TryWriteArrayLength(keys.Count, ref dcurr, dend))
                SendAndReset();

            for (int i = 0; i < keys.Count; i++)
            {
                while (!RespWriteUtils.TryWriteArrayLength(2, ref dcurr, dend))
                    SendAndReset();

                while (!RespWriteUtils.TryWriteBulkString(keys[i].Span, ref dcurr, dend))
                    SendAndReset();

                while (!RespWriteUtils.TryWriteArrayLength(flags[i].Length, ref dcurr, dend))
                    SendAndReset();

                foreach (var flag in flags[i])
                {
                    while (!RespWriteUtils.TryWriteBulkString(Encoding.ASCII.GetBytes(flag), ref dcurr, dend))
                        SendAndReset();
                }
            }

            return true;
        }

        private bool NetworkECHO()
        {
            if (parseState.Count != 1)
            {
                return AbortWithWrongNumberOfArguments(nameof(RespCommand.ECHO));
            }

            var message = parseState.GetArgSliceByRef(0).ReadOnlySpan;
            WriteDirectLargeRespString(message);
            return true;
        }

        // HELLO [protover [AUTH username password] [SETNAME clientname]]
        private bool NetworkHELLO()
        {
            var count = parseState.Count;
            if (count > 6)
            {
                return AbortWithWrongNumberOfArguments(nameof(RespCommand.HELLO));
            }

            byte? tmpRespProtocolVersion = null;
            ReadOnlySpan<byte> authUsername = default, authPassword = default;
            string tmpClientName = null;
            string errorMsg = default;

            if (count > 0)
            {
                var tokenIdx = 0;
                // Validate protocol version
                if (!parseState.TryGetInt(tokenIdx++, out var localRespProtocolVersion))
                {
                    while (!RespWriteUtils.TryWriteError(CmdStrings.RESP_ERR_PROTOCOL_VALUE_IS_NOT_INTEGER, ref dcurr, dend))
                        SendAndReset();

                    return true;
                }

                tmpRespProtocolVersion = (byte)localRespProtocolVersion;

                while (tokenIdx < count)
                {
                    var param = parseState.GetArgSliceByRef(tokenIdx++).ReadOnlySpan;

                    if (param.EqualsUpperCaseSpanIgnoringCase(CmdStrings.AUTH))
                    {
                        if (count - tokenIdx < 2)
                        {
                            errorMsg = string.Format(CmdStrings.GenericSyntaxErrorOption, nameof(RespCommand.HELLO),
                                nameof(CmdStrings.AUTH));
                            break;
                        }

                        authUsername = parseState.GetArgSliceByRef(tokenIdx++).ReadOnlySpan;
                        authPassword = parseState.GetArgSliceByRef(tokenIdx++).ReadOnlySpan;
                    }
                    else if (param.EqualsUpperCaseSpanIgnoringCase(CmdStrings.SETNAME))
                    {
                        if (count - tokenIdx < 1)
                        {
                            errorMsg = string.Format(CmdStrings.GenericSyntaxErrorOption, nameof(RespCommand.HELLO),
                                nameof(CmdStrings.SETNAME));
                            break;
                        }

                        tmpClientName = parseState.GetString(tokenIdx++);
                    }
                    else
                    {
                        errorMsg = string.Format(CmdStrings.GenericSyntaxErrorOption, nameof(RespCommand.HELLO),
                            Encoding.ASCII.GetString(param));
                        break;
                    }
                }
            }

            if (errorMsg != default)
            {
                while (!RespWriteUtils.TryWriteError(errorMsg, ref dcurr, dend))
                    SendAndReset();

                return true;
            }

            ProcessHelloCommand(tmpRespProtocolVersion, authUsername, authPassword, tmpClientName);
            return true;
        }

        private bool NetworkTIME()
        {
            if (parseState.Count != 0)
            {
                return AbortWithWrongNumberOfArguments(nameof(RespCommand.TIME));
            }

            var utcTime = DateTimeOffset.UtcNow;
            var seconds = utcTime.ToUnixTimeSeconds();
            var uSeconds = utcTime.ToString("ffffff");
            var response = $"*2\r\n${seconds.ToString().Length}\r\n{seconds}\r\n${uSeconds.Length}\r\n{uSeconds}\r\n";

            while (!RespWriteUtils.TryWriteAsciiDirect(response, ref dcurr, dend))
                SendAndReset();

            return true;
        }

        private bool NetworkAUTH()
        {
            // AUTH [<username>] <password>
            var count = parseState.Count;
            if (count < 1 || count > 2)
            {
                return AbortWithWrongNumberOfArguments(nameof(RespCommand.AUTH));
            }

            ReadOnlySpan<byte> username = default;

            // Optional Argument: <username>
            var passwordTokenIdx = 0;
            if (count == 2)
            {
                username = parseState.GetArgSliceByRef(0).ReadOnlySpan;
                passwordTokenIdx = 1;
            }

            // Mandatory Argument: <password>
            var password = parseState.GetArgSliceByRef(passwordTokenIdx).ReadOnlySpan;

            // NOTE: Some authenticators cannot accept username/password pairs
            if (!_authenticator.CanAuthenticate)
            {
                while (!RespWriteUtils.TryWriteError("ERR Client sent AUTH, but configured authenticator does not accept passwords"u8, ref dcurr, dend))
                    SendAndReset();
                return true;
            }

            // XXX: There should be high-level AuthenticatorException
            if (this.AuthenticateUser(username, password))
            {
                while (!RespWriteUtils.TryWriteDirect(CmdStrings.RESP_OK, ref dcurr, dend))
                    SendAndReset();
            }
            else
            {
                if (username.IsEmpty)
                {
                    while (!RespWriteUtils.TryWriteError(CmdStrings.RESP_WRONGPASS_INVALID_PASSWORD, ref dcurr, dend))
                        SendAndReset();
                }
                else
                {
                    while (!RespWriteUtils.TryWriteError(CmdStrings.RESP_WRONGPASS_INVALID_USERNAME_PASSWORD, ref dcurr, dend))
                        SendAndReset();
                }
            }
            return true;
        }

        //MEMORY USAGE key [SAMPLES count]
        private bool NetworkMemoryUsage<TGarnetApi>(ref TGarnetApi storageApi)
            where TGarnetApi : IGarnetApi
        {
            var count = parseState.Count;
            if (count != 1 && count != 3)
            {
                return AbortWithWrongNumberOfArguments(
                    $"{nameof(RespCommand.MEMORY)}|{Encoding.ASCII.GetString(CmdStrings.USAGE)}");
            }

            var key = parseState.GetArgSliceByRef(0);

            if (count == 3)
            {
                // Calculations for nested types do not apply to garnet, but we are checking syntax for API compatibility
                if (!parseState.GetArgSliceByRef(1).ReadOnlySpan.EqualsUpperCaseSpanIgnoringCase(CmdStrings.SAMPLES))
                {
                    while (!RespWriteUtils.TryWriteError(CmdStrings.RESP_SYNTAX_ERROR, ref dcurr, dend))
                        SendAndReset();
                    return true;
                }

                // Validate samples count
                if (!parseState.TryGetInt(2, out _))
                {
                    while (!RespWriteUtils.TryWriteError(CmdStrings.RESP_ERR_GENERIC_VALUE_IS_NOT_INTEGER, ref dcurr, dend))
                        SendAndReset();
                    return true;
                }
            }

            var status = storageApi.MemoryUsageForKey(key, out var memoryUsage);

            if (status == GarnetStatus.OK)
            {
                while (!RespWriteUtils.TryWriteInt32((int)memoryUsage, ref dcurr, dend))
                    SendAndReset();
            }
            else
            {
                while (!RespWriteUtils.TryWriteDirect(CmdStrings.RESP_ERRNOTFOUND, ref dcurr, dend))
                    SendAndReset();
            }

            return true;
        }

        /// <summary>
        /// ASYNC [ON|OFF|BARRIER]
        /// </summary>
        private bool NetworkASYNC()
        {
            if (respProtocolVersion <= 2)
            {
                while (!RespWriteUtils.TryWriteError(CmdStrings.RESP_ERR_NOT_SUPPORTED_RESP2, ref dcurr, dend))
                    SendAndReset();

                return true;
            }

            if (parseState.Count != 1)
            {
                return AbortWithWrongNumberOfArguments(nameof(RespCommand.ASYNC));
            }

            var param = parseState.GetArgSliceByRef(0).ReadOnlySpan;
            if (param.EqualsUpperCaseSpanIgnoringCase(CmdStrings.ON))
            {
                useAsync = true;
            }
            else if (param.EqualsUpperCaseSpanIgnoringCase(CmdStrings.OFF))
            {
                useAsync = false;
            }
            else if (param.EqualsUpperCaseSpanIgnoringCase(CmdStrings.BARRIER))
            {
                if (asyncCompleted < asyncStarted)
                {
                    asyncDone = new(0);
                    if (dcurr > networkSender.GetResponseObjectHead())
                        Send(networkSender.GetResponseObjectHead());
                    try
                    {
                        networkSender.ExitAndReturnResponseObject();
                        while (asyncCompleted < asyncStarted) asyncDone.Wait();
                        asyncDone.Dispose();
                        asyncDone = null;
                    }
                    finally
                    {
                        networkSender.EnterAndGetResponseObject(out dcurr, out dend);
                    }
                }
            }
            else
            {
                while (!RespWriteUtils.TryWriteError(CmdStrings.RESP_SYNTAX_ERROR, ref dcurr, dend))
                    SendAndReset();

                return true;
            }

            while (!RespWriteUtils.TryWriteDirect(CmdStrings.RESP_OK, ref dcurr, dend))
                SendAndReset();

            return true;
        }

        /// <summary>
        /// Process the HELLO command
        /// </summary>
        void ProcessHelloCommand(byte? respProtocolVersion, ReadOnlySpan<byte> username, ReadOnlySpan<byte> password, string clientName)
        {
            if (respProtocolVersion != null)
            {
                if (respProtocolVersion.Value is < 2 or > 3)
                {
                    while (!RespWriteUtils.TryWriteError(CmdStrings.RESP_ERR_UNSUPPORTED_PROTOCOL_VERSION, ref dcurr, dend))
                        SendAndReset();
                    return;
                }

                if (respProtocolVersion.Value != this.respProtocolVersion && asyncCompleted < asyncStarted)
                {
                    while (!RespWriteUtils.TryWriteError(CmdStrings.RESP_ERR_ASYNC_PROTOCOL_CHANGE, ref dcurr, dend))
                        SendAndReset();
                    return;
                }

                this.respProtocolVersion = respProtocolVersion.Value;
            }

            if (!username.IsEmpty)
            {
                if (!this.AuthenticateUser(username, password))
                {
                    if (username.IsEmpty)
                    {
                        while (!RespWriteUtils.TryWriteError(CmdStrings.RESP_WRONGPASS_INVALID_PASSWORD, ref dcurr, dend))
                            SendAndReset();
                    }
                    else
                    {
                        while (!RespWriteUtils.TryWriteError(CmdStrings.RESP_WRONGPASS_INVALID_USERNAME_PASSWORD, ref dcurr, dend))
                            SendAndReset();
                    }
                    return;
                }
            }

            if (clientName != null)
            {
                this.clientName = clientName;
            }

            (string, object)[] helloResult =
                [
                    ("server", "redis"),
                    ("version", storeWrapper.redisProtocolVersion),
                    ("garnet_version", storeWrapper.version),
                    ("proto", this.respProtocolVersion),
                    ("id", 63),
                    ("mode", storeWrapper.serverOptions.EnableCluster ? "cluster" : "standalone"),
                    ("role", storeWrapper.serverOptions.EnableCluster && storeWrapper.clusterProvider.IsReplica() ? "replica" : "master"),
                ];

            if (this.respProtocolVersion == 2)
            {
                while (!RespWriteUtils.TryWriteArrayLength(helloResult.Length * 2 + 2, ref dcurr, dend))
                    SendAndReset();
            }
            else
            {
                while (!RespWriteUtils.TryWriteMapLength(helloResult.Length + 1, ref dcurr, dend))
                    SendAndReset();
            }
            for (int i = 0; i < helloResult.Length; i++)
            {
                while (!RespWriteUtils.TryWriteAsciiBulkString(helloResult[i].Item1, ref dcurr, dend))
                    SendAndReset();
                if (helloResult[i].Item2 is int intValue)
                {
                    while (!RespWriteUtils.TryWriteInt32(intValue, ref dcurr, dend))
                        SendAndReset();
                }
                else
                {
                    while (!RespWriteUtils.TryWriteAsciiBulkString(helloResult[i].Item2.ToString(), ref dcurr, dend))
                        SendAndReset();
                }
            }
            while (!RespWriteUtils.TryWriteAsciiBulkString("modules", ref dcurr, dend))
                SendAndReset();
            while (!RespWriteUtils.TryWriteArrayLength(0, ref dcurr, dend))
                SendAndReset();
        }

        /// <summary>
        /// Common logic for FLUSHDB and FLUSHALL
        /// </summary>
        /// <param name="cmd">RESP command (FLUSHDB / FLUSHALL)</param>
        void FlushDb(RespCommand cmd)
        {
            Debug.Assert(cmd is RespCommand.FLUSHDB or RespCommand.FLUSHALL);
            var unsafeTruncateLog = false;
            var async = false;
            var sync = false;
            var syntaxError = false;

            var count = parseState.Count;
            for (var i = 0; i < count; i++)
            {
                var nextToken = parseState.GetArgSliceByRef(i).ReadOnlySpan;

                if (nextToken.EqualsUpperCaseSpanIgnoringCase(CmdStrings.UNSAFETRUNCATELOG))
                {
                    if (unsafeTruncateLog)
                    {
                        syntaxError = true;
                        break;
                    }

                    unsafeTruncateLog = true;
                }
                else if (nextToken.EqualsUpperCaseSpanIgnoringCase(CmdStrings.ASYNC))
                {
                    if (sync || async)
                    {
                        syntaxError = true;
                        break;
                    }

                    async = true;
                }
                else if (nextToken.EqualsUpperCaseSpanIgnoringCase(CmdStrings.SYNC))
                {
                    if (sync || async)
                    {
                        syntaxError = true;
                        break;
                    }

                    sync = true;
                }
                else
                {
                    syntaxError = true;
                    break;
                }
            }

            if (syntaxError)
            {
                while (!RespWriteUtils.TryWriteError(CmdStrings.RESP_SYNTAX_ERROR, ref dcurr, dend))
                    SendAndReset();
                return;
            }

            if (async)
<<<<<<< HEAD
                Task.Run(() => ExecuteFlushDb(cmd, unsafeTruncateLog)).ConfigureAwait(false);
            else
                ExecuteFlushDb(cmd, unsafeTruncateLog);
=======
                Task.Run(() => storeWrapper.ExecuteFlushDb(cmd, unsafeTruncateLog, 0)).ConfigureAwait(false);
            else
                storeWrapper.ExecuteFlushDb(cmd, unsafeTruncateLog, 0);
>>>>>>> b74267e9

            logger?.LogInformation($"Running {nameof(cmd)} {{async}} {{mode}}", async ? "async" : "sync", unsafeTruncateLog ? " with unsafetruncatelog." : string.Empty);
            while (!RespWriteUtils.TryWriteDirect(CmdStrings.RESP_OK, ref dcurr, dend))
                SendAndReset();
        }

<<<<<<< HEAD
        void ExecuteFlushDb(RespCommand cmd, bool unsafeTruncateLog)
        {
            switch (cmd)
            {
                case RespCommand.FLUSHDB:
                    storeWrapper.FlushDatabase(unsafeTruncateLog, activeDbId);
                    break;
                case RespCommand.FLUSHALL:
                    storeWrapper.FlushAllDatabases(unsafeTruncateLog);
                    break;
            }
        }

=======
>>>>>>> b74267e9
        /// <summary>
        /// Writes a string describing the given session into the string builder.
        /// Does not append a new line.
        ///
        /// Not all Redis fields are written as they do not all have Garnet equivalents.
        /// </summary>
        private static void WriteClientInfo(IClusterProvider provider, StringBuilder into, RespServerSession targetSession, long nowMilliseconds)
        {
            var id = targetSession.Id;
            var remoteEndpoint = targetSession.networkSender.RemoteEndpointName;
            var localEndpoint = targetSession.networkSender.LocalEndpointName;
            var clientName = targetSession.clientName;
            var user = targetSession._userHandle.User;
            var db = targetSession.activeDbId;
            var resp = targetSession.respProtocolVersion;
            var nodeId = targetSession?.clusterSession?.RemoteNodeId;

            into.Append($"id={id}");
            into.Append($" addr={remoteEndpoint}");
            into.Append($" laddr={localEndpoint}");
            if (clientName is not null)
            {
                into.Append($" name={clientName}");
            }

            var ageSec = (nowMilliseconds - targetSession.CreationTicks) / 1_000;

            into.Append($" age={ageSec}");

            if (user is not null)
            {
                into.Append($" user={user.Name}");
            }

            if (provider is not null && nodeId is not null)
            {
                if (provider.IsReplica(nodeId))
                {
                    into.Append($" flags=S");
                }
                else
                {
                    into.Append($" flags=M");
                }
            }
            else
            {
                if (targetSession.isSubscriptionSession)
                {
                    into.Append($" flags=P");
                }
                else
                {
                    into.Append($" flags=N");
                }
            }

            into.Append($" db={db}");
            into.Append($" resp={resp}");
            into.Append($" lib-name={targetSession.clientLibName}");
            into.Append($" lib-ver={targetSession.clientLibVersion}");
        }

        bool ParseGETAndKey(ref SpanByte key)
        {
            var oldEndReadHead = readHead = endReadHead;
            var cmd = ParseCommand(writeErrorOnFailure: true, out var success);
            if (!success || cmd != RespCommand.GET)
            {
                // If we either find no command or a different command, we back off
                endReadHead = readHead = oldEndReadHead;
                return false;
            }
            key = parseState.GetArgSliceByRef(0).SpanByte;
            return true;
        }

        static void SetResult(int c, ref int firstPending, ref (GarnetStatus, SpanByteAndMemory)[] outputArr,
            GarnetStatus status, SpanByteAndMemory output)
        {
            const int initialBatchSize = 8; // number of items in initial batch
            if (firstPending == -1)
            {
                outputArr = new (GarnetStatus, SpanByteAndMemory)[initialBatchSize];
                firstPending = c;
            }

            Debug.Assert(firstPending >= 0);
            Debug.Assert(c >= firstPending);
            Debug.Assert(outputArr != null);

            if (c - firstPending >= outputArr.Length)
            {
                int newCount = (int)NextPowerOf2(c - firstPending + 1);
                var outputArr2 = new (GarnetStatus, SpanByteAndMemory)[newCount];
                Array.Copy(outputArr, outputArr2, outputArr.Length);
                outputArr = outputArr2;
            }

            outputArr[c - firstPending] = (status, output);
        }

        static long NextPowerOf2(long v)
        {
            v--;
            v |= v >> 1;
            v |= v >> 2;
            v |= v >> 4;
            v |= v >> 8;
            v |= v >> 16;
            v |= v >> 32;
            return v + 1;
        }
    }
}<|MERGE_RESOLUTION|>--- conflicted
+++ resolved
@@ -1676,22 +1676,15 @@
             }
 
             if (async)
-<<<<<<< HEAD
                 Task.Run(() => ExecuteFlushDb(cmd, unsafeTruncateLog)).ConfigureAwait(false);
             else
                 ExecuteFlushDb(cmd, unsafeTruncateLog);
-=======
-                Task.Run(() => storeWrapper.ExecuteFlushDb(cmd, unsafeTruncateLog, 0)).ConfigureAwait(false);
-            else
-                storeWrapper.ExecuteFlushDb(cmd, unsafeTruncateLog, 0);
->>>>>>> b74267e9
 
             logger?.LogInformation($"Running {nameof(cmd)} {{async}} {{mode}}", async ? "async" : "sync", unsafeTruncateLog ? " with unsafetruncatelog." : string.Empty);
             while (!RespWriteUtils.TryWriteDirect(CmdStrings.RESP_OK, ref dcurr, dend))
                 SendAndReset();
         }
 
-<<<<<<< HEAD
         void ExecuteFlushDb(RespCommand cmd, bool unsafeTruncateLog)
         {
             switch (cmd)
@@ -1705,8 +1698,6 @@
             }
         }
 
-=======
->>>>>>> b74267e9
         /// <summary>
         /// Writes a string describing the given session into the string builder.
         /// Does not append a new line.
