﻿// Copyright (c) Microsoft Corporation.
// Licensed under the MIT license.

using System;
using System.Collections.Generic;
using System.Diagnostics;
using System.Text;
using System.Threading.Tasks;
using Garnet.common;
using Microsoft.Extensions.Logging;
using Tsavorite.core;

namespace Garnet.server
{
    /// <summary>
    /// Server session for RESP protocol - basic commands are in this file
    /// </summary>
    internal sealed unsafe partial class RespServerSession : ServerSessionBase
    {
        /// <summary>
        /// GET
        /// </summary>
        bool NetworkGET<TGarnetApi>(ref TGarnetApi storageApi)
            where TGarnetApi : IGarnetApi
        {
            if (storeWrapper.serverOptions.EnableScatterGatherGet)
                return NetworkGET_SG(ref storageApi);

            if (useAsync)
                return NetworkGETAsync(ref storageApi);

            RawStringInput input = default;

            var key = parseState.GetArgSliceByRef(0);
            var o = SpanByteAndMemory.FromPinnedPointer(dcurr, (int)(dend - dcurr));
            var status = storageApi.GET(key, ref input, ref o);

            switch (status)
            {
                case GarnetStatus.OK:
                    if (!o.IsSpanByte)
                        SendAndReset(o.Memory, o.Length);
                    else
                        dcurr += o.Length;
                    break;
                case GarnetStatus.NOTFOUND:
                    Debug.Assert(o.IsSpanByte);
                    WriteNull();
                    break;
            }

            return true;
        }

        /// <summary>
        /// GET
        /// </summary>
        bool NetworkGETEX<TGarnetApi>(ref TGarnetApi storageApi)
            where TGarnetApi : IGarnetApi
        {
            if (parseState.Count < 1 || parseState.Count > 3)
                return AbortWithWrongNumberOfArguments(nameof(RespCommand.GETEX));

            var key = parseState.GetArgSliceByRef(0);

            TimeSpan? tsExpiry = null;
            if (parseState.Count > 1)
            {
                var option = parseState.GetArgSliceByRef(1).ReadOnlySpan;
                if (option.EqualsUpperCaseSpanIgnoringCase(CmdStrings.PERSIST))
                {
                    tsExpiry = TimeSpan.Zero;
                }
                else
                {
                    if (parseState.Count < 3 || !parseState.TryGetLong(2, out var expireTime) || expireTime <= 0)
                    {
                        while (!RespWriteUtils.TryWriteError(CmdStrings.RESP_ERR_GENERIC_VALUE_IS_OUT_OF_RANGE, ref dcurr, dend))
                            SendAndReset();
                        return true;
                    }

                    switch (option)
                    {
                        case var _ when option.EqualsUpperCaseSpanIgnoringCase(CmdStrings.EX):
                            tsExpiry = TimeSpan.FromSeconds(expireTime);
                            break;

                        case var _ when option.EqualsUpperCaseSpanIgnoringCase(CmdStrings.PX):
                            tsExpiry = TimeSpan.FromMilliseconds(expireTime);
                            break;

                        case var _ when option.EqualsUpperCaseSpanIgnoringCase(CmdStrings.EXAT):
                            tsExpiry = DateTimeOffset.FromUnixTimeSeconds(expireTime) - DateTimeOffset.UtcNow;
                            break;

                        case var _ when option.EqualsUpperCaseSpanIgnoringCase(CmdStrings.PXAT):
                            tsExpiry = DateTimeOffset.FromUnixTimeMilliseconds(expireTime) - DateTimeOffset.UtcNow;
                            break;

                        default:
                            while (!RespWriteUtils.TryWriteError($"ERR Unsupported option {parseState.GetString(1)}", ref dcurr, dend))
                                SendAndReset();
                            return true;
                    }
                }
            }

            var expiry = (tsExpiry.HasValue && tsExpiry.Value.Ticks > 0) ? DateTimeOffset.UtcNow.Ticks + tsExpiry.Value.Ticks : 0;
            var input = new RawStringInput(RespCommand.GETEX, ref parseState, startIdx: 1, arg1: expiry);

            var o = SpanByteAndMemory.FromPinnedPointer(dcurr, (int)(dend - dcurr));
            var status = storageApi.GETEX(key, ref input, ref o);

            switch (status)
            {
                case GarnetStatus.OK:
                    if (!o.IsSpanByte)
                        SendAndReset(o.Memory, o.Length);
                    else
                        dcurr += o.Length;
                    break;
                case GarnetStatus.NOTFOUND:
                    Debug.Assert(o.IsSpanByte);
                    WriteNull();
                    break;
            }

            return true;
        }

        /// <summary>
        /// GET - async version
        /// </summary>
        bool NetworkGETAsync<TGarnetApi>(ref TGarnetApi storageApi)
            where TGarnetApi : IGarnetApi
        {
            var key = parseState.GetArgSliceByRef(0);
            // Optimistically ask storage to write output to network buffer
            var o = SpanByteAndMemory.FromPinnedPointer(dcurr, (int)(dend - dcurr));

            // Set up input to instruct storage to write output to IMemory rather than
            // network buffer, if the operation goes pending.
            var input = new RawStringInput(RespCommand.ASYNC);

            var status = storageApi.GET_WithPending(key, ref input, ref o, asyncStarted, out var pending);

            if (pending)
            {
                NetworkGETPending(ref storageApi);
            }
            else
            {
                switch (status)
                {
                    case GarnetStatus.OK:
                        if (!o.IsSpanByte)
                            SendAndReset(o.Memory, o.Length);
                        else
                            dcurr += o.Length;
                        break;
                    case GarnetStatus.NOTFOUND:
                        Debug.Assert(o.IsSpanByte);
                        WriteNull();
                        break;
                }
            }
            return true;
        }

        /// <summary>
        /// GET - scatter gather version
        /// </summary>
        bool NetworkGET_SG<TGarnetApi>(ref TGarnetApi storageApi)
            where TGarnetApi : IGarnetAdvancedApi
        {
            var key = parseState.GetArgSliceByRef(0);
            RawStringInput input = default;
            var firstPending = -1;
            (GarnetStatus, SpanByteAndMemory)[] outputArr = null;
            SpanByteAndMemory o = SpanByteAndMemory.FromPinnedPointer(dcurr, (int)(dend - dcurr));
            var c = 0;

            for (; ; c++)
            {
                if (c > 0 && !ParseGETAndKey(ref key))
                    break;

                // Store index in context, since completions are not in order
                long ctx = firstPending == -1 ? 0 : c - firstPending;

                var status = storageApi.GET_WithPending(key, ref input, ref o, ctx,
                    out var isPending);

                if (isPending)
                {
                    SetResult(c, ref firstPending, ref outputArr, status, default);
                    o = new SpanByteAndMemory();
                }
                else
                {
                    if (status == GarnetStatus.OK)
                    {
                        if (firstPending == -1)
                        {
                            // Found in memory without IO, and no earlier pending, so we can add directly to the output
                            if (!o.IsSpanByte)
                                SendAndReset(o.Memory, o.Length);
                            else
                                dcurr += o.Length;
                            o = SpanByteAndMemory.FromPinnedPointer(dcurr, (int)(dend - dcurr));
                        }
                        else
                        {
                            SetResult(c, ref firstPending, ref outputArr, status, o);
                            o = new SpanByteAndMemory();
                        }
                    }
                    else
                    {
                        if (firstPending == -1)
                        {
                            // Realized not-found without IO, and no earlier pending, so we can add directly to the output
<<<<<<< HEAD
                            while (!RespWriteUtils.TryWriteDirect(CmdStrings.RESP_ERRNOTFOUND, ref dcurr, dend))
                                SendAndReset();
                            o = SpanByteAndMemory.FromPinnedPointer(dcurr, (int)(dend - dcurr));
=======
                            WriteNull();
                            o = new SpanByteAndMemory(dcurr, (int)(dend - dcurr));
>>>>>>> 33ab11e6
                        }
                        else
                        {
                            SetResult(c, ref firstPending, ref outputArr, status, o);
                            o = new SpanByteAndMemory();
                        }
                    }
                }
            }

            if (firstPending != -1)
            {
                // First complete all pending ops
                _ = storageApi.GET_CompletePending(outputArr, true);

                // Write the outputs to network buffer
                for (var i = 0; i < c - firstPending; i++)
                {
                    var status = outputArr[i].Item1;
                    var output = outputArr[i].Item2;
                    if (status == GarnetStatus.OK)
                    {
                        if (!output.IsSpanByte)
                            SendAndReset(output.Memory, output.Length);
                        else
                            dcurr += output.Length;
                    }
                    else
                    {
                        WriteNull();
                    }
                }
            }

            if (c > 1)
            {
                // Update metrics (the first GET is accounted for by the caller)
                if (LatencyMetrics != null) opCount += c - 1;
                if (sessionMetrics != null)
                {
                    sessionMetrics.total_commands_processed += (ulong)(c - 1);
                    sessionMetrics.total_read_commands_processed += (ulong)(c - 1);
                }
            }

            return true;
        }

        /// <summary>
        /// SET
        /// </summary>
        private bool NetworkSET<TGarnetApi>(ref TGarnetApi storageApi)
            where TGarnetApi : IGarnetApi
        {
            Debug.Assert(parseState.Count == 2);
            var key = parseState.GetArgSliceByRef(0);
            var value = parseState.GetArgSliceByRef(1);

            _ = storageApi.SET(key, value);

            while (!RespWriteUtils.TryWriteDirect(CmdStrings.RESP_OK, ref dcurr, dend))
                SendAndReset();

            return true;
        }

        /// <summary>
        /// GETSET
        /// </summary>
        private bool NetworkGETSET<TGarnetApi>(ref TGarnetApi storageApi)
            where TGarnetApi : IGarnetApi
        {
            Debug.Assert(parseState.Count == 2);
            var key = parseState.GetArgSliceByRef(0);

            return NetworkSET_Conditional(RespCommand.SET, 0, key, true, false, false, ref storageApi);
        }

        /// <summary>
        /// SETRANGE
        /// </summary>
        private bool NetworkSetRange<TGarnetApi>(ref TGarnetApi storageApi)
            where TGarnetApi : IGarnetApi
        {
            var key = parseState.GetArgSliceByRef(0);

            // Validate offset
            if (!parseState.TryGetInt(1, out var offset))
            {
                while (!RespWriteUtils.TryWriteError(CmdStrings.RESP_ERR_GENERIC_VALUE_IS_NOT_INTEGER, ref dcurr, dend))
                    SendAndReset();
                return true;
            }

            if (offset < 0)
            {
                while (!RespWriteUtils.TryWriteError(CmdStrings.RESP_ERR_GENERIC_OFFSETOUTOFRANGE, ref dcurr, dend))
                    SendAndReset();
                return true;
            }

            var input = new RawStringInput(RespCommand.SETRANGE, ref parseState, startIdx: 1);

            Span<byte> outputBuffer = stackalloc byte[NumUtils.MaximumFormatInt64Length];
            var output = PinnedSpanByte.FromPinnedSpan(outputBuffer);

            _ = storageApi.SETRANGE(key, ref input, ref output);

            while (!RespWriteUtils.TryWriteIntegerFromBytes(outputBuffer.Slice(0, output.Length), ref dcurr, dend))
                SendAndReset();

            return true;
        }

        private bool NetworkGetRange<TGarnetApi>(ref TGarnetApi storageApi)
            where TGarnetApi : IGarnetApi
        {
            var key = parseState.GetArgSliceByRef(0);

            // Validate range
            if (!parseState.TryGetInt(1, out _) || !parseState.TryGetInt(2, out _))
            {
                while (!RespWriteUtils.TryWriteError(CmdStrings.RESP_ERR_GENERIC_VALUE_IS_NOT_INTEGER, ref dcurr, dend))
                    SendAndReset();
                return true;
            }

            var input = new RawStringInput(RespCommand.GETRANGE, ref parseState, startIdx: 1);

            var o = SpanByteAndMemory.FromPinnedPointer(dcurr, (int)(dend - dcurr));

            var status = storageApi.GETRANGE(key, ref input, ref o);

            if (status == GarnetStatus.OK)
            {
                sessionMetrics?.incr_total_found();
                if (!o.IsSpanByte)
                    SendAndReset(o.Memory, o.Length);
                else
                    dcurr += o.Length;
            }
            else
            {
                sessionMetrics?.incr_total_notfound();
                Debug.Assert(o.IsSpanByte);
                while (!RespWriteUtils.TryWriteDirect(CmdStrings.RESP_EMPTY, ref dcurr, dend))
                    SendAndReset();
            }

            return true;
        }

        /// <summary>
        /// SETEX
        /// </summary>
        private bool NetworkSETEX<TGarnetApi>(bool highPrecision, ref TGarnetApi storageApi)
            where TGarnetApi : IGarnetApi
        {
            var key = parseState.GetArgSliceByRef(0);

            // Validate expiry
            if (!parseState.TryGetInt(1, out var expiry))
            {
                while (!RespWriteUtils.TryWriteError(CmdStrings.RESP_ERR_GENERIC_VALUE_IS_NOT_INTEGER, ref dcurr, dend))
                    SendAndReset();
                return true;
            }

            if (expiry <= 0)
            {
                while (!RespWriteUtils.TryWriteError(CmdStrings.RESP_ERR_GENERIC_INVALIDEXP_IN_SET, ref dcurr, dend))
                    SendAndReset();
                return true;
            }

            var valMetadata = DateTimeOffset.UtcNow.Ticks +
                              (highPrecision
                                  ? TimeSpan.FromMilliseconds(expiry).Ticks
                                  : TimeSpan.FromSeconds(expiry).Ticks);

            var value = parseState.GetArgSliceByRef(2);

            var input = new RawStringInput(RespCommand.SETEX, 0, valMetadata);
            _ = storageApi.SET(key, ref input, value);

            while (!RespWriteUtils.TryWriteDirect(CmdStrings.RESP_OK, ref dcurr, dend))
                SendAndReset();

            return true;
        }

        /// <summary>
        /// SETNX
        /// </summary>
        private bool NetworkSETNX<TGarnetApi>(bool highPrecision, ref TGarnetApi storageApi)
            where TGarnetApi : IGarnetApi
        {
            if (parseState.Count != 2)
            {
                return AbortWithWrongNumberOfArguments(nameof(RespCommand.SETNX));
            }

            var key = parseState.GetArgSliceByRef(0);

            var input = new RawStringInput(RespCommand.SETEXNX, ref parseState, startIdx: 1);
            var status = storageApi.SET_Conditional(key, ref input);

            // The status returned for SETNX as NOTFOUND is the expected status in the happy path
            var retVal = status == GarnetStatus.NOTFOUND ? 1 : 0;
            while (!RespWriteUtils.TryWriteInt32(retVal, ref dcurr, dend))
                SendAndReset();

            return true;
        }

        /// <summary>
        /// SET EX NX [WITHETAG]
        /// </summary>
        private bool NetworkSETEXNX<TGarnetApi>(ref TGarnetApi storageApi)
            where TGarnetApi : IGarnetApi
        {
            var key = parseState.GetArgSliceByRef(0);
            var val = parseState.GetArgSliceByRef(1);

            var expiry = 0;
            ReadOnlySpan<byte> errorMessage = default;
            var existOptions = ExistOptions.None;
            var expOption = ExpirationOption.None;
            var etagOption = EtagOption.None;
            var getValue = false;

            var tokenIdx = 2;
            Span<byte> nextOpt = default;
            var optUpperCased = false;
            while (tokenIdx < parseState.Count || optUpperCased)
            {
                if (!optUpperCased)
                {
                    nextOpt = parseState.GetArgSliceByRef(tokenIdx++).Span;
                }

                // nextOpt was an expiration option
                if (parseState.TryGetExpirationOptionWithToken(ref nextOpt, out ExpirationOption parsedOption))
                {
                    // Make sure there aren't multiple expiration options in the options sent by user
                    // and that whatever parsedOption we have recieved is one of the acceptable ones only
                    if (expOption != ExpirationOption.None || (parsedOption is not (ExpirationOption.EX or ExpirationOption.PX or ExpirationOption.KEEPTTL)))
                    {
                        errorMessage = CmdStrings.RESP_ERR_GENERIC_SYNTAX_ERROR;
                        break;
                    }

                    expOption = parsedOption;
                    // based on above check if it is not KEEPTTL, it has to be either EX or PX
                    if (expOption != ExpirationOption.KEEPTTL)
                    {
                        // EX and PX optionare followed by an expiry argument; account for the expiry argument by moving past the tokenIdx
                        if (!parseState.TryGetInt(tokenIdx++, out expiry))
                        {
                            errorMessage = CmdStrings.RESP_ERR_GENERIC_VALUE_IS_NOT_INTEGER;
                            break;
                        }

                        if (expiry <= 0)
                        {
                            errorMessage = CmdStrings.RESP_ERR_GENERIC_INVALIDEXP_IN_SET;
                            break;
                        }
                    }
                }
                else if (nextOpt.SequenceEqual(CmdStrings.NX))
                {
                    if (existOptions != ExistOptions.None)
                    {
                        errorMessage = CmdStrings.RESP_ERR_GENERIC_SYNTAX_ERROR;
                        break;
                    }

                    existOptions = ExistOptions.NX;
                }
                else if (nextOpt.SequenceEqual(CmdStrings.XX))
                {
                    if (existOptions != ExistOptions.None)
                    {
                        errorMessage = CmdStrings.RESP_ERR_GENERIC_SYNTAX_ERROR;
                        break;
                    }

                    existOptions = ExistOptions.XX;
                }
                else if (nextOpt.SequenceEqual(CmdStrings.GET))
                {
                    if (etagOption != EtagOption.None)
                    {
                        // cannot do withEtag and getValue since withEtag SET already returns ETag in response
                        errorMessage = CmdStrings.RESP_ERR_WITHETAG_AND_GETVALUE;
                        break;
                    }

                    getValue = true;
                }
                else if (nextOpt.SequenceEqual(CmdStrings.WITHETAG))
                {
                    if (etagOption != EtagOption.None)
                    {
                        errorMessage = CmdStrings.RESP_ERR_GENERIC_SYNTAX_ERROR;
                        break;
                    }

                    if (getValue)
                    {
                        // cannot do withEtag and getValue since withEtag SET already returns ETag in response
                        errorMessage = CmdStrings.RESP_ERR_WITHETAG_AND_GETVALUE;
                        break;
                    }

                    etagOption = EtagOption.WithETag;
                }
                else
                {
                    if (!optUpperCased)
                    {
                        AsciiUtils.ToUpperInPlace(nextOpt);
                        optUpperCased = true;
                        continue;
                    }

                    errorMessage = CmdStrings.RESP_ERR_GENERIC_UNK_CMD;
                    break;
                }

                optUpperCased = false;
            }

            if (!errorMessage.IsEmpty)
            {
                while (!RespWriteUtils.TryWriteError(errorMessage, ref dcurr, dend))
                    SendAndReset();
                return true;
            }

            bool withEtag = etagOption == EtagOption.WithETag;

            bool isHighPrecision = expOption == ExpirationOption.PX;

            switch (expOption)
            {
                case ExpirationOption.None:
                case ExpirationOption.EX:
                case ExpirationOption.PX:
                    switch (existOptions)
                    {
                        case ExistOptions.None:
                            return getValue || withEtag
                                ? NetworkSET_Conditional(RespCommand.SET, expiry, key, getValue, isHighPrecision, withEtag, ref storageApi)
                                : NetworkSET_EX(RespCommand.SET, expOption, expiry, key, val, ref storageApi); // Can perform a blind update
                        case ExistOptions.XX:
                            return NetworkSET_Conditional(RespCommand.SETEXXX, expiry, key, getValue, isHighPrecision, withEtag, ref storageApi);
                        case ExistOptions.NX:
                            return NetworkSET_Conditional(RespCommand.SETEXNX, expiry, key, getValue, isHighPrecision, withEtag, ref storageApi);
                    }
                    break;
                case ExpirationOption.KEEPTTL:
                    Debug.Assert(expiry == 0); // no expiration if KEEPTTL
                    switch (existOptions)
                    {
                        case ExistOptions.None:
                            // We can never perform a blind update due to KEEPTTL
                            return NetworkSET_Conditional(RespCommand.SETKEEPTTL, expiry, key, getValue, highPrecision: false, withEtag, ref storageApi);
                        case ExistOptions.XX:
                            return NetworkSET_Conditional(RespCommand.SETKEEPTTLXX, expiry, key, getValue, highPrecision: false, withEtag, ref storageApi);
                        case ExistOptions.NX:
                            return NetworkSET_Conditional(RespCommand.SETEXNX, expiry, key, getValue, highPrecision: false, withEtag, ref storageApi);
                    }
                    break;
            }

            while (!RespWriteUtils.TryWriteError(CmdStrings.RESP_ERR_GENERIC_UNK_CMD, ref dcurr, dend))
                SendAndReset();
            return true;
        }

        private unsafe bool NetworkSET_EX<TGarnetApi>(RespCommand cmd, ExpirationOption expOption, int expiry, PinnedSpanByte key, PinnedSpanByte val, ref TGarnetApi storageApi)
            where TGarnetApi : IGarnetApi
        {
            Debug.Assert(cmd == RespCommand.SET);

            var highPrecision = expOption == ExpirationOption.PX;
            var valMetadata = DateTimeOffset.UtcNow.Ticks +
                              (highPrecision
                                  ? TimeSpan.FromMilliseconds(expiry).Ticks
                                  : TimeSpan.FromSeconds(expiry).Ticks);

            var input = new RawStringInput(cmd, 0, valMetadata);

            storageApi.SET(key, ref input, val);

            while (!RespWriteUtils.TryWriteDirect(CmdStrings.RESP_OK, ref dcurr, dend))
                SendAndReset();
            return true;
        }

        private bool NetworkSET_Conditional<TGarnetApi>(RespCommand cmd, int expiry, PinnedSpanByte key, bool getValue, bool highPrecision, bool withEtag, ref TGarnetApi storageApi)
            where TGarnetApi : IGarnetApi
        {
            var inputArg = expiry == 0
                ? 0
                : DateTimeOffset.UtcNow.Ticks +
                  (highPrecision
                      ? TimeSpan.FromMilliseconds(expiry).Ticks
                      : TimeSpan.FromSeconds(expiry).Ticks);

            var input = new RawStringInput(cmd, ref parseState, startIdx: 1, arg1: inputArg);

            if (!getValue && !withEtag)
            {
                // the following debug assertion is to catch any edge case leading to SETIFMATCH, or SETIFGREATER skipping the above block
                Debug.Assert(cmd is not (RespCommand.SETIFMATCH or RespCommand.SETIFGREATER), "SETIFMATCH should have gone though pointing to right output variable");

                var status = storageApi.SET_Conditional(key, ref input);

                // KEEPTTL without flags doesn't care whether it was found or not.
                if (cmd == RespCommand.SETKEEPTTL)
                {
                    while (!RespWriteUtils.TryWriteDirect(CmdStrings.RESP_OK, ref dcurr, dend))
                        SendAndReset();
                }
                else
                {
                    var ok = status != GarnetStatus.NOTFOUND;

                    // the status returned for SETEXNX as NOTFOUND is the expected status in the happy path, so flip the ok flag
                    if (cmd == RespCommand.SETEXNX)
                        ok = !ok;

                    if (ok)
                    {
                        while (!RespWriteUtils.TryWriteDirect(CmdStrings.RESP_OK, ref dcurr, dend))
                            SendAndReset();
                    }
                    else
                    {
                        WriteNull();
                    }
                }

                return true;
            }
            else
            {
                if (withEtag)
                    input.header.SetWithETagFlag();

                if (getValue)
                    input.header.SetSetGetFlag();

                // anything with getValue or withEtag always writes to the buffer in the happy path
<<<<<<< HEAD
                SpanByteAndMemory outputBuffer = SpanByteAndMemory.FromPinnedPointer(dcurr, (int)(dend - dcurr));
                GarnetStatus status = storageApi.SET_Conditional(key, ref input, ref outputBuffer);
=======
                SpanByteAndMemory outputBuffer = new SpanByteAndMemory(dcurr, (int)(dend - dcurr));
                GarnetStatus status = storageApi.SET_Conditional(ref key, ref input, ref outputBuffer);
>>>>>>> 33ab11e6

                // The data will be on the buffer either when we know the response is ok or when the withEtag flag is set.
                bool ok = status != GarnetStatus.NOTFOUND || withEtag;

                if (ok)
                {
                    if (!outputBuffer.IsSpanByte)
                        SendAndReset(outputBuffer.Memory, outputBuffer.Length);
                    else
                        dcurr += outputBuffer.Length;
                }
                else
                {
                    WriteNull();
                }

                return true;
            }
        }

        /// <summary>
        /// Increment (INCRBY, DECRBY, INCR, DECR)
        /// </summary>
        private bool NetworkIncrement<TGarnetApi>(RespCommand cmd, ref TGarnetApi storageApi)
            where TGarnetApi : IGarnetApi
        {
            Debug.Assert(cmd == RespCommand.INCRBY || cmd == RespCommand.DECRBY || cmd == RespCommand.INCR ||
                         cmd == RespCommand.DECR);

            if ((parseState.Count < 1 && (cmd == RespCommand.INCR || cmd == RespCommand.DECR))
                || (parseState.Count < 2 && (cmd == RespCommand.INCRBY || cmd == RespCommand.DECRBY)))
                return AbortWithWrongNumberOfArguments(cmd.ToString());

            var key = parseState.GetArgSliceByRef(0);

            long incrByValue = 0;
            if (parseState.Count > 1 && !parseState.TryGetLong(1, out incrByValue))
            {
                while (!RespWriteUtils.TryWriteError(CmdStrings.RESP_ERR_GENERIC_VALUE_IS_NOT_INTEGER, ref dcurr, dend))
                    SendAndReset();
                return true;
            }

            Span<byte> outputBuffer = stackalloc byte[NumUtils.MaximumFormatInt64Length + 1];
            var output = PinnedSpanByte.FromPinnedSpan(outputBuffer);

            var input = new RawStringInput(cmd, 0, incrByValue);
            _ = storageApi.Increment(key, ref input, ref output);

            var errorFlag = output.Length == NumUtils.MaximumFormatInt64Length + 1
                ? (OperationError)output.Span[0]
                : OperationError.SUCCESS;

            switch (errorFlag)
            {
                case OperationError.SUCCESS:
                    while (!RespWriteUtils.TryWriteIntegerFromBytes(outputBuffer.Slice(0, output.Length), ref dcurr, dend))
                        SendAndReset();
                    break;
                case OperationError.INVALID_TYPE:
                    while (!RespWriteUtils.TryWriteError(CmdStrings.RESP_ERR_GENERIC_VALUE_IS_NOT_INTEGER, ref dcurr, dend))
                        SendAndReset();
                    break;
                default:
                    throw new GarnetException($"Invalid OperationError {errorFlag}");
            }

            return true;
        }

        /// <summary>
        /// Increment by float (INCRBYFLOAT)
        /// </summary>
        private bool NetworkIncrementByFloat<TGarnetApi>(ref TGarnetApi storageApi)
            where TGarnetApi : IGarnetApi
        {
            var key = parseState.GetArgSliceByRef(0);
            var incrSlice = parseState.GetArgSliceByRef(1);

            if (!NumUtils.TryParse(incrSlice.ReadOnlySpan, out float _))
            {
                while (!RespWriteUtils.TryWriteError(CmdStrings.RESP_ERR_NOT_VALID_FLOAT, ref dcurr, dend))
                    SendAndReset();
                return true;
            }

            Span<byte> outputBuffer = stackalloc byte[NumUtils.MaximumFormatDoubleLength + 1];
            var output = PinnedSpanByte.FromPinnedSpan(outputBuffer);

            var input = new RawStringInput(RespCommand.INCRBYFLOAT, ref parseState, startIdx: 1);
            _ = storageApi.Increment(key, ref input, ref output);

            var errorFlag = output.Length == NumUtils.MaximumFormatDoubleLength + 1
                ? (OperationError)output.Span[0]
                : OperationError.SUCCESS;

            switch (errorFlag)
            {
                case OperationError.SUCCESS:
                    while (!RespWriteUtils.TryWriteBulkString(outputBuffer.Slice(0, output.Length), ref dcurr, dend))
                        SendAndReset();
                    break;
                case OperationError.INVALID_TYPE:
                    while (!RespWriteUtils.TryWriteError(CmdStrings.RESP_ERR_NOT_VALID_FLOAT, ref dcurr,
                                   dend))
                        SendAndReset();
                    break;
                default:
                    throw new GarnetException($"Invalid OperationError {errorFlag}");
            }

            return true;
        }

        /// <summary>
        /// APPEND command - appends value at the end of existing string
        /// </summary>
        private bool NetworkAppend<TGarnetApi>(ref TGarnetApi storageApi)
            where TGarnetApi : IGarnetApi
        {
            var sbKey = parseState.GetArgSliceByRef(0);

            var input = new RawStringInput(RespCommand.APPEND, ref parseState, startIdx: 1);

            Span<byte> outputBuffer = stackalloc byte[NumUtils.MaximumFormatInt64Length];
            var output = SpanByteAndMemory.FromPinnedSpan(outputBuffer);

            storageApi.APPEND(sbKey, ref input, ref output);

            while (!RespWriteUtils.TryWriteIntegerFromBytes(outputBuffer.Slice(0, output.Length), ref dcurr, dend))
                SendAndReset();

            return true;
        }

        /// <summary>
        /// PING
        /// </summary>
        private bool NetworkPING()
        {
            if (isSubscriptionSession && respProtocolVersion == 2)
            {
                while (!RespWriteUtils.TryWriteDirect(CmdStrings.SUSCRIBE_PONG, ref dcurr, dend))
                    SendAndReset();
            }
            else
            {
                while (!RespWriteUtils.TryWriteDirect(CmdStrings.RESP_PONG, ref dcurr, dend))
                    SendAndReset();
            }
            return true;
        }

        /// <summary>
        /// ASKING
        /// </summary>
        private bool NetworkASKING()
        {
            //*1\r\n$6\r\n ASKING\r\n = 16
            if (storeWrapper.serverOptions.EnableCluster)
                SessionAsking = 2;
            while (!RespWriteUtils.TryWriteDirect(CmdStrings.RESP_OK, ref dcurr, dend))
                SendAndReset();
            return true;
        }

        /// <summary>
        /// QUIT
        /// </summary>
        private bool NetworkQUIT()
        {
            while (!RespWriteUtils.TryWriteDirect(CmdStrings.RESP_OK, ref dcurr, dend))
                SendAndReset();
            toDispose = true;
            return true;
        }

        /// <summary>
        /// FLUSHDB [ASYNC|SYNC] [UNSAFETRUNCATELOG]
        /// </summary>
        private bool NetworkFLUSHDB()
        {
            if (parseState.Count > 2)
            {
                return AbortWithWrongNumberOfArguments(nameof(RespCommand.FLUSHDB));
            }

            if (storeWrapper.serverOptions.EnableCluster && storeWrapper.clusterProvider.IsReplica() && !clusterSession.ReadWriteSession)
            {
                while (!RespWriteUtils.TryWriteError(CmdStrings.RESP_ERR_FLUSHALL_READONLY_REPLICA, ref dcurr, dend))
                    SendAndReset();
                return true;
            }

            FlushDb(RespCommand.FLUSHDB);

            return true;
        }

        /// <summary>
        /// FLUSHALL [ASYNC|SYNC] [UNSAFETRUNCATELOG]
        /// </summary>
        private bool NetworkFLUSHALL()
        {
            if (parseState.Count > 3)
            {
                return AbortWithWrongNumberOfArguments(nameof(RespCommand.FLUSHALL));
            }

            if (storeWrapper.serverOptions.EnableCluster && storeWrapper.clusterProvider.IsReplica() && !clusterSession.ReadWriteSession)
            {
                while (!RespWriteUtils.TryWriteError(CmdStrings.RESP_ERR_FLUSHALL_READONLY_REPLICA, ref dcurr, dend))
                    SendAndReset();
                return true;
            }

            // Since Garnet currently only supports a single database,
            // FLUSHALL and FLUSHDB share the same logic
            FlushDb(RespCommand.FLUSHALL);

            return true;
        }

        /// <summary>
        /// Mark this session as readonly session
        /// </summary>
        /// <returns></returns>
        private bool NetworkREADONLY()
        {
            //*1\r\n$8\r\nREADONLY\r\n
            clusterSession?.SetReadOnlySession();
            while (!RespWriteUtils.TryWriteDirect(CmdStrings.RESP_OK, ref dcurr, dend))
                SendAndReset();
            return true;
        }

        /// <summary>
        /// Mark this session as readwrite
        /// </summary>
        /// <returns></returns>
        private bool NetworkREADWRITE()
        {
            //*1\r\n$9\r\nREADWRITE\r\n
            clusterSession?.SetReadWriteSession();
            while (!RespWriteUtils.TryWriteDirect(CmdStrings.RESP_OK, ref dcurr, dend))
                SendAndReset();
            return true;
        }

        /// <summary>
        /// Returns the length of the string value stored at key. An -1 is returned when key is not found
        /// </summary>
        /// <typeparam name="TGarnetApi"></typeparam>
        /// <param name="storageApi"></param>
        /// <returns></returns>
        private bool NetworkSTRLEN<TGarnetApi>(ref TGarnetApi storageApi)
            where TGarnetApi : IGarnetApi
        {
            if (parseState.Count != 1)
            {
                return AbortWithWrongNumberOfArguments(nameof(RespCommand.STRLEN));
            }

            //STRLEN key
            var key = parseState.GetArgSliceByRef(0);
            var status = storageApi.GET(key, out PinnedSpanByte value);

            switch (status)
            {
                case GarnetStatus.OK:
                    while (!RespWriteUtils.TryWriteInt32(value.Length, ref dcurr, dend))
                        SendAndReset();
                    break;
                case GarnetStatus.NOTFOUND:
                    while (!RespWriteUtils.TryWriteInt32(0, ref dcurr, dend))
                        SendAndReset();
                    break;
            }

            return true;
        }

        /// <summary>
        /// Common bits of COMMAND and COMMAND INFO implementation
        /// </summary>
        private void WriteCOMMANDResponse()
        {
            var spam = new SpanByteAndMemory(dcurr, (int)(dend - dcurr));
            var writer = new RespMemoryWriter(respProtocolVersion, ref spam);

            try
            {
                var customCmds = customCommandManagerSession.GetAllCustomCommandsInfos();
                var cmdCount = customCmds.Count;
                var hasInfo = false;

                if (RespCommandsInfo.TryGetRespCommandsInfo(out var respCommandsInfo, true, logger))
                {
                    cmdCount += respCommandsInfo.Count;
                    hasInfo = true;
                }

                writer.WriteArrayLength(cmdCount);

                foreach (var customCmd in customCommandManagerSession.GetAllCustomCommandsInfos())
                {
                    customCmd.Value.ToRespFormat(ref writer);
                }

                if (hasInfo)
                {
                    foreach (var cmd in respCommandsInfo.Values)
                    {
                        cmd.ToRespFormat(ref writer);
                    }
                }
            }
            finally
            {
                writer.Dispose();
            }

            ProcessOutput(spam);
        }

        /// <summary>
        /// Processes COMMAND command.
        /// </summary>
        /// <returns>true if parsing succeeded correctly, false if not all tokens could be consumed and further processing is necessary.</returns>
        private bool NetworkCOMMAND()
        {
            // No additional args allowed
            if (parseState.Count != 0)
            {
                var subCommand = parseState.GetString(0);
                var errorMsg = string.Format(CmdStrings.GenericErrUnknownSubCommand, subCommand, nameof(RespCommand.COMMAND));
                while (!RespWriteUtils.TryWriteError(errorMsg, ref dcurr, dend))
                    SendAndReset();
            }
            else
            {
                WriteCOMMANDResponse();
            }

            return true;
        }

        /// <summary>
        /// Processes COMMAND COUNT subcommand.
        /// </summary>
        /// <returns>true if parsing succeeded correctly, false if not all tokens could be consumed and further processing is necessary.</returns>
        private bool NetworkCOMMAND_COUNT()
        {
            // No additional args allowed
            if (parseState.Count != 0)
            {
                var errorMsg = string.Format(CmdStrings.GenericErrWrongNumArgs, "COMMAND COUNT");
                while (!RespWriteUtils.TryWriteError(errorMsg, ref dcurr, dend))
                    SendAndReset();
            }
            else
            {
                if (!RespCommandsInfo.TryGetRespCommandsInfoCount(out var respCommandCount, true, logger))
                {
                    respCommandCount = 0;
                }

                var commandCount = customCommandManagerSession.GetCustomCommandInfoCount() + respCommandCount;

                while (!RespWriteUtils.TryWriteInt32(commandCount, ref dcurr, dend))
                    SendAndReset();
            }

            return true;
        }

        /// <summary>
        /// Processes COMMAND DOCS subcommand.
        /// </summary>
        /// <returns>true if parsing succeeded correctly, false if not all tokens could be consumed and further processing is necessary.</returns>
        private bool NetworkCOMMAND_DOCS()
        {
            var count = parseState.Count;

            var spam = new SpanByteAndMemory(dcurr, (int)(dend - dcurr));
            var writer = new RespMemoryWriter(respProtocolVersion, ref spam);

            try
            {
                if (count == 0)
                {
                    if (RespCommandDocs.TryGetRespCommandsDocs(out var cmdsDocs, true, logger))
                    {
                        // Typical command docs output is larger than the default network buffer (1 << 17).
                        // Sizing in advance skips copying bytes later.
                        writer.Realloc(1 << 18);

                        var customCmds = customCommandManagerSession.GetAllCustomCommandsDocs();
                        writer.WriteMapLength(cmdsDocs.Count + customCmds.Count);

                        foreach (var cmdDocs in cmdsDocs.Values)
                        {
                            cmdDocs.ToRespFormat(ref writer);
                        }

                        foreach (var customCmd in customCmds)
                        {
                            customCmd.Value.ToRespFormat(ref writer);
                        }
                    }
                    else
                    {
                        writer.WriteEmptyMap();
                    }
                }
                else
                {
                    List<RespCommandDocs> docs = [];
                    for (var i = 0; i < count; i++)
                    {
                        var cmdName = parseState.GetString(i);
                        if (RespCommandDocs.TryGetRespCommandDocs(cmdName, out var cmdDocs, true, true, logger) ||
                            customCommandManagerSession.TryGetCustomCommandDocs(cmdName, out cmdDocs))
                        {
                            docs.Add(cmdDocs);
                        }
                    }

                    writer.WriteMapLength(docs.Count);
                    foreach (var cmdDocs in docs)
                    {
                        cmdDocs.ToRespFormat(ref writer);
                    }
                }
            }
            finally
            {
                writer.Dispose();
            }

<<<<<<< HEAD
            var isMemory = false;
            MemoryHandle ptrHandle = default;
            var output = SpanByteAndMemory.FromPinnedPointer(dcurr, (int)(dend - dcurr));
            var startptr = output.SpanByte.ToPointer();
            var currptr = startptr;
            var endptr = startptr + output.Length;

            while (!RespWriteUtils.TryWriteArrayLength(docsCount * 2, ref currptr, endptr))
                ObjectUtils.ReallocateOutput(ref output, ref isMemory, ref startptr, ref ptrHandle, ref currptr, ref endptr);

            while (!RespWriteUtils.TryWriteAsciiDirect(resultSb.ToString(), ref currptr, endptr))
                ObjectUtils.ReallocateOutput(ref output, ref isMemory, ref startptr, ref ptrHandle, ref currptr, ref endptr);

            output.Length = (int)(currptr - startptr);

            if (!output.IsSpanByte)
                SendAndReset(output.Memory, output.Length);
            else
                dcurr += output.Length;

=======
            ProcessOutput(spam);
>>>>>>> 33ab11e6
            return true;
        }

        /// <summary>
        /// Processes COMMAND INFO subcommand.
        /// </summary>
        /// <returns>true if parsing succeeded correctly, false if not all tokens could be consumed and further processing is necessary.</returns>
        private bool NetworkCOMMAND_INFO()
        {
            var count = parseState.Count;
            if (count == 0)
            {
                // Zero arg case is equivalent to COMMAND w/o subcommand
                WriteCOMMANDResponse();
            }
            else
            {
                var spam = new SpanByteAndMemory(dcurr, (int)(dend - dcurr));
                var writer = new RespMemoryWriter(respProtocolVersion, ref spam);

                try
                {
                    writer.WriteArrayLength(count);

                    for (var i = 0; i < count; i++)
                    {
                        var cmdName = parseState.GetString(i);

                        if (RespCommandsInfo.TryGetRespCommandInfo(cmdName, out var cmdInfo, true, true, logger) ||
                            customCommandManagerSession.TryGetCustomCommandInfo(cmdName, out cmdInfo))
                        {
                            cmdInfo.ToRespFormat(ref writer);
                        }
                        else
                        {
                            writer.WriteNull();
                        }
                    }
                }
                finally
                {
                    writer.Dispose();
                }

                ProcessOutput(spam);
            }

            return true;
        }

        /// <summary>
        /// Processes COMMAND GETKEYS subcommand.
        /// </summary>
        private bool NetworkCOMMAND_GETKEYS()
        {
            if (parseState.Count == 0)
            {
                return AbortWithWrongNumberOfArguments(nameof(RespCommand.COMMAND_GETKEYS));
            }

            var cmdName = parseState.GetString(0);
            bool cmdFound = RespCommandsInfo.TryGetRespCommandInfo(cmdName, out var cmdInfo, true, true, logger) ||
                          storeWrapper.customCommandManager.TryGetCustomCommandInfo(cmdName, out cmdInfo);

            if (!cmdFound)
            {
                return AbortWithErrorMessage(CmdStrings.RESP_INVALID_COMMAND_SPECIFIED);
            }

            if (cmdInfo.KeySpecifications == null || cmdInfo.KeySpecifications.Length == 0)
            {
                return AbortWithErrorMessage(CmdStrings.RESP_COMMAND_HAS_NO_KEY_ARGS);
            }

            parseState.TryExtractKeysFromSpecs(cmdInfo.KeySpecifications, out var keys);


            while (!RespWriteUtils.TryWriteArrayLength(keys.Count, ref dcurr, dend))
                SendAndReset();

            foreach (var key in keys)
            {
                while (!RespWriteUtils.TryWriteBulkString(key.Span, ref dcurr, dend))
                    SendAndReset();
            }

            return true;
        }

        /// <summary>
        /// Processes COMMAND GETKEYSANDFLAGS subcommand.
        /// </summary>
        private bool NetworkCOMMAND_GETKEYSANDFLAGS()
        {
            if (parseState.Count == 0)
            {
                return AbortWithWrongNumberOfArguments(nameof(RespCommand.COMMAND_GETKEYSANDFLAGS));
            }

            var cmdName = parseState.GetString(0);
            bool cmdFound = RespCommandsInfo.TryGetRespCommandInfo(cmdName, out var cmdInfo, true, true, logger) ||
                          storeWrapper.customCommandManager.TryGetCustomCommandInfo(cmdName, out cmdInfo);

            if (!cmdFound)
            {
                return AbortWithErrorMessage(CmdStrings.RESP_INVALID_COMMAND_SPECIFIED);
            }

            if (cmdInfo.KeySpecifications == null || cmdInfo.KeySpecifications.Length == 0)
            {
                return AbortWithErrorMessage(CmdStrings.RESP_COMMAND_HAS_NO_KEY_ARGS);
            }

            parseState.TryExtractKeysAndFlagsFromSpecs(cmdInfo.KeySpecifications, out var keys, out var flags);

            while (!RespWriteUtils.TryWriteArrayLength(keys.Count, ref dcurr, dend))
                SendAndReset();

            for (int i = 0; i < keys.Count; i++)
            {
                while (!RespWriteUtils.TryWriteArrayLength(2, ref dcurr, dend))
                    SendAndReset();

                while (!RespWriteUtils.TryWriteBulkString(keys[i].Span, ref dcurr, dend))
                    SendAndReset();

                WriteSetLength(flags[i].Length);

                foreach (var flag in flags[i])
                {
                    while (!RespWriteUtils.TryWriteBulkString(Encoding.ASCII.GetBytes(flag), ref dcurr, dend))
                        SendAndReset();
                }
            }

            return true;
        }

        private bool NetworkECHO()
        {
            if (parseState.Count != 1)
            {
                return AbortWithWrongNumberOfArguments(nameof(RespCommand.ECHO));
            }

            var message = parseState.GetArgSliceByRef(0).ReadOnlySpan;
            WriteDirectLargeRespString(message);
            return true;
        }

        // HELLO [protover [AUTH username password] [SETNAME clientname]]
        private bool NetworkHELLO()
        {
            var count = parseState.Count;
            if (count > 6)
            {
                return AbortWithWrongNumberOfArguments(nameof(RespCommand.HELLO));
            }

            byte? tmpRespProtocolVersion = null;
            ReadOnlySpan<byte> authUsername = default, authPassword = default;
            string tmpClientName = null;
            string errorMsg = default;

            if (count > 0)
            {
                var tokenIdx = 0;
                // Validate protocol version
                if (!parseState.TryGetInt(tokenIdx++, out var localRespProtocolVersion))
                {
                    while (!RespWriteUtils.TryWriteError(CmdStrings.RESP_ERR_PROTOCOL_VALUE_IS_NOT_INTEGER, ref dcurr, dend))
                        SendAndReset();

                    return true;
                }

                tmpRespProtocolVersion = (byte)localRespProtocolVersion;

                while (tokenIdx < count)
                {
                    var param = parseState.GetArgSliceByRef(tokenIdx++).ReadOnlySpan;

                    if (param.EqualsUpperCaseSpanIgnoringCase(CmdStrings.AUTH))
                    {
                        if (count - tokenIdx < 2)
                        {
                            errorMsg = string.Format(CmdStrings.GenericSyntaxErrorOption, nameof(RespCommand.HELLO),
                                nameof(CmdStrings.AUTH));
                            break;
                        }

                        authUsername = parseState.GetArgSliceByRef(tokenIdx++).ReadOnlySpan;
                        authPassword = parseState.GetArgSliceByRef(tokenIdx++).ReadOnlySpan;
                    }
                    else if (param.EqualsUpperCaseSpanIgnoringCase(CmdStrings.SETNAME))
                    {
                        if (count - tokenIdx < 1)
                        {
                            errorMsg = string.Format(CmdStrings.GenericSyntaxErrorOption, nameof(RespCommand.HELLO),
                                nameof(CmdStrings.SETNAME));
                            break;
                        }

                        tmpClientName = parseState.GetString(tokenIdx++);
                    }
                    else
                    {
                        errorMsg = string.Format(CmdStrings.GenericSyntaxErrorOption, nameof(RespCommand.HELLO),
                            Encoding.ASCII.GetString(param));
                        break;
                    }
                }
            }

            if (errorMsg != default)
            {
                while (!RespWriteUtils.TryWriteError(errorMsg, ref dcurr, dend))
                    SendAndReset();

                return true;
            }

            ProcessHelloCommand(tmpRespProtocolVersion, authUsername, authPassword, tmpClientName);
            return true;
        }

        private bool NetworkTIME()
        {
            if (parseState.Count != 0)
            {
                return AbortWithWrongNumberOfArguments(nameof(RespCommand.TIME));
            }

            var utcTime = DateTimeOffset.UtcNow;
            var seconds = utcTime.ToUnixTimeSeconds();
            var uSeconds = utcTime.ToString("ffffff");
            var response = $"*2\r\n${seconds.ToString().Length}\r\n{seconds}\r\n${uSeconds.Length}\r\n{uSeconds}\r\n";

            while (!RespWriteUtils.TryWriteAsciiDirect(response, ref dcurr, dend))
                SendAndReset();

            return true;
        }

        private bool NetworkAUTH()
        {
            // AUTH [<username>] <password>
            var count = parseState.Count;
            if (count < 1 || count > 2)
            {
                return AbortWithWrongNumberOfArguments(nameof(RespCommand.AUTH));
            }

            ReadOnlySpan<byte> username = default;

            // Optional Argument: <username>
            var passwordTokenIdx = 0;
            if (count == 2)
            {
                username = parseState.GetArgSliceByRef(0).ReadOnlySpan;
                passwordTokenIdx = 1;
            }

            // Mandatory Argument: <password>
            var password = parseState.GetArgSliceByRef(passwordTokenIdx).ReadOnlySpan;

            // NOTE: Some authenticators cannot accept username/password pairs
            if (!_authenticator.CanAuthenticate)
            {
                while (!RespWriteUtils.TryWriteError("ERR Client sent AUTH, but configured authenticator does not accept passwords"u8, ref dcurr, dend))
                    SendAndReset();
                return true;
            }

            // XXX: There should be high-level AuthenticatorException
            if (this.AuthenticateUser(username, password))
            {
                while (!RespWriteUtils.TryWriteDirect(CmdStrings.RESP_OK, ref dcurr, dend))
                    SendAndReset();
            }
            else
            {
                if (username.IsEmpty)
                {
                    while (!RespWriteUtils.TryWriteError(CmdStrings.RESP_WRONGPASS_INVALID_PASSWORD, ref dcurr, dend))
                        SendAndReset();
                }
                else
                {
                    while (!RespWriteUtils.TryWriteError(CmdStrings.RESP_WRONGPASS_INVALID_USERNAME_PASSWORD, ref dcurr, dend))
                        SendAndReset();
                }
            }
            return true;
        }

        //MEMORY USAGE key [SAMPLES count]
        private bool NetworkMemoryUsage<TGarnetApi>(ref TGarnetApi storageApi)
            where TGarnetApi : IGarnetApi
        {
            var count = parseState.Count;
            if (count != 1 && count != 3)
            {
                return AbortWithWrongNumberOfArguments(
                    $"{nameof(RespCommand.MEMORY)}|{Encoding.ASCII.GetString(CmdStrings.USAGE)}");
            }

            var key = parseState.GetArgSliceByRef(0);

            if (count == 3)
            {
                // Calculations for nested types do not apply to garnet, but we are checking syntax for API compatibility
                if (!parseState.GetArgSliceByRef(1).ReadOnlySpan.EqualsUpperCaseSpanIgnoringCase(CmdStrings.SAMPLES))
                {
                    while (!RespWriteUtils.TryWriteError(CmdStrings.RESP_SYNTAX_ERROR, ref dcurr, dend))
                        SendAndReset();
                    return true;
                }

                // Validate samples count
                if (!parseState.TryGetInt(2, out _))
                {
                    while (!RespWriteUtils.TryWriteError(CmdStrings.RESP_ERR_GENERIC_VALUE_IS_NOT_INTEGER, ref dcurr, dend))
                        SendAndReset();
                    return true;
                }
            }

            var status = storageApi.MemoryUsageForKey(key, out var memoryUsage);

            if (status == GarnetStatus.OK)
            {
                while (!RespWriteUtils.TryWriteInt32((int)memoryUsage, ref dcurr, dend))
                    SendAndReset();
            }
            else
            {
                WriteNull();
            }

            return true;
        }

        /// <summary>
        /// ASYNC [ON|OFF|BARRIER]
        /// </summary>
        private bool NetworkASYNC()
        {
            if (respProtocolVersion <= 2)
            {
                while (!RespWriteUtils.TryWriteError(CmdStrings.RESP_ERR_NOT_SUPPORTED_RESP2, ref dcurr, dend))
                    SendAndReset();

                return true;
            }

            if (parseState.Count != 1)
            {
                return AbortWithWrongNumberOfArguments(nameof(RespCommand.ASYNC));
            }

            var param = parseState.GetArgSliceByRef(0).ReadOnlySpan;
            if (param.EqualsUpperCaseSpanIgnoringCase(CmdStrings.ON))
            {
                useAsync = true;
            }
            else if (param.EqualsUpperCaseSpanIgnoringCase(CmdStrings.OFF))
            {
                useAsync = false;
            }
            else if (param.EqualsUpperCaseSpanIgnoringCase(CmdStrings.BARRIER))
            {
                if (asyncCompleted < asyncStarted)
                {
                    asyncDone = new(0);
                    if (dcurr > networkSender.GetResponseObjectHead())
                        Send(networkSender.GetResponseObjectHead());
                    try
                    {
                        networkSender.ExitAndReturnResponseObject();
                        while (asyncCompleted < asyncStarted) asyncDone.Wait();
                        asyncDone.Dispose();
                        asyncDone = null;
                    }
                    finally
                    {
                        networkSender.EnterAndGetResponseObject(out dcurr, out dend);
                    }
                }
            }
            else
            {
                while (!RespWriteUtils.TryWriteError(CmdStrings.RESP_SYNTAX_ERROR, ref dcurr, dend))
                    SendAndReset();

                return true;
            }

            while (!RespWriteUtils.TryWriteDirect(CmdStrings.RESP_OK, ref dcurr, dend))
                SendAndReset();

            return true;
        }

        /// <summary>
        /// Process the HELLO command
        /// </summary>
        void ProcessHelloCommand(byte? respProtocolVersion, ReadOnlySpan<byte> username, ReadOnlySpan<byte> password, string clientName)
        {
            if (respProtocolVersion != null)
            {
                if (respProtocolVersion.Value is < 2 or > 3)
                {
                    while (!RespWriteUtils.TryWriteError(CmdStrings.RESP_ERR_UNSUPPORTED_PROTOCOL_VERSION, ref dcurr, dend))
                        SendAndReset();
                    return;
                }

                if (respProtocolVersion.Value != this.respProtocolVersion && asyncCompleted < asyncStarted)
                {
                    while (!RespWriteUtils.TryWriteError(CmdStrings.RESP_ERR_ASYNC_PROTOCOL_CHANGE, ref dcurr, dend))
                        SendAndReset();
                    return;
                }

                this.UpdateRespProtocolVersion(respProtocolVersion.Value);
            }

            if (!username.IsEmpty)
            {
                if (!this.AuthenticateUser(username, password))
                {
                    if (username.IsEmpty)
                    {
                        while (!RespWriteUtils.TryWriteError(CmdStrings.RESP_WRONGPASS_INVALID_PASSWORD, ref dcurr, dend))
                            SendAndReset();
                    }
                    else
                    {
                        while (!RespWriteUtils.TryWriteError(CmdStrings.RESP_WRONGPASS_INVALID_USERNAME_PASSWORD, ref dcurr, dend))
                            SendAndReset();
                    }
                    return;
                }
            }

            if (clientName != null)
            {
                this.clientName = clientName;
            }

            (string, object)[] helloResult =
                [
                    ("server", "redis"),
                    ("version", storeWrapper.redisProtocolVersion),
                    ("garnet_version", storeWrapper.version),
                    ("proto", this.respProtocolVersion),
                    ("id", 63),
                    ("mode", storeWrapper.serverOptions.EnableCluster ? "cluster" : "standalone"),
                    ("role", storeWrapper.serverOptions.EnableCluster && storeWrapper.clusterProvider.IsReplica() ? "replica" : "master"),
                ];

            if (this.respProtocolVersion == 2)
            {
                while (!RespWriteUtils.TryWriteArrayLength(helloResult.Length * 2 + 2, ref dcurr, dend))
                    SendAndReset();
            }
            else
            {
                while (!RespWriteUtils.TryWriteMapLength(helloResult.Length + 1, ref dcurr, dend))
                    SendAndReset();
            }
            for (int i = 0; i < helloResult.Length; i++)
            {
                while (!RespWriteUtils.TryWriteAsciiBulkString(helloResult[i].Item1, ref dcurr, dend))
                    SendAndReset();
                if (helloResult[i].Item2 is int intValue)
                {
                    while (!RespWriteUtils.TryWriteInt32(intValue, ref dcurr, dend))
                        SendAndReset();
                }
                else
                {
                    while (!RespWriteUtils.TryWriteAsciiBulkString(helloResult[i].Item2.ToString(), ref dcurr, dend))
                        SendAndReset();
                }
            }
            while (!RespWriteUtils.TryWriteAsciiBulkString("modules", ref dcurr, dend))
                SendAndReset();
            while (!RespWriteUtils.TryWriteArrayLength(0, ref dcurr, dend))
                SendAndReset();
        }

        /// <summary>
        /// Common logic for FLUSHDB and FLUSHALL
        /// </summary>
        /// <param name="cmd">RESP command (FLUSHDB / FLUSHALL)</param>
        void FlushDb(RespCommand cmd)
        {
            Debug.Assert(cmd is RespCommand.FLUSHDB or RespCommand.FLUSHALL);
            var unsafeTruncateLog = false;
            var async = false;
            var sync = false;
            var syntaxError = false;

            var count = parseState.Count;
            for (var i = 0; i < count; i++)
            {
                var nextToken = parseState.GetArgSliceByRef(i).ReadOnlySpan;

                if (nextToken.EqualsUpperCaseSpanIgnoringCase(CmdStrings.UNSAFETRUNCATELOG))
                {
                    if (unsafeTruncateLog)
                    {
                        syntaxError = true;
                        break;
                    }

                    unsafeTruncateLog = true;
                }
                else if (nextToken.EqualsUpperCaseSpanIgnoringCase(CmdStrings.ASYNC))
                {
                    if (sync || async)
                    {
                        syntaxError = true;
                        break;
                    }

                    async = true;
                }
                else if (nextToken.EqualsUpperCaseSpanIgnoringCase(CmdStrings.SYNC))
                {
                    if (sync || async)
                    {
                        syntaxError = true;
                        break;
                    }

                    sync = true;
                }
                else
                {
                    syntaxError = true;
                    break;
                }
            }

            if (syntaxError)
            {
                while (!RespWriteUtils.TryWriteError(CmdStrings.RESP_SYNTAX_ERROR, ref dcurr, dend))
                    SendAndReset();
                return;
            }

            if (async)
                Task.Run(() => ExecuteFlushDb(cmd, unsafeTruncateLog)).ConfigureAwait(false);
            else
                ExecuteFlushDb(cmd, unsafeTruncateLog);

            logger?.LogInformation($"Running {nameof(cmd)} {{async}} {{mode}}", async ? "async" : "sync", unsafeTruncateLog ? " with unsafetruncatelog." : string.Empty);
            while (!RespWriteUtils.TryWriteDirect(CmdStrings.RESP_OK, ref dcurr, dend))
                SendAndReset();
        }

        void ExecuteFlushDb(RespCommand cmd, bool unsafeTruncateLog)
        {
            switch (cmd)
            {
                case RespCommand.FLUSHDB:
                    storeWrapper.FlushDatabase(unsafeTruncateLog, activeDbId);
                    break;
                case RespCommand.FLUSHALL:
                    storeWrapper.FlushAllDatabases(unsafeTruncateLog);
                    break;
            }
        }

        /// <summary>
        /// Writes a string describing the given session into the string builder.
        /// Does not append a new line.
        ///
        /// Not all Redis fields are written as they do not all have Garnet equivalents.
        /// </summary>
        private static void WriteClientInfo(IClusterProvider provider, StringBuilder into, RespServerSession targetSession, long nowMilliseconds)
        {
            var id = targetSession.Id;
            var remoteEndpoint = targetSession.networkSender.RemoteEndpointName;
            var localEndpoint = targetSession.networkSender.LocalEndpointName;
            var clientName = targetSession.clientName;
            var user = targetSession._userHandle.User;
            var db = targetSession.activeDbId;
            var resp = targetSession.respProtocolVersion;
            var nodeId = targetSession?.clusterSession?.RemoteNodeId;

            into.Append($"id={id}");
            into.Append($" addr={remoteEndpoint}");
            into.Append($" laddr={localEndpoint}");
            if (clientName is not null)
            {
                into.Append($" name={clientName}");
            }

            var ageSec = (nowMilliseconds - targetSession.CreationTicks) / 1_000;

            into.Append($" age={ageSec}");

            if (user is not null)
            {
                into.Append($" user={user.Name}");
            }

            if (provider is not null && nodeId is not null)
            {
                if (provider.IsReplica(nodeId))
                {
                    into.Append($" flags=S");
                }
                else
                {
                    into.Append($" flags=M");
                }
            }
            else
            {
                if (targetSession.isSubscriptionSession)
                {
                    into.Append($" flags=P");
                }
                else
                {
                    into.Append($" flags=N");
                }
            }

            into.Append($" db={db}");
            into.Append($" resp={resp}");
            into.Append($" lib-name={targetSession.clientLibName}");
            into.Append($" lib-ver={targetSession.clientLibVersion}");
        }

        bool ParseGETAndKey(ref PinnedSpanByte key)
        {
            var oldEndReadHead = readHead = endReadHead;
            var cmd = ParseCommand(writeErrorOnFailure: true, out var success);
            if (!success || cmd != RespCommand.GET)
            {
                // If we either find no command or a different command, we back off
                endReadHead = readHead = oldEndReadHead;
                return false;
            }
            key = parseState.GetArgSliceByRef(0);
            return true;
        }

        static void SetResult(int c, ref int firstPending, ref (GarnetStatus, SpanByteAndMemory)[] outputArr,
            GarnetStatus status, SpanByteAndMemory output)
        {
            const int initialBatchSize = 8; // number of items in initial batch
            if (firstPending == -1)
            {
                outputArr = new (GarnetStatus, SpanByteAndMemory)[initialBatchSize];
                firstPending = c;
            }

            Debug.Assert(firstPending >= 0);
            Debug.Assert(c >= firstPending);
            Debug.Assert(outputArr != null);

            if (c - firstPending >= outputArr.Length)
            {
                int newCount = (int)NextPowerOf2(c - firstPending + 1);
                var outputArr2 = new (GarnetStatus, SpanByteAndMemory)[newCount];
                Array.Copy(outputArr, outputArr2, outputArr.Length);
                outputArr = outputArr2;
            }

            outputArr[c - firstPending] = (status, output);
        }

        static long NextPowerOf2(long v)    // TODO: consolidate this and other Tsavorite.core.Utility method clones
        {
            v--;
            v |= v >> 1;
            v |= v >> 2;
            v |= v >> 4;
            v |= v >> 8;
            v |= v >> 16;
            v |= v >> 32;
            return v + 1;
        }
    }
}<|MERGE_RESOLUTION|>--- conflicted
+++ resolved
@@ -221,14 +221,8 @@
                         if (firstPending == -1)
                         {
                             // Realized not-found without IO, and no earlier pending, so we can add directly to the output
-<<<<<<< HEAD
-                            while (!RespWriteUtils.TryWriteDirect(CmdStrings.RESP_ERRNOTFOUND, ref dcurr, dend))
-                                SendAndReset();
+                            WriteNull();
                             o = SpanByteAndMemory.FromPinnedPointer(dcurr, (int)(dend - dcurr));
-=======
-                            WriteNull();
-                            o = new SpanByteAndMemory(dcurr, (int)(dend - dcurr));
->>>>>>> 33ab11e6
                         }
                         else
                         {
@@ -686,13 +680,8 @@
                     input.header.SetSetGetFlag();
 
                 // anything with getValue or withEtag always writes to the buffer in the happy path
-<<<<<<< HEAD
                 SpanByteAndMemory outputBuffer = SpanByteAndMemory.FromPinnedPointer(dcurr, (int)(dend - dcurr));
                 GarnetStatus status = storageApi.SET_Conditional(key, ref input, ref outputBuffer);
-=======
-                SpanByteAndMemory outputBuffer = new SpanByteAndMemory(dcurr, (int)(dend - dcurr));
-                GarnetStatus status = storageApi.SET_Conditional(ref key, ref input, ref outputBuffer);
->>>>>>> 33ab11e6
 
                 // The data will be on the buffer either when we know the response is ok or when the withEtag flag is set.
                 bool ok = status != GarnetStatus.NOTFOUND || withEtag;
@@ -980,7 +969,7 @@
         /// </summary>
         private void WriteCOMMANDResponse()
         {
-            var spam = new SpanByteAndMemory(dcurr, (int)(dend - dcurr));
+            var spam = SpanByteAndMemory.FromPinnedPointer(dcurr, (int)(dend - dcurr));
             var writer = new RespMemoryWriter(respProtocolVersion, ref spam);
 
             try
@@ -1077,7 +1066,7 @@
         {
             var count = parseState.Count;
 
-            var spam = new SpanByteAndMemory(dcurr, (int)(dend - dcurr));
+            var spam = SpanByteAndMemory.FromPinnedPointer(dcurr, (int)(dend - dcurr));
             var writer = new RespMemoryWriter(respProtocolVersion, ref spam);
 
             try
@@ -1133,30 +1122,7 @@
                 writer.Dispose();
             }
 
-<<<<<<< HEAD
-            var isMemory = false;
-            MemoryHandle ptrHandle = default;
-            var output = SpanByteAndMemory.FromPinnedPointer(dcurr, (int)(dend - dcurr));
-            var startptr = output.SpanByte.ToPointer();
-            var currptr = startptr;
-            var endptr = startptr + output.Length;
-
-            while (!RespWriteUtils.TryWriteArrayLength(docsCount * 2, ref currptr, endptr))
-                ObjectUtils.ReallocateOutput(ref output, ref isMemory, ref startptr, ref ptrHandle, ref currptr, ref endptr);
-
-            while (!RespWriteUtils.TryWriteAsciiDirect(resultSb.ToString(), ref currptr, endptr))
-                ObjectUtils.ReallocateOutput(ref output, ref isMemory, ref startptr, ref ptrHandle, ref currptr, ref endptr);
-
-            output.Length = (int)(currptr - startptr);
-
-            if (!output.IsSpanByte)
-                SendAndReset(output.Memory, output.Length);
-            else
-                dcurr += output.Length;
-
-=======
             ProcessOutput(spam);
->>>>>>> 33ab11e6
             return true;
         }
 
@@ -1174,7 +1140,7 @@
             }
             else
             {
-                var spam = new SpanByteAndMemory(dcurr, (int)(dend - dcurr));
+                var spam = SpanByteAndMemory.FromPinnedPointer(dcurr, (int)(dend - dcurr));
                 var writer = new RespMemoryWriter(respProtocolVersion, ref spam);
 
                 try
