--- conflicted
+++ resolved
@@ -433,10 +433,9 @@
             }
 
             var key = parseState.GetArgSliceByRef(0);
-            var sbKey = key.SpanByte;
 
             var input = new RawStringInput(RespCommand.SETEXNX, ref parseState, startIdx: 1);
-            var status = storageApi.SET_Conditional(ref sbKey, ref input);
+            var status = storageApi.SET_Conditional(key.SpanByte, ref input);
 
             // The status returned for SETNX as NOTFOUND is the expected status in the happy path
             var retVal = status == GarnetStatus.NOTFOUND ? 1 : 0;
@@ -657,15 +656,10 @@
 
             if (!getValue && !withEtag)
             {
-<<<<<<< HEAD
-                var o = new SpanByteAndMemory(dcurr, (int)(dend - dcurr));
-                var status = storageApi.SET_Conditional(key, ref input, ref o);
-=======
-                // the following debug assertion is the catch any edge case leading to SETIFMATCH, or SETIFGREATER skipping the above block
+                // the following debug assertion is to catch any edge case leading to SETIFMATCH, or SETIFGREATER skipping the above block
                 Debug.Assert(cmd is not (RespCommand.SETIFMATCH or RespCommand.SETIFGREATER), "SETIFMATCH should have gone though pointing to right output variable");
->>>>>>> ecc0ec65
-
-                var status = storageApi.SET_Conditional(ref key, ref input);
+
+                var status = storageApi.SET_Conditional(key, ref input);
 
                 // KEEPTTL without flags doesn't care whether it was found or not.
                 if (cmd == RespCommand.SETKEEPTTL)
@@ -697,20 +691,15 @@
             }
             else
             {
-<<<<<<< HEAD
-                var status = storageApi.SET_Conditional(key, ref input);
-=======
                 if (withEtag)
-                    input.header.SetWithEtagFlag();
+                    input.header.SetWithETagFlag();
 
                 if (getValue)
                     input.header.SetSetGetFlag();
 
                 // anything with getValue or withEtag always writes to the buffer in the happy path
                 SpanByteAndMemory outputBuffer = new SpanByteAndMemory(dcurr, (int)(dend - dcurr));
-                GarnetStatus status = storageApi.SET_Conditional(ref key,
-                    ref input, ref outputBuffer);
->>>>>>> ecc0ec65
+                GarnetStatus status = storageApi.SET_Conditional(key, ref input, ref outputBuffer);
 
                 // The data will be on the buffer either when we know the response is ok or when the withEtag flag is set.
                 bool ok = status != GarnetStatus.NOTFOUND || withEtag;
