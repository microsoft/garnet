﻿// Copyright (c) Microsoft Corporation.
// Licensed under the MIT license.

using System.Runtime.CompilerServices;

namespace Garnet.server
{
    /// <summary>
    /// Basic RESP command enum
    /// </summary>
    enum RespCommand : byte
    {
        NONE,

        //Read Only Commands
        GET = (0x40 | 0x0),
        GETRANGE = (0x40 | 0x1),
        MGET = (0x40 | 0x2),
        GETBIT = (0x40 | 0x3),
        BITCOUNT = (0x40 | 0x4),
        BITPOS = (0x40 | 0x5),
        BITFIELD_RO = (0x40 | 0x6),
        PFCOUNT = (0x40 | 0x7),
        EXISTS = (0x40 | 0x8),
        TTL = (0x40 | 0x9),
        PTTL = (0x40 | 0x10),
        STRLEN = 0x26,
        COSCAN = 0x27,

        //Upsert or RMW Commands
        SET = (0x80 | 0x0),
        MSET = (0x80 | 0x1),
        PSETEX = (0x80 | 0x2),
        SETEX = (0x80 | 0x3),
        SETEXNX = (0x80 | 0x4),
        SETEXXX = (0x80 | 0x5),
        SETKEEPTTL = (0x80 | 0x6),
        SETKEEPTTLXX = (0x80 | 0x7),
        SETBIT = (0x80 | 0x8),
        BITOP = (0x80 | 0x9),
        BITFIELD = (0x80 | 0xA),
        PFADD = (0x80 | 0xB),
        PFMERGE = (0x80 | 0xC),
        INCR = (0x80 | 0xD),
        INCRBY = (0x80 | 0xE),
        DECR = (0x80 | 0xF),
        DECRBY = (0x80 | 0x10),
        RENAME = (0x80 | 0x11),
        PERSIST = (0x80 | 0x12),
        EXPIRE = (0x80 | 0x13),
        DEL = (0x80 | 0x14),
        PEXPIRE = (0x80 | 0x15),
        SETRANGE = (0x80 | 0x16),
        GETDEL = (0x80 | 0x17),
        MSETNX = (0x80 | 0x18),
        APPEND = (0x80 | 0x19),

        //Object Store Commands
        SortedSet = (0xC0 | 0x0),
        List = (0xC0 | 0x1),
        Hash = (0xC0 | 0x2),
        Set = (0xC0 | 0x3),
        All = (0xC0 | 0x26),

        //Admin commands
        PING = 0x1,
        QUIT = 0x2,
        AUTH = 0x3,
        COMMAND = 0x4,
        DBSIZE = 0x5,
        KEYS = 0x6,
        PUBLISH = 0x7,
        SUBSCRIBE = 0x8,
        PSUBSCRIBE = 0x9,
        UNSUBSCRIBE = 0xA,
        PUNSUBSCRIBE = 0xB,
        NOAUTH = 0xC,
        ASKING = 0xD,
        MIGRATE = 0xE,
        SELECT = 0xF,
        ECHO = 0x10,
        CONFIG = 0x11,
        CLIENT = 0x12,
        UNLINK = 0x13,
        TYPE = 0x20,
        SCAN = 0x21,
        MEMORY = 0x23,
        MONITOR = 0x24,
        MODULE = 0x25,
        REGISTERCS = 0x28,

        //Txn Commands
        MULTI = 0x14,
        EXEC = 0x15,
        DISCARD = 0x16,
        WATCH = 0x17,
        WATCHMS = 0x18,
        WATCHOS = 0x19,
        UNWATCH = 0x1A,
        RUNTXP = 0x1B,

        //Cluster commands
        READONLY = 0x1C,
        READWRITE = 0x1D,
        REPLICAOF = 0x1E,
        SECONDARYOF = 0x1F
    }

    /// <summary>
    /// RESP command options enum
    /// </summary>
    enum RespCommandOption : byte
    {
        EX, NX, XX, GET, PX, EXAT, PXAT, PERSIST, GT, LT
    }

    /// <summary>
    /// Server session for RESP protocol - command definitions and fast parsing
    /// </summary>
    internal sealed unsafe partial class RespServerSession : ServerSessionBase
    {
        /// <summary>
        /// Fast-parses for command type
        /// </summary>
        [MethodImpl(MethodImplOptions.AggressiveInlining)]
        private RespCommand FastParseCommand(byte* ptr)
        {
            // TODO: make sure this condition is appropriate per command
            if (bytesRead - readHead >= 19)
            {
                // GET key1 value1 => [*2\r\n$3\r\nGET\r\n$]3\r\nkey\r\n
                if (*(long*)ptr == 724291344956994090L && *(2 + (int*)ptr) == 223626567 && *(ushort*)(12 + ptr) == 9226)
                    return RespCommand.GET;

                // SET key1 value1 => [*3\r\n$3\r\nSET\r\n$]3\r\nkey\r\n$5\r\nvalue\r\n
                if (*(long*)ptr == 724291344956994346L && *(2 + (int*)ptr) == 223626579 && *(ushort*)(12 + ptr) == 9226)
                    return RespCommand.SET;

                // setrange key offset value => [*4\r\n$8\r\nSETRANGE\r\nkey\r\noffset\r\nvalue]
                if (*(long*)ptr == 724296842515133482L && *(long*)(ptr + 8) == 4992044754424579411L && *(ushort*)(ptr + 16) == 2573)
                    return RespCommand.SETRANGE;

                // GETRANGE key start length [*4\r\n$8\r\n GETSLICE \r\n key start legth]
                if (*(long*)ptr == 724296842515133482L && *(long*)(ptr + 8) == 4992044754424579399L && *(ushort*)(ptr + 16) == 2573)
                    return RespCommand.GETRANGE;

                // PUBLISH channel message => [*3\r\n$7\r\nPUBLISH\r\n$]7\r\nchannel\r\n$7\r\message\r\n
                if (*(long*)ptr == 724295743003505450L && *(2 + (int*)ptr) == 1279415632 && *(ushort*)(16 + ptr) == 9226)
                    return RespCommand.PUBLISH;

                // Single Key DEL key1 [*2\r\n$3\r\nDEL\r\n$]3\r\nkey\r\n
                if (*(long*)ptr == 724291344956994090L && *(2 + (int*)ptr) == 223102276 && *(ushort*)(12 + ptr) == 9226)
                    return RespCommand.DEL;

                // INCR key1 ==> [*2\r\n$4\r\nINCR\r\n$]3\r\nkey\r\n
                if (*(long*)ptr == 724292444468621866L && *(12 + (byte*)ptr) == 0x0d
                    && *(2 + (int*)ptr) == 0x52434e49 && *(ushort*)(13 + ptr) == 9226)
                    return RespCommand.INCR;

                // Fast path for transactions with few arguments (command array size < 10)
                // RUNTXP ==> [*X\r\n$6\r\nRUNTXP\r\n]
                if (*(long*)(ptr + 4) == 6074886758213695012 && *(int*)(ptr + 12) == 168644696)
                {
                    if (*ptr == '*' && *(ushort*)(ptr + 2) == 2573 && *(ptr + 1) >= '0' && *(ptr + 1) <= '9')
                    {
                        return RespCommand.RUNTXP;
                    }
                }

                // EXPIRE key time => [*3\r\n$6\r\nEXPIRE\r\n$]
                if ((*(long*)ptr == 724294643491877674L || *(long*)ptr == 724294643491877930L) && *(1 + (long*)ptr) == 724311334796154949 && *(ushort*)(15 + ptr) == 9226)
                    return RespCommand.EXPIRE;

                // PEXPIRE key time => [*3\r\n$7\r\nPEXPIRE\r\n$]
                if ((*(long*)ptr == 724295743003505706L || *(long*)ptr == 724295743003505450L) && *(1 + (long*)ptr) == 956260970720150864 && *(ptr + 16) == 10)
                    return RespCommand.PEXPIRE;

                // PERSIST key => [*2\r\n$7\r\n PERSIST\r \n]
                if (*(long*)ptr == 724295743003505194L && *(long*)(ptr + 8) == 960484194932376912L && *(ptr + 16) == 10)
                    return RespCommand.PERSIST;

                // TTL key => [*2\r\n$3\r\n TTL\r \n]
                if (*(long*)ptr == 724291344956994090L && *(int*)(ptr + 8) == 223106132 && *(ptr + 12) == 10)
                    return RespCommand.TTL;

                // PTTL key => [*2\r\n$4\r\nPTTL\r\n]
                if (*(long*)ptr == 724292444468621866L && *(int*)(ptr + 8) == 1280595024 && *(ptr + 13) == 10)
                    return RespCommand.PTTL;

                // [| *3\r\n$5\r\n | PFADD\r\n$ | 3\r\nkey\r\n$]
                if (*(long*)ptr == 724293543980249898L && *(long*)(ptr + 8) == 2596902721986578000L)
                    return RespCommand.PFADD;

                //[ *2\r\n$7\r\n | PFCOUNT\r | \n$3\r\nkey ]
                if (*(long*)ptr == 724295743003505194L && *(long*)(ptr + 8) == 960478748845753936L)
                    return RespCommand.PFCOUNT;

                //[ *2\r\n$7\r\n | PFMERGE\r | \n$3\r\nkey ]
                if (*(long*)ptr == 724295743003505450L && *(long*)(ptr + 8) == 956248914561680976)
                    return RespCommand.PFMERGE;

                // INCRBY key 1000 ==> [*3\r\n$6\r\nINCRBY\r\n$]4\r\nkey\r\n4\r\1000\r\n => Increment the key by 1000
                if (*(long*)ptr == 0x0a0d36240a0d332a && *((long*)ptr + 1) == 0x0a0d594252434e49 && 0x24 == *(16 + (byte*)ptr))
                    return RespCommand.INCRBY;

                // DECR key1 ==> [*2\r\n$4\r\nDECR\r\n$]3\r\nkey\r\n
                if (*(long*)ptr == 724292444468621866L && *(12 + (byte*)ptr) == 0x0d
                               && *(2 + (int*)ptr) == 0x52434544 && *(ushort*)(13 + ptr) == 9226)
                    return RespCommand.DECR;

                // DECRBY key 1000 ==> [*3\r\n$6\r\nDECRBY\r\n$]4\r\nkey\r\n4\r\1000\r\n => Decrement the key by 1000
                if (*(long*)ptr == 0x0a0d36240a0d332a && *((long*)ptr + 1) == 0x0a0d594252434544 && 0x24 == *(16 + (byte*)ptr))
                    return RespCommand.DECRBY;

                // EXISTS key1 ==> [*2\r\n$6\r\nEXISTS\r\n$]4\r\nkey1\r\n => Does key1 exist in the store
                if (*(long*)ptr == 0x0a0d36240a0d322a && *((long*)ptr + 1) == 0x0a0d535453495845 && 0x24 == *(16 + (byte*)ptr))
                    return RespCommand.EXISTS;

                // SETEX
                if (*(long*)ptr == 724293543980250154L && *(1 + (long*)ptr) == 2596902807903946067L)
                    return RespCommand.SETEX;

                // PSETEX
                if (*(long*)ptr == 724294643491877930L && *(1 + (long*)ptr) == 724332169866335056L)
                    return RespCommand.PSETEX;

                // SET [EX KEEPTTL] [NX XX] [GET]
                if ((*(long*)ptr == 724291344956994602L || // *4
                    *(long*)ptr == 724291344956994858L ||  // *5
                    *(long*)ptr == 724291344956995114L ||  // *6
                    *(long*)ptr == 724291344956995370L)    // *7
                    && *(2 + (int*)ptr) == 223626579 && *(ushort*)(12 + ptr) == 9226)
                    return RespCommand.SETEXNX;

                // RENAME key1 key2 ==> [*3\r\n$6\r\nRENAME\r\n$]4\r\nkey1\r\n$4\r\nkey2\r\n => Rename key1 to key2 in the store
                if (*(long*)ptr == 0x0a0d36240a0d332a && *((long*)ptr + 1) == 0x0a0d454d414e4552 && 0x24 == *(16 + (byte*)ptr))
                    return RespCommand.RENAME;

                // *4\r\n$6\r\n | SETBIT\r\n | $3\r\nkey\r\n $4\r\n4444\r\n $1\r\n [1|0]\r\n
                if (*(long*)ptr == 724294643491877930L && *(long*)(ptr + 8) == 724327788698682707L)
                    return RespCommand.SETBIT;

                // *3\r\n$6\r\n | GETBIT\r\n | $3\r\nkey\r\n $4\r\n4444\r\n
                if (*(long*)ptr == 724294643491877674L && *(long*)(ptr + 8) == 724327788698682695L)
                    return RespCommand.GETBIT;

                // *2\r\n$8\r\n | BITCOUNT | \r\n | $3\r\nkey\r\n \\ without [start end] offsets
                // *3\r\n$8\r\n | BITCOUNT | \r\n | $3\r\nkey\r\n | $4\r\n4444\r\n \\ with start offset only
                // *4\r\n$8\r\n | BITCOUNT | \r\n | $3\r\nkey\r\n | $4\r\n4444\r\n | $4\r\n8888\r\n \\ with start and end offsets
                // *5\r\n$8\r\n | BITCOUNT | \r\n | $3\r\nkey\r\n | $4\r\n4444\r\n | $4\r\n8888\r\n | $[3|4]\r\n[BIT|BYTE]\r\n \\ with start and end offsets
                if ((*(long*)ptr == 724296842515132970L ||
                    *(long*)ptr == 724296842515133226L ||
                    *(long*)ptr == 724296842515133482L ||
                    *(long*)ptr == 724296842515133738L) &&
                    *(long*)(ptr + 8) == 6074886746289752386L && *(ushort*)(ptr + 16) == 2573)
                    return RespCommand.BITCOUNT;

                // *3\r\n$6\r\n | BITPOS\r\n | $3\r\nkey\r\n | $1\r\n[1|0]\r\n
                // *4\r\n$6\r\n | BITPOS\r\n | $3\r\nkey\r\n | $1\r\n[1|0]\r\n | $4\r\n4444\r\n
                // *5\r\n$6\r\n | BITPOS\r\n | $3\r\nkey\r\n | $1\r\n[1|0]\r\n | $4\r\n4444\r\n | $4\r\n8888\r\n
                // *6\r\n$6\r\n | BITPOS\r\n | $3\r\nkey\r\n | $1\r\n[1|0]\r\n | $4\r\n4444\r\n | $4\r\n8888\r\n | $[3|4]\r\n[BIT|BYTE]\r\n
                if ((*(long*)ptr == 724294643491877674L ||
                    *(long*)ptr == 724294643491877930L ||
                    *(long*)ptr == 724294643491878186L ||
                    *(long*)ptr == 724294643491878442L) &&
                    *(long*)(ptr + 8) == 724326715191740738L)
                    return RespCommand.BITPOS;

                // *2\r\n$6\r\n | GETDEL\r\n | $3\r\nkey\r\n
                if (*(long*)ptr == 0x0a0d36240a0d322a && *(long*)(ptr + 8) == 0x0a0d4c4544544547)
                    return RespCommand.GETDEL;

                // 2a 33 0d 0a 24 36 0d 0a
                // 41 50 50 45 4e 44 0d 0a
                // *3..$6..APPEND..$2..k1..$4..val1..
                if (*(long*)ptr == 0x0a0d36240a0d332a && *(long*)(ptr + 8) == 0x0a0d444e45505041)
                    return RespCommand.APPEND;
            }

            if (bytesRead - readHead >= 6)
            {
                // PING => [PING\r\n]
                if (*(int*)ptr == 1196312912 && *(ushort*)(4 + ptr) == 2573)
                    return RespCommand.PING;
                //*1\r\n$4\r\n PING\r\n
                if (*(long*)ptr == 724292444468621610L && *(int*)(ptr + 8) == 1196312912 && *(ushort*)(ptr + 12) == 2573)
                    return RespCommand.PING;

                // QUIT => [QUIT\r\n]
                if (*(int*)ptr == 1414092113 && *(ushort*)(4 + ptr) == 2573)
                    return RespCommand.QUIT;

                //*1\r\n$6\r\n ASKING\r\n
                if (*(long*)ptr == 724294643491877162L && *(long*)(ptr + 8) == 724313516639212353L)
                    return RespCommand.ASKING;

                //*1\r\n$8\r\n READONLY \r\n
                if (*(long*)ptr == 724296842515132714L && *(long*)(ptr + 8) == 6434604069960107346L && *(short*)(ptr + 16) == 2573)
                    return RespCommand.READONLY;

                //*1\r\n$9\r\n READWRIT E\r\n
                if (*(long*)ptr == 724297942026760490L && *(long*)(ptr + 8) == 6073476107246585170L && *(short*)(ptr + 16) == 3397)
                    return RespCommand.READWRITE;

                // MULTI => *1\r\n$5\r\nMULTI\r\n
                if (*(long*)ptr == 724293543980249386L && *(2 + (int*)ptr) == 1414288717 && *(ushort*)(12 + ptr) == 3401 && *(14 + ptr) == 10)
                    return RespCommand.MULTI;

                // DISCARD => *1\r\n$7\r\nDISCARD\r\n
                if (*(long*)ptr == 724295743003504938L && *(1 + (long*)ptr) == 955979461165271364L && *(16 + ptr) == 10)
                    return RespCommand.DISCARD;

                // EXEC => *1\r\n$4\r\nEXEC\r\n
                if (*(long*)ptr == 724292444468621610L && *(2 + (int*)ptr) == 1128618053 && *(ushort*)(12 + ptr) == 2573)
                    return RespCommand.EXEC;

                // UNWATCH => *1\r\n$7\r\UNWATCH\r\n
                if (*(long*)ptr == 724295743003504938L && *(1 + (long*)ptr) == 957088949968784981L && *(16 + ptr) == 10)
                    return RespCommand.UNWATCH;
            }

            // TODO: add other types here
            return RespCommand.NONE;
        }

        private (RespCommand, byte) FastParseArrayCommand(int count, byte* ptr)
        {
            if (bytesRead - readHead >= 10)
            {
                // [$4\r\nMGET\r\n]
                if (*(long*)ptr == 6072338068785673252L && *(ushort*)(ptr + 8) == 2573)
                    return (RespCommand.MGET, 0);

                // [$4\r\nMSET\r\n]
                if (*(long*)(recvBufferPtr + readHead) == 6072351262925206564L && *(ushort*)(recvBufferPtr + readHead + 8) == 2573)
                    return (RespCommand.MSET, 0);

                // [$6\r\nMSETNX\r\n]
                if (*(long*)ptr == 6072351262925207076L && *(int*)(ptr + 8) == 168646734)
                    return (RespCommand.MSETNX, 0);

                // [$3\r\nDEL\r \n]
                if (*(long*)ptr == 958216979251802916L && *(ptr + 8) == 10)
                    return (RespCommand.DEL, 0);

                // [$6\r\nUNLI NK\r\n]
                if (*(long*)ptr == 5281682590146573860L && *(int*)(ptr + 8) == 168643406)
                    return (RespCommand.UNLINK, 0);

                // SUBSCRIBE channel1 channel2.. ==> [$9\r\nSUBSCRIBE\r\n$]8\r\nchannel1\r\n$8\r\nchannel2\r\n => Subscribe to channel1 and channel2
                if (*(int*)ptr == 168638756 && *(long*)((int*)ptr + 1) == 4776439328916264275L && 0x24 == *(15 + (byte*)ptr))
                    return (RespCommand.SUBSCRIBE, 0);

                // PSUBSCRIBE channel1 channel2.. ==> [$10\r\nPSUBSCRIBE\r\n$]8\r\nchannel1\r\n$8\r\nchannel2\r\n => PSubscribe to channel1 and channel2
                if (*(int*)ptr == 221262116 && *(long*)(ptr + 5) == 5283359337733247824L && 0x24 == *(17 + (byte*)ptr))
                    return (RespCommand.PSUBSCRIBE, 0);

                // UNSUBSCRIBE channel1 channel2.. ==> [$11\r\nUNSUBSCRIBE\r\n]$8\r\nchannel1\r\n$8\r\nchannel2\r\n => Unsubscribe to channel1 and channel2
                if (*(int*)ptr == 221327652 && *(long*)((int*)ptr + 1) == 4851294157845452042L && 10 == *(17 + (byte*)ptr))
                    return (RespCommand.UNSUBSCRIBE, 0);

                // PUNSUBSCRIBE channel1 channel2.. ==> [$12\r\nPUNSUBSCRIBE\r\n]$8\r\nchannel1\r\n$8\r\nchannel2\r\n => Punsubscribe to channel1 and channel2
                if (*(int*)ptr == 221393188 && *(long*)(ptr + 5) == 4851294157845452112L && 10 == *(18 + (byte*)ptr))
                    return (RespCommand.PUNSUBSCRIBE, 0);

                // [$4\r\nZADD\r\n]
                if (*(long*)ptr == 4919128547966923812L && *(ushort*)(ptr + 8) == 2573)
                    return (RespCommand.SortedSet, (byte)SortedSetOperation.ZADD);

                // [$4\r\nZREM\r\n]
                if (*(long*)ptr == 5567947060982658084L && *(ushort*)(ptr + 8) == 2573)
                    return (RespCommand.SortedSet, (byte)SortedSetOperation.ZREM);

                //  -----8----- ---4---
                // [$5\r\nPFAD | D\r\n$]
                if (*(long*)ptr == 4918289577645258020L && *(int*)(ptr + 8) == 604638532)
                    return (RespCommand.PFADD, 0);

                //  -----8----- ---4--- --2--
                // [$5\r\nPFME | RGE\r | \n$]
                if (*(long*)ptr == 4993724871403714340L && *(int*)(ptr + 8) == 222644050 && *(short*)(ptr + 8 + 4) == 9226)
                    return (RespCommand.PFMERGE, 0);

                //-----8-----  ---4---
                //[$7\r\nPFCO | UNT\r]
                if (*(long*)ptr == 5711486062015887140L && *(int*)(ptr + 8) == 223628885)
                    return (RespCommand.PFCOUNT, 0);

                //[$6\r\nSELECT\r]
                if (*(long*)ptr == 4993442309800277540L && *(int*)(ptr + 8) == 168645699)
                    return (RespCommand.SELECT, 0);

                //[$4\r\nKEYS\r\n]
                if (*(long*)ptr == 6005907766668768292L && *(ushort*)(ptr + 8) == 2573)
                    return (RespCommand.KEYS, 0);

                //[$6\r\nDBSIZE\r\n]
                if (*(long*)ptr == 5283639647829571108L && *(ushort*)(ptr + 8) == 17754)
                    return (RespCommand.DBSIZE, 0);

                //$6\r\nEXISTS\r\n -> multiple keys exists
                if (*(long*)ptr == 6001425031992522276L && *(ushort*)(ptr + 8) == 21332)
                    return (RespCommand.EXISTS, 0);

                //[$4\r\nSCAN\r\n]
                if (*(long*)ptr == 5638862232374555684L && *(ushort*)(ptr + 8) == 2573)
                    return (RespCommand.SCAN, 0);

                //[$4\r\nTYPE\r\n]
                if (*(long*)ptr == 4994590204234642468L && *(ushort*)(ptr + 8) == 2573)
                    return (RespCommand.TYPE, 0);

                //[$6\r\nMEMORY\r\n]
                if (*(long*)ptr == 5714299699386463780L && *(ushort*)(ptr + 8) == 22866)
                    return (RespCommand.MEMORY, 0);

                //[$7\r\nMONITOR\r\n]
                if (*(long*)ptr == 5638862232374555684L && *(ushort*)(ptr + 8) == 2573)
                    return (RespCommand.MONITOR, 0);

                // STRLEN key
                if (*(long*)ptr == 5499550810600453668L && *(ushort*)(ptr + 8) == 20037)
                    return (RespCommand.STRLEN, 0);

                // MODULE NAMEOFMODULE
                if (*(long*)ptr == 6144122983939913252L && *(ushort*)(ptr + 8) == 17740)
                    return (RespCommand.MODULE, 0);

                // [$16\r\nCUSTOMOBJECTSCAN\r\n$5\r\nKey\r\n$1\r\n0\r\n$4\r\nPATTERN\r\nCOUNT]
                if (*(int*)ptr == 221655332 && *(long*)(ptr + 5) == 4778122732775888195L && 10 == *(22 + (byte*)ptr))
                    return (RespCommand.All, (byte)RespCommand.COSCAN);

                if (bytesRead - readHead >= 11)
                {
                    //[$5\r\nWATCH\r\n$2\r\nOS\r\n]
                    if (*(long*)ptr == 4851574540671464740 && *(long*)(ptr + 8) == 5695379187767577928 && *(ushort*)(ptr + 16) == 3411 && *(byte*)(ptr + 18) == 10)
                        return (RespCommand.WATCHOS, 0);

                    //[$5\r\nWATCH\r\n$2\r\nMS\r\n]
                    if (*(long*)ptr == 4851574540671464740 && *(long*)(ptr + 8) == 5551263999691722056 && *(ushort*)(ptr + 16) == 3411 && *(byte*)(ptr + 18) == 10)
                        return (RespCommand.WATCHMS, 0);

                    //[$5\r\nWATCH\r\n]
                    if (*(long*)ptr == 4851574540671464740 && *(ushort*)(ptr + 8) == 3400 && *(byte*)(ptr + 10) == 10)
                        return (RespCommand.WATCH, 0);

                    #region SortedSet Operations
                    //-----8-----  ---3---
                    // [$5\r\nZCAR D\r\n]
                    if (*(long*)ptr == 5927092638591038756L && *(ushort*)(ptr + 8) == 3396 && *(ptr + 10) == 10)
                        return (RespCommand.SortedSet, (byte)SortedSetOperation.ZCARD);

                    //-----8-----  ---5---
                    // [$7\r\nZPOP MAX\r\n]
                    if (*(long*)ptr == 5786932393840293668L && *(int*)(ptr + 8) == 223887693 && *(ptr + 12) == 10)
                        return (RespCommand.SortedSet, (byte)SortedSetOperation.ZPOPMAX);

                    // [$7\r\nZSCORE\r\n]
                    if (*(long*)ptr == 5711500398616720932L && *(int*)(ptr + 8) == 168641874)
                        return (RespCommand.SortedSet, (byte)SortedSetOperation.ZSCORE);

                    //[$6|ZCOUNT|] = 12 bytes = 8 (long) + 2 (ushort) + 2 bytes
                    if (*(long*)ptr == 6147206070378772004L && *(ushort*)(ptr + 8) == 21582 && *(ptr + 11) == 10)
                        return (RespCommand.SortedSet, (byte)SortedSetOperation.ZCOUNT);

                    //[$7|ZINCRBY|] = 13 bytes = 8 (long) + 2 (ushort) + 3 bytes
                    if (*(long*)ptr == 4849894499789125412L && *(ushort*)(ptr + 8) == 16978 && *(ptr + 12) == 10)
                        return (RespCommand.SortedSet, (byte)SortedSetOperation.ZINCRBY);

                    //[$5|ZRANK|] = 11 bytes = 8 (long) + 2 (ushort) + 1 bytes
                    if (*(long*)ptr == 5638878755113743652L && *(ushort*)(ptr + 8) == 3403 && *(ptr + 10) == 10)
                        return (RespCommand.SortedSet, (byte)SortedSetOperation.ZRANK);

                    //[$6|ZRANGE|] = 12 bytes = 8 (long) + 2 (ushort) + 2 bytes
                    if (*(long*)ptr == 5638878755113743908L && *(ushort*)(ptr + 8) == 17735 && *(ptr + 11) == 10)
                        return (RespCommand.SortedSet, (byte)SortedSetOperation.ZRANGE);

                    //[$13|ZRANGEBYSCORE|] = 19 bytes = 8 (long) + 2 (ushort) + 9 bytes
                    if (*(long*)ptr == 4706923559773221156L && *(ushort*)(ptr + 8) == 18254 && *(ptr + 19) == 10)
                        return (RespCommand.SortedSet, (byte)SortedSetOperation.ZRANGEBYSCORE);

                    //[$8|ZREVRANK|] = 14 bytes = 8 (long) + 2 (ushort) + 4 bytes
                    if (*(long*)ptr == 6216465407324010532L && *(ushort*)(ptr + 8) == 16722 && *(ptr + 13) == 10)
                        return (RespCommand.SortedSet, (byte)SortedSetOperation.ZREVRANK);

                    //[$14|ZREMRANGEBYLEX|] = 20 bytes = 8 (long) + 2 (ushort) + 10 bytes
                    if (*(long*)ptr == 4995153935924998436L && *(ushort*)(ptr + 8) == 21069 && *(ptr + 20) == 10)
                        return (RespCommand.SortedSet, (byte)SortedSetOperation.ZREMRANGEBYLEX);

                    //[$15|ZREMRANGEBYRANK|] = 21 bytes = 8 (long) + 2 (ushort) + 11 bytes
                    if (*(long*)ptr == 4995153935925063972L && *(ushort*)(ptr + 8) == 21069 && *(ptr + 21) == 10)
                        return (RespCommand.SortedSet, (byte)SortedSetOperation.ZREMRANGEBYRANK);

                    //[$16|ZREMRANGEBYSCORE|] = 22 bytes = 8 (long) + 2 (ushort) + 12 bytes
                    if (*(long*)ptr == 4995153935925129508L && *(ushort*)(ptr + 8) == 21069 && *(ptr + 22) == 10)
                        return (RespCommand.SortedSet, (byte)SortedSetOperation.ZREMRANGEBYSCORE);

                    //[$9|ZLEXCOUNT|] = 15 bytes = 8 (long) + 2 (ushort) + 5 bytes
                    if (*(long*)ptr == 6360573998330100004L && *(ushort*)(ptr + 8) == 20291 && *(ptr + 14) == 10)
                        return (RespCommand.SortedSet, (byte)SortedSetOperation.ZLEXCOUNT);

                    //[$7|ZPOPMIN|] = 13 bytes = 8 (long) + 2 (ushort) + 3 bytes
                    if (*(long*)ptr == 5786932393840293668L && *(ushort*)(ptr + 8) == 18765 && *(ptr + 12) == 10)
                        return (RespCommand.SortedSet, (byte)SortedSetOperation.ZPOPMIN);

                    //[$11|ZRANDMEMBER|] = 17 bytes = 8 (long) + 2 (ushort) + 7 bytes
                    if (*(long*)ptr == 4706923559773090084L && *(ushort*)(ptr + 8) == 17486 && *(ptr + 17) == 10)
                        return (RespCommand.SortedSet, (byte)SortedSetOperation.ZRANDMEMBER);

                    //[$5|ZDIFF|] = 11 bytes = 8 (long) + 2 (ushort) + 1 bytes
                    if (*(long*)ptr == 5064654409461216548L && *(ushort*)(ptr + 8) == 3398 && *(ptr + 10) == 10)
                        return (RespCommand.SortedSet, (byte)SortedSetOperation.ZDIFF);

                    //[$5|ZSCAN|] = 11 bytes = 8 (long) + 2 (ushort) + 1 bytes
                    if (*(long*)ptr == 4702694082085729572L && *(ushort*)(ptr + 8) == 3406 && *(ptr + 10) == 10)
                        return (RespCommand.SortedSet, (byte)SortedSetOperation.ZSCAN);

                    //[$7|ZMSCORE|] = 13 bytes = 8 (long) + 2 (ushort) + 3 bytes
                    if (*(long*)ptr == 4851306272719189796L && *(int*)(ptr + 8) == 222646863 && *(ptr + 12) == 10)
                        return (RespCommand.SortedSet, (byte)SortedSetOperation.ZMSCORE);

                    #region SortedSet Operations with Geo Commands
                    //[$6|GEOADD|] = 12 bytes = 8 (long) + 2 (ushort) + 2 bytes
                    if (*(long*)ptr == 4706056307039090212L && *(ushort*)(ptr + 8) == 17476 && *(ptr + 11) == 10)
                        return (RespCommand.SortedSet, (byte)SortedSetOperation.GEOADD);

                    //[$6|GEOHASH|] = 13 bytes = 8 (long) + 2 (ushort) + 3 bytes
                    if (*(long*)ptr == 5210459465304586020L && *(ushort*)(ptr + 8) == 21313 && *(ptr + 12) == 10)
                        return (RespCommand.SortedSet, (byte)SortedSetOperation.GEOHASH);

                    //[$6|GEODIST|] = 13 bytes = 8 (long) + 2 (ushort) + 3 bytes
                    if (*(long*)ptr == 4922229089152874276L && *(ushort*)(ptr + 8) == 21321 && *(ptr + 12) == 10)
                        return (RespCommand.SortedSet, (byte)SortedSetOperation.GEODIST);

                    //[$6|GEOPOS|] = 12 bytes = 8 (long) + 2 (ushort) + 2 bytes
                    if (*(long*)ptr == 5786920217608009252L && *(ushort*)(ptr + 8) == 21327 && *(ptr + 11) == 10)
                        return (RespCommand.SortedSet, (byte)SortedSetOperation.GEOPOS);

                    //[$6|GEOSEARCH|] = 15 bytes = 8 (long) + 2 (ushort) + 5 bytes
                    if (*(long*)ptr == 6003092999721793828L && *(ushort*)(ptr + 8) == 16709 && *(ptr + 14) == 10)
                        return (RespCommand.SortedSet, (byte)SortedSetOperation.GEOSEARCH);

                    //[$9|ZREVRANGE|] = 15 bytes = 8 (long) + 2 (ushort) + 5 bytes
                    if (*(long*)ptr == 6216465407324010788L && *(ushort*)(ptr + 8) == 16722 && *(ptr + 14) == 10)
                        return (RespCommand.SortedSet, (byte)SortedSetOperation.ZREVRANGE);

                    #endregion

                    #endregion

                    #region List Operations
                    //[$5\r\nLPUSH\r\n$]
                    if (*(long*)ptr == 0x5355504c0a0d3524 && *(int*)(ptr + 8) == 0x240a0d48)
                        return (RespCommand.List, (byte)ListOperation.LPUSH);
                    if (*(long*)ptr == 6004793965684799012L && *(int*)(ptr + 8) == 168646728)
                        return (RespCommand.List, (byte)ListOperation.LPUSHX);
                    //[$4\r\nLPOP\r\n$]
                    if (*(long*)ptr == 0x504f504c0a0d3424 && *(ushort*)(ptr + 8) == 0x0a0d && *(ptr + 10) == 0x24)
                        return (RespCommand.List, (byte)ListOperation.LPOP);
                    //[$5\r\nRPUSH\r\n$]
                    if (*(long*)ptr == 0x535550520a0d3524 && *(int*)(ptr + 8) == 0x240a0d48)
                        return (RespCommand.List, (byte)ListOperation.RPUSH);
                    if (*(long*)ptr == 6004793991454602788L && *(int*)(ptr + 8) == 168646728)
                        return (RespCommand.List, (byte)ListOperation.RPUSHX);
                    //[$4\r\nRPOP\r\n$]
                    if (*(long*)ptr == 0x504f50520a0d3424 && *(ushort*)(ptr + 8) == 0x0a0d && *(ptr + 10) == 0x24)
                        return (RespCommand.List, (byte)ListOperation.RPOP);
                    //[$4\r\nLLEN\r\n$]
                    if (*(long*)ptr == 0x4e454c4c0a0d3424 && *(ushort*)(ptr + 8) == 0x0a0d && *(ptr + 10) == 0x24)
                        return (RespCommand.List, (byte)ListOperation.LLEN);
                    //[$5\r\nLTRIM\r\n$]
                    if (*(long*)ptr == 0x4952544c0a0d3524 && *(int*)(ptr + 8) == 0x240a0d4d)
                        return (RespCommand.List, (byte)ListOperation.LTRIM);
                    //[$6\r\nLRANGE\r\n$9\r\n]
                    if (*(long*)ptr == 0x4e41524c0a0d3624 && *(int*)(ptr + 8) == 0x0a0d4547 && *(ptr + 12) == 0x24)
                        return (RespCommand.List, (byte)ListOperation.LRANGE);
                    //[$6\r\nLINDEX\r\n$9\r\n$]
                    if (*(long*)ptr == 0x444e494c0a0d3624 && *(int*)(ptr + 8) == 0x0a0d5845 && *(ptr + 12) == 0x24)
                        return (RespCommand.List, (byte)ListOperation.LINDEX);
                    //$7\r\nLINSERT\r\n$9\r\nList_Test\r\n$
                    if (*(long*)ptr == 0x534e494c0a0d3724 && *(int*)(ptr + 8) == 0x0d545245 && *(ushort*)(ptr + 12) == 0x240a)
                        return (RespCommand.List, (byte)ListOperation.LINSERT);
                    //[$4\r\nLREM\r\n$]
                    if (*(long*)ptr == 0x4d45524c0a0d3424 && *(ushort*)(ptr + 8) == 0x0a0d && *(ptr + 10) == 0x24)
                        return (RespCommand.List, (byte)ListOperation.LREM);
                    //-----8----- ---7-----
                    //[$9\r\nRPOP LPUSH\r\n]
                    if (*(long*)ptr == 5786932359480555812L && *(int*)(ptr + 8) == 1398100044 && *(ptr + 14) == 10)
                        return (RespCommand.List, (byte)ListOperation.RPOPLPUSH);
                    //-----8----- --3--
                    //[$5\r\nLMOV E\r\n]
                    if (*(long*)ptr == 6219274599403435300L && *(int*)(ptr + 8) == 604638533 && *(ptr + 10) == 10)
                        return (RespCommand.List, (byte)ListOperation.LMOVE);
                    #endregion

                    #region Hash Operations
                    //[$5|HMSET|] = 11 bytes = 8 (long) + 2 (ushort) + 1 (byte)
                    if (*(long*)ptr == 4995421383485633828L && *(ushort*)(ptr + 8) == 3412 && *(ptr + 10) == 10)
                        return (RespCommand.Hash, (byte)HashOperation.HMSET);
                    //[$4|HSET|] = 10 bytes = 8 (long) + 2 (ushort)
                    if (*(long*)ptr == 6072351241450370084L && *(ushort*)(ptr + 8) == 2573)
                        return (RespCommand.Hash, (byte)HashOperation.HSET);
                    //[$4|HGET|$] = 10 bytes = 8 (long) + 2 (ushort)
                    if (*(long*)ptr == 6072338047310836772L && *(ushort*)(ptr + 8) == 2573)
                        return (RespCommand.Hash, (byte)HashOperation.HGET);
                    //[$5|HMGET|] = 11 bytes = 8 (long) + 2 (ushort) + 1 (byte)
                    if (*(long*)ptr == 4992043683765105956L && *(ushort*)(ptr + 8) == 3412 && *(ptr + 10) == 10)
                        return (RespCommand.Hash, (byte)HashOperation.HMGET);
                    //[$4|HDEL|] = 10 bytes = 8 (long) + 2 (ushort)
                    if (*(long*)ptr == 5495873996472529956L && *(ushort*)(ptr + 8) == 2573)
                        return (RespCommand.Hash, (byte)HashOperation.HDEL);
                    //[$4|HLEN|] = 10 bytes = 8 (long) + 2 (ushort)
                    if (*(long*)ptr == 5639997980641408036L && *(ushort*)(ptr + 8) == 2573)
                        return (RespCommand.Hash, (byte)HashOperation.HLEN);
                    //[$7|HGETALL|] = 13 bytes = 8 (long) + 2 (ushort) + 3 bytes
                    if (*(long*)ptr == 6072338047310837540L && *(ushort*)(ptr + 8) == 19521 && *(ptr + 12) == 10)
                        return (RespCommand.Hash, (byte)HashOperation.HGETALL);
                    //[$7|HEXISTS|] = 13 bytes = 8 (long) + 2 (ushort) + 3 bytes
                    if (*(long*)ptr == 5285050338427877156L && *(ushort*)(ptr + 8) == 21587 && *(ptr + 12) == 10)
                        return (RespCommand.Hash, (byte)HashOperation.HEXISTS);
                    //[$5|HKEYS|] = 11 bytes = 8 (long) + 2 (ushort) + 1 byte
                    if (*(long*)ptr == 6432630415546987812L && *(ushort*)(ptr + 8) == 3411 && *(ptr + 10) == 10)
                        return (RespCommand.Hash, (byte)HashOperation.HKEYS);
                    //[$5|HVALS|] = 11 bytes = 8 (long) + 2 (ushort) + 1 byte
                    if (*(long*)ptr == 5494767887774987556L && *(ushort*)(ptr + 8) == 3411 && *(ptr + 10) == 10)
                        return (RespCommand.Hash, (byte)HashOperation.HVALS);
                    //[$7|HINCRBY|] = 13 bytes = 8 (long) + 2 (ushort) + 3 bytes
                    if (*(long*)ptr == 4849894422479714084L && *(ushort*)(ptr + 8) == 16978 && *(ptr + 12) == 10)
                        return (RespCommand.Hash, (byte)HashOperation.HINCRBY);
                    //[$12|HINCRBYFLOAT|] = 18 bytes = 8 (long) + 2 (ushort) + 7 bytes
                    if (*(long*)ptr == 5641119216266522916L && *(ushort*)(ptr + 8) == 21059 && *(ptr + 18) == 10)
                        return (RespCommand.Hash, (byte)HashOperation.HINCRBYFLOAT);
                    //[$6|HSETNX|] = 12 bytes = 8 (long) + 2 (ushort) + 2 bytes
                    if (*(long*)ptr == 6072351241450370596L && *(ushort*)(ptr + 8) == 22606 && *(ptr + 11) == 10)
                        return (RespCommand.Hash, (byte)HashOperation.HSETNX);
                    //[$10|HRANDFIELD|] = 16 bytes = 8 (long) + 2 (ushort) + 6 bytes
                    if (*(long*)ptr == 4706903768563724580L && *(ushort*)(ptr + 8) == 17486 && *(ptr + 16) == 10)
                        return (RespCommand.Hash, (byte)HashOperation.HRANDFIELD);
                    if (*(long*)ptr == 4702694004776318244L && *(ushort*)(ptr + 8) == 3406 && *(ptr + 10) == 10)
                        return (RespCommand.Hash, (byte)HashOperation.HSCAN);
                    //[$7|HSTRLEN|] = 13 bytes = 8 (long) + 2 (ushort) + 3 bytes
                    if (*(long*)ptr == 5932458178025174820L && *(ushort*)(ptr + 8) == 17740 && *(ptr + 12) == 10)
                        return (RespCommand.Hash, (byte)HashOperation.HSTRLEN);
                    #endregion

                    #region Set Operations
                    //[$4|SADD|] = 10 bytes = 8 (long) + 2 (ushort)
                    if (*(long*)ptr == 4919128517902152740L && *(ushort*)(ptr + 8) == 2573 && *(ptr + 9) == 10)
                        return (RespCommand.Set, (byte)SetOperation.SADD);
                    //[$8|SMEMBERS|] = 14 bytes = 8 (long) + 2 (ushort) + 2 bytes
                    if (*(long*)ptr == 5567941533359749156L && *(ushort*)(ptr + 8) == 17730 && *(ptr + 13) == 10)
                        return (RespCommand.Set, (byte)SetOperation.SMEMBERS);
<<<<<<< HEAD
                    //[$9\r\nSISM EMBER\r\n]
                    if (*(long*)ptr == 5571877784987187492L && *(ushort*)(ptr + 8) == 19781 && *(ptr + 14) == 10)
                        return (RespCommand.Set, (byte)SetOperation.SISMEMBER);
                    //[$4|SREM|] = 10 bytes = 8 (long) + 2 (ushort) 
=======
                    //[$4|SREM|] = 10 bytes = 8 (long) + 2 (ushort)
>>>>>>> 03c50cad
                    if (*(long*)ptr == 5567947030917887012L && *(ushort*)(ptr + 8) == 2573 && *(ptr + 9) == 10)
                        return (RespCommand.Set, (byte)SetOperation.SREM);
                    //[$5|SCARD|] = 11 bytes = 8 (long) + 2 (ushort) + 1 byte
                    if (*(long*)ptr == 5927092608526267684L && *(ushort*)(ptr + 8) == 3396 && *(ptr + 10) == 10)
                        return (RespCommand.Set, (byte)SetOperation.SCARD);
                    //[$4|SPOP|] = 10 bytes = 8 (long) + 2 (ushort)
                    if (*(long*)ptr == 5786932363775521828L && *(ushort*)(ptr + 8) == 2573 && *(ptr + 9) == 10)
                        return (RespCommand.Set, (byte)SetOperation.SPOP);
                    //[$5|SSCAN|] = 14 bytes = 8 (long) + 2 (ushort)
                    if (*(long*)ptr == 4702694052020958500L && *(ushort*)(ptr + 8) == 3406 && *(ptr + 10) == 10)
                        return (RespCommand.Set, (byte)SetOperation.SSCAN);
                    #endregion
                }

                if (bytesRead - readHead >= 20)
                {
                    // -----8-----  --4--  --2--
                    // [$8\r\nBITF | IELD | \r\n]
                    if (*(long*)ptr == 5067756028683958308L && *(int*)(ptr + 8) == 1145849161 && *(short*)(ptr + 8 + 4) == 2573)
                        return (RespCommand.BITFIELD, 0);

                    // -----8-----  ---8---  --2--
                    // [$11\r\nBIT | FIELD_RO | \r\n$]
                    if (*(long*)ptr == 6073458183424258340L && *(long*)(ptr + 8) == 5715735624028604742L && *(short*)(ptr + 8 + 8) == 2573)
                        return (RespCommand.BITFIELD_RO, 0);

                    // $5\r\nBITO | P\r\n$ | [2|3]\r\n[AND|OR|XOR|NOT|]\r\n | $4\r\ndest $4\r\nsrc1\r\n $4\r\nsrc2\r\n
                    if (*(long*)ptr == 5716274375025308964L)
                    {
                        // ----8----    -----8-----   ---4---
                        // $5\r\nBITO | P\r\n$3\r\nA | ND\r\n
                        // $5\r\nBITO | P\r\n$3\r\na | nd\r\n
                        if ((*(long*)(ptr + 8) == 4686572875531554128L && *(int*)(ptr + 16) == 168641614) ||
                            (*(long*)(ptr + 8) == 6992415884745248080L && *(int*)(ptr + 16) == 168649838))
                            return (RespCommand.BITOP, (byte)BitmapOperation.AND);

                        // ----8----    -----8-----   ---4---
                        // $5\r\nBITO | P\r\n$2\r\nO | R\r\n$
                        // $5\r\nBITO | P\r\n$2\r\no | r\r\n$
                        if ((*(long*)(ptr + 8) == 5695379187767577936L && *(int*)(ptr + 16) == 604638546) ||
                            (*(long*)(ptr + 8) == 8001222196981271888L && *(int*)(ptr + 16) == 604638578))
                            return (RespCommand.BITOP, (byte)BitmapOperation.OR);

                        // ----8----    -----8-----   ---4---
                        // $5\r\nBITO | P\r\n$3\r\nX | OR\r\n
                        // $5\r\nBITO | P\r\n$3\r\nx | or\r\n
                        if ((*(long*)(ptr + 8) == 6343897538403896656L && *(int*)(ptr + 16) == 168645199) ||
                            (*(long*)(ptr + 8) == 8649740547617590608L && *(int*)(ptr + 16) == 168653423))
                            return (RespCommand.BITOP, (byte)BitmapOperation.XOR);

                        // ----8----    -----8-----   ---4---
                        // $5\r\nBITO | P\r\n$3\r\nN | OT\r\n
                        if ((*(long*)(ptr + 8) == 5623321598024617296L && *(int*)(ptr + 16) == 168645711) ||
                            (*(long*)(ptr + 8) == 7929164607238311248L && *(int*)(ptr + 16) == 168653935))
                            return (RespCommand.BITOP, (byte)BitmapOperation.NOT);
                    }

                    // [$10\r\nREGISTERCS\r\n$3\r\n]
                    if (*(long*)ptr == 5135601153210331428L && *(long*)(ptr + 8) == 960185166189581129L && *(int*)(ptr + 16) == 221455370 && *(ptr + 20) == 10)
                        return (RespCommand.REGISTERCS, 0);
                }
            }

            // TODO: add other types here
            return (RespCommand.NONE, 0);
        }
    }
}<|MERGE_RESOLUTION|>--- conflicted
+++ resolved
@@ -650,14 +650,10 @@
                     //[$8|SMEMBERS|] = 14 bytes = 8 (long) + 2 (ushort) + 2 bytes
                     if (*(long*)ptr == 5567941533359749156L && *(ushort*)(ptr + 8) == 17730 && *(ptr + 13) == 10)
                         return (RespCommand.Set, (byte)SetOperation.SMEMBERS);
-<<<<<<< HEAD
                     //[$9\r\nSISM EMBER\r\n]
                     if (*(long*)ptr == 5571877784987187492L && *(ushort*)(ptr + 8) == 19781 && *(ptr + 14) == 10)
                         return (RespCommand.Set, (byte)SetOperation.SISMEMBER);
                     //[$4|SREM|] = 10 bytes = 8 (long) + 2 (ushort) 
-=======
-                    //[$4|SREM|] = 10 bytes = 8 (long) + 2 (ushort)
->>>>>>> 03c50cad
                     if (*(long*)ptr == 5567947030917887012L && *(ushort*)(ptr + 8) == 2573 && *(ptr + 9) == 10)
                         return (RespCommand.Set, (byte)SetOperation.SREM);
                     //[$5|SCARD|] = 11 bytes = 8 (long) + 2 (ushort) + 1 byte
