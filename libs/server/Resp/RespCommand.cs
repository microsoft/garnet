﻿// Copyright (c) Microsoft Corporation.
// Licensed under the MIT license.

using System;
using System.Diagnostics;
using System.Runtime.CompilerServices;
using System.Runtime.InteropServices;
using Garnet.common;
using Microsoft.Extensions.Logging;

namespace Garnet.server
{
    /// <summary>
    /// Basic RESP command enum
    /// </summary>
    public enum RespCommand : byte
    {
        NONE = 0x0,

        // Read-only commands
        GET = (0x40 | 0x0),
        GETRANGE = (0x40 | 0x1),
        MGET = (0x40 | 0x2),
        GETBIT = (0x40 | 0x3),
        BITCOUNT = (0x40 | 0x4),
        BITPOS = (0x40 | 0x5),
        BITFIELD_RO = (0x40 | 0x6),
        PFCOUNT = (0x40 | 0x7),
        EXISTS = (0x40 | 0x8),
        TTL = (0x40 | 0x9),
        PTTL = (0x40 | 0x10),
        STRLEN = 0x26,
        COSCAN = 0x27,

        // Upsert or RMW commands
        SET = (0x80 | 0x0),
        MSET = (0x80 | 0x1),
        PSETEX = (0x80 | 0x2),
        SETEX = (0x80 | 0x3),
        SETEXNX = (0x80 | 0x4),
        SETEXXX = (0x80 | 0x5),
        SETKEEPTTL = (0x80 | 0x6),
        SETKEEPTTLXX = (0x80 | 0x7),
        SETBIT = (0x80 | 0x8),
        BITOP = (0x80 | 0x9),
        BITFIELD = (0x80 | 0xA),
        PFADD = (0x80 | 0xB),
        PFMERGE = (0x80 | 0xC),
        INCR = (0x80 | 0xD),
        INCRBY = (0x80 | 0xE),
        DECR = (0x80 | 0xF),
        DECRBY = (0x80 | 0x10),
        RENAME = (0x80 | 0x11),
        PERSIST = (0x80 | 0x12),
        EXPIRE = (0x80 | 0x13),
        DEL = (0x80 | 0x14),
        PEXPIRE = (0x80 | 0x15),
        SETRANGE = (0x80 | 0x16),
        GETDEL = (0x80 | 0x17),
        MSETNX = (0x80 | 0x18),
        APPEND = (0x80 | 0x19),

        // Object store commands
        SortedSet = (0xC0 | 0x0),
        List = (0xC0 | 0x1),
        Hash = (0xC0 | 0x2),
        Set = (0xC0 | 0x3),
        All = (0xC0 | 0x26),

        // Admin commands
        PING = 0x1,
        QUIT = 0x2,
        AUTH = 0x3,
        COMMAND = 0x4,
        DBSIZE = 0x5,
        KEYS = 0x6,
        PUBLISH = 0x7,
        SUBSCRIBE = 0x8,
        PSUBSCRIBE = 0x9,
        UNSUBSCRIBE = 0xA,
        PUNSUBSCRIBE = 0xB,
        NOAUTH = 0xC,
        ASKING = 0xD,
        MIGRATE = 0xE,
        SELECT = 0xF,
        ECHO = 0x10,
        CONFIG = 0x11,
        CLIENT = 0x12,
        UNLINK = 0x13,
        TYPE = 0x20,
        SCAN = 0x21,
        MEMORY = 0x23,
        MONITOR = 0x24,
        MODULE = 0x25,
        REGISTERCS = 0x28,

        // Transaction commands
        MULTI = 0x14,
        EXEC = 0x15,
        DISCARD = 0x16,
        WATCH = 0x17,
        WATCHMS = 0x18,
        WATCHOS = 0x19,
        UNWATCH = 0x1A,
        RUNTXP = 0x1B,

        // Cluster commands
        READONLY = 0x1C,
        READWRITE = 0x1D,
        REPLICAOF = 0x1E,
        SECONDARYOF = 0x1F,

        // Misc. commands
        INFO = 0x31,
        CLUSTER = 0x32,
        LATENCY = 0x33,
        TIME = 0x34,
        RESET = 0x35,
        SAVE = 0x36,
        LASTSAVE = 0x37,
        BGSAVE = 0x38,
        COMMITAOF = 0x39,
        FLUSHDB = 0x3A,
        FORCEGC = 0x3B,
        FAILOVER = 0x3C,
        ACL = 0x3D,

        // Custom commands
        CustomTxn = 0x29,
        CustomCmd = 0x2A,
        CustomObjCmd = 0x2B,

        INVALID = 0xFF
    }

    /// <summary>
    /// RESP command options enum
    /// </summary>
    enum RespCommandOption : byte
    {
        EX, NX, XX, GET, PX, EXAT, PXAT, PERSIST, GT, LT
    }

    /// <summary>
    /// Server session for RESP protocol - command definitions and fast parsing
    /// </summary>
    internal sealed unsafe partial class RespServerSession : ServerSessionBase
    {
        /// <summary>
        /// Fast-parses command type for inline RESP commands, starting at the current read head in the receive buffer
        /// and advances read head.
        /// </summary>
        /// <param name="count">Outputs the number of arguments stored with the command.</param>
        /// <returns>RespCommand that was parsed or RespCommand.NONE, if no command was matched in this pass.</returns>
        [MethodImpl(MethodImplOptions.AggressiveInlining)]
        private RespCommand FastParseInlineCommand(out int count)
        {
            byte* ptr = recvBufferPtr + readHead;
            count = 0;

            if (bytesRead - readHead >= 6)
            {
                if ((*(ushort*)(ptr + 4) == MemoryMarshal.Read<ushort>("\r\n"u8)))
                {
                    // Optimistically increase read head
                    readHead += 6;

                    if ((*(uint*)ptr) == MemoryMarshal.Read<uint>("PING"u8))
                    {
                        return RespCommand.PING;
                    }

                    if ((*(uint*)ptr) == MemoryMarshal.Read<uint>("QUIT"u8))
                    {
                        return RespCommand.QUIT;
                    }

                    // Decrease read head, if no match was found
                    readHead -= 6;
                }
            }

            return RespCommand.NONE;
        }

        /// <summary>
        /// Fast-parses for command type, starting at the current read head in the receive buffer
        /// and advances the read head to the position after the parsed command.
        /// </summary>
        /// <param name="count">Outputs the number of arguments stored with the command</param>
        /// <returns>RespCommand that was parsed or RespCommand.NONE, if no command was matched in this pass.</returns>
        [MethodImpl(MethodImplOptions.AggressiveInlining)]
        private RespCommand FastParseCommand(out int count)
        {
            var ptr = recvBufferPtr + readHead;
            var remainingBytes = bytesRead - readHead;

            // Check if the package starts with "*_\r\n$_\r\n" (_ = masked out),
            // i.e. an array with a single-digit length and single-digit first string length.
            if ((remainingBytes >= 8) && (*(ulong*)ptr & 0xFFFF00FFFFFF00FF) == MemoryMarshal.Read<ulong>("*\0\r\n$\0\r\n"u8))
            {
                // Extract total element count from the array header.
                // NOTE: Subtracting one to account for first token being parsed.
                count = ptr[1] - '1';
                Debug.Assert(count is >= 0 and < 9);

                // Extract length of the first string header
                var length = ptr[5] - '0';
                Debug.Assert(length is > 0 and <= 9);

                var oldReadHead = readHead;

                // Ensure that the complete command string is contained in the package. Otherwise exit early.
                // Include 10 bytes to account for array and command string headers, and terminator
                // 10 bytes = "*_\r\n$_\r\n" (8 bytes) + "\r\n" (2 bytes) at end of command name
                if (remainingBytes >= length + 10)
                {
                    // Optimistically advance read head to the end of the command name
                    readHead += length + 10;

                    // Last 8 byte word of the command name, for quick comparison
                    var lastWord = *(ulong*)(ptr + length + 2);

                    //
                    // Fast path for common commands with fixed numbers of arguments
                    //

                    // Only check against commands with the correct count and length.

                    return ((count << 4) | length) switch
                    {
                        // Commands without arguments
                        4 when lastWord == MemoryMarshal.Read<ulong>("\r\nPING\r\n"u8) => RespCommand.PING,
                        4 when lastWord == MemoryMarshal.Read<ulong>("\r\nEXEC\r\n"u8) => RespCommand.EXEC,
                        5 when lastWord == MemoryMarshal.Read<ulong>("\nMULTI\r\n"u8) => RespCommand.MULTI,
                        6 when lastWord == MemoryMarshal.Read<ulong>("ASKING\r\n"u8) => RespCommand.ASKING,
                        7 when lastWord == MemoryMarshal.Read<ulong>("ISCARD\r\n"u8) && ptr[8] == 'D' => RespCommand.DISCARD,
                        7 when lastWord == MemoryMarshal.Read<ulong>("NWATCH\r\n"u8) && ptr[8] == 'U' => RespCommand.UNWATCH,
                        8 when lastWord == MemoryMarshal.Read<ulong>("ADONLY\r\n"u8) && *(ushort*)(ptr + 8) == MemoryMarshal.Read<ushort>("RE"u8) => RespCommand.READONLY,
                        9 when lastWord == MemoryMarshal.Read<ulong>("DWRITE\r\n"u8) && *(uint*)(ptr + 8) == MemoryMarshal.Read<uint>("READ"u8) => RespCommand.READWRITE,

                        // Commands with fixed number of arguments
                        (1 << 4) | 3 when lastWord == MemoryMarshal.Read<ulong>("3\r\nGET\r\n"u8) => RespCommand.GET,
                        (1 << 4) | 3 when lastWord == MemoryMarshal.Read<ulong>("3\r\nDEL\r\n"u8) => RespCommand.DEL,
                        (1 << 4) | 3 when lastWord == MemoryMarshal.Read<ulong>("3\r\nTTL\r\n"u8) => RespCommand.TTL,
                        (1 << 4) | 4 when lastWord == MemoryMarshal.Read<ulong>("\r\nINCR\r\n"u8) => RespCommand.INCR,
                        (1 << 4) | 4 when lastWord == MemoryMarshal.Read<ulong>("\r\nPTTL\r\n"u8) => RespCommand.PTTL,
                        (1 << 4) | 4 when lastWord == MemoryMarshal.Read<ulong>("\r\nDECR\r\n"u8) => RespCommand.DECR,
                        (1 << 4) | 4 when lastWord == MemoryMarshal.Read<ulong>("EXISTS\r\n"u8) => RespCommand.EXISTS,
                        (1 << 4) | 6 when lastWord == MemoryMarshal.Read<ulong>("GETDEL\r\n"u8) => RespCommand.GETDEL,
                        (1 << 4) | 7 when lastWord == MemoryMarshal.Read<ulong>("ERSIST\r\n"u8) && ptr[8] == 'P' => RespCommand.PERSIST,
                        (1 << 4) | 7 when lastWord == MemoryMarshal.Read<ulong>("PFCOUNT\r\n"u8) && ptr[8] == 'P' => RespCommand.PFCOUNT,
                        (2 << 4) | 3 when lastWord == MemoryMarshal.Read<ulong>("3\r\nSET\r\n"u8) => RespCommand.SET,
                        (2 << 4) | 5 when lastWord == MemoryMarshal.Read<ulong>("\nPFADD\r\n"u8) => RespCommand.PFADD,
                        (2 << 4) | 6 when lastWord == MemoryMarshal.Read<ulong>("INCRBY\r\n"u8) => RespCommand.INCRBY,
                        (2 << 4) | 6 when lastWord == MemoryMarshal.Read<ulong>("DECRBY\r\n"u8) => RespCommand.DECRBY,
                        (2 << 4) | 6 when lastWord == MemoryMarshal.Read<ulong>("RENAME\r\n"u8) => RespCommand.RENAME,
                        (2 << 4) | 6 when lastWord == MemoryMarshal.Read<ulong>("GETBIT\r\n"u8) => RespCommand.GETBIT,
                        (2 << 4) | 6 when lastWord == MemoryMarshal.Read<ulong>("APPEND\r\n"u8) => RespCommand.APPEND,
                        (2 << 4) | 7 when lastWord == MemoryMarshal.Read<ulong>("UBLISH\r\n"u8) && ptr[8] == 'P' => RespCommand.PUBLISH,
                        (2 << 4) | 7 when lastWord == MemoryMarshal.Read<ulong>("FMERGE\r\n"u8) && ptr[8] == 'P' => RespCommand.PFMERGE,
                        (3 << 4) | 5 when lastWord == MemoryMarshal.Read<ulong>("\nSETEX\r\n"u8) => RespCommand.SETEX,
                        (3 << 4) | 6 when lastWord == MemoryMarshal.Read<ulong>("PSETEX\r\n"u8) => RespCommand.PSETEX,
                        (3 << 4) | 6 when lastWord == MemoryMarshal.Read<ulong>("SETBIT\r\n"u8) => RespCommand.SETBIT,
                        (3 << 4) | 8 when lastWord == MemoryMarshal.Read<ulong>("TRANGE\r\n"u8) && *(ushort*)(ptr + 8) == MemoryMarshal.Read<ushort>("SE"u8) => RespCommand.SETRANGE,
                        (3 << 4) | 8 when lastWord == MemoryMarshal.Read<ulong>("TRANGE\r\n"u8) && *(ushort*)(ptr + 8) == MemoryMarshal.Read<ushort>("GE"u8) => RespCommand.GETRANGE,

                        _ => ((length << 4) | count) switch
                        {
                            // Commands with dynamic number of arguments
                            >= ((3 << 4) | 3) and <= ((3 << 4) | 6) when lastWord == MemoryMarshal.Read<ulong>("3\r\nSET\r\n"u8) => RespCommand.SETEXNX,
                            >= ((6 << 4) | 0) and <= ((6 << 4) | 9) when lastWord == MemoryMarshal.Read<ulong>("RUNTXP\r\n"u8) => RespCommand.RUNTXP,
                            >= ((6 << 4) | 2) and <= ((6 << 4) | 3) when lastWord == MemoryMarshal.Read<ulong>("EXPIRE\r\n"u8) => RespCommand.EXPIRE,
                            >= ((6 << 4) | 2) and <= ((6 << 4) | 5) when lastWord == MemoryMarshal.Read<ulong>("BITPOS\r\n"u8) => RespCommand.BITPOS,
                            >= ((7 << 4) | 2) and <= ((7 << 4) | 3) when lastWord == MemoryMarshal.Read<ulong>("EXPIRE\r\n"u8) && ptr[8] == 'P' => RespCommand.PEXPIRE,
                            >= ((8 << 4) | 1) and <= ((8 << 4) | 4) when lastWord == MemoryMarshal.Read<ulong>("TCOUNT\r\n"u8) && *(ushort*)(ptr + 8) == MemoryMarshal.Read<ushort>("BI"u8) => RespCommand.BITCOUNT,

                            _ => MatchedNone(this, oldReadHead)
                        }
                    };

                    [MethodImpl(MethodImplOptions.AggressiveInlining)]
                    static RespCommand MatchedNone(RespServerSession session, int oldReadHead)
                    {
                        // Backup the read head, if we didn't find a command and need to continue in the more expensive parsing loop
                        session.readHead = oldReadHead;

                        return RespCommand.NONE;
                    }
                }
            }
            else
            {
                return FastParseInlineCommand(out count);
            }

            // Couldn't find a matching command in this pass
            count = -1;
            return RespCommand.NONE;
        }

        /// <summary>
        /// Fast parsing function for common command names.
        /// Parses the receive buffer starting from the current read head and advances it to the end of
        /// the parsed command/subcommand name.
        /// </summary>
        /// <param name="count">Reference to the number of remaining tokens in the packet. Will be reduced to number of command arguments.</param>
        /// <returns>The parsed command name and (optional) subcommand name.</returns>
        private (RespCommand, byte) FastParseArrayCommand(ref int count)
        {
            // Bytes remaining in the read buffer
            int remainingBytes = bytesRead - readHead;

            // The current read head to continue reading from
            byte* ptr = recvBufferPtr + readHead;

            //
            // Fast-path parsing by (1) command string length, (2) First character of command name (optional) and (3) priority (manual order)
            //

            // NOTE: A valid RESP string is at a minimum 7 characters long "$_\r\n_\r\n"
            if (remainingBytes >= 7)
            {
                var oldReadHead = readHead;

                // Check if this is a string with a single-digit length ("$_\r\n" -> _ omitted)
                if ((*(uint*)ptr & 0xFFFF00FF) == MemoryMarshal.Read<uint>("$\0\r\n"u8))
                {
                    // Extract length from string header
                    var length = ptr[1] - '0';
                    Debug.Assert(length is > 0 and <= 9);

                    // Ensure that the complete command string is contained in the package. Otherwise exit early.
                    // Include 6 bytes to account for command string header and name terminator.
                    // 6 bytes = "$_\r\n" (4 bytes) + "\r\n" (2 bytes) at end of command name
                    if (remainingBytes >= length + 6)
                    {
                        // Optimistically increase read head and decrease the number of remaining elements
                        readHead += length + 6;
                        count -= 1;

                        switch (length)
                        {
                            case 3:
                                if (*(ulong*)(ptr + 1) == MemoryMarshal.Read<ulong>("3\r\nDEL\r\n"u8))
                                {
                                    return (RespCommand.DEL, 0);
                                }

                                break;

                            case 4:
                                switch ((ushort)ptr[4])
                                {
                                    case 'H':
                                        if (*(ulong*)(ptr + 2) == MemoryMarshal.Read<ulong>("\r\nHSET\r\n"u8))
                                        {
                                            return (RespCommand.Hash, (byte)HashOperation.HSET);
                                        }
                                        else if (*(ulong*)(ptr + 2) == MemoryMarshal.Read<ulong>("\r\nHGET\r\n"u8))
                                        {
                                            return (RespCommand.Hash, (byte)HashOperation.HGET);
                                        }
                                        else if (*(ulong*)(ptr + 2) == MemoryMarshal.Read<ulong>("\r\nHDEL\r\n"u8))
                                        {
                                            return (RespCommand.Hash, (byte)HashOperation.HDEL);
                                        }
                                        else if (*(ulong*)(ptr + 2) == MemoryMarshal.Read<ulong>("\r\nHLEN\r\n"u8))
                                        {
                                            return (RespCommand.Hash, (byte)HashOperation.HLEN);
                                        }
                                        break;

                                    case 'K':
                                        if (*(ulong*)(ptr + 2) == MemoryMarshal.Read<ulong>("\r\nKEYS\r\n"u8))
                                        {
                                            return (RespCommand.KEYS, 0);
                                        }
                                        break;

                                    case 'L':
                                        if (*(ulong*)(ptr + 2) == MemoryMarshal.Read<ulong>("\r\nLPOP\r\n"u8))
                                        {
                                            return (RespCommand.List, (byte)ListOperation.LPOP);
                                        }
                                        else if (*(ulong*)(ptr + 2) == MemoryMarshal.Read<ulong>("\r\nLLEN\r\n"u8))
                                        {
                                            return (RespCommand.List, (byte)ListOperation.LLEN);
                                        }
                                        else if (*(ulong*)(ptr + 2) == MemoryMarshal.Read<ulong>("\r\nLREM\r\n"u8))
                                        {
                                            return (RespCommand.List, (byte)ListOperation.LREM);
                                        }
                                        break;

                                    case 'M':
                                        if (*(ulong*)(ptr + 2) == MemoryMarshal.Read<ulong>("\r\nMGET\r\n"u8))
                                        {
                                            return (RespCommand.MGET, 0);
                                        }
                                        else if (*(ulong*)(ptr + 2) == MemoryMarshal.Read<ulong>("\r\nMSET\r\n"u8))
                                        {
                                            return (RespCommand.MSET, 0);
                                        }
                                        break;

                                    case 'R':
                                        if (*(ulong*)(ptr + 2) == MemoryMarshal.Read<ulong>("\r\nRPOP\r\n"u8))
                                        {
                                            return (RespCommand.List, (byte)ListOperation.RPOP);
                                        }
                                        break;

                                    case 'S':
                                        if (*(ulong*)(ptr + 2) == MemoryMarshal.Read<ulong>("\r\nSCAN\r\n"u8))
                                        {
                                            return (RespCommand.SCAN, 0);
                                        }
                                        else if (*(ulong*)(ptr + 2) == MemoryMarshal.Read<ulong>("\r\nSADD\r\n"u8))
                                        {
                                            return (RespCommand.Set, (byte)SetOperation.SADD);
                                        }
                                        else if (*(ulong*)(ptr + 2) == MemoryMarshal.Read<ulong>("\r\nSREM\r\n"u8))
                                        {
                                            return (RespCommand.Set, (byte)SetOperation.SREM);
                                        }
                                        else if (*(ulong*)(ptr + 2) == MemoryMarshal.Read<ulong>("\r\nSPOP\r\n"u8))
                                        {
                                            return (RespCommand.Set, (byte)SetOperation.SPOP);
                                        }
                                        break;

                                    case 'T':
                                        if (*(ulong*)(ptr + 2) == MemoryMarshal.Read<ulong>("\r\nTYPE\r\n"u8))
                                        {
                                            return (RespCommand.TYPE, 0);
                                        }
                                        break;

                                    case 'Z':
                                        if (*(ulong*)(ptr + 2) == MemoryMarshal.Read<ulong>("\r\nZADD\r\n"u8))
                                        {
                                            return (RespCommand.SortedSet, (byte)SortedSetOperation.ZADD);
                                        }
                                        else if (*(ulong*)(ptr + 2) == MemoryMarshal.Read<ulong>("\r\nZREM\r\n"u8))
                                        {
                                            return (RespCommand.SortedSet, (byte)SortedSetOperation.ZREM);
                                        }
                                        break;
                                }
                                break;

                            case 5:
                                switch ((ushort)ptr[4])
                                {
                                    case 'B':
                                        if (*(ulong*)(ptr + 3) == MemoryMarshal.Read<ulong>("\nBITOP\r\n"u8))
                                        {
                                            // Check for matching bit-operation
                                            if (remainingBytes > length + 6 + 8)
                                            {
                                                // 2-character operations
                                                if (*(uint*)(ptr + 11) == MemoryMarshal.Read<uint>("$2\r\n"u8))
                                                {
                                                    if (*(ulong*)(ptr + 11) == MemoryMarshal.Read<ulong>("$2\r\nOR\r\n"u8) || *(ulong*)(ptr + 11) == MemoryMarshal.Read<ulong>("$2\r\nor\r\n"u8))
                                                    {
                                                        readHead += 8;
                                                        count -= 1;
                                                        return (RespCommand.BITOP, (byte)BitmapOperation.OR);
                                                    }
                                                }
                                                // 3-character operations
                                                else if (remainingBytes > length + 6 + 9)
                                                {
                                                    if (*(uint*)(ptr + 11) == MemoryMarshal.Read<uint>("$3\r\n"u8))
                                                    {
                                                        // Optimistically adjust read head and count
                                                        readHead += 9;
                                                        count -= 1;

                                                        if (*(ulong*)(ptr + 12) == MemoryMarshal.Read<ulong>("3\r\nAND\r\n"u8) || *(ulong*)(ptr + 12) == MemoryMarshal.Read<ulong>("3\r\nand\r\n"u8))
                                                        {
                                                            return (RespCommand.BITOP, (byte)BitmapOperation.AND);
                                                        }
                                                        else if (*(ulong*)(ptr + 12) == MemoryMarshal.Read<ulong>("3\r\nXOR\r\n"u8) || *(ulong*)(ptr + 12) == MemoryMarshal.Read<ulong>("3\r\nxor\r\n"u8))
                                                        {
                                                            return (RespCommand.BITOP, (byte)BitmapOperation.XOR);
                                                        }
                                                        else if (*(ulong*)(ptr + 12) == MemoryMarshal.Read<ulong>("3\r\nNOT\r\n"u8) || *(ulong*)(ptr + 12) == MemoryMarshal.Read<ulong>("3\r\nnot\r\n"u8))
                                                        {
                                                            return (RespCommand.BITOP, (byte)BitmapOperation.NOT);
                                                        }

                                                        // Reset read head and count if we didn't match operator.
                                                        readHead -= 9;
                                                        count += 1;
                                                    }
                                                }
                                            }
                                        }
                                        break;

                                    case 'H':
                                        if (*(ulong*)(ptr + 3) == MemoryMarshal.Read<ulong>("\nHMSET\r\n"u8))
                                        {
                                            return (RespCommand.Hash, (byte)HashOperation.HMSET);
                                        }
                                        else if (*(ulong*)(ptr + 3) == MemoryMarshal.Read<ulong>("\nHMGET\r\n"u8))
                                        {
                                            return (RespCommand.Hash, (byte)HashOperation.HMGET);
                                        }
                                        else if (*(ulong*)(ptr + 3) == MemoryMarshal.Read<ulong>("\nHKEYS\r\n"u8))
                                        {
                                            return (RespCommand.Hash, (byte)HashOperation.HKEYS);
                                        }
                                        else if (*(ulong*)(ptr + 3) == MemoryMarshal.Read<ulong>("\nHVALS\r\n"u8))
                                        {
                                            return (RespCommand.Hash, (byte)HashOperation.HVALS);
                                        }
                                        else if (*(ulong*)(ptr + 3) == MemoryMarshal.Read<ulong>("\nHSCAN\r\n"u8))
                                        {
                                            return (RespCommand.Hash, (byte)HashOperation.HSCAN);
                                        }
                                        break;

                                    case 'L':
                                        if (*(ulong*)(ptr + 3) == MemoryMarshal.Read<ulong>("\nLPUSH\r\n"u8))
                                        {
                                            return (RespCommand.List, (byte)ListOperation.LPUSH);
                                        }
                                        else if (*(ulong*)(ptr + 3) == MemoryMarshal.Read<ulong>("\nLTRIM\r\n"u8))
                                        {
                                            return (RespCommand.List, (byte)ListOperation.LTRIM);
                                        }
                                        else if (*(ulong*)(ptr + 3) == MemoryMarshal.Read<ulong>("\nLMOVE\r\n"u8))
                                        {
                                            return (RespCommand.List, (byte)ListOperation.LMOVE);
                                        }
                                        break;

                                    case 'P':
                                        if (*(ulong*)(ptr + 3) == MemoryMarshal.Read<ulong>("\nPFADD\r\n"u8))
                                        {
                                            return (RespCommand.PFADD, 0);
                                        }
                                        break;

                                    case 'R':
                                        if (*(ulong*)(ptr + 3) == MemoryMarshal.Read<ulong>("\nRPUSH\r\n"u8))
                                        {
                                            return (RespCommand.List, (byte)ListOperation.RPUSH);
                                        }
                                        break;

                                    case 'S':
                                        if (*(ulong*)(ptr + 3) == MemoryMarshal.Read<ulong>("\nSCARD\r\n"u8))
                                        {
                                            return (RespCommand.Set, (byte)SetOperation.SCARD);
                                        }
                                        else if (*(ulong*)(ptr + 3) == MemoryMarshal.Read<ulong>("\nSSCAN\r\n"u8))
                                        {
                                            return (RespCommand.Set, (byte)SetOperation.SSCAN);
                                        }
<<<<<<< HEAD
                                        else if (*(ulong*)(ptr + 3) == MemoryMarshal.Read<ulong>("\nSMOVE\r\n"u8))
                                        {
                                            return (RespCommand.Set, (byte)SetOperation.SMOVE);
=======
                                        else if (*(ulong*)(ptr + 3) == MemoryMarshal.Read<ulong>("\nSDIFF\r\n"u8))
                                        {
                                            return (RespCommand.Set, (byte)SetOperation.SDIFF);
>>>>>>> 8f86b490
                                        }
                                        break;

                                    case 'W':
                                        if (*(ulong*)(ptr + 3) == MemoryMarshal.Read<ulong>("\nWATCH\r\n"u8))
                                        {
                                            // Check for invocations with subcommand
                                            if (remainingBytes > length + 6 + 4)
                                            {
                                                if (*(ulong*)(ptr + 11) == MemoryMarshal.Read<ulong>("$2\r\nOS\r\n"u8) || *(ulong*)(ptr + 11) == MemoryMarshal.Read<ulong>("$2\r\nos\r\n"u8))
                                                {
                                                    // Account for parsed subcommand
                                                    readHead += 4;
                                                    count -= 1;

                                                    return (RespCommand.WATCHOS, 0);
                                                }
                                                else if (*(ulong*)(ptr + 11) == MemoryMarshal.Read<ulong>("$2\r\nMS\r\n"u8) || *(ulong*)(ptr + 11) == MemoryMarshal.Read<ulong>("$2\r\nms\r\n"u8))
                                                {
                                                    // Account for parsed subcommand
                                                    readHead += 4;
                                                    count -= 1;

                                                    return (RespCommand.WATCHMS, 0);
                                                }
                                            }

                                            return (RespCommand.WATCH, 0);
                                        }
                                        break;

                                    case 'Z':
                                        if (*(ulong*)(ptr + 3) == MemoryMarshal.Read<ulong>("\nZCARD\r\n"u8))
                                        {
                                            return (RespCommand.SortedSet, (byte)SortedSetOperation.ZCARD);
                                        }
                                        else if (*(ulong*)(ptr + 3) == MemoryMarshal.Read<ulong>("\nZRANK\r\n"u8))
                                        {
                                            return (RespCommand.SortedSet, (byte)SortedSetOperation.ZRANK);
                                        }
                                        else if (*(ulong*)(ptr + 3) == MemoryMarshal.Read<ulong>("\nZDIFF\r\n"u8))
                                        {
                                            return (RespCommand.SortedSet, (byte)SortedSetOperation.ZDIFF);
                                        }
                                        else if (*(ulong*)(ptr + 3) == MemoryMarshal.Read<ulong>("\nZSCAN\r\n"u8))
                                        {
                                            return (RespCommand.SortedSet, (byte)SortedSetOperation.ZSCAN);
                                        }
                                        break;
                                }
                                break;

                            case 6:
                                switch ((ushort)ptr[4])
                                {
                                    case 'D':
                                        if (*(ulong*)(ptr + 4) == MemoryMarshal.Read<ulong>("DBSIZE\r\n"u8))
                                        {
                                            return (RespCommand.DBSIZE, 0);
                                        }
                                        break;

                                    case 'E':
                                        if (*(ulong*)(ptr + 4) == MemoryMarshal.Read<ulong>("EXISTS\r\n"u8))
                                        {
                                            return (RespCommand.EXISTS, 0);
                                        }
                                        break;

                                    case 'G':
                                        if (*(ulong*)(ptr + 4) == MemoryMarshal.Read<ulong>("GEOADD\r\n"u8))
                                        {
                                            return (RespCommand.SortedSet, (byte)SortedSetOperation.GEOADD);
                                        }
                                        else if (*(ulong*)(ptr + 4) == MemoryMarshal.Read<ulong>("GEOPOS\r\n"u8))
                                        {
                                            return (RespCommand.SortedSet, (byte)SortedSetOperation.GEOPOS);
                                        }
                                        break;

                                    case 'H':
                                        if (*(ulong*)(ptr + 4) == MemoryMarshal.Read<ulong>("HSETNX\r\n"u8))
                                        {
                                            return (RespCommand.Hash, (byte)HashOperation.HSETNX);
                                        }
                                        break;

                                    case 'L':
                                        if (*(ulong*)(ptr + 4) == MemoryMarshal.Read<ulong>("LPUSHX\r\n"u8))
                                        {
                                            return (RespCommand.List, (byte)ListOperation.LPUSHX);
                                        }
                                        else if (*(ulong*)(ptr + 4) == MemoryMarshal.Read<ulong>("LRANGE\r\n"u8))
                                        {
                                            return (RespCommand.List, (byte)ListOperation.LRANGE);
                                        }
                                        else if (*(ulong*)(ptr + 4) == MemoryMarshal.Read<ulong>("LINDEX\r\n"u8))
                                        {
                                            return (RespCommand.List, (byte)ListOperation.LINDEX);
                                        }
                                        break;

                                    case 'M':
                                        if (*(ulong*)(ptr + 4) == MemoryMarshal.Read<ulong>("MSETNX\r\n"u8))
                                        {
                                            return (RespCommand.MSETNX, 0);
                                        }
                                        else if (*(ulong*)(ptr + 4) == MemoryMarshal.Read<ulong>("MEMORY\r\n"u8))
                                        {
                                            return (RespCommand.MEMORY, 0);
                                        }
                                        else if (*(ulong*)(ptr + 4) == MemoryMarshal.Read<ulong>("MODULE\r\n"u8))
                                        {
                                            return (RespCommand.MODULE, 0);
                                        }
                                        break;

                                    case 'R':
                                        if (*(ulong*)(ptr + 4) == MemoryMarshal.Read<ulong>("RPUSHX\r\n"u8))
                                        {
                                            return (RespCommand.List, (byte)ListOperation.RPUSHX);
                                        }
                                        break;

                                    case 'S':
                                        if (*(ulong*)(ptr + 4) == MemoryMarshal.Read<ulong>("SELECT\r\n"u8))
                                        {
                                            return (RespCommand.SELECT, 0);
                                        }
                                        else if (*(ulong*)(ptr + 4) == MemoryMarshal.Read<ulong>("STRLEN\r\n"u8))
                                        {
                                            return (RespCommand.STRLEN, 0);
                                        }
                                        else if (*(ulong*)(ptr + 4) == MemoryMarshal.Read<ulong>("SUNION\r\n"u8))
                                        {
                                            return (RespCommand.Set, (byte)SetOperation.SUNION);
                                        }
                                        break;

                                    case 'U':
                                        if (*(ulong*)(ptr + 4) == MemoryMarshal.Read<ulong>("UNLINK\r\n"u8))
                                        {
                                            return (RespCommand.UNLINK, 0);
                                        }
                                        break;

                                    case 'Z':
                                        if (*(ulong*)(ptr + 4) == MemoryMarshal.Read<ulong>("ZCOUNT\r\n"u8))
                                        {
                                            return (RespCommand.SortedSet, (byte)SortedSetOperation.ZCOUNT);
                                        }
                                        else if (*(ulong*)(ptr + 4) == MemoryMarshal.Read<ulong>("ZRANGE\r\n"u8))
                                        {
                                            return (RespCommand.SortedSet, (byte)SortedSetOperation.ZRANGE);
                                        }
                                        if (*(ulong*)(ptr + 4) == MemoryMarshal.Read<ulong>("ZSCORE\r\n"u8))
                                        {
                                            return (RespCommand.SortedSet, (byte)SortedSetOperation.ZSCORE);
                                        }
                                        break;
                                }

                                break;
                            case 7:
                                switch ((ushort)ptr[4])
                                {
                                    case 'G':
                                        if (*(ulong*)(ptr + 4) == MemoryMarshal.Read<ulong>("GEOHASH\r"u8) && *(byte*)(ptr + 12) == '\n')
                                        {
                                            return (RespCommand.SortedSet, (byte)SortedSetOperation.GEOHASH);
                                        }
                                        else if (*(ulong*)(ptr + 4) == MemoryMarshal.Read<ulong>("GEODIST\r"u8) && *(byte*)(ptr + 12) == '\n')
                                        {
                                            return (RespCommand.SortedSet, (byte)SortedSetOperation.GEODIST);
                                        }
                                        break;

                                    case 'H':
                                        if (*(ulong*)(ptr + 4) == MemoryMarshal.Read<ulong>("HGETALL\r"u8) && *(byte*)(ptr + 12) == '\n')
                                        {
                                            return (RespCommand.Hash, (byte)HashOperation.HGETALL);
                                        }
                                        else if (*(ulong*)(ptr + 4) == MemoryMarshal.Read<ulong>("HEXISTS\r"u8) && *(byte*)(ptr + 12) == '\n')
                                        {
                                            return (RespCommand.Hash, (byte)HashOperation.HEXISTS);
                                        }
                                        else if (*(ulong*)(ptr + 4) == MemoryMarshal.Read<ulong>("HINCRBY\r"u8) && *(byte*)(ptr + 12) == '\n')
                                        {
                                            return (RespCommand.Hash, (byte)HashOperation.HINCRBY);
                                        }
                                        else if (*(ulong*)(ptr + 4) == MemoryMarshal.Read<ulong>("HSTRLEN\r"u8) && *(byte*)(ptr + 12) == '\n')
                                        {
                                            return (RespCommand.Hash, (byte)HashOperation.HSTRLEN);
                                        }
                                        break;

                                    case 'L':
                                        if (*(ulong*)(ptr + 4) == MemoryMarshal.Read<ulong>("LINSERT\r"u8) && *(byte*)(ptr + 12) == '\n')
                                        {
                                            return (RespCommand.List, (byte)ListOperation.LINSERT);
                                        }
                                        break;

                                    case 'M':
                                        if (*(ulong*)(ptr + 4) == MemoryMarshal.Read<ulong>("MONITOR\r"u8) && *(byte*)(ptr + 12) == '\n')
                                        {
                                            return (RespCommand.MONITOR, 0);
                                        }
                                        break;

                                    case 'P':
                                        if (*(ulong*)(ptr + 4) == MemoryMarshal.Read<ulong>("PFCOUNT\r"u8) && *(byte*)(ptr + 12) == '\n')
                                        {
                                            return (RespCommand.PFCOUNT, 0);
                                        }
                                        else if (*(ulong*)(ptr + 4) == MemoryMarshal.Read<ulong>("PFMERGE\r"u8) && *(byte*)(ptr + 12) == '\n')
                                        {
                                            return (RespCommand.PFMERGE, 0);
                                        }
                                        break;

                                    case 'Z':
                                        if (*(ulong*)(ptr + 4) == MemoryMarshal.Read<ulong>("ZPOPMIN\r"u8) && *(byte*)(ptr + 12) == '\n')
                                        {
                                            return (RespCommand.SortedSet, (byte)SortedSetOperation.ZPOPMIN);
                                        }
                                        else if (*(ulong*)(ptr + 4) == MemoryMarshal.Read<ulong>("ZPOPMAX\r"u8) && *(byte*)(ptr + 12) == '\n')
                                        {
                                            return (RespCommand.SortedSet, (byte)SortedSetOperation.ZPOPMAX);
                                        }
                                        else if (*(ulong*)(ptr + 4) == MemoryMarshal.Read<ulong>("ZINCRBY\r"u8) && *(byte*)(ptr + 12) == '\n')
                                        {
                                            return (RespCommand.SortedSet, (byte)SortedSetOperation.ZINCRBY);
                                        }
                                        else if (*(ulong*)(ptr + 4) == MemoryMarshal.Read<ulong>("ZMSCORE\r"u8) && *(byte*)(ptr + 12) == '\n')
                                        {
                                            return (RespCommand.SortedSet, (byte)SortedSetOperation.ZMSCORE);
                                        }
                                        break;
                                }
                                break;
                            case 8:
                                if (*(ulong*)(ptr + 4) == MemoryMarshal.Read<ulong>("ZREVRANK"u8) && *(ushort*)(ptr + 12) == MemoryMarshal.Read<ushort>("\r\n"u8))
                                {
                                    return (RespCommand.SortedSet, (byte)SortedSetOperation.ZREVRANK);
                                }
                                else if (*(ulong*)(ptr + 4) == MemoryMarshal.Read<ulong>("SMEMBERS"u8) && *(ushort*)(ptr + 12) == MemoryMarshal.Read<ushort>("\r\n"u8))
                                {
                                    return (RespCommand.Set, (byte)SetOperation.SMEMBERS);
                                }
                                else if (*(ulong*)(ptr + 4) == MemoryMarshal.Read<ulong>("BITFIELD"u8) && *(ushort*)(ptr + 12) == MemoryMarshal.Read<ushort>("\r\n"u8))
                                {
                                    return (RespCommand.BITFIELD, 0);
                                }
                                break;
                            case 9:
                                if (*(ulong*)(ptr + 4) == MemoryMarshal.Read<ulong>("SUBSCRIB"u8) && *(uint*)(ptr + 11) == MemoryMarshal.Read<uint>("BE\r\n"u8))
                                {
                                    return (RespCommand.SUBSCRIBE, 0);
                                }
                                else if (*(ulong*)(ptr + 4) == MemoryMarshal.Read<ulong>("SISMEMBE"u8) && *(uint*)(ptr + 11) == MemoryMarshal.Read<uint>("ER\r\n"u8))
                                {
                                    return (RespCommand.Set, (byte)SetOperation.SISMEMBER);
                                }
                                else if (*(ulong*)(ptr + 4) == MemoryMarshal.Read<ulong>("ZLEXCOUN"u8) && *(uint*)(ptr + 11) == MemoryMarshal.Read<uint>("NT\r\n"u8))
                                {
                                    return (RespCommand.SortedSet, (byte)SortedSetOperation.ZLEXCOUNT);
                                }
                                else if (*(ulong*)(ptr + 4) == MemoryMarshal.Read<ulong>("GEOSEARC"u8) && *(uint*)(ptr + 11) == MemoryMarshal.Read<uint>("CH\r\n"u8))
                                {
                                    return (RespCommand.SortedSet, (byte)SortedSetOperation.GEOSEARCH);
                                }
                                else if (*(ulong*)(ptr + 4) == MemoryMarshal.Read<ulong>("ZREVRANG"u8) && *(uint*)(ptr + 11) == MemoryMarshal.Read<uint>("GE\r\n"u8))
                                {
                                    return (RespCommand.SortedSet, (byte)SortedSetOperation.ZREVRANGE);
                                }
                                else if (*(ulong*)(ptr + 4) == MemoryMarshal.Read<ulong>("RPOPLPUS"u8) && *(uint*)(ptr + 11) == MemoryMarshal.Read<uint>("SH\r\n"u8))
                                {
                                    return (RespCommand.List, (byte)ListOperation.RPOPLPUSH);
                                }
                                break;
                        }

                        // Reset optimistically changed state, if no matching command was found
                        count += 1;
                        readHead = oldReadHead;
                    }
                }
                // Check if this is a string with a double-digit length ("$__\r" -> _ omitted)
                else if ((*(uint*)ptr & 0xFF0000FF) == MemoryMarshal.Read<uint>("$\0\0\r"u8))
                {
                    // Extract length from string header
                    var length = ptr[2] - '0' + 10;
                    Debug.Assert(length is >= 10 and <= 19);

                    // Ensure that the complete command string is contained in the package. Otherwise exit early.
                    // Include 7 bytes to account for command string header and name terminator.
                    // 7 bytes = "$__\r\n" (5 bytes) + "\r\n" (2 bytes) at end of command name
                    if (remainingBytes >= length + 7)
                    {
                        // Optimistically increase read head and decrease the number of remaining elements
                        readHead += length + 7;
                        count -= 1;

                        // Match remaining character by length
                        // NOTE: Check should include the remaining array length terminator '\n'
                        switch (length)
                        {
                            case 10:
                                if (*(ulong*)(ptr + 1) == MemoryMarshal.Read<ulong>("10\r\nPSUB"u8) && *(ulong*)(ptr + 9) == MemoryMarshal.Read<ulong>("SCRIBE\r\n"u8))
                                {
                                    return (RespCommand.PSUBSCRIBE, 0);
                                }
                                else if (*(ulong*)(ptr + 1) == MemoryMarshal.Read<ulong>("10\r\nHRAN"u8) && *(ulong*)(ptr + 9) == MemoryMarshal.Read<ulong>("DFIELD\r\n"u8))
                                {
                                    return (RespCommand.Hash, (byte)HashOperation.HRANDFIELD);
                                }
                                else if (*(ulong*)(ptr + 1) == MemoryMarshal.Read<ulong>("10\r\nSDIF"u8) && *(ulong*)(ptr + 9) == MemoryMarshal.Read<ulong>("FSTORE\r\n"u8))
                                {
                                    return (RespCommand.Set, (byte)SetOperation.SDIFFSTORE);
                                }
                                break;

                            case 11:
                                if (*(ulong*)(ptr + 2) == MemoryMarshal.Read<ulong>("1\r\nUNSUB"u8) && *(ulong*)(ptr + 10) == MemoryMarshal.Read<ulong>("SCRIBE\r\n"u8))
                                {
                                    return (RespCommand.UNSUBSCRIBE, 0);
                                }
                                else if (*(ulong*)(ptr + 2) == MemoryMarshal.Read<ulong>("1\r\nZRAND"u8) && *(ulong*)(ptr + 10) == MemoryMarshal.Read<ulong>("MEMBER\r\n"u8))
                                {
                                    return (RespCommand.SortedSet, (byte)SortedSetOperation.ZRANDMEMBER);
                                }
                                else if (*(ulong*)(ptr + 2) == MemoryMarshal.Read<ulong>("1\r\nBITFI"u8) && *(ulong*)(ptr + 10) == MemoryMarshal.Read<ulong>("ELD_RO\r\n"u8))
                                {
                                    return (RespCommand.BITFIELD_RO, 0);
                                }
                                else if (*(ulong*)(ptr + 2) == MemoryMarshal.Read<ulong>("1\r\nSRAND"u8) && *(ulong*)(ptr + 10) == MemoryMarshal.Read<ulong>("MEMBER\r\n"u8))
                                {
                                    return (RespCommand.Set, (byte)SetOperation.SRANDMEMBER);
                                }
                                break;

                            case 12:
                                if (*(ulong*)(ptr + 3) == MemoryMarshal.Read<ulong>("\r\nPUNSUB"u8) && *(ulong*)(ptr + 11) == MemoryMarshal.Read<ulong>("SCRIBE\r\n"u8))
                                {
                                    return (RespCommand.PUNSUBSCRIBE, 0);
                                }
                                else if (*(ulong*)(ptr + 3) == MemoryMarshal.Read<ulong>("\r\nHINCRB"u8) && *(ulong*)(ptr + 11) == MemoryMarshal.Read<ulong>("YFLOAT\r\n"u8))
                                {
                                    return (RespCommand.Hash, (byte)HashOperation.HINCRBYFLOAT);
                                }
                                break;

                            case 13:
                                if (*(ulong*)(ptr + 4) == MemoryMarshal.Read<ulong>("\nZRANGEB"u8) && *(ulong*)(ptr + 12) == MemoryMarshal.Read<ulong>("YSCORE\r\n"u8))
                                {
                                    return (RespCommand.SortedSet, (byte)SortedSetOperation.ZRANGEBYSCORE);
                                }
                                break;

                            case 14:
                                if (*(ulong*)(ptr + 3) == MemoryMarshal.Read<ulong>("\r\nZREMRA"u8) && *(ulong*)(ptr + 11) == MemoryMarshal.Read<ulong>("NGEBYLEX"u8) && *(ushort*)(ptr + 19) == MemoryMarshal.Read<ushort>("\r\n"u8))
                                {
                                    return (RespCommand.SortedSet, (byte)SortedSetOperation.ZREMRANGEBYLEX);
                                }
                                break;

                            case 15:
                                if (*(ulong*)(ptr + 4) == MemoryMarshal.Read<ulong>("\nZREMRAN"u8) && *(ulong*)(ptr + 12) == MemoryMarshal.Read<ulong>("GEBYRANK"u8) && *(ushort*)(ptr + 20) == MemoryMarshal.Read<ushort>("\r\n"u8))
                                {
                                    return (RespCommand.SortedSet, (byte)SortedSetOperation.ZREMRANGEBYRANK);
                                }
                                break;

                            case 16:
                                if (*(ulong*)(ptr + 3) == MemoryMarshal.Read<ulong>("\r\nCUSTOM"u8) && *(ulong*)(ptr + 11) == MemoryMarshal.Read<ulong>("OBJECTSC"u8) && *(ushort*)(ptr + 19) == MemoryMarshal.Read<ushort>("AN\r\n"u8))
                                {
                                    return (RespCommand.All, (byte)RespCommand.COSCAN);
                                }
                                else if (*(ulong*)(ptr + 3) == MemoryMarshal.Read<ulong>("\r\nZREMRA"u8) && *(ulong*)(ptr + 11) == MemoryMarshal.Read<ulong>("NGEBYSCO"u8) && *(ushort*)(ptr + 19) == MemoryMarshal.Read<ushort>("RE\r\n"u8))
                                {
                                    return (RespCommand.SortedSet, (byte)SortedSetOperation.ZREMRANGEBYSCORE);
                                }
                                break;
                        }

                        // Reset optimistically changed state, if no matching command was found
                        count += 1;
                        readHead = oldReadHead;
                    }
                }
            }


            // No matching command name found in this pass
            return (RespCommand.NONE, 0);
        }

        /// <summary>
        /// Parses the receive buffer, starting from the current read head, for all command names that are
        /// not covered by FastParseArrayCommand() and advances the read head to the end of the command name.
        /// 
        /// NOTE: Assumes the input command names have already been converted to upper-case.
        /// </summary>
        /// <param name="count">Reference to the number of remaining tokens in the packet. Will be reduced to number of command arguments.</param>
        /// <param name="success">True if the input RESP string was completely included in the buffer, false if we couldn't read the full command name.</param>
        /// <returns>The parsed command name and (optional) subcommand name.</returns>
        private (RespCommand, byte) SlowParseCommand(ref int count, out bool success)
        {
            // Try to extract the current string from the front of the read head
            ReadOnlySpan<byte> bufSpan = new(recvBufferPtr, bytesRead);
            var command = GetCommand(bufSpan, out success);

            if (!success)
            {
                return (RespCommand.INVALID, (byte)RespCommand.INVALID);
            }

            // Account for the command name being taken off the read head
            count -= 1;

            if (command.SequenceEqual(CmdStrings.SUBSCRIBE))
            {
                return (RespCommand.SUBSCRIBE, 0);
            }
            else if (command.SequenceEqual(CmdStrings.RUNTXP))
            {
                return (RespCommand.RUNTXP, 0);
            }
            else if (command.SequenceEqual(CmdStrings.ECHO))
            {
                return (RespCommand.ECHO, 0);
            }
            else if (command.SequenceEqual(CmdStrings.REPLICAOF))
            {
                return (RespCommand.REPLICAOF, 0);
            }
            else if (command.SequenceEqual(CmdStrings.SECONDARYOF))
            {
                return (RespCommand.SECONDARYOF, 0);
            }
            else if (command.SequenceEqual(CmdStrings.CONFIG))
            {
                return (RespCommand.CONFIG, 0);
            }
            else if (command.SequenceEqual(CmdStrings.CLIENT))
            {
                return (RespCommand.CLIENT, 0);
            }
            else if (command.SequenceEqual(CmdStrings.AUTH))
            {
                return (RespCommand.AUTH, 0);
            }
            else if (command.SequenceEqual(CmdStrings.INFO))
            {
                return (RespCommand.INFO, 0);
            }
            else if (command.SequenceEqual(CmdStrings.COMMAND))
            {
                return (RespCommand.COMMAND, 0);
            }
            else if (command.SequenceEqual(CmdStrings.PING))
            {
                return (RespCommand.PING, 0);
            }
            else if (command.SequenceEqual(CmdStrings.CLUSTER))
            {
                return (RespCommand.CLUSTER, 0);
            }
            else if (command.SequenceEqual(CmdStrings.LATENCY))
            {
                return (RespCommand.LATENCY, 0);
            }
            else if (command.SequenceEqual(CmdStrings.TIME))
            {
                return (RespCommand.TIME, 0);
            }
            else if (command.SequenceEqual(CmdStrings.QUIT))
            {
                return (RespCommand.QUIT, 0);
            }
            else if (command.SequenceEqual(CmdStrings.SAVE))
            {
                return (RespCommand.SAVE, 0);
            }
            else if (command.SequenceEqual(CmdStrings.LASTSAVE))
            {
                return (RespCommand.LASTSAVE, 0);
            }
            else if (command.SequenceEqual(CmdStrings.BGSAVE))
            {
                return (RespCommand.BGSAVE, 0);
            }
            else if (command.SequenceEqual(CmdStrings.COMMITAOF))
            {
                return (RespCommand.COMMITAOF, 0);
            }
            else if (command.SequenceEqual(CmdStrings.FLUSHDB))
            {
                return (RespCommand.FLUSHDB, 0);
            }
            else if (command.SequenceEqual(CmdStrings.FORCEGC))
            {
                return (RespCommand.FORCEGC, 0);
            }
            else if (command.SequenceEqual(CmdStrings.MIGRATE))
            {
                return (RespCommand.MIGRATE, 0);
            }
            else if (command.SequenceEqual(CmdStrings.FAILOVER))
            {
                return (RespCommand.FAILOVER, 0);
            }
            else if (command.SequenceEqual(CmdStrings.MEMORY))
            {
                return (RespCommand.MEMORY, 0);
            }
            else if (command.SequenceEqual(CmdStrings.MONITOR))
            {
                return (RespCommand.MONITOR, 0);
            }
            else if (command.SequenceEqual(CmdStrings.ACL))
            {
                return (RespCommand.ACL, 0);
            }
            else if (command.SequenceEqual(CmdStrings.REGISTERCS))
            {
                return (RespCommand.REGISTERCS, 0);
            }
            else
            {
                // Custom commands should have never been set when we reach this point
                // (they should have been executed and reset)
                Debug.Assert(currentCustomTransaction == null);
                Debug.Assert(currentCustomCommand == null);
                Debug.Assert(currentCustomObjectCommand == null);

                if (storeWrapper.customCommandManager.Match(command, out currentCustomTransaction))
                {
                    return (RespCommand.CustomTxn, 0);
                }
                else if (storeWrapper.customCommandManager.Match(command, out currentCustomCommand))
                {
                    return (RespCommand.CustomCmd, 0);
                }
                else if (storeWrapper.customCommandManager.Match(command, out currentCustomObjectCommand))
                {
                    return (RespCommand.CustomObjCmd, 0);
                }
            }

            // If this command name was not known to the slow pass, we are out of options and the command is unknown.
            // Drain the commands to advance the read head to the end of the command.
            if (!DrainCommands(bufSpan, count))
            {
                success = false;
            }

            return (RespCommand.INVALID, (byte)RespCommand.INVALID);
        }

        /// <summary>
        /// Attempts to skip to the end of the line ("\r\n") under the current read head.
        /// </summary>
        /// <returns>True if string terminator was found and readHead was changed, otherwise false. </returns>
        private bool AttemptSkipLine()
        {
            // We might have received an inline command package.Try to find the end of the line.
            logger?.LogWarning("Received malformed input message. Trying to skip line.");

            for (int stringEnd = readHead; stringEnd < bytesRead - 1; stringEnd++)
            {
                if (recvBufferPtr[stringEnd] == '\r' && recvBufferPtr[stringEnd + 1] == '\n')
                {
                    // Skip to the end of the string
                    readHead = stringEnd + 2;
                    return true;
                }
            }

            // We received an incomplete string and require more input.
            return false;
        }

        /// <summary>
        /// Parses the command and subcommand from the given input buffer.
        /// </summary>
        /// <param name="ptr">Pointer to the beginning of the input buffer.</param>
        /// <param name="count">Returns the number of unparsed arguments of the command (including any unparsed subcommands).</param>
        /// <param name="success">Whether processing should continue or a parsing error occurred (e.g. out of tokens).</param>
        /// <returns>Tuple of command and subcommand parsed from the input buffer.</returns>
        [MethodImpl(MethodImplOptions.AggressiveInlining)]
        private (RespCommand, byte) ParseCommand(out int count, byte* ptr, out bool success)
        {
            RespCommand cmd = RespCommand.INVALID;
            byte subCmd = 0;

            // Initialize count as -1 (i.e., read head has not been advanced)
            count = -1;
            success = true;

            // Attempt parsing using fast parse pass for most common operations
            cmd = FastParseCommand(out count);

            if (cmd == RespCommand.NONE)
            {
                // See if input command is all upper-case. If not, convert and try fast parse pass again.
                if (MakeUpperCase(ptr))
                {
                    cmd = FastParseCommand(out count);
                }

                // If we have not found a command, continue parsing for array commands
                if (cmd == RespCommand.NONE)
                {
                    // Ensure we are attempting to read a RESP array header
                    if (recvBufferPtr[readHead] != '*')
                    {
                        // We might have received an inline command package. Skip until the end of the line in the input package.
                        success = AttemptSkipLine();

                        return (RespCommand.INVALID, 0);
                    }

                    // ... and read the array length; Move the read head
                    var tmp = recvBufferPtr + readHead;
                    if (!RespReadUtils.ReadArrayLength(out count, ref tmp, recvBufferPtr + bytesRead))
                    {
                        success = false;
                        return (RespCommand.INVALID, subCmd);
                    }

                    readHead += (int)(tmp - (recvBufferPtr + readHead));

                    // Try parsing the most important variable-length commands
                    (cmd, subCmd) = FastParseArrayCommand(ref count);

                    if (cmd == RespCommand.NONE)
                    {
                        (cmd, subCmd) = SlowParseCommand(ref count, out success);
                    }
                }
            }

            return (cmd, subCmd);
        }
    }
}<|MERGE_RESOLUTION|>--- conflicted
+++ resolved
@@ -561,15 +561,12 @@
                                         {
                                             return (RespCommand.Set, (byte)SetOperation.SSCAN);
                                         }
-<<<<<<< HEAD
                                         else if (*(ulong*)(ptr + 3) == MemoryMarshal.Read<ulong>("\nSMOVE\r\n"u8))
                                         {
                                             return (RespCommand.Set, (byte)SetOperation.SMOVE);
-=======
                                         else if (*(ulong*)(ptr + 3) == MemoryMarshal.Read<ulong>("\nSDIFF\r\n"u8))
                                         {
                                             return (RespCommand.Set, (byte)SetOperation.SDIFF);
->>>>>>> 8f86b490
                                         }
                                         break;
 
