--- conflicted
+++ resolved
@@ -428,6 +428,10 @@
                                         {
                                             return (RespCommand.Set, (byte)SetOperation.SPOP);
                                         }
+                                        else if (*(ulong*)(ptr + 2) == MemoryMarshal.Read<ulong>("\r\nSUNION\r\n"u8))
+                                        {
+                                            return (RespCommand.Set, (byte)SetOperation.SUNION);
+                                        }
                                         break;
 
                                     case 'T':
@@ -1182,228 +1186,8 @@
 
                     readHead += (int)(tmp - (recvBufferPtr + readHead));
 
-<<<<<<< HEAD
-                    //-----8-----  ---5---
-                    // [$7\r\nZPOP MAX\r\n]
-                    if (*(long*)ptr == 5786932393840293668L && *(int*)(ptr + 8) == 223887693 && *(ptr + 12) == 10)
-                        return (RespCommand.SortedSet, (byte)SortedSetOperation.ZPOPMAX);
-
-                    // [$7\r\nZSCORE\r\n]
-                    if (*(long*)ptr == 5711500398616720932L && *(int*)(ptr + 8) == 168641874)
-                        return (RespCommand.SortedSet, (byte)SortedSetOperation.ZSCORE);
-
-                    //[$6|ZCOUNT|] = 12 bytes = 8 (long) + 2 (ushort) + 2 bytes
-                    if (*(long*)ptr == 6147206070378772004L && *(ushort*)(ptr + 8) == 21582 && *(ptr + 11) == 10)
-                        return (RespCommand.SortedSet, (byte)SortedSetOperation.ZCOUNT);
-
-                    //[$7|ZINCRBY|] = 13 bytes = 8 (long) + 2 (ushort) + 3 bytes
-                    if (*(long*)ptr == 4849894499789125412L && *(ushort*)(ptr + 8) == 16978 && *(ptr + 12) == 10)
-                        return (RespCommand.SortedSet, (byte)SortedSetOperation.ZINCRBY);
-
-                    //[$5|ZRANK|] = 11 bytes = 8 (long) + 2 (ushort) + 1 bytes
-                    if (*(long*)ptr == 5638878755113743652L && *(ushort*)(ptr + 8) == 3403 && *(ptr + 10) == 10)
-                        return (RespCommand.SortedSet, (byte)SortedSetOperation.ZRANK);
-
-                    //[$6|ZRANGE|] = 12 bytes = 8 (long) + 2 (ushort) + 2 bytes
-                    if (*(long*)ptr == 5638878755113743908L && *(ushort*)(ptr + 8) == 17735 && *(ptr + 11) == 10)
-                        return (RespCommand.SortedSet, (byte)SortedSetOperation.ZRANGE);
-
-                    //[$13|ZRANGEBYSCORE|] = 19 bytes = 8 (long) + 2 (ushort) + 9 bytes
-                    if (*(long*)ptr == 4706923559773221156L && *(ushort*)(ptr + 8) == 18254 && *(ptr + 19) == 10)
-                        return (RespCommand.SortedSet, (byte)SortedSetOperation.ZRANGEBYSCORE);
-
-                    //[$8|ZREVRANK|] = 14 bytes = 8 (long) + 2 (ushort) + 4 bytes
-                    if (*(long*)ptr == 6216465407324010532L && *(ushort*)(ptr + 8) == 16722 && *(ptr + 13) == 10)
-                        return (RespCommand.SortedSet, (byte)SortedSetOperation.ZREVRANK);
-
-                    //[$14|ZREMRANGEBYLEX|] = 20 bytes = 8 (long) + 2 (ushort) + 10 bytes
-                    if (*(long*)ptr == 4995153935924998436L && *(ushort*)(ptr + 8) == 21069 && *(ptr + 20) == 10)
-                        return (RespCommand.SortedSet, (byte)SortedSetOperation.ZREMRANGEBYLEX);
-
-                    //[$15|ZREMRANGEBYRANK|] = 21 bytes = 8 (long) + 2 (ushort) + 11 bytes
-                    if (*(long*)ptr == 4995153935925063972L && *(ushort*)(ptr + 8) == 21069 && *(ptr + 21) == 10)
-                        return (RespCommand.SortedSet, (byte)SortedSetOperation.ZREMRANGEBYRANK);
-
-                    //[$16|ZREMRANGEBYSCORE|] = 22 bytes = 8 (long) + 2 (ushort) + 12 bytes
-                    if (*(long*)ptr == 4995153935925129508L && *(ushort*)(ptr + 8) == 21069 && *(ptr + 22) == 10)
-                        return (RespCommand.SortedSet, (byte)SortedSetOperation.ZREMRANGEBYSCORE);
-
-                    //[$9|ZLEXCOUNT|] = 15 bytes = 8 (long) + 2 (ushort) + 5 bytes
-                    if (*(long*)ptr == 6360573998330100004L && *(ushort*)(ptr + 8) == 20291 && *(ptr + 14) == 10)
-                        return (RespCommand.SortedSet, (byte)SortedSetOperation.ZLEXCOUNT);
-
-                    //[$7|ZPOPMIN|] = 13 bytes = 8 (long) + 2 (ushort) + 3 bytes
-                    if (*(long*)ptr == 5786932393840293668L && *(ushort*)(ptr + 8) == 18765 && *(ptr + 12) == 10)
-                        return (RespCommand.SortedSet, (byte)SortedSetOperation.ZPOPMIN);
-
-                    //[$11|ZRANDMEMBER|] = 17 bytes = 8 (long) + 2 (ushort) + 7 bytes
-                    if (*(long*)ptr == 4706923559773090084L && *(ushort*)(ptr + 8) == 17486 && *(ptr + 17) == 10)
-                        return (RespCommand.SortedSet, (byte)SortedSetOperation.ZRANDMEMBER);
-
-                    //[$5|ZDIFF|] = 11 bytes = 8 (long) + 2 (ushort) + 1 bytes
-                    if (*(long*)ptr == 5064654409461216548L && *(ushort*)(ptr + 8) == 3398 && *(ptr + 10) == 10)
-                        return (RespCommand.SortedSet, (byte)SortedSetOperation.ZDIFF);
-
-                    //[$5|ZSCAN|] = 11 bytes = 8 (long) + 2 (ushort) + 1 bytes
-                    if (*(long*)ptr == 4702694082085729572L && *(ushort*)(ptr + 8) == 3406 && *(ptr + 10) == 10)
-                        return (RespCommand.SortedSet, (byte)SortedSetOperation.ZSCAN);
-
-                    //[$7|ZMSCORE|] = 13 bytes = 8 (long) + 2 (ushort) + 3 bytes
-                    if (*(long*)ptr == 4851306272719189796L && *(int*)(ptr + 8) == 222646863 && *(ptr + 12) == 10)
-                        return (RespCommand.SortedSet, (byte)SortedSetOperation.ZMSCORE);
-
-                    #region SortedSet Operations with Geo Commands
-                    //[$6|GEOADD|] = 12 bytes = 8 (long) + 2 (ushort) + 2 bytes
-                    if (*(long*)ptr == 4706056307039090212L && *(ushort*)(ptr + 8) == 17476 && *(ptr + 11) == 10)
-                        return (RespCommand.SortedSet, (byte)SortedSetOperation.GEOADD);
-
-                    //[$6|GEOHASH|] = 13 bytes = 8 (long) + 2 (ushort) + 3 bytes
-                    if (*(long*)ptr == 5210459465304586020L && *(ushort*)(ptr + 8) == 21313 && *(ptr + 12) == 10)
-                        return (RespCommand.SortedSet, (byte)SortedSetOperation.GEOHASH);
-
-                    //[$6|GEODIST|] = 13 bytes = 8 (long) + 2 (ushort) + 3 bytes
-                    if (*(long*)ptr == 4922229089152874276L && *(ushort*)(ptr + 8) == 21321 && *(ptr + 12) == 10)
-                        return (RespCommand.SortedSet, (byte)SortedSetOperation.GEODIST);
-
-                    //[$6|GEOPOS|] = 12 bytes = 8 (long) + 2 (ushort) + 2 bytes
-                    if (*(long*)ptr == 5786920217608009252L && *(ushort*)(ptr + 8) == 21327 && *(ptr + 11) == 10)
-                        return (RespCommand.SortedSet, (byte)SortedSetOperation.GEOPOS);
-
-                    //[$6|GEOSEARCH|] = 15 bytes = 8 (long) + 2 (ushort) + 5 bytes
-                    if (*(long*)ptr == 6003092999721793828L && *(ushort*)(ptr + 8) == 16709 && *(ptr + 14) == 10)
-                        return (RespCommand.SortedSet, (byte)SortedSetOperation.GEOSEARCH);
-
-                    //[$9|ZREVRANGE|] = 15 bytes = 8 (long) + 2 (ushort) + 5 bytes
-                    if (*(long*)ptr == 6216465407324010788L && *(ushort*)(ptr + 8) == 16722 && *(ptr + 14) == 10)
-                        return (RespCommand.SortedSet, (byte)SortedSetOperation.ZREVRANGE);
-
-                    #endregion
-
-                    #endregion
-
-                    #region List Operations
-                    //[$5\r\nLPUSH\r\n$]
-                    if (*(long*)ptr == 0x5355504c0a0d3524 && *(int*)(ptr + 8) == 0x240a0d48)
-                        return (RespCommand.List, (byte)ListOperation.LPUSH);
-                    if (*(long*)ptr == 6004793965684799012L && *(int*)(ptr + 8) == 168646728)
-                        return (RespCommand.List, (byte)ListOperation.LPUSHX);
-                    //[$4\r\nLPOP\r\n$]
-                    if (*(long*)ptr == 0x504f504c0a0d3424 && *(ushort*)(ptr + 8) == 0x0a0d && *(ptr + 10) == 0x24)
-                        return (RespCommand.List, (byte)ListOperation.LPOP);
-                    //[$5\r\nRPUSH\r\n$]
-                    if (*(long*)ptr == 0x535550520a0d3524 && *(int*)(ptr + 8) == 0x240a0d48)
-                        return (RespCommand.List, (byte)ListOperation.RPUSH);
-                    if (*(long*)ptr == 6004793991454602788L && *(int*)(ptr + 8) == 168646728)
-                        return (RespCommand.List, (byte)ListOperation.RPUSHX);
-                    //[$4\r\nRPOP\r\n$]
-                    if (*(long*)ptr == 0x504f50520a0d3424 && *(ushort*)(ptr + 8) == 0x0a0d && *(ptr + 10) == 0x24)
-                        return (RespCommand.List, (byte)ListOperation.RPOP);
-                    //[$4\r\nLLEN\r\n$]
-                    if (*(long*)ptr == 0x4e454c4c0a0d3424 && *(ushort*)(ptr + 8) == 0x0a0d && *(ptr + 10) == 0x24)
-                        return (RespCommand.List, (byte)ListOperation.LLEN);
-                    //[$5\r\nLTRIM\r\n$]
-                    if (*(long*)ptr == 0x4952544c0a0d3524 && *(int*)(ptr + 8) == 0x240a0d4d)
-                        return (RespCommand.List, (byte)ListOperation.LTRIM);
-                    //[$6\r\nLRANGE\r\n$9\r\n]
-                    if (*(long*)ptr == 0x4e41524c0a0d3624 && *(int*)(ptr + 8) == 0x0a0d4547 && *(ptr + 12) == 0x24)
-                        return (RespCommand.List, (byte)ListOperation.LRANGE);
-                    //[$6\r\nLINDEX\r\n$9\r\n$]
-                    if (*(long*)ptr == 0x444e494c0a0d3624 && *(int*)(ptr + 8) == 0x0a0d5845 && *(ptr + 12) == 0x24)
-                        return (RespCommand.List, (byte)ListOperation.LINDEX);
-                    //$7\r\nLINSERT\r\n$9\r\nList_Test\r\n$
-                    if (*(long*)ptr == 0x534e494c0a0d3724 && *(int*)(ptr + 8) == 0x0d545245 && *(ushort*)(ptr + 12) == 0x240a)
-                        return (RespCommand.List, (byte)ListOperation.LINSERT);
-                    //[$4\r\nLREM\r\n$]
-                    if (*(long*)ptr == 0x4d45524c0a0d3424 && *(ushort*)(ptr + 8) == 0x0a0d && *(ptr + 10) == 0x24)
-                        return (RespCommand.List, (byte)ListOperation.LREM);
-                    //-----8----- ---7-----
-                    //[$9\r\nRPOP LPUSH\r\n]
-                    if (*(long*)ptr == 5786932359480555812L && *(int*)(ptr + 8) == 1398100044 && *(ptr + 14) == 10)
-                        return (RespCommand.List, (byte)ListOperation.RPOPLPUSH);
-                    //-----8----- --3--
-                    //[$5\r\nLMOV E\r\n]
-                    if (*(long*)ptr == 6219274599403435300L && *(int*)(ptr + 8) == 604638533 && *(ptr + 10) == 10)
-                        return (RespCommand.List, (byte)ListOperation.LMOVE);
-                    #endregion
-
-                    #region Hash Operations
-                    //[$5|HMSET|] = 11 bytes = 8 (long) + 2 (ushort) + 1 (byte)
-                    if (*(long*)ptr == 4995421383485633828L && *(ushort*)(ptr + 8) == 3412 && *(ptr + 10) == 10)
-                        return (RespCommand.Hash, (byte)HashOperation.HMSET);
-                    //[$4|HSET|] = 10 bytes = 8 (long) + 2 (ushort)
-                    if (*(long*)ptr == 6072351241450370084L && *(ushort*)(ptr + 8) == 2573)
-                        return (RespCommand.Hash, (byte)HashOperation.HSET);
-                    //[$4|HGET|$] = 10 bytes = 8 (long) + 2 (ushort)
-                    if (*(long*)ptr == 6072338047310836772L && *(ushort*)(ptr + 8) == 2573)
-                        return (RespCommand.Hash, (byte)HashOperation.HGET);
-                    //[$5|HMGET|] = 11 bytes = 8 (long) + 2 (ushort) + 1 (byte)
-                    if (*(long*)ptr == 4992043683765105956L && *(ushort*)(ptr + 8) == 3412 && *(ptr + 10) == 10)
-                        return (RespCommand.Hash, (byte)HashOperation.HMGET);
-                    //[$4|HDEL|] = 10 bytes = 8 (long) + 2 (ushort)
-                    if (*(long*)ptr == 5495873996472529956L && *(ushort*)(ptr + 8) == 2573)
-                        return (RespCommand.Hash, (byte)HashOperation.HDEL);
-                    //[$4|HLEN|] = 10 bytes = 8 (long) + 2 (ushort)
-                    if (*(long*)ptr == 5639997980641408036L && *(ushort*)(ptr + 8) == 2573)
-                        return (RespCommand.Hash, (byte)HashOperation.HLEN);
-                    //[$7|HGETALL|] = 13 bytes = 8 (long) + 2 (ushort) + 3 bytes
-                    if (*(long*)ptr == 6072338047310837540L && *(ushort*)(ptr + 8) == 19521 && *(ptr + 12) == 10)
-                        return (RespCommand.Hash, (byte)HashOperation.HGETALL);
-                    //[$7|HEXISTS|] = 13 bytes = 8 (long) + 2 (ushort) + 3 bytes
-                    if (*(long*)ptr == 5285050338427877156L && *(ushort*)(ptr + 8) == 21587 && *(ptr + 12) == 10)
-                        return (RespCommand.Hash, (byte)HashOperation.HEXISTS);
-                    //[$5|HKEYS|] = 11 bytes = 8 (long) + 2 (ushort) + 1 byte
-                    if (*(long*)ptr == 6432630415546987812L && *(ushort*)(ptr + 8) == 3411 && *(ptr + 10) == 10)
-                        return (RespCommand.Hash, (byte)HashOperation.HKEYS);
-                    //[$5|HVALS|] = 11 bytes = 8 (long) + 2 (ushort) + 1 byte
-                    if (*(long*)ptr == 5494767887774987556L && *(ushort*)(ptr + 8) == 3411 && *(ptr + 10) == 10)
-                        return (RespCommand.Hash, (byte)HashOperation.HVALS);
-                    //[$7|HINCRBY|] = 13 bytes = 8 (long) + 2 (ushort) + 3 bytes
-                    if (*(long*)ptr == 4849894422479714084L && *(ushort*)(ptr + 8) == 16978 && *(ptr + 12) == 10)
-                        return (RespCommand.Hash, (byte)HashOperation.HINCRBY);
-                    //[$12|HINCRBYFLOAT|] = 18 bytes = 8 (long) + 2 (ushort) + 7 bytes
-                    if (*(long*)ptr == 5641119216266522916L && *(ushort*)(ptr + 8) == 21059 && *(ptr + 18) == 10)
-                        return (RespCommand.Hash, (byte)HashOperation.HINCRBYFLOAT);
-                    //[$6|HSETNX|] = 12 bytes = 8 (long) + 2 (ushort) + 2 bytes
-                    if (*(long*)ptr == 6072351241450370596L && *(ushort*)(ptr + 8) == 22606 && *(ptr + 11) == 10)
-                        return (RespCommand.Hash, (byte)HashOperation.HSETNX);
-                    //[$10|HRANDFIELD|] = 16 bytes = 8 (long) + 2 (ushort) + 6 bytes
-                    if (*(long*)ptr == 4706903768563724580L && *(ushort*)(ptr + 8) == 17486 && *(ptr + 16) == 10)
-                        return (RespCommand.Hash, (byte)HashOperation.HRANDFIELD);
-                    if (*(long*)ptr == 4702694004776318244L && *(ushort*)(ptr + 8) == 3406 && *(ptr + 10) == 10)
-                        return (RespCommand.Hash, (byte)HashOperation.HSCAN);
-                    //[$7|HSTRLEN|] = 13 bytes = 8 (long) + 2 (ushort) + 3 bytes
-                    if (*(long*)ptr == 5932458178025174820L && *(ushort*)(ptr + 8) == 17740 && *(ptr + 12) == 10)
-                        return (RespCommand.Hash, (byte)HashOperation.HSTRLEN);
-                    #endregion
-
-                    #region Set Operations
-                    //[$4|SADD|] = 10 bytes = 8 (long) + 2 (ushort)
-                    if (*(long*)ptr == 4919128517902152740L && *(ushort*)(ptr + 8) == 2573 && *(ptr + 9) == 10)
-                        return (RespCommand.Set, (byte)SetOperation.SADD);
-                    //[$8|SMEMBERS|] = 14 bytes = 8 (long) + 2 (ushort) + 2 bytes
-                    if (*(long*)ptr == 5567941533359749156L && *(ushort*)(ptr + 8) == 17730 && *(ptr + 13) == 10)
-                        return (RespCommand.Set, (byte)SetOperation.SMEMBERS);
-                    //[$4|SREM|] = 10 bytes = 8 (long) + 2 (ushort)
-                    if (*(long*)ptr == 5567947030917887012L && *(ushort*)(ptr + 8) == 2573 && *(ptr + 9) == 10)
-                        return (RespCommand.Set, (byte)SetOperation.SREM);
-                    //[$5|SCARD|] = 11 bytes = 8 (long) + 2 (ushort) + 1 byte
-                    if (*(long*)ptr == 5927092608526267684L && *(ushort*)(ptr + 8) == 3396 && *(ptr + 10) == 10)
-                        return (RespCommand.Set, (byte)SetOperation.SCARD);
-                    //[$4|SPOP|] = 10 bytes = 8 (long) + 2 (ushort)
-                    if (*(long*)ptr == 5786932363775521828L && *(ushort*)(ptr + 8) == 2573 && *(ptr + 9) == 10)
-                        return (RespCommand.Set, (byte)SetOperation.SPOP);
-                    //[$5|SSCAN|] = 14 bytes = 8 (long) + 2 (ushort)
-                    if (*(long*)ptr == 4702694052020958500L && *(uint*)(ptr + 8) == 3406 && *(ptr + 10) == 10)
-                        return (RespCommand.Set, (byte)SetOperation.SSCAN);
-                    //[$6|SUNION|] = 12 bytes = 8 (long) + 4 (uint)
-                    if (*(long*)ptr == 5282253228091455012L && *(uint*)(ptr + 8) == 168644175)
-                        return (RespCommand.Set, (byte)SetOperation.SUNION);
-                    #endregion
-                }
-=======
                     // Try parsing the most important variable-length commands
                     (cmd, subCmd) = FastParseArrayCommand(ref count);
->>>>>>> 5675a98d
 
                     if (cmd == RespCommand.NONE)
                     {
