﻿// Copyright (c) Microsoft Corporation.
// Licensed under the MIT license.

using System;
using System.Diagnostics;
using System.Runtime.CompilerServices;
using System.Runtime.InteropServices;
using Garnet.common;
using Microsoft.Extensions.Logging;

namespace Garnet.server
{
    /// <summary>
    /// Basic RESP command enum
    /// </summary>
    public enum RespCommand : byte
    {
        NONE = 0x0,

        // Read-only commands
        [RespCommand("GET")]
        GET = (0x40 | 0x0),
        GETRANGE = (0x40 | 0x1),
        MGET = (0x40 | 0x2),
        GETBIT = (0x40 | 0x3),
        BITCOUNT = (0x40 | 0x4),
        BITPOS = (0x40 | 0x5),
        BITFIELD_RO = (0x40 | 0x6),
        PFCOUNT = (0x40 | 0x7),
        EXISTS = (0x40 | 0x8),
        TTL = (0x40 | 0x9),
        PTTL = (0x40 | 0x10),
        STRLEN = 0x26,
        COSCAN = 0x27,

        // Upsert or RMW commands
        SET = (0x80 | 0x0),
        MSET = (0x80 | 0x1),
        PSETEX = (0x80 | 0x2),
        SETEX = (0x80 | 0x3),
        SETEXNX = (0x80 | 0x4),
        SETEXXX = (0x80 | 0x5),
        SETKEEPTTL = (0x80 | 0x6),
        SETKEEPTTLXX = (0x80 | 0x7),
        SETBIT = (0x80 | 0x8),
        BITOP = (0x80 | 0x9),
        BITFIELD = (0x80 | 0xA),
        PFADD = (0x80 | 0xB),
        PFMERGE = (0x80 | 0xC),
        INCR = (0x80 | 0xD),
        INCRBY = (0x80 | 0xE),
        DECR = (0x80 | 0xF),
        DECRBY = (0x80 | 0x10),
        RENAME = (0x80 | 0x11),
        PERSIST = (0x80 | 0x12),
        EXPIRE = (0x80 | 0x13),
        DEL = (0x80 | 0x14),
        PEXPIRE = (0x80 | 0x15),
        SETRANGE = (0x80 | 0x16),
        GETDEL = (0x80 | 0x17),
        MSETNX = (0x80 | 0x18),
        APPEND = (0x80 | 0x19),

        // Object store commands
        SortedSet = (0xC0 | 0x0),
        List = (0xC0 | 0x1),
        Hash = (0xC0 | 0x2),
        Set = (0xC0 | 0x3),
        All = (0xC0 | 0x26),

        // Admin commands
        PING = 0x1,
        QUIT = 0x2,
        AUTH = 0x3,
        COMMAND = 0x4,
        DBSIZE = 0x5,
        KEYS = 0x6,
        PUBLISH = 0x7,
        SUBSCRIBE = 0x8,
        PSUBSCRIBE = 0x9,
        UNSUBSCRIBE = 0xA,
        PUNSUBSCRIBE = 0xB,
        NOAUTH = 0xC,
        ASKING = 0xD,
        MIGRATE = 0xE,
        SELECT = 0xF,
        ECHO = 0x10,
        CONFIG = 0x11,
        CLIENT = 0x12,
        UNLINK = 0x13,
        TYPE = 0x20,
        SCAN = 0x21,
        MEMORY = 0x23,
        MONITOR = 0x24,
        MODULE = 0x25,
        REGISTERCS = 0x28,

        // Transaction commands
        MULTI = 0x14,
        EXEC = 0x15,
        DISCARD = 0x16,
        WATCH = 0x17,
        WATCHMS = 0x18,
        WATCHOS = 0x19,
        UNWATCH = 0x1A,
        RUNTXP = 0x1B,

        // Cluster commands
        READONLY = 0x1C,
        READWRITE = 0x1D,
        REPLICAOF = 0x1E,
        SECONDARYOF = 0x1F,

        // Misc. commands
        INFO = 0x31,
        CLUSTER = 0x32,
        LATENCY = 0x33,
        TIME = 0x34,
        RESET = 0x35,
        SAVE = 0x36,
        LASTSAVE = 0x37,
        BGSAVE = 0x38,
        COMMITAOF = 0x39,
        FLUSHDB = 0x3A,
        FORCEGC = 0x3B,
        FAILOVER = 0x3C,
        ACL = 0x3D,

        // Custom commands
        CustomTxn = 0x29,
        CustomCmd = 0x2A,
        CustomObjCmd = 0x2B,

        INVALID = 0xFF
    }

    /// <summary>
    /// RESP command options enum
    /// </summary>
    enum RespCommandOption : byte
    {
        EX, NX, XX, GET, PX, EXAT, PXAT, PERSIST, GT, LT
    }

    internal class RespCommandAttribute : Attribute
    {
        public string RespCommand { get; init; }
        public byte ArrayCommand { get; init; }

        public RespCommandAttribute(string respCommand, byte arrayCommand = 0)
        {
            this.RespCommand = respCommand;
            this.ArrayCommand = arrayCommand;
        }
    }

    /// <summary>
    /// Server session for RESP protocol - command definitions and fast parsing
    /// </summary>
    internal sealed unsafe partial class RespServerSession : ServerSessionBase
    {
        /// <summary>
        /// Fast-parses command type for inline RESP commands, starting at the current read head in the receive buffer
        /// and advances read head.
        /// </summary>
        /// <param name="count">Outputs the number of arguments stored with the command.</param>
        /// <returns>RespCommand that was parsed or RespCommand.NONE, if no command was matched in this pass.</returns>
        [MethodImpl(MethodImplOptions.AggressiveInlining)]
        private RespCommand FastParseInlineCommand(out int count)
        {
            byte* ptr = recvBufferPtr + readHead;
            count = 0;

            if (bytesRead - readHead >= 6)
            {
                if ((*(ushort*)(ptr + 4) == MemoryMarshal.Read<ushort>("\r\n"u8)))
                {
                    // Optimistically increase read head
                    readHead += 6;

                    if ((*(uint*)ptr) == MemoryMarshal.Read<uint>("PING"u8))
                    {
                        return RespCommand.PING;
                    }

                    if ((*(uint*)ptr) == MemoryMarshal.Read<uint>("QUIT"u8))
                    {
                        return RespCommand.QUIT;
                    }

                    // Decrease read head, if no match was found
                    readHead -= 6;
                }
            }

            return RespCommand.NONE;
        }

        /// <summary>
        /// Fast-parses for command type, starting at the current read head in the receive buffer
        /// and advances the read head to the position after the parsed command.
        /// </summary>
        /// <param name="count">Outputs the number of arguments stored with the command</param>
        /// <returns>RespCommand that was parsed or RespCommand.NONE, if no command was matched in this pass.</returns>
        [MethodImpl(MethodImplOptions.AggressiveInlining)]
        private RespCommand FastParseCommand(out int count)
        {
            var ptr = recvBufferPtr + readHead;
            var remainingBytes = bytesRead - readHead;

            // Check if the package starts with "*_\r\n$_\r\n" (_ = masked out),
            // i.e. an array with a single-digit length and single-digit first string length.
            if ((remainingBytes >= 8) && (*(ulong*)ptr & 0xFFFF00FFFFFF00FF) == MemoryMarshal.Read<ulong>("*\0\r\n$\0\r\n"u8))
            {
                // Extract total element count from the array header.
                // NOTE: Subtracting one to account for first token being parsed.
                count = ptr[1] - '1';
                Debug.Assert(count is >= 0 and < 9);

                // Extract length of the first string header
                var length = ptr[5] - '0';
                Debug.Assert(length is > 0 and <= 9);

                var oldReadHead = readHead;

                // Ensure that the complete command string is contained in the package. Otherwise exit early.
                // Include 10 bytes to account for array and command string headers, and terminator
                // 10 bytes = "*_\r\n$_\r\n" (8 bytes) + "\r\n" (2 bytes) at end of command name
                if (remainingBytes >= length + 10)
                {
                    // Optimistically advance read head to the end of the command name
                    readHead += length + 10;

                    // Last 8 byte word of the command name, for quick comparison
                    var lastWord = *(ulong*)(ptr + length + 2);

                    //
                    // Fast path for common commands with fixed numbers of arguments
                    //

                    // Only check against commands with the correct count and length.

                    return ((count << 4) | length) switch
                    {
                        // Commands without arguments
                        4 when lastWord == MemoryMarshal.Read<ulong>("\r\nPING\r\n"u8) => RespCommand.PING,
                        4 when lastWord == MemoryMarshal.Read<ulong>("\r\nEXEC\r\n"u8) => RespCommand.EXEC,
                        5 when lastWord == MemoryMarshal.Read<ulong>("\nMULTI\r\n"u8) => RespCommand.MULTI,
                        6 when lastWord == MemoryMarshal.Read<ulong>("ASKING\r\n"u8) => RespCommand.ASKING,
                        7 when lastWord == MemoryMarshal.Read<ulong>("ISCARD\r\n"u8) && ptr[8] == 'D' => RespCommand.DISCARD,
                        7 when lastWord == MemoryMarshal.Read<ulong>("NWATCH\r\n"u8) && ptr[8] == 'U' => RespCommand.UNWATCH,
                        8 when lastWord == MemoryMarshal.Read<ulong>("ADONLY\r\n"u8) && *(ushort*)(ptr + 8) == MemoryMarshal.Read<ushort>("RE"u8) => RespCommand.READONLY,
                        9 when lastWord == MemoryMarshal.Read<ulong>("DWRITE\r\n"u8) && *(uint*)(ptr + 8) == MemoryMarshal.Read<uint>("READ"u8) => RespCommand.READWRITE,

                        // Commands with fixed number of arguments
                        (1 << 4) | 3 when lastWord == MemoryMarshal.Read<ulong>("3\r\nGET\r\n"u8) => RespCommand.GET,
                        (1 << 4) | 3 when lastWord == MemoryMarshal.Read<ulong>("3\r\nDEL\r\n"u8) => RespCommand.DEL,
                        (1 << 4) | 3 when lastWord == MemoryMarshal.Read<ulong>("3\r\nTTL\r\n"u8) => RespCommand.TTL,
                        (1 << 4) | 4 when lastWord == MemoryMarshal.Read<ulong>("\r\nINCR\r\n"u8) => RespCommand.INCR,
                        (1 << 4) | 4 when lastWord == MemoryMarshal.Read<ulong>("\r\nPTTL\r\n"u8) => RespCommand.PTTL,
                        (1 << 4) | 4 when lastWord == MemoryMarshal.Read<ulong>("\r\nDECR\r\n"u8) => RespCommand.DECR,
                        (1 << 4) | 4 when lastWord == MemoryMarshal.Read<ulong>("EXISTS\r\n"u8) => RespCommand.EXISTS,
                        (1 << 4) | 6 when lastWord == MemoryMarshal.Read<ulong>("GETDEL\r\n"u8) => RespCommand.GETDEL,
                        (1 << 4) | 7 when lastWord == MemoryMarshal.Read<ulong>("ERSIST\r\n"u8) && ptr[8] == 'P' => RespCommand.PERSIST,
                        (1 << 4) | 7 when lastWord == MemoryMarshal.Read<ulong>("PFCOUNT\r\n"u8) && ptr[8] == 'P' => RespCommand.PFCOUNT,
                        (2 << 4) | 3 when lastWord == MemoryMarshal.Read<ulong>("3\r\nSET\r\n"u8) => RespCommand.SET,
                        (2 << 4) | 5 when lastWord == MemoryMarshal.Read<ulong>("\nPFADD\r\n"u8) => RespCommand.PFADD,
                        (2 << 4) | 6 when lastWord == MemoryMarshal.Read<ulong>("INCRBY\r\n"u8) => RespCommand.INCRBY,
                        (2 << 4) | 6 when lastWord == MemoryMarshal.Read<ulong>("DECRBY\r\n"u8) => RespCommand.DECRBY,
                        (2 << 4) | 6 when lastWord == MemoryMarshal.Read<ulong>("RENAME\r\n"u8) => RespCommand.RENAME,
                        (2 << 4) | 6 when lastWord == MemoryMarshal.Read<ulong>("GETBIT\r\n"u8) => RespCommand.GETBIT,
                        (2 << 4) | 6 when lastWord == MemoryMarshal.Read<ulong>("APPEND\r\n"u8) => RespCommand.APPEND,
                        (2 << 4) | 7 when lastWord == MemoryMarshal.Read<ulong>("UBLISH\r\n"u8) && ptr[8] == 'P' => RespCommand.PUBLISH,
                        (2 << 4) | 7 when lastWord == MemoryMarshal.Read<ulong>("FMERGE\r\n"u8) && ptr[8] == 'P' => RespCommand.PFMERGE,
                        (3 << 4) | 5 when lastWord == MemoryMarshal.Read<ulong>("\nSETEX\r\n"u8) => RespCommand.SETEX,
                        (3 << 4) | 6 when lastWord == MemoryMarshal.Read<ulong>("PSETEX\r\n"u8) => RespCommand.PSETEX,
                        (3 << 4) | 6 when lastWord == MemoryMarshal.Read<ulong>("SETBIT\r\n"u8) => RespCommand.SETBIT,
                        (3 << 4) | 8 when lastWord == MemoryMarshal.Read<ulong>("TRANGE\r\n"u8) && *(ushort*)(ptr + 8) == MemoryMarshal.Read<ushort>("SE"u8) => RespCommand.SETRANGE,
                        (3 << 4) | 8 when lastWord == MemoryMarshal.Read<ulong>("TRANGE\r\n"u8) && *(ushort*)(ptr + 8) == MemoryMarshal.Read<ushort>("GE"u8) => RespCommand.GETRANGE,

                        _ => ((length << 4) | count) switch
                        {
                            // Commands with dynamic number of arguments
                            >= ((3 << 4) | 3) and <= ((3 << 4) | 6) when lastWord == MemoryMarshal.Read<ulong>("3\r\nSET\r\n"u8) => RespCommand.SETEXNX,
                            >= ((6 << 4) | 0) and <= ((6 << 4) | 9) when lastWord == MemoryMarshal.Read<ulong>("RUNTXP\r\n"u8) => RespCommand.RUNTXP,
                            >= ((6 << 4) | 2) and <= ((6 << 4) | 3) when lastWord == MemoryMarshal.Read<ulong>("EXPIRE\r\n"u8) => RespCommand.EXPIRE,
                            >= ((6 << 4) | 2) and <= ((6 << 4) | 5) when lastWord == MemoryMarshal.Read<ulong>("BITPOS\r\n"u8) => RespCommand.BITPOS,
                            >= ((7 << 4) | 2) and <= ((7 << 4) | 3) when lastWord == MemoryMarshal.Read<ulong>("EXPIRE\r\n"u8) && ptr[8] == 'P' => RespCommand.PEXPIRE,
                            >= ((8 << 4) | 1) and <= ((8 << 4) | 4) when lastWord == MemoryMarshal.Read<ulong>("TCOUNT\r\n"u8) && *(ushort*)(ptr + 8) == MemoryMarshal.Read<ushort>("BI"u8) => RespCommand.BITCOUNT,

                            _ => MatchedNone(this, oldReadHead)
                        }
                    };

                    [MethodImpl(MethodImplOptions.AggressiveInlining)]
                    static RespCommand MatchedNone(RespServerSession session, int oldReadHead)
                    {
<<<<<<< HEAD
                        case 3:
                            if (((count >= 3) && (count <= 6)) && lastWord == MemoryMarshal.Read<ulong>("3\r\nSET\r\n"u8))
                            {
                                return RespCommand.SETEXNX;
                            }
                            break;

                        case 6:
                            if (lastWord == MemoryMarshal.Read<ulong>("RUNTXP\r\n"u8))
                            {
                                return RespCommand.RUNTXP;
                            }
                            else if (((count == 2) || (count == 3)) && lastWord == MemoryMarshal.Read<ulong>("EXPIRE\r\n"u8))
                            {
                                return RespCommand.EXPIRE;
                            }
                            else if ((count > 1 && count < 6) && lastWord == MemoryMarshal.Read<ulong>("BITPOS\r\n"u8))
                            {
                                return RespCommand.BITPOS;
                            }
                            break;

                        case 7:

                            if (((count == 2) || (count == 3)) && lastWord == MemoryMarshal.Read<ulong>("EXPIRE\r\n"u8) && ptr[8] == 'P')
                            {
                                return RespCommand.PEXPIRE;
                            }
                            else if (lastWord == MemoryMarshal.Read<ulong>("OMMAND\r\n"u8) && ptr[8] == 'C')
                            {
                                return RespCommand.COMMAND;
                            }
                            break;

                        case 8:
                            if ((count > 0 && count < 5) && lastWord == MemoryMarshal.Read<ulong>("TCOUNT\r\n"u8) /* "BITCOUNT" */ && *(ushort*)(ptr + 8) == MemoryMarshal.Read<ushort>("BI"u8))
                            {
                                return RespCommand.BITCOUNT;
                            }
                            break;
                    }
=======
                        // Backup the read head, if we didn't find a command and need to continue in the more expensive parsing loop
                        session.readHead = oldReadHead;
>>>>>>> 17572f48

                        return RespCommand.NONE;
                    }
                }
            }
            else
            {
                return FastParseInlineCommand(out count);
            }

            // Couldn't find a matching command in this pass
            count = -1;
            return RespCommand.NONE;
        }

        /// <summary>
        /// Fast parsing function for common command names.
        /// Parses the receive buffer starting from the current read head and advances it to the end of
        /// the parsed command/subcommand name.
        /// </summary>
        /// <param name="count">Reference to the number of remaining tokens in the packet. Will be reduced to number of command arguments.</param>
        /// <returns>The parsed command name and (optional) subcommand name.</returns>
        private (RespCommand, byte) FastParseArrayCommand(ref int count)
        {
            // Bytes remaining in the read buffer
            int remainingBytes = bytesRead - readHead;

            // The current read head to continue reading from
            byte* ptr = recvBufferPtr + readHead;

            //
            // Fast-path parsing by (1) command string length, (2) First character of command name (optional) and (3) priority (manual order)
            //

            // NOTE: A valid RESP string is at a minimum 7 characters long "$_\r\n_\r\n"
            if (remainingBytes >= 7)
            {
                var oldReadHead = readHead;

                // Check if this is a string with a single-digit length ("$_\r\n" -> _ omitted)
                if ((*(uint*)ptr & 0xFFFF00FF) == MemoryMarshal.Read<uint>("$\0\r\n"u8))
                {
                    // Extract length from string header
                    var length = ptr[1] - '0';
                    Debug.Assert(length is > 0 and <= 9);

                    // Ensure that the complete command string is contained in the package. Otherwise exit early.
                    // Include 6 bytes to account for command string header and name terminator.
                    // 6 bytes = "$_\r\n" (4 bytes) + "\r\n" (2 bytes) at end of command name
                    if (remainingBytes >= length + 6)
                    {
                        // Optimistically increase read head and decrease the number of remaining elements
                        readHead += length + 6;
                        count -= 1;

                        switch (length)
                        {
                            case 3:
                                if (*(ulong*)(ptr + 1) == MemoryMarshal.Read<ulong>("3\r\nDEL\r\n"u8))
                                {
                                    return (RespCommand.DEL, 0);
                                }

                                break;

                            case 4:
                                switch ((ushort)ptr[4])
                                {
                                    case 'H':
                                        if (*(ulong*)(ptr + 2) == MemoryMarshal.Read<ulong>("\r\nHSET\r\n"u8))
                                        {
                                            return (RespCommand.Hash, (byte)HashOperation.HSET);
                                        }
                                        else if (*(ulong*)(ptr + 2) == MemoryMarshal.Read<ulong>("\r\nHGET\r\n"u8))
                                        {
                                            return (RespCommand.Hash, (byte)HashOperation.HGET);
                                        }
                                        else if (*(ulong*)(ptr + 2) == MemoryMarshal.Read<ulong>("\r\nHDEL\r\n"u8))
                                        {
                                            return (RespCommand.Hash, (byte)HashOperation.HDEL);
                                        }
                                        else if (*(ulong*)(ptr + 2) == MemoryMarshal.Read<ulong>("\r\nHLEN\r\n"u8))
                                        {
                                            return (RespCommand.Hash, (byte)HashOperation.HLEN);
                                        }
                                        break;

                                    case 'K':
                                        if (*(ulong*)(ptr + 2) == MemoryMarshal.Read<ulong>("\r\nKEYS\r\n"u8))
                                        {
                                            return (RespCommand.KEYS, 0);
                                        }
                                        break;

                                    case 'L':
                                        if (*(ulong*)(ptr + 2) == MemoryMarshal.Read<ulong>("\r\nLPOP\r\n"u8))
                                        {
                                            return (RespCommand.List, (byte)ListOperation.LPOP);
                                        }
                                        else if (*(ulong*)(ptr + 2) == MemoryMarshal.Read<ulong>("\r\nLLEN\r\n"u8))
                                        {
                                            return (RespCommand.List, (byte)ListOperation.LLEN);
                                        }
                                        else if (*(ulong*)(ptr + 2) == MemoryMarshal.Read<ulong>("\r\nLREM\r\n"u8))
                                        {
                                            return (RespCommand.List, (byte)ListOperation.LREM);
                                        }
                                        break;

                                    case 'M':
                                        if (*(ulong*)(ptr + 2) == MemoryMarshal.Read<ulong>("\r\nMGET\r\n"u8))
                                        {
                                            return (RespCommand.MGET, 0);
                                        }
                                        else if (*(ulong*)(ptr + 2) == MemoryMarshal.Read<ulong>("\r\nMSET\r\n"u8))
                                        {
                                            return (RespCommand.MSET, 0);
                                        }
                                        break;

                                    case 'R':
                                        if (*(ulong*)(ptr + 2) == MemoryMarshal.Read<ulong>("\r\nRPOP\r\n"u8))
                                        {
                                            return (RespCommand.List, (byte)ListOperation.RPOP);
                                        }
                                        break;

                                    case 'S':
                                        if (*(ulong*)(ptr + 2) == MemoryMarshal.Read<ulong>("\r\nSCAN\r\n"u8))
                                        {
                                            return (RespCommand.SCAN, 0);
                                        }
                                        else if (*(ulong*)(ptr + 2) == MemoryMarshal.Read<ulong>("\r\nSADD\r\n"u8))
                                        {
                                            return (RespCommand.Set, (byte)SetOperation.SADD);
                                        }
                                        else if (*(ulong*)(ptr + 2) == MemoryMarshal.Read<ulong>("\r\nSREM\r\n"u8))
                                        {
                                            return (RespCommand.Set, (byte)SetOperation.SREM);
                                        }
                                        else if (*(ulong*)(ptr + 2) == MemoryMarshal.Read<ulong>("\r\nSPOP\r\n"u8))
                                        {
                                            return (RespCommand.Set, (byte)SetOperation.SPOP);
                                        }
                                        break;

                                    case 'T':
                                        if (*(ulong*)(ptr + 2) == MemoryMarshal.Read<ulong>("\r\nTYPE\r\n"u8))
                                        {
                                            return (RespCommand.TYPE, 0);
                                        }
                                        break;

                                    case 'Z':
                                        if (*(ulong*)(ptr + 2) == MemoryMarshal.Read<ulong>("\r\nZADD\r\n"u8))
                                        {
                                            return (RespCommand.SortedSet, (byte)SortedSetOperation.ZADD);
                                        }
                                        else if (*(ulong*)(ptr + 2) == MemoryMarshal.Read<ulong>("\r\nZREM\r\n"u8))
                                        {
                                            return (RespCommand.SortedSet, (byte)SortedSetOperation.ZREM);
                                        }
                                        break;
                                }
                                break;

                            case 5:
                                switch ((ushort)ptr[4])
                                {
                                    case 'B':
                                        if (*(ulong*)(ptr + 3) == MemoryMarshal.Read<ulong>("\nBITOP\r\n"u8))
                                        {
                                            // Check for matching bit-operation
                                            if (remainingBytes > length + 6 + 8)
                                            {
                                                // 2-character operations
                                                if (*(uint*)(ptr + 11) == MemoryMarshal.Read<uint>("$2\r\n"u8))
                                                {
                                                    if (*(ulong*)(ptr + 11) == MemoryMarshal.Read<ulong>("$2\r\nOR\r\n"u8) || *(ulong*)(ptr + 11) == MemoryMarshal.Read<ulong>("$2\r\nor\r\n"u8))
                                                    {
                                                        readHead += 8;
                                                        count -= 1;
                                                        return (RespCommand.BITOP, (byte)BitmapOperation.OR);
                                                    }
                                                }
                                                // 3-character operations
                                                else if (remainingBytes > length + 6 + 9)
                                                {
                                                    if (*(uint*)(ptr + 11) == MemoryMarshal.Read<uint>("$3\r\n"u8))
                                                    {
                                                        // Optimistically adjust read head and count
                                                        readHead += 9;
                                                        count -= 1;

                                                        if (*(ulong*)(ptr + 12) == MemoryMarshal.Read<ulong>("3\r\nAND\r\n"u8) || *(ulong*)(ptr + 12) == MemoryMarshal.Read<ulong>("3\r\nand\r\n"u8))
                                                        {
                                                            return (RespCommand.BITOP, (byte)BitmapOperation.AND);
                                                        }
                                                        else if (*(ulong*)(ptr + 12) == MemoryMarshal.Read<ulong>("3\r\nXOR\r\n"u8) || *(ulong*)(ptr + 12) == MemoryMarshal.Read<ulong>("3\r\nxor\r\n"u8))
                                                        {
                                                            return (RespCommand.BITOP, (byte)BitmapOperation.XOR);
                                                        }
                                                        else if (*(ulong*)(ptr + 12) == MemoryMarshal.Read<ulong>("3\r\nNOT\r\n"u8) || *(ulong*)(ptr + 12) == MemoryMarshal.Read<ulong>("3\r\nnot\r\n"u8))
                                                        {
                                                            return (RespCommand.BITOP, (byte)BitmapOperation.NOT);
                                                        }

                                                        // Reset read head and count if we didn't match operator.
                                                        readHead -= 9;
                                                        count += 1;
                                                    }
                                                }
                                            }
                                        }
                                        break;

                                    case 'H':
                                        if (*(ulong*)(ptr + 3) == MemoryMarshal.Read<ulong>("\nHMSET\r\n"u8))
                                        {
                                            return (RespCommand.Hash, (byte)HashOperation.HMSET);
                                        }
                                        else if (*(ulong*)(ptr + 3) == MemoryMarshal.Read<ulong>("\nHMGET\r\n"u8))
                                        {
                                            return (RespCommand.Hash, (byte)HashOperation.HMGET);
                                        }
                                        else if (*(ulong*)(ptr + 3) == MemoryMarshal.Read<ulong>("\nHKEYS\r\n"u8))
                                        {
                                            return (RespCommand.Hash, (byte)HashOperation.HKEYS);
                                        }
                                        else if (*(ulong*)(ptr + 3) == MemoryMarshal.Read<ulong>("\nHVALS\r\n"u8))
                                        {
                                            return (RespCommand.Hash, (byte)HashOperation.HVALS);
                                        }
                                        else if (*(ulong*)(ptr + 3) == MemoryMarshal.Read<ulong>("\nHSCAN\r\n"u8))
                                        {
                                            return (RespCommand.Hash, (byte)HashOperation.HSCAN);
                                        }
                                        break;

                                    case 'L':
                                        if (*(ulong*)(ptr + 3) == MemoryMarshal.Read<ulong>("\nLPUSH\r\n"u8))
                                        {
                                            return (RespCommand.List, (byte)ListOperation.LPUSH);
                                        }
                                        else if (*(ulong*)(ptr + 3) == MemoryMarshal.Read<ulong>("\nLTRIM\r\n"u8))
                                        {
                                            return (RespCommand.List, (byte)ListOperation.LTRIM);
                                        }
                                        else if (*(ulong*)(ptr + 3) == MemoryMarshal.Read<ulong>("\nLMOVE\r\n"u8))
                                        {
                                            return (RespCommand.List, (byte)ListOperation.LMOVE);
                                        }
                                        break;

                                    case 'P':
                                        if (*(ulong*)(ptr + 3) == MemoryMarshal.Read<ulong>("\nPFADD\r\n"u8))
                                        {
                                            return (RespCommand.PFADD, 0);
                                        }
                                        break;

                                    case 'R':
                                        if (*(ulong*)(ptr + 3) == MemoryMarshal.Read<ulong>("\nRPUSH\r\n"u8))
                                        {
                                            return (RespCommand.List, (byte)ListOperation.RPUSH);
                                        }
                                        break;

                                    case 'S':
                                        if (*(ulong*)(ptr + 3) == MemoryMarshal.Read<ulong>("\nSCARD\r\n"u8))
                                        {
                                            return (RespCommand.Set, (byte)SetOperation.SCARD);
                                        }
                                        else if (*(ulong*)(ptr + 3) == MemoryMarshal.Read<ulong>("\nSSCAN\r\n"u8))
                                        {
                                            return (RespCommand.Set, (byte)SetOperation.SSCAN);
                                        }
                                        break;

                                    case 'W':
                                        if (*(ulong*)(ptr + 3) == MemoryMarshal.Read<ulong>("\nWATCH\r\n"u8))
                                        {
                                            // Check for invocations with subcommand
                                            if (remainingBytes > length + 6 + 4)
                                            {
                                                if (*(ulong*)(ptr + 11) == MemoryMarshal.Read<ulong>("$2\r\nOS\r\n"u8) || *(ulong*)(ptr + 11) == MemoryMarshal.Read<ulong>("$2\r\nos\r\n"u8))
                                                {
                                                    // Account for parsed subcommand
                                                    readHead += 4;
                                                    count -= 1;

                                                    return (RespCommand.WATCHOS, 0);
                                                }
                                                else if (*(ulong*)(ptr + 11) == MemoryMarshal.Read<ulong>("$2\r\nMS\r\n"u8) || *(ulong*)(ptr + 11) == MemoryMarshal.Read<ulong>("$2\r\nms\r\n"u8))
                                                {
                                                    // Account for parsed subcommand
                                                    readHead += 4;
                                                    count -= 1;

                                                    return (RespCommand.WATCHMS, 0);
                                                }
                                            }

                                            return (RespCommand.WATCH, 0);
                                        }
                                        break;

                                    case 'Z':
                                        if (*(ulong*)(ptr + 3) == MemoryMarshal.Read<ulong>("\nZCARD\r\n"u8))
                                        {
                                            return (RespCommand.SortedSet, (byte)SortedSetOperation.ZCARD);
                                        }
                                        else if (*(ulong*)(ptr + 3) == MemoryMarshal.Read<ulong>("\nZRANK\r\n"u8))
                                        {
                                            return (RespCommand.SortedSet, (byte)SortedSetOperation.ZRANK);
                                        }
                                        else if (*(ulong*)(ptr + 3) == MemoryMarshal.Read<ulong>("\nZDIFF\r\n"u8))
                                        {
                                            return (RespCommand.SortedSet, (byte)SortedSetOperation.ZDIFF);
                                        }
                                        else if (*(ulong*)(ptr + 3) == MemoryMarshal.Read<ulong>("\nZSCAN\r\n"u8))
                                        {
                                            return (RespCommand.SortedSet, (byte)SortedSetOperation.ZSCAN);
                                        }
                                        break;
                                }
                                break;

                            case 6:
                                switch ((ushort)ptr[4])
                                {
                                    case 'D':
                                        if (*(ulong*)(ptr + 4) == MemoryMarshal.Read<ulong>("DBSIZE\r\n"u8))
                                        {
                                            return (RespCommand.DBSIZE, 0);
                                        }
                                        break;

                                    case 'E':
                                        if (*(ulong*)(ptr + 4) == MemoryMarshal.Read<ulong>("EXISTS\r\n"u8))
                                        {
                                            return (RespCommand.EXISTS, 0);
                                        }
                                        break;

                                    case 'G':
                                        if (*(ulong*)(ptr + 4) == MemoryMarshal.Read<ulong>("GEOADD\r\n"u8))
                                        {
                                            return (RespCommand.SortedSet, (byte)SortedSetOperation.GEOADD);
                                        }
                                        else if (*(ulong*)(ptr + 4) == MemoryMarshal.Read<ulong>("GEOPOS\r\n"u8))
                                        {
                                            return (RespCommand.SortedSet, (byte)SortedSetOperation.GEOPOS);
                                        }
                                        break;

                                    case 'H':
                                        if (*(ulong*)(ptr + 4) == MemoryMarshal.Read<ulong>("HSETNX\r\n"u8))
                                        {
                                            return (RespCommand.Hash, (byte)HashOperation.HSETNX);
                                        }
                                        break;

                                    case 'L':
                                        if (*(ulong*)(ptr + 4) == MemoryMarshal.Read<ulong>("LPUSHX\r\n"u8))
                                        {
                                            return (RespCommand.List, (byte)ListOperation.LPUSHX);
                                        }
                                        else if (*(ulong*)(ptr + 4) == MemoryMarshal.Read<ulong>("LRANGE\r\n"u8))
                                        {
                                            return (RespCommand.List, (byte)ListOperation.LRANGE);
                                        }
                                        else if (*(ulong*)(ptr + 4) == MemoryMarshal.Read<ulong>("LINDEX\r\n"u8))
                                        {
                                            return (RespCommand.List, (byte)ListOperation.LINDEX);
                                        }
                                        break;

                                    case 'M':
                                        if (*(ulong*)(ptr + 4) == MemoryMarshal.Read<ulong>("MSETNX\r\n"u8))
                                        {
                                            return (RespCommand.MSETNX, 0);
                                        }
                                        else if (*(ulong*)(ptr + 4) == MemoryMarshal.Read<ulong>("MEMORY\r\n"u8))
                                        {
                                            return (RespCommand.MEMORY, 0);
                                        }
                                        else if (*(ulong*)(ptr + 4) == MemoryMarshal.Read<ulong>("MODULE\r\n"u8))
                                        {
                                            return (RespCommand.MODULE, 0);
                                        }
                                        break;

                                    case 'R':
                                        if (*(ulong*)(ptr + 4) == MemoryMarshal.Read<ulong>("RPUSHX\r\n"u8))
                                        {
                                            return (RespCommand.List, (byte)ListOperation.RPUSHX);
                                        }
                                        break;

                                    case 'S':
                                        if (*(ulong*)(ptr + 4) == MemoryMarshal.Read<ulong>("SELECT\r\n"u8))
                                        {
                                            return (RespCommand.SELECT, 0);
                                        }
                                        else if (*(ulong*)(ptr + 4) == MemoryMarshal.Read<ulong>("STRLEN\r\n"u8))
                                        {
                                            return (RespCommand.STRLEN, 0);
                                        }
                                        break;

                                    case 'U':
                                        if (*(ulong*)(ptr + 4) == MemoryMarshal.Read<ulong>("UNLINK\r\n"u8))
                                        {
                                            return (RespCommand.UNLINK, 0);
                                        }
                                        break;

                                    case 'Z':
                                        if (*(ulong*)(ptr + 4) == MemoryMarshal.Read<ulong>("ZCOUNT\r\n"u8))
                                        {
                                            return (RespCommand.SortedSet, (byte)SortedSetOperation.ZCOUNT);
                                        }
                                        else if (*(ulong*)(ptr + 4) == MemoryMarshal.Read<ulong>("ZRANGE\r\n"u8))
                                        {
                                            return (RespCommand.SortedSet, (byte)SortedSetOperation.ZRANGE);
                                        }
                                        if (*(ulong*)(ptr + 4) == MemoryMarshal.Read<ulong>("ZSCORE\r\n"u8))
                                        {
                                            return (RespCommand.SortedSet, (byte)SortedSetOperation.ZSCORE);
                                        }
                                        break;
                                }

                                break;
                            case 7:
                                switch ((ushort)ptr[4])
                                {
                                    case 'G':
                                        if (*(ulong*)(ptr + 4) == MemoryMarshal.Read<ulong>("GEOHASH\r"u8) && *(byte*)(ptr + 12) == '\n')
                                        {
                                            return (RespCommand.SortedSet, (byte)SortedSetOperation.GEOHASH);
                                        }
                                        else if (*(ulong*)(ptr + 4) == MemoryMarshal.Read<ulong>("GEODIST\r"u8) && *(byte*)(ptr + 12) == '\n')
                                        {
                                            return (RespCommand.SortedSet, (byte)SortedSetOperation.GEODIST);
                                        }
                                        break;

                                    case 'H':
                                        if (*(ulong*)(ptr + 4) == MemoryMarshal.Read<ulong>("HGETALL\r"u8) && *(byte*)(ptr + 12) == '\n')
                                        {
                                            return (RespCommand.Hash, (byte)HashOperation.HGETALL);
                                        }
                                        else if (*(ulong*)(ptr + 4) == MemoryMarshal.Read<ulong>("HEXISTS\r"u8) && *(byte*)(ptr + 12) == '\n')
                                        {
                                            return (RespCommand.Hash, (byte)HashOperation.HEXISTS);
                                        }
                                        else if (*(ulong*)(ptr + 4) == MemoryMarshal.Read<ulong>("HINCRBY\r"u8) && *(byte*)(ptr + 12) == '\n')
                                        {
                                            return (RespCommand.Hash, (byte)HashOperation.HINCRBY);
                                        }
                                        else if (*(ulong*)(ptr + 4) == MemoryMarshal.Read<ulong>("HSTRLEN\r"u8) && *(byte*)(ptr + 12) == '\n')
                                        {
                                            return (RespCommand.Hash, (byte)HashOperation.HSTRLEN);
                                        }
                                        break;

                                    case 'L':
                                        if (*(ulong*)(ptr + 4) == MemoryMarshal.Read<ulong>("LINSERT\r"u8) && *(byte*)(ptr + 12) == '\n')
                                        {
                                            return (RespCommand.List, (byte)ListOperation.LINSERT);
                                        }
                                        break;

                                    case 'M':
                                        if (*(ulong*)(ptr + 4) == MemoryMarshal.Read<ulong>("MONITOR\r"u8) && *(byte*)(ptr + 12) == '\n')
                                        {
                                            return (RespCommand.MONITOR, 0);
                                        }
                                        break;

                                    case 'P':
                                        if (*(ulong*)(ptr + 4) == MemoryMarshal.Read<ulong>("PFCOUNT\r"u8) && *(byte*)(ptr + 12) == '\n')
                                        {
                                            return (RespCommand.PFCOUNT, 0);
                                        }
                                        else if (*(ulong*)(ptr + 4) == MemoryMarshal.Read<ulong>("PFMERGE\r"u8) && *(byte*)(ptr + 12) == '\n')
                                        {
                                            return (RespCommand.PFMERGE, 0);
                                        }
                                        break;

                                    case 'Z':
                                        if (*(ulong*)(ptr + 4) == MemoryMarshal.Read<ulong>("ZPOPMIN\r"u8) && *(byte*)(ptr + 12) == '\n')
                                        {
                                            return (RespCommand.SortedSet, (byte)SortedSetOperation.ZPOPMIN);
                                        }
                                        else if (*(ulong*)(ptr + 4) == MemoryMarshal.Read<ulong>("ZPOPMAX\r"u8) && *(byte*)(ptr + 12) == '\n')
                                        {
                                            return (RespCommand.SortedSet, (byte)SortedSetOperation.ZPOPMAX);
                                        }
                                        else if (*(ulong*)(ptr + 4) == MemoryMarshal.Read<ulong>("ZINCRBY\r"u8) && *(byte*)(ptr + 12) == '\n')
                                        {
                                            return (RespCommand.SortedSet, (byte)SortedSetOperation.ZINCRBY);
                                        }
                                        else if (*(ulong*)(ptr + 4) == MemoryMarshal.Read<ulong>("ZMSCORE\r"u8) && *(byte*)(ptr + 12) == '\n')
                                        {
                                            return (RespCommand.SortedSet, (byte)SortedSetOperation.ZMSCORE);
                                        }
                                        break;
                                }
                                break;
                            case 8:
                                if (*(ulong*)(ptr + 4) == MemoryMarshal.Read<ulong>("ZREVRANK"u8) && *(ushort*)(ptr + 12) == MemoryMarshal.Read<ushort>("\r\n"u8))
                                {
                                    return (RespCommand.SortedSet, (byte)SortedSetOperation.ZREVRANK);
                                }
                                else if (*(ulong*)(ptr + 4) == MemoryMarshal.Read<ulong>("SMEMBERS"u8) && *(ushort*)(ptr + 12) == MemoryMarshal.Read<ushort>("\r\n"u8))
                                {
                                    return (RespCommand.Set, (byte)SetOperation.SMEMBERS);
                                }
                                else if (*(ulong*)(ptr + 4) == MemoryMarshal.Read<ulong>("BITFIELD"u8) && *(ushort*)(ptr + 12) == MemoryMarshal.Read<ushort>("\r\n"u8))
                                {
                                    return (RespCommand.BITFIELD, 0);
                                }
                                break;
                            case 9:
                                if (*(ulong*)(ptr + 4) == MemoryMarshal.Read<ulong>("SUBSCRIB"u8) && *(uint*)(ptr + 11) == MemoryMarshal.Read<uint>("BE\r\n"u8))
                                {
                                    return (RespCommand.SUBSCRIBE, 0);
                                }
                                else if (*(ulong*)(ptr + 4) == MemoryMarshal.Read<ulong>("SISMEMBE"u8) && *(uint*)(ptr + 11) == MemoryMarshal.Read<uint>("ER\r\n"u8))
                                {
                                    return (RespCommand.Set, (byte)SetOperation.SISMEMBER);
                                }
                                else if (*(ulong*)(ptr + 4) == MemoryMarshal.Read<ulong>("ZLEXCOUN"u8) && *(uint*)(ptr + 11) == MemoryMarshal.Read<uint>("NT\r\n"u8))
                                {
                                    return (RespCommand.SortedSet, (byte)SortedSetOperation.ZLEXCOUNT);
                                }
                                else if (*(ulong*)(ptr + 4) == MemoryMarshal.Read<ulong>("GEOSEARC"u8) && *(uint*)(ptr + 11) == MemoryMarshal.Read<uint>("CH\r\n"u8))
                                {
                                    return (RespCommand.SortedSet, (byte)SortedSetOperation.GEOSEARCH);
                                }
                                else if (*(ulong*)(ptr + 4) == MemoryMarshal.Read<ulong>("ZREVRANG"u8) && *(uint*)(ptr + 11) == MemoryMarshal.Read<uint>("GE\r\n"u8))
                                {
                                    return (RespCommand.SortedSet, (byte)SortedSetOperation.ZREVRANGE);
                                }
                                else if (*(ulong*)(ptr + 4) == MemoryMarshal.Read<ulong>("RPOPLPUS"u8) && *(uint*)(ptr + 11) == MemoryMarshal.Read<uint>("SH\r\n"u8))
                                {
                                    return (RespCommand.List, (byte)ListOperation.RPOPLPUSH);
                                }
                                break;
                        }

                        // Reset optimistically changed state, if no matching command was found
                        count += 1;
                        readHead = oldReadHead;
                    }
                }
                // Check if this is a string with a double-digit length ("$__\r" -> _ omitted)
                else if ((*(uint*)ptr & 0xFF0000FF) == MemoryMarshal.Read<uint>("$\0\0\r"u8))
                {
                    // Extract length from string header
                    var length = ptr[2] - '0' + 10;
                    Debug.Assert(length is >= 10 and <= 19);

                    // Ensure that the complete command string is contained in the package. Otherwise exit early.
                    // Include 7 bytes to account for command string header and name terminator.
                    // 7 bytes = "$__\r\n" (5 bytes) + "\r\n" (2 bytes) at end of command name
                    if (remainingBytes >= length + 7)
                    {
                        // Optimistically increase read head and decrease the number of remaining elements
                        readHead += length + 7;
                        count -= 1;

                        // Match remaining character by length
                        // NOTE: Check should include the remaining array length terminator '\n'
                        switch (length)
                        {
                            case 10:
                                if (*(ulong*)(ptr + 1) == MemoryMarshal.Read<ulong>("10\r\nPSUB"u8) && *(ulong*)(ptr + 9) == MemoryMarshal.Read<ulong>("SCRIBE\r\n"u8))
                                {
                                    return (RespCommand.PSUBSCRIBE, 0);
                                }
                                else if (*(ulong*)(ptr + 1) == MemoryMarshal.Read<ulong>("10\r\nHRAN"u8) && *(ulong*)(ptr + 9) == MemoryMarshal.Read<ulong>("DFIELD\r\n"u8))
                                {
                                    return (RespCommand.Hash, (byte)HashOperation.HRANDFIELD);
                                }
                                break;

                            case 11:
                                if (*(ulong*)(ptr + 2) == MemoryMarshal.Read<ulong>("1\r\nUNSUB"u8) && *(ulong*)(ptr + 10) == MemoryMarshal.Read<ulong>("SCRIBE\r\n"u8))
                                {
                                    return (RespCommand.UNSUBSCRIBE, 0);
                                }
                                else if (*(ulong*)(ptr + 2) == MemoryMarshal.Read<ulong>("1\r\nZRAND"u8) && *(ulong*)(ptr + 10) == MemoryMarshal.Read<ulong>("MEMBER\r\n"u8))
                                {
                                    return (RespCommand.SortedSet, (byte)SortedSetOperation.ZRANDMEMBER);
                                }
                                else if (*(ulong*)(ptr + 2) == MemoryMarshal.Read<ulong>("1\r\nBITFI"u8) && *(ulong*)(ptr + 10) == MemoryMarshal.Read<ulong>("ELD_RO\r\n"u8))
                                {
                                    return (RespCommand.BITFIELD_RO, 0);
                                }
                                else if (*(ulong*)(ptr + 2) == MemoryMarshal.Read<ulong>("1\r\nSRAND"u8) && *(ulong*)(ptr + 10) == MemoryMarshal.Read<ulong>("MEMBER\r\n"u8))
                                {
                                    return (RespCommand.Set, (byte)SetOperation.SRANDMEMBER);
                                }
                                break;

                            case 12:
                                if (*(ulong*)(ptr + 3) == MemoryMarshal.Read<ulong>("\r\nPUNSUB"u8) && *(ulong*)(ptr + 11) == MemoryMarshal.Read<ulong>("SCRIBE\r\n"u8))
                                {
                                    return (RespCommand.PUNSUBSCRIBE, 0);
                                }
                                else if (*(ulong*)(ptr + 3) == MemoryMarshal.Read<ulong>("\r\nHINCRB"u8) && *(ulong*)(ptr + 11) == MemoryMarshal.Read<ulong>("YFLOAT\r\n"u8))
                                {
                                    return (RespCommand.Hash, (byte)HashOperation.HINCRBYFLOAT);
                                }
                                break;

                            case 13:
                                if (*(ulong*)(ptr + 4) == MemoryMarshal.Read<ulong>("\nZRANGEB"u8) && *(ulong*)(ptr + 12) == MemoryMarshal.Read<ulong>("YSCORE\r\n"u8))
                                {
                                    return (RespCommand.SortedSet, (byte)SortedSetOperation.ZRANGEBYSCORE);
                                }
                                break;

                            case 14:
                                if (*(ulong*)(ptr + 3) == MemoryMarshal.Read<ulong>("\r\nZREMRA"u8) && *(ulong*)(ptr + 11) == MemoryMarshal.Read<ulong>("NGEBYLEX"u8) && *(ushort*)(ptr + 19) == MemoryMarshal.Read<ushort>("\r\n"u8))
                                {
                                    return (RespCommand.SortedSet, (byte)SortedSetOperation.ZREMRANGEBYLEX);
                                }
                                break;

                            case 15:
                                if (*(ulong*)(ptr + 4) == MemoryMarshal.Read<ulong>("\nZREMRAN"u8) && *(ulong*)(ptr + 12) == MemoryMarshal.Read<ulong>("GEBYRANK"u8) && *(ushort*)(ptr + 20) == MemoryMarshal.Read<ushort>("\r\n"u8))
                                {
                                    return (RespCommand.SortedSet, (byte)SortedSetOperation.ZREMRANGEBYRANK);
                                }
                                break;

                            case 16:
                                if (*(ulong*)(ptr + 3) == MemoryMarshal.Read<ulong>("\r\nCUSTOM"u8) && *(ulong*)(ptr + 11) == MemoryMarshal.Read<ulong>("OBJECTSC"u8) && *(ushort*)(ptr + 19) == MemoryMarshal.Read<ushort>("AN\r\n"u8))
                                {
                                    return (RespCommand.All, (byte)RespCommand.COSCAN);
                                }
                                else if (*(ulong*)(ptr + 3) == MemoryMarshal.Read<ulong>("\r\nZREMRA"u8) && *(ulong*)(ptr + 11) == MemoryMarshal.Read<ulong>("NGEBYSCO"u8) && *(ushort*)(ptr + 19) == MemoryMarshal.Read<ushort>("RE\r\n"u8))
                                {
                                    return (RespCommand.SortedSet, (byte)SortedSetOperation.ZREMRANGEBYSCORE);
                                }
                                break;
                        }

                        // Reset optimistically changed state, if no matching command was found
                        count += 1;
                        readHead = oldReadHead;
                    }
                }
            }


            // No matching command name found in this pass
            return (RespCommand.NONE, 0);
        }

        /// <summary>
        /// Parses the receive buffer, starting from the current read head, for all command names that are
        /// not covered by FastParseArrayCommand() and advances the read head to the end of the command name.
        /// 
        /// NOTE: Assumes the input command names have already been converted to upper-case.
        /// </summary>
        /// <param name="count">Reference to the number of remaining tokens in the packet. Will be reduced to number of command arguments.</param>
        /// <param name="success">True if the input RESP string was completely included in the buffer, false if we couldn't read the full command name.</param>
        /// <returns>The parsed command name and (optional) subcommand name.</returns>
        private (RespCommand, byte) SlowParseCommand(ref int count, out bool success)
        {
            // Try to extract the current string from the front of the read head
            ReadOnlySpan<byte> bufSpan = new(recvBufferPtr, bytesRead);
            var command = GetCommand(bufSpan, out success);

            if (!success)
            {
                return (RespCommand.INVALID, (byte)RespCommand.INVALID);
            }

            // Account for the command name being taken off the read head
            count -= 1;

            if (command.SequenceEqual(CmdStrings.SUBSCRIBE))
            {
                return (RespCommand.SUBSCRIBE, 0);
            }
            else if (command.SequenceEqual(CmdStrings.RUNTXP))
            {
                return (RespCommand.RUNTXP, 0);
            }
            else if (command.SequenceEqual(CmdStrings.ECHO))
            {
                return (RespCommand.ECHO, 0);
            }
            else if (command.SequenceEqual(CmdStrings.REPLICAOF))
            {
                return (RespCommand.REPLICAOF, 0);
            }
            else if (command.SequenceEqual(CmdStrings.SECONDARYOF))
            {
                return (RespCommand.SECONDARYOF, 0);
            }
            else if (command.SequenceEqual(CmdStrings.CONFIG))
            {
                return (RespCommand.CONFIG, 0);
            }
            else if (command.SequenceEqual(CmdStrings.CLIENT))
            {
                return (RespCommand.CLIENT, 0);
            }
            else if (command.SequenceEqual(CmdStrings.AUTH))
            {
                return (RespCommand.AUTH, 0);
            }
            else if (command.SequenceEqual(CmdStrings.INFO))
            {
                return (RespCommand.INFO, 0);
            }
            else if (command.SequenceEqual(CmdStrings.COMMAND))
            {
                return (RespCommand.COMMAND, 0);
            }
            else if (command.SequenceEqual(CmdStrings.PING))
            {
                return (RespCommand.PING, 0);
            }
            else if (command.SequenceEqual(CmdStrings.CLUSTER))
            {
                return (RespCommand.CLUSTER, 0);
            }
            else if (command.SequenceEqual(CmdStrings.LATENCY))
            {
                return (RespCommand.LATENCY, 0);
            }
            else if (command.SequenceEqual(CmdStrings.TIME))
            {
                return (RespCommand.TIME, 0);
            }
            else if (command.SequenceEqual(CmdStrings.QUIT))
            {
                return (RespCommand.QUIT, 0);
            }
            else if (command.SequenceEqual(CmdStrings.SAVE))
            {
                return (RespCommand.SAVE, 0);
            }
            else if (command.SequenceEqual(CmdStrings.LASTSAVE))
            {
                return (RespCommand.LASTSAVE, 0);
            }
            else if (command.SequenceEqual(CmdStrings.BGSAVE))
            {
                return (RespCommand.BGSAVE, 0);
            }
            else if (command.SequenceEqual(CmdStrings.COMMITAOF))
            {
                return (RespCommand.COMMITAOF, 0);
            }
            else if (command.SequenceEqual(CmdStrings.FLUSHDB))
            {
                return (RespCommand.FLUSHDB, 0);
            }
            else if (command.SequenceEqual(CmdStrings.FORCEGC))
            {
                return (RespCommand.FORCEGC, 0);
            }
            else if (command.SequenceEqual(CmdStrings.MIGRATE))
            {
                return (RespCommand.MIGRATE, 0);
            }
            else if (command.SequenceEqual(CmdStrings.FAILOVER))
            {
                return (RespCommand.FAILOVER, 0);
            }
            else if (command.SequenceEqual(CmdStrings.MEMORY))
            {
                return (RespCommand.MEMORY, 0);
            }
            else if (command.SequenceEqual(CmdStrings.MONITOR))
            {
                return (RespCommand.MONITOR, 0);
            }
            else if (command.SequenceEqual(CmdStrings.ACL))
            {
                return (RespCommand.ACL, 0);
            }
            else if (command.SequenceEqual(CmdStrings.REGISTERCS))
            {
                return (RespCommand.REGISTERCS, 0);
            }
            else
            {
                // Custom commands should have never been set when we reach this point
                // (they should have been executed and reset)
                Debug.Assert(currentCustomTransaction == null);
                Debug.Assert(currentCustomCommand == null);
                Debug.Assert(currentCustomObjectCommand == null);

                if (storeWrapper.customCommandManager.Match(command, out currentCustomTransaction))
                {
                    return (RespCommand.CustomTxn, 0);
                }
                else if (storeWrapper.customCommandManager.Match(command, out currentCustomCommand))
                {
                    return (RespCommand.CustomCmd, 0);
                }
                else if (storeWrapper.customCommandManager.Match(command, out currentCustomObjectCommand))
                {
                    return (RespCommand.CustomObjCmd, 0);
                }
            }

            // If this command name was not known to the slow pass, we are out of options and the command is unknown.
            // Drain the commands to advance the read head to the end of the command.
            if (!DrainCommands(bufSpan, count))
            {
                success = false;
            }

            return (RespCommand.INVALID, (byte)RespCommand.INVALID);
        }

        /// <summary>
        /// Attempts to skip to the end of the line ("\r\n") under the current read head.
        /// </summary>
        /// <returns>True if string terminator was found and readHead was changed, otherwise false. </returns>
        private bool AttemptSkipLine()
        {
            // We might have received an inline command package.Try to find the end of the line.
            logger?.LogWarning("Received malformed input message. Trying to skip line.");

            for (int stringEnd = readHead; stringEnd < bytesRead - 1; stringEnd++)
            {
                if (recvBufferPtr[stringEnd] == '\r' && recvBufferPtr[stringEnd + 1] == '\n')
                {
                    // Skip to the end of the string
                    readHead = stringEnd + 2;
                    return true;
                }
            }

            // We received an incomplete string and require more input.
            return false;
        }

        /// <summary>
        /// Parses the command and subcommand from the given input buffer.
        /// </summary>
        /// <param name="ptr">Pointer to the beginning of the input buffer.</param>
        /// <param name="count">Returns the number of unparsed arguments of the command (including any unparsed subcommands).</param>
        /// <param name="success">Whether processing should continue or a parsing error occurred (e.g. out of tokens).</param>
        /// <returns>Tuple of command and subcommand parsed from the input buffer.</returns>
        [MethodImpl(MethodImplOptions.AggressiveInlining)]
        private (RespCommand, byte) ParseCommand(out int count, byte* ptr, out bool success)
        {
            RespCommand cmd = RespCommand.INVALID;
            byte subCmd = 0;

            // Initialize count as -1 (i.e., read head has not been advanced)
            count = -1;
            success = true;

            // Attempt parsing using fast parse pass for most common operations
            cmd = FastParseCommand(out count);

            if (cmd == RespCommand.NONE)
            {
                // See if input command is all upper-case. If not, convert and try fast parse pass again.
                if (MakeUpperCase(ptr))
                {
                    cmd = FastParseCommand(out count);
                }

                // If we have not found a command, continue parsing for array commands
                if (cmd == RespCommand.NONE)
                {
                    // Ensure we are attempting to read a RESP array header
                    if (recvBufferPtr[readHead] != '*')
                    {
                        // We might have received an inline command package. Skip until the end of the line in the input package.
                        success = AttemptSkipLine();

                        return (RespCommand.INVALID, 0);
                    }

                    // ... and read the array length; Move the read head
                    var tmp = recvBufferPtr + readHead;
                    if (!RespReadUtils.ReadArrayLength(out count, ref tmp, recvBufferPtr + bytesRead))
                    {
                        success = false;
                        return (RespCommand.INVALID, subCmd);
                    }

                    readHead += (int)(tmp - (recvBufferPtr + readHead));

                    // Try parsing the most important variable-length commands
                    (cmd, subCmd) = FastParseArrayCommand(ref count);

                    if (cmd == RespCommand.NONE)
                    {
                        (cmd, subCmd) = SlowParseCommand(ref count, out success);
                    }
                }
            }

            return (cmd, subCmd);
        }
    }
}<|MERGE_RESOLUTION|>--- conflicted
+++ resolved
@@ -295,52 +295,8 @@
                     [MethodImpl(MethodImplOptions.AggressiveInlining)]
                     static RespCommand MatchedNone(RespServerSession session, int oldReadHead)
                     {
-<<<<<<< HEAD
-                        case 3:
-                            if (((count >= 3) && (count <= 6)) && lastWord == MemoryMarshal.Read<ulong>("3\r\nSET\r\n"u8))
-                            {
-                                return RespCommand.SETEXNX;
-                            }
-                            break;
-
-                        case 6:
-                            if (lastWord == MemoryMarshal.Read<ulong>("RUNTXP\r\n"u8))
-                            {
-                                return RespCommand.RUNTXP;
-                            }
-                            else if (((count == 2) || (count == 3)) && lastWord == MemoryMarshal.Read<ulong>("EXPIRE\r\n"u8))
-                            {
-                                return RespCommand.EXPIRE;
-                            }
-                            else if ((count > 1 && count < 6) && lastWord == MemoryMarshal.Read<ulong>("BITPOS\r\n"u8))
-                            {
-                                return RespCommand.BITPOS;
-                            }
-                            break;
-
-                        case 7:
-
-                            if (((count == 2) || (count == 3)) && lastWord == MemoryMarshal.Read<ulong>("EXPIRE\r\n"u8) && ptr[8] == 'P')
-                            {
-                                return RespCommand.PEXPIRE;
-                            }
-                            else if (lastWord == MemoryMarshal.Read<ulong>("OMMAND\r\n"u8) && ptr[8] == 'C')
-                            {
-                                return RespCommand.COMMAND;
-                            }
-                            break;
-
-                        case 8:
-                            if ((count > 0 && count < 5) && lastWord == MemoryMarshal.Read<ulong>("TCOUNT\r\n"u8) /* "BITCOUNT" */ && *(ushort*)(ptr + 8) == MemoryMarshal.Read<ushort>("BI"u8))
-                            {
-                                return RespCommand.BITCOUNT;
-                            }
-                            break;
-                    }
-=======
                         // Backup the read head, if we didn't find a command and need to continue in the more expensive parsing loop
                         session.readHead = oldReadHead;
->>>>>>> 17572f48
 
                         return RespCommand.NONE;
                     }
