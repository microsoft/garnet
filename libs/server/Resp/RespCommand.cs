--- conflicted
+++ resolved
@@ -1797,22 +1797,12 @@
                 return RespCommand.INVALID;
             }
 
-<<<<<<< HEAD
             // Read the array length
-            if (!RespReadUtils.ReadArrayLength(out count, ref ptr, recvBufferPtr + bytesRead))
+            if (!RespReadUtils.ReadUnsignedArrayLength(out count, ref ptr, recvBufferPtr + bytesRead))
             {
                 success = false;
                 return RespCommand.INVALID;
             }
-=======
-                    // ... and read the array length; Move the read head
-                    var tmp = recvBufferPtr + readHead;
-                    if (!RespReadUtils.ReadUnsignedArrayLength(out count, ref tmp, recvBufferPtr + bytesRead))
-                    {
-                        success = false;
-                        return RespCommand.INVALID;
-                    }
->>>>>>> 26478133
 
             // Move readHead to start of command payload
             readHead = (int)(ptr - recvBufferPtr);
