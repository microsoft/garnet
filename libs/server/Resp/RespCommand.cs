﻿// Copyright (c) Microsoft Corporation.
// Licensed under the MIT license.

using System;
using System.Diagnostics;
using System.Runtime.CompilerServices;
using System.Runtime.InteropServices;
using Garnet.common;
using Microsoft.Extensions.Logging;

namespace Garnet.server
{
    /// <summary>
    /// Basic RESP command enum
    /// </summary>
    public enum RespCommand : byte
    {
        NONE = 0x0,

        // Read-only commands
        GET = (0x40 | 0x0),
        GETRANGE = (0x40 | 0x1),
        MGET = (0x40 | 0x2),
        GETBIT = (0x40 | 0x3),
        BITCOUNT = (0x40 | 0x4),
        BITPOS = (0x40 | 0x5),
        BITFIELD_RO = (0x40 | 0x6),
        PFCOUNT = (0x40 | 0x7),
        EXISTS = (0x40 | 0x8),
        TTL = (0x40 | 0x9),
        PTTL = (0x40 | 0x10),
        STRLEN = 0x26,
        COSCAN = 0x27,

        // Upsert or RMW commands
        SET = (0x80 | 0x0),
        MSET = (0x80 | 0x1),
        PSETEX = (0x80 | 0x2),
        SETEX = (0x80 | 0x3),
        SETEXNX = (0x80 | 0x4),
        SETEXXX = (0x80 | 0x5),
        SETKEEPTTL = (0x80 | 0x6),
        SETKEEPTTLXX = (0x80 | 0x7),
        SETBIT = (0x80 | 0x8),
        BITOP = (0x80 | 0x9),
        BITFIELD = (0x80 | 0xA),
        PFADD = (0x80 | 0xB),
        PFMERGE = (0x80 | 0xC),
        INCR = (0x80 | 0xD),
        INCRBY = (0x80 | 0xE),
        DECR = (0x80 | 0xF),
        DECRBY = (0x80 | 0x10),
        RENAME = (0x80 | 0x11),
        PERSIST = (0x80 | 0x12),
        EXPIRE = (0x80 | 0x13),
        DEL = (0x80 | 0x14),
        PEXPIRE = (0x80 | 0x15),
        SETRANGE = (0x80 | 0x16),
        GETDEL = (0x80 | 0x17),
        MSETNX = (0x80 | 0x18),
        APPEND = (0x80 | 0x19),

        // Object store commands
        SortedSet = (0xC0 | 0x0),
        List = (0xC0 | 0x1),
        Hash = (0xC0 | 0x2),
        Set = (0xC0 | 0x3),
        All = (0xC0 | 0x26),

        // Admin commands
        PING = 0x1,
        QUIT = 0x2,
        AUTH = 0x3,
        COMMAND = 0x4,
        DBSIZE = 0x5,
        KEYS = 0x6,
        PUBLISH = 0x7,
        SUBSCRIBE = 0x8,
        PSUBSCRIBE = 0x9,
        UNSUBSCRIBE = 0xA,
        PUNSUBSCRIBE = 0xB,
        ASKING = 0xD,
        MIGRATE = 0xE,
        SELECT = 0xF,
        ECHO = 0x10,
        CONFIG = 0x11,
        CLIENT = 0x12,
        UNLINK = 0x13,
        TYPE = 0x20,
        SCAN = 0x21,
        MEMORY = 0x23,
        MONITOR = 0x24,
        MODULE = 0x25,
        REGISTERCS = 0x28,

        // Transaction commands
        MULTI = 0x14,
        EXEC = 0x15,
        DISCARD = 0x16,
        WATCH = 0x17,
        WATCHMS = 0x18,
        WATCHOS = 0x19,
        UNWATCH = 0x1A,
        RUNTXP = 0x1B,

        // Cluster commands
        READONLY = 0x1C,
        READWRITE = 0x1D,
        REPLICAOF = 0x1E,
        SECONDARYOF = 0x1F,

        // Misc. commands
        INFO = 0x31,
        CLUSTER = 0x32,
        LATENCY = 0x33,
        TIME = 0x34,
        RESET = 0x35,
        SAVE = 0x36,
        LASTSAVE = 0x37,
        BGSAVE = 0x38,
        COMMITAOF = 0x39,
        FLUSHDB = 0x3A,
        FORCEGC = 0x3B,
        FAILOVER = 0x3C,
        ACL = 0x3D,
<<<<<<< HEAD
        ASYNC = 0x3E,
=======
        HELLO = 0x3E,
>>>>>>> b6302a1f

        // Custom commands
        CustomTxn = 0x29,
        CustomCmd = 0x2A,
        CustomObjCmd = 0x2B,

        INVALID = 0xFF
    }

    /// <summary>
    /// RESP command options enum
    /// </summary>
    enum RespCommandOption : byte
    {
        EX, NX, XX, GET, PX, EXAT, PXAT, PERSIST, GT, LT
    }

    /// <summary>
    /// Server session for RESP protocol - command definitions and fast parsing
    /// </summary>
    internal sealed unsafe partial class RespServerSession : ServerSessionBase
    {
        /// <summary>
        /// Fast-parses command type for inline RESP commands, starting at the current read head in the receive buffer
        /// and advances read head.
        /// </summary>
        /// <param name="count">Outputs the number of arguments stored with the command.</param>
        /// <returns>RespCommand that was parsed or RespCommand.NONE, if no command was matched in this pass.</returns>
        [MethodImpl(MethodImplOptions.AggressiveInlining)]
        private RespCommand FastParseInlineCommand(out int count)
        {
            byte* ptr = recvBufferPtr + readHead;
            count = 0;

            if (bytesRead - readHead >= 6)
            {
                if ((*(ushort*)(ptr + 4) == MemoryMarshal.Read<ushort>("\r\n"u8)))
                {
                    // Optimistically increase read head
                    readHead += 6;

                    if ((*(uint*)ptr) == MemoryMarshal.Read<uint>("PING"u8))
                    {
                        return RespCommand.PING;
                    }

                    if ((*(uint*)ptr) == MemoryMarshal.Read<uint>("QUIT"u8))
                    {
                        return RespCommand.QUIT;
                    }

                    // Decrease read head, if no match was found
                    readHead -= 6;
                }
            }

            return RespCommand.NONE;
        }

        /// <summary>
        /// Fast-parses for command type, starting at the current read head in the receive buffer
        /// and advances the read head to the position after the parsed command.
        /// </summary>
        /// <param name="count">Outputs the number of arguments stored with the command</param>
        /// <returns>RespCommand that was parsed or RespCommand.NONE, if no command was matched in this pass.</returns>
        [MethodImpl(MethodImplOptions.AggressiveInlining)]
        private RespCommand FastParseCommand(out int count)
        {
            var ptr = recvBufferPtr + readHead;
            var remainingBytes = bytesRead - readHead;

            // Check if the package starts with "*_\r\n$_\r\n" (_ = masked out),
            // i.e. an array with a single-digit length and single-digit first string length.
            if ((remainingBytes >= 8) && (*(ulong*)ptr & 0xFFFF00FFFFFF00FF) == MemoryMarshal.Read<ulong>("*\0\r\n$\0\r\n"u8))
            {
                // Extract total element count from the array header.
                // NOTE: Subtracting one to account for first token being parsed.
                count = ptr[1] - '1';
                Debug.Assert(count is >= 0 and < 9);

                // Extract length of the first string header
                var length = ptr[5] - '0';
                Debug.Assert(length is > 0 and <= 9);

                var oldReadHead = readHead;

                // Ensure that the complete command string is contained in the package. Otherwise exit early.
                // Include 10 bytes to account for array and command string headers, and terminator
                // 10 bytes = "*_\r\n$_\r\n" (8 bytes) + "\r\n" (2 bytes) at end of command name
                if (remainingBytes >= length + 10)
                {
                    // Optimistically advance read head to the end of the command name
                    readHead += length + 10;

                    // Last 8 byte word of the command name, for quick comparison
                    var lastWord = *(ulong*)(ptr + length + 2);

                    //
                    // Fast path for common commands with fixed numbers of arguments
                    //

                    // Only check against commands with the correct count and length.

                    return ((count << 4) | length) switch
                    {
                        // Commands without arguments
                        4 when lastWord == MemoryMarshal.Read<ulong>("\r\nPING\r\n"u8) => RespCommand.PING,
                        4 when lastWord == MemoryMarshal.Read<ulong>("\r\nEXEC\r\n"u8) => RespCommand.EXEC,
                        5 when lastWord == MemoryMarshal.Read<ulong>("\nMULTI\r\n"u8) => RespCommand.MULTI,
                        6 when lastWord == MemoryMarshal.Read<ulong>("ASKING\r\n"u8) => RespCommand.ASKING,
                        7 when lastWord == MemoryMarshal.Read<ulong>("ISCARD\r\n"u8) && ptr[8] == 'D' => RespCommand.DISCARD,
                        7 when lastWord == MemoryMarshal.Read<ulong>("NWATCH\r\n"u8) && ptr[8] == 'U' => RespCommand.UNWATCH,
                        8 when lastWord == MemoryMarshal.Read<ulong>("ADONLY\r\n"u8) && *(ushort*)(ptr + 8) == MemoryMarshal.Read<ushort>("RE"u8) => RespCommand.READONLY,
                        9 when lastWord == MemoryMarshal.Read<ulong>("DWRITE\r\n"u8) && *(uint*)(ptr + 8) == MemoryMarshal.Read<uint>("READ"u8) => RespCommand.READWRITE,

                        // Commands with fixed number of arguments
                        (1 << 4) | 3 when lastWord == MemoryMarshal.Read<ulong>("3\r\nGET\r\n"u8) => RespCommand.GET,
                        (1 << 4) | 3 when lastWord == MemoryMarshal.Read<ulong>("3\r\nDEL\r\n"u8) => RespCommand.DEL,
                        (1 << 4) | 3 when lastWord == MemoryMarshal.Read<ulong>("3\r\nTTL\r\n"u8) => RespCommand.TTL,
                        (1 << 4) | 4 when lastWord == MemoryMarshal.Read<ulong>("\r\nINCR\r\n"u8) => RespCommand.INCR,
                        (1 << 4) | 4 when lastWord == MemoryMarshal.Read<ulong>("\r\nPTTL\r\n"u8) => RespCommand.PTTL,
                        (1 << 4) | 4 when lastWord == MemoryMarshal.Read<ulong>("\r\nDECR\r\n"u8) => RespCommand.DECR,
                        (1 << 4) | 4 when lastWord == MemoryMarshal.Read<ulong>("EXISTS\r\n"u8) => RespCommand.EXISTS,
                        (1 << 4) | 6 when lastWord == MemoryMarshal.Read<ulong>("GETDEL\r\n"u8) => RespCommand.GETDEL,
                        (1 << 4) | 7 when lastWord == MemoryMarshal.Read<ulong>("ERSIST\r\n"u8) && ptr[8] == 'P' => RespCommand.PERSIST,
                        (1 << 4) | 7 when lastWord == MemoryMarshal.Read<ulong>("PFCOUNT\r\n"u8) && ptr[8] == 'P' => RespCommand.PFCOUNT,
                        (2 << 4) | 3 when lastWord == MemoryMarshal.Read<ulong>("3\r\nSET\r\n"u8) => RespCommand.SET,
                        (2 << 4) | 5 when lastWord == MemoryMarshal.Read<ulong>("\nPFADD\r\n"u8) => RespCommand.PFADD,
                        (2 << 4) | 6 when lastWord == MemoryMarshal.Read<ulong>("INCRBY\r\n"u8) => RespCommand.INCRBY,
                        (2 << 4) | 6 when lastWord == MemoryMarshal.Read<ulong>("DECRBY\r\n"u8) => RespCommand.DECRBY,
                        (2 << 4) | 6 when lastWord == MemoryMarshal.Read<ulong>("RENAME\r\n"u8) => RespCommand.RENAME,
                        (2 << 4) | 6 when lastWord == MemoryMarshal.Read<ulong>("GETBIT\r\n"u8) => RespCommand.GETBIT,
                        (2 << 4) | 6 when lastWord == MemoryMarshal.Read<ulong>("APPEND\r\n"u8) => RespCommand.APPEND,
                        (2 << 4) | 7 when lastWord == MemoryMarshal.Read<ulong>("UBLISH\r\n"u8) && ptr[8] == 'P' => RespCommand.PUBLISH,
                        (2 << 4) | 7 when lastWord == MemoryMarshal.Read<ulong>("FMERGE\r\n"u8) && ptr[8] == 'P' => RespCommand.PFMERGE,
                        (3 << 4) | 5 when lastWord == MemoryMarshal.Read<ulong>("\nSETEX\r\n"u8) => RespCommand.SETEX,
                        (3 << 4) | 6 when lastWord == MemoryMarshal.Read<ulong>("PSETEX\r\n"u8) => RespCommand.PSETEX,
                        (3 << 4) | 6 when lastWord == MemoryMarshal.Read<ulong>("SETBIT\r\n"u8) => RespCommand.SETBIT,
                        (3 << 4) | 8 when lastWord == MemoryMarshal.Read<ulong>("TRANGE\r\n"u8) && *(ushort*)(ptr + 8) == MemoryMarshal.Read<ushort>("SE"u8) => RespCommand.SETRANGE,
                        (3 << 4) | 8 when lastWord == MemoryMarshal.Read<ulong>("TRANGE\r\n"u8) && *(ushort*)(ptr + 8) == MemoryMarshal.Read<ushort>("GE"u8) => RespCommand.GETRANGE,

                        _ => ((length << 4) | count) switch
                        {
                            // Commands with dynamic number of arguments
                            >= ((3 << 4) | 3) and <= ((3 << 4) | 6) when lastWord == MemoryMarshal.Read<ulong>("3\r\nSET\r\n"u8) => RespCommand.SETEXNX,
                            >= ((6 << 4) | 0) and <= ((6 << 4) | 9) when lastWord == MemoryMarshal.Read<ulong>("RUNTXP\r\n"u8) => RespCommand.RUNTXP,
                            >= ((6 << 4) | 2) and <= ((6 << 4) | 3) when lastWord == MemoryMarshal.Read<ulong>("EXPIRE\r\n"u8) => RespCommand.EXPIRE,
                            >= ((6 << 4) | 2) and <= ((6 << 4) | 5) when lastWord == MemoryMarshal.Read<ulong>("BITPOS\r\n"u8) => RespCommand.BITPOS,
                            >= ((7 << 4) | 2) and <= ((7 << 4) | 3) when lastWord == MemoryMarshal.Read<ulong>("EXPIRE\r\n"u8) && ptr[8] == 'P' => RespCommand.PEXPIRE,
                            >= ((8 << 4) | 1) and <= ((8 << 4) | 4) when lastWord == MemoryMarshal.Read<ulong>("TCOUNT\r\n"u8) && *(ushort*)(ptr + 8) == MemoryMarshal.Read<ushort>("BI"u8) => RespCommand.BITCOUNT,

                            _ => MatchedNone(this, oldReadHead)
                        }
                    };

                    [MethodImpl(MethodImplOptions.AggressiveInlining)]
                    static RespCommand MatchedNone(RespServerSession session, int oldReadHead)
                    {
                        // Backup the read head, if we didn't find a command and need to continue in the more expensive parsing loop
                        session.readHead = oldReadHead;

                        return RespCommand.NONE;
                    }
                }
            }
            else
            {
                return FastParseInlineCommand(out count);
            }

            // Couldn't find a matching command in this pass
            count = -1;
            return RespCommand.NONE;
        }

        /// <summary>
        /// Fast parsing function for common command names.
        /// Parses the receive buffer starting from the current read head and advances it to the end of
        /// the parsed command/subcommand name.
        /// </summary>
        /// <param name="count">Reference to the number of remaining tokens in the packet. Will be reduced to number of command arguments.</param>
        /// <returns>The parsed command name and (optional) subcommand name.</returns>
        private (RespCommand, byte) FastParseArrayCommand(ref int count)
        {
            // Bytes remaining in the read buffer
            int remainingBytes = bytesRead - readHead;

            // The current read head to continue reading from
            byte* ptr = recvBufferPtr + readHead;

            //
            // Fast-path parsing by (1) command string length, (2) First character of command name (optional) and (3) priority (manual order)
            //

            // NOTE: A valid RESP string is at a minimum 7 characters long "$_\r\n_\r\n"
            if (remainingBytes >= 7)
            {
                var oldReadHead = readHead;

                // Check if this is a string with a single-digit length ("$_\r\n" -> _ omitted)
                if ((*(uint*)ptr & 0xFFFF00FF) == MemoryMarshal.Read<uint>("$\0\r\n"u8))
                {
                    // Extract length from string header
                    var length = ptr[1] - '0';
                    Debug.Assert(length is > 0 and <= 9);

                    // Ensure that the complete command string is contained in the package. Otherwise exit early.
                    // Include 6 bytes to account for command string header and name terminator.
                    // 6 bytes = "$_\r\n" (4 bytes) + "\r\n" (2 bytes) at end of command name
                    if (remainingBytes >= length + 6)
                    {
                        // Optimistically increase read head and decrease the number of remaining elements
                        readHead += length + 6;
                        count -= 1;

                        switch (length)
                        {
                            case 3:
                                if (*(ulong*)(ptr + 1) == MemoryMarshal.Read<ulong>("3\r\nDEL\r\n"u8))
                                {
                                    return (RespCommand.DEL, 0);
                                }

                                break;

                            case 4:
                                switch ((ushort)ptr[4])
                                {
                                    case 'H':
                                        if (*(ulong*)(ptr + 2) == MemoryMarshal.Read<ulong>("\r\nHSET\r\n"u8))
                                        {
                                            return (RespCommand.Hash, (byte)HashOperation.HSET);
                                        }
                                        else if (*(ulong*)(ptr + 2) == MemoryMarshal.Read<ulong>("\r\nHGET\r\n"u8))
                                        {
                                            return (RespCommand.Hash, (byte)HashOperation.HGET);
                                        }
                                        else if (*(ulong*)(ptr + 2) == MemoryMarshal.Read<ulong>("\r\nHDEL\r\n"u8))
                                        {
                                            return (RespCommand.Hash, (byte)HashOperation.HDEL);
                                        }
                                        else if (*(ulong*)(ptr + 2) == MemoryMarshal.Read<ulong>("\r\nHLEN\r\n"u8))
                                        {
                                            return (RespCommand.Hash, (byte)HashOperation.HLEN);
                                        }
                                        break;

                                    case 'K':
                                        if (*(ulong*)(ptr + 2) == MemoryMarshal.Read<ulong>("\r\nKEYS\r\n"u8))
                                        {
                                            return (RespCommand.KEYS, 0);
                                        }
                                        break;

                                    case 'L':
                                        if (*(ulong*)(ptr + 2) == MemoryMarshal.Read<ulong>("\r\nLPOP\r\n"u8))
                                        {
                                            return (RespCommand.List, (byte)ListOperation.LPOP);
                                        }
                                        else if (*(ulong*)(ptr + 2) == MemoryMarshal.Read<ulong>("\r\nLLEN\r\n"u8))
                                        {
                                            return (RespCommand.List, (byte)ListOperation.LLEN);
                                        }
                                        else if (*(ulong*)(ptr + 2) == MemoryMarshal.Read<ulong>("\r\nLREM\r\n"u8))
                                        {
                                            return (RespCommand.List, (byte)ListOperation.LREM);
                                        }
                                        else if (*(ulong*)(ptr + 2) == MemoryMarshal.Read<ulong>("\r\nLSET\r\n"u8))
                                        {
                                            return (RespCommand.List, (byte)ListOperation.LSET);
                                        }
                                        break;

                                    case 'M':
                                        if (*(ulong*)(ptr + 2) == MemoryMarshal.Read<ulong>("\r\nMGET\r\n"u8))
                                        {
                                            return (RespCommand.MGET, 0);
                                        }
                                        else if (*(ulong*)(ptr + 2) == MemoryMarshal.Read<ulong>("\r\nMSET\r\n"u8))
                                        {
                                            return (RespCommand.MSET, 0);
                                        }
                                        break;

                                    case 'R':
                                        if (*(ulong*)(ptr + 2) == MemoryMarshal.Read<ulong>("\r\nRPOP\r\n"u8))
                                        {
                                            return (RespCommand.List, (byte)ListOperation.RPOP);
                                        }
                                        break;

                                    case 'S':
                                        if (*(ulong*)(ptr + 2) == MemoryMarshal.Read<ulong>("\r\nSCAN\r\n"u8))
                                        {
                                            return (RespCommand.SCAN, 0);
                                        }
                                        else if (*(ulong*)(ptr + 2) == MemoryMarshal.Read<ulong>("\r\nSADD\r\n"u8))
                                        {
                                            return (RespCommand.Set, (byte)SetOperation.SADD);
                                        }
                                        else if (*(ulong*)(ptr + 2) == MemoryMarshal.Read<ulong>("\r\nSREM\r\n"u8))
                                        {
                                            return (RespCommand.Set, (byte)SetOperation.SREM);
                                        }
                                        else if (*(ulong*)(ptr + 2) == MemoryMarshal.Read<ulong>("\r\nSPOP\r\n"u8))
                                        {
                                            return (RespCommand.Set, (byte)SetOperation.SPOP);
                                        }
                                        break;

                                    case 'T':
                                        if (*(ulong*)(ptr + 2) == MemoryMarshal.Read<ulong>("\r\nTYPE\r\n"u8))
                                        {
                                            return (RespCommand.TYPE, 0);
                                        }
                                        break;

                                    case 'Z':
                                        if (*(ulong*)(ptr + 2) == MemoryMarshal.Read<ulong>("\r\nZADD\r\n"u8))
                                        {
                                            return (RespCommand.SortedSet, (byte)SortedSetOperation.ZADD);
                                        }
                                        else if (*(ulong*)(ptr + 2) == MemoryMarshal.Read<ulong>("\r\nZREM\r\n"u8))
                                        {
                                            return (RespCommand.SortedSet, (byte)SortedSetOperation.ZREM);
                                        }
                                        break;
                                }
                                break;

                            case 5:
                                switch ((ushort)ptr[4])
                                {
                                    case 'B':
                                        if (*(ulong*)(ptr + 3) == MemoryMarshal.Read<ulong>("\nBITOP\r\n"u8))
                                        {
                                            // Check for matching bit-operation
                                            if (remainingBytes > length + 6 + 8)
                                            {
                                                // 2-character operations
                                                if (*(uint*)(ptr + 11) == MemoryMarshal.Read<uint>("$2\r\n"u8))
                                                {
                                                    if (*(ulong*)(ptr + 11) == MemoryMarshal.Read<ulong>("$2\r\nOR\r\n"u8) || *(ulong*)(ptr + 11) == MemoryMarshal.Read<ulong>("$2\r\nor\r\n"u8))
                                                    {
                                                        readHead += 8;
                                                        count -= 1;
                                                        return (RespCommand.BITOP, (byte)BitmapOperation.OR);
                                                    }
                                                }
                                                // 3-character operations
                                                else if (remainingBytes > length + 6 + 9)
                                                {
                                                    if (*(uint*)(ptr + 11) == MemoryMarshal.Read<uint>("$3\r\n"u8))
                                                    {
                                                        // Optimistically adjust read head and count
                                                        readHead += 9;
                                                        count -= 1;

                                                        if (*(ulong*)(ptr + 12) == MemoryMarshal.Read<ulong>("3\r\nAND\r\n"u8) || *(ulong*)(ptr + 12) == MemoryMarshal.Read<ulong>("3\r\nand\r\n"u8))
                                                        {
                                                            return (RespCommand.BITOP, (byte)BitmapOperation.AND);
                                                        }
                                                        else if (*(ulong*)(ptr + 12) == MemoryMarshal.Read<ulong>("3\r\nXOR\r\n"u8) || *(ulong*)(ptr + 12) == MemoryMarshal.Read<ulong>("3\r\nxor\r\n"u8))
                                                        {
                                                            return (RespCommand.BITOP, (byte)BitmapOperation.XOR);
                                                        }
                                                        else if (*(ulong*)(ptr + 12) == MemoryMarshal.Read<ulong>("3\r\nNOT\r\n"u8) || *(ulong*)(ptr + 12) == MemoryMarshal.Read<ulong>("3\r\nnot\r\n"u8))
                                                        {
                                                            return (RespCommand.BITOP, (byte)BitmapOperation.NOT);
                                                        }

                                                        // Reset read head and count if we didn't match operator.
                                                        readHead -= 9;
                                                        count += 1;
                                                    }
                                                }
                                            }
                                        }
                                        break;

                                    case 'H':
                                        if (*(ulong*)(ptr + 3) == MemoryMarshal.Read<ulong>("\nHMSET\r\n"u8))
                                        {
                                            return (RespCommand.Hash, (byte)HashOperation.HMSET);
                                        }
                                        else if (*(ulong*)(ptr + 3) == MemoryMarshal.Read<ulong>("\nHMGET\r\n"u8))
                                        {
                                            return (RespCommand.Hash, (byte)HashOperation.HMGET);
                                        }
                                        else if (*(ulong*)(ptr + 3) == MemoryMarshal.Read<ulong>("\nHKEYS\r\n"u8))
                                        {
                                            return (RespCommand.Hash, (byte)HashOperation.HKEYS);
                                        }
                                        else if (*(ulong*)(ptr + 3) == MemoryMarshal.Read<ulong>("\nHVALS\r\n"u8))
                                        {
                                            return (RespCommand.Hash, (byte)HashOperation.HVALS);
                                        }
                                        else if (*(ulong*)(ptr + 3) == MemoryMarshal.Read<ulong>("\nHSCAN\r\n"u8))
                                        {
                                            return (RespCommand.Hash, (byte)HashOperation.HSCAN);
                                        }
                                        break;

                                    case 'L':
                                        if (*(ulong*)(ptr + 3) == MemoryMarshal.Read<ulong>("\nLPUSH\r\n"u8))
                                        {
                                            return (RespCommand.List, (byte)ListOperation.LPUSH);
                                        }
                                        else if (*(ulong*)(ptr + 3) == MemoryMarshal.Read<ulong>("\nLTRIM\r\n"u8))
                                        {
                                            return (RespCommand.List, (byte)ListOperation.LTRIM);
                                        }
                                        else if (*(ulong*)(ptr + 3) == MemoryMarshal.Read<ulong>("\nLMOVE\r\n"u8))
                                        {
                                            return (RespCommand.List, (byte)ListOperation.LMOVE);
                                        }
                                        break;

                                    case 'P':
                                        if (*(ulong*)(ptr + 3) == MemoryMarshal.Read<ulong>("\nPFADD\r\n"u8))
                                        {
                                            return (RespCommand.PFADD, 0);
                                        }
                                        break;

                                    case 'R':
                                        if (*(ulong*)(ptr + 3) == MemoryMarshal.Read<ulong>("\nRPUSH\r\n"u8))
                                        {
                                            return (RespCommand.List, (byte)ListOperation.RPUSH);
                                        }
                                        break;

                                    case 'S':
                                        if (*(ulong*)(ptr + 3) == MemoryMarshal.Read<ulong>("\nSCARD\r\n"u8))
                                        {
                                            return (RespCommand.Set, (byte)SetOperation.SCARD);
                                        }
                                        else if (*(ulong*)(ptr + 3) == MemoryMarshal.Read<ulong>("\nSSCAN\r\n"u8))
                                        {
                                            return (RespCommand.Set, (byte)SetOperation.SSCAN);
                                        }
                                        else if (*(ulong*)(ptr + 3) == MemoryMarshal.Read<ulong>("\nSMOVE\r\n"u8))
                                        {
                                            return (RespCommand.Set, (byte)SetOperation.SMOVE);
                                        }
                                        else if (*(ulong*)(ptr + 3) == MemoryMarshal.Read<ulong>("\nSDIFF\r\n"u8))
                                        {
                                            return (RespCommand.Set, (byte)SetOperation.SDIFF);
                                        }
                                        break;

                                    case 'W':
                                        if (*(ulong*)(ptr + 3) == MemoryMarshal.Read<ulong>("\nWATCH\r\n"u8))
                                        {
                                            // Check for invocations with subcommand
                                            if (remainingBytes > length + 6 + 4)
                                            {
                                                if (*(ulong*)(ptr + 11) == MemoryMarshal.Read<ulong>("$2\r\nOS\r\n"u8) || *(ulong*)(ptr + 11) == MemoryMarshal.Read<ulong>("$2\r\nos\r\n"u8))
                                                {
                                                    // Account for parsed subcommand
                                                    readHead += 4;
                                                    count -= 1;

                                                    return (RespCommand.WATCHOS, 0);
                                                }
                                                else if (*(ulong*)(ptr + 11) == MemoryMarshal.Read<ulong>("$2\r\nMS\r\n"u8) || *(ulong*)(ptr + 11) == MemoryMarshal.Read<ulong>("$2\r\nms\r\n"u8))
                                                {
                                                    // Account for parsed subcommand
                                                    readHead += 4;
                                                    count -= 1;

                                                    return (RespCommand.WATCHMS, 0);
                                                }
                                            }

                                            return (RespCommand.WATCH, 0);
                                        }
                                        break;

                                    case 'Z':
                                        if (*(ulong*)(ptr + 3) == MemoryMarshal.Read<ulong>("\nZCARD\r\n"u8))
                                        {
                                            return (RespCommand.SortedSet, (byte)SortedSetOperation.ZCARD);
                                        }
                                        else if (*(ulong*)(ptr + 3) == MemoryMarshal.Read<ulong>("\nZRANK\r\n"u8))
                                        {
                                            return (RespCommand.SortedSet, (byte)SortedSetOperation.ZRANK);
                                        }
                                        else if (*(ulong*)(ptr + 3) == MemoryMarshal.Read<ulong>("\nZDIFF\r\n"u8))
                                        {
                                            return (RespCommand.SortedSet, (byte)SortedSetOperation.ZDIFF);
                                        }
                                        else if (*(ulong*)(ptr + 3) == MemoryMarshal.Read<ulong>("\nZSCAN\r\n"u8))
                                        {
                                            return (RespCommand.SortedSet, (byte)SortedSetOperation.ZSCAN);
                                        }
                                        break;
                                }
                                break;

                            case 6:
                                switch ((ushort)ptr[4])
                                {
                                    case 'D':
                                        if (*(ulong*)(ptr + 4) == MemoryMarshal.Read<ulong>("DBSIZE\r\n"u8))
                                        {
                                            return (RespCommand.DBSIZE, 0);
                                        }
                                        break;

                                    case 'E':
                                        if (*(ulong*)(ptr + 4) == MemoryMarshal.Read<ulong>("EXISTS\r\n"u8))
                                        {
                                            return (RespCommand.EXISTS, 0);
                                        }
                                        break;

                                    case 'G':
                                        if (*(ulong*)(ptr + 4) == MemoryMarshal.Read<ulong>("GEOADD\r\n"u8))
                                        {
                                            return (RespCommand.SortedSet, (byte)SortedSetOperation.GEOADD);
                                        }
                                        else if (*(ulong*)(ptr + 4) == MemoryMarshal.Read<ulong>("GEOPOS\r\n"u8))
                                        {
                                            return (RespCommand.SortedSet, (byte)SortedSetOperation.GEOPOS);
                                        }
                                        break;

                                    case 'H':
                                        if (*(ulong*)(ptr + 4) == MemoryMarshal.Read<ulong>("HSETNX\r\n"u8))
                                        {
                                            return (RespCommand.Hash, (byte)HashOperation.HSETNX);
                                        }
                                        break;

                                    case 'L':
                                        if (*(ulong*)(ptr + 4) == MemoryMarshal.Read<ulong>("LPUSHX\r\n"u8))
                                        {
                                            return (RespCommand.List, (byte)ListOperation.LPUSHX);
                                        }
                                        else if (*(ulong*)(ptr + 4) == MemoryMarshal.Read<ulong>("LRANGE\r\n"u8))
                                        {
                                            return (RespCommand.List, (byte)ListOperation.LRANGE);
                                        }
                                        else if (*(ulong*)(ptr + 4) == MemoryMarshal.Read<ulong>("LINDEX\r\n"u8))
                                        {
                                            return (RespCommand.List, (byte)ListOperation.LINDEX);
                                        }
                                        break;

                                    case 'M':
                                        if (*(ulong*)(ptr + 4) == MemoryMarshal.Read<ulong>("MSETNX\r\n"u8))
                                        {
                                            return (RespCommand.MSETNX, 0);
                                        }
                                        else if (*(ulong*)(ptr + 4) == MemoryMarshal.Read<ulong>("MEMORY\r\n"u8))
                                        {
                                            return (RespCommand.MEMORY, 0);
                                        }
                                        else if (*(ulong*)(ptr + 4) == MemoryMarshal.Read<ulong>("MODULE\r\n"u8))
                                        {
                                            return (RespCommand.MODULE, 0);
                                        }
                                        break;

                                    case 'R':
                                        if (*(ulong*)(ptr + 4) == MemoryMarshal.Read<ulong>("RPUSHX\r\n"u8))
                                        {
                                            return (RespCommand.List, (byte)ListOperation.RPUSHX);
                                        }
                                        break;

                                    case 'S':
                                        if (*(ulong*)(ptr + 4) == MemoryMarshal.Read<ulong>("SELECT\r\n"u8))
                                        {
                                            return (RespCommand.SELECT, 0);
                                        }
                                        else if (*(ulong*)(ptr + 4) == MemoryMarshal.Read<ulong>("STRLEN\r\n"u8))
                                        {
                                            return (RespCommand.STRLEN, 0);
                                        }
                                        else if (*(ulong*)(ptr + 4) == MemoryMarshal.Read<ulong>("SUNION\r\n"u8))
                                        {
                                            return (RespCommand.Set, (byte)SetOperation.SUNION);
                                        }
                                        break;

                                    case 'U':
                                        if (*(ulong*)(ptr + 4) == MemoryMarshal.Read<ulong>("UNLINK\r\n"u8))
                                        {
                                            return (RespCommand.UNLINK, 0);
                                        }
                                        break;

                                    case 'Z':
                                        if (*(ulong*)(ptr + 4) == MemoryMarshal.Read<ulong>("ZCOUNT\r\n"u8))
                                        {
                                            return (RespCommand.SortedSet, (byte)SortedSetOperation.ZCOUNT);
                                        }
                                        else if (*(ulong*)(ptr + 4) == MemoryMarshal.Read<ulong>("ZRANGE\r\n"u8))
                                        {
                                            return (RespCommand.SortedSet, (byte)SortedSetOperation.ZRANGE);
                                        }
                                        if (*(ulong*)(ptr + 4) == MemoryMarshal.Read<ulong>("ZSCORE\r\n"u8))
                                        {
                                            return (RespCommand.SortedSet, (byte)SortedSetOperation.ZSCORE);
                                        }
                                        break;
                                }

                                break;
                            case 7:
                                switch ((ushort)ptr[4])
                                {
                                    case 'G':
                                        if (*(ulong*)(ptr + 4) == MemoryMarshal.Read<ulong>("GEOHASH\r"u8) && *(byte*)(ptr + 12) == '\n')
                                        {
                                            return (RespCommand.SortedSet, (byte)SortedSetOperation.GEOHASH);
                                        }
                                        else if (*(ulong*)(ptr + 4) == MemoryMarshal.Read<ulong>("GEODIST\r"u8) && *(byte*)(ptr + 12) == '\n')
                                        {
                                            return (RespCommand.SortedSet, (byte)SortedSetOperation.GEODIST);
                                        }
                                        break;

                                    case 'H':
                                        if (*(ulong*)(ptr + 4) == MemoryMarshal.Read<ulong>("HGETALL\r"u8) && *(byte*)(ptr + 12) == '\n')
                                        {
                                            return (RespCommand.Hash, (byte)HashOperation.HGETALL);
                                        }
                                        else if (*(ulong*)(ptr + 4) == MemoryMarshal.Read<ulong>("HEXISTS\r"u8) && *(byte*)(ptr + 12) == '\n')
                                        {
                                            return (RespCommand.Hash, (byte)HashOperation.HEXISTS);
                                        }
                                        else if (*(ulong*)(ptr + 4) == MemoryMarshal.Read<ulong>("HINCRBY\r"u8) && *(byte*)(ptr + 12) == '\n')
                                        {
                                            return (RespCommand.Hash, (byte)HashOperation.HINCRBY);
                                        }
                                        else if (*(ulong*)(ptr + 4) == MemoryMarshal.Read<ulong>("HSTRLEN\r"u8) && *(byte*)(ptr + 12) == '\n')
                                        {
                                            return (RespCommand.Hash, (byte)HashOperation.HSTRLEN);
                                        }
                                        break;

                                    case 'L':
                                        if (*(ulong*)(ptr + 4) == MemoryMarshal.Read<ulong>("LINSERT\r"u8) && *(byte*)(ptr + 12) == '\n')
                                        {
                                            return (RespCommand.List, (byte)ListOperation.LINSERT);
                                        }
                                        break;

                                    case 'M':
                                        if (*(ulong*)(ptr + 4) == MemoryMarshal.Read<ulong>("MONITOR\r"u8) && *(byte*)(ptr + 12) == '\n')
                                        {
                                            return (RespCommand.MONITOR, 0);
                                        }
                                        break;

                                    case 'P':
                                        if (*(ulong*)(ptr + 4) == MemoryMarshal.Read<ulong>("PFCOUNT\r"u8) && *(byte*)(ptr + 12) == '\n')
                                        {
                                            return (RespCommand.PFCOUNT, 0);
                                        }
                                        else if (*(ulong*)(ptr + 4) == MemoryMarshal.Read<ulong>("PFMERGE\r"u8) && *(byte*)(ptr + 12) == '\n')
                                        {
                                            return (RespCommand.PFMERGE, 0);
                                        }
                                        break;

                                    case 'Z':
                                        if (*(ulong*)(ptr + 4) == MemoryMarshal.Read<ulong>("ZPOPMIN\r"u8) && *(byte*)(ptr + 12) == '\n')
                                        {
                                            return (RespCommand.SortedSet, (byte)SortedSetOperation.ZPOPMIN);
                                        }
                                        else if (*(ulong*)(ptr + 4) == MemoryMarshal.Read<ulong>("ZPOPMAX\r"u8) && *(byte*)(ptr + 12) == '\n')
                                        {
                                            return (RespCommand.SortedSet, (byte)SortedSetOperation.ZPOPMAX);
                                        }
                                        else if (*(ulong*)(ptr + 4) == MemoryMarshal.Read<ulong>("ZINCRBY\r"u8) && *(byte*)(ptr + 12) == '\n')
                                        {
                                            return (RespCommand.SortedSet, (byte)SortedSetOperation.ZINCRBY);
                                        }
                                        else if (*(ulong*)(ptr + 4) == MemoryMarshal.Read<ulong>("ZMSCORE\r"u8) && *(byte*)(ptr + 12) == '\n')
                                        {
                                            return (RespCommand.SortedSet, (byte)SortedSetOperation.ZMSCORE);
                                        }
                                        break;
                                }
                                break;
                            case 8:
                                if (*(ulong*)(ptr + 4) == MemoryMarshal.Read<ulong>("ZREVRANK"u8) && *(ushort*)(ptr + 12) == MemoryMarshal.Read<ushort>("\r\n"u8))
                                {
                                    return (RespCommand.SortedSet, (byte)SortedSetOperation.ZREVRANK);
                                }
                                else if (*(ulong*)(ptr + 4) == MemoryMarshal.Read<ulong>("SMEMBERS"u8) && *(ushort*)(ptr + 12) == MemoryMarshal.Read<ushort>("\r\n"u8))
                                {
                                    return (RespCommand.Set, (byte)SetOperation.SMEMBERS);
                                }
                                else if (*(ulong*)(ptr + 4) == MemoryMarshal.Read<ulong>("BITFIELD"u8) && *(ushort*)(ptr + 12) == MemoryMarshal.Read<ushort>("\r\n"u8))
                                {
                                    return (RespCommand.BITFIELD, 0);
                                }
                                break;
                            case 9:
                                if (*(ulong*)(ptr + 4) == MemoryMarshal.Read<ulong>("SUBSCRIB"u8) && *(uint*)(ptr + 11) == MemoryMarshal.Read<uint>("BE\r\n"u8))
                                {
                                    return (RespCommand.SUBSCRIBE, 0);
                                }
                                else if (*(ulong*)(ptr + 4) == MemoryMarshal.Read<ulong>("SISMEMBE"u8) && *(uint*)(ptr + 11) == MemoryMarshal.Read<uint>("ER\r\n"u8))
                                {
                                    return (RespCommand.Set, (byte)SetOperation.SISMEMBER);
                                }
                                else if (*(ulong*)(ptr + 4) == MemoryMarshal.Read<ulong>("ZLEXCOUN"u8) && *(uint*)(ptr + 11) == MemoryMarshal.Read<uint>("NT\r\n"u8))
                                {
                                    return (RespCommand.SortedSet, (byte)SortedSetOperation.ZLEXCOUNT);
                                }
                                else if (*(ulong*)(ptr + 4) == MemoryMarshal.Read<ulong>("GEOSEARC"u8) && *(uint*)(ptr + 11) == MemoryMarshal.Read<uint>("CH\r\n"u8))
                                {
                                    return (RespCommand.SortedSet, (byte)SortedSetOperation.GEOSEARCH);
                                }
                                else if (*(ulong*)(ptr + 4) == MemoryMarshal.Read<ulong>("ZREVRANG"u8) && *(uint*)(ptr + 11) == MemoryMarshal.Read<uint>("GE\r\n"u8))
                                {
                                    return (RespCommand.SortedSet, (byte)SortedSetOperation.ZREVRANGE);
                                }
                                else if (*(ulong*)(ptr + 4) == MemoryMarshal.Read<ulong>("RPOPLPUS"u8) && *(uint*)(ptr + 11) == MemoryMarshal.Read<uint>("SH\r\n"u8))
                                {
                                    return (RespCommand.List, (byte)ListOperation.RPOPLPUSH);
                                }
                                break;
                        }

                        // Reset optimistically changed state, if no matching command was found
                        count += 1;
                        readHead = oldReadHead;
                    }
                }
                // Check if this is a string with a double-digit length ("$__\r" -> _ omitted)
                else if ((*(uint*)ptr & 0xFF0000FF) == MemoryMarshal.Read<uint>("$\0\0\r"u8))
                {
                    // Extract length from string header
                    var length = ptr[2] - '0' + 10;
                    Debug.Assert(length is >= 10 and <= 19);

                    // Ensure that the complete command string is contained in the package. Otherwise exit early.
                    // Include 7 bytes to account for command string header and name terminator.
                    // 7 bytes = "$__\r\n" (5 bytes) + "\r\n" (2 bytes) at end of command name
                    if (remainingBytes >= length + 7)
                    {
                        // Optimistically increase read head and decrease the number of remaining elements
                        readHead += length + 7;
                        count -= 1;

                        // Match remaining character by length
                        // NOTE: Check should include the remaining array length terminator '\n'
                        switch (length)
                        {
                            case 10:
                                if (*(ulong*)(ptr + 1) == MemoryMarshal.Read<ulong>("10\r\nPSUB"u8) && *(ulong*)(ptr + 9) == MemoryMarshal.Read<ulong>("SCRIBE\r\n"u8))
                                {
                                    return (RespCommand.PSUBSCRIBE, 0);
                                }
                                else if (*(ulong*)(ptr + 1) == MemoryMarshal.Read<ulong>("10\r\nHRAN"u8) && *(ulong*)(ptr + 9) == MemoryMarshal.Read<ulong>("DFIELD\r\n"u8))
                                {
                                    return (RespCommand.Hash, (byte)HashOperation.HRANDFIELD);
                                }
                                else if (*(ulong*)(ptr + 1) == MemoryMarshal.Read<ulong>("10\r\nSDIF"u8) && *(ulong*)(ptr + 9) == MemoryMarshal.Read<ulong>("FSTORE\r\n"u8))
                                {
                                    return (RespCommand.Set, (byte)SetOperation.SDIFFSTORE);
                                }
                                break;

                            case 11:
                                if (*(ulong*)(ptr + 2) == MemoryMarshal.Read<ulong>("1\r\nUNSUB"u8) && *(ulong*)(ptr + 10) == MemoryMarshal.Read<ulong>("SCRIBE\r\n"u8))
                                {
                                    return (RespCommand.UNSUBSCRIBE, 0);
                                }
                                else if (*(ulong*)(ptr + 2) == MemoryMarshal.Read<ulong>("1\r\nZRAND"u8) && *(ulong*)(ptr + 10) == MemoryMarshal.Read<ulong>("MEMBER\r\n"u8))
                                {
                                    return (RespCommand.SortedSet, (byte)SortedSetOperation.ZRANDMEMBER);
                                }
                                else if (*(ulong*)(ptr + 2) == MemoryMarshal.Read<ulong>("1\r\nBITFI"u8) && *(ulong*)(ptr + 10) == MemoryMarshal.Read<ulong>("ELD_RO\r\n"u8))
                                {
                                    return (RespCommand.BITFIELD_RO, 0);
                                }
                                else if (*(ulong*)(ptr + 2) == MemoryMarshal.Read<ulong>("1\r\nSRAND"u8) && *(ulong*)(ptr + 10) == MemoryMarshal.Read<ulong>("MEMBER\r\n"u8))
                                {
                                    return (RespCommand.Set, (byte)SetOperation.SRANDMEMBER);
                                }
                                else if (*(ulong*)(ptr + 2) == MemoryMarshal.Read<ulong>("1\r\nSUNIO"u8) && *(ulong*)(ptr + 10) == MemoryMarshal.Read<ulong>("NSTORE\r\n"u8))
                                {
                                    return (RespCommand.Set, (byte)SetOperation.SUNIONSTORE);
                                }
                                break;

                            case 12:
                                if (*(ulong*)(ptr + 3) == MemoryMarshal.Read<ulong>("\r\nPUNSUB"u8) && *(ulong*)(ptr + 11) == MemoryMarshal.Read<ulong>("SCRIBE\r\n"u8))
                                {
                                    return (RespCommand.PUNSUBSCRIBE, 0);
                                }
                                else if (*(ulong*)(ptr + 3) == MemoryMarshal.Read<ulong>("\r\nHINCRB"u8) && *(ulong*)(ptr + 11) == MemoryMarshal.Read<ulong>("YFLOAT\r\n"u8))
                                {
                                    return (RespCommand.Hash, (byte)HashOperation.HINCRBYFLOAT);
                                }
                                break;

                            case 13:
                                if (*(ulong*)(ptr + 4) == MemoryMarshal.Read<ulong>("\nZRANGEB"u8) && *(ulong*)(ptr + 12) == MemoryMarshal.Read<ulong>("YSCORE\r\n"u8))
                                {
                                    return (RespCommand.SortedSet, (byte)SortedSetOperation.ZRANGEBYSCORE);
                                }
                                break;

                            case 14:
                                if (*(ulong*)(ptr + 3) == MemoryMarshal.Read<ulong>("\r\nZREMRA"u8) && *(ulong*)(ptr + 11) == MemoryMarshal.Read<ulong>("NGEBYLEX"u8) && *(ushort*)(ptr + 19) == MemoryMarshal.Read<ushort>("\r\n"u8))
                                {
                                    return (RespCommand.SortedSet, (byte)SortedSetOperation.ZREMRANGEBYLEX);
                                }
                                break;

                            case 15:
                                if (*(ulong*)(ptr + 4) == MemoryMarshal.Read<ulong>("\nZREMRAN"u8) && *(ulong*)(ptr + 12) == MemoryMarshal.Read<ulong>("GEBYRANK"u8) && *(ushort*)(ptr + 20) == MemoryMarshal.Read<ushort>("\r\n"u8))
                                {
                                    return (RespCommand.SortedSet, (byte)SortedSetOperation.ZREMRANGEBYRANK);
                                }
                                break;

                            case 16:
                                if (*(ulong*)(ptr + 3) == MemoryMarshal.Read<ulong>("\r\nCUSTOM"u8) && *(ulong*)(ptr + 11) == MemoryMarshal.Read<ulong>("OBJECTSC"u8) && *(ushort*)(ptr + 19) == MemoryMarshal.Read<ushort>("AN\r\n"u8))
                                {
                                    return (RespCommand.All, (byte)RespCommand.COSCAN);
                                }
                                else if (*(ulong*)(ptr + 3) == MemoryMarshal.Read<ulong>("\r\nZREMRA"u8) && *(ulong*)(ptr + 11) == MemoryMarshal.Read<ulong>("NGEBYSCO"u8) && *(ushort*)(ptr + 19) == MemoryMarshal.Read<ushort>("RE\r\n"u8))
                                {
                                    return (RespCommand.SortedSet, (byte)SortedSetOperation.ZREMRANGEBYSCORE);
                                }
                                break;
                        }

                        // Reset optimistically changed state, if no matching command was found
                        count += 1;
                        readHead = oldReadHead;
                    }
                }
            }


            // No matching command name found in this pass
            return (RespCommand.NONE, 0);
        }

        /// <summary>
        /// Parses the receive buffer, starting from the current read head, for all command names that are
        /// not covered by FastParseArrayCommand() and advances the read head to the end of the command name.
        /// 
        /// NOTE: Assumes the input command names have already been converted to upper-case.
        /// </summary>
        /// <param name="count">Reference to the number of remaining tokens in the packet. Will be reduced to number of command arguments.</param>
        /// <param name="success">True if the input RESP string was completely included in the buffer, false if we couldn't read the full command name.</param>
        /// <returns>The parsed command name and (optional) subcommand name.</returns>
        private (RespCommand, byte) SlowParseCommand(ref int count, out bool success)
        {
            // Try to extract the current string from the front of the read head
            ReadOnlySpan<byte> bufSpan = new(recvBufferPtr, bytesRead);
            var command = GetCommand(bufSpan, out success);

            if (!success)
            {
                return (RespCommand.INVALID, (byte)RespCommand.INVALID);
            }

            // Account for the command name being taken off the read head
            count -= 1;

            if (command.SequenceEqual(CmdStrings.SUBSCRIBE))
            {
                return (RespCommand.SUBSCRIBE, 0);
            }
            else if (command.SequenceEqual(CmdStrings.RUNTXP))
            {
                return (RespCommand.RUNTXP, 0);
            }
            else if (command.SequenceEqual(CmdStrings.ECHO))
            {
                return (RespCommand.ECHO, 0);
            }
            else if (command.SequenceEqual(CmdStrings.REPLICAOF))
            {
                return (RespCommand.REPLICAOF, 0);
            }
            else if (command.SequenceEqual(CmdStrings.SECONDARYOF))
            {
                return (RespCommand.SECONDARYOF, 0);
            }
            else if (command.SequenceEqual(CmdStrings.CONFIG))
            {
                return (RespCommand.CONFIG, 0);
            }
            else if (command.SequenceEqual(CmdStrings.CLIENT))
            {
                return (RespCommand.CLIENT, 0);
            }
            else if (command.SequenceEqual(CmdStrings.AUTH))
            {
                return (RespCommand.AUTH, 0);
            }
            else if (command.SequenceEqual(CmdStrings.INFO))
            {
                return (RespCommand.INFO, 0);
            }
            else if (command.SequenceEqual(CmdStrings.COMMAND))
            {
                return (RespCommand.COMMAND, 0);
            }
            else if (command.SequenceEqual(CmdStrings.PING))
            {
                return (RespCommand.PING, 0);
            }
            else if (command.SequenceEqual(CmdStrings.HELLO))
            {
                return (RespCommand.HELLO, 0);
            }
            else if (command.SequenceEqual(CmdStrings.CLUSTER))
            {
                return (RespCommand.CLUSTER, 0);
            }
            else if (command.SequenceEqual(CmdStrings.LATENCY))
            {
                return (RespCommand.LATENCY, 0);
            }
            else if (command.SequenceEqual(CmdStrings.TIME))
            {
                return (RespCommand.TIME, 0);
            }
            else if (command.SequenceEqual(CmdStrings.QUIT))
            {
                return (RespCommand.QUIT, 0);
            }
            else if (command.SequenceEqual(CmdStrings.SAVE))
            {
                return (RespCommand.SAVE, 0);
            }
            else if (command.SequenceEqual(CmdStrings.LASTSAVE))
            {
                return (RespCommand.LASTSAVE, 0);
            }
            else if (command.SequenceEqual(CmdStrings.BGSAVE))
            {
                return (RespCommand.BGSAVE, 0);
            }
            else if (command.SequenceEqual(CmdStrings.COMMITAOF))
            {
                return (RespCommand.COMMITAOF, 0);
            }
            else if (command.SequenceEqual(CmdStrings.FLUSHDB))
            {
                return (RespCommand.FLUSHDB, 0);
            }
            else if (command.SequenceEqual(CmdStrings.FORCEGC))
            {
                return (RespCommand.FORCEGC, 0);
            }
            else if (command.SequenceEqual(CmdStrings.MIGRATE))
            {
                return (RespCommand.MIGRATE, 0);
            }
            else if (command.SequenceEqual(CmdStrings.FAILOVER))
            {
                return (RespCommand.FAILOVER, 0);
            }
            else if (command.SequenceEqual(CmdStrings.MEMORY))
            {
                return (RespCommand.MEMORY, 0);
            }
            else if (command.SequenceEqual(CmdStrings.MONITOR))
            {
                return (RespCommand.MONITOR, 0);
            }
            else if (command.SequenceEqual(CmdStrings.ACL))
            {
                return (RespCommand.ACL, 0);
            }
            else if (command.SequenceEqual(CmdStrings.REGISTERCS))
            {
                return (RespCommand.REGISTERCS, 0);
            }
            else if (command.SequenceEqual(CmdStrings.ASYNC))
            {
                return (RespCommand.ASYNC, 0);
            }
            else
            {
                // Custom commands should have never been set when we reach this point
                // (they should have been executed and reset)
                Debug.Assert(currentCustomTransaction == null);
                Debug.Assert(currentCustomCommand == null);
                Debug.Assert(currentCustomObjectCommand == null);

                if (storeWrapper.customCommandManager.Match(command, out currentCustomTransaction))
                {
                    return (RespCommand.CustomTxn, 0);
                }
                else if (storeWrapper.customCommandManager.Match(command, out currentCustomCommand))
                {
                    return (RespCommand.CustomCmd, 0);
                }
                else if (storeWrapper.customCommandManager.Match(command, out currentCustomObjectCommand))
                {
                    return (RespCommand.CustomObjCmd, 0);
                }
            }

            // If this command name was not known to the slow pass, we are out of options and the command is unknown.
            // Drain the commands to advance the read head to the end of the command.
            if (!DrainCommands(bufSpan, count))
            {
                success = false;
            }

            return (RespCommand.INVALID, (byte)RespCommand.INVALID);
        }

        /// <summary>
        /// Attempts to skip to the end of the line ("\r\n") under the current read head.
        /// </summary>
        /// <returns>True if string terminator was found and readHead was changed, otherwise false. </returns>
        private bool AttemptSkipLine()
        {
            // We might have received an inline command package.Try to find the end of the line.
            logger?.LogWarning("Received malformed input message. Trying to skip line.");

            for (int stringEnd = readHead; stringEnd < bytesRead - 1; stringEnd++)
            {
                if (recvBufferPtr[stringEnd] == '\r' && recvBufferPtr[stringEnd + 1] == '\n')
                {
                    // Skip to the end of the string
                    readHead = stringEnd + 2;
                    return true;
                }
            }

            // We received an incomplete string and require more input.
            return false;
        }

        /// <summary>
        /// Parses the command and subcommand from the given input buffer.
        /// </summary>
        /// <param name="ptr">Pointer to the beginning of the input buffer.</param>
        /// <param name="count">Returns the number of unparsed arguments of the command (including any unparsed subcommands).</param>
        /// <param name="success">Whether processing should continue or a parsing error occurred (e.g. out of tokens).</param>
        /// <returns>Tuple of command and subcommand parsed from the input buffer.</returns>
        [MethodImpl(MethodImplOptions.AggressiveInlining)]
        private (RespCommand, byte) ParseCommand(out int count, byte* ptr, out bool success)
        {
            RespCommand cmd = RespCommand.INVALID;
            byte subCmd = 0;

            // Initialize count as -1 (i.e., read head has not been advanced)
            count = -1;
            success = true;

            // Attempt parsing using fast parse pass for most common operations
            cmd = FastParseCommand(out count);

            if (cmd == RespCommand.NONE)
            {
                // See if input command is all upper-case. If not, convert and try fast parse pass again.
                if (MakeUpperCase(ptr))
                {
                    cmd = FastParseCommand(out count);
                }

                // If we have not found a command, continue parsing for array commands
                if (cmd == RespCommand.NONE)
                {
                    // Ensure we are attempting to read a RESP array header
                    if (recvBufferPtr[readHead] != '*')
                    {
                        // We might have received an inline command package. Skip until the end of the line in the input package.
                        success = AttemptSkipLine();

                        return (RespCommand.INVALID, 0);
                    }

                    // ... and read the array length; Move the read head
                    var tmp = recvBufferPtr + readHead;
                    if (!RespReadUtils.ReadArrayLength(out count, ref tmp, recvBufferPtr + bytesRead))
                    {
                        success = false;
                        return (RespCommand.INVALID, subCmd);
                    }

                    readHead += (int)(tmp - (recvBufferPtr + readHead));

                    // Try parsing the most important variable-length commands
                    (cmd, subCmd) = FastParseArrayCommand(ref count);

                    if (cmd == RespCommand.NONE)
                    {
                        (cmd, subCmd) = SlowParseCommand(ref count, out success);
                    }
                }
            }

            return (cmd, subCmd);
        }
    }
}<|MERGE_RESOLUTION|>--- conflicted
+++ resolved
@@ -123,11 +123,8 @@
         FORCEGC = 0x3B,
         FAILOVER = 0x3C,
         ACL = 0x3D,
-<<<<<<< HEAD
-        ASYNC = 0x3E,
-=======
         HELLO = 0x3E,
->>>>>>> b6302a1f
+        ASYNC = 0x3F,
 
         // Custom commands
         CustomTxn = 0x29,
