--- conflicted
+++ resolved
@@ -1595,7 +1595,35 @@
     "SubCommands": null
   },
   {
-<<<<<<< HEAD
+    "Command": "EXPIREAT",
+    "Name": "EXPIREAT",
+    "IsInternal": false,
+    "Arity": -3,
+    "Flags": "Fast, Write",
+    "FirstKey": 1,
+    "LastKey": 1,
+    "Step": 1,
+    "AclCategories": "Fast, KeySpace, Write",
+    "Tips": null,
+    "KeySpecifications": [
+      {
+        "BeginSearch": {
+          "TypeDiscriminator": "BeginSearchIndex",
+          "Index": 1
+        },
+        "FindKeys": {
+          "TypeDiscriminator": "FindKeysRange",
+          "LastKey": 0,
+          "KeyStep": 1,
+          "Limit": 0
+        },
+        "Notes": null,
+        "Flags": "RW, Update"
+      }
+    ],
+    "SubCommands": null
+  },
+  {
     "Command": "EXPIRETIME",
     "Name": "EXPIRETIME",
     "IsInternal": false,
@@ -1605,36 +1633,21 @@
     "LastKey": 1,
     "Step": 1,
     "AclCategories": "Fast, KeySpace, Read",
-=======
-    "Command": "EXPIREAT",
-    "Name": "EXPIREAT",
-    "IsInternal": false,
-    "Arity": -3,
-    "Flags": "Fast, Write",
-    "FirstKey": 1,
-    "LastKey": 1,
-    "Step": 1,
-    "AclCategories": "Fast, KeySpace, Write",
->>>>>>> 748ec9a2
-    "Tips": null,
-    "KeySpecifications": [
-      {
-        "BeginSearch": {
-          "TypeDiscriminator": "BeginSearchIndex",
-          "Index": 1
-        },
-        "FindKeys": {
-          "TypeDiscriminator": "FindKeysRange",
-          "LastKey": 0,
-          "KeyStep": 1,
-          "Limit": 0
-        },
-        "Notes": null,
-<<<<<<< HEAD
+    "Tips": null,
+    "KeySpecifications": [
+      {
+        "BeginSearch": {
+          "TypeDiscriminator": "BeginSearchIndex",
+          "Index": 1
+        },
+        "FindKeys": {
+          "TypeDiscriminator": "FindKeysRange",
+          "LastKey": 0,
+          "KeyStep": 1,
+          "Limit": 0
+        },
+        "Notes": null,
         "Flags": "RO, Access"
-=======
-        "Flags": "RW, Update"
->>>>>>> 748ec9a2
       }
     ],
     "SubCommands": null
@@ -3329,7 +3342,35 @@
     "SubCommands": null
   },
   {
-<<<<<<< HEAD
+    "Command": "PEXPIREAT",
+    "Name": "PEXPIREAT",
+    "IsInternal": false,
+    "Arity": -3,
+    "Flags": "Fast, Write",
+    "FirstKey": 1,
+    "LastKey": 1,
+    "Step": 1,
+    "AclCategories": "Fast, KeySpace, Write",
+    "Tips": null,
+    "KeySpecifications": [
+      {
+        "BeginSearch": {
+          "TypeDiscriminator": "BeginSearchIndex",
+          "Index": 1
+        },
+        "FindKeys": {
+          "TypeDiscriminator": "FindKeysRange",
+          "LastKey": 0,
+          "KeyStep": 1,
+          "Limit": 0
+        },
+        "Notes": null,
+        "Flags": "RW, Update"
+      }
+    ],
+    "SubCommands": null
+  },
+  {
     "Command": "PEXPIRETIME",
     "Name": "PEXPIRETIME",
     "IsInternal": false,
@@ -3339,36 +3380,21 @@
     "LastKey": 1,
     "Step": 1,
     "AclCategories": "Fast, KeySpace, Read",
-=======
-    "Command": "PEXPIREAT",
-    "Name": "PEXPIREAT",
-    "IsInternal": false,
-    "Arity": -3,
-    "Flags": "Fast, Write",
-    "FirstKey": 1,
-    "LastKey": 1,
-    "Step": 1,
-    "AclCategories": "Fast, KeySpace, Write",
->>>>>>> 748ec9a2
-    "Tips": null,
-    "KeySpecifications": [
-      {
-        "BeginSearch": {
-          "TypeDiscriminator": "BeginSearchIndex",
-          "Index": 1
-        },
-        "FindKeys": {
-          "TypeDiscriminator": "FindKeysRange",
-          "LastKey": 0,
-          "KeyStep": 1,
-          "Limit": 0
-        },
-        "Notes": null,
-<<<<<<< HEAD
+    "Tips": null,
+    "KeySpecifications": [
+      {
+        "BeginSearch": {
+          "TypeDiscriminator": "BeginSearchIndex",
+          "Index": 1
+        },
+        "FindKeys": {
+          "TypeDiscriminator": "FindKeysRange",
+          "LastKey": 0,
+          "KeyStep": 1,
+          "Limit": 0
+        },
+        "Notes": null,
         "Flags": "RO, Access"
-=======
-        "Flags": "RW, Update"
->>>>>>> 748ec9a2
       }
     ],
     "SubCommands": null
