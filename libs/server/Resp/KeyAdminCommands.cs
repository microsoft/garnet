﻿// Copyright (c) Microsoft Corporation.
// Licensed under the MIT license.

using System;
using System.Diagnostics;
using Garnet.common;
using Tsavorite.core;

namespace Garnet.server
{
    internal sealed unsafe partial class RespServerSession : ServerSessionBase
    {

        /// <summary>
        /// TryRENAME
        /// </summary>
        private bool NetworkRENAME<TGarnetApi>(ref TGarnetApi storageApi)
            where TGarnetApi : IGarnetApi
        {
            if (parseState.Count != 2)
            {
                return AbortWithWrongNumberOfArguments(nameof(RespCommand.RENAME));
            }

            var oldKeySlice = parseState.GetArgSliceByRef(0);
            var newKeySlice = parseState.GetArgSliceByRef(1);
            var status = storageApi.RENAME(oldKeySlice, newKeySlice);

            switch (status)
            {
                case GarnetStatus.OK:
                    while (!RespWriteUtils.WriteDirect(CmdStrings.RESP_OK, ref dcurr, dend))
                        SendAndReset();
                    break;
                case GarnetStatus.NOTFOUND:
                    while (!RespWriteUtils.WriteError(CmdStrings.RESP_ERR_GENERIC_NOSUCHKEY, ref dcurr, dend))
                        SendAndReset();
                    break;
            }
            return true;
        }

        /// <summary>
        /// TryRENAMENX
        /// </summary>
        private bool NetworkRENAMENX<TGarnetApi>(ref TGarnetApi storageApi)
            where TGarnetApi : IGarnetApi
        {
            if (parseState.Count != 2)
            {
                return AbortWithWrongNumberOfArguments(nameof(RespCommand.RENAMENX));
            }

            var oldKeySlice = parseState.GetArgSliceByRef(0);
            var newKeySlice = parseState.GetArgSliceByRef(1);
            var status = storageApi.RENAMENX(oldKeySlice, newKeySlice, out var result);

            if (status == GarnetStatus.OK)
            {
                // Integer reply: 1 if key was renamed to newkey.
                // Integer reply: 0 if newkey already exists.
                while (!RespWriteUtils.WriteInteger(result, ref dcurr, dend))
                    SendAndReset();
            }
            else
            {
                while (!RespWriteUtils.WriteError(CmdStrings.RESP_ERR_GENERIC_NOSUCHKEY, ref dcurr, dend))
                    SendAndReset();
            }

            return true;
        }

        /// <summary>
        /// GETDEL command processor
        /// </summary>
        /// <typeparam name="TGarnetApi"> Garnet API type </typeparam>
        /// <param name="garnetApi"> Garnet API reference </param>
        /// <returns> True if successful, false otherwise </returns>
        private bool NetworkGETDEL<TGarnetApi>(ref TGarnetApi garnetApi)
            where TGarnetApi : IGarnetApi
        {
            if (parseState.Count != 1)
            {
                return AbortWithWrongNumberOfArguments(nameof(RespCommand.PERSIST));
            }

            var sbKey = parseState.GetArgSliceByRef(0).SpanByte;
            var o = new SpanByteAndMemory(dcurr, (int)(dend - dcurr));
            var status = garnetApi.GETDEL(ref sbKey, ref o);

            if (status == GarnetStatus.OK)
            {
                if (!o.IsSpanByte)
                    SendAndReset(o.Memory, o.Length);
                else
                    dcurr += o.Length;
            }
            else
            {
                Debug.Assert(o.IsSpanByte);
                while (!RespWriteUtils.WriteDirect(CmdStrings.RESP_ERRNOTFOUND, ref dcurr, dend))
                    SendAndReset();
            }

            return true;
        }

        /// <summary>
        /// EXISTS multiple keys
        /// </summary>
        /// <typeparam name="TGarnetApi"></typeparam>
        /// <param name="storageApi"></param>
        /// <returns></returns>
        private bool NetworkEXISTS<TGarnetApi>(ref TGarnetApi storageApi)
            where TGarnetApi : IGarnetApi
        {
            var count = parseState.Count;
            if (count < 1)
            {
                return AbortWithWrongNumberOfArguments(nameof(RespCommand.EXISTS));
            }

            var exists = 0;

            for (var i = 0; i < parseState.Count; i++)
            {
                var key = parseState.GetArgSliceByRef(i);
                var status = storageApi.EXISTS(key);
                if (status == GarnetStatus.OK)
                    exists++;
            }

            while (!RespWriteUtils.WriteInteger(exists, ref dcurr, dend))
                SendAndReset();

            return true;
        }

        bool TryGetExpireOption(ReadOnlySpan<byte> item, out ExpireOption option)
        {
            if (item.EqualsUpperCaseSpanIgnoringCase("NX"u8))
            {
                option = ExpireOption.NX;
                return true;
            }
            if (item.EqualsUpperCaseSpanIgnoringCase("XX"u8))
            {
                option = ExpireOption.XX;
                return true;
            }
            if (item.EqualsUpperCaseSpanIgnoringCase("GT"u8))
            {
                option = ExpireOption.GT;
                return true;
            }
            if (item.EqualsUpperCaseSpanIgnoringCase("LT"u8))
            {
                option = ExpireOption.LT;
                return true;
            }
            option = ExpireOption.None;
            return false;
        }

        /// <summary>
        /// Set a timeout on a key.
        /// </summary>
        /// <typeparam name="TGarnetApi"></typeparam>
        /// <param name="command">Indicates which command to use, expire or pexpire.</param>
        /// <param name="storageApi"></param>
        /// <returns></returns>
        private bool NetworkEXPIRE<TGarnetApi>(RespCommand command, ref TGarnetApi storageApi)
            where TGarnetApi : IGarnetApi
        {
            var count = parseState.Count;
            if (count < 2 || count > 4)
            {
                return AbortWithWrongNumberOfArguments(nameof(RespCommand.EXPIRE));
            }

            var key = parseState.GetArgSliceByRef(0);
            if (!parseState.TryGetInt(1, out _))
            {
                while (!RespWriteUtils.WriteError(CmdStrings.RESP_ERR_GENERIC_VALUE_IS_NOT_INTEGER, ref dcurr, dend))
                    SendAndReset();
                return true;
            }

            if (parseState.Count > 2)
            {
                if (!TryGetExpireOption(parseState.GetArgSliceByRef(2).ReadOnlySpan, out _))
                {
                    var optionStr = parseState.GetString(2);

                    while (!RespWriteUtils.WriteError($"ERR Unsupported option {optionStr}", ref dcurr, dend))
                        SendAndReset();
                    return true;
                }
            }

<<<<<<< HEAD
            var input = new RawStringInput(command, ref parseState, 1);

            var status = storageApi.EXPIRE(key, ref input, out var timeoutSet);
=======
            if (parseState.Count > 3)
            {
                if (!TryGetExpireOption(parseState.GetArgSliceByRef(3).ReadOnlySpan, out var additionExpireOption))
                {
                    var optionStr = parseState.GetString(3);

                    while (!RespWriteUtils.WriteError($"ERR Unsupported option {optionStr}", ref dcurr, dend))
                        SendAndReset();
                    return true;
                }

                if (expireOption == ExpireOption.XX && (additionExpireOption == ExpireOption.GT || additionExpireOption == ExpireOption.LT))
                {
                    expireOption = ExpireOption.XX | additionExpireOption;
                }
                else if (expireOption == ExpireOption.GT && additionExpireOption == ExpireOption.XX)
                {
                    expireOption = ExpireOption.XXGT;
                }
                else if (expireOption == ExpireOption.LT && additionExpireOption == ExpireOption.XX)
                {
                    expireOption = ExpireOption.XXLT;
                }
                else
                {
                    while (!RespWriteUtils.WriteError("ERR NX and XX, GT or LT options at the same time are not compatible", ref dcurr, dend))
                        SendAndReset();
                }
            }

            var status = command == RespCommand.EXPIRE ?
                        storageApi.EXPIRE(key, expiryMs, out var timeoutSet, StoreType.All, expireOption) :
                        storageApi.PEXPIRE(key, expiryMs, out timeoutSet, StoreType.All, expireOption);
>>>>>>> ace7cb6b

            if (status == GarnetStatus.OK && timeoutSet)
            {
                while (!RespWriteUtils.WriteDirect(CmdStrings.RESP_RETURN_VAL_1, ref dcurr, dend))
                    SendAndReset();
            }
            else
            {
                while (!RespWriteUtils.WriteDirect(CmdStrings.RESP_RETURN_VAL_0, ref dcurr, dend))
                    SendAndReset();
            }

            return true;
        }

        /// <summary>
        /// Set a timeout on a key based on unix timestamp
        /// </summary>
        /// <typeparam name="TGarnetApi"></typeparam>
        /// <param name="command">Indicates which command to use, expire or pexpire.</param>
        /// <param name="storageApi"></param>
        /// <returns></returns>
        private bool NetworkEXPIREAT<TGarnetApi>(RespCommand command, ref TGarnetApi storageApi)
            where TGarnetApi : IGarnetApi
        {
            var count = parseState.Count;
            if (count < 2 || count > 4)
            {
                return AbortWithWrongNumberOfArguments(nameof(RespCommand.EXPIREAT));
            }

            var key = parseState.GetArgSliceByRef(0);
            if (!parseState.TryGetLong(1, out var expiryTimestamp))
            {
                while (!RespWriteUtils.WriteError(CmdStrings.RESP_ERR_GENERIC_VALUE_IS_NOT_INTEGER, ref dcurr, dend))
                    SendAndReset();
                return true;
            }

            var expireOption = ExpireOption.None;

            if (parseState.Count > 2)
            {
                if (!TryGetExpireOption(parseState.GetArgSliceByRef(2).ReadOnlySpan, out expireOption))
                {
                    var optionStr = parseState.GetString(2);

                    while (!RespWriteUtils.WriteError($"ERR Unsupported option {optionStr}", ref dcurr, dend))
                        SendAndReset();
                    return true;
                }
            }

            if (parseState.Count > 3)
            {
                if (!TryGetExpireOption(parseState.GetArgSliceByRef(3).ReadOnlySpan, out var additionExpireOption))
                {
                    var optionStr = parseState.GetString(3);

                    while (!RespWriteUtils.WriteError($"ERR Unsupported option {optionStr}", ref dcurr, dend))
                        SendAndReset();
                    return true;
                }

                if (expireOption == ExpireOption.XX && (additionExpireOption == ExpireOption.GT || additionExpireOption == ExpireOption.LT))
                {
                    expireOption = ExpireOption.XX | additionExpireOption;
                }
                else if (expireOption == ExpireOption.GT && additionExpireOption == ExpireOption.XX)
                {
                    expireOption = ExpireOption.XXGT;
                }
                else if (expireOption == ExpireOption.LT && additionExpireOption == ExpireOption.XX)
                {
                    expireOption = ExpireOption.XXLT;
                }
                else
                {
                    while (!RespWriteUtils.WriteError("ERR NX and XX, GT or LT options at the same time are not compatible", ref dcurr, dend))
                        SendAndReset();
                }
            }

            var status = command == RespCommand.EXPIREAT ?
                        storageApi.EXPIREAT(key, expiryTimestamp, out var timeoutSet, StoreType.All, expireOption) :
                        storageApi.PEXPIREAT(key, expiryTimestamp, out timeoutSet, StoreType.All, expireOption);

            if (status == GarnetStatus.OK && timeoutSet)
            {
                while (!RespWriteUtils.WriteDirect(CmdStrings.RESP_RETURN_VAL_1, ref dcurr, dend))
                    SendAndReset();
            }
            else
            {
                while (!RespWriteUtils.WriteDirect(CmdStrings.RESP_RETURN_VAL_0, ref dcurr, dend))
                    SendAndReset();
            }

            return true;
        }

        /// <summary>
        /// PERSIST command
        /// </summary>
        /// <typeparam name="TGarnetApi"></typeparam>
        /// <param name="storageApi">The Garnet API instance</param>
        /// <returns></returns>
        private bool NetworkPERSIST<TGarnetApi>(ref TGarnetApi storageApi)
            where TGarnetApi : IGarnetApi
        {
            if (parseState.Count != 1)
            {
                return AbortWithWrongNumberOfArguments(nameof(RespCommand.PERSIST));
            }

            var key = parseState.GetArgSliceByRef(0);
            var status = storageApi.PERSIST(key);

            if (status == GarnetStatus.OK)
            {
                while (!RespWriteUtils.WriteDirect(CmdStrings.RESP_RETURN_VAL_1, ref dcurr, dend))
                    SendAndReset();
            }
            else
            {
                while (!RespWriteUtils.WriteDirect(CmdStrings.RESP_RETURN_VAL_0, ref dcurr, dend))
                    SendAndReset();
            }
            return true;
        }

        /// <summary>
        /// Returns the remaining time to live of a key that has a timeout.
        /// </summary>
        /// <typeparam name="TGarnetApi"></typeparam>
        /// <param name="command">either if the call is for tll or pttl command</param>
        /// <param name="storageApi"></param>
        /// <returns></returns>
        private bool NetworkTTL<TGarnetApi>(RespCommand command, ref TGarnetApi storageApi)
            where TGarnetApi : IGarnetApi
        {
            if (parseState.Count != 1)
            {
                return AbortWithWrongNumberOfArguments(nameof(RespCommand.PERSIST));
            }

            var sbKey = parseState.GetArgSliceByRef(0).SpanByte;
            var o = new SpanByteAndMemory(dcurr, (int)(dend - dcurr));
            var status = command == RespCommand.TTL ?
                        storageApi.TTL(ref sbKey, StoreType.All, ref o) :
                        storageApi.PTTL(ref sbKey, StoreType.All, ref o);

            if (status == GarnetStatus.OK)
            {
                if (!o.IsSpanByte)
                    SendAndReset(o.Memory, o.Length);
                else
                    dcurr += o.Length;
            }
            else
            {
                while (!RespWriteUtils.WriteDirect(CmdStrings.RESP_RETURN_VAL_N2, ref dcurr, dend))
                    SendAndReset();
            }
            return true;
        }

        /// <summary>
        /// Get the absolute Unix timestamp at which the given key will expire.
        /// </summary>
        /// <typeparam name="TGarnetApi"></typeparam>
        /// <param name="command">either if the call is for EXPIRETIME or PEXPIRETIME command</param>
        /// <param name="storageApi"></param>
        /// <returns>Returns the absolute Unix timestamp (since January 1, 1970) in seconds or milliseconds at which the given key will expire.</returns>
        private bool NetworkEXPIRETIME<TGarnetApi>(RespCommand command, ref TGarnetApi storageApi)
            where TGarnetApi : IGarnetApi
        {
            if (parseState.Count != 1)
            {
                return AbortWithWrongNumberOfArguments(nameof(RespCommand.EXPIRETIME));
            }

            var sbKey = parseState.GetArgSliceByRef(0).SpanByte;
            var o = new SpanByteAndMemory(dcurr, (int)(dend - dcurr));
            var status = command == RespCommand.EXPIRETIME ?
                        storageApi.EXPIRETIME(ref sbKey, StoreType.All, ref o) :
                        storageApi.PEXPIRETIME(ref sbKey, StoreType.All, ref o);

            if (status == GarnetStatus.OK)
            {
                if (!o.IsSpanByte)
                    SendAndReset(o.Memory, o.Length);
                else
                    dcurr += o.Length;
            }
            else
            {
                while (!RespWriteUtils.WriteDirect(CmdStrings.RESP_RETURN_VAL_N2, ref dcurr, dend))
                    SendAndReset();
            }
            return true;
        }
    }
}<|MERGE_RESOLUTION|>--- conflicted
+++ resolved
@@ -187,9 +187,10 @@
                 return true;
             }
 
+            var expireOption = ExpireOption.None;
             if (parseState.Count > 2)
             {
-                if (!TryGetExpireOption(parseState.GetArgSliceByRef(2).ReadOnlySpan, out _))
+                if (!TryGetExpireOption(parseState.GetArgSliceByRef(2).ReadOnlySpan, out expireOption))
                 {
                     var optionStr = parseState.GetString(2);
 
@@ -197,47 +198,43 @@
                         SendAndReset();
                     return true;
                 }
-            }
-
-<<<<<<< HEAD
-            var input = new RawStringInput(command, ref parseState, 1);
-
+
+                if (parseState.Count > 3)
+                {
+                    if (!TryGetExpireOption(parseState.GetArgSliceByRef(3).ReadOnlySpan, out var additionExpireOption))
+                    {
+                        var optionStr = parseState.GetString(3);
+
+                        while (!RespWriteUtils.WriteError($"ERR Unsupported option {optionStr}", ref dcurr, dend))
+                            SendAndReset();
+                        return true;
+                    }
+
+                    if (expireOption == ExpireOption.XX && (additionExpireOption == ExpireOption.GT ||
+                                                            additionExpireOption == ExpireOption.LT))
+                    {
+                        expireOption = ExpireOption.XX | additionExpireOption;
+                    }
+                    else if (expireOption == ExpireOption.GT && additionExpireOption == ExpireOption.XX)
+                    {
+                        expireOption = ExpireOption.XXGT;
+                    }
+                    else if (expireOption == ExpireOption.LT && additionExpireOption == ExpireOption.XX)
+                    {
+                        expireOption = ExpireOption.XXLT;
+                    }
+                    else
+                    {
+                        while (!RespWriteUtils.WriteError(
+                                   "ERR NX and XX, GT or LT options at the same time are not compatible", ref dcurr,
+                                   dend))
+                            SendAndReset();
+                    }
+                }
+            }
+
+            var input = new RawStringInput(command, ref parseState, 1, -1, (byte)expireOption);
             var status = storageApi.EXPIRE(key, ref input, out var timeoutSet);
-=======
-            if (parseState.Count > 3)
-            {
-                if (!TryGetExpireOption(parseState.GetArgSliceByRef(3).ReadOnlySpan, out var additionExpireOption))
-                {
-                    var optionStr = parseState.GetString(3);
-
-                    while (!RespWriteUtils.WriteError($"ERR Unsupported option {optionStr}", ref dcurr, dend))
-                        SendAndReset();
-                    return true;
-                }
-
-                if (expireOption == ExpireOption.XX && (additionExpireOption == ExpireOption.GT || additionExpireOption == ExpireOption.LT))
-                {
-                    expireOption = ExpireOption.XX | additionExpireOption;
-                }
-                else if (expireOption == ExpireOption.GT && additionExpireOption == ExpireOption.XX)
-                {
-                    expireOption = ExpireOption.XXGT;
-                }
-                else if (expireOption == ExpireOption.LT && additionExpireOption == ExpireOption.XX)
-                {
-                    expireOption = ExpireOption.XXLT;
-                }
-                else
-                {
-                    while (!RespWriteUtils.WriteError("ERR NX and XX, GT or LT options at the same time are not compatible", ref dcurr, dend))
-                        SendAndReset();
-                }
-            }
-
-            var status = command == RespCommand.EXPIRE ?
-                        storageApi.EXPIRE(key, expiryMs, out var timeoutSet, StoreType.All, expireOption) :
-                        storageApi.PEXPIRE(key, expiryMs, out timeoutSet, StoreType.All, expireOption);
->>>>>>> ace7cb6b
 
             if (status == GarnetStatus.OK && timeoutSet)
             {
@@ -270,7 +267,7 @@
             }
 
             var key = parseState.GetArgSliceByRef(0);
-            if (!parseState.TryGetLong(1, out var expiryTimestamp))
+            if (!parseState.TryGetLong(1, out _))
             {
                 while (!RespWriteUtils.WriteError(CmdStrings.RESP_ERR_GENERIC_VALUE_IS_NOT_INTEGER, ref dcurr, dend))
                     SendAndReset();
@@ -321,9 +318,8 @@
                 }
             }
 
-            var status = command == RespCommand.EXPIREAT ?
-                        storageApi.EXPIREAT(key, expiryTimestamp, out var timeoutSet, StoreType.All, expireOption) :
-                        storageApi.PEXPIREAT(key, expiryTimestamp, out timeoutSet, StoreType.All, expireOption);
+            var input = new RawStringInput(command, ref parseState, 1, -1, (byte)expireOption);
+            var status = storageApi.EXPIRE(key, ref input, out var timeoutSet);
 
             if (status == GarnetStatus.OK && timeoutSet)
             {
