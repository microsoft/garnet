// Copyright (c) Microsoft Corporation.
// Licensed under the MIT license.

using System;
using System.Buffers;
using System.Diagnostics;
using Garnet.common;
using Tsavorite.core;

namespace Garnet.server
{
    internal sealed unsafe partial class RespServerSession : ServerSessionBase
    {
        /// <summary>
        /// RDB format version
        /// </summary>
        private readonly byte RDB_VERSION = 11;

        /// <summary>
        /// RESTORE
        /// </summary>
        /// <param name="storageApi"></param>
        /// <typeparam name="TGarnetApi"></typeparam>
        /// <returns></returns>
        bool NetworkRESTORE<TGarnetApi>(ref TGarnetApi storageApi)
            where TGarnetApi : IGarnetApi
        {
            if (parseState.Count != 3)
            {
                return AbortWithWrongNumberOfArguments(nameof(RespCommand.RESTORE));
            }

            var key = parseState.GetArgSliceByRef(0);

            if (!parseState.TryGetInt(parseState.Count - 2, out var expiry))
            {
                return AbortWithErrorMessage(CmdStrings.RESP_ERR_TIMEOUT_NOT_VALID_FLOAT);
            }

            var value = parseState.GetArgSliceByRef(2);

            var valueSpan = value.ReadOnlySpan;

            // Restore is only implemented for string type
            if (valueSpan[0] != 0x00)
            {
                while (!RespWriteUtils.TryWriteError("ERR RESTORE currently only supports string types", ref dcurr, dend))
                    SendAndReset();
                return true;
            }

            // check if length of value is at least 10
            if (valueSpan.Length < 10)
            {
                while (!RespWriteUtils.TryWriteError("ERR DUMP payload version or checksum are wrong", ref dcurr, dend))
                    SendAndReset();
                return true;
            }

            // get footer (2 bytes of rdb version + 8 bytes of crc)
            var footer = valueSpan[^10..];

            var rdbVersion = (footer[1] << 8) | footer[0];

            if (rdbVersion > RDB_VERSION)
            {
                while (!RespWriteUtils.TryWriteError("ERR DUMP payload version or checksum are wrong", ref dcurr, dend))
                    SendAndReset();
                return true;
            }

            if (storeWrapper.serverOptions.SkipRDBRestoreChecksumValidation)
            {
                // crc is calculated over the encoded payload length, payload and the rdb version bytes
                // skip's the value type byte and crc64 bytes
                var calculatedCrc = new ReadOnlySpan<byte>(Crc64.Hash(valueSpan.Slice(0, valueSpan.Length - 8)));

                // skip's rdb version bytes
                var payloadCrc = footer[2..];

                if (calculatedCrc.SequenceCompareTo(payloadCrc) != 0)
                {
                    while (!RespWriteUtils.TryWriteError("ERR DUMP payload version or checksum are wrong", ref dcurr, dend))
                        SendAndReset();
                    return true;
                }
            }

            // decode the length of payload
            if (!RespLengthEncodingUtils.TryReadLength(valueSpan.Slice(1), out var length, out var payloadStart))
            {
                while (!RespWriteUtils.TryWriteError("ERR DUMP payload length format is invalid", ref dcurr, dend))
                    SendAndReset();
                return true;
            }

            // Start from payload start and skip the value type byte
            var val = value.ReadOnlySpan.Slice(payloadStart + 1, length);

            var valArgSlice = scratchBufferBuilder.CreateArgSlice(val);

            parseState.InitializeWithArgument(valArgSlice);

            StringInput input;
            if (expiry > 0)
            {
                var inputArg = DateTimeOffset.UtcNow.Ticks + TimeSpan.FromSeconds(expiry).Ticks;
<<<<<<< HEAD
                input = new RawStringInput(RespCommand.SETEXNX, ref parseState, metaCommand, ref metaCommandParseState, arg1: inputArg);
            }
            else
            {
                input = new RawStringInput(RespCommand.SETEXNX, ref parseState, metaCommand, ref metaCommandParseState);
=======
                input = new StringInput(RespCommand.SETEXNX, ref parseState, arg1: inputArg);
            }
            else
            {
                input = new StringInput(RespCommand.SETEXNX, ref parseState);
>>>>>>> b292fa91
            }

            var status = storageApi.SET_Conditional(key, ref input);

            if (status is GarnetStatus.NOTFOUND)
            {
                while (!RespWriteUtils.TryWriteDirect(CmdStrings.RESP_OK, ref dcurr, dend))
                    SendAndReset();
                return true;
            }

            while (!RespWriteUtils.TryWriteError(CmdStrings.RESP_ERR_BUSSYKEY, ref dcurr, dend))
                SendAndReset();

            return true;
        }

        /// <summary>
        /// DUMP 
        /// </summary>
        bool NetworkDUMP<TGarnetApi>(ref TGarnetApi storageApi)
            where TGarnetApi : IGarnetApi
        {
            if (parseState.Count != 1)
            {
                return AbortWithWrongNumberOfArguments(nameof(RespCommand.DUMP));
            }

            var key = parseState.GetArgSliceByRef(0);

            var status = storageApi.GET(key, out PinnedSpanByte value);

            if (status is GarnetStatus.NOTFOUND)
            {
                WriteNull();
                return true;
            }

            Span<byte> encodedLength = stackalloc byte[5];

            if (!RespLengthEncodingUtils.TryWriteLength(value.ReadOnlySpan.Length, encodedLength, out var bytesWritten))
            {
                while (!RespWriteUtils.TryWriteError("ERR DUMP payload length is invalid", ref dcurr, dend))
                    SendAndReset();
                return true;
            }

            encodedLength = encodedLength.Slice(0, bytesWritten);

            // Len of the dump (payload type + redis encoded payload len + payload len + rdb version + crc64)
            var len = 1 + encodedLength.Length + value.ReadOnlySpan.Length + 2 + 8;
            Span<byte> lengthInASCIIBytes = stackalloc byte[NumUtils.CountDigits(len)];
            var lengthInASCIIBytesLen = NumUtils.WriteInt64(len, lengthInASCIIBytes);

            // Total len (% + length of ascii bytes + CR LF + payload type + redis encoded payload len + payload len + rdb version + crc64 + CR LF)
            var totalLength = 1 + lengthInASCIIBytesLen + 2 + 1 + encodedLength.Length + value.ReadOnlySpan.Length + 2 + 8 + 2;

            byte[] rentedBuffer = null;
            var buffer = totalLength <= (dend - dcurr)
                ? new Span<byte>(dcurr, (int)(dend - dcurr))
                : (rentedBuffer = ArrayPool<byte>.Shared.Rent(totalLength));

            var offset = 0;

            // Write RESP bulk string prefix and length
            buffer[offset++] = 0x24; // '$'
            lengthInASCIIBytes.CopyTo(buffer[offset..]);
            offset += lengthInASCIIBytes.Length;
            buffer[offset++] = 0x0D; // CR
            buffer[offset++] = 0x0A; // LF

            // value type byte
            buffer[offset++] = 0x00;

            // length of the span
            encodedLength.CopyTo(buffer[offset..]);
            offset += encodedLength.Length;

            // copy value to buffer
            value.ReadOnlySpan.CopyTo(buffer[offset..]);
            offset += value.ReadOnlySpan.Length;

            // Write RDB version
            buffer[offset++] = (byte)(RDB_VERSION & 0xff);
            buffer[offset++] = (byte)((RDB_VERSION >> 8) & 0xff);

            // Compute and write CRC64 checksum
            var payloadToHash = buffer.Slice(1 + lengthInASCIIBytes.Length + 2 + 1,
                encodedLength.Length + value.ReadOnlySpan.Length + 2);

            var crcBytes = Crc64.Hash(payloadToHash);
            crcBytes.CopyTo(buffer[offset..]);
            offset += crcBytes.Length;

            // Write final CRLF
            buffer[offset++] = 0x0D; // CR
            buffer[offset] = 0x0A; // LF

            if (rentedBuffer is not null)
            {
                WriteDirectLarge(buffer.Slice(0, totalLength));
                ArrayPool<byte>.Shared.Return(rentedBuffer);
            }
            else
            {
                dcurr += totalLength;
            }

            return true;
        }

        /// <summary>
        /// TryRENAME
        /// </summary>
        private bool NetworkRENAME<TGarnetApi>(ref TGarnetApi storageApi)
            where TGarnetApi : IGarnetApi
        {
            // one optional command for with etag
            if (parseState.Count != 2)
                return AbortWithWrongNumberOfArguments(nameof(RespCommand.RENAME));

            var oldKeySlice = parseState.GetArgSliceByRef(0);
            var newKeySlice = parseState.GetArgSliceByRef(1);

            var withEtag = metaCommand == RespMetaCommand.ExecWithEtag;

            var status = storageApi.RENAME(oldKeySlice, newKeySlice, withEtag);

            switch (status)
            {
                case GarnetStatus.OK:
                    while (!RespWriteUtils.TryWriteDirect(CmdStrings.RESP_OK, ref dcurr, dend))
                        SendAndReset();
                    break;
                case GarnetStatus.NOTFOUND:
                    while (!RespWriteUtils.TryWriteError(CmdStrings.RESP_ERR_GENERIC_NOSUCHKEY, ref dcurr, dend))
                        SendAndReset();
                    break;
            }
            return true;
        }

        /// <summary>
        /// TryRENAMENX
        /// </summary>
        private bool NetworkRENAMENX<TGarnetApi>(ref TGarnetApi storageApi)
            where TGarnetApi : IGarnetApi
        {
            // one optional command for with etag
            if (parseState.Count < 2 || parseState.Count > 3)
                return AbortWithWrongNumberOfArguments(nameof(RespCommand.RENAMENX));

            var oldKeySlice = parseState.GetArgSliceByRef(0);
            var newKeySlice = parseState.GetArgSliceByRef(1);

            var withEtag = false;
            if (parseState.Count == 3)
            {
                if (!parseState.GetArgSliceByRef(2).ReadOnlySpan.EqualsUpperCaseSpanIgnoringCase(CmdStrings.WITHETAG))
                    return AbortWithErrorMessage(string.Format(CmdStrings.GenericErrUnsupportedOption, parseState.GetString(2)));
                withEtag = true;
            }

            var status = storageApi.RENAMENX(oldKeySlice, newKeySlice, out var result, withEtag);

            if (status == GarnetStatus.OK)
            {
                // Integer reply: 1 if key was renamed to newkey.
                // Integer reply: 0 if newkey already exists.
                while (!RespWriteUtils.TryWriteInt32(result, ref dcurr, dend))
                    SendAndReset();
            }
            else
            {
                while (!RespWriteUtils.TryWriteError(CmdStrings.RESP_ERR_GENERIC_NOSUCHKEY, ref dcurr, dend))
                    SendAndReset();
            }

            return true;
        }

        /// <summary>
        /// GETDEL command processor
        /// </summary>
        /// <typeparam name="TGarnetApi"> Garnet API type </typeparam>
        /// <param name="garnetApi"> Garnet API reference </param>
        /// <returns> True if successful, false otherwise </returns>
        private bool NetworkGETDEL<TGarnetApi>(ref TGarnetApi garnetApi)
            where TGarnetApi : IGarnetApi
        {
            if (parseState.Count != 1)
            {
                return AbortWithWrongNumberOfArguments(nameof(RespCommand.GETDEL));
            }

            var sbKey = parseState.GetArgSliceByRef(0);
            var o = SpanByteAndMemory.FromPinnedPointer(dcurr, (int)(dend - dcurr));
            var status = garnetApi.GETDEL(sbKey, ref o);

            if (status == GarnetStatus.OK)
            {
                if (!o.IsSpanByte)
                    SendAndReset(o.Memory, o.Length);
                else
                    dcurr += o.Length;
            }
            else
            {
                Debug.Assert(o.IsSpanByte);
                WriteNull();
            }

            return true;
        }

        /// <summary>
        /// EXISTS multiple keys
        /// </summary>
        /// <typeparam name="TGarnetApi"></typeparam>
        /// <param name="storageApi"></param>
        /// <returns></returns>
        private bool NetworkEXISTS<TGarnetApi>(ref TGarnetApi storageApi)
            where TGarnetApi : IGarnetApi
        {
            var count = parseState.Count;
            if (count < 1)
            {
                return AbortWithWrongNumberOfArguments(nameof(RespCommand.EXISTS));
            }

            var exists = 0;

            // Prepare input
            var input = new UnifiedInput(RespCommand.EXISTS);

            var output = new UnifiedOutput();

            for (var i = 0; i < parseState.Count; i++)
            {
                var key = parseState.GetArgSliceByRef(i);
                var status = storageApi.EXISTS(key, ref input, ref output);
                if (status == GarnetStatus.OK)
                    exists++;
            }

            while (!RespWriteUtils.TryWriteInt32(exists, ref dcurr, dend))
                SendAndReset();

            return true;
        }

        /// <summary>
        /// Set a timeout on a key.
        /// EXPIRE key seconds [NX | XX | GT | LT]
        /// PEXPIRE key milliseconds [NX | XX | GT | LT]
        /// EXPIREAT key unix-time-seconds [NX | XX | GT | LT]
        /// PEXPIREAT key unix-time-milliseconds [NX | XX | GT | LT]
        /// </summary>
        /// <typeparam name="TGarnetApi"></typeparam>
        /// <param name="command">Indicates which command to use.</param>
        /// <param name="storageApi"></param>
        /// <returns></returns>
        private bool NetworkEXPIRE<TGarnetApi>(RespCommand command, ref TGarnetApi storageApi)
            where TGarnetApi : IGarnetApi
        {
            var count = parseState.Count;
            if (count < 2 || count > 4)
            {
                return AbortWithWrongNumberOfArguments(command.ToString());
            }

            var key = parseState.GetArgSliceByRef(0);

            if (!parseState.TryGetLong(1, out var expiration))
            {
                return AbortWithErrorMessage(CmdStrings.RESP_ERR_GENERIC_VALUE_IS_NOT_INTEGER);
            }

            if (expiration < 0)
            {
                return AbortWithErrorMessage(CmdStrings.RESP_ERR_INVALID_EXPIRE_TIME);
            }

            var expireOption = ExpireOption.None;
            if (parseState.Count > 2)
            {
                if (!parseState.TryGetExpireOption(2, out expireOption))
                {
                    return AbortWithErrorMessage(string.Format(CmdStrings.GenericErrUnsupportedOption, parseState.GetString(2)));
                }

                if (parseState.Count > 3)
                {
                    if (!parseState.TryGetExpireOption(3, out var additionExpireOption))
                    {
                        return AbortWithErrorMessage(string.Format(CmdStrings.GenericErrUnsupportedOption, parseState.GetString(2)));
                    }

                    if (expireOption == ExpireOption.XX && (additionExpireOption == ExpireOption.GT ||
                                                            additionExpireOption == ExpireOption.LT))
                    {
                        expireOption = ExpireOption.XX | additionExpireOption;
                    }
                    else if (expireOption == ExpireOption.GT && additionExpireOption == ExpireOption.XX)
                    {
                        expireOption = ExpireOption.XXGT;
                    }
                    else if (expireOption == ExpireOption.LT && additionExpireOption == ExpireOption.XX)
                    {
                        expireOption = ExpireOption.XXLT;
                    }
                    else
                    {
                        while (!RespWriteUtils.TryWriteError(
                                   "ERR NX and XX, GT or LT options at the same time are not compatible", ref dcurr,
                                   dend))
                            SendAndReset();
                    }
                }
            }

            // Convert to expiration time in ticks
            var expirationTimeInTicks = command switch
            {
                RespCommand.EXPIRE => DateTimeOffset.UtcNow.AddSeconds(expiration).UtcTicks,
                RespCommand.PEXPIRE => DateTimeOffset.UtcNow.AddMilliseconds(expiration).UtcTicks,
                RespCommand.EXPIREAT => ConvertUtils.UnixTimestampInSecondsToTicks(expiration),
                _ => ConvertUtils.UnixTimestampInMillisecondsToTicks(expiration)
            };

            // Encode expiration time and expiration option and pass them into the input object
            var expirationWithOption = new ExpirationWithOption(expirationTimeInTicks, expireOption);

            var input = new UnifiedInput(RespCommand.EXPIRE, arg1: expirationWithOption.Word);

            // Prepare UnifiedOutput output
            var output = UnifiedOutput.FromPinnedPointer(dcurr, (int)(dend - dcurr));

            var status = storageApi.EXPIRE(key, ref input, ref output);

            if (status == GarnetStatus.OK)
            {
                ProcessOutput(output.SpanByteAndMemory);
            }
            else
            {
                while (!RespWriteUtils.TryWriteDirect(CmdStrings.RESP_RETURN_VAL_0, ref dcurr, dend))
                    SendAndReset();
            }

            return true;
        }

        /// <summary>
        /// PERSIST command
        /// </summary>
        /// <typeparam name="TGarnetApi"></typeparam>
        /// <param name="storageApi">The Garnet API instance</param>
        /// <returns></returns>
        private bool NetworkPERSIST<TGarnetApi>(ref TGarnetApi storageApi)
            where TGarnetApi : IGarnetApi
        {
            if (parseState.Count != 1)
            {
                return AbortWithWrongNumberOfArguments(nameof(RespCommand.PERSIST));
            }

            var key = parseState.GetArgSliceByRef(0);

            // Prepare input
            var input = new UnifiedInput(RespCommand.PERSIST);

            // Prepare UnifiedOutput output
            var output = UnifiedOutput.FromPinnedPointer(dcurr, (int)(dend - dcurr));

            var status = storageApi.PERSIST(key, ref input, ref output);

            if (status == GarnetStatus.OK)
            {
                ProcessOutput(output.SpanByteAndMemory);
            }
            else
            {
                while (!RespWriteUtils.TryWriteDirect(CmdStrings.RESP_RETURN_VAL_0, ref dcurr, dend))
                    SendAndReset();
            }
            return true;
        }

        /// <summary>
        /// Returns the remaining time to live of a key that has a timeout.
        /// </summary>
        /// <typeparam name="TGarnetApi"></typeparam>
        /// <param name="command">either if the call is for tll or pttl command</param>
        /// <param name="storageApi"></param>
        /// <returns></returns>
        private bool NetworkTTL<TGarnetApi>(RespCommand command, ref TGarnetApi storageApi)
            where TGarnetApi : IGarnetApi
        {
            if (parseState.Count != 1)
            {
                return AbortWithWrongNumberOfArguments(command.ToString());
            }

            var key = parseState.GetArgSliceByRef(0);

            // Prepare input
            var input = new UnifiedInput(command);

            // Prepare UnifiedOutput output
            var output = UnifiedOutput.FromPinnedPointer(dcurr, (int)(dend - dcurr));

            var status = storageApi.TTL(key, ref input, ref output);

            if (status == GarnetStatus.OK)
            {
                ProcessOutput(output.SpanByteAndMemory);
            }
            else
            {
                while (!RespWriteUtils.TryWriteDirect(CmdStrings.RESP_RETURN_VAL_N2, ref dcurr, dend))
                    SendAndReset();
            }
            return true;
        }

        /// <summary>
        /// Get the absolute Unix timestamp at which the given key will expire.
        /// </summary>
        /// <typeparam name="TGarnetApi"></typeparam>
        /// <param name="command">either if the call is for EXPIRETIME or PEXPIRETIME command</param>
        /// <param name="storageApi"></param>
        /// <returns>Returns the absolute Unix timestamp (since January 1, 1970) in seconds or milliseconds at which the given key will expire.</returns>
        private bool NetworkEXPIRETIME<TGarnetApi>(RespCommand command, ref TGarnetApi storageApi)
            where TGarnetApi : IGarnetApi
        {
            if (parseState.Count != 1)
            {
                return AbortWithWrongNumberOfArguments(nameof(RespCommand.EXPIRETIME));
            }

            var key = parseState.GetArgSliceByRef(0);

            // Prepare input
            var input = new UnifiedInput(command);

            // Prepare UnifiedOutput output
            var output = UnifiedOutput.FromPinnedPointer(dcurr, (int)(dend - dcurr));

            var status = storageApi.EXPIRETIME(key, ref input, ref output);

            if (status == GarnetStatus.OK)
            {
                ProcessOutput(output.SpanByteAndMemory);
            }
            else
            {
                while (!RespWriteUtils.TryWriteDirect(CmdStrings.RESP_RETURN_VAL_N2, ref dcurr, dend))
                    SendAndReset();
            }
            return true;
        }
    }
}<|MERGE_RESOLUTION|>--- conflicted
+++ resolved
@@ -105,19 +105,11 @@
             if (expiry > 0)
             {
                 var inputArg = DateTimeOffset.UtcNow.Ticks + TimeSpan.FromSeconds(expiry).Ticks;
-<<<<<<< HEAD
-                input = new RawStringInput(RespCommand.SETEXNX, ref parseState, metaCommand, ref metaCommandParseState, arg1: inputArg);
-            }
-            else
-            {
-                input = new RawStringInput(RespCommand.SETEXNX, ref parseState, metaCommand, ref metaCommandParseState);
-=======
-                input = new StringInput(RespCommand.SETEXNX, ref parseState, arg1: inputArg);
-            }
-            else
-            {
-                input = new StringInput(RespCommand.SETEXNX, ref parseState);
->>>>>>> b292fa91
+                input = new StringInput(RespCommand.SETEXNX, ref parseState, metaCommand, ref metaCommandParseState, arg1: inputArg);
+            }
+            else
+            {
+                input = new StringInput(RespCommand.SETEXNX, ref parseState, metaCommand, ref metaCommandParseState);
             }
 
             var status = storageApi.SET_Conditional(key, ref input);
