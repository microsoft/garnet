﻿// Copyright (c) Microsoft Corporation.
// Licensed under the MIT license.

using System;
using System.Diagnostics;
using Garnet.common;
using Tsavorite.core;

namespace Garnet.server
{
    internal sealed unsafe partial class RespServerSession : ServerSessionBase
    {

        /// <summary>
        /// TryRENAME
        /// </summary>
        private bool NetworkRENAME<TGarnetApi>(ref TGarnetApi storageApi)
            where TGarnetApi : IGarnetApi
        {
            if (parseState.Count != 2)
            {
                return AbortWithWrongNumberOfArguments(nameof(RespCommand.RENAME));
            }

            var oldKeySlice = parseState.GetArgSliceByRef(0);
            var newKeySlice = parseState.GetArgSliceByRef(1);
            var status = storageApi.RENAME(oldKeySlice, newKeySlice);

            switch (status)
            {
                case GarnetStatus.OK:
                    while (!RespWriteUtils.WriteDirect(CmdStrings.RESP_OK, ref dcurr, dend))
                        SendAndReset();
                    break;
                case GarnetStatus.NOTFOUND:
                    while (!RespWriteUtils.WriteError(CmdStrings.RESP_ERR_GENERIC_NOSUCHKEY, ref dcurr, dend))
                        SendAndReset();
                    break;
            }
            return true;
        }

        /// <summary>
        /// GETDEL command processor
        /// </summary>
        /// <typeparam name="TGarnetApi"> Garnet API type </typeparam>
        /// <param name="garnetApi"> Garnet API reference </param>
        /// <returns> True if successful, false otherwise </returns>
        private bool NetworkGETDEL<TGarnetApi>(ref TGarnetApi garnetApi)
            where TGarnetApi : IGarnetApi
        {
            if (parseState.Count != 1)
            {
                return AbortWithWrongNumberOfArguments(nameof(RespCommand.PERSIST));
            }

            var sbKey = parseState.GetArgSliceByRef(0).SpanByte;
            var o = new SpanByteAndMemory(dcurr, (int)(dend - dcurr));
            var status = garnetApi.GETDEL(ref sbKey, ref o);

            if (status == GarnetStatus.OK)
            {
                if (!o.IsSpanByte)
                    SendAndReset(o.Memory, o.Length);
                else
                    dcurr += o.Length;
            }
            else
            {
                Debug.Assert(o.IsSpanByte);
                while (!RespWriteUtils.WriteDirect(CmdStrings.RESP_ERRNOTFOUND, ref dcurr, dend))
                    SendAndReset();
            }

            return true;
        }

        /// <summary>
        /// EXISTS multiple keys
        /// </summary>
        /// <typeparam name="TGarnetApi"></typeparam>
        /// <param name="storageApi"></param>
        /// <returns></returns>
        private bool NetworkEXISTS<TGarnetApi>(ref TGarnetApi storageApi)
            where TGarnetApi : IGarnetApi
        {
<<<<<<< HEAD
            var count = parseState.Count;
            if (count < 1)
            {
                return AbortWithWrongNumberOfArguments(nameof(RespCommand.EXISTS));
=======
            if (parseState.count < 1)
            {
                return AbortWithWrongNumberOfArguments(nameof(RespCommand.EXISTS), parseState.count);
>>>>>>> 9da8c90d
            }

            var exists = 0;

            for (var i = 0; i < parseState.count; i++)
            {
                var key = parseState.GetArgSliceByRef(i);
                var status = storageApi.EXISTS(key);
                if (status == GarnetStatus.OK)
                    exists++;
            }

            while (!RespWriteUtils.WriteInteger(exists, ref dcurr, dend))
                SendAndReset();

            return true;
        }

        /// <summary>
        /// Set a timeout on a key.
        /// </summary>
        /// <typeparam name="TGarnetApi"></typeparam>
        /// <param name="command">Indicates which command to use, expire or pexpire.</param>
        /// <param name="storageApi"></param>
        /// <returns></returns>
        private bool NetworkEXPIRE<TGarnetApi>(RespCommand command, ref TGarnetApi storageApi)
            where TGarnetApi : IGarnetApi
        {
<<<<<<< HEAD
            var count = parseState.Count;
            if (count < 2 || count > 3)
            {
                return AbortWithWrongNumberOfArguments(nameof(RespCommand.EXPIRE));
=======
            if (parseState.count < 2 || parseState.count > 3)
            {
                return AbortWithWrongNumberOfArguments(nameof(RespCommand.EXPIRE), parseState.count);
>>>>>>> 9da8c90d
            }

            var key = parseState.GetArgSliceByRef(0);
            if (!parseState.TryGetInt(1, out var expiryValue))
            {
                while (!RespWriteUtils.WriteError(CmdStrings.RESP_ERR_GENERIC_VALUE_IS_NOT_INTEGER, ref dcurr, dend))
                    SendAndReset();
                return true;
            }

            var expiryMs = command == RespCommand.EXPIRE
                ? TimeSpan.FromSeconds(expiryValue)
                : TimeSpan.FromMilliseconds(expiryValue);

            var invalidOption = false;
            var expireOption = ExpireOption.None;
            var optionStr = "";

            if (parseState.count > 2)
            {
                if (!parseState.TryGetEnum(2, true, out expireOption))
                {
                    invalidOption = true;
                }
            }

            if (invalidOption)
            {
                while (!RespWriteUtils.WriteError($"ERR Unsupported option {optionStr}", ref dcurr, dend))
                    SendAndReset();
                return true;
            }

            var status = command == RespCommand.EXPIRE ?
                        storageApi.EXPIRE(key, expiryMs, out var timeoutSet, StoreType.All, expireOption) :
                        storageApi.PEXPIRE(key, expiryMs, out timeoutSet, StoreType.All, expireOption);

            if (status == GarnetStatus.OK && timeoutSet)
            {
                while (!RespWriteUtils.WriteDirect(CmdStrings.RESP_RETURN_VAL_1, ref dcurr, dend))
                    SendAndReset();
            }
            else
            {
                while (!RespWriteUtils.WriteDirect(CmdStrings.RESP_RETURN_VAL_0, ref dcurr, dend))
                    SendAndReset();
            }

            return true;
        }

        /// <summary>
        /// PERSIST command
        /// </summary>
        /// <typeparam name="TGarnetApi"></typeparam>
        /// <param name="storageApi">The Garnet API instance</param>
        /// <returns></returns>
        private bool NetworkPERSIST<TGarnetApi>(ref TGarnetApi storageApi)
            where TGarnetApi : IGarnetApi
        {
            if (parseState.Count != 1)
            {
                return AbortWithWrongNumberOfArguments(nameof(RespCommand.PERSIST));
            }

            var key = parseState.GetArgSliceByRef(0);
            var status = storageApi.PERSIST(key);

            if (status == GarnetStatus.OK)
            {
                while (!RespWriteUtils.WriteDirect(CmdStrings.RESP_RETURN_VAL_1, ref dcurr, dend))
                    SendAndReset();
            }
            else
            {
                while (!RespWriteUtils.WriteDirect(CmdStrings.RESP_RETURN_VAL_0, ref dcurr, dend))
                    SendAndReset();
            }
            return true;
        }

        /// <summary>
        /// Returns the remaining time to live of a key that has a timeout.
        /// </summary>
        /// <typeparam name="TGarnetApi"></typeparam>
        /// <param name="command">either if the call is for tll or pttl command</param>
        /// <param name="storageApi"></param>
        /// <returns></returns>
        private bool NetworkTTL<TGarnetApi>(RespCommand command, ref TGarnetApi storageApi)
            where TGarnetApi : IGarnetApi
        {
            if (parseState.Count != 1)
            {
                return AbortWithWrongNumberOfArguments(nameof(RespCommand.PERSIST));
            }

            var sbKey = parseState.GetArgSliceByRef(0).SpanByte;
            var o = new SpanByteAndMemory(dcurr, (int)(dend - dcurr));
            var status = command == RespCommand.TTL ?
                        storageApi.TTL(ref sbKey, StoreType.All, ref o) :
                        storageApi.PTTL(ref sbKey, StoreType.All, ref o);

            if (status == GarnetStatus.OK)
            {
                if (!o.IsSpanByte)
                    SendAndReset(o.Memory, o.Length);
                else
                    dcurr += o.Length;
            }
            else
            {
                while (!RespWriteUtils.WriteDirect(CmdStrings.RESP_RETURN_VAL_N2, ref dcurr, dend))
                    SendAndReset();
            }
            return true;
        }
    }
}<|MERGE_RESOLUTION|>--- conflicted
+++ resolved
@@ -84,16 +84,10 @@
         private bool NetworkEXISTS<TGarnetApi>(ref TGarnetApi storageApi)
             where TGarnetApi : IGarnetApi
         {
-<<<<<<< HEAD
             var count = parseState.Count;
             if (count < 1)
             {
                 return AbortWithWrongNumberOfArguments(nameof(RespCommand.EXISTS));
-=======
-            if (parseState.count < 1)
-            {
-                return AbortWithWrongNumberOfArguments(nameof(RespCommand.EXISTS), parseState.count);
->>>>>>> 9da8c90d
             }
 
             var exists = 0;
@@ -122,16 +116,10 @@
         private bool NetworkEXPIRE<TGarnetApi>(RespCommand command, ref TGarnetApi storageApi)
             where TGarnetApi : IGarnetApi
         {
-<<<<<<< HEAD
             var count = parseState.Count;
             if (count < 2 || count > 3)
             {
                 return AbortWithWrongNumberOfArguments(nameof(RespCommand.EXPIRE));
-=======
-            if (parseState.count < 2 || parseState.count > 3)
-            {
-                return AbortWithWrongNumberOfArguments(nameof(RespCommand.EXPIRE), parseState.count);
->>>>>>> 9da8c90d
             }
 
             var key = parseState.GetArgSliceByRef(0);
