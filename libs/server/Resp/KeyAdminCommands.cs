--- conflicted
+++ resolved
@@ -144,15 +144,10 @@
         {
             int exists = 0;
 
-<<<<<<< HEAD
+            if (NetworkArraySlotVerify(count, ptr, interleavedKeys: false, readOnly: true, out bool retVal))
+                return retVal;
+
             for (int i = 0; i < count; i++)
-=======
-            // TODO: change to count when parser PR merges
-            if (NetworkArraySlotVerify(count - 1, ptr, interleavedKeys: false, readOnly: true, out bool retVal))
-                return retVal;
-
-            for (int i = 0; i < count - 1; i++)
->>>>>>> 96f5cc60
             {
                 byte* keyPtr = null;
                 int ksize = 0;
@@ -215,7 +210,7 @@
         /// </summary>
         /// <typeparam name="TGarnetApi"></typeparam>
 
-        /// <param name="command">Indicates which command to use, expire or pexpire</param>
+        /// <param name="command">Indicates which command to use, expire or pexpire.</param>
         /// <param name="count">Number of arguments sent with this command.</param>
         /// <param name="ptr"></param>
         /// <param name="storageApi"></param>
