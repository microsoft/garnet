--- conflicted
+++ resolved
@@ -189,11 +189,7 @@
 
             if (parseState.Count > 2)
             {
-<<<<<<< HEAD
-                if (!parseState.TryGetEnum(2, true, out ExpireOption expireOption) || !expireOption.IsValid(ref parseState.GetArgSliceByRef(2)))
-=======
-                if (!TryGetExpireOption(parseState.GetArgSliceByRef(2).ReadOnlySpan, out expireOption))
->>>>>>> 64636ce1
+                if (!TryGetExpireOption(parseState.GetArgSliceByRef(2).ReadOnlySpan, out _))
                 {
                     var optionStr = parseState.GetString(2);
 
