// Copyright (c) Microsoft Corporation.
// Licensed under the MIT license.

using System;
using System.Buffers;
using System.Diagnostics;
using Garnet.common;
using Tsavorite.core;

namespace Garnet.server
{
    internal sealed unsafe partial class RespServerSession : ServerSessionBase
    {
        /// <summary>
        /// RDB format version
        /// </summary>
        private readonly byte RDB_VERSION = 11;

        /// <summary>
        /// RESTORE
        /// </summary>
        /// <param name="storageApi"></param>
        /// <typeparam name="TGarnetApi"></typeparam>
        /// <returns></returns>
        bool NetworkRESTORE<TGarnetApi>(ref TGarnetApi storageApi)
            where TGarnetApi : IGarnetApi
        {
            if (parseState.Count != 3)
            {
                return AbortWithWrongNumberOfArguments(nameof(RespCommand.RESTORE));
            }

            var key = parseState.GetArgSliceByRef(0);

            if (!parseState.TryGetInt(parseState.Count - 2, out var expiry))
            {
                return AbortWithErrorMessage(CmdStrings.RESP_ERR_TIMEOUT_NOT_VALID_FLOAT);
            }

            var value = parseState.GetArgSliceByRef(2);

            var valueSpan = value.ReadOnlySpan;

            // Restore is only implemented for string type
            if (valueSpan[0] != 0x00)
            {
                while (!RespWriteUtils.TryWriteError("ERR RESTORE currently only supports string types", ref dcurr, dend))
                    SendAndReset();
                return true;
            }

            // check if length of value is at least 10
            if (valueSpan.Length < 10)
            {
                while (!RespWriteUtils.TryWriteError("ERR DUMP payload version or checksum are wrong", ref dcurr, dend))
                    SendAndReset();
                return true;
            }

            // get footer (2 bytes of rdb version + 8 bytes of crc)
            var footer = valueSpan[^10..];

            var rdbVersion = (footer[1] << 8) | footer[0];

            if (rdbVersion > RDB_VERSION)
            {
                while (!RespWriteUtils.TryWriteError("ERR DUMP payload version or checksum are wrong", ref dcurr, dend))
                    SendAndReset();
                return true;
            }

            if (storeWrapper.serverOptions.SkipRDBRestoreChecksumValidation)
            {
                // crc is calculated over the encoded payload length, payload and the rdb version bytes
                // skip's the value type byte and crc64 bytes
                var calculatedCrc = new ReadOnlySpan<byte>(Crc64.Hash(valueSpan.Slice(0, valueSpan.Length - 8)));

                // skip's rdb version bytes
                var payloadCrc = footer[2..];

                if (calculatedCrc.SequenceCompareTo(payloadCrc) != 0)
                {
                    while (!RespWriteUtils.TryWriteError("ERR DUMP payload version or checksum are wrong", ref dcurr, dend))
                        SendAndReset();
                    return true;
                }
            }

            // decode the length of payload
            if (!RespLengthEncodingUtils.TryReadLength(valueSpan.Slice(1), out var length, out var payloadStart))
            {
                while (!RespWriteUtils.TryWriteError("ERR DUMP payload length format is invalid", ref dcurr, dend))
                    SendAndReset();
                return true;
            }

            // Start from payload start and skip the value type byte
            var val = value.ReadOnlySpan.Slice(payloadStart + 1, length);
<<<<<<< HEAD
            var valArgSlice = scratchBufferManager.CreateArgSlice(val);
=======

            var valArgSlice = scratchBufferBuilder.CreateArgSlice(val);
>>>>>>> 4d3316a7

            parseState.InitializeWithArgument(valArgSlice);

            RawStringInput input;
            if (expiry > 0)
            {
                var inputArg = DateTimeOffset.UtcNow.Ticks + TimeSpan.FromSeconds(expiry).Ticks;
                input = new RawStringInput(RespCommand.SETEXNX, ref parseState, arg1: inputArg);
            }
            else
            {
                input = new RawStringInput(RespCommand.SETEXNX, ref parseState);
            }

            var status = storageApi.SET_Conditional(key, ref input);

            if (status is GarnetStatus.NOTFOUND)
            {
                while (!RespWriteUtils.TryWriteDirect(CmdStrings.RESP_OK, ref dcurr, dend))
                    SendAndReset();
                return true;
            }

            while (!RespWriteUtils.TryWriteError(CmdStrings.RESP_ERR_BUSSYKEY, ref dcurr, dend))
                SendAndReset();

            return true;
        }

        /// <summary>
        /// DUMP 
        /// </summary>
        bool NetworkDUMP<TGarnetApi>(ref TGarnetApi storageApi)
            where TGarnetApi : IGarnetApi
        {
            if (parseState.Count != 1)
            {
                return AbortWithWrongNumberOfArguments(nameof(RespCommand.DUMP));
            }

            var key = parseState.GetArgSliceByRef(0);

            var status = storageApi.GET(key, out PinnedSpanByte value);

            if (status is GarnetStatus.NOTFOUND)
            {
                WriteNull();
                return true;
            }

            Span<byte> encodedLength = stackalloc byte[5];

            if (!RespLengthEncodingUtils.TryWriteLength(value.ReadOnlySpan.Length, encodedLength, out var bytesWritten))
            {
                while (!RespWriteUtils.TryWriteError("ERR DUMP payload length is invalid", ref dcurr, dend))
                    SendAndReset();
                return true;
            }

            encodedLength = encodedLength.Slice(0, bytesWritten);

            // Len of the dump (payload type + redis encoded payload len + payload len + rdb version + crc64)
            var len = 1 + encodedLength.Length + value.ReadOnlySpan.Length + 2 + 8;
            Span<byte> lengthInASCIIBytes = stackalloc byte[NumUtils.CountDigits(len)];
            var lengthInASCIIBytesLen = NumUtils.WriteInt64(len, lengthInASCIIBytes);

            // Total len (% + length of ascii bytes + CR LF + payload type + redis encoded payload len + payload len + rdb version + crc64 + CR LF)
            var totalLength = 1 + lengthInASCIIBytesLen + 2 + 1 + encodedLength.Length + value.ReadOnlySpan.Length + 2 + 8 + 2;

            byte[] rentedBuffer = null;
            var buffer = totalLength <= (dend - dcurr)
                ? new Span<byte>(dcurr, (int)(dend - dcurr))
                : (rentedBuffer = ArrayPool<byte>.Shared.Rent(totalLength));

            var offset = 0;

            // Write RESP bulk string prefix and length
            buffer[offset++] = 0x24; // '$'
            lengthInASCIIBytes.CopyTo(buffer[offset..]);
            offset += lengthInASCIIBytes.Length;
            buffer[offset++] = 0x0D; // CR
            buffer[offset++] = 0x0A; // LF

            // value type byte
            buffer[offset++] = 0x00;

            // length of the span
            encodedLength.CopyTo(buffer[offset..]);
            offset += encodedLength.Length;

            // copy value to buffer
            value.ReadOnlySpan.CopyTo(buffer[offset..]);
            offset += value.ReadOnlySpan.Length;

            // Write RDB version
            buffer[offset++] = (byte)(RDB_VERSION & 0xff);
            buffer[offset++] = (byte)((RDB_VERSION >> 8) & 0xff);

            // Compute and write CRC64 checksum
            var payloadToHash = buffer.Slice(1 + lengthInASCIIBytes.Length + 2 + 1,
                encodedLength.Length + value.ReadOnlySpan.Length + 2);

            var crcBytes = Crc64.Hash(payloadToHash);
            crcBytes.CopyTo(buffer[offset..]);
            offset += crcBytes.Length;

            // Write final CRLF
            buffer[offset++] = 0x0D; // CR
            buffer[offset] = 0x0A; // LF

            if (rentedBuffer is not null)
            {
                WriteDirectLarge(buffer.Slice(0, totalLength));
                ArrayPool<byte>.Shared.Return(rentedBuffer);
            }
            else
            {
                dcurr += totalLength;
            }

            return true;
        }

        /// <summary>
        /// TryRENAME
        /// </summary>
        private bool NetworkRENAME<TGarnetApi>(ref TGarnetApi storageApi)
            where TGarnetApi : IGarnetApi
        {
            // one optional command for with etag
            if (parseState.Count < 2 || parseState.Count > 3)
            {
                return AbortWithWrongNumberOfArguments(nameof(RespCommand.RENAME));
            }

            var oldKeySlice = parseState.GetArgSliceByRef(0);
            var newKeySlice = parseState.GetArgSliceByRef(1);

            var withEtag = false;
            if (parseState.Count == 3)
            {
                if (!parseState.GetArgSliceByRef(2).ReadOnlySpan.EqualsUpperCaseSpanIgnoringCase(CmdStrings.WITHETAG))
                {
                    return AbortWithErrorMessage(string.Format(CmdStrings.GenericErrUnsupportedOption, parseState.GetString(2)));
                }

                withEtag = true;
            }

            var status = storageApi.RENAME(oldKeySlice, newKeySlice, withEtag);

            switch (status)
            {
                case GarnetStatus.OK:
                    while (!RespWriteUtils.TryWriteDirect(CmdStrings.RESP_OK, ref dcurr, dend))
                        SendAndReset();
                    break;
                case GarnetStatus.NOTFOUND:
                    while (!RespWriteUtils.TryWriteError(CmdStrings.RESP_ERR_GENERIC_NOSUCHKEY, ref dcurr, dend))
                        SendAndReset();
                    break;
            }
            return true;
        }

        /// <summary>
        /// TryRENAMENX
        /// </summary>
        private bool NetworkRENAMENX<TGarnetApi>(ref TGarnetApi storageApi)
            where TGarnetApi : IGarnetApi
        {
            // one optional command for with etag
            if (parseState.Count < 2 || parseState.Count > 3)
            {
                return AbortWithWrongNumberOfArguments(nameof(RespCommand.RENAMENX));
            }

            var oldKeySlice = parseState.GetArgSliceByRef(0);
            var newKeySlice = parseState.GetArgSliceByRef(1);

            var withEtag = false;
            if (parseState.Count == 3)
            {
                if (!parseState.GetArgSliceByRef(2).ReadOnlySpan.EqualsUpperCaseSpanIgnoringCase(CmdStrings.WITHETAG))
                {
                    return AbortWithErrorMessage(string.Format(CmdStrings.GenericErrUnsupportedOption, parseState.GetString(2)));
                }

                withEtag = true;
            }

            var status = storageApi.RENAMENX(oldKeySlice, newKeySlice, out var result, withEtag);

            if (status == GarnetStatus.OK)
            {
                // Integer reply: 1 if key was renamed to newkey.
                // Integer reply: 0 if newkey already exists.
                while (!RespWriteUtils.TryWriteInt32(result, ref dcurr, dend))
                    SendAndReset();
            }
            else
            {
                while (!RespWriteUtils.TryWriteError(CmdStrings.RESP_ERR_GENERIC_NOSUCHKEY, ref dcurr, dend))
                    SendAndReset();
            }

            return true;
        }

        /// <summary>
        /// GETDEL command processor
        /// </summary>
        /// <typeparam name="TGarnetApi"> Garnet API type </typeparam>
        /// <param name="garnetApi"> Garnet API reference </param>
        /// <returns> True if successful, false otherwise </returns>
        private bool NetworkGETDEL<TGarnetApi>(ref TGarnetApi garnetApi)
            where TGarnetApi : IGarnetApi
        {
            if (parseState.Count != 1)
            {
                return AbortWithWrongNumberOfArguments(nameof(RespCommand.GETDEL));
            }

            var sbKey = parseState.GetArgSliceByRef(0);
            var o = SpanByteAndMemory.FromPinnedPointer(dcurr, (int)(dend - dcurr));
            var status = garnetApi.GETDEL(sbKey, ref o);

            if (status == GarnetStatus.OK)
            {
                if (!o.IsSpanByte)
                    SendAndReset(o.Memory, o.Length);
                else
                    dcurr += o.Length;
            }
            else
            {
                Debug.Assert(o.IsSpanByte);
                WriteNull();
            }

            return true;
        }

        /// <summary>
        /// EXISTS multiple keys
        /// </summary>
        /// <typeparam name="TGarnetApi"></typeparam>
        /// <param name="storageApi"></param>
        /// <returns></returns>
        private bool NetworkEXISTS<TGarnetApi>(ref TGarnetApi storageApi)
            where TGarnetApi : IGarnetApi
        {
            var count = parseState.Count;
            if (count < 1)
            {
                return AbortWithWrongNumberOfArguments(nameof(RespCommand.EXISTS));
            }

            var exists = 0;

            for (var i = 0; i < parseState.Count; i++)
            {
                var key = parseState.GetArgSliceByRef(i);
                var status = storageApi.EXISTS(key);
                if (status == GarnetStatus.OK)
                    exists++;
            }

            while (!RespWriteUtils.TryWriteInt32(exists, ref dcurr, dend))
                SendAndReset();

            return true;
        }

        /// <summary>
        /// Set a timeout on a key.
        /// EXPIRE key seconds [NX | XX | GT | LT]
        /// PEXPIRE key milliseconds [NX | XX | GT | LT]
        /// EXPIREAT key unix-time-seconds [NX | XX | GT | LT]
        /// PEXPIREAT key unix-time-milliseconds [NX | XX | GT | LT]
        /// </summary>
        /// <typeparam name="TGarnetApi"></typeparam>
        /// <param name="command">Indicates which command to use.</param>
        /// <param name="storageApi"></param>
        /// <returns></returns>
        private bool NetworkEXPIRE<TGarnetApi>(RespCommand command, ref TGarnetApi storageApi)
            where TGarnetApi : IGarnetApi
        {
            var count = parseState.Count;
            if (count < 2 || count > 4)
            {
                return AbortWithWrongNumberOfArguments(command.ToString());
            }

            var key = parseState.GetArgSliceByRef(0);

            if (!parseState.TryGetLong(1, out var expiration))
            {
                return AbortWithErrorMessage(CmdStrings.RESP_ERR_GENERIC_VALUE_IS_NOT_INTEGER);
            }

            if (expiration < 0)
            {
                return AbortWithErrorMessage(CmdStrings.RESP_ERR_INVALID_EXPIRE_TIME);
            }

            var expireOption = ExpireOption.None;
            if (parseState.Count > 2)
            {
                if (!parseState.TryGetExpireOption(2, out expireOption))
                {
                    return AbortWithErrorMessage(string.Format(CmdStrings.GenericErrUnsupportedOption, parseState.GetString(2)));
                }

                if (parseState.Count > 3)
                {
                    if (!parseState.TryGetExpireOption(3, out var additionExpireOption))
                    {
                        return AbortWithErrorMessage(string.Format(CmdStrings.GenericErrUnsupportedOption, parseState.GetString(2)));
                    }

                    if (expireOption == ExpireOption.XX && (additionExpireOption == ExpireOption.GT ||
                                                            additionExpireOption == ExpireOption.LT))
                    {
                        expireOption = ExpireOption.XX | additionExpireOption;
                    }
                    else if (expireOption == ExpireOption.GT && additionExpireOption == ExpireOption.XX)
                    {
                        expireOption = ExpireOption.XXGT;
                    }
                    else if (expireOption == ExpireOption.LT && additionExpireOption == ExpireOption.XX)
                    {
                        expireOption = ExpireOption.XXLT;
                    }
                    else
                    {
                        while (!RespWriteUtils.TryWriteError(
                                   "ERR NX and XX, GT or LT options at the same time are not compatible", ref dcurr,
                                   dend))
                            SendAndReset();
                    }
                }
            }

            // Convert to expiration time in ticks
            var expirationTimeInTicks = command switch
            {
                RespCommand.EXPIRE => DateTimeOffset.UtcNow.AddSeconds(expiration).UtcTicks,
                RespCommand.PEXPIRE => DateTimeOffset.UtcNow.AddMilliseconds(expiration).UtcTicks,
                RespCommand.EXPIREAT => ConvertUtils.UnixTimestampInSecondsToTicks(expiration),
                _ => ConvertUtils.UnixTimestampInMillisecondsToTicks(expiration)
            };

            // Encode expiration time and expiration option and pass them into the input object
            var expirationWithOption = new ExpirationWithOption(expirationTimeInTicks, expireOption);

            var input = new RawStringInput(RespCommand.EXPIRE, arg1: expirationWithOption.Word);
            var status = storageApi.EXPIRE(key, ref input, out var timeoutSet);

            if (status == GarnetStatus.OK && timeoutSet)
            {
                while (!RespWriteUtils.TryWriteDirect(CmdStrings.RESP_RETURN_VAL_1, ref dcurr, dend))
                    SendAndReset();
            }
            else
            {
                while (!RespWriteUtils.TryWriteDirect(CmdStrings.RESP_RETURN_VAL_0, ref dcurr, dend))
                    SendAndReset();
            }

            return true;
        }

        /// <summary>
        /// PERSIST command
        /// </summary>
        /// <typeparam name="TGarnetApi"></typeparam>
        /// <param name="storageApi">The Garnet API instance</param>
        /// <returns></returns>
        private bool NetworkPERSIST<TGarnetApi>(ref TGarnetApi storageApi)
            where TGarnetApi : IGarnetApi
        {
            if (parseState.Count != 1)
            {
                return AbortWithWrongNumberOfArguments(nameof(RespCommand.PERSIST));
            }

            var key = parseState.GetArgSliceByRef(0);
            var status = storageApi.PERSIST(key);

            if (status == GarnetStatus.OK)
            {
                while (!RespWriteUtils.TryWriteDirect(CmdStrings.RESP_RETURN_VAL_1, ref dcurr, dend))
                    SendAndReset();
            }
            else
            {
                while (!RespWriteUtils.TryWriteDirect(CmdStrings.RESP_RETURN_VAL_0, ref dcurr, dend))
                    SendAndReset();
            }
            return true;
        }

        /// <summary>
        /// Returns the remaining time to live of a key that has a timeout.
        /// </summary>
        /// <typeparam name="TGarnetApi"></typeparam>
        /// <param name="command">either if the call is for tll or pttl command</param>
        /// <param name="storageApi"></param>
        /// <returns></returns>
        private bool NetworkTTL<TGarnetApi>(RespCommand command, ref TGarnetApi storageApi)
            where TGarnetApi : IGarnetApi
        {
            if (parseState.Count != 1)
            {
                return AbortWithWrongNumberOfArguments(nameof(RespCommand.PERSIST));
            }

            var key = parseState.GetArgSliceByRef(0);
            var o = SpanByteAndMemory.FromPinnedPointer(dcurr, (int)(dend - dcurr));
            var status = command == RespCommand.TTL ?
                        storageApi.TTL(key, StoreType.All, ref o) :
                        storageApi.PTTL(key, StoreType.All, ref o);

            if (status == GarnetStatus.OK)
            {
                if (!o.IsSpanByte)
                    SendAndReset(o.Memory, o.Length);
                else
                    dcurr += o.Length;
            }
            else
            {
                while (!RespWriteUtils.TryWriteDirect(CmdStrings.RESP_RETURN_VAL_N2, ref dcurr, dend))
                    SendAndReset();
            }
            return true;
        }

        /// <summary>
        /// Get the absolute Unix timestamp at which the given key will expire.
        /// </summary>
        /// <typeparam name="TGarnetApi"></typeparam>
        /// <param name="command">either if the call is for EXPIRETIME or PEXPIRETIME command</param>
        /// <param name="storageApi"></param>
        /// <returns>Returns the absolute Unix timestamp (since January 1, 1970) in seconds or milliseconds at which the given key will expire.</returns>
        private bool NetworkEXPIRETIME<TGarnetApi>(RespCommand command, ref TGarnetApi storageApi)
            where TGarnetApi : IGarnetApi
        {
            if (parseState.Count != 1)
            {
                return AbortWithWrongNumberOfArguments(nameof(RespCommand.EXPIRETIME));
            }

            var key = parseState.GetArgSliceByRef(0);
            var o = SpanByteAndMemory.FromPinnedPointer(dcurr, (int)(dend - dcurr));
            var status = command == RespCommand.EXPIRETIME ?
                        storageApi.EXPIRETIME(key, StoreType.All, ref o) :
                        storageApi.PEXPIRETIME(key, StoreType.All, ref o);

            if (status == GarnetStatus.OK)
            {
                if (!o.IsSpanByte)
                    SendAndReset(o.Memory, o.Length);
                else
                    dcurr += o.Length;
            }
            else
            {
                while (!RespWriteUtils.TryWriteDirect(CmdStrings.RESP_RETURN_VAL_N2, ref dcurr, dend))
                    SendAndReset();
            }
            return true;
        }
    }
}<|MERGE_RESOLUTION|>--- conflicted
+++ resolved
@@ -96,12 +96,8 @@
 
             // Start from payload start and skip the value type byte
             var val = value.ReadOnlySpan.Slice(payloadStart + 1, length);
-<<<<<<< HEAD
-            var valArgSlice = scratchBufferManager.CreateArgSlice(val);
-=======
 
             var valArgSlice = scratchBufferBuilder.CreateArgSlice(val);
->>>>>>> 4d3316a7
 
             parseState.InitializeWithArgument(valArgSlice);
 
