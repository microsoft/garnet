--- conflicted
+++ resolved
@@ -20,28 +20,6 @@
 
 namespace Garnet.server
 {
-<<<<<<< HEAD
-=======
-    using BasicGarnetApi = GarnetApi<BasicContext<StringInput, SpanByteAndMemory, long, MainSessionFunctions,
-            /* MainStoreFunctions */ StoreFunctions<SpanByteComparer, DefaultRecordDisposer>,
-            ObjectAllocator<StoreFunctions<SpanByteComparer, DefaultRecordDisposer>>>,
-        BasicContext<ObjectInput, ObjectOutput, long, ObjectSessionFunctions,
-            /* ObjectStoreFunctions */ StoreFunctions<SpanByteComparer, DefaultRecordDisposer>,
-            ObjectAllocator<StoreFunctions<SpanByteComparer, DefaultRecordDisposer>>>,
-        BasicContext<UnifiedInput, UnifiedOutput, long, UnifiedSessionFunctions,
-            /* UnifiedStoreFunctions */ StoreFunctions<SpanByteComparer, DefaultRecordDisposer>,
-            ObjectAllocator<StoreFunctions<SpanByteComparer, DefaultRecordDisposer>>>>;
-    using TransactionalGarnetApi = GarnetApi<TransactionalContext<StringInput, SpanByteAndMemory, long, MainSessionFunctions,
-            /* MainStoreFunctions */ StoreFunctions<SpanByteComparer, DefaultRecordDisposer>,
-            ObjectAllocator<StoreFunctions<SpanByteComparer, DefaultRecordDisposer>>>,
-        TransactionalContext<ObjectInput, ObjectOutput, long, ObjectSessionFunctions,
-            /* ObjectStoreFunctions */ StoreFunctions<SpanByteComparer, DefaultRecordDisposer>,
-            ObjectAllocator<StoreFunctions<SpanByteComparer, DefaultRecordDisposer>>>,
-        TransactionalContext<UnifiedInput, UnifiedOutput, long, UnifiedSessionFunctions,
-            /* UnifiedStoreFunctions */ StoreFunctions<SpanByteComparer, DefaultRecordDisposer>,
-            ObjectAllocator<StoreFunctions<SpanByteComparer, DefaultRecordDisposer>>>>;
-
->>>>>>> 04c8fcf9
     /// <summary>
     /// RESP server session
     /// </summary>
@@ -615,7 +593,7 @@
         internal void SetTransactionMode(bool enable)
             => txnManager.state = enable ? TxnState.Running : TxnState.None;
 
-        private void ProcessMessages<TBasicApi, TTxnApi>(ref TBasicApi basicApi, ref TTxnApi txnApi)
+        private void ProcessMessages<TBasicApi, TTxnApi>(ref TBasicApi basicApi, ref TTxnApi transactionalApi)
             where TBasicApi : IGarnetApi
             where TTxnApi : IGarnetApi
         {
@@ -651,11 +629,7 @@
                         {
                             if (txnManager.state == TxnState.Running)
                             {
-<<<<<<< HEAD
-                                _ = ProcessBasicCommands(cmd, ref txnApi);
-=======
-                                _ = ProcessBasicCommands(cmd, ref transactionalGarnetApi);
->>>>>>> 04c8fcf9
+                                _ = ProcessBasicCommands(cmd, ref transactionalApi);
                             }
                             else _ = cmd switch
                             {
@@ -1554,7 +1528,6 @@
         /// <returns>New database session</returns>
         private GarnetDatabaseSession CreateDatabaseSession(int dbId)
         {
-<<<<<<< HEAD
             var dbStorageSession = new StorageSession(
                 storeWrapper,
                 scratchBufferBuilder,
@@ -1564,19 +1537,11 @@
                 consistentReadContextCallbacks: null,
                 logger,
                 respProtocolVersion);
-            var dbGarnetApi = new BasicGarnetApi(dbStorageSession, dbStorageSession.basicContext,
-                dbStorageSession.objectStoreBasicContext, dbStorageSession.unifiedStoreBasicContext);
-            var dbLockableGarnetApi = new TransactionalGarnetApi(dbStorageSession,
-                dbStorageSession.transactionalContext, dbStorageSession.objectStoreTransactionalContext,
-                dbStorageSession.unifiedStoreTransactionalContext);
-=======
-            var dbStorageSession = new StorageSession(storeWrapper, scratchBufferBuilder, sessionMetrics, LatencyMetrics, dbId, logger, respProtocolVersion);
             var dbGarnetApi = new BasicGarnetApi(dbStorageSession, dbStorageSession.stringBasicContext,
                 dbStorageSession.objectBasicContext, dbStorageSession.unifiedBasicContext);
             var dbLockableGarnetApi = new TransactionalGarnetApi(dbStorageSession,
                 dbStorageSession.stringTransactionalContext, dbStorageSession.objectTransactionalContext,
                 dbStorageSession.unifiedTransactionalContext);
->>>>>>> 04c8fcf9
 
             var transactionManager = new TransactionManager(storeWrapper, this, dbGarnetApi, dbLockableGarnetApi,
                 dbStorageSession, scratchBufferAllocator, storeWrapper.serverOptions.EnableCluster, logger: logger, dbId: dbId);
@@ -1607,11 +1572,11 @@
                 logger,
                 respProtocolVersion);
 
-            var dbGarnetApi = new BasicGarnetApi(dbStorageSession, dbStorageSession.basicContext,
-                dbStorageSession.objectStoreBasicContext, dbStorageSession.unifiedStoreBasicContext);
+            var dbGarnetApi = new BasicGarnetApi(dbStorageSession, dbStorageSession.stringBasicContext,
+                dbStorageSession.objectBasicContext, dbStorageSession.unifiedBasicContext);
             var dbLockableGarnetApi = new TransactionalGarnetApi(dbStorageSession,
-                dbStorageSession.transactionalContext, dbStorageSession.objectStoreTransactionalContext,
-                dbStorageSession.unifiedStoreTransactionalContext);
+                dbStorageSession.stringTransactionalContext, dbStorageSession.objectTransactionalContext,
+                dbStorageSession.unifiedTransactionalContext);
 
             var consistentReadGarnetApi = new ConsistentReadGarnetApi(dbStorageSession, dbStorageSession.consistentReadContext,
                 dbStorageSession.objectStoreConsistentReadContext, dbStorageSession.unifiedStoreConsistentReadContext);
@@ -1653,12 +1618,8 @@
             this.storageSession = dbSession.StorageSession;
             this.basicGarnetApi = dbSession.GarnetApi;
             this.transactionalGarnetApi = dbSession.TransactionalGarnetApi;
-<<<<<<< HEAD
             this.consistentReadGarnetApi = dbSession.ConsistentGarnetApi;
             this.txnConsistentReadApi = dbSession.TransactionalConsistentGarnetApi;
-=======
-
->>>>>>> 04c8fcf9
             this.storageSession.UpdateRespProtocolVersion(this.respProtocolVersion);
         }
     }
