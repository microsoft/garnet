--- conflicted
+++ resolved
@@ -96,12 +96,8 @@
         /// </summary>
         public StorageSession storageSession;
         internal BasicGarnetApi basicGarnetApi;
-<<<<<<< HEAD
         internal TransactionalGarnetApi transactionalGarnetApi;
-=======
-        internal LockableGarnetApi lockableGarnetApi;
         internal TransactionManager txnManager;
->>>>>>> d0f4e4b1
 
         readonly IGarnetAuthenticator _authenticator;
 
@@ -230,15 +226,6 @@
             // Initialize session-local scratch buffer of size 64 bytes, used for constructing arguments in GarnetApi
             this.scratchBufferManager = new ScratchBufferManager();
 
-<<<<<<< HEAD
-            // Create storage session and API
-            this.storageSession = new StorageSession(storeWrapper, scratchBufferManager, sessionMetrics, LatencyMetrics, logger);
-
-            this.basicGarnetApi = new BasicGarnetApi(storageSession, storageSession.basicContext, storageSession.objectStoreBasicContext);
-            this.transactionalGarnetApi = new TransactionalGarnetApi(storageSession, storageSession.transactionalContext, storageSession.objectStoreTransactionalContext);
-
-=======
->>>>>>> d0f4e4b1
             this.storeWrapper = storeWrapper;
             this.subscribeBroker = subscribeBroker;
             this._authenticator = authenticator ?? storeWrapper.serverOptions.AuthSettings?.CreateAuthenticator(this.storeWrapper) ?? new GarnetNoAuthAuthenticator();
@@ -1541,7 +1528,7 @@
         {
             var dbStorageSession = new StorageSession(storeWrapper, scratchBufferManager, sessionMetrics, LatencyMetrics, logger, dbId);
             var dbGarnetApi = new BasicGarnetApi(dbStorageSession, dbStorageSession.basicContext, dbStorageSession.objectStoreBasicContext);
-            var dbLockableGarnetApi = new LockableGarnetApi(dbStorageSession, dbStorageSession.lockableContext, dbStorageSession.objectStoreLockableContext);
+            var dbLockableGarnetApi = new TransactionalGarnetApi(dbStorageSession, dbStorageSession.transactionalContext, dbStorageSession.objectStoreTransactionalContext);
 
             var transactionManager = new TransactionManager(storeWrapper, this, dbGarnetApi, dbLockableGarnetApi,
                 dbStorageSession, scratchBufferManager, storeWrapper.serverOptions.EnableCluster, logger, dbId);
@@ -1560,7 +1547,7 @@
             this.txnManager = dbSession.TransactionManager;
             this.storageSession = dbSession.StorageSession;
             this.basicGarnetApi = dbSession.GarnetApi;
-            this.lockableGarnetApi = dbSession.LockableGarnetApi;
+            this.transactionalGarnetApi = dbSession.TransactionalGarnetApi;
         }
     }
 }