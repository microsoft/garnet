--- conflicted
+++ resolved
@@ -270,14 +270,14 @@
         }
 
         /// <summary>
-<<<<<<< HEAD
         /// Just for fuzzing and testing purposes, do not use otherwise.
         /// </summary>
         internal RespServerSession() : base(null)
         {
             customCommandManagerSession = new(new());
             storeWrapper = new("", "", [], null, null, null, null, null, new(), null);
-=======
+        }
+
         /// Get all active database sessions
         /// </summary>
         /// <returns>Array of active database sessions</returns>
@@ -299,7 +299,6 @@
             }
 
             return databaseSessionsSnapshot.ToArray();
->>>>>>> 17e1d0fa
         }
 
         internal void SetUserHandle(UserHandle userHandle)
