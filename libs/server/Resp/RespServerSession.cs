// Copyright (c) Microsoft Corporation.
// Licensed under the MIT license.

using System;
using System.Buffers;
using System.Diagnostics;
using System.Runtime.CompilerServices;
using System.Runtime.InteropServices;
using System.Text;
using Garnet.common;
using Garnet.common.Parsing;
using Garnet.networking;
using Garnet.server.ACL;
using Garnet.server.Auth;
using Microsoft.Extensions.Logging;
using Tsavorite.core;

namespace Garnet.server
{
    using BasicGarnetApi = GarnetApi<BasicContext<SpanByte, SpanByte, RawStringInput, SpanByteAndMemory, long, MainSessionFunctions,
            /* MainStoreFunctions */ StoreFunctions<SpanByte, SpanByte, SpanByteComparer, SpanByteRecordDisposer>,
            SpanByteAllocator<StoreFunctions<SpanByte, SpanByte, SpanByteComparer, SpanByteRecordDisposer>>>,
        BasicContext<byte[], IGarnetObject, ObjectInput, GarnetObjectStoreOutput, long, ObjectSessionFunctions,
            /* ObjectStoreFunctions */ StoreFunctions<byte[], IGarnetObject, ByteArrayKeyComparer, DefaultRecordDisposer<byte[], IGarnetObject>>,
            GenericAllocator<byte[], IGarnetObject, StoreFunctions<byte[], IGarnetObject, ByteArrayKeyComparer, DefaultRecordDisposer<byte[], IGarnetObject>>>>>;
    using LockableGarnetApi = GarnetApi<LockableContext<SpanByte, SpanByte, RawStringInput, SpanByteAndMemory, long, MainSessionFunctions,
            /* MainStoreFunctions */ StoreFunctions<SpanByte, SpanByte, SpanByteComparer, SpanByteRecordDisposer>,
            SpanByteAllocator<StoreFunctions<SpanByte, SpanByte, SpanByteComparer, SpanByteRecordDisposer>>>,
        LockableContext<byte[], IGarnetObject, ObjectInput, GarnetObjectStoreOutput, long, ObjectSessionFunctions,
            /* ObjectStoreFunctions */ StoreFunctions<byte[], IGarnetObject, ByteArrayKeyComparer, DefaultRecordDisposer<byte[], IGarnetObject>>,
            GenericAllocator<byte[], IGarnetObject, StoreFunctions<byte[], IGarnetObject, ByteArrayKeyComparer, DefaultRecordDisposer<byte[], IGarnetObject>>>>>;

    /// <summary>
    /// RESP server session
    /// </summary>
    internal sealed unsafe partial class RespServerSession : ServerSessionBase
    {
        readonly GarnetSessionMetrics sessionMetrics;
        readonly GarnetLatencyMetricsSession LatencyMetrics;

        public GarnetLatencyMetricsSession latencyMetrics => LatencyMetrics;

        /// <summary>
        /// Get a copy of sessionMetrics
        /// </summary>
        public GarnetSessionMetrics GetSessionMetrics => sessionMetrics;

        /// <summary>
        /// Get a copy of latencyMetrics
        /// </summary>
        public GarnetLatencyMetricsSession GetLatencyMetrics() => LatencyMetrics;

        /// <summary>
        /// Reset latencyMetrics for eventType
        /// </summary>
        public void ResetLatencyMetrics(LatencyMetricsType latencyEvent) => latencyMetrics?.Reset(latencyEvent);

        /// <summary>
        /// Reset all latencyMetrics
        /// </summary>
        public void ResetAllLatencyMetrics() => latencyMetrics?.ResetAll();

        readonly StoreWrapper storeWrapper;
        internal readonly TransactionManager txnManager;
        internal readonly ScratchBufferManager scratchBufferManager;

        internal SessionParseState parseState;
        ClusterSlotVerificationInput csvi;
        GCHandle recvHandle;

        /// <summary>
        /// Pointer to the (fixed) receive buffer
        /// </summary>
        byte* recvBufferPtr;

        /// <summary>
        /// Current readHead. On successful parsing, this is left at the start of 
        /// the command payload for use by legacy operators.
        /// </summary>
        int readHead;

        /// <summary>
        /// End of the current command, after successful parsing.
        /// </summary>
        int endReadHead;

        byte* dcurr, dend;
        bool toDispose;

        int opCount;
        public readonly StorageSession storageSession;
        internal BasicGarnetApi basicGarnetApi;
        internal LockableGarnetApi lockableGarnetApi;

        readonly IGarnetAuthenticator _authenticator;

        /// <summary>
        /// The user currently authenticated in this session
        /// </summary>
        User _user = null;

        readonly ILogger logger = null;

        /// <summary>
        /// Clients must enable asking to make node respond to requests on slots that are being imported.
        /// </summary>
        public byte SessionAsking { get; set; }

        /// <summary>
        /// If set, commands can use this to enumerate details about the server or other sessions.
        /// 
        /// It is not guaranteed to be set.
        /// </summary>
        public IGarnetServer Server { get; set; }

        // Track whether the incoming network batch contains slow commands that should not be counter in NET_RS histogram
        bool containsSlowCommand;

        readonly CustomCommandManagerSession customCommandManagerSession;

        /// <summary>
        /// Cluster session
        /// </summary>
        public readonly IClusterSession clusterSession;

        /// <summary>
        /// Current custom transaction to be executed in the session.
        /// </summary>
        CustomTransaction currentCustomTransaction = null;

        /// <summary>
        /// Current custom command to be executed in the session.
        /// </summary>
        CustomRawStringCommand currentCustomRawStringCommand = null;

        /// <summary>
        /// Current custom object command to be executed in the session.
        /// </summary>
        CustomObjectCommand currentCustomObjectCommand = null;

        /// <summary>
        /// Current custom command to be executed in the session.
        /// </summary>
        CustomProcedureWrapper currentCustomProcedure = null;

        /// <summary>
        /// RESP protocol version (RESP2 is the default)
        /// </summary>
        byte respProtocolVersion = 2;

        /// <summary>
        /// Client name for the session
        /// </summary>
        string clientName = null;

        /// <summary>
        /// Flag indicating whether any of the commands in one message
        /// requires us to block on AOF before sending response over the network
        /// </summary>
        bool waitForAofBlocking = false;

        /// <summary>
        /// A per-session cache for storing lua scripts
        /// </summary>
        internal readonly SessionScriptCache sessionScriptCache;

        /// <summary>
        /// Identifier for session - used for CLIENT and related commands.
        /// </summary>
        public long Id { get; }

        /// <summary>
        /// <see cref="Environment.TickCount64"/> when this <see cref="RespServerSession"/> was created.
        /// </summary>
        public long CreationTicks { get; }

        public RespServerSession(
            long id,
            INetworkSender networkSender,
            StoreWrapper storeWrapper,
            SubscribeBroker<SpanByte, SpanByte, IKeySerializer<SpanByte>> subscribeBroker,
            IGarnetAuthenticator authenticator,
            bool enableScripts)
            : base(networkSender)
        {
            this.customCommandManagerSession = new CustomCommandManagerSession(storeWrapper.customCommandManager);
            this.sessionMetrics = storeWrapper.serverOptions.MetricsSamplingFrequency > 0 ? new GarnetSessionMetrics() : null;
            this.LatencyMetrics = storeWrapper.serverOptions.LatencyMonitor ? new GarnetLatencyMetricsSession(storeWrapper.monitor) : null;
            logger = storeWrapper.sessionLogger != null ? new SessionLogger(storeWrapper.sessionLogger, $"[{networkSender?.RemoteEndpointName}] [{GetHashCode():X8}] ") : null;

            this.Id = id;
            this.CreationTicks = Environment.TickCount64;

            logger?.LogDebug("Starting RespServerSession Id={0}", this.Id);

            // Initialize session-local scratch buffer of size 64 bytes, used for constructing arguments in GarnetApi
            this.scratchBufferManager = new ScratchBufferManager();

            // Create storage session and API
            this.storageSession = new StorageSession(storeWrapper, scratchBufferManager, sessionMetrics, LatencyMetrics, logger);

            this.basicGarnetApi = new BasicGarnetApi(storageSession, storageSession.basicContext, storageSession.objectStoreBasicContext);
            this.lockableGarnetApi = new LockableGarnetApi(storageSession, storageSession.lockableContext, storageSession.objectStoreLockableContext);

            this.storeWrapper = storeWrapper;
            this.subscribeBroker = subscribeBroker;
            this._authenticator = authenticator ?? storeWrapper.serverOptions.AuthSettings?.CreateAuthenticator(this.storeWrapper) ?? new GarnetNoAuthAuthenticator();

            if (storeWrapper.serverOptions.EnableLua && enableScripts)
                sessionScriptCache = new(storeWrapper, _authenticator, logger);

            // Associate new session with default user and automatically authenticate, if possible
            this.AuthenticateUser(Encoding.ASCII.GetBytes(this.storeWrapper.accessControlList.GetDefaultUser().Name));

            txnManager = new TransactionManager(this, storageSession, scratchBufferManager, storeWrapper.serverOptions.EnableCluster, logger);
            storageSession.txnManager = txnManager;

            clusterSession = storeWrapper.clusterProvider?.CreateClusterSession(txnManager, this._authenticator, this._user, sessionMetrics, basicGarnetApi, networkSender, logger);
            clusterSession?.SetUser(this._user);
            sessionScriptCache?.SetUser(this._user);

            parseState.Initialize();
            readHead = 0;
            toDispose = false;
            SessionAsking = 0;

            // Reserve minimum 4 bytes to send pending sequence number as output
            if (this.networkSender != null)
            {
                if (this.networkSender.GetMaxSizeSettings?.MaxOutputSize < sizeof(int))
                    this.networkSender.GetMaxSizeSettings.MaxOutputSize = sizeof(int);
            }
        }

        internal void SetUser(User user)
        {
            this._user = user;
            clusterSession?.SetUser(user);
        }

        public override void Dispose()
        {
            logger?.LogDebug("Disposing RespServerSession Id={0}", this.Id);

            if (recvBufferPtr != null)
            {
                try { if (recvHandle.IsAllocated) recvHandle.Free(); } catch { }
            }

            if (storeWrapper.serverOptions.MetricsSamplingFrequency > 0 || storeWrapper.serverOptions.LatencyMonitor)
                storeWrapper.monitor.AddMetricsHistorySessionDispose(sessionMetrics, latencyMetrics);

            subscribeBroker?.RemoveSubscription(this);
            storeWrapper.itemBroker?.HandleSessionDisposed(this);
            sessionScriptCache?.Dispose();

            // Cancel the async processor, if any
            asyncWaiterCancel?.Cancel();
            asyncWaiter?.Signal();

            storageSession.Dispose();
        }

        public int StoreSessionID => storageSession.SessionID;
        public int ObjectStoreSessionID => storageSession.ObjectStoreSessionID;

        /// <summary>
        /// Tries to authenticate the given username/password and updates the user associated with this server session.
        /// </summary>
        /// <param name="username">Name of the user to authenticate.</param>
        /// <param name="password">Password to authenticate with.</param>
        /// <returns>True if the session has been authenticated successfully, false if the user could not be authenticated.</returns>
        bool AuthenticateUser(ReadOnlySpan<byte> username, ReadOnlySpan<byte> password = default(ReadOnlySpan<byte>))
        {
            // Authenticate user or change to default user if no authentication is supported
            bool success = _authenticator.CanAuthenticate ? _authenticator.Authenticate(password, username) : true;

            if (success)
            {
                // Set authenticated user or fall back to default user, if separate users are not supported
                // NOTE: Currently only GarnetACLAuthenticator supports multiple users
                if (_authenticator is GarnetACLAuthenticator aclAuthenticator)
                {
                    this._user = aclAuthenticator.GetUser();
                }
                else
                {
                    this._user = this.storeWrapper.accessControlList.GetDefaultUser();
                }

                // Propagate authentication to cluster session
                clusterSession?.SetUser(this._user);
                sessionScriptCache?.SetUser(this._user);
            }

            return _authenticator.CanAuthenticate ? success : false;
        }

        public override int TryConsumeMessages(byte* reqBuffer, int bytesReceived)
        {
            bytesRead = bytesReceived;
            if (!txnManager.IsSkippingOperations())
                readHead = 0;
            try
            {
                latencyMetrics?.Start(LatencyMetricsType.NET_RS_LAT);
                clusterSession?.AcquireCurrentEpoch();
                recvBufferPtr = reqBuffer;
                networkSender.EnterAndGetResponseObject(out dcurr, out dend);
                ProcessMessages();
                recvBufferPtr = null;
            }
            catch (RespParsingException ex)
            {
                sessionMetrics?.incr_total_number_resp_server_session_exceptions(1);
                logger?.Log(ex.LogLevel, ex, "Aborting open session due to RESP parsing error");

                // Forward parsing error as RESP error
                while (!RespWriteUtils.WriteError($"ERR Protocol Error: {ex.Message}", ref dcurr, dend))
                    SendAndReset();

                // Send message and dispose the network sender to end the session
                if (dcurr > networkSender.GetResponseObjectHead())
                    Send(networkSender.GetResponseObjectHead());

                // The session is no longer usable, dispose it
                networkSender.DisposeNetworkSender(true);
            }
            catch (GarnetException ex)
            {
                sessionMetrics?.incr_total_number_resp_server_session_exceptions(1);
                logger?.Log(ex.LogLevel, ex, "ProcessMessages threw a GarnetException:");

                // Forward Garnet error as RESP error
                if (ex.ClientResponse)
                {
                    while (!RespWriteUtils.WriteError($"ERR Garnet Exception: {ex.Message}", ref dcurr, dend))
                        SendAndReset();
                }

                // Send message and dispose the network sender to end the session
                if (dcurr > networkSender.GetResponseObjectHead())
                    Send(networkSender.GetResponseObjectHead());

                // The session is no longer usable, dispose it
                networkSender.DisposeNetworkSender(true);
            }
            catch (Exception ex)
            {
                sessionMetrics?.incr_total_number_resp_server_session_exceptions(1);
                logger?.LogCritical(ex, "ProcessMessages threw an exception:");
                // The session is no longer usable, dispose it
                networkSender.Dispose();
            }
            finally
            {
                networkSender.ExitAndReturnResponseObject();
                clusterSession?.ReleaseCurrentEpoch();
                scratchBufferManager.Reset();
            }

            if (txnManager.IsSkippingOperations())
                return 0; // so that network does not try to shift the byte array

            // If server processed input data successfully, update tracked metrics
            if (readHead > 0)
            {
                if (latencyMetrics != null)
                {
                    if (containsSlowCommand)
                    {
                        latencyMetrics.StopAndSwitch(LatencyMetricsType.NET_RS_LAT, LatencyMetricsType.NET_RS_LAT_ADMIN);
                        containsSlowCommand = false;
                    }
                    else
                        latencyMetrics.Stop(LatencyMetricsType.NET_RS_LAT);
                    latencyMetrics.RecordValue(LatencyMetricsType.NET_RS_BYTES, readHead);
                    latencyMetrics.RecordValue(LatencyMetricsType.NET_RS_OPS, opCount);
                    opCount = 0;
                }
                sessionMetrics?.incr_total_net_input_bytes((ulong)readHead);
            }
            return readHead;
        }

        internal void SetTransactionMode(bool enable)
            => txnManager.state = enable ? TxnState.Running : TxnState.None;

        private void ProcessMessages()
        {
            // #if DEBUG
            // logger?.LogTrace("RECV: [{recv}]", Encoding.UTF8.GetString(new Span<byte>(recvBufferPtr, bytesRead)).Replace("\n", "|").Replace("\r", ""));
            // Debug.WriteLine($"RECV: [{Encoding.UTF8.GetString(new Span<byte>(recvBufferPtr, bytesRead)).Replace("\n", "|").Replace("\r", "")}]");
            // #endif

            var _origReadHead = readHead;

            while (bytesRead - readHead >= 4)
            {
                // First, parse the command, making sure we have the entire command available
                // We use endReadHead to track the end of the current command
                // On success, readHead is left at the start of the command payload for legacy operators
                var cmd = ParseCommand(out bool commandReceived);

                // If the command was not fully received, reset addresses and break out
                if (!commandReceived)
                {
                    endReadHead = readHead = _origReadHead;
                    break;
                }

                // Check ACL permissions for the command
                if (cmd != RespCommand.INVALID)
                {
                    if (CheckACLPermissions(cmd))
                    {
                        if (txnManager.state != TxnState.None)
                        {
                            if (txnManager.state == TxnState.Running)
                            {
                                _ = ProcessBasicCommands(cmd, ref lockableGarnetApi);
                            }
                            else _ = cmd switch
                            {
                                RespCommand.EXEC => NetworkEXEC(),
                                RespCommand.MULTI => NetworkMULTI(),
                                RespCommand.DISCARD => NetworkDISCARD(),
                                RespCommand.QUIT => NetworkQUIT(),
                                _ => NetworkSKIP(cmd),
                            };
                        }
                        else
                        {
                            if (clusterSession == null || CanServeSlot(cmd))
                                _ = ProcessBasicCommands(cmd, ref basicGarnetApi);
                        }
                    }
                    else
                    {
                        while (!RespWriteUtils.WriteError(CmdStrings.RESP_ERR_NOAUTH, ref dcurr, dend))
                            SendAndReset();
                    }
                }
                else
                {
                    containsSlowCommand = true;
                }

                // Advance read head variables to process the next command
                _origReadHead = readHead = endReadHead;

                // Handle metrics and special cases
                if (latencyMetrics != null) opCount++;
                if (sessionMetrics != null)
                {
                    sessionMetrics.total_commands_processed++;

                    sessionMetrics.total_write_commands_processed += cmd.OneIfWrite();
                    sessionMetrics.total_read_commands_processed += cmd.OneIfRead();
                }
                if (SessionAsking != 0)
                    SessionAsking = (byte)(SessionAsking - 1);
            }

            if (dcurr > networkSender.GetResponseObjectHead())
            {
                Send(networkSender.GetResponseObjectHead());
                if (toDispose)
                {
                    networkSender.DisposeNetworkSender(true);
                }
            }
        }

        // Make first command in string as uppercase
        private bool MakeUpperCase(byte* ptr)
        {
            byte* tmp = ptr;

            while (tmp < ptr + bytesRead - readHead)
            {
                if (*tmp > 64) // found string
                {
                    bool ret = false;
                    while (*tmp > 64 && *tmp < 123 && tmp < ptr + bytesRead - readHead)
                    {
                        if (*tmp > 96) { ret = true; *tmp -= 32; }
                        tmp++;
                    }
                    return ret;
                }
                tmp++;
            }
            return false;
        }

        [MethodImpl(MethodImplOptions.AggressiveInlining)]
        private bool ProcessBasicCommands<TGarnetApi>(RespCommand cmd, ref TGarnetApi storageApi)
            where TGarnetApi : IGarnetApi
        {
            /*
             * WARNING: Do not add any command here classified as @slow!
             * Only @fast commands otherwise latency tracking will break for NET_RS (check how containsSlowCommand is used).
             */
            _ = cmd switch
            {
                RespCommand.GET => NetworkGET(ref storageApi),
<<<<<<< HEAD
                RespCommand.GETWITHETAG => NetworkGETWITHETAG(ref storageApi),
                RespCommand.GETIFNOTMATCH => NetworkGETIFNOTMATCH(ref storageApi),
=======
                RespCommand.GETEX => NetworkGETEX(ref storageApi),
>>>>>>> 4d11e66e
                RespCommand.SET => NetworkSET(ref storageApi),
                RespCommand.SETEX => NetworkSETEX(false, ref storageApi),
                RespCommand.SETNX => NetworkSETNX(false, ref storageApi),
                RespCommand.PSETEX => NetworkSETEX(true, ref storageApi),
                RespCommand.SETEXNX => NetworkSETEXNX(ref storageApi),
                RespCommand.SETWITHETAG => NetworkSETWITHETAG(ref storageApi),
                RespCommand.SETIFMATCH => NetworkSETIFMATCH(ref storageApi),
                RespCommand.DEL => NetworkDEL(ref storageApi),
                RespCommand.RENAME => NetworkRENAME(ref storageApi),
                RespCommand.RENAMENX => NetworkRENAMENX(ref storageApi),
                RespCommand.EXISTS => NetworkEXISTS(ref storageApi),
                RespCommand.EXPIRE => NetworkEXPIRE(RespCommand.EXPIRE, ref storageApi),
                RespCommand.PEXPIRE => NetworkEXPIRE(RespCommand.PEXPIRE, ref storageApi),
                RespCommand.EXPIRETIME => NetworkEXPIRETIME(RespCommand.EXPIRETIME, ref storageApi),
                RespCommand.PEXPIRETIME => NetworkEXPIRETIME(RespCommand.PEXPIRETIME, ref storageApi),
                RespCommand.PERSIST => NetworkPERSIST(ref storageApi),
                RespCommand.GETRANGE => NetworkGetRange(ref storageApi),
                RespCommand.SUBSTR => NetworkGetRange(ref storageApi),
                RespCommand.TTL => NetworkTTL(RespCommand.TTL, ref storageApi),
                RespCommand.PTTL => NetworkTTL(RespCommand.PTTL, ref storageApi),
                RespCommand.SETRANGE => NetworkSetRange(ref storageApi),
                RespCommand.GETDEL => NetworkGETDEL(ref storageApi),
                RespCommand.GETSET => NetworkGETSET(ref storageApi),
                RespCommand.APPEND => NetworkAppend(ref storageApi),
                RespCommand.STRLEN => NetworkSTRLEN(ref storageApi),
                RespCommand.INCR => NetworkIncrement(RespCommand.INCR, ref storageApi),
                RespCommand.INCRBY => NetworkIncrement(RespCommand.INCRBY, ref storageApi),
                RespCommand.INCRBYFLOAT => NetworkIncrementByFloat(ref storageApi),
                RespCommand.DECR => NetworkIncrement(RespCommand.DECR, ref storageApi),
                RespCommand.DECRBY => NetworkIncrement(RespCommand.DECRBY, ref storageApi),
                RespCommand.SETBIT => NetworkStringSetBit(ref storageApi),
                RespCommand.GETBIT => NetworkStringGetBit(ref storageApi),
                RespCommand.BITCOUNT => NetworkStringBitCount(ref storageApi),
                RespCommand.BITPOS => NetworkStringBitPosition(ref storageApi),
                RespCommand.PUBLISH => NetworkPUBLISH(),
                RespCommand.PING => parseState.Count == 0 ? NetworkPING() : NetworkArrayPING(),
                RespCommand.ASKING => NetworkASKING(),
                RespCommand.MULTI => NetworkMULTI(),
                RespCommand.EXEC => NetworkEXEC(),
                RespCommand.UNWATCH => NetworkUNWATCH(),
                RespCommand.DISCARD => NetworkDISCARD(),
                RespCommand.QUIT => NetworkQUIT(),
                RespCommand.RUNTXP => NetworkRUNTXP(),
                RespCommand.READONLY => NetworkREADONLY(),
                RespCommand.READWRITE => NetworkREADWRITE(),
                RespCommand.EXPIREAT => NetworkEXPIREAT(RespCommand.EXPIREAT, ref storageApi),
                RespCommand.PEXPIREAT => NetworkEXPIREAT(RespCommand.PEXPIREAT, ref storageApi),

                _ => ProcessArrayCommands(cmd, ref storageApi)
            };

            return true;
        }

        private bool ProcessArrayCommands<TGarnetApi>(RespCommand cmd, ref TGarnetApi storageApi)
           where TGarnetApi : IGarnetApi
        {
            /*
             * WARNING: Do not add any command here classified as @slow!
             * Only @fast commands otherwise latency tracking will break for NET_RS (check how containsSlowCommand is used).
             */
            var success = cmd switch
            {
                RespCommand.MGET => NetworkMGET(ref storageApi),
                RespCommand.MSET => NetworkMSET(ref storageApi),
                RespCommand.MSETNX => NetworkMSETNX(ref storageApi),
                RespCommand.UNLINK => NetworkDEL(ref storageApi),
                RespCommand.SELECT => NetworkSELECT(),
                RespCommand.WATCH => NetworkWATCH(),
                RespCommand.WATCHMS => NetworkWATCH_MS(),
                RespCommand.WATCHOS => NetworkWATCH_OS(),
                // Pub/sub commands
                RespCommand.SUBSCRIBE => NetworkSUBSCRIBE(),
                RespCommand.PSUBSCRIBE => NetworkPSUBSCRIBE(),
                RespCommand.UNSUBSCRIBE => NetworkUNSUBSCRIBE(),
                RespCommand.PUNSUBSCRIBE => NetworkPUNSUBSCRIBE(),
                RespCommand.PUBSUB_CHANNELS => NetworkPUBSUB_CHANNELS(),
                RespCommand.PUBSUB_NUMSUB => NetworkPUBSUB_NUMSUB(),
                RespCommand.PUBSUB_NUMPAT => NetworkPUBSUB_NUMPAT(),
                // Custom Object Commands
                RespCommand.COSCAN => ObjectScan(GarnetObjectType.All, ref storageApi),
                // Sorted Set commands
                RespCommand.ZADD => SortedSetAdd(ref storageApi),
                RespCommand.ZREM => SortedSetRemove(ref storageApi),
                RespCommand.ZCARD => SortedSetLength(ref storageApi),
                RespCommand.ZPOPMAX => SortedSetPop(cmd, ref storageApi),
                RespCommand.ZSCORE => SortedSetScore(ref storageApi),
                RespCommand.ZMSCORE => SortedSetScores(ref storageApi),
                RespCommand.ZCOUNT => SortedSetCount(ref storageApi),
                RespCommand.ZINCRBY => SortedSetIncrement(ref storageApi),
                RespCommand.ZRANK => SortedSetRank(cmd, ref storageApi),
                RespCommand.ZRANGE => SortedSetRange(cmd, ref storageApi),
                RespCommand.ZRANGEBYSCORE => SortedSetRange(cmd, ref storageApi),
                RespCommand.ZREVRANK => SortedSetRank(cmd, ref storageApi),
                RespCommand.ZREMRANGEBYLEX => SortedSetLengthByValue(cmd, ref storageApi),
                RespCommand.ZREMRANGEBYRANK => SortedSetRemoveRange(cmd, ref storageApi),
                RespCommand.ZREMRANGEBYSCORE => SortedSetRemoveRange(cmd, ref storageApi),
                RespCommand.ZLEXCOUNT => SortedSetLengthByValue(cmd, ref storageApi),
                RespCommand.ZPOPMIN => SortedSetPop(cmd, ref storageApi),
                RespCommand.ZRANDMEMBER => SortedSetRandomMember(ref storageApi),
                RespCommand.ZDIFF => SortedSetDifference(ref storageApi),
                RespCommand.ZDIFFSTORE => SortedSetDifferenceStore(ref storageApi),
                RespCommand.ZREVRANGE => SortedSetRange(cmd, ref storageApi),
                RespCommand.ZREVRANGEBYSCORE => SortedSetRange(cmd, ref storageApi),
                RespCommand.ZSCAN => ObjectScan(GarnetObjectType.SortedSet, ref storageApi),
                //SortedSet for Geo Commands
                RespCommand.GEOADD => GeoAdd(ref storageApi),
                RespCommand.GEOHASH => GeoCommands(cmd, ref storageApi),
                RespCommand.GEODIST => GeoCommands(cmd, ref storageApi),
                RespCommand.GEOPOS => GeoCommands(cmd, ref storageApi),
                RespCommand.GEOSEARCH => GeoCommands(cmd, ref storageApi),
                RespCommand.GEOSEARCHSTORE => GeoSearchStore(ref storageApi),
                //HLL Commands
                RespCommand.PFADD => HyperLogLogAdd(ref storageApi),
                RespCommand.PFMERGE => HyperLogLogMerge(ref storageApi),
                RespCommand.PFCOUNT => HyperLogLogLength(ref storageApi),
                //Bitmap Commands
                RespCommand.BITOP_AND => NetworkStringBitOperation(BitmapOperation.AND, ref storageApi),
                RespCommand.BITOP_OR => NetworkStringBitOperation(BitmapOperation.OR, ref storageApi),
                RespCommand.BITOP_XOR => NetworkStringBitOperation(BitmapOperation.XOR, ref storageApi),
                RespCommand.BITOP_NOT => NetworkStringBitOperation(BitmapOperation.NOT, ref storageApi),
                RespCommand.BITFIELD => StringBitField(ref storageApi),
                RespCommand.BITFIELD_RO => StringBitFieldReadOnly(ref storageApi),
                // List Commands
                RespCommand.LPUSH => ListPush(cmd, ref storageApi),
                RespCommand.LPUSHX => ListPush(cmd, ref storageApi),
                RespCommand.LPOP => ListPop(cmd, ref storageApi),
                RespCommand.LPOS => ListPosition(ref storageApi),
                RespCommand.RPUSH => ListPush(cmd, ref storageApi),
                RespCommand.RPUSHX => ListPush(cmd, ref storageApi),
                RespCommand.RPOP => ListPop(cmd, ref storageApi),
                RespCommand.LLEN => ListLength(ref storageApi),
                RespCommand.LTRIM => ListTrim(ref storageApi),
                RespCommand.LRANGE => ListRange(ref storageApi),
                RespCommand.LINDEX => ListIndex(ref storageApi),
                RespCommand.LINSERT => ListInsert(ref storageApi),
                RespCommand.LREM => ListRemove(ref storageApi),
                RespCommand.RPOPLPUSH => ListRightPopLeftPush(ref storageApi),
                RespCommand.LMOVE => ListMove(ref storageApi),
                RespCommand.LMPOP => ListPopMultiple(ref storageApi),
                RespCommand.LSET => ListSet(ref storageApi),
                RespCommand.BLPOP => ListBlockingPop(cmd),
                RespCommand.BRPOP => ListBlockingPop(cmd),
                RespCommand.BLMOVE => ListBlockingMove(cmd),
                // Hash Commands
                RespCommand.HSET => HashSet(cmd, ref storageApi),
                RespCommand.HMSET => HashSet(cmd, ref storageApi),
                RespCommand.HGET => HashGet(cmd, ref storageApi),
                RespCommand.HMGET => HashGetMultiple(cmd, ref storageApi),
                RespCommand.HGETALL => HashGetAll(cmd, ref storageApi),
                RespCommand.HDEL => HashDelete(ref storageApi),
                RespCommand.HLEN => HashLength(ref storageApi),
                RespCommand.HSTRLEN => HashStrLength(ref storageApi),
                RespCommand.HEXISTS => HashExists(ref storageApi),
                RespCommand.HKEYS => HashKeys(cmd, ref storageApi),
                RespCommand.HVALS => HashKeys(cmd, ref storageApi),
                RespCommand.HINCRBY => HashIncrement(cmd, ref storageApi),
                RespCommand.HINCRBYFLOAT => HashIncrement(cmd, ref storageApi),
                RespCommand.HSETNX => HashSet(cmd, ref storageApi),
                RespCommand.HRANDFIELD => HashRandomField(cmd, ref storageApi),
                RespCommand.HSCAN => ObjectScan(GarnetObjectType.Hash, ref storageApi),
                // Set Commands
                RespCommand.SADD => SetAdd(ref storageApi),
                RespCommand.SMEMBERS => SetMembers(ref storageApi),
                RespCommand.SISMEMBER => SetIsMember(cmd, ref storageApi),
                RespCommand.SMISMEMBER => SetIsMember(cmd, ref storageApi),
                RespCommand.SREM => SetRemove(ref storageApi),
                RespCommand.SCARD => SetLength(ref storageApi),
                RespCommand.SPOP => SetPop(ref storageApi),
                RespCommand.SRANDMEMBER => SetRandomMember(ref storageApi),
                RespCommand.SSCAN => ObjectScan(GarnetObjectType.Set, ref storageApi),
                RespCommand.SMOVE => SetMove(ref storageApi),
                RespCommand.SINTER => SetIntersect(ref storageApi),
                RespCommand.SINTERSTORE => SetIntersectStore(ref storageApi),
                RespCommand.SUNION => SetUnion(ref storageApi),
                RespCommand.SUNIONSTORE => SetUnionStore(ref storageApi),
                RespCommand.SDIFF => SetDiff(ref storageApi),
                RespCommand.SDIFFSTORE => SetDiffStore(ref storageApi),
                _ => ProcessOtherCommands(cmd, ref storageApi)
            };
            return success;
        }

        private bool ProcessOtherCommands<TGarnetApi>(RespCommand command, ref TGarnetApi storageApi)
            where TGarnetApi : IGarnetApi
        {
            /*
             * WARNING: Here is safe to add @slow commands (check how containsSlowCommand is used).
             */
            containsSlowCommand = true;
            var success = command switch
            {
                RespCommand.AUTH => NetworkAUTH(),
                RespCommand.MEMORY_USAGE => NetworkMemoryUsage(ref storageApi),
                RespCommand.CLIENT_ID => NetworkCLIENTID(),
                RespCommand.CLIENT_INFO => NetworkCLIENTINFO(),
                RespCommand.CLIENT_LIST => NetworkCLIENTLIST(),
                RespCommand.CLIENT_KILL => NetworkCLIENTKILL(),
                RespCommand.COMMAND => NetworkCOMMAND(),
                RespCommand.COMMAND_COUNT => NetworkCOMMAND_COUNT(),
                RespCommand.COMMAND_DOCS => NetworkCOMMAND_DOCS(),
                RespCommand.COMMAND_INFO => NetworkCOMMAND_INFO(),
                RespCommand.ECHO => NetworkECHO(),
                RespCommand.HELLO => NetworkHELLO(),
                RespCommand.TIME => NetworkTIME(),
                RespCommand.FLUSHALL => NetworkFLUSHALL(),
                RespCommand.FLUSHDB => NetworkFLUSHDB(),
                RespCommand.ACL_CAT => NetworkAclCat(),
                RespCommand.ACL_WHOAMI => NetworkAclWhoAmI(),
                RespCommand.ASYNC => NetworkASYNC(),
                RespCommand.RUNTXP => NetworkRUNTXP(),
                RespCommand.INFO => NetworkINFO(),
                RespCommand.CustomTxn => NetworkCustomTxn(),
                RespCommand.CustomRawStringCmd => NetworkCustomRawStringCmd(ref storageApi),
                RespCommand.CustomObjCmd => NetworkCustomObjCmd(ref storageApi),
                RespCommand.CustomProcedure => NetworkCustomProcedure(),
                //General key commands
                RespCommand.DBSIZE => NetworkDBSIZE(ref storageApi),
                RespCommand.KEYS => NetworkKEYS(ref storageApi),
                RespCommand.SCAN => NetworkSCAN(ref storageApi),
                RespCommand.TYPE => NetworkTYPE(ref storageApi),
                // Script Commands
                RespCommand.SCRIPT => TrySCRIPT(),
                RespCommand.EVAL => TryEVAL(),
                RespCommand.EVALSHA => TryEVALSHA(),
                _ => Process(command)
            };

            bool NetworkCLIENTID()
            {
                if (parseState.Count != 0)
                {
                    return AbortWithWrongNumberOfArguments("client|id");
                }

                while (!RespWriteUtils.WriteInteger(Id, ref dcurr, dend))
                    SendAndReset();

                return true;
            }

            bool NetworkCustomTxn()
            {
                if (!IsCommandArityValid(currentCustomTransaction.NameStr, parseState.Count))
                {
                    currentCustomTransaction = null;
                    return true;
                }

                // Perform the operation
                TryTransactionProc(currentCustomTransaction.id,
                    customCommandManagerSession
                        .GetCustomTransactionProcedure(currentCustomTransaction.id, txnManager, scratchBufferManager)
                        .Item1);
                currentCustomTransaction = null;
                return true;
            }

            bool NetworkCustomProcedure()
            {
                if (!IsCommandArityValid(currentCustomProcedure.NameStr, parseState.Count))
                {
                    currentCustomProcedure = null;
                    return true;
                }

                TryCustomProcedure(currentCustomProcedure.CustomProcedureImpl);

                currentCustomProcedure = null;
                return true;
            }

            [MethodImpl(MethodImplOptions.AggressiveInlining)]
            bool Process(RespCommand command)
            {
                ProcessAdminCommands(command);
                return true;
            }

            return success;
        }

        private bool NetworkCustomRawStringCmd<TGarnetApi>(ref TGarnetApi storageApi)
            where TGarnetApi : IGarnetApi
        {
            if (!IsCommandArityValid(currentCustomRawStringCommand.NameStr, parseState.Count))
            {
                currentCustomRawStringCommand = null;
                return true;
            }

            // Perform the operation
            TryCustomRawStringCommand(currentCustomRawStringCommand.GetRespCommand(),
                currentCustomRawStringCommand.expirationTicks, currentCustomRawStringCommand.type, ref storageApi);
            currentCustomRawStringCommand = null;
            return true;
        }

        bool NetworkCustomObjCmd<TGarnetApi>(ref TGarnetApi storageApi)
            where TGarnetApi : IGarnetApi
        {
            if (!IsCommandArityValid(currentCustomObjectCommand.NameStr, parseState.Count))
            {
                currentCustomObjectCommand = null;
                return true;
            }

            // Perform the operation
            TryCustomObjectCommand(currentCustomObjectCommand.GetObjectType(), currentCustomObjectCommand.subid,
                currentCustomObjectCommand.type, ref storageApi);
            currentCustomObjectCommand = null;
            return true;
        }

        private bool IsCommandArityValid(string cmdName, int count)
        {
            if (storeWrapper.customCommandManager.CustomCommandsInfo.TryGetValue(cmdName, out var cmdInfo))
            {
                Debug.Assert(cmdInfo != null, "Custom command info should not be null");
                if ((cmdInfo.Arity > 0 && count != cmdInfo.Arity - 1) ||
                    (cmdInfo.Arity < 0 && count < -cmdInfo.Arity - 1))
                {
                    while (!RespWriteUtils.WriteError(string.Format(CmdStrings.GenericErrWrongNumArgs, cmdName), ref dcurr, dend))
                        SendAndReset();

                    return false;
                }
            }

            return true;
        }

        Span<byte> GetCommand(out bool success)
        {
            var ptr = recvBufferPtr + readHead;
            var end = recvBufferPtr + bytesRead;

            // Try the command length
            if (!RespReadUtils.ReadUnsignedLengthHeader(out int length, ref ptr, end))
            {
                success = false;
                return default;
            }

            readHead = (int)(ptr - recvBufferPtr);

            // Try to read the command value
            ptr += length;
            if (ptr + 2 > end)
            {
                success = false;
                return default;
            }

            if (*(ushort*)ptr != MemoryMarshal.Read<ushort>("\r\n"u8))
            {
                RespParsingException.ThrowUnexpectedToken(*ptr);
            }

            var result = new Span<byte>(recvBufferPtr + readHead, length);
            readHead += length + 2;
            success = true;

            return result;
        }

        public ArgSlice GetCommandAsArgSlice(out bool success)
        {
            if (bytesRead - readHead < 6)
            {
                success = false;
                return default;
            }

            Debug.Assert(*(recvBufferPtr + readHead) == '$');
            int psize = *(recvBufferPtr + readHead + 1) - '0';
            readHead += 2;
            while (*(recvBufferPtr + readHead) != '\r')
            {
                psize = psize * 10 + *(recvBufferPtr + readHead) - '0';
                if (bytesRead - readHead < 1)
                {
                    success = false;
                    return default;
                }
                readHead++;
            }
            if (bytesRead - readHead < 2 + psize + 2)
            {
                success = false;
                return default;
            }
            Debug.Assert(*(recvBufferPtr + readHead + 1) == '\n');

            var result = new ArgSlice(recvBufferPtr + readHead + 2, psize);
            Debug.Assert(*(recvBufferPtr + readHead + 2 + psize) == '\r');
            Debug.Assert(*(recvBufferPtr + readHead + 2 + psize + 1) == '\n');

            readHead += 2 + psize + 2;
            success = true;
            return result;
        }

        /// <summary>
        /// Attempt to kill this session.
        /// 
        /// Returns true if this call actually kills the underlying network connection.
        /// 
        /// Subsequent calls will return false.
        /// </summary>
        public bool TryKill()
        => networkSender.TryClose();

        [MethodImpl(MethodImplOptions.AggressiveInlining)]
        private unsafe bool Write(ref Status s, ref byte* dst, int length)
        {
            if (length < 1) return false;
            *dst++ = s.Value;
            return true;
        }

        private static unsafe bool Write(ref SpanByteAndMemory k, ref byte* dst, int length)
        {
            if (k.Length > length) return false;

            var dest = new SpanByte(length, (IntPtr)dst);
            if (k.IsSpanByte)
                k.SpanByte.CopyTo(ref dest);
            else
                k.AsMemoryReadOnlySpan().CopyTo(dest.AsSpan());
            return true;
        }

        [MethodImpl(MethodImplOptions.AggressiveInlining)]
        private unsafe bool Write(int seqNo, ref byte* dst, int length)
        {
            if (length < sizeof(int)) return false;
            *(int*)dst = seqNo;
            dst += sizeof(int);
            return true;
        }

        [MethodImpl(MethodImplOptions.AggressiveInlining)]
        private void SendAndReset()
        {
            byte* d = networkSender.GetResponseObjectHead();
            if ((int)(dcurr - d) > 0)
            {
                Send(d);
                networkSender.GetResponseObject();
                dcurr = networkSender.GetResponseObjectHead();
                dend = networkSender.GetResponseObjectTail();
            }
            else
            {
                // Reaching here means that we retried SendAndReset without the RespWriteUtils.Write*
                // method making any progress. This should only happen when the message being written is
                // too large to fit in the response buffer.
                GarnetException.Throw("Failed to write to response buffer", LogLevel.Critical);
            }
        }

        [MethodImpl(MethodImplOptions.AggressiveInlining)]
        private void SendAndReset(IMemoryOwner<byte> memory, int length)
        {
            // Copy allocated memory to main buffer and send
            fixed (byte* _src = memory.Memory.Span)
            {
                byte* src = _src;
                int bytesLeft = length;

                // Repeat while we have bytes left to write from input Memory to output buffer
                while (bytesLeft > 0)
                {
                    // Compute space left on output buffer
                    int destSpace = (int)(dend - dcurr);

                    // Adjust number of bytes to copy, to MIN(space left on output buffer, bytes left to copy)
                    int toCopy = bytesLeft;
                    if (toCopy > destSpace)
                        toCopy = destSpace;

                    // Copy bytes to output buffer
                    Buffer.MemoryCopy(src, dcurr, destSpace, toCopy);

                    // Move cursor on output buffer and input memory, update bytes left
                    dcurr += toCopy;
                    src += toCopy;
                    bytesLeft -= toCopy;

                    // If output buffer is full, send and reset output buffer. It is okay to leave the
                    // buffer partially full, as ProcessMessage will do a final Send before returning.
                    if (toCopy == destSpace)
                    {
                        Send(networkSender.GetResponseObjectHead());
                        networkSender.GetResponseObject();
                        dcurr = networkSender.GetResponseObjectHead();
                        dend = networkSender.GetResponseObjectTail();
                    }
                }
            }
            memory.Dispose();
        }

        [MethodImpl(MethodImplOptions.AggressiveInlining)]
        private void WriteDirectLargeRespString(ReadOnlySpan<byte> message)
        {
            while (!RespWriteUtils.WriteBulkStringLength(message, ref dcurr, dend))
                SendAndReset();

            WriteDirectLarge(message);

            while (!RespWriteUtils.WriteNewLine(ref dcurr, dend))
                SendAndReset();
        }

        [MethodImpl(MethodImplOptions.AggressiveInlining)]
        private void WriteDirectLarge(ReadOnlySpan<byte> src)
        {
            // Repeat while we have bytes left to write
            while (src.Length > 0)
            {
                // Compute space left on output buffer
                int destSpace = (int)(dend - dcurr);

                // Fast path if there is enough space 
                if (src.Length <= destSpace)
                {
                    src.CopyTo(new Span<byte>(dcurr, src.Length));
                    dcurr += src.Length;
                    break;
                }

                // Adjust number of bytes to copy, to space left on output buffer, then copy
                src.Slice(0, destSpace).CopyTo(new Span<byte>(dcurr, destSpace));
                dcurr += destSpace;
                src = src.Slice(destSpace);

                // Send and reset output buffer
                Send(networkSender.GetResponseObjectHead());
                networkSender.GetResponseObject();
                dcurr = networkSender.GetResponseObjectHead();
                dend = networkSender.GetResponseObjectTail();
            }
        }

        [MethodImpl(MethodImplOptions.AggressiveInlining)]
        private void Send(byte* d)
        {
            // Note: This SEND method may be called for responding to multiple commands in a single message (pipelining),
            // or multiple times in a single command for sending data larger than fitting in buffer at once.

            // #if DEBUG
            // logger?.LogTrace("SEND: [{send}]", Encoding.UTF8.GetString(new Span<byte>(d, (int)(dcurr - d))).Replace("\n", "|").Replace("\r", ""));
            // Debug.WriteLine($"SEND: [{Encoding.UTF8.GetString(new Span<byte>(d, (int)(dcurr - d))).Replace("\n", "|").Replace("\r", "")}]");
            // #endif

            if ((int)(dcurr - d) > 0)
            {
                // Debug.WriteLine("SEND: [" + Encoding.UTF8.GetString(new Span<byte>(d, (int)(dcurr - d))).Replace("\n", "|").Replace("\r", "!") + "]");
                if (waitForAofBlocking)
                {
                    var task = storeWrapper.appendOnlyFile.WaitForCommitAsync();
                    if (!task.IsCompleted) task.AsTask().GetAwaiter().GetResult();
                }
                int sendBytes = (int)(dcurr - d);
                networkSender.SendResponse((int)(d - networkSender.GetResponseObjectHead()), sendBytes);
                sessionMetrics?.incr_total_net_output_bytes((ulong)sendBytes);
            }
        }

        /// <summary>
        /// Debug version - send one byte at a time
        /// </summary>
        private void DebugSend(byte* d)
        {
            // Debug.WriteLine("SEND: [" + Encoding.UTF8.GetString(new Span<byte>(d, (int)(dcurr-d))).Replace("\n", "|").Replace("\r", "") + "]");

            if ((int)(dcurr - d) > 0)
            {
                if (storeWrapper.appendOnlyFile != null && storeWrapper.serverOptions.WaitForCommit)
                {
                    var task = storeWrapper.appendOnlyFile.WaitForCommitAsync();
                    if (!task.IsCompleted) task.AsTask().GetAwaiter().GetResult();
                }
                int sendBytes = (int)(dcurr - d);
                byte[] buffer = new byte[sendBytes];
                fixed (byte* dest = buffer)
                    Buffer.MemoryCopy(d, dest, sendBytes, sendBytes);


                for (int i = 0; i < sendBytes; i++)
                {
                    *d = buffer[i];
                    networkSender.SendResponse((int)(d - networkSender.GetResponseObjectHead()), 1);
                    networkSender.GetResponseObject();
                    d = dcurr = networkSender.GetResponseObjectHead();
                    dend = networkSender.GetResponseObjectTail();
                }

                sessionMetrics?.incr_total_net_output_bytes((ulong)sendBytes);
            }
        }

        /// <summary>
        /// Gets the output object from the SpanByteAndMemory object
        /// </summary>
        /// <param name="output"></param>
        /// <returns></returns>
        private unsafe ObjectOutputHeader ProcessOutputWithHeader(SpanByteAndMemory output)
        {
            ReadOnlySpan<byte> outputSpan;
            ObjectOutputHeader header;

            if (output.IsSpanByte)
            {
                header = *(ObjectOutputHeader*)(output.SpanByte.ToPointer() + output.Length - sizeof(ObjectOutputHeader));

                // Only increment dcurr if the operation was completed
                dcurr += output.Length - sizeof(ObjectOutputHeader);
            }
            else
            {
                outputSpan = output.Memory.Memory.Span;
                fixed (byte* p = outputSpan)
                {
                    header = *(ObjectOutputHeader*)(p + output.Length - sizeof(ObjectOutputHeader));
                }
                SendAndReset(output.Memory, output.Length - sizeof(ObjectOutputHeader));
            }

            return header;
        }
    }
}<|MERGE_RESOLUTION|>--- conflicted
+++ resolved
@@ -505,12 +505,9 @@
             _ = cmd switch
             {
                 RespCommand.GET => NetworkGET(ref storageApi),
-<<<<<<< HEAD
+                RespCommand.GETEX => NetworkGETEX(ref storageApi),
                 RespCommand.GETWITHETAG => NetworkGETWITHETAG(ref storageApi),
                 RespCommand.GETIFNOTMATCH => NetworkGETIFNOTMATCH(ref storageApi),
-=======
-                RespCommand.GETEX => NetworkGETEX(ref storageApi),
->>>>>>> 4d11e66e
                 RespCommand.SET => NetworkSET(ref storageApi),
                 RespCommand.SETEX => NetworkSETEX(false, ref storageApi),
                 RespCommand.SETNX => NetworkSETNX(false, ref storageApi),
