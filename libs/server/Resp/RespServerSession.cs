--- conflicted
+++ resolved
@@ -1187,46 +1187,6 @@
             return result;
         }
 
-<<<<<<< HEAD
-        public PinnedSpanByte GetCommandAsArgSlice(out bool success)
-        {
-            if (bytesRead - readHead < 6)
-            {
-                success = false;
-                return default;
-            }
-
-            Debug.Assert(*(recvBufferPtr + readHead) == '$');
-            int psize = *(recvBufferPtr + readHead + 1) - '0';
-            readHead += 2;
-            while (*(recvBufferPtr + readHead) != '\r')
-            {
-                psize = psize * 10 + *(recvBufferPtr + readHead) - '0';
-                if (bytesRead - readHead < 1)
-                {
-                    success = false;
-                    return default;
-                }
-                readHead++;
-            }
-            if (bytesRead - readHead < 2 + psize + 2)
-            {
-                success = false;
-                return default;
-            }
-            Debug.Assert(*(recvBufferPtr + readHead + 1) == '\n');
-
-            var result = PinnedSpanByte.FromPinnedPointer(recvBufferPtr + readHead + 2, psize);
-            Debug.Assert(*(recvBufferPtr + readHead + 2 + psize) == '\r');
-            Debug.Assert(*(recvBufferPtr + readHead + 2 + psize + 1) == '\n');
-
-            readHead += 2 + psize + 2;
-            success = true;
-            return result;
-        }
-
-=======
->>>>>>> 4d3316a7
         /// <summary>
         /// Attempt to kill this session.
         ///
