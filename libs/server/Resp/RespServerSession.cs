// Copyright (c) Microsoft Corporation.
// Licensed under the MIT license.

using System;
using System.Buffers;
using System.Diagnostics;
using System.Runtime.CompilerServices;
using System.Runtime.InteropServices;
using System.Text;
using Garnet.common;
using Garnet.common.Parsing;
using Garnet.networking;
using Garnet.server.ACL;
using Garnet.server.Auth;
using Microsoft.Extensions.Logging;
using Tsavorite.core;

namespace Garnet.server
{
    using BasicGarnetApi = GarnetApi<BasicContext<SpanByte, SpanByte, RawStringInput, SpanByteAndMemory, long, MainSessionFunctions,
            /* MainStoreFunctions */ StoreFunctions<SpanByte, SpanByte, SpanByteComparer, SpanByteRecordDisposer>,
            SpanByteAllocator<StoreFunctions<SpanByte, SpanByte, SpanByteComparer, SpanByteRecordDisposer>>>,
        BasicContext<byte[], IGarnetObject, ObjectInput, GarnetObjectStoreOutput, long, ObjectSessionFunctions,
            /* ObjectStoreFunctions */ StoreFunctions<byte[], IGarnetObject, ByteArrayKeyComparer, DefaultRecordDisposer<byte[], IGarnetObject>>,
            GenericAllocator<byte[], IGarnetObject, StoreFunctions<byte[], IGarnetObject, ByteArrayKeyComparer, DefaultRecordDisposer<byte[], IGarnetObject>>>>>;
    using LockableGarnetApi = GarnetApi<LockableContext<SpanByte, SpanByte, RawStringInput, SpanByteAndMemory, long, MainSessionFunctions,
            /* MainStoreFunctions */ StoreFunctions<SpanByte, SpanByte, SpanByteComparer, SpanByteRecordDisposer>,
            SpanByteAllocator<StoreFunctions<SpanByte, SpanByte, SpanByteComparer, SpanByteRecordDisposer>>>,
        LockableContext<byte[], IGarnetObject, ObjectInput, GarnetObjectStoreOutput, long, ObjectSessionFunctions,
            /* ObjectStoreFunctions */ StoreFunctions<byte[], IGarnetObject, ByteArrayKeyComparer, DefaultRecordDisposer<byte[], IGarnetObject>>,
            GenericAllocator<byte[], IGarnetObject, StoreFunctions<byte[], IGarnetObject, ByteArrayKeyComparer, DefaultRecordDisposer<byte[], IGarnetObject>>>>>;

    /// <summary>
    /// RESP server session
    /// </summary>
    internal sealed unsafe partial class RespServerSession : ServerSessionBase
    {
        readonly GarnetSessionMetrics sessionMetrics;
        readonly GarnetLatencyMetricsSession LatencyMetrics;

        public GarnetLatencyMetricsSession latencyMetrics => LatencyMetrics;

        /// <summary>
        /// Get a copy of sessionMetrics
        /// </summary>
        public GarnetSessionMetrics GetSessionMetrics => sessionMetrics;

        /// <summary>
        /// Get a copy of latencyMetrics
        /// </summary>
        public GarnetLatencyMetricsSession GetLatencyMetrics() => LatencyMetrics;

        /// <summary>
        /// Reset latencyMetrics for eventType
        /// </summary>
        public void ResetLatencyMetrics(LatencyMetricsType latencyEvent) => latencyMetrics?.Reset(latencyEvent);

        /// <summary>
        /// Reset all latencyMetrics
        /// </summary>
        public void ResetAllLatencyMetrics() => latencyMetrics?.ResetAll();

        readonly StoreWrapper storeWrapper;
        internal readonly TransactionManager txnManager;
        internal readonly ScratchBufferManager scratchBufferManager;

        internal SessionParseState parseState;
        internal ArgSlice[] parseStateBuffer;
        ClusterSlotVerificationInput csvi;
        GCHandle recvHandle;

        /// <summary>
        /// Pointer to the (fixed) receive buffer
        /// </summary>
        byte* recvBufferPtr;

        /// <summary>
        /// Current readHead. On successful parsing, this is left at the start of 
        /// the command payload for use by legacy operators.
        /// </summary>
        int readHead;

        /// <summary>
        /// End of the current command, after successful parsing.
        /// </summary>
        int endReadHead;

        byte* dcurr, dend;
        bool toDispose;

        int opCount;
        public readonly StorageSession storageSession;
        internal BasicGarnetApi basicGarnetApi;
        internal LockableGarnetApi lockableGarnetApi;

        readonly IGarnetAuthenticator _authenticator;

        /// <summary>
        /// The user currently authenticated in this session
        /// </summary>
        User _user = null;

        readonly ILogger logger = null;

        /// <summary>
        /// Clients must enable asking to make node respond to requests on slots that are being imported.
        /// </summary>
        public byte SessionAsking { get; set; }

        /// <summary>
        /// If set, commands can use this to enumerate details about the server or other sessions.
        /// 
        /// It is not guaranteed to be set.
        /// </summary>
        public IGarnetServer Server { get; set; }

        // Track whether the incoming network batch contains slow commands that should not be counter in NET_RS histogram
        bool containsSlowCommand;

        readonly CustomCommandManagerSession customCommandManagerSession;

        /// <summary>
        /// Cluster session
        /// </summary>
        public readonly IClusterSession clusterSession;

        /// <summary>
        /// Current custom transaction to be executed in the session.
        /// </summary>
        CustomTransaction currentCustomTransaction = null;

        /// <summary>
        /// Current custom command to be executed in the session.
        /// </summary>
        CustomRawStringCommand currentCustomRawStringCommand = null;

        /// <summary>
        /// Current custom object command to be executed in the session.
        /// </summary>
        CustomObjectCommand currentCustomObjectCommand = null;

        /// <summary>
        /// Current custom command to be executed in the session.
        /// </summary>
        CustomProcedureWrapper currentCustomProcedure = null;

        /// <summary>
        /// RESP protocol version (RESP2 is the default)
        /// </summary>
        byte respProtocolVersion = 2;

        /// <summary>
        /// Client name for the session
        /// </summary>
        string clientName = null;

        /// <summary>
        /// Flag indicating whether any of the commands in one message
        /// requires us to block on AOF before sending response over the network
        /// </summary>
        bool waitForAofBlocking = false;

        /// <summary>
        /// A per-session cache for storing lua scripts
        /// </summary>
        internal readonly SessionScriptCache sessionScriptCache;

        /// <summary>
        /// Identifier for session - used for CLIENT and related commands.
        /// </summary>
        public long Id { get; }

        /// <summary>
        /// <see cref="Environment.TickCount64"/> when this <see cref="RespServerSession"/> was created.
        /// </summary>
        public long CreationTicks { get; }

        public RespServerSession(
            long id,
            INetworkSender networkSender,
            StoreWrapper storeWrapper,
            SubscribeBroker<SpanByte, SpanByte, IKeySerializer<SpanByte>> subscribeBroker,
            IGarnetAuthenticator authenticator,
            bool enableScripts)
            : base(networkSender)
        {
            this.customCommandManagerSession = new CustomCommandManagerSession(storeWrapper.customCommandManager);
            this.sessionMetrics = storeWrapper.serverOptions.MetricsSamplingFrequency > 0 ? new GarnetSessionMetrics() : null;
            this.LatencyMetrics = storeWrapper.serverOptions.LatencyMonitor ? new GarnetLatencyMetricsSession(storeWrapper.monitor) : null;
            logger = storeWrapper.sessionLogger != null ? new SessionLogger(storeWrapper.sessionLogger, $"[{networkSender?.RemoteEndpointName}] [{GetHashCode():X8}] ") : null;

            this.Id = id;
            this.CreationTicks = Environment.TickCount64;

            logger?.LogDebug("Starting RespServerSession Id={0}", this.Id);

            // Initialize session-local scratch buffer of size 64 bytes, used for constructing arguments in GarnetApi
            this.scratchBufferManager = new ScratchBufferManager();

            // Create storage session and API
            this.storageSession = new StorageSession(storeWrapper, scratchBufferManager, sessionMetrics, LatencyMetrics, logger);

            this.basicGarnetApi = new BasicGarnetApi(storageSession, storageSession.basicContext, storageSession.objectStoreBasicContext);
            this.lockableGarnetApi = new LockableGarnetApi(storageSession, storageSession.lockableContext, storageSession.objectStoreLockableContext);

            this.storeWrapper = storeWrapper;
            this.subscribeBroker = subscribeBroker;
            this._authenticator = authenticator ?? storeWrapper.serverOptions.AuthSettings?.CreateAuthenticator(this.storeWrapper) ?? new GarnetNoAuthAuthenticator();

            if (storeWrapper.serverOptions.EnableLua && enableScripts)
                sessionScriptCache = new(storeWrapper, _authenticator, logger);

            // Associate new session with default user and automatically authenticate, if possible
            this.AuthenticateUser(Encoding.ASCII.GetBytes(this.storeWrapper.accessControlList.GetDefaultUser().Name));

            txnManager = new TransactionManager(this, storageSession, scratchBufferManager, storeWrapper.serverOptions.EnableCluster, logger);
            storageSession.txnManager = txnManager;

            clusterSession = storeWrapper.clusterProvider?.CreateClusterSession(txnManager, this._authenticator, this._user, sessionMetrics, basicGarnetApi, networkSender, logger);
            clusterSession?.SetUser(this._user);
            sessionScriptCache?.SetUser(this._user);

            parseState.Initialize(ref parseStateBuffer);
            readHead = 0;
            toDispose = false;
            SessionAsking = 0;

            // Reserve minimum 4 bytes to send pending sequence number as output
            if (this.networkSender != null)
            {
                if (this.networkSender.GetMaxSizeSettings?.MaxOutputSize < sizeof(int))
                    this.networkSender.GetMaxSizeSettings.MaxOutputSize = sizeof(int);
            }
        }

        internal void SetUser(User user)
        {
            this._user = user;
            clusterSession?.SetUser(user);
        }

        public override void Dispose()
        {
            logger?.LogDebug("Disposing RespServerSession");

            if (recvBufferPtr != null)
            {
                try { if (recvHandle.IsAllocated) recvHandle.Free(); } catch { }
            }

            if (storeWrapper.serverOptions.MetricsSamplingFrequency > 0 || storeWrapper.serverOptions.LatencyMonitor)
                storeWrapper.monitor.AddMetricsHistorySessionDispose(sessionMetrics, latencyMetrics);

            subscribeBroker?.RemoveSubscription(this);
            storeWrapper.itemBroker?.HandleSessionDisposed(this);
            sessionScriptCache?.Dispose();

            // Cancel the async processor, if any
            asyncWaiterCancel?.Cancel();
            asyncWaiter?.Signal();

            storageSession.Dispose();
        }

        public int StoreSessionID => storageSession.SessionID;
        public int ObjectStoreSessionID => storageSession.ObjectStoreSessionID;

        /// <summary>
        /// Tries to authenticate the given username/password and updates the user associated with this server session.
        /// </summary>
        /// <param name="username">Name of the user to authenticate.</param>
        /// <param name="password">Password to authenticate with.</param>
        /// <returns>True if the session has been authenticated successfully, false if the user could not be authenticated.</returns>
        bool AuthenticateUser(ReadOnlySpan<byte> username, ReadOnlySpan<byte> password = default(ReadOnlySpan<byte>))
        {
            // Authenticate user or change to default user if no authentication is supported
            bool success = _authenticator.CanAuthenticate ? _authenticator.Authenticate(password, username) : true;

            if (success)
            {
                // Set authenticated user or fall back to default user, if separate users are not supported
                // NOTE: Currently only GarnetACLAuthenticator supports multiple users
                if (_authenticator is GarnetACLAuthenticator aclAuthenticator)
                {
                    this._user = aclAuthenticator.GetUser();
                }
                else
                {
                    this._user = this.storeWrapper.accessControlList.GetDefaultUser();
                }

                // Propagate authentication to cluster session
                clusterSession?.SetUser(this._user);
                sessionScriptCache?.SetUser(this._user);
            }

            return _authenticator.CanAuthenticate ? success : false;
        }

        public override int TryConsumeMessages(byte* reqBuffer, int bytesReceived)
        {
            bytesRead = bytesReceived;
            if (!txnManager.IsSkippingOperations())
                readHead = 0;
            try
            {
                latencyMetrics?.Start(LatencyMetricsType.NET_RS_LAT);
                clusterSession?.AcquireCurrentEpoch();
                recvBufferPtr = reqBuffer;
                networkSender.EnterAndGetResponseObject(out dcurr, out dend);
                ProcessMessages();
                recvBufferPtr = null;
            }
            catch (RespParsingException ex)
            {
                sessionMetrics?.incr_total_number_resp_server_session_exceptions(1);
                logger?.Log(ex.LogLevel, ex, "Aborting open session due to RESP parsing error");

                // Forward parsing error as RESP error
                while (!RespWriteUtils.WriteError($"ERR Protocol Error: {ex.Message}", ref dcurr, dend))
                    SendAndReset();

                // Send message and dispose the network sender to end the session
                if (dcurr > networkSender.GetResponseObjectHead())
                    Send(networkSender.GetResponseObjectHead());

                // The session is no longer usable, dispose it
                networkSender.DisposeNetworkSender(true);
            }
            catch (GarnetException ex)
            {
                sessionMetrics?.incr_total_number_resp_server_session_exceptions(1);
                logger?.Log(ex.LogLevel, ex, "ProcessMessages threw a GarnetException:");

                // Forward Garnet error as RESP error
                if (ex.ClientResponse)
                {
                    while (!RespWriteUtils.WriteError($"ERR Garnet Exception: {ex.Message}", ref dcurr, dend))
                        SendAndReset();
                }

                // Send message and dispose the network sender to end the session
                if (dcurr > networkSender.GetResponseObjectHead())
                    Send(networkSender.GetResponseObjectHead());

                // The session is no longer usable, dispose it
                networkSender.DisposeNetworkSender(true);
            }
            catch (Exception ex)
            {
                sessionMetrics?.incr_total_number_resp_server_session_exceptions(1);
                logger?.LogCritical(ex, "ProcessMessages threw an exception:");
                // The session is no longer usable, dispose it
                networkSender.Dispose();
            }
            finally
            {
                networkSender.ExitAndReturnResponseObject();
                clusterSession?.ReleaseCurrentEpoch();
                scratchBufferManager.Reset();
            }

            if (txnManager.IsSkippingOperations())
                return 0; // so that network does not try to shift the byte array

            // If server processed input data successfully, update tracked metrics
            if (readHead > 0)
            {
                if (latencyMetrics != null)
                {
                    if (containsSlowCommand)
                    {
                        latencyMetrics.StopAndSwitch(LatencyMetricsType.NET_RS_LAT, LatencyMetricsType.NET_RS_LAT_ADMIN);
                        containsSlowCommand = false;
                    }
                    else
                        latencyMetrics.Stop(LatencyMetricsType.NET_RS_LAT);
                    latencyMetrics.RecordValue(LatencyMetricsType.NET_RS_BYTES, readHead);
                    latencyMetrics.RecordValue(LatencyMetricsType.NET_RS_OPS, opCount);
                    opCount = 0;
                }
                sessionMetrics?.incr_total_net_input_bytes((ulong)readHead);
            }
            return readHead;
        }

        internal void SetTransactionMode(bool enable)
            => txnManager.state = enable ? TxnState.Running : TxnState.None;

        private void ProcessMessages()
        {
            // #if DEBUG
            // logger?.LogTrace("RECV: [{recv}]", Encoding.UTF8.GetString(new Span<byte>(recvBufferPtr, bytesRead)).Replace("\n", "|").Replace("\r", ""));
            // Debug.WriteLine($"RECV: [{Encoding.UTF8.GetString(new Span<byte>(recvBufferPtr, bytesRead)).Replace("\n", "|").Replace("\r", "")}]");
            // #endif

            var _origReadHead = readHead;

            while (bytesRead - readHead >= 4)
            {
                // First, parse the command, making sure we have the entire command available
                // We use endReadHead to track the end of the current command
                // On success, readHead is left at the start of the command payload for legacy operators
                var cmd = ParseCommand(out bool commandReceived);

                // If the command was not fully received, reset addresses and break out
                if (!commandReceived)
                {
                    endReadHead = readHead = _origReadHead;
                    break;
                }

                // Check ACL permissions for the command
                if (cmd != RespCommand.INVALID)
                {
                    if (CheckACLPermissions(cmd))
                    {
                        if (txnManager.state != TxnState.None)
                        {
                            if (txnManager.state == TxnState.Running)
                            {
                                _ = ProcessBasicCommands(cmd, ref lockableGarnetApi);
                            }
                            else _ = cmd switch
                            {
                                RespCommand.EXEC => NetworkEXEC(),
                                RespCommand.MULTI => NetworkMULTI(),
                                RespCommand.DISCARD => NetworkDISCARD(),
                                RespCommand.QUIT => NetworkQUIT(),
                                _ => NetworkSKIP(cmd),
                            };
                        }
                        else
                        {
                            if (clusterSession == null || CanServeSlot(cmd))
                                _ = ProcessBasicCommands(cmd, ref basicGarnetApi);
                        }
                    }
                    else
                    {
                        while (!RespWriteUtils.WriteError(CmdStrings.RESP_ERR_NOAUTH, ref dcurr, dend))
                            SendAndReset();
                    }
                }
                else
                {
                    containsSlowCommand = true;
                }

                // Advance read head variables to process the next command
                _origReadHead = readHead = endReadHead;

                // Handle metrics and special cases
                if (latencyMetrics != null) opCount++;
                if (sessionMetrics != null)
                {
                    sessionMetrics.total_commands_processed++;

                    sessionMetrics.total_write_commands_processed += cmd.OneIfWrite();
                    sessionMetrics.total_read_commands_processed += cmd.OneIfRead();
                }
                if (SessionAsking != 0)
                    SessionAsking = (byte)(SessionAsking - 1);
            }

            if (dcurr > networkSender.GetResponseObjectHead())
            {
                Send(networkSender.GetResponseObjectHead());
                if (toDispose)
                {
                    networkSender.DisposeNetworkSender(true);
                }
            }
        }

        // Make first command in string as uppercase
        private bool MakeUpperCase(byte* ptr)
        {
            byte* tmp = ptr;

            while (tmp < ptr + bytesRead - readHead)
            {
                if (*tmp > 64) // found string
                {
                    bool ret = false;
                    while (*tmp > 64 && *tmp < 123 && tmp < ptr + bytesRead - readHead)
                    {
                        if (*tmp > 96) { ret = true; *tmp -= 32; }
                        tmp++;
                    }
                    return ret;
                }
                tmp++;
            }
            return false;
        }

        [MethodImpl(MethodImplOptions.AggressiveInlining)]
        private bool ProcessBasicCommands<TGarnetApi>(RespCommand cmd, ref TGarnetApi storageApi)
            where TGarnetApi : IGarnetApi
        {
            /*
             * WARNING: Do not add any command here classified as @slow!
             * Only @fast commands otherwise latency tracking will break for NET_RS (check how containsSlowCommand is used).
             */
            _ = cmd switch
            {
                RespCommand.GET => NetworkGET(ref storageApi),
                RespCommand.SET => NetworkSET(ref storageApi),
                RespCommand.SETEX => NetworkSETEX(false, ref storageApi),
                RespCommand.PSETEX => NetworkSETEX(true, ref storageApi),
                RespCommand.SETEXNX => NetworkSETEXNX(ref storageApi),
                RespCommand.DEL => NetworkDEL(ref storageApi),
                RespCommand.RENAME => NetworkRENAME(ref storageApi),
                RespCommand.EXISTS => NetworkEXISTS(ref storageApi),
                RespCommand.EXPIRE => NetworkEXPIRE(RespCommand.EXPIRE, ref storageApi),
                RespCommand.PEXPIRE => NetworkEXPIRE(RespCommand.PEXPIRE, ref storageApi),
                RespCommand.PERSIST => NetworkPERSIST(ref storageApi),
                RespCommand.GETRANGE => NetworkGetRange(ref storageApi),
                RespCommand.TTL => NetworkTTL(RespCommand.TTL, ref storageApi),
                RespCommand.PTTL => NetworkTTL(RespCommand.PTTL, ref storageApi),
                RespCommand.SETRANGE => NetworkSetRange(ref storageApi),
                RespCommand.GETDEL => NetworkGETDEL(ref storageApi),
                RespCommand.APPEND => NetworkAppend(ref storageApi),
                RespCommand.STRLEN => NetworkSTRLEN(ref storageApi),
                RespCommand.INCR => NetworkIncrement(RespCommand.INCR, ref storageApi),
                RespCommand.INCRBY => NetworkIncrement(RespCommand.INCRBY, ref storageApi),
                RespCommand.DECR => NetworkIncrement(RespCommand.DECR, ref storageApi),
                RespCommand.DECRBY => NetworkIncrement(RespCommand.DECRBY, ref storageApi),
                RespCommand.SETBIT => NetworkStringSetBit(ref storageApi),
                RespCommand.GETBIT => NetworkStringGetBit(ref storageApi),
                RespCommand.BITCOUNT => NetworkStringBitCount(ref storageApi),
                RespCommand.BITPOS => NetworkStringBitPosition(ref storageApi),
                RespCommand.PUBLISH => NetworkPUBLISH(),
                RespCommand.PING => parseState.Count == 0 ? NetworkPING() : NetworkArrayPING(),
                RespCommand.ASKING => NetworkASKING(),
                RespCommand.MULTI => NetworkMULTI(),
                RespCommand.EXEC => NetworkEXEC(),
                RespCommand.UNWATCH => NetworkUNWATCH(),
                RespCommand.DISCARD => NetworkDISCARD(),
                RespCommand.QUIT => NetworkQUIT(),
                RespCommand.RUNTXP => NetworkRUNTXP(),
                RespCommand.READONLY => NetworkREADONLY(),
                RespCommand.READWRITE => NetworkREADWRITE(),
                _ => ProcessArrayCommands(cmd, ref storageApi)
            };

            return true;
        }

        private bool ProcessArrayCommands<TGarnetApi>(RespCommand cmd, ref TGarnetApi storageApi)
           where TGarnetApi : IGarnetApi
        {
            /*
             * WARNING: Do not add any command here classified as @slow!
             * Only @fast commands otherwise latency tracking will break for NET_RS (check how containsSlowCommand is used).
             */
            var success = cmd switch
            {
                RespCommand.MGET => NetworkMGET(ref storageApi),
                RespCommand.MSET => NetworkMSET(ref storageApi),
                RespCommand.MSETNX => NetworkMSETNX(ref storageApi),
                RespCommand.UNLINK => NetworkDEL(ref storageApi),
                RespCommand.SELECT => NetworkSELECT(),
                RespCommand.WATCH => NetworkWATCH(),
                RespCommand.WATCH_MS => NetworkWATCH_MS(),
                RespCommand.WATCH_OS => NetworkWATCH_OS(),
                // Pub/sub commands
                RespCommand.SUBSCRIBE => NetworkSUBSCRIBE(),
                RespCommand.PSUBSCRIBE => NetworkPSUBSCRIBE(),
                RespCommand.UNSUBSCRIBE => NetworkUNSUBSCRIBE(),
                RespCommand.PUNSUBSCRIBE => NetworkPUNSUBSCRIBE(),
                // Custom Object Commands
                RespCommand.COSCAN => ObjectScan(GarnetObjectType.All, ref storageApi),
                // Sorted Set commands
                RespCommand.ZADD => SortedSetAdd(ref storageApi),
                RespCommand.ZREM => SortedSetRemove(ref storageApi),
                RespCommand.ZCARD => SortedSetLength(ref storageApi),
                RespCommand.ZPOPMAX => SortedSetPop(cmd, ref storageApi),
                RespCommand.ZSCORE => SortedSetScore(ref storageApi),
                RespCommand.ZMSCORE => SortedSetScores(ref storageApi),
                RespCommand.ZCOUNT => SortedSetCount(ref storageApi),
                RespCommand.ZINCRBY => SortedSetIncrement(ref storageApi),
                RespCommand.ZRANK => SortedSetRank(cmd, ref storageApi),
                RespCommand.ZRANGE => SortedSetRange(cmd, ref storageApi),
                RespCommand.ZRANGEBYSCORE => SortedSetRange(cmd, ref storageApi),
                RespCommand.ZREVRANK => SortedSetRank(cmd, ref storageApi),
                RespCommand.ZREMRANGEBYLEX => SortedSetLengthByValue(cmd, ref storageApi),
                RespCommand.ZREMRANGEBYRANK => SortedSetRemoveRange(cmd, ref storageApi),
                RespCommand.ZREMRANGEBYSCORE => SortedSetRemoveRange(cmd, ref storageApi),
                RespCommand.ZLEXCOUNT => SortedSetLengthByValue(cmd, ref storageApi),
                RespCommand.ZPOPMIN => SortedSetPop(cmd, ref storageApi),
                RespCommand.ZRANDMEMBER => SortedSetRandomMember(ref storageApi),
                RespCommand.ZDIFF => SortedSetDifference(ref storageApi),
                RespCommand.ZREVRANGE => SortedSetRange(cmd, ref storageApi),
                RespCommand.ZREVRANGEBYSCORE => SortedSetRange(cmd, ref storageApi),
                RespCommand.ZSCAN => ObjectScan(GarnetObjectType.SortedSet, ref storageApi),
                //SortedSet for Geo Commands
                RespCommand.GEOADD => GeoAdd(ref storageApi),
                RespCommand.GEOHASH => GeoCommands(cmd, ref storageApi),
                RespCommand.GEODIST => GeoCommands(cmd, ref storageApi),
                RespCommand.GEOPOS => GeoCommands(cmd, ref storageApi),
                RespCommand.GEOSEARCH => GeoCommands(cmd, ref storageApi),
                //HLL Commands
                RespCommand.PFADD => HyperLogLogAdd(ref storageApi),
                RespCommand.PFMERGE => HyperLogLogMerge(ref storageApi),
                RespCommand.PFCOUNT => HyperLogLogLength(ref storageApi),
                //Bitmap Commands
                RespCommand.BITOP_AND => NetworkStringBitOperation(BitmapOperation.AND, ref storageApi),
                RespCommand.BITOP_OR => NetworkStringBitOperation(BitmapOperation.OR, ref storageApi),
                RespCommand.BITOP_XOR => NetworkStringBitOperation(BitmapOperation.XOR, ref storageApi),
                RespCommand.BITOP_NOT => NetworkStringBitOperation(BitmapOperation.NOT, ref storageApi),
                RespCommand.BITFIELD => StringBitField(ref storageApi),
                RespCommand.BITFIELD_RO => StringBitFieldReadOnly(ref storageApi),
                // List Commands
                RespCommand.LPUSH => ListPush(cmd, ref storageApi),
                RespCommand.LPUSHX => ListPush(cmd, ref storageApi),
                RespCommand.LPOP => ListPop(cmd, ref storageApi),
                RespCommand.RPUSH => ListPush(cmd, ref storageApi),
                RespCommand.RPUSHX => ListPush(cmd, ref storageApi),
                RespCommand.RPOP => ListPop(cmd, ref storageApi),
                RespCommand.LLEN => ListLength(ref storageApi),
                RespCommand.LTRIM => ListTrim(ref storageApi),
                RespCommand.LRANGE => ListRange(ref storageApi),
                RespCommand.LINDEX => ListIndex(ref storageApi),
                RespCommand.LINSERT => ListInsert(ref storageApi),
                RespCommand.LREM => ListRemove(ref storageApi),
                RespCommand.RPOPLPUSH => ListRightPopLeftPush(ref storageApi),
                RespCommand.LMOVE => ListMove(ref storageApi),
                RespCommand.LMPOP => ListPopMultiple(ref storageApi),
                RespCommand.LSET => ListSet(ref storageApi),
                RespCommand.BLPOP => ListBlockingPop(cmd),
                RespCommand.BRPOP => ListBlockingPop(cmd),
                RespCommand.BLMOVE => ListBlockingMove(cmd),
                // Hash Commands
                RespCommand.HSET => HashSet(cmd, ref storageApi),
                RespCommand.HMSET => HashSet(cmd, ref storageApi),
                RespCommand.HGET => HashGet(cmd, ref storageApi),
                RespCommand.HMGET => HashGetMultiple(cmd, ref storageApi),
                RespCommand.HGETALL => HashGetAll(cmd, ref storageApi),
                RespCommand.HDEL => HashDelete(ref storageApi),
                RespCommand.HLEN => HashLength(ref storageApi),
                RespCommand.HSTRLEN => HashStrLength(ref storageApi),
                RespCommand.HEXISTS => HashExists(ref storageApi),
                RespCommand.HKEYS => HashKeys(cmd, ref storageApi),
                RespCommand.HVALS => HashKeys(cmd, ref storageApi),
                RespCommand.HINCRBY => HashIncrement(cmd, ref storageApi),
                RespCommand.HINCRBYFLOAT => HashIncrement(cmd, ref storageApi),
                RespCommand.HSETNX => HashSet(cmd, ref storageApi),
                RespCommand.HRANDFIELD => HashRandomField(cmd, ref storageApi),
                RespCommand.HSCAN => ObjectScan(GarnetObjectType.Hash, ref storageApi),
                // Set Commands
                RespCommand.SADD => SetAdd(ref storageApi),
                RespCommand.SMEMBERS => SetMembers(ref storageApi),
                RespCommand.SISMEMBER => SetIsMember(ref storageApi),
                RespCommand.SREM => SetRemove(ref storageApi),
                RespCommand.SCARD => SetLength(ref storageApi),
                RespCommand.SPOP => SetPop(ref storageApi),
                RespCommand.SRANDMEMBER => SetRandomMember(ref storageApi),
                RespCommand.SSCAN => ObjectScan(GarnetObjectType.Set, ref storageApi),
                RespCommand.SMOVE => SetMove(ref storageApi),
                RespCommand.SINTER => SetIntersect(ref storageApi),
                RespCommand.SINTERSTORE => SetIntersectStore(ref storageApi),
                RespCommand.SUNION => SetUnion(ref storageApi),
                RespCommand.SUNIONSTORE => SetUnionStore(ref storageApi),
                RespCommand.SDIFF => SetDiff(ref storageApi),
                RespCommand.SDIFFSTORE => SetDiffStore(ref storageApi),
                _ => ProcessOtherCommands(cmd, ref storageApi)
            };
            return success;
        }

        private bool ProcessOtherCommands<TGarnetApi>(RespCommand command, ref TGarnetApi storageApi)
            where TGarnetApi : IGarnetApi
        {
            /*
             * WARNING: Here is safe to add @slow commands (check how containsSlowCommand is used).
             */
            containsSlowCommand = true;
            var success = command switch
            {
                RespCommand.AUTH => NetworkAUTH(),
                RespCommand.MEMORY_USAGE => NetworkMemoryUsage(ref storageApi),
                RespCommand.CLIENT_ID => NetworkCLIENTID(),
                RespCommand.CLIENT_INFO => NetworkCLIENTINFO(),
                RespCommand.CLIENT_LIST => NetworkCLIENTLIST(),
                RespCommand.CLIENT_KILL => NetworkCLIENTKILL(),
                RespCommand.COMMAND => NetworkCOMMAND(),
                RespCommand.COMMAND_COUNT => NetworkCOMMAND_COUNT(),
                RespCommand.COMMAND_INFO => NetworkCOMMAND_INFO(),
                RespCommand.ECHO => NetworkECHO(),
                RespCommand.HELLO => NetworkHELLO(),
                RespCommand.TIME => NetworkTIME(),
                RespCommand.FLUSHALL => NetworkFLUSHALL(),
                RespCommand.FLUSHDB => NetworkFLUSHDB(),
                RespCommand.ACL_CAT => NetworkAclCat(),
                RespCommand.ACL_WHOAMI => NetworkAclWhoAmI(),
                RespCommand.ASYNC => NetworkASYNC(),
                RespCommand.RUNTXP => NetworkRUNTXP(),
                RespCommand.INFO => NetworkINFO(),
                RespCommand.CustomTxn => NetworkCustomTxn(),
                RespCommand.CustomRawStringCmd => NetworkCustomRawStringCmd(ref storageApi),
                RespCommand.CustomObjCmd => NetworkCustomObjCmd(ref storageApi),
                RespCommand.CustomProcedure => NetworkCustomProcedure(),
                //General key commands
                RespCommand.DBSIZE => NetworkDBSIZE(ref storageApi),
                RespCommand.KEYS => NetworkKEYS(ref storageApi),
                RespCommand.SCAN => NetworkSCAN(ref storageApi),
                RespCommand.TYPE => NetworkTYPE(ref storageApi),
                // Script Commands
                RespCommand.SCRIPT => TrySCRIPT(),
                RespCommand.EVAL => TryEVAL(),
                RespCommand.EVALSHA => TryEVALSHA(),
                _ => Process(command)
            };

            bool NetworkCLIENTID()
            {
                if (parseState.Count != 0)
                {
                    return AbortWithWrongNumberOfArguments("client|id");
                }

                while (!RespWriteUtils.WriteInteger(Id, ref dcurr, dend))
                    SendAndReset();

                return true;
            }

            bool NetworkCustomTxn()
            {
                if (!IsCommandArityValid(currentCustomTransaction.NameStr, parseState.Count))
                {
                    currentCustomTransaction = null;
                    return true;
                }

                // Perform the operation
                TryTransactionProc(currentCustomTransaction.id, customCommandManagerSession.GetCustomTransactionProcedure(currentCustomTransaction.id, txnManager, scratchBufferManager).Item1);
                currentCustomTransaction = null;
                return true;
            }
<<<<<<< HEAD
            else if (command == RespCommand.CustomRawStringCmd)
            {
                if (!IsCommandArityValid(currentCustomRawStringCommand.NameStr, parseState.Count))
                {
                    currentCustomRawStringCommand = null;
                    return true;
                }

                // Perform the operation
                TryCustomRawStringCommand(currentCustomRawStringCommand.GetRespCommand(), currentCustomRawStringCommand.expirationTicks, currentCustomRawStringCommand.type, ref storageApi);
                currentCustomRawStringCommand = null;
            }
            else if (command == RespCommand.CustomObjCmd)
            {
                if (!IsCommandArityValid(currentCustomObjectCommand.NameStr, parseState.Count))
                {
                    currentCustomObjectCommand = null;
                    return true;
                }

                // Perform the operation
                TryCustomObjectCommand(currentCustomObjectCommand.GetRespCommand(), currentCustomObjectCommand.subid, currentCustomObjectCommand.type, ref storageApi);
                currentCustomObjectCommand = null;
            }
            else if (command == RespCommand.CustomProcedure)
=======

            bool NetworkCustomProcedure()
>>>>>>> 225ab259
            {
                if (!IsCommandArityValid(currentCustomProcedure.NameStr, parseState.Count))
                {
                    currentCustomProcedure = null;
                    return true;
                }

                TryCustomProcedure(currentCustomProcedure.CustomProcedureImpl);

                currentCustomProcedure = null;
                return true;
            }

            [MethodImpl(MethodImplOptions.AggressiveInlining)]
            bool Process(RespCommand command)
            {
                ProcessAdminCommands(command);
                return true;
            }

            return success;
        }

        private bool NetworkCustomRawStringCmd<TGarnetApi>(ref TGarnetApi storageApi)
            where TGarnetApi : IGarnetApi
        {
            if (!IsCommandArityValid(currentCustomRawStringCommand.NameStr, parseState.Count))
            {
                currentCustomRawStringCommand = null;
                return true;
            }

            // Perform the operation
            TryCustomRawStringCommand(recvBufferPtr + readHead, recvBufferPtr + endReadHead, currentCustomRawStringCommand.GetRespCommand(), currentCustomRawStringCommand.expirationTicks, currentCustomRawStringCommand.type, ref storageApi);
            currentCustomRawStringCommand = null;
            return true;
        }

        bool NetworkCustomObjCmd<TGarnetApi>(ref TGarnetApi storageApi)
            where TGarnetApi : IGarnetApi
        {
            if (!IsCommandArityValid(currentCustomObjectCommand.NameStr, parseState.Count))
            {
                currentCustomObjectCommand = null;
                return true;
            }

            // Perform the operation
            TryCustomObjectCommand(recvBufferPtr + readHead, recvBufferPtr + endReadHead, currentCustomObjectCommand.GetRespCommand(), currentCustomObjectCommand.subid, currentCustomObjectCommand.type, ref storageApi);
            currentCustomObjectCommand = null;
            return true;
        }

        private bool IsCommandArityValid(string cmdName, int count)
        {
            if (storeWrapper.customCommandManager.CustomCommandsInfo.TryGetValue(cmdName, out var cmdInfo))
            {
                Debug.Assert(cmdInfo != null, "Custom command info should not be null");
                if ((cmdInfo.Arity > 0 && count != cmdInfo.Arity - 1) ||
                    (cmdInfo.Arity < 0 && count < -cmdInfo.Arity - 1))
                {
                    while (!RespWriteUtils.WriteError(string.Format(CmdStrings.GenericErrWrongNumArgs, cmdName), ref dcurr, dend))
                        SendAndReset();

                    return false;
                }
            }

            return true;
        }

        Span<byte> GetCommand(out bool success)
        {
            var ptr = recvBufferPtr + readHead;
            var end = recvBufferPtr + bytesRead;

            // Try the command length
            if (!RespReadUtils.ReadUnsignedLengthHeader(out int length, ref ptr, end))
            {
                success = false;
                return default;
            }

            readHead = (int)(ptr - recvBufferPtr);

            // Try to read the command value
            ptr += length;
            if (ptr + 2 > end)
            {
                success = false;
                return default;
            }

            if (*(ushort*)ptr != MemoryMarshal.Read<ushort>("\r\n"u8))
            {
                RespParsingException.ThrowUnexpectedToken(*ptr);
            }

            var result = new Span<byte>(recvBufferPtr + readHead, length);
            readHead += length + 2;
            success = true;

            return result;
        }

        public ArgSlice GetCommandAsArgSlice(out bool success)
        {
            if (bytesRead - readHead < 6)
            {
                success = false;
                return default;
            }

            Debug.Assert(*(recvBufferPtr + readHead) == '$');
            int psize = *(recvBufferPtr + readHead + 1) - '0';
            readHead += 2;
            while (*(recvBufferPtr + readHead) != '\r')
            {
                psize = psize * 10 + *(recvBufferPtr + readHead) - '0';
                if (bytesRead - readHead < 1)
                {
                    success = false;
                    return default;
                }
                readHead++;
            }
            if (bytesRead - readHead < 2 + psize + 2)
            {
                success = false;
                return default;
            }
            Debug.Assert(*(recvBufferPtr + readHead + 1) == '\n');

            var result = new ArgSlice(recvBufferPtr + readHead + 2, psize);
            Debug.Assert(*(recvBufferPtr + readHead + 2 + psize) == '\r');
            Debug.Assert(*(recvBufferPtr + readHead + 2 + psize + 1) == '\n');

            readHead += 2 + psize + 2;
            success = true;
            return result;
        }

        /// <summary>
        /// Attempt to kill this session.
        /// 
        /// Returns true if this call actually kills the underlying network connection.
        /// 
        /// Subsequent calls will return false.
        /// </summary>
        public bool TryKill()
        => networkSender.TryClose();

        [MethodImpl(MethodImplOptions.AggressiveInlining)]
        private unsafe bool Write(ref Status s, ref byte* dst, int length)
        {
            if (length < 1) return false;
            *dst++ = s.Value;
            return true;
        }

        private static unsafe bool Write(ref SpanByteAndMemory k, ref byte* dst, int length)
        {
            if (k.Length > length) return false;

            var dest = new SpanByte(length, (IntPtr)dst);
            if (k.IsSpanByte)
                k.SpanByte.CopyTo(ref dest);
            else
                k.AsMemoryReadOnlySpan().CopyTo(dest.AsSpan());
            return true;
        }

        [MethodImpl(MethodImplOptions.AggressiveInlining)]
        private unsafe bool Write(int seqNo, ref byte* dst, int length)
        {
            if (length < sizeof(int)) return false;
            *(int*)dst = seqNo;
            dst += sizeof(int);
            return true;
        }

        [MethodImpl(MethodImplOptions.AggressiveInlining)]
        private void SendAndReset()
        {
            byte* d = networkSender.GetResponseObjectHead();
            if ((int)(dcurr - d) > 0)
            {
                Send(d);
                networkSender.GetResponseObject();
                dcurr = networkSender.GetResponseObjectHead();
                dend = networkSender.GetResponseObjectTail();
            }
            else
            {
                // Reaching here means that we retried SendAndReset without the RespWriteUtils.Write*
                // method making any progress. This should only happen when the message being written is
                // too large to fit in the response buffer.
                GarnetException.Throw("Failed to write to response buffer", LogLevel.Critical);
            }
        }

        [MethodImpl(MethodImplOptions.AggressiveInlining)]
        private void SendAndReset(IMemoryOwner<byte> memory, int length)
        {
            // Copy allocated memory to main buffer and send
            fixed (byte* _src = memory.Memory.Span)
            {
                byte* src = _src;
                int bytesLeft = length;

                // Repeat while we have bytes left to write from input Memory to output buffer
                while (bytesLeft > 0)
                {
                    // Compute space left on output buffer
                    int destSpace = (int)(dend - dcurr);

                    // Adjust number of bytes to copy, to MIN(space left on output buffer, bytes left to copy)
                    int toCopy = bytesLeft;
                    if (toCopy > destSpace)
                        toCopy = destSpace;

                    // Copy bytes to output buffer
                    Buffer.MemoryCopy(src, dcurr, destSpace, toCopy);

                    // Move cursor on output buffer and input memory, update bytes left
                    dcurr += toCopy;
                    src += toCopy;
                    bytesLeft -= toCopy;

                    // If output buffer is full, send and reset output buffer. It is okay to leave the
                    // buffer partially full, as ProcessMessage will do a final Send before returning.
                    if (toCopy == destSpace)
                    {
                        Send(networkSender.GetResponseObjectHead());
                        networkSender.GetResponseObject();
                        dcurr = networkSender.GetResponseObjectHead();
                        dend = networkSender.GetResponseObjectTail();
                    }
                }
            }
            memory.Dispose();
        }

        [MethodImpl(MethodImplOptions.AggressiveInlining)]
        private void WriteDirectLarge(ReadOnlySpan<byte> src)
        {
            // Repeat while we have bytes left to write
            while (src.Length > 0)
            {
                // Compute space left on output buffer
                int destSpace = (int)(dend - dcurr);

                // Fast path if there is enough space 
                if (src.Length <= destSpace)
                {
                    src.CopyTo(new Span<byte>(dcurr, src.Length));
                    dcurr += src.Length;
                    break;
                }

                // Adjust number of bytes to copy, to space left on output buffer, then copy
                src.Slice(0, destSpace).CopyTo(new Span<byte>(dcurr, destSpace));
                src = src.Slice(destSpace);

                // Send and reset output buffer
                Send(networkSender.GetResponseObjectHead());
                networkSender.GetResponseObject();
                dcurr = networkSender.GetResponseObjectHead();
                dend = networkSender.GetResponseObjectTail();
            }
        }

        [MethodImpl(MethodImplOptions.AggressiveInlining)]
        private void Send(byte* d)
        {
            // Note: This SEND method may be called for responding to multiple commands in a single message (pipelining),
            // or multiple times in a single command for sending data larger than fitting in buffer at once.

            // #if DEBUG
            // logger?.LogTrace("SEND: [{send}]", Encoding.UTF8.GetString(new Span<byte>(d, (int)(dcurr - d))).Replace("\n", "|").Replace("\r", ""));
            // Debug.WriteLine($"SEND: [{Encoding.UTF8.GetString(new Span<byte>(d, (int)(dcurr - d))).Replace("\n", "|").Replace("\r", "")}]");
            // #endif

            if ((int)(dcurr - d) > 0)
            {
                // Debug.WriteLine("SEND: [" + Encoding.UTF8.GetString(new Span<byte>(d, (int)(dcurr - d))).Replace("\n", "|").Replace("\r", "!") + "]");
                if (waitForAofBlocking)
                {
                    var task = storeWrapper.appendOnlyFile.WaitForCommitAsync();
                    if (!task.IsCompleted) task.AsTask().GetAwaiter().GetResult();
                }
                int sendBytes = (int)(dcurr - d);
                networkSender.SendResponse((int)(d - networkSender.GetResponseObjectHead()), sendBytes);
                sessionMetrics?.incr_total_net_output_bytes((ulong)sendBytes);
            }
        }

        /// <summary>
        /// Debug version - send one byte at a time
        /// </summary>
        private void DebugSend(byte* d)
        {
            // Debug.WriteLine("SEND: [" + Encoding.UTF8.GetString(new Span<byte>(d, (int)(dcurr-d))).Replace("\n", "|").Replace("\r", "") + "]");

            if ((int)(dcurr - d) > 0)
            {
                if (storeWrapper.appendOnlyFile != null && storeWrapper.serverOptions.WaitForCommit)
                {
                    var task = storeWrapper.appendOnlyFile.WaitForCommitAsync();
                    if (!task.IsCompleted) task.AsTask().GetAwaiter().GetResult();
                }
                int sendBytes = (int)(dcurr - d);
                byte[] buffer = new byte[sendBytes];
                fixed (byte* dest = buffer)
                    Buffer.MemoryCopy(d, dest, sendBytes, sendBytes);


                for (int i = 0; i < sendBytes; i++)
                {
                    *d = buffer[i];
                    networkSender.SendResponse((int)(d - networkSender.GetResponseObjectHead()), 1);
                    networkSender.GetResponseObject();
                    d = dcurr = networkSender.GetResponseObjectHead();
                    dend = networkSender.GetResponseObjectTail();
                }

                sessionMetrics?.incr_total_net_output_bytes((ulong)sendBytes);
            }
        }

        /// <summary>
        /// Gets the output object from the SpanByteAndMemory object
        /// </summary>
        /// <param name="output"></param>
        /// <returns></returns>
        private unsafe ObjectOutputHeader ProcessOutputWithHeader(SpanByteAndMemory output)
        {
            ReadOnlySpan<byte> outputSpan;
            ObjectOutputHeader header;

            if (output.IsSpanByte)
            {
                header = *(ObjectOutputHeader*)(output.SpanByte.ToPointer() + output.Length - sizeof(ObjectOutputHeader));

                // Only increment dcurr if the operation was completed
                dcurr += output.Length - sizeof(ObjectOutputHeader);
            }
            else
            {
                outputSpan = output.Memory.Memory.Span;
                fixed (byte* p = outputSpan)
                {
                    header = *(ObjectOutputHeader*)(p + output.Length - sizeof(ObjectOutputHeader));
                }
                SendAndReset(output.Memory, output.Length - sizeof(ObjectOutputHeader));
            }

            return header;
        }
    }
}<|MERGE_RESOLUTION|>--- conflicted
+++ resolved
@@ -736,40 +736,15 @@
                 }
 
                 // Perform the operation
-                TryTransactionProc(currentCustomTransaction.id, customCommandManagerSession.GetCustomTransactionProcedure(currentCustomTransaction.id, txnManager, scratchBufferManager).Item1);
+                TryTransactionProc(currentCustomTransaction.id,
+                    customCommandManagerSession
+                        .GetCustomTransactionProcedure(currentCustomTransaction.id, txnManager, scratchBufferManager)
+                        .Item1);
                 currentCustomTransaction = null;
                 return true;
             }
-<<<<<<< HEAD
-            else if (command == RespCommand.CustomRawStringCmd)
-            {
-                if (!IsCommandArityValid(currentCustomRawStringCommand.NameStr, parseState.Count))
-                {
-                    currentCustomRawStringCommand = null;
-                    return true;
-                }
-
-                // Perform the operation
-                TryCustomRawStringCommand(currentCustomRawStringCommand.GetRespCommand(), currentCustomRawStringCommand.expirationTicks, currentCustomRawStringCommand.type, ref storageApi);
-                currentCustomRawStringCommand = null;
-            }
-            else if (command == RespCommand.CustomObjCmd)
-            {
-                if (!IsCommandArityValid(currentCustomObjectCommand.NameStr, parseState.Count))
-                {
-                    currentCustomObjectCommand = null;
-                    return true;
-                }
-
-                // Perform the operation
-                TryCustomObjectCommand(currentCustomObjectCommand.GetRespCommand(), currentCustomObjectCommand.subid, currentCustomObjectCommand.type, ref storageApi);
-                currentCustomObjectCommand = null;
-            }
-            else if (command == RespCommand.CustomProcedure)
-=======
 
             bool NetworkCustomProcedure()
->>>>>>> 225ab259
             {
                 if (!IsCommandArityValid(currentCustomProcedure.NameStr, parseState.Count))
                 {
@@ -803,7 +778,8 @@
             }
 
             // Perform the operation
-            TryCustomRawStringCommand(recvBufferPtr + readHead, recvBufferPtr + endReadHead, currentCustomRawStringCommand.GetRespCommand(), currentCustomRawStringCommand.expirationTicks, currentCustomRawStringCommand.type, ref storageApi);
+            TryCustomRawStringCommand(currentCustomRawStringCommand.GetRespCommand(),
+                currentCustomRawStringCommand.expirationTicks, currentCustomRawStringCommand.type, ref storageApi);
             currentCustomRawStringCommand = null;
             return true;
         }
@@ -818,7 +794,8 @@
             }
 
             // Perform the operation
-            TryCustomObjectCommand(recvBufferPtr + readHead, recvBufferPtr + endReadHead, currentCustomObjectCommand.GetRespCommand(), currentCustomObjectCommand.subid, currentCustomObjectCommand.type, ref storageApi);
+            TryCustomObjectCommand(currentCustomObjectCommand.GetRespCommand(), currentCustomObjectCommand.subid,
+                currentCustomObjectCommand.type, ref storageApi);
             currentCustomObjectCommand = null;
             return true;
         }
