// Copyright (c) Microsoft Corporation.
// Licensed under the MIT license.

using System;
using System.Buffers;
using System.Diagnostics;
using System.Runtime.CompilerServices;
using System.Runtime.InteropServices;
using System.Text;
using Garnet.common;
using Garnet.networking;
using Garnet.server.ACL;
using Garnet.server.Auth;
using Microsoft.Extensions.Logging;
using Tsavorite.core;

namespace Garnet.server
{
    using BasicGarnetApi = GarnetApi<BasicContext<SpanByte, SpanByte, SpanByte, SpanByteAndMemory, long, MainStoreFunctions>, BasicContext<byte[], IGarnetObject, SpanByte, GarnetObjectStoreOutput, long, ObjectStoreFunctions>>;
    using LockableGarnetApi = GarnetApi<LockableContext<SpanByte, SpanByte, SpanByte, SpanByteAndMemory, long, MainStoreFunctions>, LockableContext<byte[], IGarnetObject, SpanByte, GarnetObjectStoreOutput, long, ObjectStoreFunctions>>;

    /// <summary>
    /// RESP server session
    /// </summary>
    internal sealed unsafe partial class RespServerSession : ServerSessionBase
    {
        readonly GarnetSessionMetrics sessionMetrics;
        readonly GarnetLatencyMetricsSession LatencyMetrics;

        public GarnetLatencyMetricsSession latencyMetrics => LatencyMetrics;

        /// <summary>
        /// Get a copy of sessionMetrics
        /// </summary>
        public GarnetSessionMetrics GetSessionMetrics => sessionMetrics;

        /// <summary>
        /// Get a copy of latencyMetrics
        /// </summary>
        public GarnetLatencyMetricsSession GetLatencyMetrics() => LatencyMetrics;

        /// <summary>
        /// Reset latencyMetrics for eventType
        /// </summary>
        public void ResetLatencyMetrics(LatencyMetricsType latencyEvent) => latencyMetrics?.Reset(latencyEvent);

        /// <summary>
        /// Reset all latencyMetrics
        /// </summary>
        public void ResetAllLatencyMetrics() => latencyMetrics?.ResetAll();

        readonly StoreWrapper storeWrapper;
        internal readonly TransactionManager txnManager;
        readonly ScratchBufferManager scratchBufferManager;

        GCHandle recvHandle;
        byte* recvBufferPtr;
        int readHead;
        byte* dcurr, dend;
        bool toDispose;

        int opCount;
        public readonly StorageSession storageSession;
        internal BasicGarnetApi basicGarnetApi;
        internal LockableGarnetApi lockableGarnetApi;

        readonly IGarnetAuthenticator _authenticator;

        /// <summary>
        /// The user currently authenticated in this session
        /// </summary>
        User _user = null;

        readonly ILogger logger = null;

        /// <summary>
        /// Clients must enable asking to make node respond to requests on slots that are being imported.
        /// </summary>
        public byte SessionAsking { get; set; }

        // Track whether the incoming network batch had some admin command
        bool hasAdminCommand;

        readonly CustomCommandManagerSession customCommandManagerSession;

        /// <summary>
        /// Cluster session
        /// </summary>
        public readonly IClusterSession clusterSession;

        /// <summary>
        /// Current custom transaction to be executed in the session.
        /// </summary>
        CustomTransaction currentCustomTransaction = null;

        /// <summary>
        /// Current custom command to be executed in the session.
        /// </summary>
        CustomCommand currentCustomCommand = null;

        /// <summary>
        /// Current custom object command to be executed in the session.
        /// </summary>
        CustomObjectCommand currentCustomObjectCommand = null;

        public RespServerSession(
            INetworkSender networkSender,
            StoreWrapper storeWrapper,
            SubscribeBroker<SpanByte, SpanByte, IKeySerializer<SpanByte>> subscribeBroker)
            : base(networkSender)
        {
            this.customCommandManagerSession = new CustomCommandManagerSession(storeWrapper.customCommandManager);
            this.sessionMetrics = storeWrapper.serverOptions.MetricsSamplingFrequency > 0 ? new GarnetSessionMetrics() : null;
            this.LatencyMetrics = storeWrapper.serverOptions.LatencyMonitor ? new GarnetLatencyMetricsSession(storeWrapper.monitor) : null;
            logger = storeWrapper.sessionLogger != null ? new SessionLogger(storeWrapper.sessionLogger, $"[{storeWrapper.localEndpoint}] [{networkSender?.RemoteEndpointName}] [{GetHashCode():X8}] ") : null;

            logger?.LogDebug("Starting RespServerSession");

            // Initialize session-local scratch buffer of size 64 bytes, used for constructing arguments in GarnetApi
            this.scratchBufferManager = new ScratchBufferManager();

            // Create storage session and API
            this.storageSession = new StorageSession(storeWrapper, scratchBufferManager, sessionMetrics, LatencyMetrics, logger);

            this.basicGarnetApi = new BasicGarnetApi(storageSession, storageSession.basicContext, storageSession.objectStoreBasicContext);
            this.lockableGarnetApi = new LockableGarnetApi(storageSession, storageSession.lockableContext, storageSession.objectStoreLockableContext);

            this.storeWrapper = storeWrapper;
            this.subscribeBroker = subscribeBroker;
            this._authenticator = storeWrapper.serverOptions.AuthSettings?.CreateAuthenticator(this.storeWrapper) ?? new GarnetNoAuthAuthenticator();

            // Associate new session with default user and automatically authenticate, if possible
            this.AuthenticateUser(Encoding.ASCII.GetBytes(this.storeWrapper.accessControlList.GetDefaultUser().Name));

            txnManager = new TransactionManager(this, storageSession, scratchBufferManager, storeWrapper.serverOptions.EnableCluster, logger);
            storageSession.txnManager = txnManager;

            clusterSession = storeWrapper.clusterProvider?.CreateClusterSession(txnManager, this._authenticator, this._user, sessionMetrics, basicGarnetApi, networkSender, logger);
            readHead = 0;
            toDispose = false;
            SessionAsking = 0;

            // Reserve minimum 4 bytes to send pending sequence number as output
            if (this.networkSender != null)
            {
                if (this.networkSender.GetMaxSizeSettings?.MaxOutputSize < sizeof(int))
                    this.networkSender.GetMaxSizeSettings.MaxOutputSize = sizeof(int);
            }
        }

        public override void Dispose()
        {
            logger?.LogDebug("Disposing RespServerSession");

            if (recvBufferPtr != null)
            {
                try { if (recvHandle.IsAllocated) recvHandle.Free(); } catch { }
            }

            if (storeWrapper.serverOptions.MetricsSamplingFrequency > 0 || storeWrapper.serverOptions.LatencyMonitor)
                storeWrapper.monitor.AddMetricsHistory(sessionMetrics, latencyMetrics);

            subscribeBroker?.RemoveSubscription(this);

            storageSession.Dispose();
        }

        public int StoreSessionID => storageSession.SessionID;
        public int ObjectStoreSessionID => storageSession.ObjectStoreSessionID;

        /// <summary>
        /// Tries to authenticate the given username/password and updates the user associated with this server session.
        /// </summary>
        /// <param name="username">Name of the user to authenticate.</param>
        /// <param name="password">Password to authenticate with.</param>
        /// <returns>True if the session has been authenticated successfully, false if the user could not be authenticated.</returns>
        bool AuthenticateUser(ReadOnlySpan<byte> username, ReadOnlySpan<byte> password = default(ReadOnlySpan<byte>))
        {
            // Authenticate user or change to default user if no authentication is supported
            bool success = _authenticator.CanAuthenticate ? _authenticator.Authenticate(password, username) : true;

            if (success)
            {
                // Set authenticated user or fall back to default user, if separate users are not supported
                // NOTE: Currently only GarnetACLAuthenticator supports multiple users
                if (_authenticator is GarnetACLAuthenticator aclAuthenticator)
                {
                    this._user = aclAuthenticator.GetUser();
                }
                else
                {
                    this._user = this.storeWrapper.accessControlList.GetDefaultUser();
                }

                // Propagate authentication to cluster session
                clusterSession?.SetUser(this._user);
            }

            return _authenticator.CanAuthenticate ? success : false;
        }

        public override int TryConsumeMessages(byte* reqBuffer, int bytesReceived)
        {
            bytesRead = bytesReceived;
            if (!txnManager.IsSkippingOperations())
                readHead = 0;
            try
            {
                latencyMetrics?.Start(LatencyMetricsType.NET_RS_LAT);
                clusterSession?.AcquireCurrentEpoch();
                recvBufferPtr = reqBuffer;
                networkSender.GetResponseObject();
                ProcessMessages();
                recvBufferPtr = null;
            }
            catch (Exception ex)
            {
                sessionMetrics?.incr_total_number_resp_server_session_exceptions(1);
                logger?.LogCritical(ex, "ProcessMessages threw exception");
                // The session is no longer usable, dispose it
                networkSender.Dispose();
            }
            finally
            {
                networkSender.ReturnResponseObject();
                clusterSession?.ReleaseCurrentEpoch();
            }

            if (txnManager.IsSkippingOperations())
                return 0; // so that network does not try to shift the byte array

            // If server processed input data successfully, update tracked metrics
            if (readHead > 0)
            {
                if (latencyMetrics != null)
                {
                    if (hasAdminCommand)
                    {
                        latencyMetrics.StopAndSwitch(LatencyMetricsType.NET_RS_LAT, LatencyMetricsType.NET_RS_LAT_ADMIN);
                        hasAdminCommand = false;
                    }
                    else
                        latencyMetrics.Stop(LatencyMetricsType.NET_RS_LAT);
                    latencyMetrics.RecordValue(LatencyMetricsType.NET_RS_BYTES, readHead);
                    latencyMetrics.RecordValue(LatencyMetricsType.NET_RS_OPS, opCount);
                    opCount = 0;
                }
                sessionMetrics?.incr_total_net_input_bytes((ulong)readHead);
            }
            return readHead;
        }

        private void ProcessMessages()
        {
            // #if DEBUG
            // logger?.LogTrace("RECV: [{recv}]", Encoding.UTF8.GetString(new Span<byte>(recvBufferPtr, bytesRead)).Replace("\n", "|").Replace("\r", ""));
            // #endif

            dcurr = networkSender.GetResponseObjectHead();
            dend = networkSender.GetResponseObjectTail();

            var _origReadHead = readHead;

            while (bytesRead - readHead >= 4)
            {
                // NOTE: Possible optimization: Don't parse if only parsing AUTH and not authenticated.
                (RespCommand cmd, byte subcmd) = ParseCommand(out int count, recvBufferPtr + readHead, out bool success);

                var ptr = recvBufferPtr + readHead;

                if (cmd != RespCommand.INVALID)
                {
                    if (txnManager.state != TxnState.None)
                    {
                        if (txnManager.state == TxnState.Running)
                        {
                            success = ProcessBasicCommands(cmd, subcmd, count, ptr, ref lockableGarnetApi);
                        }
                        else success = cmd switch
                        {
                            RespCommand.EXEC => NetworkEXEC(),
                            RespCommand.MULTI => NetworkMULTI(),
                            RespCommand.DISCARD => NetworkDISCARD(),
                            _ => NetworkSKIP(cmd, subcmd, count),
                        };
                    }
                    else
                    {
                        success = ProcessBasicCommands(cmd, subcmd, count, ptr, ref basicGarnetApi);
                    }
                }
                else
                {
                    // Parsing for command name was successful, but the command is unknown
                    if (success)
                    {
                        // Return "Unknown RESP Command" message
                        while (!RespWriteUtils.WriteResponse(CmdStrings.RESP_ERR, ref dcurr, dend))
                            SendAndReset();
                    }
                }
                if (!success) break;
                if (latencyMetrics != null) opCount++;
                if (sessionMetrics != null)
                {
                    sessionMetrics.total_commands_processed++;
                    sessionMetrics.total_write_commands_processed += (ulong)(((byte)cmd & 0x80) >> 7);
                    sessionMetrics.total_read_commands_processed += (ulong)(((byte)cmd & 0x40) >> 6);

                    //sessionMetrics.incr_total_commands_processed(1);
                    //sessionMetrics.incr_total_write_commands_processed((byte)cmd);
                    //sessionMetrics.incr_total_read_commands_processed((byte)cmd);
                }

                _origReadHead = readHead;
                SessionAsking = (byte)(SessionAsking == 0 ? SessionAsking : SessionAsking - 1);
            }
            readHead = _origReadHead;
            if (dcurr > networkSender.GetResponseObjectHead())
            {
                Send(networkSender.GetResponseObjectHead());
                if (toDispose)
                {
                    networkSender.DisposeNetworkSender(true);
                }
            }
        }

        // Make first command in string as uppercase
        private bool MakeUpperCase(byte* ptr)
        {
            byte* tmp = ptr;

            while (tmp < ptr + bytesRead - readHead)
            {
                if (*tmp > 64) // found string
                {
                    bool ret = false;
                    while (*tmp > 64 && *tmp < 123 && tmp < ptr + bytesRead - readHead)
                    {
                        if (*tmp > 96) { ret = true; *tmp -= 32; }
                        tmp++;
                    }
                    return ret;
                }
                tmp++;
            }
            return false;
        }


        [MethodImpl(MethodImplOptions.AggressiveInlining)]
        private bool ProcessBasicCommands<TGarnetApi>(RespCommand cmd, byte subcmd, int count, byte* ptr, ref TGarnetApi storageApi)
            where TGarnetApi : IGarnetApi
        {
            bool success = cmd switch
            {
                RespCommand.GET => NetworkGET(ptr, ref storageApi),
                RespCommand.SET => NetworkSET(ptr, ref storageApi),
                RespCommand.SETEX => NetworkSETEX(ptr, false, ref storageApi),
                RespCommand.PSETEX => NetworkSETEX(ptr, true, ref storageApi),
                RespCommand.SETEXNX => NetworkSETEXNX(count, ptr, ref storageApi),
                RespCommand.DEL => NetworkDEL(count, ptr, ref storageApi),
                RespCommand.RENAME => NetworkRENAME(ptr, ref storageApi),
                RespCommand.EXISTS => NetworkEXISTS(count, ptr, ref storageApi),
                RespCommand.EXPIRE => NetworkEXPIRE(RespCommand.EXPIRE, count, ptr, ref storageApi),
                RespCommand.PEXPIRE => NetworkEXPIRE(RespCommand.PEXPIRE, count, ptr, ref storageApi),
                RespCommand.PERSIST => NetworkPERSIST(ptr, ref storageApi),
                RespCommand.GETRANGE => NetworkGetRange(ptr, ref storageApi),
                RespCommand.TTL => NetworkTTL(ptr, RespCommand.TTL, ref storageApi),
                RespCommand.PTTL => NetworkTTL(ptr, RespCommand.PTTL, ref storageApi),
                RespCommand.SETRANGE => NetworkSetRange(ptr, ref storageApi),
                RespCommand.GETDEL => NetworkGETDEL(ptr, ref storageApi),
                RespCommand.APPEND => NetworkAppend(ptr, ref storageApi),
                RespCommand.INCR => NetworkIncrement(ptr, RespCommand.INCR, ref storageApi),
                RespCommand.INCRBY => NetworkIncrement(ptr, RespCommand.INCRBY, ref storageApi),
                RespCommand.DECR => NetworkIncrement(ptr, RespCommand.DECR, ref storageApi),
                RespCommand.DECRBY => NetworkIncrement(ptr, RespCommand.DECRBY, ref storageApi),
                RespCommand.SETBIT => StringSetBit(ptr, ref storageApi),
                RespCommand.GETBIT => StringGetBit(ptr, ref storageApi),
                RespCommand.BITCOUNT => StringBitCount(ptr, count, ref storageApi),
                RespCommand.BITPOS => StringBitPosition(ptr, count, ref storageApi),
                RespCommand.PUBLISH => NetworkPUBLISH(ptr),
                RespCommand.PING => count == 0 ? NetworkPING() : ProcessArrayCommands(cmd, subcmd, count, ref storageApi),
                RespCommand.ASKING => NetworkASKING(),
                RespCommand.MULTI => NetworkMULTI(),
                RespCommand.EXEC => NetworkEXEC(),
                RespCommand.UNWATCH => NetworkUNWATCH(),
                RespCommand.DISCARD => NetworkDISCARD(),
                RespCommand.QUIT => NetworkQUIT(),
                RespCommand.RUNTXP => NetworkRUNTXP(count, ptr),
                RespCommand.READONLY => NetworkREADONLY(),
                RespCommand.READWRITE => NetworkREADWRITE(),

                _ => ProcessArrayCommands(cmd, subcmd, count, ref storageApi)

            };
            return success;
        }

        private bool ProcessArrayCommands<TGarnetApi>(RespCommand cmd, byte subcmd, int count, ref TGarnetApi storageApi)
           where TGarnetApi : IGarnetApi
        {
<<<<<<< HEAD
            if (*(recvBufferPtr + readHead) != '*')
            {
                if (bytesRead - readHead < 2) return false;
                if (*(ushort*)(recvBufferPtr + bytesRead - 2) != 2573)
                    return false;
                readHead = bytesRead;
                while (!RespWriteUtils.WriteDirect(CmdStrings.RESP_ERR, ref dcurr, dend))
                    SendAndReset();
                return true;
            }
=======
            // Continue reading from the current read head.
            byte* ptr = recvBufferPtr + readHead;
>>>>>>> 4cba6ff8

            if (!_authenticator.IsAuthenticated) return ProcessOtherCommands(cmd, subcmd, count, ref storageApi);

            var success = (cmd, subcmd) switch
            {
                (RespCommand.MGET, 0) => NetworkMGET(count, ptr, ref storageApi),
                (RespCommand.MSET, 0) => NetworkMSET(count, ptr, ref storageApi),
                (RespCommand.MSETNX, 0) => NetworkMSETNX(count, ptr, ref storageApi),
                (RespCommand.UNLINK, 0) => NetworkDEL(count, ptr, ref storageApi),
                (RespCommand.SELECT, 0) => NetworkSELECT(ptr),
                (RespCommand.WATCH, 0) => NetworkWATCH(count),
                (RespCommand.WATCHMS, 0) => NetworkWATCH(count, StoreType.Main),
                (RespCommand.WATCHOS, 0) => NetworkWATCH(count, StoreType.Object),
                (RespCommand.STRLEN, 0) => NetworkSTRLEN(ptr, ref storageApi),
                (RespCommand.MODULE, 0) => NetworkMODULE(count, ptr, ref storageApi),
                //General key commands
                (RespCommand.DBSIZE, 0) => NetworkDBSIZE(ptr, ref storageApi),
                (RespCommand.KEYS, 0) => NetworkKEYS(count, ptr, ref storageApi),
                (RespCommand.SCAN, 0) => NetworkSCAN(count, ptr, ref storageApi),
                (RespCommand.TYPE, 0) => NetworkTYPE(count, ptr, ref storageApi),
                // Pub/sub commands
                (RespCommand.SUBSCRIBE, 0) => NetworkSUBSCRIBE(count, ptr, dend),
                (RespCommand.PSUBSCRIBE, 0) => NetworkPSUBSCRIBE(count, ptr, dend),
                (RespCommand.UNSUBSCRIBE, 0) => NetworkUNSUBSCRIBE(count, ptr, dend),
                (RespCommand.PUNSUBSCRIBE, 0) => NetworkPUNSUBSCRIBE(count, ptr, dend),
                // Custom Object Commands
                (RespCommand.All, (byte)RespCommand.COSCAN) => ObjectScan(count, ptr, GarnetObjectType.All, ref storageApi),
                // Sorted Set commands
                (RespCommand.SortedSet, (byte)SortedSetOperation.ZADD) => SortedSetAdd(count, ptr, ref storageApi),
                (RespCommand.SortedSet, (byte)SortedSetOperation.ZREM) => SortedSetRemove(count, ptr, ref storageApi),
                (RespCommand.SortedSet, (byte)SortedSetOperation.ZCARD) => SortedSetLength(count, ptr, ref storageApi),
                (RespCommand.SortedSet, (byte)SortedSetOperation.ZPOPMAX) => SortedSetPop(count, ptr, SortedSetOperation.ZPOPMAX, ref storageApi),
                (RespCommand.SortedSet, (byte)SortedSetOperation.ZSCORE) => SortedSetScore(count, ptr, ref storageApi),
                (RespCommand.SortedSet, (byte)SortedSetOperation.ZMSCORE) => SortedSetScores(count, ptr, ref storageApi),
                (RespCommand.SortedSet, (byte)SortedSetOperation.ZCOUNT) => SortedSetCount(count, ptr, ref storageApi),
                (RespCommand.SortedSet, (byte)SortedSetOperation.ZINCRBY) => SortedSetIncrement(count, ptr, ref storageApi),
                (RespCommand.SortedSet, (byte)SortedSetOperation.ZRANK) => SortedSetRank(count, ptr, SortedSetOperation.ZRANK, ref storageApi),
                (RespCommand.SortedSet, (byte)SortedSetOperation.ZRANGE) => SortedSetRange(count, ptr, SortedSetOperation.ZRANGE, ref storageApi),
                (RespCommand.SortedSet, (byte)SortedSetOperation.ZRANGEBYSCORE) => SortedSetRange(count, ptr, SortedSetOperation.ZRANGEBYSCORE, ref storageApi),
                (RespCommand.SortedSet, (byte)SortedSetOperation.ZREVRANK) => SortedSetRank(count, ptr, SortedSetOperation.ZREVRANK, ref storageApi),
                (RespCommand.SortedSet, (byte)SortedSetOperation.ZREMRANGEBYLEX) => SortedSetLengthByValue(count, ptr, SortedSetOperation.ZREMRANGEBYLEX, ref storageApi),
                (RespCommand.SortedSet, (byte)SortedSetOperation.ZREMRANGEBYRANK) => SortedSetRemoveRange(count, ptr, SortedSetOperation.ZREMRANGEBYRANK, ref storageApi),
                (RespCommand.SortedSet, (byte)SortedSetOperation.ZREMRANGEBYSCORE) => SortedSetRemoveRange(count, ptr, SortedSetOperation.ZREMRANGEBYSCORE, ref storageApi),
                (RespCommand.SortedSet, (byte)SortedSetOperation.ZLEXCOUNT) => SortedSetLengthByValue(count, ptr, SortedSetOperation.ZLEXCOUNT, ref storageApi),
                (RespCommand.SortedSet, (byte)SortedSetOperation.ZPOPMIN) => SortedSetPop(count, ptr, SortedSetOperation.ZPOPMIN, ref storageApi),
                (RespCommand.SortedSet, (byte)SortedSetOperation.ZRANDMEMBER) => SortedSetRandomMember(count, ptr, ref storageApi),
                (RespCommand.SortedSet, (byte)SortedSetOperation.ZDIFF) => SortedSetDifference(count, ptr, ref storageApi),
                (RespCommand.SortedSet, (byte)SortedSetOperation.ZREVRANGE) => SortedSetReverseRange(count, ptr, ref storageApi),
                (RespCommand.SortedSet, (byte)SortedSetOperation.ZSCAN) => ObjectScan(count, ptr, GarnetObjectType.SortedSet, ref storageApi),
                //SortedSet for Geo Commands
                (RespCommand.SortedSet, (byte)SortedSetOperation.GEOADD) => GeoAdd(count, ptr, ref storageApi),
                (RespCommand.SortedSet, (byte)SortedSetOperation.GEOHASH) => GeoCommands(count, ptr, SortedSetOperation.GEOHASH, ref storageApi),
                (RespCommand.SortedSet, (byte)SortedSetOperation.GEODIST) => GeoCommands(count, ptr, SortedSetOperation.GEODIST, ref storageApi),
                (RespCommand.SortedSet, (byte)SortedSetOperation.GEOPOS) => GeoCommands(count, ptr, SortedSetOperation.GEOPOS, ref storageApi),
                (RespCommand.SortedSet, (byte)SortedSetOperation.GEOSEARCH) => GeoCommands(count, ptr, SortedSetOperation.GEOSEARCH, ref storageApi),
                //HLL Commands
                (RespCommand.PFADD, 0) => HyperLogLogAdd(count, ptr, ref storageApi),
                (RespCommand.PFMERGE, 0) => HyperLogLogMerge(count, ptr, ref storageApi),
                (RespCommand.PFCOUNT, 0) => HyperLogLogLength(count, ptr, ref storageApi),
                //Bitmap Commands
                (RespCommand.BITOP, (byte)BitmapOperation.AND or (byte)BitmapOperation.OR or (byte)BitmapOperation.XOR or (byte)BitmapOperation.NOT) => StringBitOperation(count, ptr, (BitmapOperation)subcmd, ref storageApi),
                (RespCommand.BITFIELD, 0) => StringBitField(count, ptr, ref storageApi),
                (RespCommand.BITFIELD_RO, 0) => StringBitFieldReadOnly(count, ptr, ref storageApi),
                // List Commands
                (RespCommand.List, (byte)ListOperation.LPUSH) => ListPush(count, ptr, ListOperation.LPUSH, ref storageApi),
                (RespCommand.List, (byte)ListOperation.LPUSHX) => ListPush(count, ptr, ListOperation.LPUSHX, ref storageApi),
                (RespCommand.List, (byte)ListOperation.LPOP) => ListPop(count, ptr, ListOperation.LPOP, ref storageApi),
                (RespCommand.List, (byte)ListOperation.RPUSH) => ListPush(count, ptr, ListOperation.RPUSH, ref storageApi),
                (RespCommand.List, (byte)ListOperation.RPUSHX) => ListPush(count, ptr, ListOperation.RPUSHX, ref storageApi),
                (RespCommand.List, (byte)ListOperation.RPOP) => ListPop(count, ptr, ListOperation.RPOP, ref storageApi),
                (RespCommand.List, (byte)ListOperation.LLEN) => ListLength(count, ptr, ref storageApi),
                (RespCommand.List, (byte)ListOperation.LTRIM) => ListTrim(count, ptr, ref storageApi),
                (RespCommand.List, (byte)ListOperation.LRANGE) => ListRange(count, ptr, ref storageApi),
                (RespCommand.List, (byte)ListOperation.LINDEX) => ListIndex(count, ptr, ref storageApi),
                (RespCommand.List, (byte)ListOperation.LINSERT) => ListInsert(count, ptr, ref storageApi),
                (RespCommand.List, (byte)ListOperation.LREM) => ListRemove(count, ptr, ref storageApi),
                (RespCommand.List, (byte)ListOperation.RPOPLPUSH) => ListRightPopLeftPush(count, ptr, ref storageApi),
                (RespCommand.List, (byte)ListOperation.LMOVE) => ListMove(count, ptr, ref storageApi),
                // Hash Commands
                (RespCommand.Hash, (byte)HashOperation.HSET) => HashSet(count, ptr, HashOperation.HSET, ref storageApi),
                (RespCommand.Hash, (byte)HashOperation.HMSET) => HashSet(count, ptr, HashOperation.HMSET, ref storageApi),
                (RespCommand.Hash, (byte)HashOperation.HGET) => HashGet(count, ptr, HashOperation.HGET, ref storageApi),
                (RespCommand.Hash, (byte)HashOperation.HMGET) => HashGet(count, ptr, HashOperation.HMGET, ref storageApi),
                (RespCommand.Hash, (byte)HashOperation.HGETALL) => HashGet(count, ptr, HashOperation.HGETALL, ref storageApi),
                (RespCommand.Hash, (byte)HashOperation.HDEL) => HashDelete(count, ptr, ref storageApi),
                (RespCommand.Hash, (byte)HashOperation.HLEN) => HashLength(count, ptr, ref storageApi),
                (RespCommand.Hash, (byte)HashOperation.HSTRLEN) => HashStrLength(count, ptr, ref storageApi),
                (RespCommand.Hash, (byte)HashOperation.HEXISTS) => HashExists(count, ptr, ref storageApi),
                (RespCommand.Hash, (byte)HashOperation.HKEYS) => HashKeys(count, ptr, HashOperation.HKEYS, ref storageApi),
                (RespCommand.Hash, (byte)HashOperation.HVALS) => HashKeys(count, ptr, HashOperation.HVALS, ref storageApi),
                (RespCommand.Hash, (byte)HashOperation.HINCRBY) => HashIncrement(count, ptr, HashOperation.HINCRBY, ref storageApi),
                (RespCommand.Hash, (byte)HashOperation.HINCRBYFLOAT) => HashIncrement(count, ptr, HashOperation.HINCRBYFLOAT, ref storageApi),
                (RespCommand.Hash, (byte)HashOperation.HSETNX) => HashSet(count, ptr, HashOperation.HSETNX, ref storageApi),
                (RespCommand.Hash, (byte)HashOperation.HRANDFIELD) => HashGet(count, ptr, HashOperation.HRANDFIELD, ref storageApi),
                (RespCommand.Hash, (byte)HashOperation.HSCAN) => ObjectScan(count, ptr, GarnetObjectType.Hash, ref storageApi),
                // Set Commands
                (RespCommand.Set, (byte)SetOperation.SADD) => SetAdd(count, ptr, ref storageApi),
                (RespCommand.Set, (byte)SetOperation.SMEMBERS) => SetMembers(count, ptr, ref storageApi),
                (RespCommand.Set, (byte)SetOperation.SREM) => SetRemove(count, ptr, ref storageApi),
                (RespCommand.Set, (byte)SetOperation.SCARD) => SetLength(count, ptr, ref storageApi),
                (RespCommand.Set, (byte)SetOperation.SPOP) => SetPop(count, ptr, ref storageApi),
                (RespCommand.Set, (byte)SetOperation.SSCAN) => ObjectScan(count, ptr, GarnetObjectType.Set, ref storageApi),
                _ => ProcessOtherCommands(cmd, subcmd, count, ref storageApi),
            };
            return success;
        }

        private bool ProcessOtherCommands<TGarnetApi>(RespCommand command, byte subcmd, int count, ref TGarnetApi storageApi)
            where TGarnetApi : IGarnetApi
        {
            ReadOnlySpan<byte> bufSpan = new(recvBufferPtr, bytesRead);

            if (!_authenticator.IsAuthenticated) return ProcessAdminCommands(command, bufSpan, count, ref storageApi);

            if (command == RespCommand.CLIENT)
            {
                for (int i = 0; i < count; i++)
                {
                    GetCommand(bufSpan, out bool success1);
                    if (!success1) return false;
                }
                while (!RespWriteUtils.WriteDirect(CmdStrings.RESP_OK, ref dcurr, dend))
                    SendAndReset();
            }
            else if (command == RespCommand.SUBSCRIBE)
            {
                for (int i = 0; i < count; i++)
                {
                    GetCommand(bufSpan, out bool success1);
                    if (!success1) return false;
                }
                while (!RespWriteUtils.WriteInteger(1, ref dcurr, dend))
                    SendAndReset();
            }
            else if (command == RespCommand.RUNTXP)
            {
                byte* ptr = recvBufferPtr + readHead;
                return NetworkRUNTXP(count, ptr);
            }
            else if (command == RespCommand.CustomTxn)
            {
                byte* ptr = recvBufferPtr + readHead;
                for (int i = 0; i < count; i++)
                {
                    GetCommand(bufSpan, out bool success1);
                    if (!success1) return false;
                }

                if (count != currentCustomTransaction.NumParams)
                {
<<<<<<< HEAD
                    while (!RespWriteUtils.WriteAsciiDirect($"-ERR Invalid number of parameters to stored proc {txn.nameStr}, expected {txn.NumParams}, actual {count - 1}\r\n", ref dcurr, dend))
=======

                    while (!RespWriteUtils.WriteDirect(Encoding.ASCII.GetBytes($"-ERR Invalid number of parameters to stored proc {currentCustomTransaction.nameStr}, expected {currentCustomTransaction.NumParams}, actual {count}\r\n"), ref dcurr, dend))
>>>>>>> 4cba6ff8
                        SendAndReset();

                    currentCustomTransaction = null;

                    return true;
                }
                else
                {
                    // Perform the operation
                    TryTransactionProc(currentCustomTransaction.id, ptr, recvBufferPtr + readHead, customCommandManagerSession.GetCustomTransactionProcedure(currentCustomTransaction.id, txnManager, scratchBufferManager).Item1);
                }

                currentCustomTransaction = null;
            }
            else if (command == RespCommand.CustomCmd)
            {
                byte* ptr = recvBufferPtr + readHead;
                for (int i = 0; i < count; i++)
                {
                    GetCommand(bufSpan, out bool success1);
                    if (!success1) return false;
                }

                if (count != currentCustomCommand.NumKeys + currentCustomCommand.NumParams)
                {
<<<<<<< HEAD
                    while (!RespWriteUtils.WriteAsciiDirect($"-ERR Invalid number of parameters, expected {cmd.NumKeys + cmd.NumParams}, actual {count - 1}\r\n", ref dcurr, dend))
=======
                    while (!RespWriteUtils.WriteDirect(Encoding.ASCII.GetBytes($"-ERR Invalid number of parameters, expected {currentCustomCommand.NumKeys + currentCustomCommand.NumParams}, actual {count}\r\n"), ref dcurr, dend))
>>>>>>> 4cba6ff8
                        SendAndReset();

                    currentCustomCommand = null;

                    return true;
                }
                else
                {
                    // Perform the operation
                    TryCustomCommand(ptr, recvBufferPtr + readHead, currentCustomCommand.GetRespCommand(), currentCustomCommand.expirationTicks, currentCustomCommand.type, ref storageApi);
                }

                currentCustomCommand = null;
            }
            else if (command == RespCommand.CustomObjCmd)
            {
                byte* ptr = recvBufferPtr + readHead;
                for (int i = 0; i < count; i++)
                {
                    GetCommand(bufSpan, out bool success1);
                    if (!success1) return false;
                }

                if (count != currentCustomObjectCommand.NumKeys + currentCustomObjectCommand.NumParams)
                {
<<<<<<< HEAD
                    while (!RespWriteUtils.WriteAsciiDirect($"-ERR Invalid number of parameters, expected {ocmd.NumKeys + ocmd.NumParams}, actual {count - 1}\r\n", ref dcurr, dend))
=======
                    while (!RespWriteUtils.WriteDirect(Encoding.ASCII.GetBytes($"-ERR Invalid number of parameters, expected {currentCustomObjectCommand.NumKeys + currentCustomObjectCommand.NumParams}, actual {count}\r\n"), ref dcurr, dend))
>>>>>>> 4cba6ff8
                        SendAndReset();

                    currentCustomObjectCommand = null;

                    return true;
                }
                else
                {
                    // Perform the operation
                    TryCustomObjectCommand(ptr, recvBufferPtr + readHead, currentCustomObjectCommand.GetRespCommand(), currentCustomObjectCommand.subid, currentCustomObjectCommand.type, ref storageApi);
                }

                currentCustomObjectCommand = null;
            }

            else
            {
                return ProcessAdminCommands(command, bufSpan, count, ref storageApi);
            }
            return true;
        }

        ReadOnlySpan<byte> GetCommand(ReadOnlySpan<byte> bufSpan, out bool success)
        {
            if (bytesRead - readHead < 6)
            {
                success = false;
                return default;
            }

            Debug.Assert(*(recvBufferPtr + readHead) == '$');
            int psize = *(recvBufferPtr + readHead + 1) - '0';
            readHead += 2;
            while (*(recvBufferPtr + readHead) != '\r')
            {
                psize = psize * 10 + *(recvBufferPtr + readHead) - '0';
                if (bytesRead - readHead < 1)
                {
                    success = false;
                    return default;
                }
                readHead++;
            }
            if (bytesRead - readHead < 2 + psize + 2)
            {
                success = false;
                return default;
            }
            Debug.Assert(*(recvBufferPtr + readHead + 1) == '\n');

            var result = bufSpan.Slice(readHead + 2, psize);
            Debug.Assert(*(recvBufferPtr + readHead + 2 + psize) == '\r');
            Debug.Assert(*(recvBufferPtr + readHead + 2 + psize + 1) == '\n');

            readHead += 2 + psize + 2;
            success = true;
            return result;
        }

        public ArgSlice GetCommandAsArgSlice(out bool success)
        {
            if (bytesRead - readHead < 6)
            {
                success = false;
                return default;
            }

            Debug.Assert(*(recvBufferPtr + readHead) == '$');
            int psize = *(recvBufferPtr + readHead + 1) - '0';
            readHead += 2;
            while (*(recvBufferPtr + readHead) != '\r')
            {
                psize = psize * 10 + *(recvBufferPtr + readHead) - '0';
                if (bytesRead - readHead < 1)
                {
                    success = false;
                    return default;
                }
                readHead++;
            }
            if (bytesRead - readHead < 2 + psize + 2)
            {
                success = false;
                return default;
            }
            Debug.Assert(*(recvBufferPtr + readHead + 1) == '\n');

            var result = new ArgSlice(recvBufferPtr + readHead + 2, psize);
            Debug.Assert(*(recvBufferPtr + readHead + 2 + psize) == '\r');
            Debug.Assert(*(recvBufferPtr + readHead + 2 + psize + 1) == '\n');

            readHead += 2 + psize + 2;
            success = true;
            return result;
        }

        [MethodImpl(MethodImplOptions.AggressiveInlining)]
        private unsafe bool Write(ref Status s, ref byte* dst, int length)
        {
            if (length < 1) return false;
            *dst++ = s.Value;
            return true;
        }

        private static unsafe bool Write(ref SpanByteAndMemory k, ref byte* dst, int length)
        {
            if (k.Length > length) return false;

            var dest = new SpanByte(length, (IntPtr)dst);
            if (k.IsSpanByte)
                k.SpanByte.CopyTo(ref dest);
            else
                k.AsMemoryReadOnlySpan().CopyTo(dest.AsSpan());
            return true;
        }

        [MethodImpl(MethodImplOptions.AggressiveInlining)]
        private unsafe bool Write(int seqNo, ref byte* dst, int length)
        {
            if (length < sizeof(int)) return false;
            *(int*)dst = seqNo;
            dst += sizeof(int);
            return true;
        }

        [MethodImpl(MethodImplOptions.AggressiveInlining)]
        private void SendAndReset()
        {
            byte* d = networkSender.GetResponseObjectHead();
            if ((int)(dcurr - d) > 0)
            {
                Send(d);
                networkSender.GetResponseObject();
                dcurr = networkSender.GetResponseObjectHead();
                dend = networkSender.GetResponseObjectTail();
            }
        }

        [MethodImpl(MethodImplOptions.AggressiveInlining)]
        private void SendAndReset(IMemoryOwner<byte> memory, int length)
        {
            // Copy allocated memory to main buffer and send
            fixed (byte* _src = memory.Memory.Span)
            {
                byte* src = _src;
                int bytesLeft = length;

                // Repeat while we have bytes left to write from input Memory to output buffer
                while (bytesLeft > 0)
                {
                    // Compute space left on output buffer
                    int destSpace = (int)(dend - dcurr);

                    // Adjust number of bytes to copy, to MIN(space left on output buffer, bytes left to copy)
                    int toCopy = bytesLeft;
                    if (toCopy > destSpace)
                        toCopy = destSpace;

                    // Copy bytes to output buffer
                    Buffer.MemoryCopy(src, dcurr, destSpace, toCopy);

                    // Move cursor on output buffer and input memory, update bytes left
                    dcurr += toCopy;
                    src += toCopy;
                    bytesLeft -= toCopy;

                    // If output buffer is full, send and reset output buffer. It is okay to leave the
                    // buffer partially full, as ProcessMessage will do a final Send before returning.
                    if (toCopy == destSpace)
                    {
                        Send(networkSender.GetResponseObjectHead());
                        networkSender.GetResponseObject();
                        dcurr = networkSender.GetResponseObjectHead();
                        dend = networkSender.GetResponseObjectTail();
                    }
                }
            }
            memory.Dispose();
        }

        [MethodImpl(MethodImplOptions.AggressiveInlining)]
        private void Send(byte* d)
        {
            // #if DEBUG
            // logger?.LogTrace("SEND: [{send}]", Encoding.UTF8.GetString(new Span<byte>(d, (int)(dcurr - d))).Replace("\n", "|").Replace("\r", ""));
            // #endif

            if ((int)(dcurr - d) > 0)
            {
                // Debug.WriteLine("SEND: [" + Encoding.UTF8.GetString(new Span<byte>(d, (int)(dcurr - d))).Replace("\n", "|").Replace("\r", "!") + "]");
                if (storeWrapper.appendOnlyFile != null && storeWrapper.serverOptions.WaitForCommit)
                {
                    var task = storeWrapper.appendOnlyFile.WaitForCommitAsync();
                    if (!task.IsCompleted) task.AsTask().GetAwaiter().GetResult();
                }
                int sendBytes = (int)(dcurr - d);
                networkSender.SendResponse((int)(d - networkSender.GetResponseObjectHead()), sendBytes);
                sessionMetrics?.incr_total_net_output_bytes((ulong)sendBytes);
            }
        }

        /// <summary>
        /// Debug version - send one byte at a time
        /// </summary>
        private void DebugSend(byte* d)
        {
            // Debug.WriteLine("SEND: [" + Encoding.UTF8.GetString(new Span<byte>(d, (int)(dcurr-d))).Replace("\n", "|").Replace("\r", "") + "]");

            if ((int)(dcurr - d) > 0)
            {
                if (storeWrapper.appendOnlyFile != null && storeWrapper.serverOptions.WaitForCommit)
                {
                    var task = storeWrapper.appendOnlyFile.WaitForCommitAsync();
                    if (!task.IsCompleted) task.AsTask().GetAwaiter().GetResult();
                }
                int sendBytes = (int)(dcurr - d);
                byte[] buffer = new byte[sendBytes];
                fixed (byte* dest = buffer)
                    Buffer.MemoryCopy(d, dest, sendBytes, sendBytes);


                for (int i = 0; i < sendBytes; i++)
                {
                    *d = buffer[i];
                    networkSender.SendResponse((int)(d - networkSender.GetResponseObjectHead()), 1);
                    networkSender.GetResponseObject();
                    d = dcurr = networkSender.GetResponseObjectHead();
                    dend = networkSender.GetResponseObjectTail();
                }

                sessionMetrics?.incr_total_net_output_bytes((ulong)sendBytes);
            }
        }

        /// <summary>
        /// Gets the output object from the SpanByteAndMemory object
        /// </summary>
        /// <param name="output"></param>
        /// <returns></returns>
        private unsafe ObjectOutputHeader ProcessOutputWithHeader(SpanByteAndMemory output)
        {
            ReadOnlySpan<byte> outputSpan;
            ObjectOutputHeader header;

            if (output.IsSpanByte)
            {
                header = *(ObjectOutputHeader*)(output.SpanByte.ToPointer() + output.Length - sizeof(ObjectOutputHeader));

                // Only increment dcurr if the operation was completed
                dcurr += output.Length - sizeof(ObjectOutputHeader);
            }
            else
            {
                outputSpan = output.Memory.Memory.Span;
                fixed (byte* p = outputSpan)
                {
                    header = *(ObjectOutputHeader*)(p + output.Length - sizeof(ObjectOutputHeader));
                }
                SendAndReset(output.Memory, output.Length - sizeof(ObjectOutputHeader));
            }

            return header;
        }

        /// <summary>
        /// This method is used to verify slot ownership for provided key.
        /// On error this method writes to response buffer but does not drain recv buffer (caller is responsible for draining).
        /// </summary>
        /// <param name="key">Key bytes</param>
        /// <param name="readOnly">Whether caller is going to perform a readonly or read/write operation.</param>
        /// <returns>True when ownernship is verified, false otherwise</returns>
        bool NetworkSingleKeySlotVerify(byte[] key, bool readOnly)
            => clusterSession != null && clusterSession.NetworkSingleKeySlotVerify(key, readOnly, SessionAsking, ref dcurr, ref dend);

        /// <summary>
        /// This method is used to verify slot ownership for provided key sequence.
        /// On error this method writes to response buffer but does not drain recv buffer (caller is responsible for draining).
        /// </summary>
        /// <param name="keyPtr">Pointer to key bytes</param>
        /// <param name="readOnly">Whether caller is going to perform a readonly or read/write operation</param>
        /// <returns>True when ownernship is verified, false otherwise</returns>
        bool NetworkSingleKeySlotVerify(byte* keyPtr, int ksize, bool readOnly)
            => clusterSession != null && clusterSession.NetworkSingleKeySlotVerify(new ArgSlice(keyPtr, ksize), readOnly, SessionAsking, ref dcurr, ref dend);

        /// <summary>
        /// This method is used to verify slot ownership for provided sequence of keys.
        /// On error this method writes to response buffer and drains recv buffer.
        /// </summary>
        /// <param name="keyCount">Number of keys</param>
        /// <param name="ptr">Starting poistion of RESP formatted key sequence</param>
        /// <param name="interleavedKeys">Whether the sequence of keys are interleaved (e.g. MSET [key1] [value1] [key2] [value2]...) or non-interleaved (e.g. MGET [key1] [key2] [key3])</param>
        /// <param name="readOnly">Whether caller is going to perform a readonly or read/write operation</param>
        /// <param name="retVal">Used to indicate if parsing succeeded or failed due to lack of expected data</param>
        /// <returns>True when ownernship is verified, false otherwise</returns>
        bool NetworkArraySlotVerify(int keyCount, byte* ptr, bool interleavedKeys, bool readOnly, out bool retVal)
        {
            retVal = false;
            if (clusterSession != null && clusterSession.NetworkArraySlotVerify(keyCount, ref ptr, recvBufferPtr + bytesRead, interleavedKeys, readOnly, SessionAsking, ref dcurr, ref dend, out retVal))
            {
                readHead = (int)(ptr - recvBufferPtr);
                return true;
            }
            return false;
        }

        /// <summary>
        /// This method is used to verify slot ownership for provided array of key argslices.
        /// </summary>
        /// <param name="keys">Array of key ArgSlice</param>
        /// <param name="readOnly">Whether caller is going to perform a readonly or read/write operation</param>
        /// <param name="count">Key count if different than keys array length</param>
        /// <returns>True when ownernship is verified, false otherwise</returns>
        bool NetworkKeyArraySlotVerify(ref ArgSlice[] keys, bool readOnly, int count = -1)
            => clusterSession != null && clusterSession.NetworkKeyArraySlotVerify(ref keys, readOnly, SessionAsking, ref dcurr, ref dend, count);
    }
}<|MERGE_RESOLUTION|>--- conflicted
+++ resolved
@@ -401,21 +401,8 @@
         private bool ProcessArrayCommands<TGarnetApi>(RespCommand cmd, byte subcmd, int count, ref TGarnetApi storageApi)
            where TGarnetApi : IGarnetApi
         {
-<<<<<<< HEAD
-            if (*(recvBufferPtr + readHead) != '*')
-            {
-                if (bytesRead - readHead < 2) return false;
-                if (*(ushort*)(recvBufferPtr + bytesRead - 2) != 2573)
-                    return false;
-                readHead = bytesRead;
-                while (!RespWriteUtils.WriteDirect(CmdStrings.RESP_ERR, ref dcurr, dend))
-                    SendAndReset();
-                return true;
-            }
-=======
             // Continue reading from the current read head.
             byte* ptr = recvBufferPtr + readHead;
->>>>>>> 4cba6ff8
 
             if (!_authenticator.IsAuthenticated) return ProcessOtherCommands(cmd, subcmd, count, ref storageApi);
 
@@ -566,12 +553,7 @@
 
                 if (count != currentCustomTransaction.NumParams)
                 {
-<<<<<<< HEAD
-                    while (!RespWriteUtils.WriteAsciiDirect($"-ERR Invalid number of parameters to stored proc {txn.nameStr}, expected {txn.NumParams}, actual {count - 1}\r\n", ref dcurr, dend))
-=======
-
-                    while (!RespWriteUtils.WriteDirect(Encoding.ASCII.GetBytes($"-ERR Invalid number of parameters to stored proc {currentCustomTransaction.nameStr}, expected {currentCustomTransaction.NumParams}, actual {count}\r\n"), ref dcurr, dend))
->>>>>>> 4cba6ff8
+                    while (!RespWriteUtils.WriteAsciiDirect($"-ERR Invalid number of parameters to stored proc {currentCustomTransaction.nameStr}, expected {currentCustomTransaction.NumParams}, actual {count}\r\n", ref dcurr, dend))
                         SendAndReset();
 
                     currentCustomTransaction = null;
@@ -597,11 +579,7 @@
 
                 if (count != currentCustomCommand.NumKeys + currentCustomCommand.NumParams)
                 {
-<<<<<<< HEAD
-                    while (!RespWriteUtils.WriteAsciiDirect($"-ERR Invalid number of parameters, expected {cmd.NumKeys + cmd.NumParams}, actual {count - 1}\r\n", ref dcurr, dend))
-=======
-                    while (!RespWriteUtils.WriteDirect(Encoding.ASCII.GetBytes($"-ERR Invalid number of parameters, expected {currentCustomCommand.NumKeys + currentCustomCommand.NumParams}, actual {count}\r\n"), ref dcurr, dend))
->>>>>>> 4cba6ff8
+                    while (!RespWriteUtils.WriteAsciiDirect($"-ERR Invalid number of parameters, expected {currentCustomCommand.NumKeys + currentCustomCommand.NumParams}, actual {count}\r\n", ref dcurr, dend))
                         SendAndReset();
 
                     currentCustomCommand = null;
@@ -627,11 +605,7 @@
 
                 if (count != currentCustomObjectCommand.NumKeys + currentCustomObjectCommand.NumParams)
                 {
-<<<<<<< HEAD
-                    while (!RespWriteUtils.WriteAsciiDirect($"-ERR Invalid number of parameters, expected {ocmd.NumKeys + ocmd.NumParams}, actual {count - 1}\r\n", ref dcurr, dend))
-=======
-                    while (!RespWriteUtils.WriteDirect(Encoding.ASCII.GetBytes($"-ERR Invalid number of parameters, expected {currentCustomObjectCommand.NumKeys + currentCustomObjectCommand.NumParams}, actual {count}\r\n"), ref dcurr, dend))
->>>>>>> 4cba6ff8
+                    while (!RespWriteUtils.WriteAsciiDirect($"-ERR Invalid number of parameters, expected {currentCustomObjectCommand.NumKeys + currentCustomObjectCommand.NumParams}, actual {count}\r\n", ref dcurr, dend))
                         SendAndReset();
 
                     currentCustomObjectCommand = null;
