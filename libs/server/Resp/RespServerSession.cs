--- conflicted
+++ resolved
@@ -505,13 +505,9 @@
                 (RespCommand.Set, (byte)SetOperation.SCARD) => SetLength(count, ptr, ref storageApi),
                 (RespCommand.Set, (byte)SetOperation.SPOP) => SetPop(count, ptr, ref storageApi),
                 (RespCommand.Set, (byte)SetOperation.SSCAN) => ObjectScan(count, ptr, GarnetObjectType.Set, ref storageApi),
-<<<<<<< HEAD
                 (RespCommand.Set, (byte)SetOperation.SDIFF) => SetDiff(count, ptr, ref storageApi),
                 (RespCommand.Set, (byte)SetOperation.SDIFFSTORE) => SetDiffStore(count, ptr, ref storageApi),
-                _ => ProcessOtherCommands(count, ref storageApi),
-=======
                 _ => ProcessOtherCommands(cmd, subcmd, count, ref storageApi),
->>>>>>> 31b352c5
             };
             return success;
         }
