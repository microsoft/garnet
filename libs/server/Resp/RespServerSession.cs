// Copyright (c) Microsoft Corporation.
// Licensed under the MIT license.

using System;
using System.Buffers;
using System.Diagnostics;
using System.Runtime.CompilerServices;
using System.Runtime.InteropServices;
using System.Text;
using Garnet.common;
using Garnet.common.Parsing;
using Garnet.networking;
using Garnet.server.ACL;
using Garnet.server.Auth;
using Microsoft.Extensions.Logging;
using Tsavorite.core;

namespace Garnet.server
{
    using BasicGarnetApi = GarnetApi<BasicContext<SpanByte, SpanByte, RawStringInput, SpanByteAndMemory, long, MainSessionFunctions,
            /* MainStoreFunctions */ StoreFunctions<SpanByte, SpanByte, SpanByteComparer, SpanByteRecordDisposer>,
            SpanByteAllocator<StoreFunctions<SpanByte, SpanByte, SpanByteComparer, SpanByteRecordDisposer>>>,
        BasicContext<byte[], IGarnetObject, ObjectInput, GarnetObjectStoreOutput, long, ObjectSessionFunctions,
            /* ObjectStoreFunctions */ StoreFunctions<byte[], IGarnetObject, ByteArrayKeyComparer, DefaultRecordDisposer<byte[], IGarnetObject>>,
            GenericAllocator<byte[], IGarnetObject, StoreFunctions<byte[], IGarnetObject, ByteArrayKeyComparer, DefaultRecordDisposer<byte[], IGarnetObject>>>>>;
    using LockableGarnetApi = GarnetApi<LockableContext<SpanByte, SpanByte, RawStringInput, SpanByteAndMemory, long, MainSessionFunctions,
            /* MainStoreFunctions */ StoreFunctions<SpanByte, SpanByte, SpanByteComparer, SpanByteRecordDisposer>,
            SpanByteAllocator<StoreFunctions<SpanByte, SpanByte, SpanByteComparer, SpanByteRecordDisposer>>>,
        LockableContext<byte[], IGarnetObject, ObjectInput, GarnetObjectStoreOutput, long, ObjectSessionFunctions,
            /* ObjectStoreFunctions */ StoreFunctions<byte[], IGarnetObject, ByteArrayKeyComparer, DefaultRecordDisposer<byte[], IGarnetObject>>,
            GenericAllocator<byte[], IGarnetObject, StoreFunctions<byte[], IGarnetObject, ByteArrayKeyComparer, DefaultRecordDisposer<byte[], IGarnetObject>>>>>;

    /// <summary>
    /// RESP server session
    /// </summary>
    internal sealed unsafe partial class RespServerSession : ServerSessionBase
    {
        readonly GarnetSessionMetrics sessionMetrics;
        readonly GarnetLatencyMetricsSession LatencyMetrics;

        public GarnetLatencyMetricsSession latencyMetrics => LatencyMetrics;

        /// <summary>
        /// Get a copy of sessionMetrics
        /// </summary>
        public GarnetSessionMetrics GetSessionMetrics => sessionMetrics;

        /// <summary>
        /// Get a copy of latencyMetrics
        /// </summary>
        public GarnetLatencyMetricsSession GetLatencyMetrics() => LatencyMetrics;

        /// <summary>
        /// Reset latencyMetrics for eventType
        /// </summary>
        public void ResetLatencyMetrics(LatencyMetricsType latencyEvent) => latencyMetrics?.Reset(latencyEvent);

        /// <summary>
        /// Reset all latencyMetrics
        /// </summary>
        public void ResetAllLatencyMetrics() => latencyMetrics?.ResetAll();

        readonly StoreWrapper storeWrapper;
        internal readonly TransactionManager txnManager;
        internal readonly ScratchBufferManager scratchBufferManager;

        internal SessionParseState parseState;
        internal SessionParseState customCommandParseState;

        ClusterSlotVerificationInput csvi;
        GCHandle recvHandle;

        /// <summary>
        /// Pointer to the (fixed) receive buffer
        /// </summary>
        byte* recvBufferPtr;

        /// <summary>
        /// Current readHead. On successful parsing, this is left at the start of 
        /// the command payload for use by legacy operators.
        /// </summary>
        int readHead;

        /// <summary>
        /// End of the current command, after successful parsing.
        /// </summary>
        int endReadHead;

        internal byte* dcurr, dend;
        bool toDispose;

        int opCount;
        public readonly StorageSession storageSession;
        internal BasicGarnetApi basicGarnetApi;
        internal LockableGarnetApi lockableGarnetApi;

        readonly IGarnetAuthenticator _authenticator;

        /// <summary>
        /// The user currently authenticated in this session
        /// </summary>
        User _user = null;

        readonly ILogger logger = null;

        /// <summary>
        /// Clients must enable asking to make node respond to requests on slots that are being imported.
        /// </summary>
        public byte SessionAsking { get; set; }

        /// <summary>
        /// If set, commands can use this to enumerate details about the server or other sessions.
        /// 
        /// It is not guaranteed to be set.
        /// </summary>
        public IGarnetServer Server { get; set; }

        // Track whether the incoming network batch contains slow commands that should not be counter in NET_RS histogram
        bool containsSlowCommand;

        readonly CustomCommandManagerSession customCommandManagerSession;

        /// <summary>
        /// Cluster session
        /// </summary>
        public readonly IClusterSession clusterSession;

        /// <summary>
        /// Current custom transaction to be executed in the session.
        /// </summary>
        CustomTransaction currentCustomTransaction = null;

        /// <summary>
        /// Current custom command to be executed in the session.
        /// </summary>
        CustomRawStringCommand currentCustomRawStringCommand = null;

        /// <summary>
        /// Current custom object command to be executed in the session.
        /// </summary>
        CustomObjectCommand currentCustomObjectCommand = null;

        /// <summary>
        /// Current custom command to be executed in the session.
        /// </summary>
        CustomProcedureWrapper currentCustomProcedure = null;

        /// <summary>
        /// RESP protocol version (RESP2 is the default)
        /// </summary>
        byte respProtocolVersion = 2;

        /// <summary>
        /// Client name for the session
        /// </summary>
        string clientName = null;

        /// <summary>
        /// Name of the client library.
        /// </summary>
        string clientLibName = null;
        /// <summary>
        /// Version of the client library.
        /// </summary>
        string clientLibVersion = null;

        /// <summary>
        /// Flag indicating whether any of the commands in one message
        /// requires us to block on AOF before sending response over the network
        /// </summary>
        bool waitForAofBlocking = false;

        /// <summary>
        /// A per-session cache for storing lua scripts
        /// </summary>
        internal readonly SessionScriptCache sessionScriptCache;

        /// <summary>
        /// Identifier for session - used for CLIENT and related commands.
        /// </summary>
        public long Id { get; }

        /// <summary>
        /// <see cref="Environment.TickCount64"/> when this <see cref="RespServerSession"/> was created.
        /// </summary>
        public long CreationTicks { get; }

        public RespServerSession(
            long id,
            INetworkSender networkSender,
            StoreWrapper storeWrapper,
            SubscribeBroker<SpanByte, SpanByte, IKeySerializer<SpanByte>> subscribeBroker,
            IGarnetAuthenticator authenticator,
            bool enableScripts)
            : base(networkSender)
        {
            this.customCommandManagerSession = new CustomCommandManagerSession(storeWrapper.customCommandManager);
            this.sessionMetrics = storeWrapper.serverOptions.MetricsSamplingFrequency > 0 ? new GarnetSessionMetrics() : null;
            this.LatencyMetrics = storeWrapper.serverOptions.LatencyMonitor ? new GarnetLatencyMetricsSession(storeWrapper.monitor) : null;
            logger = storeWrapper.sessionLogger != null ? new SessionLogger(storeWrapper.sessionLogger, $"[{networkSender?.RemoteEndpointName}] [{GetHashCode():X8}] ") : null;

            this.Id = id;
            this.CreationTicks = Environment.TickCount64;

            logger?.LogDebug("Starting RespServerSession Id={0}", this.Id);

            // Initialize session-local scratch buffer of size 64 bytes, used for constructing arguments in GarnetApi
            this.scratchBufferManager = new ScratchBufferManager();

            // Create storage session and API
            this.storageSession = new StorageSession(storeWrapper, scratchBufferManager, sessionMetrics, LatencyMetrics, logger);

            this.basicGarnetApi = new BasicGarnetApi(storageSession, storageSession.basicContext, storageSession.objectStoreBasicContext);
            this.lockableGarnetApi = new LockableGarnetApi(storageSession, storageSession.lockableContext, storageSession.objectStoreLockableContext);

            this.storeWrapper = storeWrapper;
            this.subscribeBroker = subscribeBroker;
            this._authenticator = authenticator ?? storeWrapper.serverOptions.AuthSettings?.CreateAuthenticator(this.storeWrapper) ?? new GarnetNoAuthAuthenticator();

            if (storeWrapper.serverOptions.EnableLua && enableScripts)
                sessionScriptCache = new(storeWrapper, _authenticator, logger);

            // Associate new session with default user and automatically authenticate, if possible
            this.AuthenticateUser(Encoding.ASCII.GetBytes(this.storeWrapper.accessControlList.GetDefaultUser().Name));

            txnManager = new TransactionManager(this, storageSession, scratchBufferManager, storeWrapper.serverOptions.EnableCluster, logger);
            storageSession.txnManager = txnManager;

            clusterSession = storeWrapper.clusterProvider?.CreateClusterSession(txnManager, this._authenticator, this._user, sessionMetrics, basicGarnetApi, networkSender, logger);
            clusterSession?.SetUser(this._user);
            sessionScriptCache?.SetUser(this._user);

            parseState.Initialize();
            readHead = 0;
            toDispose = false;
            SessionAsking = 0;

            // Reserve minimum 4 bytes to send pending sequence number as output
            if (this.networkSender != null)
            {
                if (this.networkSender.GetMaxSizeSettings?.MaxOutputSize < sizeof(int))
                    this.networkSender.GetMaxSizeSettings.MaxOutputSize = sizeof(int);
            }
        }

        internal void SetUser(User user)
        {
            this._user = user;
            clusterSession?.SetUser(user);
        }

        public override void Dispose()
        {
            logger?.LogDebug("Disposing RespServerSession Id={0}", this.Id);

            if (recvBufferPtr != null)
            {
                try { if (recvHandle.IsAllocated) recvHandle.Free(); } catch { }
            }

            if (storeWrapper.serverOptions.MetricsSamplingFrequency > 0 || storeWrapper.serverOptions.LatencyMonitor)
                storeWrapper.monitor.AddMetricsHistorySessionDispose(sessionMetrics, latencyMetrics);

            subscribeBroker?.RemoveSubscription(this);
            storeWrapper.itemBroker?.HandleSessionDisposed(this);
            sessionScriptCache?.Dispose();

            // Cancel the async processor, if any
            asyncWaiterCancel?.Cancel();
            asyncWaiter?.Signal();

            storageSession.Dispose();
        }

        public int StoreSessionID => storageSession.SessionID;
        public int ObjectStoreSessionID => storageSession.ObjectStoreSessionID;

        /// <summary>
        /// Tries to authenticate the given username/password and updates the user associated with this server session.
        /// </summary>
        /// <param name="username">Name of the user to authenticate.</param>
        /// <param name="password">Password to authenticate with.</param>
        /// <returns>True if the session has been authenticated successfully, false if the user could not be authenticated.</returns>
        bool AuthenticateUser(ReadOnlySpan<byte> username, ReadOnlySpan<byte> password = default(ReadOnlySpan<byte>))
        {
            // Authenticate user or change to default user if no authentication is supported
            bool success = _authenticator.CanAuthenticate ? _authenticator.Authenticate(password, username) : true;

            if (success)
            {
                // Set authenticated user or fall back to default user, if separate users are not supported
                // NOTE: Currently only GarnetACLAuthenticator supports multiple users
                if (_authenticator is GarnetACLAuthenticator aclAuthenticator)
                {
                    this._user = aclAuthenticator.GetUser();
                }
                else
                {
                    this._user = this.storeWrapper.accessControlList.GetDefaultUser();
                }

                // Propagate authentication to cluster session
                clusterSession?.SetUser(this._user);
                sessionScriptCache?.SetUser(this._user);
            }

            return _authenticator.CanAuthenticate ? success : false;
        }

        public override int TryConsumeMessages(byte* reqBuffer, int bytesReceived)
        {
            bytesRead = bytesReceived;
            if (!txnManager.IsSkippingOperations())
                readHead = 0;
            try
            {
                latencyMetrics?.Start(LatencyMetricsType.NET_RS_LAT);
                clusterSession?.AcquireCurrentEpoch();
                recvBufferPtr = reqBuffer;
                networkSender.EnterAndGetResponseObject(out dcurr, out dend);
                ProcessMessages();
                recvBufferPtr = null;
            }
            catch (RespParsingException ex)
            {
                sessionMetrics?.incr_total_number_resp_server_session_exceptions(1);
                logger?.Log(ex.LogLevel, ex, "Aborting open session due to RESP parsing error");

                // Forward parsing error as RESP error
                while (!RespWriteUtils.TryWriteError($"ERR Protocol Error: {ex.Message}", ref dcurr, dend))
                    SendAndReset();

                // Send message and dispose the network sender to end the session
                if (dcurr > networkSender.GetResponseObjectHead())
                    Send(networkSender.GetResponseObjectHead());

                // The session is no longer usable, dispose it
                networkSender.DisposeNetworkSender(true);
            }
            catch (GarnetException ex)
            {
                sessionMetrics?.incr_total_number_resp_server_session_exceptions(1);
                logger?.Log(ex.LogLevel, ex, "ProcessMessages threw a GarnetException:");

                // Forward Garnet error as RESP error
                if (ex.ClientResponse)
                {
                    while (!RespWriteUtils.TryWriteError($"ERR Garnet Exception: {ex.Message}", ref dcurr, dend))
                        SendAndReset();
                }

                // Send message and dispose the network sender to end the session
                if (dcurr > networkSender.GetResponseObjectHead())
                    Send(networkSender.GetResponseObjectHead());

                // The session is no longer usable, dispose it
                networkSender.DisposeNetworkSender(true);
            }
            catch (Exception ex)
            {
                sessionMetrics?.incr_total_number_resp_server_session_exceptions(1);
                logger?.LogCritical(ex, "ProcessMessages threw an exception:");
                // The session is no longer usable, dispose it
                networkSender.Dispose();
            }
            finally
            {
                networkSender.ExitAndReturnResponseObject();
                clusterSession?.ReleaseCurrentEpoch();
                scratchBufferManager.Reset();
            }

            if (txnManager.IsSkippingOperations())
                return 0; // so that network does not try to shift the byte array

            // If server processed input data successfully, update tracked metrics
            if (readHead > 0)
            {
                if (latencyMetrics != null)
                {
                    if (containsSlowCommand)
                    {
                        latencyMetrics.StopAndSwitch(LatencyMetricsType.NET_RS_LAT, LatencyMetricsType.NET_RS_LAT_ADMIN);
                        containsSlowCommand = false;
                    }
                    else
                        latencyMetrics.Stop(LatencyMetricsType.NET_RS_LAT);
                    latencyMetrics.RecordValue(LatencyMetricsType.NET_RS_BYTES, readHead);
                    latencyMetrics.RecordValue(LatencyMetricsType.NET_RS_OPS, opCount);
                    opCount = 0;
                }
                sessionMetrics?.incr_total_net_input_bytes((ulong)readHead);
            }
            return readHead;
        }

        /// <summary>
        /// For testing purposes, call <see cref="INetworkSender.EnterAndGetResponseObject"/> and update state accordingly.
        /// </summary>
        internal void EnterAndGetResponseObject()
        => networkSender.EnterAndGetResponseObject(out dcurr, out dend);

        /// <summary>
        /// For testing purposes, call <see cref="INetworkSender.ExitAndReturnResponseObject"/> and update state accordingly.
        /// </summary>
        internal void ExitAndReturnResponseObject()
        {
            networkSender.ExitAndReturnResponseObject();
            dcurr = dend = (byte*)0;
        }

        internal void SetTransactionMode(bool enable)
            => txnManager.state = enable ? TxnState.Running : TxnState.None;

        private void ProcessMessages()
        {
            // #if DEBUG
            // logger?.LogTrace("RECV: [{recv}]", Encoding.UTF8.GetString(new Span<byte>(recvBufferPtr, bytesRead)).Replace("\n", "|").Replace("\r", ""));
            // Debug.WriteLine($"RECV: [{Encoding.UTF8.GetString(new Span<byte>(recvBufferPtr, bytesRead)).Replace("\n", "|").Replace("\r", "")}]");
            // #endif

            var _origReadHead = readHead;

            while (bytesRead - readHead >= 4)
            {
                // First, parse the command, making sure we have the entire command available
                // We use endReadHead to track the end of the current command
                // On success, readHead is left at the start of the command payload for legacy operators
                var cmd = ParseCommand(out bool commandReceived);

                // If the command was not fully received, reset addresses and break out
                if (!commandReceived)
                {
                    endReadHead = readHead = _origReadHead;
                    break;
                }

                // Check ACL permissions for the command
                if (cmd != RespCommand.INVALID)
                {
                    if (CheckACLPermissions(cmd))
                    {
                        if (txnManager.state != TxnState.None)
                        {
                            if (txnManager.state == TxnState.Running)
                            {
                                _ = ProcessBasicCommands(cmd, ref lockableGarnetApi);
                            }
                            else _ = cmd switch
                            {
                                RespCommand.EXEC => NetworkEXEC(),
                                RespCommand.MULTI => NetworkMULTI(),
                                RespCommand.DISCARD => NetworkDISCARD(),
                                RespCommand.QUIT => NetworkQUIT(),
                                _ => NetworkSKIP(cmd),
                            };
                        }
                        else
                        {
                            if (clusterSession == null || CanServeSlot(cmd))
                                _ = ProcessBasicCommands(cmd, ref basicGarnetApi);
                        }
                    }
                    else
                    {
                        while (!RespWriteUtils.TryWriteError(CmdStrings.RESP_ERR_NOAUTH, ref dcurr, dend))
                            SendAndReset();
                    }
                }
                else
                {
                    containsSlowCommand = true;
                }

                // Advance read head variables to process the next command
                _origReadHead = readHead = endReadHead;

                // Handle metrics and special cases
                if (latencyMetrics != null) opCount++;
                if (sessionMetrics != null)
                {
                    sessionMetrics.total_commands_processed++;

                    sessionMetrics.total_write_commands_processed += cmd.OneIfWrite();
                    sessionMetrics.total_read_commands_processed += cmd.OneIfRead();
                }
                if (SessionAsking != 0)
                    SessionAsking = (byte)(SessionAsking - 1);
            }

            if (dcurr > networkSender.GetResponseObjectHead())
            {
                Send(networkSender.GetResponseObjectHead());
                if (toDispose)
                {
                    networkSender.DisposeNetworkSender(true);
                }
            }
        }

        // Make first command in string as uppercase
        private bool MakeUpperCase(byte* ptr)
        {
            byte* tmp = ptr;

            while (tmp < ptr + bytesRead - readHead)
            {
                if (*tmp > 64) // found string
                {
                    bool ret = false;
                    while (*tmp > 64 && *tmp < 123 && tmp < ptr + bytesRead - readHead)
                    {
                        if (*tmp > 96) { ret = true; *tmp -= 32; }
                        tmp++;
                    }
                    return ret;
                }
                tmp++;
            }
            return false;
        }

        [MethodImpl(MethodImplOptions.AggressiveInlining)]
        private bool ProcessBasicCommands<TGarnetApi>(RespCommand cmd, ref TGarnetApi storageApi)
            where TGarnetApi : IGarnetApi
        {
            /*
             * WARNING: Do not add any command here classified as @slow!
             * Only @fast commands otherwise latency tracking will break for NET_RS (check how containsSlowCommand is used).
             */
            _ = cmd switch
            {
                RespCommand.GET => NetworkGET(ref storageApi),
                RespCommand.GETEX => NetworkGETEX(ref storageApi),
                RespCommand.SET => NetworkSET(ref storageApi),
                RespCommand.SETEX => NetworkSETEX(false, ref storageApi),
                RespCommand.SETNX => NetworkSETNX(false, ref storageApi),
                RespCommand.PSETEX => NetworkSETEX(true, ref storageApi),
                RespCommand.SETEXNX => NetworkSETEXNX(ref storageApi),
                RespCommand.DEL => NetworkDEL(ref storageApi),
                RespCommand.RENAME => NetworkRENAME(ref storageApi),
                RespCommand.RENAMENX => NetworkRENAMENX(ref storageApi),
                RespCommand.EXISTS => NetworkEXISTS(ref storageApi),
                RespCommand.EXPIRE => NetworkEXPIRE(RespCommand.EXPIRE, ref storageApi),
                RespCommand.PEXPIRE => NetworkEXPIRE(RespCommand.PEXPIRE, ref storageApi),
                RespCommand.EXPIRETIME => NetworkEXPIRETIME(RespCommand.EXPIRETIME, ref storageApi),
                RespCommand.PEXPIRETIME => NetworkEXPIRETIME(RespCommand.PEXPIRETIME, ref storageApi),
                RespCommand.PERSIST => NetworkPERSIST(ref storageApi),
                RespCommand.GETRANGE => NetworkGetRange(ref storageApi),
                RespCommand.SUBSTR => NetworkGetRange(ref storageApi),
                RespCommand.TTL => NetworkTTL(RespCommand.TTL, ref storageApi),
                RespCommand.PTTL => NetworkTTL(RespCommand.PTTL, ref storageApi),
                RespCommand.SETRANGE => NetworkSetRange(ref storageApi),
                RespCommand.GETDEL => NetworkGETDEL(ref storageApi),
                RespCommand.GETSET => NetworkGETSET(ref storageApi),
                RespCommand.APPEND => NetworkAppend(ref storageApi),
                RespCommand.STRLEN => NetworkSTRLEN(ref storageApi),
                RespCommand.INCR => NetworkIncrement(RespCommand.INCR, ref storageApi),
                RespCommand.INCRBY => NetworkIncrement(RespCommand.INCRBY, ref storageApi),
                RespCommand.INCRBYFLOAT => NetworkIncrementByFloat(ref storageApi),
                RespCommand.DECR => NetworkIncrement(RespCommand.DECR, ref storageApi),
                RespCommand.DECRBY => NetworkIncrement(RespCommand.DECRBY, ref storageApi),
                RespCommand.SETBIT => NetworkStringSetBit(ref storageApi),
                RespCommand.GETBIT => NetworkStringGetBit(ref storageApi),
                RespCommand.BITCOUNT => NetworkStringBitCount(ref storageApi),
                RespCommand.BITPOS => NetworkStringBitPosition(ref storageApi),
                RespCommand.PUBLISH => NetworkPUBLISH(),
                RespCommand.PING => parseState.Count == 0 ? NetworkPING() : NetworkArrayPING(),
                RespCommand.ASKING => NetworkASKING(),
                RespCommand.MULTI => NetworkMULTI(),
                RespCommand.EXEC => NetworkEXEC(),
                RespCommand.UNWATCH => NetworkUNWATCH(),
                RespCommand.DISCARD => NetworkDISCARD(),
                RespCommand.QUIT => NetworkQUIT(),
                RespCommand.RUNTXP => NetworkRUNTXP(),
                RespCommand.READONLY => NetworkREADONLY(),
                RespCommand.READWRITE => NetworkREADWRITE(),
                RespCommand.EXPIREAT => NetworkEXPIREAT(RespCommand.EXPIREAT, ref storageApi),
                RespCommand.PEXPIREAT => NetworkEXPIREAT(RespCommand.PEXPIREAT, ref storageApi),
                RespCommand.DUMP => NetworkDUMP(ref storageApi),
                RespCommand.RESTORE => NetworkRESTORE(ref storageApi),

                _ => ProcessArrayCommands(cmd, ref storageApi)
            };

            return true;
        }

        private bool ProcessArrayCommands<TGarnetApi>(RespCommand cmd, ref TGarnetApi storageApi)
           where TGarnetApi : IGarnetApi
        {
            /*
             * WARNING: Do not add any command here classified as @slow!
             * Only @fast commands otherwise latency tracking will break for NET_RS (check how containsSlowCommand is used).
             */
            var success = cmd switch
            {
                RespCommand.MGET => NetworkMGET(ref storageApi),
                RespCommand.MSET => NetworkMSET(ref storageApi),
                RespCommand.MSETNX => NetworkMSETNX(ref storageApi),
                RespCommand.UNLINK => NetworkDEL(ref storageApi),
                RespCommand.SELECT => NetworkSELECT(),
                RespCommand.WATCH => NetworkWATCH(),
                RespCommand.WATCHMS => NetworkWATCH_MS(),
                RespCommand.WATCHOS => NetworkWATCH_OS(),
                // Pub/sub commands
                RespCommand.SUBSCRIBE => NetworkSUBSCRIBE(),
                RespCommand.PSUBSCRIBE => NetworkPSUBSCRIBE(),
                RespCommand.UNSUBSCRIBE => NetworkUNSUBSCRIBE(),
                RespCommand.PUNSUBSCRIBE => NetworkPUNSUBSCRIBE(),
                RespCommand.PUBSUB_CHANNELS => NetworkPUBSUB_CHANNELS(),
                RespCommand.PUBSUB_NUMSUB => NetworkPUBSUB_NUMSUB(),
                RespCommand.PUBSUB_NUMPAT => NetworkPUBSUB_NUMPAT(),
                // Custom Object Commands
                RespCommand.COSCAN => ObjectScan(GarnetObjectType.All, ref storageApi),
                // Sorted Set commands
                RespCommand.ZADD => SortedSetAdd(ref storageApi),
                RespCommand.ZREM => SortedSetRemove(ref storageApi),
                RespCommand.ZCARD => SortedSetLength(ref storageApi),
                RespCommand.ZPOPMAX => SortedSetPop(cmd, ref storageApi),
                RespCommand.ZSCORE => SortedSetScore(ref storageApi),
                RespCommand.ZMSCORE => SortedSetScores(ref storageApi),
                RespCommand.ZCOUNT => SortedSetCount(ref storageApi),
                RespCommand.ZINCRBY => SortedSetIncrement(ref storageApi),
                RespCommand.ZRANK => SortedSetRank(cmd, ref storageApi),
                RespCommand.ZRANGE => SortedSetRange(cmd, ref storageApi),
                RespCommand.ZRANGESTORE => SortedSetRangeStore(ref storageApi),
                RespCommand.ZRANGEBYSCORE => SortedSetRange(cmd, ref storageApi),
                RespCommand.ZREVRANK => SortedSetRank(cmd, ref storageApi),
                RespCommand.ZREMRANGEBYLEX => SortedSetLengthByValue(cmd, ref storageApi),
                RespCommand.ZREMRANGEBYRANK => SortedSetRemoveRange(cmd, ref storageApi),
                RespCommand.ZREMRANGEBYSCORE => SortedSetRemoveRange(cmd, ref storageApi),
                RespCommand.ZLEXCOUNT => SortedSetLengthByValue(cmd, ref storageApi),
                RespCommand.ZPOPMIN => SortedSetPop(cmd, ref storageApi),
                RespCommand.ZMPOP => SortedSetMPop(ref storageApi),
                RespCommand.ZRANDMEMBER => SortedSetRandomMember(ref storageApi),
                RespCommand.ZDIFF => SortedSetDifference(ref storageApi),
                RespCommand.ZDIFFSTORE => SortedSetDifferenceStore(ref storageApi),
                RespCommand.BZMPOP => SortedSetBlockingMPop(),
                RespCommand.BZPOPMAX => SortedSetBlockingPop(cmd),
                RespCommand.BZPOPMIN => SortedSetBlockingPop(cmd),
                RespCommand.ZREVRANGE => SortedSetRange(cmd, ref storageApi),
                RespCommand.ZREVRANGEBYLEX => SortedSetRange(cmd, ref storageApi),
                RespCommand.ZREVRANGEBYSCORE => SortedSetRange(cmd, ref storageApi),
                RespCommand.ZSCAN => ObjectScan(GarnetObjectType.SortedSet, ref storageApi),
                RespCommand.ZINTER => SortedSetIntersect(ref storageApi),
                RespCommand.ZINTERCARD => SortedSetIntersectLength(ref storageApi),
                RespCommand.ZINTERSTORE => SortedSetIntersectStore(ref storageApi),
                RespCommand.ZUNION => SortedSetUnion(ref storageApi),
                RespCommand.ZUNIONSTORE => SortedSetUnionStore(ref storageApi),
                //SortedSet for Geo Commands
                RespCommand.GEOADD => GeoAdd(ref storageApi),
                RespCommand.GEOHASH => GeoCommands(cmd, ref storageApi),
                RespCommand.GEODIST => GeoCommands(cmd, ref storageApi),
                RespCommand.GEOPOS => GeoCommands(cmd, ref storageApi),
                RespCommand.GEOSEARCH => GeoCommands(cmd, ref storageApi),
                RespCommand.GEOSEARCHSTORE => GeoSearchStore(ref storageApi),
                //HLL Commands
                RespCommand.PFADD => HyperLogLogAdd(ref storageApi),
                RespCommand.PFMERGE => HyperLogLogMerge(ref storageApi),
                RespCommand.PFCOUNT => HyperLogLogLength(ref storageApi),
                //Bitmap Commands
                RespCommand.BITOP_AND => NetworkStringBitOperation(BitmapOperation.AND, ref storageApi),
                RespCommand.BITOP_OR => NetworkStringBitOperation(BitmapOperation.OR, ref storageApi),
                RespCommand.BITOP_XOR => NetworkStringBitOperation(BitmapOperation.XOR, ref storageApi),
                RespCommand.BITOP_NOT => NetworkStringBitOperation(BitmapOperation.NOT, ref storageApi),
                RespCommand.BITFIELD => StringBitField(ref storageApi),
                RespCommand.BITFIELD_RO => StringBitFieldReadOnly(ref storageApi),
                // List Commands
                RespCommand.LPUSH => ListPush(cmd, ref storageApi),
                RespCommand.LPUSHX => ListPush(cmd, ref storageApi),
                RespCommand.LPOP => ListPop(cmd, ref storageApi),
                RespCommand.LPOS => ListPosition(ref storageApi),
                RespCommand.RPUSH => ListPush(cmd, ref storageApi),
                RespCommand.RPUSHX => ListPush(cmd, ref storageApi),
                RespCommand.RPOP => ListPop(cmd, ref storageApi),
                RespCommand.LLEN => ListLength(ref storageApi),
                RespCommand.LTRIM => ListTrim(ref storageApi),
                RespCommand.LRANGE => ListRange(ref storageApi),
                RespCommand.LINDEX => ListIndex(ref storageApi),
                RespCommand.LINSERT => ListInsert(ref storageApi),
                RespCommand.LREM => ListRemove(ref storageApi),
                RespCommand.RPOPLPUSH => ListRightPopLeftPush(ref storageApi),
                RespCommand.LMOVE => ListMove(ref storageApi),
                RespCommand.LMPOP => ListPopMultiple(ref storageApi),
                RespCommand.LSET => ListSet(ref storageApi),
                RespCommand.BLPOP => ListBlockingPop(cmd),
                RespCommand.BRPOP => ListBlockingPop(cmd),
                RespCommand.BLMOVE => ListBlockingMove(),
                RespCommand.BRPOPLPUSH => ListBlockingPopPush(),
                RespCommand.BLMPOP => ListBlockingPopMultiple(),
                // Hash Commands
                RespCommand.HSET => HashSet(cmd, ref storageApi),
                RespCommand.HMSET => HashSet(cmd, ref storageApi),
                RespCommand.HGET => HashGet(cmd, ref storageApi),
                RespCommand.HMGET => HashGetMultiple(cmd, ref storageApi),
                RespCommand.HGETALL => HashGetAll(cmd, ref storageApi),
                RespCommand.HDEL => HashDelete(ref storageApi),
                RespCommand.HLEN => HashLength(ref storageApi),
                RespCommand.HSTRLEN => HashStrLength(ref storageApi),
                RespCommand.HEXISTS => HashExists(ref storageApi),
                RespCommand.HKEYS => HashKeys(cmd, ref storageApi),
                RespCommand.HVALS => HashKeys(cmd, ref storageApi),
                RespCommand.HINCRBY => HashIncrement(cmd, ref storageApi),
                RespCommand.HINCRBYFLOAT => HashIncrement(cmd, ref storageApi),
                RespCommand.HEXPIRE => HashExpire(cmd, ref storageApi),
                RespCommand.HPEXPIRE => HashExpire(cmd, ref storageApi),
                RespCommand.HEXPIREAT => HashExpire(cmd, ref storageApi),
                RespCommand.HPEXPIREAT => HashExpire(cmd, ref storageApi),
                RespCommand.HTTL => HashTimeToLive(cmd, ref storageApi),
                RespCommand.HPTTL => HashTimeToLive(cmd, ref storageApi),
                RespCommand.HEXPIRETIME => HashTimeToLive(cmd, ref storageApi),
                RespCommand.HPEXPIRETIME => HashTimeToLive(cmd, ref storageApi),
                RespCommand.HPERSIST => HashPersist(ref storageApi),
                RespCommand.HSETNX => HashSet(cmd, ref storageApi),
                RespCommand.HRANDFIELD => HashRandomField(cmd, ref storageApi),
                RespCommand.HSCAN => ObjectScan(GarnetObjectType.Hash, ref storageApi),
                // Set Commands
                RespCommand.SADD => SetAdd(ref storageApi),
                RespCommand.SMEMBERS => SetMembers(ref storageApi),
                RespCommand.SISMEMBER => SetIsMember(cmd, ref storageApi),
                RespCommand.SMISMEMBER => SetIsMember(cmd, ref storageApi),
                RespCommand.SREM => SetRemove(ref storageApi),
                RespCommand.SCARD => SetLength(ref storageApi),
                RespCommand.SPOP => SetPop(ref storageApi),
                RespCommand.SRANDMEMBER => SetRandomMember(ref storageApi),
                RespCommand.SSCAN => ObjectScan(GarnetObjectType.Set, ref storageApi),
                RespCommand.SMOVE => SetMove(ref storageApi),
                RespCommand.SINTER => SetIntersect(ref storageApi),
                RespCommand.SINTERCARD => SetIntersectLength(ref storageApi),
                RespCommand.SINTERSTORE => SetIntersectStore(ref storageApi),
                RespCommand.SUNION => SetUnion(ref storageApi),
                RespCommand.SUNIONSTORE => SetUnionStore(ref storageApi),
                RespCommand.SDIFF => SetDiff(ref storageApi),
                RespCommand.SDIFFSTORE => SetDiffStore(ref storageApi),
                _ => ProcessOtherCommands(cmd, ref storageApi)
            };
            return success;
        }

        private bool ProcessOtherCommands<TGarnetApi>(RespCommand command, ref TGarnetApi storageApi)
            where TGarnetApi : IGarnetApi
        {
            /*
             * WARNING: Here is safe to add @slow commands (check how containsSlowCommand is used).
             */
            containsSlowCommand = true;
            var success = command switch
            {
                RespCommand.AUTH => NetworkAUTH(),
                RespCommand.MEMORY_USAGE => NetworkMemoryUsage(ref storageApi),
                RespCommand.CLIENT_ID => NetworkCLIENTID(),
                RespCommand.CLIENT_INFO => NetworkCLIENTINFO(),
                RespCommand.CLIENT_LIST => NetworkCLIENTLIST(),
                RespCommand.CLIENT_KILL => NetworkCLIENTKILL(),
                RespCommand.CLIENT_GETNAME => NetworkCLIENTGETNAME(),
                RespCommand.CLIENT_SETNAME => NetworkCLIENTSETNAME(),
                RespCommand.CLIENT_SETINFO => NetworkCLIENTSETINFO(),
                RespCommand.COMMAND => NetworkCOMMAND(),
                RespCommand.COMMAND_COUNT => NetworkCOMMAND_COUNT(),
                RespCommand.COMMAND_DOCS => NetworkCOMMAND_DOCS(),
                RespCommand.COMMAND_INFO => NetworkCOMMAND_INFO(),
                RespCommand.COMMAND_GETKEYS => NetworkCOMMAND_GETKEYS(),
                RespCommand.COMMAND_GETKEYSANDFLAGS => NetworkCOMMAND_GETKEYSANDFLAGS(),
                RespCommand.ECHO => NetworkECHO(),
                RespCommand.HELLO => NetworkHELLO(),
                RespCommand.TIME => NetworkTIME(),
                RespCommand.FLUSHALL => NetworkFLUSHALL(),
                RespCommand.FLUSHDB => NetworkFLUSHDB(),
                RespCommand.ACL_CAT => NetworkAclCat(),
                RespCommand.ACL_WHOAMI => NetworkAclWhoAmI(),
                RespCommand.ASYNC => NetworkASYNC(),
                RespCommand.RUNTXP => NetworkRUNTXP(),
                RespCommand.INFO => NetworkINFO(),
                RespCommand.CustomTxn => NetworkCustomTxn(),
                RespCommand.CustomRawStringCmd => NetworkCustomRawStringCmd(ref storageApi),
                RespCommand.CustomObjCmd => NetworkCustomObjCmd(ref storageApi),
                RespCommand.CustomProcedure => NetworkCustomProcedure(),
                //General key commands
                RespCommand.DBSIZE => NetworkDBSIZE(ref storageApi),
                RespCommand.KEYS => NetworkKEYS(ref storageApi),
                RespCommand.SCAN => NetworkSCAN(ref storageApi),
                RespCommand.TYPE => NetworkTYPE(ref storageApi),
                // Script Commands
                RespCommand.SCRIPT_EXISTS => NetworkScriptExists(),
                RespCommand.SCRIPT_FLUSH => NetworkScriptFlush(),
                RespCommand.SCRIPT_LOAD => NetworkScriptLoad(),

                RespCommand.EVAL => TryEVAL(),
                RespCommand.EVALSHA => TryEVALSHA(),
                // Slow commands
                RespCommand.LCS => NetworkLCS(ref storageApi),

                // Etag related commands
                RespCommand.GETWITHETAG => NetworkGETWITHETAG(ref storageApi),
                RespCommand.GETIFNOTMATCH => NetworkGETIFNOTMATCH(ref storageApi),
                RespCommand.SETIFMATCH => NetworkSETIFMATCH(ref storageApi),

                _ => Process(command, ref storageApi)
            };

            bool NetworkCLIENTID()
            {
                if (parseState.Count != 0)
                {
                    return AbortWithWrongNumberOfArguments("client|id");
                }

                while (!RespWriteUtils.TryWriteInt64(Id, ref dcurr, dend))
                    SendAndReset();

                return true;
            }

            bool NetworkCustomTxn()
            {
                if (!IsCommandArityValid(currentCustomTransaction.NameStr, currentCustomTransaction.arity, parseState.Count))
                {
                    currentCustomTransaction = null;
                    return true;
                }

                // Perform the operation
                TryTransactionProc(currentCustomTransaction.id,
                    customCommandManagerSession
                        .GetCustomTransactionProcedure(currentCustomTransaction.id, this, txnManager,
                            scratchBufferManager, out _));
                currentCustomTransaction = null;
                return true;
            }

            bool NetworkCustomProcedure()
            {
                if (!IsCommandArityValid(currentCustomProcedure.NameStr, currentCustomProcedure.Arity, parseState.Count))
                {
                    currentCustomProcedure = null;
                    return true;
                }

                TryCustomProcedure(customCommandManagerSession.GetCustomProcedure(currentCustomProcedure.Id, this));

                currentCustomProcedure = null;
                return true;
            }

            [MethodImpl(MethodImplOptions.AggressiveInlining)]
            bool Process(RespCommand command, ref TGarnetApi storageApi)
            {
                ProcessAdminCommands(command, ref storageApi);
                return true;
            }

            return success;
        }

        private bool NetworkCustomRawStringCmd<TGarnetApi>(ref TGarnetApi storageApi)
            where TGarnetApi : IGarnetApi
        {
            if (!IsCommandArityValid(currentCustomRawStringCommand.NameStr, currentCustomRawStringCommand.arity, parseState.Count))
            {
                currentCustomRawStringCommand = null;
                return true;
            }

            // Perform the operation
            var cmd = customCommandManagerSession.GetCustomRespCommand(currentCustomRawStringCommand.id);
            TryCustomRawStringCommand(cmd, currentCustomRawStringCommand.expirationTicks, currentCustomRawStringCommand.type, ref storageApi);
            currentCustomRawStringCommand = null;
            return true;
        }

        bool NetworkCustomObjCmd<TGarnetApi>(ref TGarnetApi storageApi)
            where TGarnetApi : IGarnetApi
        {
            if (!IsCommandArityValid(currentCustomObjectCommand.NameStr, currentCustomObjectCommand.arity, parseState.Count))
            {
                currentCustomObjectCommand = null;
                return true;
            }

            // Perform the operation
            var type = customCommandManagerSession.GetCustomGarnetObjectType(currentCustomObjectCommand.id);
            TryCustomObjectCommand(type, currentCustomObjectCommand.subid,
                currentCustomObjectCommand.type, ref storageApi);
            currentCustomObjectCommand = null;
            return true;
        }

        private bool IsCommandArityValid(string cmdName, int arity, int count)
        {
            // Arity is not set for this command
            if (arity == 0) return true;

            if ((arity > 0 && count != arity - 1) ||
                (arity < 0 && count < -arity - 1))
            {
<<<<<<< HEAD
                while (!RespWriteUtils.WriteError(string.Format(CmdStrings.GenericErrWrongNumArgs, cmdName), ref dcurr, dend))
                    SendAndReset();
=======
                Debug.Assert(cmdInfo != null, "Custom command info should not be null");
                if ((cmdInfo.Arity > 0 && count != cmdInfo.Arity - 1) ||
                    (cmdInfo.Arity < 0 && count < -cmdInfo.Arity - 1))
                {
                    while (!RespWriteUtils.TryWriteError(string.Format(CmdStrings.GenericErrWrongNumArgs, cmdName), ref dcurr, dend))
                        SendAndReset();
>>>>>>> c5b43ebd

                return false;
            }

            return true;
        }

        Span<byte> GetCommand(out bool success)
        {
            var ptr = recvBufferPtr + readHead;
            var end = recvBufferPtr + bytesRead;

            // Try the command length
            if (!RespReadUtils.TryReadUnsignedLengthHeader(out int length, ref ptr, end))
            {
                success = false;
                return default;
            }

            readHead = (int)(ptr - recvBufferPtr);

            // Try to read the command value
            ptr += length;
            if (ptr + 2 > end)
            {
                success = false;
                return default;
            }

            if (*(ushort*)ptr != MemoryMarshal.Read<ushort>("\r\n"u8))
            {
                RespParsingException.ThrowUnexpectedToken(*ptr);
            }

            var result = new Span<byte>(recvBufferPtr + readHead, length);
            readHead += length + 2;
            success = true;

            return result;
        }

        public ArgSlice GetCommandAsArgSlice(out bool success)
        {
            if (bytesRead - readHead < 6)
            {
                success = false;
                return default;
            }

            Debug.Assert(*(recvBufferPtr + readHead) == '$');
            int psize = *(recvBufferPtr + readHead + 1) - '0';
            readHead += 2;
            while (*(recvBufferPtr + readHead) != '\r')
            {
                psize = psize * 10 + *(recvBufferPtr + readHead) - '0';
                if (bytesRead - readHead < 1)
                {
                    success = false;
                    return default;
                }
                readHead++;
            }
            if (bytesRead - readHead < 2 + psize + 2)
            {
                success = false;
                return default;
            }
            Debug.Assert(*(recvBufferPtr + readHead + 1) == '\n');

            var result = new ArgSlice(recvBufferPtr + readHead + 2, psize);
            Debug.Assert(*(recvBufferPtr + readHead + 2 + psize) == '\r');
            Debug.Assert(*(recvBufferPtr + readHead + 2 + psize + 1) == '\n');

            readHead += 2 + psize + 2;
            success = true;
            return result;
        }

        /// <summary>
        /// Attempt to kill this session.
        /// 
        /// Returns true if this call actually kills the underlying network connection.
        /// 
        /// Subsequent calls will return false.
        /// </summary>
        public bool TryKill()
        => networkSender.TryClose();

        [MethodImpl(MethodImplOptions.AggressiveInlining)]
        private unsafe bool Write(ref Status s, ref byte* dst, int length)
        {
            if (length < 1) return false;
            *dst++ = s.Value;
            return true;
        }

        private static unsafe bool Write(ref SpanByteAndMemory k, ref byte* dst, int length)
        {
            if (k.Length > length) return false;

            var dest = new SpanByte(length, (IntPtr)dst);
            if (k.IsSpanByte)
                k.SpanByte.CopyTo(ref dest);
            else
                k.AsMemoryReadOnlySpan().CopyTo(dest.AsSpan());
            return true;
        }

        [MethodImpl(MethodImplOptions.AggressiveInlining)]
        private unsafe bool Write(int seqNo, ref byte* dst, int length)
        {
            if (length < sizeof(int)) return false;
            *(int*)dst = seqNo;
            dst += sizeof(int);
            return true;
        }

        [MethodImpl(MethodImplOptions.AggressiveInlining)]
        internal void SendAndReset()
        {
            byte* d = networkSender.GetResponseObjectHead();
            if ((int)(dcurr - d) > 0)
            {
                Send(d);
                networkSender.GetResponseObject();
                dcurr = networkSender.GetResponseObjectHead();
                dend = networkSender.GetResponseObjectTail();
            }
            else
            {
                // Reaching here means that we retried SendAndReset without the RespWriteUtils.Write*
                // method making any progress. This should only happen when the message being written is
                // too large to fit in the response buffer.
                GarnetException.Throw("Failed to write to response buffer", LogLevel.Critical);
            }
        }

        [MethodImpl(MethodImplOptions.AggressiveInlining)]
        private void SendAndReset(IMemoryOwner<byte> memory, int length)
        {
            // Copy allocated memory to main buffer and send
            fixed (byte* _src = memory.Memory.Span)
            {
                byte* src = _src;
                int bytesLeft = length;

                // Repeat while we have bytes left to write from input Memory to output buffer
                while (bytesLeft > 0)
                {
                    // Compute space left on output buffer
                    int destSpace = (int)(dend - dcurr);

                    // Adjust number of bytes to copy, to MIN(space left on output buffer, bytes left to copy)
                    int toCopy = bytesLeft;
                    if (toCopy > destSpace)
                        toCopy = destSpace;

                    // Copy bytes to output buffer
                    Buffer.MemoryCopy(src, dcurr, destSpace, toCopy);

                    // Move cursor on output buffer and input memory, update bytes left
                    dcurr += toCopy;
                    src += toCopy;
                    bytesLeft -= toCopy;

                    // If output buffer is full, send and reset output buffer. It is okay to leave the
                    // buffer partially full, as ProcessMessage will do a final Send before returning.
                    if (toCopy == destSpace)
                    {
                        Send(networkSender.GetResponseObjectHead());
                        networkSender.GetResponseObject();
                        dcurr = networkSender.GetResponseObjectHead();
                        dend = networkSender.GetResponseObjectTail();
                    }
                }
            }
            memory.Dispose();
        }

        [MethodImpl(MethodImplOptions.AggressiveInlining)]
        private void WriteDirectLargeRespString(ReadOnlySpan<byte> message)
        {
            while (!RespWriteUtils.TryWriteBulkStringLength(message, ref dcurr, dend))
                SendAndReset();

            WriteDirectLarge(message);

            while (!RespWriteUtils.TryWriteNewLine(ref dcurr, dend))
                SendAndReset();
        }

        [MethodImpl(MethodImplOptions.AggressiveInlining)]
        private void WriteDirectLarge(ReadOnlySpan<byte> src)
        {
            // Repeat while we have bytes left to write
            while (src.Length > 0)
            {
                // Compute space left on output buffer
                int destSpace = (int)(dend - dcurr);

                // Fast path if there is enough space 
                if (src.Length <= destSpace)
                {
                    src.CopyTo(new Span<byte>(dcurr, src.Length));
                    dcurr += src.Length;
                    break;
                }

                // Adjust number of bytes to copy, to space left on output buffer, then copy
                src.Slice(0, destSpace).CopyTo(new Span<byte>(dcurr, destSpace));
                dcurr += destSpace;
                src = src.Slice(destSpace);

                // Send and reset output buffer
                Send(networkSender.GetResponseObjectHead());
                networkSender.GetResponseObject();
                dcurr = networkSender.GetResponseObjectHead();
                dend = networkSender.GetResponseObjectTail();
            }
        }

        [MethodImpl(MethodImplOptions.AggressiveInlining)]
        private void Send(byte* d)
        {
            // Note: This SEND method may be called for responding to multiple commands in a single message (pipelining),
            // or multiple times in a single command for sending data larger than fitting in buffer at once.

            // #if DEBUG
            // logger?.LogTrace("SEND: [{send}]", Encoding.UTF8.GetString(new Span<byte>(d, (int)(dcurr - d))).Replace("\n", "|").Replace("\r", ""));
            // Debug.WriteLine($"SEND: [{Encoding.UTF8.GetString(new Span<byte>(d, (int)(dcurr - d))).Replace("\n", "|").Replace("\r", "")}]");
            // #endif

            if ((int)(dcurr - d) > 0)
            {
                // Debug.WriteLine("SEND: [" + Encoding.UTF8.GetString(new Span<byte>(d, (int)(dcurr - d))).Replace("\n", "|").Replace("\r", "!") + "]");
                if (waitForAofBlocking)
                {
                    var task = storeWrapper.appendOnlyFile.WaitForCommitAsync();
                    if (!task.IsCompleted) task.AsTask().GetAwaiter().GetResult();
                }
                int sendBytes = (int)(dcurr - d);
                networkSender.SendResponse((int)(d - networkSender.GetResponseObjectHead()), sendBytes);
                sessionMetrics?.incr_total_net_output_bytes((ulong)sendBytes);
            }
        }

        /// <summary>
        /// Debug version - send one byte at a time
        /// </summary>
        private void DebugSend(byte* d)
        {
            // Debug.WriteLine("SEND: [" + Encoding.UTF8.GetString(new Span<byte>(d, (int)(dcurr-d))).Replace("\n", "|").Replace("\r", "") + "]");

            if ((int)(dcurr - d) > 0)
            {
                if (storeWrapper.appendOnlyFile != null && storeWrapper.serverOptions.WaitForCommit)
                {
                    var task = storeWrapper.appendOnlyFile.WaitForCommitAsync();
                    if (!task.IsCompleted) task.AsTask().GetAwaiter().GetResult();
                }
                int sendBytes = (int)(dcurr - d);
                byte[] buffer = new byte[sendBytes];
                fixed (byte* dest = buffer)
                    Buffer.MemoryCopy(d, dest, sendBytes, sendBytes);


                for (int i = 0; i < sendBytes; i++)
                {
                    *d = buffer[i];
                    networkSender.SendResponse((int)(d - networkSender.GetResponseObjectHead()), 1);
                    networkSender.GetResponseObject();
                    d = dcurr = networkSender.GetResponseObjectHead();
                    dend = networkSender.GetResponseObjectTail();
                }

                sessionMetrics?.incr_total_net_output_bytes((ulong)sendBytes);
            }
        }

        /// <summary>
        /// Gets the output object from the SpanByteAndMemory object
        /// </summary>
        /// <param name="output"></param>
        /// <returns></returns>
        private unsafe ObjectOutputHeader ProcessOutputWithHeader(SpanByteAndMemory output)
        {
            ReadOnlySpan<byte> outputSpan;
            ObjectOutputHeader header;

            if (output.IsSpanByte)
            {
                header = *(ObjectOutputHeader*)(output.SpanByte.ToPointer() + output.Length - sizeof(ObjectOutputHeader));

                // Only increment dcurr if the operation was completed
                dcurr += output.Length - sizeof(ObjectOutputHeader);
            }
            else
            {
                outputSpan = output.Memory.Memory.Span;
                fixed (byte* p = outputSpan)
                {
                    header = *(ObjectOutputHeader*)(p + output.Length - sizeof(ObjectOutputHeader));
                }
                SendAndReset(output.Memory, output.Length - sizeof(ObjectOutputHeader));
            }

            return header;
        }
    }
}<|MERGE_RESOLUTION|>--- conflicted
+++ resolved
@@ -894,17 +894,8 @@
             if ((arity > 0 && count != arity - 1) ||
                 (arity < 0 && count < -arity - 1))
             {
-<<<<<<< HEAD
-                while (!RespWriteUtils.WriteError(string.Format(CmdStrings.GenericErrWrongNumArgs, cmdName), ref dcurr, dend))
+                while (!RespWriteUtils.TryWriteError(string.Format(CmdStrings.GenericErrWrongNumArgs, cmdName), ref dcurr, dend))
                     SendAndReset();
-=======
-                Debug.Assert(cmdInfo != null, "Custom command info should not be null");
-                if ((cmdInfo.Arity > 0 && count != cmdInfo.Arity - 1) ||
-                    (cmdInfo.Arity < 0 && count < -cmdInfo.Arity - 1))
-                {
-                    while (!RespWriteUtils.TryWriteError(string.Format(CmdStrings.GenericErrWrongNumArgs, cmdName), ref dcurr, dend))
-                        SendAndReset();
->>>>>>> c5b43ebd
 
                 return false;
             }
