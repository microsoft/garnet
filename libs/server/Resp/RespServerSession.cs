--- conflicted
+++ resolved
@@ -623,14 +623,11 @@
                 RespCommand.ZREVRANGEBYLEX => SortedSetRange(cmd, ref storageApi),
                 RespCommand.ZREVRANGEBYSCORE => SortedSetRange(cmd, ref storageApi),
                 RespCommand.ZSCAN => ObjectScan(GarnetObjectType.SortedSet, ref storageApi),
-<<<<<<< HEAD
-                RespCommand.ZUNION => SortedSetUnion(ref storageApi),
-                RespCommand.ZUNIONSTORE => SortedSetUnionStore(ref storageApi),
-=======
                 RespCommand.ZINTER => SortedSetIntersect(ref storageApi),
                 RespCommand.ZINTERCARD => SortedSetIntersectLength(ref storageApi),
                 RespCommand.ZINTERSTORE => SortedSetIntersectStore(ref storageApi),
->>>>>>> f1f9e51c
+                RespCommand.ZUNION => SortedSetUnion(ref storageApi),
+                RespCommand.ZUNIONSTORE => SortedSetUnionStore(ref storageApi),
                 //SortedSet for Geo Commands
                 RespCommand.GEOADD => GeoAdd(ref storageApi),
                 RespCommand.GEOHASH => GeoCommands(cmd, ref storageApi),
