--- conflicted
+++ resolved
@@ -233,13 +233,9 @@
                 while (!RespWriteUtils.WriteError($"ERR Protocol Error: {ex.Message}", ref dcurr, dend))
                     SendAndReset();
 
-<<<<<<< HEAD
                 // Send message and dispose the network sender to end the session
                 if (dcurr > networkSender.GetResponseObjectHead())
                     Send(networkSender.GetResponseObjectHead());
-=======
-                Send(networkSender.GetResponseObjectHead());
->>>>>>> 51667fd9
                 networkSender.Dispose();
             }
             catch (Exception ex)
