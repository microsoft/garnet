--- conflicted
+++ resolved
@@ -76,11 +76,7 @@
                 return AbortWithWrongNumberOfArguments(nameof(RespCommand.PFCOUNT));
             }
 
-<<<<<<< HEAD
-            var input = new RawStringInput(RespCommand.PFCOUNT, ref parseState, metaCommand, ref metaCommandParseState);
-=======
-            var input = new StringInput(RespCommand.PFCOUNT, ref parseState);
->>>>>>> b292fa91
+            var input = new StringInput(RespCommand.PFCOUNT, ref parseState, metaCommand, ref metaCommandParseState);
 
             storageApi.HyperLogLogLength(ref input, out var cardinality, out var error);
             if (error)
@@ -109,11 +105,7 @@
                 return AbortWithWrongNumberOfArguments(nameof(RespCommand.PFMERGE));
             }
 
-<<<<<<< HEAD
-            var input = new RawStringInput(RespCommand.PFMERGE, ref parseState, metaCommand, ref metaCommandParseState);
-=======
-            var input = new StringInput(RespCommand.PFMERGE, ref parseState);
->>>>>>> b292fa91
+            var input = new StringInput(RespCommand.PFMERGE, ref parseState, metaCommand, ref metaCommandParseState);
 
             var status = storageApi.HyperLogLogMerge(ref input, out var error);
 
