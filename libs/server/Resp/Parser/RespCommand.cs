﻿// Copyright (c) Microsoft Corporation.
// Licensed under the MIT license.

using System;
using System.Diagnostics;
using System.Linq;
using System.Runtime.CompilerServices;
using System.Runtime.InteropServices;
using System.Text;
using Garnet.common;
using Microsoft.Extensions.Logging;

namespace Garnet.server
{
    /// <summary>
    /// Basic RESP command enum
    /// </summary>
    public enum RespCommand : ushort
    {
        NONE = 0x00,

        // Read-only commands. NOTE: Should immediately follow NONE.
        BITCOUNT,
        BITFIELD_RO,
        BITPOS,
        COSCAN,
        DBSIZE,
        EXISTS,
        EXPIRETIME,
        GEODIST,
        GEOHASH,
        GEOPOS,
        GEOSEARCH,
        GET,
        GETBIT,
        GETIFNOTMATCH,
        GETRANGE,
        GETWITHETAG,
        HEXISTS,
        HGET,
        HGETALL,
        HKEYS,
        HLEN,
        HMGET,
        HRANDFIELD,
        HSCAN,
        HSTRLEN,
        HVALS,
        KEYS,
<<<<<<< HEAD
        HTTL,
        HPTTL,
        HEXPIRETIME,
        HPEXPIRETIME,
=======
        LCS,
>>>>>>> 9f908030
        LINDEX,
        LLEN,
        LPOS,
        LRANGE,
        MEMORY_USAGE,
        MGET,
        PEXPIRETIME,
        PFCOUNT,
        PTTL,
        SCAN,
        SCARD,
        SDIFF,
        SINTER,
        SINTERCARD,
        SISMEMBER,
        SMEMBERS,
        SMISMEMBER,
        SRANDMEMBER,
        SSCAN,
        STRLEN,
        SUBSTR,
        SUNION,
        TTL,
        TYPE,
        WATCH,
        WATCHMS,
        WATCHOS,
        ZCARD,
        ZCOUNT,
        ZDIFF,
        ZINTER,
        ZINTERCARD,
        ZLEXCOUNT,
        ZMSCORE,
        ZRANDMEMBER,
        ZRANGE,
        ZRANGEBYSCORE,
        ZRANK,
        ZREVRANGE,
        ZREVRANGEBYLEX,
        ZREVRANGEBYSCORE,
        ZREVRANK,
        ZSCAN,
        ZSCORE, // Note: Last read command should immediately precede FirstWriteCommand
        ZUNION,

        // Write commands
        APPEND, // Note: Update FirstWriteCommand if adding new write commands before this
        BITFIELD,
        DECR,
        DECRBY,
        DEL,
        EXPIRE,
        EXPIREAT,
        FLUSHALL,
        FLUSHDB,
        GEOADD,
        GEOSEARCHSTORE,
        GETDEL,
        GETEX,
        GETSET,
        HCOLLECT,
        HDEL,
        HEXPIRE,
        HPEXPIRE,
        HEXPIREAT,
        HPEXPIREAT,
        HPERSIST,
        HINCRBY,
        HINCRBYFLOAT,
        HMSET,
        HSET,
        HSETNX,
        INCR,
        INCRBY,
        INCRBYFLOAT,
        LINSERT,
        LMOVE,
        LMPOP,
        LPOP,
        LPUSH,
        LPUSHX,
        LREM,
        LSET,
        LTRIM,
        BLPOP,
        BRPOP,
        BLMOVE,
        BRPOPLPUSH,
        BLMPOP,
        MIGRATE,
        MSET,
        MSETNX,
        PERSIST,
        PEXPIRE,
        PEXPIREAT,
        PFADD,
        PFMERGE,
        PSETEX,
        RENAME,
        RENAMENX,
        RPOP,
        RPOPLPUSH,
        RPUSH,
        RPUSHX,
        SADD,
        SDIFFSTORE,
        SET,
        SETBIT,
        SETEX,
        SETEXNX,
        SETEXXX,
        SETNX,
        SETIFMATCH,
        SETKEEPTTL,
        SETKEEPTTLXX,
        SETRANGE,
        SINTERSTORE,
        SMOVE,
        SPOP,
        SREM,
        SUNIONSTORE,
        UNLINK,
        ZADD,
        ZDIFFSTORE,
        ZINCRBY,
        ZMPOP,
        ZINTERSTORE,
        ZPOPMAX,
        ZPOPMIN,
        ZRANGESTORE,
        ZREM,
        ZREMRANGEBYLEX,
        ZREMRANGEBYRANK,
        ZREMRANGEBYSCORE,
        ZUNIONSTORE,

        // BITOP is the true command, AND|OR|XOR|NOT are pseudo-subcommands
        BITOP,
        BITOP_AND,
        BITOP_OR,
        BITOP_XOR,
        BITOP_NOT, // Note: Update LastWriteCommand if adding new write commands after this

        // Script execution commands
        EVAL,
        EVALSHA, // Note: Update LastDataCommand if adding new data commands after this

        // Neither read nor write key commands
        ASYNC,

        PING,

        // Pub/Sub commands
        PUBSUB,
        PUBSUB_CHANNELS,
        PUBSUB_NUMPAT,
        PUBSUB_NUMSUB,
        PUBLISH,
        SUBSCRIBE,
        PSUBSCRIBE,
        UNSUBSCRIBE,
        PUNSUBSCRIBE,
        ASKING,
        SELECT,
        ECHO,

        CLIENT,
        CLIENT_ID,
        CLIENT_INFO,
        CLIENT_LIST,
        CLIENT_KILL,
        CLIENT_GETNAME,
        CLIENT_SETNAME,
        CLIENT_SETINFO,

        MONITOR,
        MODULE,
        MODULE_LOADCS,
        REGISTERCS,

        MULTI,
        EXEC,
        DISCARD,
        UNWATCH,
        RUNTXP,

        READONLY,
        READWRITE,
        REPLICAOF,
        SECONDARYOF,

        INFO,
        TIME,
        SAVE,
        LASTSAVE,
        BGSAVE,
        COMMITAOF,
        FORCEGC,
        PURGEBP,
        FAILOVER,

        // Custom commands
        CustomTxn,
        CustomRawStringCmd,
        CustomObjCmd,
        CustomProcedure,

        // Script commands
        SCRIPT,
        SCRIPT_EXISTS,
        SCRIPT_FLUSH,
        SCRIPT_LOAD,

        ACL,
        ACL_CAT,
        ACL_DELUSER,
        ACL_LIST,
        ACL_LOAD,
        ACL_SAVE,
        ACL_SETUSER,
        ACL_USERS,
        ACL_WHOAMI,

        COMMAND,
        COMMAND_COUNT,
        COMMAND_DOCS,
        COMMAND_INFO,

        MEMORY,
        // MEMORY_USAGE is a read-only command, so moved up

        CONFIG,
        CONFIG_GET,
        CONFIG_REWRITE,
        CONFIG_SET,

        LATENCY,
        LATENCY_HELP,
        LATENCY_HISTOGRAM,
        LATENCY_RESET,

        CLUSTER,
        CLUSTER_ADDSLOTS, // Note: Update IsClusterSubCommand if adding new cluster subcommands before this
        CLUSTER_ADDSLOTSRANGE,
        CLUSTER_AOFSYNC,
        CLUSTER_APPENDLOG,
        CLUSTER_BANLIST,
        CLUSTER_BEGIN_REPLICA_RECOVER,
        CLUSTER_BUMPEPOCH,
        CLUSTER_COUNTKEYSINSLOT,
        CLUSTER_DELKEYSINSLOT,
        CLUSTER_DELKEYSINSLOTRANGE,
        CLUSTER_DELSLOTS,
        CLUSTER_DELSLOTSRANGE,
        CLUSTER_ENDPOINT,
        CLUSTER_FAILOVER,
        CLUSTER_FAILREPLICATIONOFFSET,
        CLUSTER_FAILSTOPWRITES,
        CLUSTER_FORGET,
        CLUSTER_GETKEYSINSLOT,
        CLUSTER_GOSSIP,
        CLUSTER_HELP,
        CLUSTER_INFO,
        CLUSTER_INITIATE_REPLICA_SYNC,
        CLUSTER_KEYSLOT,
        CLUSTER_MEET,
        CLUSTER_MIGRATE,
        CLUSTER_MTASKS,
        CLUSTER_MYID,
        CLUSTER_MYPARENTID,
        CLUSTER_NODES,
        CLUSTER_REPLICAS,
        CLUSTER_REPLICATE,
        CLUSTER_RESET,
        CLUSTER_SEND_CKPT_FILE_SEGMENT,
        CLUSTER_SEND_CKPT_METADATA,
        CLUSTER_SETCONFIGEPOCH,
        CLUSTER_SETSLOT,
        CLUSTER_SETSLOTSRANGE,
        CLUSTER_SHARDS,
        CLUSTER_SLOTS,
        CLUSTER_SLOTSTATE, // Note: Update IsClusterSubCommand if adding new cluster subcommands after this

        // Don't require AUTH (if auth is enabled)
        AUTH, // Note: Update IsNoAuth if adding new no-auth commands before this
        HELLO,
        QUIT, // Note: Update IsNoAuth if adding new no-auth commands after this

        // Max value of this enum (not including INVALID) will determine the size of RespCommand.AofIndependentBitLookup and CommandPermissionSet._commandList,
        // so avoid manually setting high values unless necessary

        INVALID = 0xFFFF,
    }

    /// <summary>
    /// Extension methods for <see cref="RespCommand"/>.
    /// </summary>
    public static class RespCommandExtensions
    {
        private static readonly RespCommand[] ExpandedSET = [RespCommand.SETEXNX, RespCommand.SETEXXX, RespCommand.SETKEEPTTL, RespCommand.SETKEEPTTLXX];
        private static readonly RespCommand[] ExpandedBITOP = [RespCommand.BITOP_AND, RespCommand.BITOP_NOT, RespCommand.BITOP_OR, RespCommand.BITOP_XOR];

        // Commands that are either returning static data or commands that cannot have issues from concurrent AOF interaction in another session
        private static readonly RespCommand[] AofIndependentCommands = [
            RespCommand.ASYNC,
            RespCommand.PING,
            RespCommand.SELECT,
            RespCommand.ECHO,
            RespCommand.MONITOR,
            RespCommand.MODULE_LOADCS,
            RespCommand.REGISTERCS,
            RespCommand.INFO,
            RespCommand.TIME,
            RespCommand.LASTSAVE,
            // ACL
            RespCommand.ACL_CAT,
            RespCommand.ACL_DELUSER,
            RespCommand.ACL_LIST,
            RespCommand.ACL_LOAD,
            RespCommand.ACL_SAVE,
            RespCommand.ACL_SETUSER,
            RespCommand.ACL_USERS,
            RespCommand.ACL_WHOAMI,
            // Client
            RespCommand.CLIENT_ID,
            RespCommand.CLIENT_INFO,
            RespCommand.CLIENT_LIST,
            RespCommand.CLIENT_KILL,
            RespCommand.CLIENT_GETNAME,
            RespCommand.CLIENT_SETNAME,
            RespCommand.CLIENT_SETINFO,
            // Command
            RespCommand.COMMAND,
            RespCommand.COMMAND_COUNT,
            RespCommand.COMMAND_DOCS,
            RespCommand.COMMAND_INFO,
            RespCommand.MEMORY_USAGE,
            // Config
            RespCommand.CONFIG_GET,
            RespCommand.CONFIG_REWRITE,
            RespCommand.CONFIG_SET,
            // Latency
            RespCommand.LATENCY_HELP,
            RespCommand.LATENCY_HISTOGRAM,
            RespCommand.LATENCY_RESET,
            // Transactions
            RespCommand.MULTI,
        ];

        private static readonly ulong[] AofIndependentBitLookup;

        private const int sizeOfLong = 64;

        // The static ctor maybe expensive but it is only ever run once, and doesn't interfere with common path
        static RespCommandExtensions()
        {
            // # of bits needed to represent all valid commands
            var maxBitsNeeded = (ushort)LastValidCommand + 1;
            var lookupTableSize = (maxBitsNeeded / 64) + (maxBitsNeeded % 64 == 0 ? 0 : 1);
            AofIndependentBitLookup = new ulong[lookupTableSize];

            foreach (var cmd in Enum.GetValues<RespCommand>())
            {
                if (Array.IndexOf(AofIndependentCommands, cmd) == -1)
                    continue;

                // mark the command as an AOF independent command for lookups later by setting the bit in bit vec
                int bitIdxToUse = (int)cmd / sizeOfLong;
                // set the respCommand's bit to indicate
                int bitIdxOffset = (int)cmd % sizeOfLong;
                ulong bitmask = 1UL << bitIdxOffset;
                AofIndependentBitLookup[bitIdxToUse] |= bitmask;
            }
        }

        /// <summary>
        /// Returns whether or not a Resp command can have a dirty read or is dependent on AOF or not
        /// </summary>
        [MethodImpl(MethodImplOptions.AggressiveInlining)]
        public static bool IsAofIndependent(this RespCommand cmd)
        {
            if (cmd > LastValidCommand) return false;

            // check if cmd maps to a bit vec that was set back when static ctor was run
            int bitIdxToUse = (int)cmd / sizeOfLong;
            int bitIdxOffset = (int)cmd % sizeOfLong;
            ulong bitmask = 1UL << bitIdxOffset;
            return (AofIndependentBitLookup[bitIdxToUse] & bitmask) != 0;
        }

        /// <summary>
        /// Turns any not-quite-a-real-command entries in <see cref="RespCommand"/> into the equivalent command
        /// for ACL'ing purposes and reading command info purposes
        /// </summary>
        [MethodImpl(MethodImplOptions.AggressiveInlining)]
        public static RespCommand NormalizeForACLs(this RespCommand cmd)
        {
            return
                cmd switch
                {
                    RespCommand.SETEXNX => RespCommand.SET,
                    RespCommand.SETEXXX => RespCommand.SET,
                    RespCommand.SETKEEPTTL => RespCommand.SET,
                    RespCommand.SETKEEPTTLXX => RespCommand.SET,
                    RespCommand.BITOP_AND or RespCommand.BITOP_NOT or RespCommand.BITOP_OR or RespCommand.BITOP_XOR => RespCommand.BITOP,
                    _ => cmd
                };
        }

        /// <summary>
        /// Reverses <see cref="NormalizeForACLs(RespCommand)"/>, producing all the equivalent <see cref="RespCommand"/>s which are covered by <paramref name="cmd"/>.
        /// </summary>
        public static ReadOnlySpan<RespCommand> ExpandForACLs(this RespCommand cmd)
        {
            return
                cmd switch
                {
                    RespCommand.SET => ExpandedSET,
                    RespCommand.BITOP => ExpandedBITOP,
                    _ => default
                };
        }

        internal const RespCommand FirstReadCommand = RespCommand.NONE + 1;

        internal const RespCommand LastReadCommand = RespCommand.APPEND - 1;

        internal const RespCommand FirstWriteCommand = RespCommand.APPEND;

        internal const RespCommand LastWriteCommand = RespCommand.BITOP_NOT;

        internal const RespCommand LastDataCommand = RespCommand.EVALSHA;

        /// <summary>
        /// Last valid command (i.e. RespCommand with the largest value excluding INVALID).
        /// </summary>
        public static RespCommand LastValidCommand { get; } = Enum.GetValues<RespCommand>().Where(cmd => cmd != RespCommand.INVALID).Max();

        [MethodImpl(MethodImplOptions.AggressiveInlining)]
        public static bool IsReadOnly(this RespCommand cmd)
            => cmd <= LastReadCommand;

        public static bool IsDataCommand(this RespCommand cmd)
        {
            return cmd switch
            {
                // TODO: validate if these cases need to be excluded
                RespCommand.MIGRATE => false,
                RespCommand.DBSIZE => false,
                RespCommand.MEMORY_USAGE => false,
                RespCommand.FLUSHDB => false,
                RespCommand.FLUSHALL => false,
                RespCommand.KEYS => false,
                RespCommand.SCAN => false,
                _ => cmd >= FirstReadCommand && cmd <= LastDataCommand
            };
        }

        [MethodImpl(MethodImplOptions.AggressiveInlining)]
        public static bool IsWriteOnly(this RespCommand cmd)
        {
            // If cmd < RespCommand.Append - underflows, setting high bits
            var test = (uint)((int)cmd - (int)FirstWriteCommand);

            // Force to be branchless for same reasons as OneIfRead
            return test <= (LastWriteCommand - FirstWriteCommand);
        }

        /// <summary>
        /// Returns 1 if <paramref name="cmd"/> is a write command.
        /// </summary>
        [MethodImpl(MethodImplOptions.AggressiveInlining)]
        public static ulong OneIfWrite(this RespCommand cmd)
        {
            var inRange = cmd.IsWriteOnly();
            return Unsafe.As<bool, byte>(ref inRange);
        }

        /// <summary>
        /// Returns 1 if <paramref name="cmd"/> is a read command.
        /// </summary>
        [MethodImpl(MethodImplOptions.AggressiveInlining)]
        public static ulong OneIfRead(this RespCommand cmd)
        {
            // Force this to be branchless (as predictability is poor)
            // and we're in the hot path
            var inRange = cmd.IsReadOnly();
            return Unsafe.As<bool, byte>(ref inRange);
        }

        /// <summary>
        /// Returns true if <paramref name="cmd"/> can be run even if the user is not authenticated.
        /// </summary>
        [MethodImpl(MethodImplOptions.AggressiveInlining)]
        public static bool IsNoAuth(this RespCommand cmd)
        {
            // If cmd < RespCommand.Auth - underflows, setting high bits
            uint test = (uint)((int)cmd - (int)RespCommand.AUTH);
            bool inRange = test <= (RespCommand.QUIT - RespCommand.AUTH);
            return inRange;
        }

        /// <summary>
        /// Returns true if <paramref name="cmd"/> can is a cluster subcommand.
        /// </summary>
        [MethodImpl(MethodImplOptions.AggressiveInlining)]
        public static bool IsClusterSubCommand(this RespCommand cmd)
        {
            // If cmd < RespCommand.CLUSTER_ADDSLOTS - underflows, setting high bits
            uint test = (uint)((int)cmd - (int)RespCommand.CLUSTER_ADDSLOTS);
            bool inRange = test <= (RespCommand.CLUSTER_SLOTSTATE - RespCommand.CLUSTER_ADDSLOTS);
            return inRange;
        }
    }

    /// <summary>
    /// RESP command options enum
    /// </summary>
    enum RespCommandOption : byte
    {
        EX, NX, XX, GET, PX, EXAT, PXAT, PERSIST, GT, LT
    }

    /// <summary>
    /// Server session for RESP protocol - command definitions and fast parsing
    /// </summary>
    internal sealed unsafe partial class RespServerSession : ServerSessionBase
    {
        /// <summary>
        /// Fast-parses command type for inline RESP commands, starting at the current read head in the receive buffer
        /// and advances read head.
        /// </summary>
        /// <param name="count">Outputs the number of arguments stored with the command.</param>
        /// <returns>RespCommand that was parsed or RespCommand.NONE, if no command was matched in this pass.</returns>
        [MethodImpl(MethodImplOptions.AggressiveInlining)]
        private RespCommand FastParseInlineCommand(out int count)
        {
            byte* ptr = recvBufferPtr + readHead;
            count = 0;

            if (bytesRead - readHead >= 6)
            {
                if ((*(ushort*)(ptr + 4) == MemoryMarshal.Read<ushort>("\r\n"u8)))
                {
                    // Optimistically increase read head
                    readHead += 6;

                    if ((*(uint*)ptr) == MemoryMarshal.Read<uint>("PING"u8))
                    {
                        return RespCommand.PING;
                    }

                    if ((*(uint*)ptr) == MemoryMarshal.Read<uint>("QUIT"u8))
                    {
                        return RespCommand.QUIT;
                    }

                    // Decrease read head, if no match was found
                    readHead -= 6;
                }
            }

            return RespCommand.NONE;
        }

        /// <summary>
        /// Fast-parses for command type, starting at the current read head in the receive buffer
        /// and advances the read head to the position after the parsed command.
        /// </summary>
        /// <param name="count">Outputs the number of arguments stored with the command</param>
        /// <returns>RespCommand that was parsed or RespCommand.NONE, if no command was matched in this pass.</returns>
        [MethodImpl(MethodImplOptions.AggressiveInlining)]
        private RespCommand FastParseCommand(out int count)
        {
            var ptr = recvBufferPtr + readHead;
            var remainingBytes = bytesRead - readHead;

            // Check if the package starts with "*_\r\n$_\r\n" (_ = masked out),
            // i.e. an array with a single-digit length and single-digit first string length.
            if ((remainingBytes >= 8) && (*(ulong*)ptr & 0xFFFF00FFFFFF00FF) == MemoryMarshal.Read<ulong>("*\0\r\n$\0\r\n"u8))
            {
                // Extract total element count from the array header.
                // NOTE: Subtracting one to account for first token being parsed.
                count = ptr[1] - '1';
                Debug.Assert(count is >= 0 and < 9);

                // Extract length of the first string header
                var length = ptr[5] - '0';
                Debug.Assert(length is > 0 and <= 9);

                var oldReadHead = readHead;

                // Ensure that the complete command string is contained in the package. Otherwise exit early.
                // Include 10 bytes to account for array and command string headers, and terminator
                // 10 bytes = "*_\r\n$_\r\n" (8 bytes) + "\r\n" (2 bytes) at end of command name
                if (remainingBytes >= length + 10)
                {
                    // Optimistically advance read head to the end of the command name
                    readHead += length + 10;

                    // Last 8 byte word of the command name, for quick comparison
                    var lastWord = *(ulong*)(ptr + length + 2);

                    //
                    // Fast path for common commands with fixed numbers of arguments
                    //

                    // Only check against commands with the correct count and length.

                    return ((count << 4) | length) switch
                    {
                        // Commands without arguments
                        4 when lastWord == MemoryMarshal.Read<ulong>("\r\nPING\r\n"u8) => RespCommand.PING,
                        4 when lastWord == MemoryMarshal.Read<ulong>("\r\nEXEC\r\n"u8) => RespCommand.EXEC,
                        5 when lastWord == MemoryMarshal.Read<ulong>("\nMULTI\r\n"u8) => RespCommand.MULTI,
                        6 when lastWord == MemoryMarshal.Read<ulong>("ASKING\r\n"u8) => RespCommand.ASKING,
                        7 when lastWord == MemoryMarshal.Read<ulong>("ISCARD\r\n"u8) && ptr[8] == 'D' => RespCommand.DISCARD,
                        7 when lastWord == MemoryMarshal.Read<ulong>("NWATCH\r\n"u8) && ptr[8] == 'U' => RespCommand.UNWATCH,
                        8 when lastWord == MemoryMarshal.Read<ulong>("ADONLY\r\n"u8) && *(ushort*)(ptr + 8) == MemoryMarshal.Read<ushort>("RE"u8) => RespCommand.READONLY,
                        9 when lastWord == MemoryMarshal.Read<ulong>("DWRITE\r\n"u8) && *(uint*)(ptr + 8) == MemoryMarshal.Read<uint>("READ"u8) => RespCommand.READWRITE,

                        // Commands with fixed number of arguments
                        (1 << 4) | 3 when lastWord == MemoryMarshal.Read<ulong>("3\r\nGET\r\n"u8) => RespCommand.GET,
                        (1 << 4) | 3 when lastWord == MemoryMarshal.Read<ulong>("3\r\nDEL\r\n"u8) => RespCommand.DEL,
                        (1 << 4) | 3 when lastWord == MemoryMarshal.Read<ulong>("3\r\nTTL\r\n"u8) => RespCommand.TTL,
                        (1 << 4) | 4 when lastWord == MemoryMarshal.Read<ulong>("\r\nINCR\r\n"u8) => RespCommand.INCR,
                        (1 << 4) | 4 when lastWord == MemoryMarshal.Read<ulong>("\r\nPTTL\r\n"u8) => RespCommand.PTTL,
                        (1 << 4) | 4 when lastWord == MemoryMarshal.Read<ulong>("\r\nDECR\r\n"u8) => RespCommand.DECR,
                        (1 << 4) | 4 when lastWord == MemoryMarshal.Read<ulong>("EXISTS\r\n"u8) => RespCommand.EXISTS,
                        (1 << 4) | 6 when lastWord == MemoryMarshal.Read<ulong>("GETDEL\r\n"u8) => RespCommand.GETDEL,
                        (1 << 4) | 7 when lastWord == MemoryMarshal.Read<ulong>("ERSIST\r\n"u8) && ptr[8] == 'P' => RespCommand.PERSIST,
                        (1 << 4) | 7 when lastWord == MemoryMarshal.Read<ulong>("PFCOUNT\r\n"u8) && ptr[8] == 'P' => RespCommand.PFCOUNT,
                        (2 << 4) | 3 when lastWord == MemoryMarshal.Read<ulong>("3\r\nSET\r\n"u8) => RespCommand.SET,
                        (2 << 4) | 5 when lastWord == MemoryMarshal.Read<ulong>("\nPFADD\r\n"u8) => RespCommand.PFADD,
                        (2 << 4) | 6 when lastWord == MemoryMarshal.Read<ulong>("INCRBY\r\n"u8) => RespCommand.INCRBY,
                        (2 << 4) | 6 when lastWord == MemoryMarshal.Read<ulong>("DECRBY\r\n"u8) => RespCommand.DECRBY,
                        (2 << 4) | 6 when lastWord == MemoryMarshal.Read<ulong>("GETBIT\r\n"u8) => RespCommand.GETBIT,
                        (2 << 4) | 6 when lastWord == MemoryMarshal.Read<ulong>("APPEND\r\n"u8) => RespCommand.APPEND,
                        (2 << 4) | 6 when lastWord == MemoryMarshal.Read<ulong>("GETSET\r\n"u8) => RespCommand.GETSET,
                        (2 << 4) | 7 when lastWord == MemoryMarshal.Read<ulong>("UBLISH\r\n"u8) && ptr[8] == 'P' => RespCommand.PUBLISH,
                        (2 << 4) | 7 when lastWord == MemoryMarshal.Read<ulong>("FMERGE\r\n"u8) && ptr[8] == 'P' => RespCommand.PFMERGE,
                        (2 << 4) | 5 when lastWord == MemoryMarshal.Read<ulong>("\nSETNX\r\n"u8) => RespCommand.SETNX,
                        (3 << 4) | 5 when lastWord == MemoryMarshal.Read<ulong>("\nSETEX\r\n"u8) => RespCommand.SETEX,
                        (3 << 4) | 6 when lastWord == MemoryMarshal.Read<ulong>("PSETEX\r\n"u8) => RespCommand.PSETEX,
                        (3 << 4) | 6 when lastWord == MemoryMarshal.Read<ulong>("SETBIT\r\n"u8) => RespCommand.SETBIT,
                        (3 << 4) | 6 when lastWord == MemoryMarshal.Read<ulong>("SUBSTR\r\n"u8) => RespCommand.SUBSTR,
                        (3 << 4) | 8 when lastWord == MemoryMarshal.Read<ulong>("TRANGE\r\n"u8) && *(ushort*)(ptr + 8) == MemoryMarshal.Read<ushort>("SE"u8) => RespCommand.SETRANGE,
                        (3 << 4) | 8 when lastWord == MemoryMarshal.Read<ulong>("TRANGE\r\n"u8) && *(ushort*)(ptr + 8) == MemoryMarshal.Read<ushort>("GE"u8) => RespCommand.GETRANGE,

                        _ => ((length << 4) | count) switch
                        {
                            // Commands with dynamic number of arguments
                            >= ((6 << 4) | 2) and <= ((6 << 4) | 3) when lastWord == MemoryMarshal.Read<ulong>("RENAME\r\n"u8) => RespCommand.RENAME,
                            >= ((8 << 4) | 2) and <= ((8 << 4) | 3) when lastWord == MemoryMarshal.Read<ulong>("NAMENX\r\n"u8) && *(ushort*)(ptr + 8) == MemoryMarshal.Read<ushort>("RE"u8) => RespCommand.RENAMENX,
                            >= ((3 << 4) | 3) and <= ((3 << 4) | 7) when lastWord == MemoryMarshal.Read<ulong>("3\r\nSET\r\n"u8) => RespCommand.SETEXNX,
                            >= ((5 << 4) | 1) and <= ((5 << 4) | 3) when lastWord == MemoryMarshal.Read<ulong>("\nGETEX\r\n"u8) => RespCommand.GETEX,
                            >= ((6 << 4) | 0) and <= ((6 << 4) | 9) when lastWord == MemoryMarshal.Read<ulong>("RUNTXP\r\n"u8) => RespCommand.RUNTXP,
                            >= ((6 << 4) | 2) and <= ((6 << 4) | 3) when lastWord == MemoryMarshal.Read<ulong>("EXPIRE\r\n"u8) => RespCommand.EXPIRE,
                            >= ((6 << 4) | 2) and <= ((6 << 4) | 5) when lastWord == MemoryMarshal.Read<ulong>("BITPOS\r\n"u8) => RespCommand.BITPOS,
                            >= ((7 << 4) | 2) and <= ((7 << 4) | 3) when lastWord == MemoryMarshal.Read<ulong>("EXPIRE\r\n"u8) && ptr[8] == 'P' => RespCommand.PEXPIRE,
                            >= ((8 << 4) | 1) and <= ((8 << 4) | 4) when lastWord == MemoryMarshal.Read<ulong>("TCOUNT\r\n"u8) && *(ushort*)(ptr + 8) == MemoryMarshal.Read<ushort>("BI"u8) => RespCommand.BITCOUNT,

                            _ => MatchedNone(this, oldReadHead)
                        }
                    };

                    [MethodImpl(MethodImplOptions.AggressiveInlining)]
                    static RespCommand MatchedNone(RespServerSession session, int oldReadHead)
                    {
                        // Backup the read head, if we didn't find a command and need to continue in the more expensive parsing loop
                        session.readHead = oldReadHead;

                        return RespCommand.NONE;
                    }
                }
            }
            else
            {
                return FastParseInlineCommand(out count);
            }

            // Couldn't find a matching command in this pass
            count = -1;
            return RespCommand.NONE;
        }

        /// <summary>
        /// Fast parsing function for common command names.
        /// Parses the receive buffer starting from the current read head and advances it to the end of
        /// the parsed command/subcommand name.
        /// </summary>
        /// <param name="count">Reference to the number of remaining tokens in the packet. Will be reduced to number of command arguments.</param>
        /// <returns>The parsed command name.</returns>
        private RespCommand FastParseArrayCommand(ref int count, ref ReadOnlySpan<byte> specificErrorMessage)
        {
            // Bytes remaining in the read buffer
            int remainingBytes = bytesRead - readHead;

            // The current read head to continue reading from
            byte* ptr = recvBufferPtr + readHead;

            //
            // Fast-path parsing by (1) command string length, (2) First character of command name (optional) and (3) priority (manual order)
            //

            // NOTE: A valid RESP string is at a minimum 7 characters long "$_\r\n_\r\n"
            if (remainingBytes >= 7)
            {
                var oldReadHead = readHead;

                // Check if this is a string with a single-digit length ("$_\r\n" -> _ omitted)
                if ((*(uint*)ptr & 0xFFFF00FF) == MemoryMarshal.Read<uint>("$\0\r\n"u8))
                {
                    // Extract length from string header
                    var length = ptr[1] - '0';
                    Debug.Assert(length is > 0 and <= 9);

                    // Ensure that the complete command string is contained in the package. Otherwise exit early.
                    // Include 6 bytes to account for command string header and name terminator.
                    // 6 bytes = "$_\r\n" (4 bytes) + "\r\n" (2 bytes) at end of command name
                    if (remainingBytes >= length + 6)
                    {
                        // Optimistically increase read head and decrease the number of remaining elements
                        readHead += length + 6;
                        count -= 1;

                        switch (length)
                        {
                            case 3:
                                if (*(ulong*)(ptr + 1) == MemoryMarshal.Read<ulong>("3\r\nDEL\r\n"u8))
                                {
                                    return RespCommand.DEL;
                                }
                                else if (*(ulong*)(ptr + 1) == MemoryMarshal.Read<ulong>("3\r\nLCS\r\n"u8))
                                {
                                    return RespCommand.LCS;
                                }

                                break;

                            case 4:
                                switch ((ushort)ptr[4])
                                {
                                    case 'E':
                                        if (*(ulong*)(ptr + 2) == MemoryMarshal.Read<ulong>("\r\nEVAL\r\n"u8))
                                        {
                                            return RespCommand.EVAL;
                                        }
                                        break;

                                    case 'H':
                                        if (*(ulong*)(ptr + 2) == MemoryMarshal.Read<ulong>("\r\nHSET\r\n"u8))
                                        {
                                            return RespCommand.HSET;
                                        }
                                        else if (*(ulong*)(ptr + 2) == MemoryMarshal.Read<ulong>("\r\nHGET\r\n"u8))
                                        {
                                            return RespCommand.HGET;
                                        }
                                        else if (*(ulong*)(ptr + 2) == MemoryMarshal.Read<ulong>("\r\nHDEL\r\n"u8))
                                        {
                                            return RespCommand.HDEL;
                                        }
                                        else if (*(ulong*)(ptr + 2) == MemoryMarshal.Read<ulong>("\r\nHLEN\r\n"u8))
                                        {
                                            return RespCommand.HLEN;
                                        }
                                        else if (*(ulong*)(ptr + 2) == MemoryMarshal.Read<ulong>("\r\nHTTL\r\n"u8))
                                        {
                                            return RespCommand.HTTL;
                                        }
                                        break;

                                    case 'K':
                                        if (*(ulong*)(ptr + 2) == MemoryMarshal.Read<ulong>("\r\nKEYS\r\n"u8))
                                        {
                                            return RespCommand.KEYS;
                                        }
                                        break;

                                    case 'L':
                                        if (*(ulong*)(ptr + 2) == MemoryMarshal.Read<ulong>("\r\nLPOP\r\n"u8))
                                        {
                                            return RespCommand.LPOP;
                                        }
                                        else if (*(ulong*)(ptr + 2) == MemoryMarshal.Read<ulong>("\r\nLLEN\r\n"u8))
                                        {
                                            return RespCommand.LLEN;
                                        }
                                        else if (*(ulong*)(ptr + 2) == MemoryMarshal.Read<ulong>("\r\nLREM\r\n"u8))
                                        {
                                            return RespCommand.LREM;
                                        }
                                        else if (*(ulong*)(ptr + 2) == MemoryMarshal.Read<ulong>("\r\nLSET\r\n"u8))
                                        {
                                            return RespCommand.LSET;
                                        }
                                        else if (*(ulong*)(ptr + 2) == MemoryMarshal.Read<ulong>("\r\nLPOS\r\n"u8))
                                        {
                                            return RespCommand.LPOS;
                                        }
                                        break;

                                    case 'M':
                                        if (*(ulong*)(ptr + 2) == MemoryMarshal.Read<ulong>("\r\nMGET\r\n"u8))
                                        {
                                            return RespCommand.MGET;
                                        }
                                        else if (*(ulong*)(ptr + 2) == MemoryMarshal.Read<ulong>("\r\nMSET\r\n"u8))
                                        {
                                            return RespCommand.MSET;
                                        }
                                        break;

                                    case 'R':
                                        if (*(ulong*)(ptr + 2) == MemoryMarshal.Read<ulong>("\r\nRPOP\r\n"u8))
                                        {
                                            return RespCommand.RPOP;
                                        }
                                        break;

                                    case 'S':
                                        if (*(ulong*)(ptr + 2) == MemoryMarshal.Read<ulong>("\r\nSCAN\r\n"u8))
                                        {
                                            return RespCommand.SCAN;
                                        }
                                        else if (*(ulong*)(ptr + 2) == MemoryMarshal.Read<ulong>("\r\nSADD\r\n"u8))
                                        {
                                            return RespCommand.SADD;
                                        }
                                        else if (*(ulong*)(ptr + 2) == MemoryMarshal.Read<ulong>("\r\nSREM\r\n"u8))
                                        {
                                            return RespCommand.SREM;
                                        }
                                        else if (*(ulong*)(ptr + 2) == MemoryMarshal.Read<ulong>("\r\nSPOP\r\n"u8))
                                        {
                                            return RespCommand.SPOP;
                                        }
                                        break;

                                    case 'T':
                                        if (*(ulong*)(ptr + 2) == MemoryMarshal.Read<ulong>("\r\nTYPE\r\n"u8))
                                        {
                                            return RespCommand.TYPE;
                                        }
                                        break;

                                    case 'Z':
                                        if (*(ulong*)(ptr + 2) == MemoryMarshal.Read<ulong>("\r\nZADD\r\n"u8))
                                        {
                                            return RespCommand.ZADD;
                                        }
                                        else if (*(ulong*)(ptr + 2) == MemoryMarshal.Read<ulong>("\r\nZREM\r\n"u8))
                                        {
                                            return RespCommand.ZREM;
                                        }
                                        break;
                                }
                                break;

                            case 5:
                                switch ((ushort)ptr[4])
                                {
                                    case 'B':
                                        if (*(ulong*)(ptr + 3) == MemoryMarshal.Read<ulong>("\nBITOP\r\n"u8))
                                        {
                                            // Check for matching bit-operation
                                            if (remainingBytes > length + 6 + 8)
                                            {
                                                // TODO: AND|OR|XOR|NOT may not correctly handle mixed cases?

                                                // 2-character operations
                                                if (*(uint*)(ptr + 11) == MemoryMarshal.Read<uint>("$2\r\n"u8))
                                                {
                                                    if (*(ulong*)(ptr + 11) == MemoryMarshal.Read<ulong>("$2\r\nOR\r\n"u8) || *(ulong*)(ptr + 11) == MemoryMarshal.Read<ulong>("$2\r\nor\r\n"u8))
                                                    {
                                                        readHead += 8;
                                                        count -= 1;
                                                        return RespCommand.BITOP_OR;
                                                    }
                                                }
                                                // 3-character operations
                                                else if (remainingBytes > length + 6 + 9)
                                                {
                                                    if (*(uint*)(ptr + 11) == MemoryMarshal.Read<uint>("$3\r\n"u8))
                                                    {
                                                        // Optimistically adjust read head and count
                                                        readHead += 9;
                                                        count -= 1;

                                                        if (*(ulong*)(ptr + 12) == MemoryMarshal.Read<ulong>("3\r\nAND\r\n"u8) || *(ulong*)(ptr + 12) == MemoryMarshal.Read<ulong>("3\r\nand\r\n"u8))
                                                        {
                                                            return RespCommand.BITOP_AND;
                                                        }
                                                        else if (*(ulong*)(ptr + 12) == MemoryMarshal.Read<ulong>("3\r\nXOR\r\n"u8) || *(ulong*)(ptr + 12) == MemoryMarshal.Read<ulong>("3\r\nxor\r\n"u8))
                                                        {
                                                            return RespCommand.BITOP_XOR;
                                                        }
                                                        else if (*(ulong*)(ptr + 12) == MemoryMarshal.Read<ulong>("3\r\nNOT\r\n"u8) || *(ulong*)(ptr + 12) == MemoryMarshal.Read<ulong>("3\r\nnot\r\n"u8))
                                                        {
                                                            return RespCommand.BITOP_NOT;
                                                        }

                                                        // Reset read head and count if we didn't match operator.
                                                        readHead -= 9;
                                                        count += 1;
                                                    }
                                                }

                                                // Although we recognize BITOP, the pseudo-subcommand isn't recognized so fail early
                                                specificErrorMessage = CmdStrings.RESP_SYNTAX_ERROR;
                                                return RespCommand.NONE;
                                            }
                                        }
                                        else if (*(ulong*)(ptr + 3) == MemoryMarshal.Read<ulong>("\nBRPOP\r\n"u8))
                                        {
                                            return RespCommand.BRPOP;
                                        }
                                        else if (*(ulong*)(ptr + 3) == MemoryMarshal.Read<ulong>("\nBLPOP\r\n"u8))
                                        {
                                            return RespCommand.BLPOP;
                                        }
                                        break;

                                    case 'H':
                                        if (*(ulong*)(ptr + 3) == MemoryMarshal.Read<ulong>("\nHMSET\r\n"u8))
                                        {
                                            return RespCommand.HMSET;
                                        }
                                        else if (*(ulong*)(ptr + 3) == MemoryMarshal.Read<ulong>("\nHMGET\r\n"u8))
                                        {
                                            return RespCommand.HMGET;
                                        }
                                        else if (*(ulong*)(ptr + 3) == MemoryMarshal.Read<ulong>("\nHKEYS\r\n"u8))
                                        {
                                            return RespCommand.HKEYS;
                                        }
                                        else if (*(ulong*)(ptr + 3) == MemoryMarshal.Read<ulong>("\nHVALS\r\n"u8))
                                        {
                                            return RespCommand.HVALS;
                                        }
                                        else if (*(ulong*)(ptr + 3) == MemoryMarshal.Read<ulong>("\nHSCAN\r\n"u8))
                                        {
                                            return RespCommand.HSCAN;
                                        }
                                        else if (*(ulong*)(ptr + 3) == MemoryMarshal.Read<ulong>("\nHPTTL\r\n"u8))
                                        {
                                            return RespCommand.HPTTL;
                                        }
                                        break;

                                    case 'L':
                                        if (*(ulong*)(ptr + 3) == MemoryMarshal.Read<ulong>("\nLPUSH\r\n"u8))
                                        {
                                            return RespCommand.LPUSH;
                                        }
                                        else if (*(ulong*)(ptr + 3) == MemoryMarshal.Read<ulong>("\nLTRIM\r\n"u8))
                                        {
                                            return RespCommand.LTRIM;
                                        }
                                        else if (*(ulong*)(ptr + 3) == MemoryMarshal.Read<ulong>("\nLMOVE\r\n"u8))
                                        {
                                            return RespCommand.LMOVE;
                                        }
                                        else if (*(ulong*)(ptr + 3) == MemoryMarshal.Read<ulong>("\nLMPOP\r\n"u8))
                                        {
                                            return RespCommand.LMPOP;
                                        }
                                        break;

                                    case 'P':
                                        if (*(ulong*)(ptr + 3) == MemoryMarshal.Read<ulong>("\nPFADD\r\n"u8))
                                        {
                                            return RespCommand.PFADD;
                                        }
                                        break;

                                    case 'R':
                                        if (*(ulong*)(ptr + 3) == MemoryMarshal.Read<ulong>("\nRPUSH\r\n"u8))
                                        {
                                            return RespCommand.RPUSH;
                                        }
                                        break;

                                    case 'S':
                                        if (*(ulong*)(ptr + 3) == MemoryMarshal.Read<ulong>("\nSCARD\r\n"u8))
                                        {
                                            return RespCommand.SCARD;
                                        }
                                        else if (*(ulong*)(ptr + 3) == MemoryMarshal.Read<ulong>("\nSSCAN\r\n"u8))
                                        {
                                            return RespCommand.SSCAN;
                                        }
                                        else if (*(ulong*)(ptr + 3) == MemoryMarshal.Read<ulong>("\nSMOVE\r\n"u8))
                                        {
                                            return RespCommand.SMOVE;
                                        }
                                        else if (*(ulong*)(ptr + 3) == MemoryMarshal.Read<ulong>("\nSDIFF\r\n"u8))
                                        {
                                            return RespCommand.SDIFF;
                                        }
                                        break;

                                    case 'W':
                                        if (*(ulong*)(ptr + 3) == MemoryMarshal.Read<ulong>("\nWATCH\r\n"u8))
                                        {
                                            return RespCommand.WATCH;
                                        }
                                        break;

                                    case 'Z':
                                        if (*(ulong*)(ptr + 3) == MemoryMarshal.Read<ulong>("\nZCARD\r\n"u8))
                                        {
                                            return RespCommand.ZCARD;
                                        }
                                        else if (*(ulong*)(ptr + 3) == MemoryMarshal.Read<ulong>("\nZRANK\r\n"u8))
                                        {
                                            return RespCommand.ZRANK;
                                        }
                                        else if (*(ulong*)(ptr + 3) == MemoryMarshal.Read<ulong>("\nZDIFF\r\n"u8))
                                        {
                                            return RespCommand.ZDIFF;
                                        }
                                        else if (*(ulong*)(ptr + 3) == MemoryMarshal.Read<ulong>("\nZSCAN\r\n"u8))
                                        {
                                            return RespCommand.ZSCAN;
                                        }
                                        else if (*(ulong*)(ptr + 3) == MemoryMarshal.Read<ulong>("\nZMPOP\r\n"u8))
                                        {
                                            return RespCommand.ZMPOP;
                                        }
                                        break;
                                }
                                break;

                            case 6:
                                switch ((ushort)ptr[4])
                                {
                                    case 'B':
                                        if (*(ulong*)(ptr + 4) == MemoryMarshal.Read<ulong>("BLMOVE\r\n"u8))
                                        {
                                            return RespCommand.BLMOVE;
                                        }
                                        else if (*(ulong*)(ptr + 4) == MemoryMarshal.Read<ulong>("BLMPOP\r\n"u8))
                                        {
                                            return RespCommand.BLMPOP;
                                        }
                                        break;
                                    case 'D':
                                        if (*(ulong*)(ptr + 4) == MemoryMarshal.Read<ulong>("DBSIZE\r\n"u8))
                                        {
                                            return RespCommand.DBSIZE;
                                        }
                                        break;

                                    case 'E':
                                        if (*(ulong*)(ptr + 4) == MemoryMarshal.Read<ulong>("EXISTS\r\n"u8))
                                        {
                                            return RespCommand.EXISTS;
                                        }
                                        break;

                                    case 'G':
                                        if (*(ulong*)(ptr + 4) == MemoryMarshal.Read<ulong>("GEOADD\r\n"u8))
                                        {
                                            return RespCommand.GEOADD;
                                        }
                                        else if (*(ulong*)(ptr + 4) == MemoryMarshal.Read<ulong>("GEOPOS\r\n"u8))
                                        {
                                            return RespCommand.GEOPOS;
                                        }
                                        break;

                                    case 'H':
                                        if (*(ulong*)(ptr + 4) == MemoryMarshal.Read<ulong>("HSETNX\r\n"u8))
                                        {
                                            return RespCommand.HSETNX;
                                        }
                                        break;

                                    case 'L':
                                        if (*(ulong*)(ptr + 4) == MemoryMarshal.Read<ulong>("LPUSHX\r\n"u8))
                                        {
                                            return RespCommand.LPUSHX;
                                        }
                                        else if (*(ulong*)(ptr + 4) == MemoryMarshal.Read<ulong>("LRANGE\r\n"u8))
                                        {
                                            return RespCommand.LRANGE;
                                        }
                                        else if (*(ulong*)(ptr + 4) == MemoryMarshal.Read<ulong>("LINDEX\r\n"u8))
                                        {
                                            return RespCommand.LINDEX;
                                        }
                                        break;

                                    case 'M':
                                        if (*(ulong*)(ptr + 4) == MemoryMarshal.Read<ulong>("MSETNX\r\n"u8))
                                        {
                                            return RespCommand.MSETNX;
                                        }
                                        else if (*(ulong*)(ptr + 4) == MemoryMarshal.Read<ulong>("MEMORY\r\n"u8))
                                        {
                                            // MEMORY USAGE
                                            // 11 = "$5\r\nUSAGE\r\n".Length
                                            if (remainingBytes >= length + 11)
                                            {
                                                if (*(ulong*)(ptr + 12) == MemoryMarshal.Read<ulong>("$5\r\nUSAG"u8) && *(ulong*)(ptr + 15) == MemoryMarshal.Read<ulong>("\nUSAGE\r\n"u8))
                                                {
                                                    count--;
                                                    readHead += 11;
                                                    return RespCommand.MEMORY_USAGE;
                                                }
                                            }
                                        }
                                        break;

                                    case 'R':
                                        if (*(ulong*)(ptr + 4) == MemoryMarshal.Read<ulong>("RPUSHX\r\n"u8))
                                        {
                                            return RespCommand.RPUSHX;
                                        }
                                        break;

                                    case 'S':
                                        if (*(ulong*)(ptr + 4) == MemoryMarshal.Read<ulong>("SELECT\r\n"u8))
                                        {
                                            return RespCommand.SELECT;
                                        }
                                        else if (*(ulong*)(ptr + 4) == MemoryMarshal.Read<ulong>("STRLEN\r\n"u8))
                                        {
                                            return RespCommand.STRLEN;
                                        }
                                        else if (*(ulong*)(ptr + 4) == MemoryMarshal.Read<ulong>("SUNION\r\n"u8))
                                        {
                                            return RespCommand.SUNION;
                                        }
                                        else if (*(ulong*)(ptr + 4) == MemoryMarshal.Read<ulong>("SINTER\r\n"u8))
                                        {
                                            return RespCommand.SINTER;
                                        }
                                        else if (*(ulong*)(ptr + 4) == MemoryMarshal.Read<ulong>("SCRIPT\r\n"u8))
                                        {
                                            // SCRIPT EXISTS => "$6\r\nEXISTS\r\n".Length == 12
                                            // SCRIPT FLUSH  => "$5\r\nFLUSH\r\n".Length  == 11
                                            // SCRIPT LOAD   => "$4\r\nLOAD\r\n".Length   == 10

                                            if (remainingBytes >= length + 10)
                                            {
                                                if (*(ulong*)(ptr + 4 + 8) == MemoryMarshal.Read<ulong>("$4\r\nLOAD"u8) && *(ulong*)(ptr + 4 + 8 + 2) == MemoryMarshal.Read<ulong>("\r\nLOAD\r\n"u8))
                                                {
                                                    count--;
                                                    readHead += 10;
                                                    return RespCommand.SCRIPT_LOAD;
                                                }

                                                if (remainingBytes >= length + 11)
                                                {
                                                    if (*(ulong*)(ptr + 4 + 8) == MemoryMarshal.Read<ulong>("$5\r\nFLUS"u8) && *(ulong*)(ptr + 4 + 8 + 3) == MemoryMarshal.Read<ulong>("\nFLUSH\r\n"u8))
                                                    {
                                                        count--;
                                                        readHead += 11;
                                                        return RespCommand.SCRIPT_FLUSH;
                                                    }

                                                    if (remainingBytes >= length + 12)
                                                    {
                                                        if (*(ulong*)(ptr + 4 + 8) == MemoryMarshal.Read<ulong>("$6\r\nEXIS"u8) && *(ulong*)(ptr + 4 + 8 + 4) == MemoryMarshal.Read<ulong>("EXISTS\r\n"u8))
                                                        {
                                                            count--;
                                                            readHead += 12;
                                                            return RespCommand.SCRIPT_EXISTS;
                                                        }
                                                    }
                                                }
                                            }
                                        }
                                        break;

                                    case 'U':
                                        if (*(ulong*)(ptr + 4) == MemoryMarshal.Read<ulong>("UNLINK\r\n"u8))
                                        {
                                            return RespCommand.UNLINK;
                                        }
                                        break;

                                    case 'Z':
                                        if (*(ulong*)(ptr + 4) == MemoryMarshal.Read<ulong>("ZCOUNT\r\n"u8))
                                        {
                                            return RespCommand.ZCOUNT;
                                        }
                                        else if (*(ulong*)(ptr + 4) == MemoryMarshal.Read<ulong>("ZRANGE\r\n"u8))
                                        {
                                            return RespCommand.ZRANGE;
                                        }
                                        else if (*(ulong*)(ptr + 4) == MemoryMarshal.Read<ulong>("ZUNION\r\n"u8))
                                        {
                                            return RespCommand.ZUNION;
                                        }
                                        if (*(ulong*)(ptr + 4) == MemoryMarshal.Read<ulong>("ZSCORE\r\n"u8))
                                        {
                                            return RespCommand.ZSCORE;
                                        }
                                        if (*(ulong*)(ptr + 4) == MemoryMarshal.Read<ulong>("ZINTER\r\n"u8))
                                        {
                                            return RespCommand.ZINTER;
                                        }
                                        break;
                                }

                                break;
                            case 7:
                                switch ((ushort)ptr[4])
                                {
                                    case 'E':
                                        if (*(ulong*)(ptr + 2) == MemoryMarshal.Read<ulong>("\r\nEVALSHA\r\n"u8))
                                        {
                                            return RespCommand.EVALSHA;
                                        }
                                        break;

                                    case 'G':
                                        if (*(ulong*)(ptr + 4) == MemoryMarshal.Read<ulong>("GEOHASH\r"u8) && *(byte*)(ptr + 12) == '\n')
                                        {
                                            return RespCommand.GEOHASH;
                                        }
                                        else if (*(ulong*)(ptr + 4) == MemoryMarshal.Read<ulong>("GEODIST\r"u8) && *(byte*)(ptr + 12) == '\n')
                                        {
                                            return RespCommand.GEODIST;
                                        }
                                        break;

                                    case 'H':
                                        if (*(ulong*)(ptr + 4) == MemoryMarshal.Read<ulong>("HGETALL\r"u8) && *(byte*)(ptr + 12) == '\n')
                                        {
                                            return RespCommand.HGETALL;
                                        }
                                        else if (*(ulong*)(ptr + 4) == MemoryMarshal.Read<ulong>("HEXISTS\r"u8) && *(byte*)(ptr + 12) == '\n')
                                        {
                                            return RespCommand.HEXISTS;
                                        }
                                        else if (*(ulong*)(ptr + 4) == MemoryMarshal.Read<ulong>("HEXPIRE\r"u8) && *(byte*)(ptr + 12) == '\n')
                                        {
                                            return RespCommand.HEXPIRE;
                                        }
                                        else if (*(ulong*)(ptr + 4) == MemoryMarshal.Read<ulong>("HINCRBY\r"u8) && *(byte*)(ptr + 12) == '\n')
                                        {
                                            return RespCommand.HINCRBY;
                                        }
                                        else if (*(ulong*)(ptr + 4) == MemoryMarshal.Read<ulong>("HSTRLEN\r"u8) && *(byte*)(ptr + 12) == '\n')
                                        {
                                            return RespCommand.HSTRLEN;
                                        }
                                        break;

                                    case 'L':
                                        if (*(ulong*)(ptr + 4) == MemoryMarshal.Read<ulong>("LINSERT\r"u8) && *(byte*)(ptr + 12) == '\n')
                                        {
                                            return RespCommand.LINSERT;
                                        }
                                        break;

                                    case 'M':
                                        if (*(ulong*)(ptr + 4) == MemoryMarshal.Read<ulong>("MONITOR\r"u8) && *(byte*)(ptr + 12) == '\n')
                                        {
                                            return RespCommand.MONITOR;
                                        }
                                        break;

                                    case 'P':
                                        if (*(ulong*)(ptr + 4) == MemoryMarshal.Read<ulong>("PFCOUNT\r"u8) && *(byte*)(ptr + 12) == '\n')
                                        {
                                            return RespCommand.PFCOUNT;
                                        }
                                        else if (*(ulong*)(ptr + 4) == MemoryMarshal.Read<ulong>("PFMERGE\r"u8) && *(byte*)(ptr + 12) == '\n')
                                        {
                                            return RespCommand.PFMERGE;
                                        }
                                        break;
                                    case 'W':
                                        if (*(ulong*)(ptr + 4) == MemoryMarshal.Read<ulong>("WATCHMS\r"u8) && *(byte*)(ptr + 12) == '\n')
                                        {
                                            return RespCommand.WATCHMS;
                                        }

                                        if (*(ulong*)(ptr + 4) == MemoryMarshal.Read<ulong>("WATCHOS\r"u8) && *(byte*)(ptr + 12) == '\n')
                                        {
                                            return RespCommand.WATCHOS;
                                        }

                                        break;

                                    case 'Z':
                                        if (*(ulong*)(ptr + 4) == MemoryMarshal.Read<ulong>("ZPOPMIN\r"u8) && *(byte*)(ptr + 12) == '\n')
                                        {
                                            return RespCommand.ZPOPMIN;
                                        }
                                        else if (*(ulong*)(ptr + 4) == MemoryMarshal.Read<ulong>("ZPOPMAX\r"u8) && *(byte*)(ptr + 12) == '\n')
                                        {
                                            return RespCommand.ZPOPMAX;
                                        }
                                        else if (*(ulong*)(ptr + 4) == MemoryMarshal.Read<ulong>("ZINCRBY\r"u8) && *(byte*)(ptr + 12) == '\n')
                                        {
                                            return RespCommand.ZINCRBY;
                                        }
                                        else if (*(ulong*)(ptr + 4) == MemoryMarshal.Read<ulong>("ZMSCORE\r"u8) && *(byte*)(ptr + 12) == '\n')
                                        {
                                            return RespCommand.ZMSCORE;
                                        }
                                        break;
                                }
                                break;
                            case 8:
                                if (*(ulong*)(ptr + 4) == MemoryMarshal.Read<ulong>("ZREVRANK"u8) && *(ushort*)(ptr + 12) == MemoryMarshal.Read<ushort>("\r\n"u8))
                                {
                                    return RespCommand.ZREVRANK;
                                }
                                else if (*(ulong*)(ptr + 4) == MemoryMarshal.Read<ulong>("SMEMBERS"u8) && *(ushort*)(ptr + 12) == MemoryMarshal.Read<ushort>("\r\n"u8))
                                {
                                    return RespCommand.SMEMBERS;
                                }
                                else if (*(ulong*)(ptr + 4) == MemoryMarshal.Read<ulong>("BITFIELD"u8) && *(ushort*)(ptr + 12) == MemoryMarshal.Read<ushort>("\r\n"u8))
                                {
                                    return RespCommand.BITFIELD;
                                }
                                else if (*(ulong*)(ptr + 4) == MemoryMarshal.Read<ulong>("EXPIREAT"u8) && *(ushort*)(ptr + 12) == MemoryMarshal.Read<ushort>("\r\n"u8))
                                {
                                    return RespCommand.EXPIREAT;
                                }
                                else if (*(ulong*)(ptr + 4) == MemoryMarshal.Read<ulong>("HPEXPIRE"u8) && *(ushort*)(ptr + 12) == MemoryMarshal.Read<ushort>("\r\n"u8))
                                {
                                    return RespCommand.HPEXPIRE;
                                }
                                else if (*(ulong*)(ptr + 4) == MemoryMarshal.Read<ulong>("HPERSIST"u8) && *(ushort*)(ptr + 12) == MemoryMarshal.Read<ushort>("\r\n"u8))
                                {
                                    return RespCommand.HPERSIST;
                                }
                                break;
                            case 9:
                                if (*(ulong*)(ptr + 4) == MemoryMarshal.Read<ulong>("SUBSCRIB"u8) && *(uint*)(ptr + 11) == MemoryMarshal.Read<uint>("BE\r\n"u8))
                                {
                                    return RespCommand.SUBSCRIBE;
                                }
                                else if (*(ulong*)(ptr + 4) == MemoryMarshal.Read<ulong>("SISMEMBE"u8) && *(uint*)(ptr + 11) == MemoryMarshal.Read<uint>("ER\r\n"u8))
                                {
                                    return RespCommand.SISMEMBER;
                                }
                                else if (*(ulong*)(ptr + 4) == MemoryMarshal.Read<ulong>("ZLEXCOUN"u8) && *(uint*)(ptr + 11) == MemoryMarshal.Read<uint>("NT\r\n"u8))
                                {
                                    return RespCommand.ZLEXCOUNT;
                                }
                                else if (*(ulong*)(ptr + 4) == MemoryMarshal.Read<ulong>("GEOSEARC"u8) && *(uint*)(ptr + 11) == MemoryMarshal.Read<uint>("CH\r\n"u8))
                                {
                                    return RespCommand.GEOSEARCH;
                                }
                                else if (*(ulong*)(ptr + 4) == MemoryMarshal.Read<ulong>("ZREVRANG"u8) && *(uint*)(ptr + 11) == MemoryMarshal.Read<uint>("GE\r\n"u8))
                                {
                                    return RespCommand.ZREVRANGE;
                                }
                                else if (*(ulong*)(ptr + 4) == MemoryMarshal.Read<ulong>("RPOPLPUS"u8) && *(uint*)(ptr + 11) == MemoryMarshal.Read<uint>("SH\r\n"u8))
                                {
                                    return RespCommand.RPOPLPUSH;
                                }
                                else if (*(ulong*)(ptr + 4) == MemoryMarshal.Read<ulong>("PEXPIREA"u8) && *(uint*)(ptr + 11) == MemoryMarshal.Read<uint>("AT\r\n"u8))
                                {
                                    return RespCommand.PEXPIREAT;
                                }
                                else if (*(ulong*)(ptr + 4) == MemoryMarshal.Read<ulong>("HEXPIREA"u8) && *(uint*)(ptr + 11) == MemoryMarshal.Read<uint>("AT\r\n"u8))
                                {
                                    return RespCommand.HEXPIREAT;
                                }
                                break;
                        }

                        // Reset optimistically changed state, if no matching command was found
                        count += 1;
                        readHead = oldReadHead;
                    }
                }
                // Check if this is a string with a double-digit length ("$__\r" -> _ omitted)
                else if ((*(uint*)ptr & 0xFF0000FF) == MemoryMarshal.Read<uint>("$\0\0\r"u8))
                {
                    // Extract length from string header
                    var length = ptr[2] - '0' + 10;
                    Debug.Assert(length is >= 10 and <= 19);

                    // Ensure that the complete command string is contained in the package. Otherwise exit early.
                    // Include 7 bytes to account for command string header and name terminator.
                    // 7 bytes = "$__\r\n" (5 bytes) + "\r\n" (2 bytes) at end of command name
                    if (remainingBytes >= length + 7)
                    {
                        // Optimistically increase read head and decrease the number of remaining elements
                        readHead += length + 7;
                        count -= 1;

                        // Match remaining character by length
                        // NOTE: Check should include the remaining array length terminator '\n'
                        switch (length)
                        {
                            case 10:
                                if (*(ulong*)(ptr + 1) == MemoryMarshal.Read<ulong>("10\r\nPSUB"u8) && *(ulong*)(ptr + 9) == MemoryMarshal.Read<ulong>("SCRIBE\r\n"u8))
                                {
                                    return RespCommand.PSUBSCRIBE;
                                }
                                else if (*(ulong*)(ptr + 1) == MemoryMarshal.Read<ulong>("10\r\nHRAN"u8) && *(ulong*)(ptr + 9) == MemoryMarshal.Read<ulong>("DFIELD\r\n"u8))
                                {
                                    return RespCommand.HRANDFIELD;
                                }
                                else if (*(ulong*)(ptr + 1) == MemoryMarshal.Read<ulong>("10\r\nSDIF"u8) && *(ulong*)(ptr + 9) == MemoryMarshal.Read<ulong>("FSTORE\r\n"u8))
                                {
                                    return RespCommand.SDIFFSTORE;
                                }
                                else if (*(ulong*)(ptr + 1) == MemoryMarshal.Read<ulong>("10\r\nEXPI"u8) && *(ulong*)(ptr + 9) == MemoryMarshal.Read<ulong>("RETIME\r\n"u8))
                                {
                                    return RespCommand.EXPIRETIME;
                                }
                                else if (*(ulong*)(ptr + 1) == MemoryMarshal.Read<ulong>("10\r\nSMIS"u8) && *(ulong*)(ptr + 9) == MemoryMarshal.Read<ulong>("MEMBER\r\n"u8))
                                {
                                    return RespCommand.SMISMEMBER;
                                }
                                else if (*(ulong*)(ptr + 1) == MemoryMarshal.Read<ulong>("10\r\nSINT"u8) && *(ulong*)(ptr + 9) == MemoryMarshal.Read<ulong>("ERCARD\r\n"u8))
                                {
                                    return RespCommand.SINTERCARD;
                                }
                                else if (*(ulong*)(ptr + 1) == MemoryMarshal.Read<ulong>("10\r\nZDIF"u8) && *(uint*)(ptr + 9) == MemoryMarshal.Read<uint>("FSTORE\r\n"u8))
                                {
                                    return RespCommand.ZDIFFSTORE;
                                }
                                else if (*(ulong*)(ptr + 1) == MemoryMarshal.Read<ulong>("10\r\nBRPO"u8) && *(uint*)(ptr + 9) == MemoryMarshal.Read<uint>("PLPUSH\r\n"u8))
                                {
                                    return RespCommand.BRPOPLPUSH;
                                }
                                else if (*(ulong*)(ptr + 1) == MemoryMarshal.Read<ulong>("10\r\nZINT"u8) && *(ulong*)(ptr + 9) == MemoryMarshal.Read<ulong>("ERCARD\r\n"u8))
                                {
                                    return RespCommand.ZINTERCARD;
                                }
                                else if (*(ulong*)(ptr + 1) == MemoryMarshal.Read<ulong>("10\r\nHPEX"u8) && *(uint*)(ptr + 9) == MemoryMarshal.Read<uint>("PIREAT\r\n"u8))
                                {
                                    return RespCommand.HPEXPIREAT;
                                }
                                break;
                            case 11:
                                if (*(ulong*)(ptr + 2) == MemoryMarshal.Read<ulong>("1\r\nUNSUB"u8) && *(ulong*)(ptr + 10) == MemoryMarshal.Read<ulong>("SCRIBE\r\n"u8))
                                {
                                    return RespCommand.UNSUBSCRIBE;
                                }
                                else if (*(ulong*)(ptr + 2) == MemoryMarshal.Read<ulong>("1\r\nZRAND"u8) && *(ulong*)(ptr + 10) == MemoryMarshal.Read<ulong>("MEMBER\r\n"u8))
                                {
                                    return RespCommand.ZRANDMEMBER;
                                }
                                else if (*(ulong*)(ptr + 2) == MemoryMarshal.Read<ulong>("1\r\nBITFI"u8) && *(ulong*)(ptr + 10) == MemoryMarshal.Read<ulong>("ELD_RO\r\n"u8))
                                {
                                    return RespCommand.BITFIELD_RO;
                                }
                                else if (*(ulong*)(ptr + 2) == MemoryMarshal.Read<ulong>("1\r\nSRAND"u8) && *(ulong*)(ptr + 10) == MemoryMarshal.Read<ulong>("MEMBER\r\n"u8))
                                {
                                    return RespCommand.SRANDMEMBER;
                                }
                                else if (*(ulong*)(ptr + 2) == MemoryMarshal.Read<ulong>("1\r\nSUNIO"u8) && *(ulong*)(ptr + 10) == MemoryMarshal.Read<ulong>("NSTORE\r\n"u8))
                                {
                                    return RespCommand.SUNIONSTORE;
                                }
                                else if (*(ulong*)(ptr + 2) == MemoryMarshal.Read<ulong>("1\r\nSINTE"u8) && *(ulong*)(ptr + 10) == MemoryMarshal.Read<ulong>("RSTORE\r\n"u8))
                                {
                                    return RespCommand.SINTERSTORE;
                                }
                                else if (*(ulong*)(ptr + 2) == MemoryMarshal.Read<ulong>("1\r\nPEXPI"u8) && *(ulong*)(ptr + 10) == MemoryMarshal.Read<ulong>("RETIME\r\n"u8))
                                {
                                    return RespCommand.PEXPIRETIME;
                                }
                                else if (*(ulong*)(ptr + 2) == MemoryMarshal.Read<ulong>("1\r\nINCRB"u8) && *(ulong*)(ptr + 10) == MemoryMarshal.Read<ulong>("YFLOAT\r\n"u8))
                                {
                                    return RespCommand.INCRBYFLOAT;
                                }
                                else if (*(ulong*)(ptr + 2) == MemoryMarshal.Read<ulong>("1\r\nZRANG"u8) && *(ulong*)(ptr + 10) == MemoryMarshal.Read<ulong>("ESTORE\r\n"u8))
                                {
                                    return RespCommand.ZRANGESTORE;
                                }
                                else if (*(ulong*)(ptr + 2) == MemoryMarshal.Read<ulong>("1\r\nZINTE"u8) && *(ulong*)(ptr + 10) == MemoryMarshal.Read<ulong>("RSTORE\r\n"u8))
                                {
                                    return RespCommand.ZINTERSTORE;
                                }
                                else if (*(ulong*)(ptr + 2) == MemoryMarshal.Read<ulong>("1\r\nZUNIO"u8) && *(ulong*)(ptr + 10) == MemoryMarshal.Read<ulong>("NSTORE\r\n"u8))
                                {
                                    return RespCommand.ZUNIONSTORE;
                                }
                                else if (*(ulong*)(ptr + 2) == MemoryMarshal.Read<ulong>("1\r\nHEXPI"u8) && *(ulong*)(ptr + 10) == MemoryMarshal.Read<ulong>("RETIME\r\n"u8))
                                {
                                    return RespCommand.HEXPIRETIME;
                                }
                                break;

                            case 12:
                                if (*(ulong*)(ptr + 3) == MemoryMarshal.Read<ulong>("\r\nPUNSUB"u8) && *(ulong*)(ptr + 11) == MemoryMarshal.Read<ulong>("SCRIBE\r\n"u8))
                                {
                                    return RespCommand.PUNSUBSCRIBE;
                                }
                                else if (*(ulong*)(ptr + 3) == MemoryMarshal.Read<ulong>("\r\nHINCRB"u8) && *(ulong*)(ptr + 11) == MemoryMarshal.Read<ulong>("YFLOAT\r\n"u8))
                                {
                                    return RespCommand.HINCRBYFLOAT;
                                }
                                else if (*(ulong*)(ptr + 3) == MemoryMarshal.Read<ulong>("\r\nHPEXPI"u8) && *(ulong*)(ptr + 11) == MemoryMarshal.Read<ulong>("RETIME\r\n"u8))
                                {
                                    return RespCommand.HPEXPIRETIME;
                                }
                                break;

                            case 13:
                                if (*(ulong*)(ptr + 4) == MemoryMarshal.Read<ulong>("\nZRANGEB"u8) && *(ulong*)(ptr + 12) == MemoryMarshal.Read<ulong>("YSCORE\r\n"u8))
                                {
                                    return RespCommand.ZRANGEBYSCORE;
                                }
                                break;

                            case 14:
                                if (*(ulong*)(ptr + 3) == MemoryMarshal.Read<ulong>("\r\nZREMRA"u8) && *(ulong*)(ptr + 11) == MemoryMarshal.Read<ulong>("NGEBYLEX"u8) && *(ushort*)(ptr + 19) == MemoryMarshal.Read<ushort>("\r\n"u8))
                                {
                                    return RespCommand.ZREMRANGEBYLEX;
                                }
                                else if (*(ulong*)(ptr + 3) == MemoryMarshal.Read<ulong>("\r\nGEOSEA"u8) && *(ulong*)(ptr + 11) == MemoryMarshal.Read<ulong>("RCHSTORE"u8) && *(ushort*)(ptr + 19) == MemoryMarshal.Read<ushort>("\r\n"u8))
                                {
                                    return RespCommand.GEOSEARCHSTORE;
                                }
                                else if (*(ulong*)(ptr + 3) == MemoryMarshal.Read<ulong>("\r\nZREVRA"u8) && *(ulong*)(ptr + 11) == MemoryMarshal.Read<ulong>("NGEBYLEX"u8) && *(ushort*)(ptr + 19) == MemoryMarshal.Read<ushort>("\r\n"u8))
                                {
                                    return RespCommand.ZREVRANGEBYLEX;
                                }
                                break;

                            case 15:
                                if (*(ulong*)(ptr + 4) == MemoryMarshal.Read<ulong>("\nZREMRAN"u8) && *(ulong*)(ptr + 12) == MemoryMarshal.Read<ulong>("GEBYRANK"u8) && *(ushort*)(ptr + 20) == MemoryMarshal.Read<ushort>("\r\n"u8))
                                {
                                    return RespCommand.ZREMRANGEBYRANK;
                                }
                                break;

                            case 16:
                                if (*(ulong*)(ptr + 3) == MemoryMarshal.Read<ulong>("\r\nCUSTOM"u8) && *(ulong*)(ptr + 11) == MemoryMarshal.Read<ulong>("OBJECTSC"u8) && *(ushort*)(ptr + 19) == MemoryMarshal.Read<ushort>("AN\r\n"u8))
                                {
                                    return RespCommand.COSCAN;
                                }
                                else if (*(ulong*)(ptr + 3) == MemoryMarshal.Read<ulong>("\r\nZREMRA"u8) && *(ulong*)(ptr + 11) == MemoryMarshal.Read<ulong>("NGEBYSCO"u8) && *(ushort*)(ptr + 19) == MemoryMarshal.Read<ushort>("RE\r\n"u8))
                                {
                                    return RespCommand.ZREMRANGEBYSCORE;
                                }
                                else if (*(ulong*)(ptr + 3) == MemoryMarshal.Read<ulong>("\r\nZREVRA"u8) && *(ulong*)(ptr + 11) == MemoryMarshal.Read<ulong>("NGEBYSCO"u8) && *(ushort*)(ptr + 19) == MemoryMarshal.Read<ushort>("RE\r\n"u8))
                                {
                                    return RespCommand.ZREVRANGEBYSCORE;
                                }
                                break;
                        }

                        // Reset optimistically changed state, if no matching command was found
                        count += 1;
                        readHead = oldReadHead;
                    }
                }
            }

            // No matching command name found in this pass
            return RespCommand.NONE;
        }

        /// <summary>
        /// Parses the receive buffer, starting from the current read head, for all command names that are
        /// not covered by FastParseArrayCommand() and advances the read head to the end of the command name.
        /// 
        /// NOTE: Assumes the input command names have already been converted to upper-case.
        /// </summary>
        /// <param name="count">Reference to the number of remaining tokens in the packet. Will be reduced to number of command arguments.</param>
        /// <param name="specificErrorMsg">If the command could not be parsed, will be non-empty if a specific error message should be returned.</param>
        /// <param name="success">True if the input RESP string was completely included in the buffer, false if we couldn't read the full command name.</param>
        /// <returns>The parsed command name.</returns>
        private RespCommand SlowParseCommand(ref int count, ref ReadOnlySpan<byte> specificErrorMsg, out bool success)
        {
            // Try to extract the current string from the front of the read head
            var command = GetCommand(out success);

            if (!success)
            {
                return RespCommand.INVALID;
            }

            // Account for the command name being taken off the read head
            count -= 1;

            if (command.SequenceEqual(CmdStrings.SUBSCRIBE))
            {
                return RespCommand.SUBSCRIBE;
            }
            else if (command.SequenceEqual(CmdStrings.RUNTXP))
            {
                return RespCommand.RUNTXP;
            }
            else if (command.SequenceEqual(CmdStrings.ECHO))
            {
                return RespCommand.ECHO;
            }
            else if (command.SequenceEqual(CmdStrings.REPLICAOF))
            {
                return RespCommand.REPLICAOF;
            }
            else if (command.SequenceEqual(CmdStrings.SECONDARYOF) || command.SequenceEqual(CmdStrings.SLAVEOF))
            {
                return RespCommand.SECONDARYOF;
            }
            else if (command.SequenceEqual(CmdStrings.CONFIG))
            {
                if (count == 0)
                {
                    specificErrorMsg = Encoding.ASCII.GetBytes(string.Format(CmdStrings.GenericErrWrongNumArgs,
                        nameof(RespCommand.CONFIG)));
                }
                else if (count >= 1)
                {
                    Span<byte> subCommand = GetCommand(out bool gotSubCommand);
                    if (!gotSubCommand)
                    {
                        success = false;
                        return RespCommand.NONE;
                    }

                    AsciiUtils.ToUpperInPlace(subCommand);

                    count--;

                    if (subCommand.SequenceEqual(CmdStrings.GET))
                    {
                        return RespCommand.CONFIG_GET;
                    }
                    else if (subCommand.SequenceEqual(CmdStrings.REWRITE))
                    {
                        return RespCommand.CONFIG_REWRITE;
                    }
                    else if (subCommand.SequenceEqual(CmdStrings.SET))
                    {
                        return RespCommand.CONFIG_SET;
                    }
                }
            }
            else if (command.SequenceEqual(CmdStrings.CLIENT))
            {
                if (count == 0)
                {
                    specificErrorMsg = Encoding.ASCII.GetBytes(string.Format(CmdStrings.GenericErrWrongNumArgs,
                        nameof(RespCommand.CLIENT)));
                }
                else if (count >= 1)
                {
                    Span<byte> subCommand = GetCommand(out bool gotSubCommand);
                    if (!gotSubCommand)
                    {
                        success = false;
                        return RespCommand.NONE;
                    }

                    AsciiUtils.ToUpperInPlace(subCommand);

                    count--;

                    if (subCommand.SequenceEqual(CmdStrings.ID))
                    {
                        return RespCommand.CLIENT_ID;
                    }
                    else if (subCommand.SequenceEqual(CmdStrings.INFO))
                    {
                        return RespCommand.CLIENT_INFO;
                    }
                    else if (subCommand.SequenceEqual(CmdStrings.LIST))
                    {
                        return RespCommand.CLIENT_LIST;
                    }
                    else if (subCommand.SequenceEqual(CmdStrings.KILL))
                    {
                        return RespCommand.CLIENT_KILL;
                    }
                    else if (subCommand.SequenceEqual(CmdStrings.GETNAME))
                    {
                        return RespCommand.CLIENT_GETNAME;
                    }
                    else if (subCommand.SequenceEqual(CmdStrings.SETNAME))
                    {
                        return RespCommand.CLIENT_SETNAME;
                    }
                    else if (subCommand.SequenceEqual(CmdStrings.SETINFO))
                    {
                        return RespCommand.CLIENT_SETINFO;
                    }
                }
            }
            else if (command.SequenceEqual(CmdStrings.AUTH))
            {
                return RespCommand.AUTH;
            }
            else if (command.SequenceEqual(CmdStrings.INFO))
            {
                return RespCommand.INFO;
            }
            else if (command.SequenceEqual(CmdStrings.COMMAND))
            {
                if (count == 0)
                {
                    return RespCommand.COMMAND;
                }

                Span<byte> subCommand = GetCommand(out bool gotSubCommand);
                if (!gotSubCommand)
                {
                    success = false;
                    return RespCommand.NONE;
                }

                AsciiUtils.ToUpperInPlace(subCommand);

                count--;

                if (subCommand.SequenceEqual(CmdStrings.COUNT))
                {
                    return RespCommand.COMMAND_COUNT;
                }

                if (subCommand.SequenceEqual(CmdStrings.INFO))
                {
                    return RespCommand.COMMAND_INFO;
                }

                if (subCommand.SequenceEqual(CmdStrings.DOCS))
                {
                    return RespCommand.COMMAND_DOCS;
                }
            }
            else if (command.SequenceEqual(CmdStrings.PING))
            {
                return RespCommand.PING;
            }
            else if (command.SequenceEqual(CmdStrings.HELLO))
            {
                return RespCommand.HELLO;
            }
            else if (command.SequenceEqual(CmdStrings.CLUSTER))
            {
                Span<byte> subCommand = GetCommand(out var gotSubCommand);
                if (!gotSubCommand)
                {
                    success = false;
                    return RespCommand.NONE;
                }

                AsciiUtils.ToUpperInPlace(subCommand);

                count--;

                if (subCommand.SequenceEqual(CmdStrings.BUMPEPOCH))
                {
                    return RespCommand.CLUSTER_BUMPEPOCH;
                }
                else if (subCommand.SequenceEqual(CmdStrings.FORGET))
                {
                    return RespCommand.CLUSTER_FORGET;
                }
                else if (subCommand.SequenceEqual(CmdStrings.gossip))
                {
                    return RespCommand.CLUSTER_GOSSIP;
                }
                else if (subCommand.SequenceEqual(CmdStrings.INFO))
                {
                    return RespCommand.CLUSTER_INFO;
                }
                else if (subCommand.SequenceEqual(CmdStrings.MEET))
                {
                    return RespCommand.CLUSTER_MEET;
                }
                else if (subCommand.SequenceEqual(CmdStrings.MYID))
                {
                    return RespCommand.CLUSTER_MYID;
                }
                else if (subCommand.SequenceEqual(CmdStrings.myparentid))
                {
                    return RespCommand.CLUSTER_MYPARENTID;
                }
                else if (subCommand.SequenceEqual(CmdStrings.NODES))
                {
                    return RespCommand.CLUSTER_NODES;
                }
                else if (subCommand.SequenceEqual(CmdStrings.SHARDS))
                {
                    return RespCommand.CLUSTER_SHARDS;
                }
                else if (subCommand.SequenceEqual(CmdStrings.RESET))
                {
                    return RespCommand.CLUSTER_RESET;
                }
                else if (subCommand.SequenceEqual(CmdStrings.FAILOVER))
                {
                    return RespCommand.CLUSTER_FAILOVER;
                }
                else if (subCommand.SequenceEqual(CmdStrings.ADDSLOTS))
                {
                    return RespCommand.CLUSTER_ADDSLOTS;
                }
                else if (subCommand.SequenceEqual(CmdStrings.ADDSLOTSRANGE))
                {
                    return RespCommand.CLUSTER_ADDSLOTSRANGE;
                }
                else if (subCommand.SequenceEqual(CmdStrings.COUNTKEYSINSLOT))
                {
                    return RespCommand.CLUSTER_COUNTKEYSINSLOT;
                }
                else if (subCommand.SequenceEqual(CmdStrings.DELSLOTS))
                {
                    return RespCommand.CLUSTER_DELSLOTS;
                }
                else if (subCommand.SequenceEqual(CmdStrings.DELSLOTSRANGE))
                {
                    return RespCommand.CLUSTER_DELSLOTSRANGE;
                }
                else if (subCommand.SequenceEqual(CmdStrings.GETKEYSINSLOT))
                {
                    return RespCommand.CLUSTER_GETKEYSINSLOT;
                }
                else if (subCommand.SequenceEqual(CmdStrings.HELP))
                {
                    return RespCommand.CLUSTER_HELP;
                }
                else if (subCommand.SequenceEqual(CmdStrings.KEYSLOT))
                {
                    return RespCommand.CLUSTER_KEYSLOT;
                }
                else if (subCommand.SequenceEqual(CmdStrings.SETSLOT))
                {
                    return RespCommand.CLUSTER_SETSLOT;
                }
                else if (subCommand.SequenceEqual(CmdStrings.SLOTS))
                {
                    return RespCommand.CLUSTER_SLOTS;
                }
                else if (subCommand.SequenceEqual(CmdStrings.REPLICAS))
                {
                    return RespCommand.CLUSTER_REPLICAS;
                }
                else if (subCommand.SequenceEqual(CmdStrings.REPLICATE))
                {
                    return RespCommand.CLUSTER_REPLICATE;
                }
                else if (subCommand.SequenceEqual(CmdStrings.delkeysinslot))
                {
                    return RespCommand.CLUSTER_DELKEYSINSLOT;
                }
                else if (subCommand.SequenceEqual(CmdStrings.delkeysinslotrange))
                {
                    return RespCommand.CLUSTER_DELKEYSINSLOTRANGE;
                }
                else if (subCommand.SequenceEqual(CmdStrings.setslotsrange))
                {
                    return RespCommand.CLUSTER_SETSLOTSRANGE;
                }
                else if (subCommand.SequenceEqual(CmdStrings.slotstate))
                {
                    return RespCommand.CLUSTER_SLOTSTATE;
                }
                else if (subCommand.SequenceEqual(CmdStrings.MIGRATE))
                {
                    return RespCommand.CLUSTER_MIGRATE;
                }
                else if (subCommand.SequenceEqual(CmdStrings.mtasks))
                {
                    return RespCommand.CLUSTER_MTASKS;
                }
                else if (subCommand.SequenceEqual(CmdStrings.aofsync))
                {
                    return RespCommand.CLUSTER_AOFSYNC;
                }
                else if (subCommand.SequenceEqual(CmdStrings.appendlog))
                {
                    return RespCommand.CLUSTER_APPENDLOG;
                }
                else if (subCommand.SequenceEqual(CmdStrings.banlist))
                {
                    return RespCommand.CLUSTER_BANLIST;
                }
                else if (subCommand.SequenceEqual(CmdStrings.begin_replica_recover))
                {
                    return RespCommand.CLUSTER_BEGIN_REPLICA_RECOVER;
                }
                else if (subCommand.SequenceEqual(CmdStrings.endpoint))
                {
                    return RespCommand.CLUSTER_ENDPOINT;
                }
                else if (subCommand.SequenceEqual(CmdStrings.failreplicationoffset))
                {
                    return RespCommand.CLUSTER_FAILREPLICATIONOFFSET;
                }
                else if (subCommand.SequenceEqual(CmdStrings.failstopwrites))
                {
                    return RespCommand.CLUSTER_FAILSTOPWRITES;
                }
                else if (subCommand.SequenceEqual(CmdStrings.SETCONFIGEPOCH))
                {
                    return RespCommand.CLUSTER_SETCONFIGEPOCH;
                }
                else if (subCommand.SequenceEqual(CmdStrings.initiate_replica_sync))
                {
                    return RespCommand.CLUSTER_INITIATE_REPLICA_SYNC;
                }
                else if (subCommand.SequenceEqual(CmdStrings.send_ckpt_file_segment))
                {
                    return RespCommand.CLUSTER_SEND_CKPT_FILE_SEGMENT;
                }
                else if (subCommand.SequenceEqual(CmdStrings.send_ckpt_metadata))
                {
                    return RespCommand.CLUSTER_SEND_CKPT_METADATA;
                }

                string errMsg = string.Format(CmdStrings.GenericErrUnknownSubCommand, Encoding.UTF8.GetString(subCommand), "CLUSTER");
                specificErrorMsg = Encoding.UTF8.GetBytes(errMsg);
            }
            else if (command.SequenceEqual(CmdStrings.LATENCY))
            {
                if (count >= 1)
                {
                    Span<byte> subCommand = GetCommand(out bool gotSubCommand);
                    if (!gotSubCommand)
                    {
                        success = false;
                        return RespCommand.NONE;
                    }

                    AsciiUtils.ToUpperInPlace(subCommand);

                    count--;

                    if (subCommand.SequenceEqual(CmdStrings.HELP))
                    {
                        return RespCommand.LATENCY_HELP;
                    }
                    else if (subCommand.SequenceEqual(CmdStrings.HISTOGRAM))
                    {
                        return RespCommand.LATENCY_HISTOGRAM;
                    }
                    else if (subCommand.SequenceEqual(CmdStrings.RESET))
                    {
                        return RespCommand.LATENCY_RESET;
                    }
                }
            }
            else if (command.SequenceEqual(CmdStrings.TIME))
            {
                return RespCommand.TIME;
            }
            else if (command.SequenceEqual(CmdStrings.QUIT))
            {
                return RespCommand.QUIT;
            }
            else if (command.SequenceEqual(CmdStrings.SAVE))
            {
                return RespCommand.SAVE;
            }
            else if (command.SequenceEqual(CmdStrings.LASTSAVE))
            {
                return RespCommand.LASTSAVE;
            }
            else if (command.SequenceEqual(CmdStrings.BGSAVE))
            {
                return RespCommand.BGSAVE;
            }
            else if (command.SequenceEqual(CmdStrings.COMMITAOF))
            {
                return RespCommand.COMMITAOF;
            }
            else if (command.SequenceEqual(CmdStrings.FLUSHALL))
            {
                return RespCommand.FLUSHALL;
            }
            else if (command.SequenceEqual(CmdStrings.FLUSHDB))
            {
                return RespCommand.FLUSHDB;
            }
            else if (command.SequenceEqual(CmdStrings.FORCEGC))
            {
                return RespCommand.FORCEGC;
            }
            else if (command.SequenceEqual(CmdStrings.MIGRATE))
            {
                return RespCommand.MIGRATE;
            }
            else if (command.SequenceEqual(CmdStrings.PURGEBP))
            {
                return RespCommand.PURGEBP;
            }
            else if (command.SequenceEqual(CmdStrings.FAILOVER))
            {
                return RespCommand.FAILOVER;
            }
            else if (command.SequenceEqual(CmdStrings.MEMORY))
            {
                if (count > 0)
                {
                    ReadOnlySpan<byte> subCommand = GetCommand(out bool gotSubCommand);
                    if (!gotSubCommand)
                    {
                        success = false;
                        return RespCommand.NONE;
                    }

                    count--;

                    if (subCommand.EqualsUpperCaseSpanIgnoringCase(CmdStrings.USAGE))
                    {
                        return RespCommand.MEMORY_USAGE;
                    }
                }
            }
            else if (command.SequenceEqual(CmdStrings.MONITOR))
            {
                return RespCommand.MONITOR;
            }
            else if (command.SequenceEqual(CmdStrings.ACL))
            {
                Span<byte> subCommand = GetCommand(out bool gotSubCommand);
                if (!gotSubCommand)
                {
                    success = false;
                    return RespCommand.NONE;
                }

                AsciiUtils.ToUpperInPlace(subCommand);

                count--;

                if (subCommand.SequenceEqual(CmdStrings.CAT))
                {
                    return RespCommand.ACL_CAT;
                }
                else if (subCommand.SequenceEqual(CmdStrings.DELUSER))
                {
                    return RespCommand.ACL_DELUSER;
                }
                else if (subCommand.SequenceEqual(CmdStrings.LIST))
                {
                    return RespCommand.ACL_LIST;
                }
                else if (subCommand.SequenceEqual(CmdStrings.LOAD))
                {
                    return RespCommand.ACL_LOAD;
                }
                else if (subCommand.SequenceEqual(CmdStrings.SAVE))
                {
                    return RespCommand.ACL_SAVE;
                }
                else if (subCommand.SequenceEqual(CmdStrings.SETUSER))
                {
                    return RespCommand.ACL_SETUSER;
                }
                else if (subCommand.SequenceEqual(CmdStrings.USERS))
                {
                    return RespCommand.ACL_USERS;
                }
                else if (subCommand.SequenceEqual(CmdStrings.WHOAMI))
                {
                    return RespCommand.ACL_WHOAMI;
                }
            }
            else if (command.SequenceEqual(CmdStrings.REGISTERCS))
            {
                return RespCommand.REGISTERCS;
            }
            else if (command.SequenceEqual(CmdStrings.ASYNC))
            {
                return RespCommand.ASYNC;
            }
            else if (command.SequenceEqual(CmdStrings.MODULE))
            {
                Span<byte> subCommand = GetCommand(out var gotSubCommand);
                if (!gotSubCommand)
                {
                    success = false;
                    return RespCommand.NONE;
                }

                count--;
                AsciiUtils.ToUpperInPlace(subCommand);
                if (subCommand.SequenceEqual(CmdStrings.LOADCS))
                {
                    return RespCommand.MODULE_LOADCS;
                }
            }
            else if (command.SequenceEqual(CmdStrings.PUBSUB))
            {
                Span<byte> subCommand = GetCommand(out var gotSubCommand);
                if (!gotSubCommand)
                {
                    success = false;
                    return RespCommand.NONE;
                }

                count--;
                AsciiUtils.ToUpperInPlace(subCommand);
                if (subCommand.SequenceEqual(CmdStrings.CHANNELS))
                {
                    return RespCommand.PUBSUB_CHANNELS;
                }
                else if (subCommand.SequenceEqual(CmdStrings.NUMSUB))
                {
                    return RespCommand.PUBSUB_NUMSUB;
                }
                else if (subCommand.SequenceEqual(CmdStrings.NUMPAT))
                {
                    return RespCommand.PUBSUB_NUMPAT;
                }
                else
                {
                    success = false;
                    return RespCommand.NONE;
                }
            }
            else if (command.SequenceEqual(CmdStrings.HCOLLECT))
            {
                return RespCommand.HCOLLECT;
            }
            else
            {
                // Custom commands should have never been set when we reach this point
                // (they should have been executed and reset)
                Debug.Assert(currentCustomTransaction == null);
                Debug.Assert(currentCustomRawStringCommand == null);
                Debug.Assert(currentCustomObjectCommand == null);
                Debug.Assert(currentCustomProcedure == null);

                if (storeWrapper.customCommandManager.Match(command, out currentCustomTransaction))
                {
                    return RespCommand.CustomTxn;
                }
                else if (storeWrapper.customCommandManager.Match(command, out currentCustomRawStringCommand))
                {
                    return RespCommand.CustomRawStringCmd;
                }
                else if (storeWrapper.customCommandManager.Match(command, out currentCustomObjectCommand))
                {
                    return RespCommand.CustomObjCmd;
                }
                else if (storeWrapper.customCommandManager.Match(command, out currentCustomProcedure))
                {
                    return RespCommand.CustomProcedure;
                }
                else if (command.SequenceEqual(CmdStrings.SETIFMATCH))
                {
                    return RespCommand.SETIFMATCH;
                }
                else if (command.SequenceEqual(CmdStrings.GETWITHETAG))
                {
                    return RespCommand.GETWITHETAG;
                }
                else if (command.SequenceEqual(CmdStrings.GETIFNOTMATCH))
                {
                    return RespCommand.GETIFNOTMATCH;
                }

            }

            // If this command name was not known to the slow pass, we are out of options and the command is unknown.
            return RespCommand.INVALID;
        }

        /// <summary>
        /// Attempts to skip to the end of the line ("\r\n") under the current read head.
        /// </summary>
        /// <returns>True if string terminator was found and readHead and endReadHead was changed, otherwise false. </returns>
        private bool AttemptSkipLine()
        {
            // We might have received an inline command package.Try to find the end of the line.
            logger?.LogWarning("Received malformed input message. Trying to skip line.");

            for (int stringEnd = readHead; stringEnd < bytesRead - 1; stringEnd++)
            {
                if (recvBufferPtr[stringEnd] == '\r' && recvBufferPtr[stringEnd + 1] == '\n')
                {
                    // Skip to the end of the string
                    readHead = endReadHead = stringEnd + 2;
                    return true;
                }
            }

            // We received an incomplete string and require more input.
            return false;
        }

        /// <summary>
        /// Parses the command from the given input buffer.
        /// </summary>
        /// <param name="success">Whether processing should continue or a parsing error occurred (e.g. out of tokens).</param>
        /// <returns>Command parsed from the input buffer.</returns>
        [MethodImpl(MethodImplOptions.AggressiveInlining)]
        private RespCommand ParseCommand(out bool success)
        {
            RespCommand cmd = RespCommand.INVALID;

            // Initialize count as -1 (i.e., read head has not been advanced)
            int count = -1;
            success = true;
            endReadHead = readHead;

            // Attempt parsing using fast parse pass for most common operations
            cmd = FastParseCommand(out count);

            // If we have not found a command, continue parsing on slow path
            if (cmd == RespCommand.NONE)
            {
                cmd = ArrayParseCommand(ref count, ref success);
                if (!success) return cmd;
            }

            // Set up parse state
            parseState.Initialize(count);
            var ptr = recvBufferPtr + readHead;
            for (int i = 0; i < count; i++)
            {
                if (!parseState.Read(i, ref ptr, recvBufferPtr + bytesRead))
                {
                    success = false;
                    return RespCommand.INVALID;
                }
            }
            endReadHead = (int)(ptr - recvBufferPtr);

            if (storeWrapper.appendOnlyFile != null && storeWrapper.serverOptions.WaitForCommit)
                HandleAofCommitMode(cmd);

            return cmd;
        }

        [MethodImpl(MethodImplOptions.NoInlining)]
        private void HandleAofCommitMode(RespCommand cmd)
        {
            // Reset waitForAofBlocking if there is no pending unsent data on the network
            if (dcurr == networkSender.GetResponseObjectHead())
                waitForAofBlocking = false;

            // During a started transaction (Network Skip mode) the cmd is not executed so we can safely skip setting the AOF blocking flag
            if (txnManager.state == TxnState.Started)
                return;

            /* 
                If a previous command marked AOF for blocking we should not change AOF blocking flag.
                If no previous command marked AOF for blocking, then we only change AOF flag to block
                if the current command is AOF dependent.
            */
            waitForAofBlocking = waitForAofBlocking || !cmd.IsAofIndependent();
        }

        [MethodImpl(MethodImplOptions.NoInlining)]
        private RespCommand ArrayParseCommand(ref int count, ref bool success)
        {
            RespCommand cmd = RespCommand.INVALID;
            ReadOnlySpan<byte> specificErrorMessage = default;
            endReadHead = readHead;
            var ptr = recvBufferPtr + readHead;

            // See if input command is all upper-case. If not, convert and try fast parse pass again.
            if (MakeUpperCase(ptr))
            {
                cmd = FastParseCommand(out count);
                if (cmd != RespCommand.NONE)
                {
                    return cmd;
                }
            }

            // Ensure we are attempting to read a RESP array header
            if (recvBufferPtr[readHead] != '*')
            {
                // We might have received an inline command package. Skip until the end of the line in the input package.
                success = AttemptSkipLine();
                return RespCommand.INVALID;
            }

            // Read the array length
            if (!RespReadUtils.ReadUnsignedArrayLength(out count, ref ptr, recvBufferPtr + bytesRead))
            {
                success = false;
                return RespCommand.INVALID;
            }

            // Move readHead to start of command payload
            readHead = (int)(ptr - recvBufferPtr);

            // Try parsing the most important variable-length commands
            cmd = FastParseArrayCommand(ref count, ref specificErrorMessage);

            if (cmd == RespCommand.NONE)
            {
                cmd = SlowParseCommand(ref count, ref specificErrorMessage, out success);
            }

            // Parsing for command name was successful, but the command is unknown
            if (success && cmd == RespCommand.INVALID)
            {
                if (!specificErrorMessage.IsEmpty)
                {
                    while (!RespWriteUtils.WriteError(specificErrorMessage, ref dcurr, dend))
                        SendAndReset();
                }
                else
                {
                    // Return "Unknown RESP Command" message
                    while (!RespWriteUtils.WriteError(CmdStrings.RESP_ERR_GENERIC_UNK_CMD, ref dcurr, dend))
                        SendAndReset();
                }
            }
            return cmd;
        }
    }
}<|MERGE_RESOLUTION|>--- conflicted
+++ resolved
@@ -47,14 +47,11 @@
         HSTRLEN,
         HVALS,
         KEYS,
-<<<<<<< HEAD
+        LCS,
         HTTL,
         HPTTL,
         HEXPIRETIME,
         HPEXPIRETIME,
-=======
-        LCS,
->>>>>>> 9f908030
         LINDEX,
         LLEN,
         LPOS,
