﻿// Copyright (c) Microsoft Corporation.
// Licensed under the MIT license.

using System;
using System.Diagnostics;
using System.Linq;
using System.Runtime.CompilerServices;
using System.Runtime.InteropServices;
using System.Text;
using Garnet.common;
using Microsoft.Extensions.Logging;

namespace Garnet.server
{
    /// <summary>
    /// Basic RESP command enum
    /// </summary>
    public enum RespCommand : ushort
    {
        NONE = 0x00,

        // Read-only commands. NOTE: Should immediately follow NONE.
        BITCOUNT,
        BITFIELD_RO,
        BITPOS,
        COSCAN,
        DBSIZE,
        EXISTS,
        EXPIRETIME,
        GEODIST,
        GEOHASH,
        GEOPOS,
        GEOSEARCH,
        GET,
        GETBIT,
        GETIFNOTMATCH,
        GETRANGE,
        GETWITHETAG,
        HEXISTS,
        HGET,
        HGETALL,
        HKEYS,
        HLEN,
        HMGET,
        HRANDFIELD,
        HSCAN,
        HSTRLEN,
        HVALS,
        KEYS,
        LCS,
        HTTL,
        HPTTL,
        HEXPIRETIME,
        HPEXPIRETIME,
        LINDEX,
        LLEN,
        LPOS,
        LRANGE,
        MEMORY_USAGE,
        MGET,
        PEXPIRETIME,
        PFCOUNT,
        PTTL,
        SCAN,
        SCARD,
        SDIFF,
        SINTER,
        SINTERCARD,
        SISMEMBER,
        SMEMBERS,
        SMISMEMBER,
        SRANDMEMBER,
        SSCAN,
        STRLEN,
        SUBSTR,
        SUNION,
        TTL,
        TYPE,
        WATCH,
        WATCHMS,
        WATCHOS,
        ZCARD,
        ZCOUNT,
        ZDIFF,
        ZINTER,
        ZINTERCARD,
        ZLEXCOUNT,
        ZMSCORE,
        ZRANDMEMBER,
        ZRANGE,
        ZRANGEBYSCORE,
        ZRANK,
        ZREVRANGE,
        ZREVRANGEBYLEX,
        ZREVRANGEBYSCORE,
        ZREVRANK,
        ZSCAN,
        ZSCORE, // Note: Last read command should immediately precede FirstWriteCommand
        ZUNION,

        // Write commands
        APPEND, // Note: Update FirstWriteCommand if adding new write commands before this
        BITFIELD,
        BZMPOP,
        BZPOPMAX,
        BZPOPMIN,
        DECR,
        DECRBY,
        DEL,
        EXPIRE,
        EXPIREAT,
        FLUSHALL,
        FLUSHDB,
        GEOADD,
        GEOSEARCHSTORE,
        GETDEL,
        GETEX,
        GETSET,
        HCOLLECT,
        HDEL,
        HEXPIRE,
        HPEXPIRE,
        HEXPIREAT,
        HPEXPIREAT,
        HPERSIST,
        HINCRBY,
        HINCRBYFLOAT,
        HMSET,
        HSET,
        HSETNX,
        INCR,
        INCRBY,
        INCRBYFLOAT,
        LINSERT,
        LMOVE,
        LMPOP,
        LPOP,
        LPUSH,
        LPUSHX,
        LREM,
        LSET,
        LTRIM,
        BLPOP,
        BRPOP,
        BLMOVE,
        BRPOPLPUSH,
        BLMPOP,
        MIGRATE,
        MSET,
        MSETNX,
        PERSIST,
        PEXPIRE,
        PEXPIREAT,
        PFADD,
        PFMERGE,
        PSETEX,
        RENAME,
        RENAMENX,
        RPOP,
        RPOPLPUSH,
        RPUSH,
        RPUSHX,
        SADD,
        SDIFFSTORE,
        SET,
        SETBIT,
        SETEX,
        SETEXNX,
        SETEXXX,
        SETNX,
        SETIFMATCH,
        SETKEEPTTL,
        SETKEEPTTLXX,
        SETRANGE,
        SINTERSTORE,
        SMOVE,
        SPOP,
        SREM,
        SUNIONSTORE,
        UNLINK,
        ZADD,
        ZDIFFSTORE,
        ZINCRBY,
        ZMPOP,
        ZINTERSTORE,
        ZPOPMAX,
        ZPOPMIN,
        ZRANGESTORE,
        ZREM,
        ZREMRANGEBYLEX,
        ZREMRANGEBYRANK,
        ZREMRANGEBYSCORE,
        ZUNIONSTORE,

        // BITOP is the true command, AND|OR|XOR|NOT are pseudo-subcommands
        BITOP,
        BITOP_AND,
        BITOP_OR,
        BITOP_XOR,
        BITOP_NOT, // Note: Update LastWriteCommand if adding new write commands after this

        // Script execution commands
        EVAL,
        EVALSHA, // Note: Update LastDataCommand if adding new data commands after this

        // Neither read nor write key commands
        ASYNC,

        PING,

        // Pub/Sub commands
        PUBSUB,
        PUBSUB_CHANNELS,
        PUBSUB_NUMPAT,
        PUBSUB_NUMSUB,
        PUBLISH,
        SUBSCRIBE,
        PSUBSCRIBE,
        UNSUBSCRIBE,
        PUNSUBSCRIBE,
        ASKING,
        SELECT,
        ECHO,

        CLIENT,
        CLIENT_ID,
        CLIENT_INFO,
        CLIENT_LIST,
        CLIENT_KILL,
        CLIENT_GETNAME,
        CLIENT_SETNAME,
        CLIENT_SETINFO,

        MONITOR,
        MODULE,
        MODULE_LOADCS,
        REGISTERCS,

        MULTI,
        EXEC,
        DISCARD,
        UNWATCH,
        RUNTXP,

        READONLY,
        READWRITE,
        REPLICAOF,
        SECONDARYOF,

        INFO,
        TIME,
        SAVE,
        LASTSAVE,
        BGSAVE,
        COMMITAOF,
        FORCEGC,
        PURGEBP,
        FAILOVER,

        // Custom commands
        CustomTxn,
        CustomRawStringCmd,
        CustomObjCmd,
        CustomProcedure,

        // Script commands
        SCRIPT,
        SCRIPT_EXISTS,
        SCRIPT_FLUSH,
        SCRIPT_LOAD,

        ACL,
        ACL_CAT,
        ACL_DELUSER,
        ACL_LIST,
        ACL_LOAD,
        ACL_SAVE,
        ACL_SETUSER,
        ACL_USERS,
        ACL_WHOAMI,

        COMMAND,
        COMMAND_COUNT,
        COMMAND_DOCS,
        COMMAND_INFO,
        COMMAND_GETKEYS,
        COMMAND_GETKEYSANDFLAGS,

        MEMORY,
        // MEMORY_USAGE is a read-only command, so moved up

        CONFIG,
        CONFIG_GET,
        CONFIG_REWRITE,
        CONFIG_SET,

        LATENCY,
        LATENCY_HELP,
        LATENCY_HISTOGRAM,
        LATENCY_RESET,

        CLUSTER,
        CLUSTER_ADDSLOTS, // Note: Update IsClusterSubCommand if adding new cluster subcommands before this
        CLUSTER_ADDSLOTSRANGE,
        CLUSTER_AOFSYNC,
        CLUSTER_APPENDLOG,
        CLUSTER_BANLIST,
        CLUSTER_BEGIN_REPLICA_RECOVER,
        CLUSTER_BUMPEPOCH,
        CLUSTER_COUNTKEYSINSLOT,
        CLUSTER_DELKEYSINSLOT,
        CLUSTER_DELKEYSINSLOTRANGE,
        CLUSTER_DELSLOTS,
        CLUSTER_DELSLOTSRANGE,
        CLUSTER_ENDPOINT,
        CLUSTER_FAILOVER,
        CLUSTER_FAILREPLICATIONOFFSET,
        CLUSTER_FAILSTOPWRITES,
        CLUSTER_FORGET,
        CLUSTER_GETKEYSINSLOT,
        CLUSTER_GOSSIP,
        CLUSTER_HELP,
        CLUSTER_INFO,
        CLUSTER_INITIATE_REPLICA_SYNC,
        CLUSTER_KEYSLOT,
        CLUSTER_MEET,
        CLUSTER_MIGRATE,
        CLUSTER_MTASKS,
        CLUSTER_MYID,
        CLUSTER_MYPARENTID,
        CLUSTER_NODES,
        CLUSTER_REPLICAS,
        CLUSTER_REPLICATE,
        CLUSTER_RESET,
        CLUSTER_SEND_CKPT_FILE_SEGMENT,
        CLUSTER_SEND_CKPT_METADATA,
        CLUSTER_SETCONFIGEPOCH,
        CLUSTER_SETSLOT,
        CLUSTER_SETSLOTSRANGE,
        CLUSTER_SHARDS,
        CLUSTER_SLOTS,
        CLUSTER_SLOTSTATE, // Note: Update IsClusterSubCommand if adding new cluster subcommands after this

        // Don't require AUTH (if auth is enabled)
        AUTH, // Note: Update IsNoAuth if adding new no-auth commands before this
        HELLO,
        QUIT, // Note: Update IsNoAuth if adding new no-auth commands after this

        // Max value of this enum (not including INVALID) will determine the size of RespCommand.AofIndependentBitLookup and CommandPermissionSet._commandList,
        // so avoid manually setting high values unless necessary

        INVALID = 0xFFFF,
    }

    /// <summary>
    /// Extension methods for <see cref="RespCommand"/>.
    /// </summary>
    public static class RespCommandExtensions
    {
        private static readonly RespCommand[] ExpandedSET = [RespCommand.SETEXNX, RespCommand.SETEXXX, RespCommand.SETKEEPTTL, RespCommand.SETKEEPTTLXX];
        private static readonly RespCommand[] ExpandedBITOP = [RespCommand.BITOP_AND, RespCommand.BITOP_NOT, RespCommand.BITOP_OR, RespCommand.BITOP_XOR];

        // Commands that are either returning static data or commands that cannot have issues from concurrent AOF interaction in another session
        private static readonly RespCommand[] AofIndependentCommands = [
            RespCommand.ASYNC,
            RespCommand.PING,
            RespCommand.SELECT,
            RespCommand.ECHO,
            RespCommand.MONITOR,
            RespCommand.MODULE_LOADCS,
            RespCommand.REGISTERCS,
            RespCommand.INFO,
            RespCommand.TIME,
            RespCommand.LASTSAVE,
            // ACL
            RespCommand.ACL_CAT,
            RespCommand.ACL_DELUSER,
            RespCommand.ACL_LIST,
            RespCommand.ACL_LOAD,
            RespCommand.ACL_SAVE,
            RespCommand.ACL_SETUSER,
            RespCommand.ACL_USERS,
            RespCommand.ACL_WHOAMI,
            // Client
            RespCommand.CLIENT_ID,
            RespCommand.CLIENT_INFO,
            RespCommand.CLIENT_LIST,
            RespCommand.CLIENT_KILL,
            RespCommand.CLIENT_GETNAME,
            RespCommand.CLIENT_SETNAME,
            RespCommand.CLIENT_SETINFO,
            // Command
            RespCommand.COMMAND,
            RespCommand.COMMAND_COUNT,
            RespCommand.COMMAND_DOCS,
            RespCommand.COMMAND_INFO,
            RespCommand.COMMAND_GETKEYS,
            RespCommand.COMMAND_GETKEYSANDFLAGS,
            RespCommand.MEMORY_USAGE,
            // Config
            RespCommand.CONFIG_GET,
            RespCommand.CONFIG_REWRITE,
            RespCommand.CONFIG_SET,
            // Latency
            RespCommand.LATENCY_HELP,
            RespCommand.LATENCY_HISTOGRAM,
            RespCommand.LATENCY_RESET,
            // Transactions
            RespCommand.MULTI,
        ];

        private static readonly ulong[] AofIndependentBitLookup;

        private const int sizeOfLong = 64;

        // The static ctor maybe expensive but it is only ever run once, and doesn't interfere with common path
        static RespCommandExtensions()
        {
            // # of bits needed to represent all valid commands
            var maxBitsNeeded = (ushort)LastValidCommand + 1;
            var lookupTableSize = (maxBitsNeeded / 64) + (maxBitsNeeded % 64 == 0 ? 0 : 1);
            AofIndependentBitLookup = new ulong[lookupTableSize];

            foreach (var cmd in Enum.GetValues<RespCommand>())
            {
                if (Array.IndexOf(AofIndependentCommands, cmd) == -1)
                    continue;

                // mark the command as an AOF independent command for lookups later by setting the bit in bit vec
                int bitIdxToUse = (int)cmd / sizeOfLong;
                // set the respCommand's bit to indicate
                int bitIdxOffset = (int)cmd % sizeOfLong;
                ulong bitmask = 1UL << bitIdxOffset;
                AofIndependentBitLookup[bitIdxToUse] |= bitmask;
            }
        }

        /// <summary>
        /// Returns whether or not a Resp command can have a dirty read or is dependent on AOF or not
        /// </summary>
        [MethodImpl(MethodImplOptions.AggressiveInlining)]
        public static bool IsAofIndependent(this RespCommand cmd)
        {
            if (cmd > LastValidCommand) return false;

            // check if cmd maps to a bit vec that was set back when static ctor was run
            int bitIdxToUse = (int)cmd / sizeOfLong;
            int bitIdxOffset = (int)cmd % sizeOfLong;
            ulong bitmask = 1UL << bitIdxOffset;
            return (AofIndependentBitLookup[bitIdxToUse] & bitmask) != 0;
        }

        /// <summary>
        /// Turns any not-quite-a-real-command entries in <see cref="RespCommand"/> into the equivalent command
        /// for ACL'ing purposes and reading command info purposes
        /// </summary>
        [MethodImpl(MethodImplOptions.AggressiveInlining)]
        public static RespCommand NormalizeForACLs(this RespCommand cmd)
        {
            return
                cmd switch
                {
                    RespCommand.SETEXNX => RespCommand.SET,
                    RespCommand.SETEXXX => RespCommand.SET,
                    RespCommand.SETKEEPTTL => RespCommand.SET,
                    RespCommand.SETKEEPTTLXX => RespCommand.SET,
                    RespCommand.BITOP_AND or RespCommand.BITOP_NOT or RespCommand.BITOP_OR or RespCommand.BITOP_XOR => RespCommand.BITOP,
                    _ => cmd
                };
        }

        /// <summary>
        /// Reverses <see cref="NormalizeForACLs(RespCommand)"/>, producing all the equivalent <see cref="RespCommand"/>s which are covered by <paramref name="cmd"/>.
        /// </summary>
        public static ReadOnlySpan<RespCommand> ExpandForACLs(this RespCommand cmd)
        {
            return
                cmd switch
                {
                    RespCommand.SET => ExpandedSET,
                    RespCommand.BITOP => ExpandedBITOP,
                    _ => default
                };
        }

        internal const RespCommand FirstReadCommand = RespCommand.NONE + 1;

        internal const RespCommand LastReadCommand = RespCommand.APPEND - 1;

        internal const RespCommand FirstWriteCommand = RespCommand.APPEND;

        internal const RespCommand LastWriteCommand = RespCommand.BITOP_NOT;

        internal const RespCommand LastDataCommand = RespCommand.EVALSHA;

        /// <summary>
        /// Last valid command (i.e. RespCommand with the largest value excluding INVALID).
        /// </summary>
        public static RespCommand LastValidCommand { get; } = Enum.GetValues<RespCommand>().Where(cmd => cmd != RespCommand.INVALID).Max();

        [MethodImpl(MethodImplOptions.AggressiveInlining)]
        public static bool IsReadOnly(this RespCommand cmd)
            => cmd <= LastReadCommand;

        public static bool IsDataCommand(this RespCommand cmd)
        {
            return cmd switch
            {
                // TODO: validate if these cases need to be excluded
                RespCommand.MIGRATE => false,
                RespCommand.DBSIZE => false,
                RespCommand.MEMORY_USAGE => false,
                RespCommand.FLUSHDB => false,
                RespCommand.FLUSHALL => false,
                RespCommand.KEYS => false,
                RespCommand.SCAN => false,
                _ => cmd >= FirstReadCommand && cmd <= LastDataCommand
            };
        }

        [MethodImpl(MethodImplOptions.AggressiveInlining)]
        public static bool IsWriteOnly(this RespCommand cmd)
        {
            // If cmd < RespCommand.Append - underflows, setting high bits
            var test = (uint)((int)cmd - (int)FirstWriteCommand);

            // Force to be branchless for same reasons as OneIfRead
            return test <= (LastWriteCommand - FirstWriteCommand);
        }

        /// <summary>
        /// Returns 1 if <paramref name="cmd"/> is a write command.
        /// </summary>
        [MethodImpl(MethodImplOptions.AggressiveInlining)]
        public static ulong OneIfWrite(this RespCommand cmd)
        {
            var inRange = cmd.IsWriteOnly();
            return Unsafe.As<bool, byte>(ref inRange);
        }

        /// <summary>
        /// Returns 1 if <paramref name="cmd"/> is a read command.
        /// </summary>
        [MethodImpl(MethodImplOptions.AggressiveInlining)]
        public static ulong OneIfRead(this RespCommand cmd)
        {
            // Force this to be branchless (as predictability is poor)
            // and we're in the hot path
            var inRange = cmd.IsReadOnly();
            return Unsafe.As<bool, byte>(ref inRange);
        }

        /// <summary>
        /// Returns true if <paramref name="cmd"/> can be run even if the user is not authenticated.
        /// </summary>
        [MethodImpl(MethodImplOptions.AggressiveInlining)]
        public static bool IsNoAuth(this RespCommand cmd)
        {
            // If cmd < RespCommand.Auth - underflows, setting high bits
            uint test = (uint)((int)cmd - (int)RespCommand.AUTH);
            bool inRange = test <= (RespCommand.QUIT - RespCommand.AUTH);
            return inRange;
        }

        /// <summary>
        /// Returns true if <paramref name="cmd"/> can is a cluster subcommand.
        /// </summary>
        [MethodImpl(MethodImplOptions.AggressiveInlining)]
        public static bool IsClusterSubCommand(this RespCommand cmd)
        {
            // If cmd < RespCommand.CLUSTER_ADDSLOTS - underflows, setting high bits
            uint test = (uint)((int)cmd - (int)RespCommand.CLUSTER_ADDSLOTS);
            bool inRange = test <= (RespCommand.CLUSTER_SLOTSTATE - RespCommand.CLUSTER_ADDSLOTS);
            return inRange;
        }
    }

    /// <summary>
    /// RESP command options enum
    /// </summary>
    enum RespCommandOption : byte
    {
        EX, NX, XX, GET, PX, EXAT, PXAT, PERSIST, GT, LT
    }

    /// <summary>
    /// Server session for RESP protocol - command definitions and fast parsing
    /// </summary>
    internal sealed unsafe partial class RespServerSession : ServerSessionBase
    {
        /// <summary>
        /// Fast-parses command type for inline RESP commands, starting at the current read head in the receive buffer
        /// and advances read head.
        /// </summary>
        /// <param name="count">Outputs the number of arguments stored with the command.</param>
        /// <returns>RespCommand that was parsed or RespCommand.NONE, if no command was matched in this pass.</returns>
        [MethodImpl(MethodImplOptions.AggressiveInlining)]
        private RespCommand FastParseInlineCommand(out int count)
        {
            byte* ptr = recvBufferPtr + readHead;
            count = 0;

            if (bytesRead - readHead >= 6)
            {
                if ((*(ushort*)(ptr + 4) == MemoryMarshal.Read<ushort>("\r\n"u8)))
                {
                    // Optimistically increase read head
                    readHead += 6;

                    if ((*(uint*)ptr) == MemoryMarshal.Read<uint>("PING"u8))
                    {
                        return RespCommand.PING;
                    }

                    if ((*(uint*)ptr) == MemoryMarshal.Read<uint>("QUIT"u8))
                    {
                        return RespCommand.QUIT;
                    }

                    // Decrease read head, if no match was found
                    readHead -= 6;
                }
            }

            return RespCommand.NONE;
        }

        /// <summary>
        /// Fast-parses for command type, starting at the current read head in the receive buffer
        /// and advances the read head to the position after the parsed command.
        /// </summary>
        /// <param name="count">Outputs the number of arguments stored with the command</param>
        /// <returns>RespCommand that was parsed or RespCommand.NONE, if no command was matched in this pass.</returns>
        [MethodImpl(MethodImplOptions.AggressiveInlining)]
        private RespCommand FastParseCommand(out int count)
        {
            var ptr = recvBufferPtr + readHead;
            var remainingBytes = bytesRead - readHead;

            // Check if the package starts with "*_\r\n$_\r\n" (_ = masked out),
            // i.e. an array with a single-digit length and single-digit first string length.
            if ((remainingBytes >= 8) && (*(ulong*)ptr & 0xFFFF00FFFFFF00FF) == MemoryMarshal.Read<ulong>("*\0\r\n$\0\r\n"u8))
            {
                // Extract total element count from the array header.
                // NOTE: Subtracting one to account for first token being parsed.
                count = ptr[1] - '1';
                Debug.Assert(count is >= 0 and < 9);

                // Extract length of the first string header
                var length = ptr[5] - '0';
                Debug.Assert(length is > 0 and <= 9);

                var oldReadHead = readHead;

                // Ensure that the complete command string is contained in the package. Otherwise exit early.
                // Include 10 bytes to account for array and command string headers, and terminator
                // 10 bytes = "*_\r\n$_\r\n" (8 bytes) + "\r\n" (2 bytes) at end of command name
                if (remainingBytes >= length + 10)
                {
                    // Optimistically advance read head to the end of the command name
                    readHead += length + 10;

                    // Last 8 byte word of the command name, for quick comparison
                    var lastWord = *(ulong*)(ptr + length + 2);

                    //
                    // Fast path for common commands with fixed numbers of arguments
                    //

                    // Only check against commands with the correct count and length.

                    return ((count << 4) | length) switch
                    {
                        // Commands without arguments
                        4 when lastWord == MemoryMarshal.Read<ulong>("\r\nPING\r\n"u8) => RespCommand.PING,
                        4 when lastWord == MemoryMarshal.Read<ulong>("\r\nEXEC\r\n"u8) => RespCommand.EXEC,
                        5 when lastWord == MemoryMarshal.Read<ulong>("\nMULTI\r\n"u8) => RespCommand.MULTI,
                        6 when lastWord == MemoryMarshal.Read<ulong>("ASKING\r\n"u8) => RespCommand.ASKING,
                        7 when lastWord == MemoryMarshal.Read<ulong>("ISCARD\r\n"u8) && ptr[8] == 'D' => RespCommand.DISCARD,
                        7 when lastWord == MemoryMarshal.Read<ulong>("NWATCH\r\n"u8) && ptr[8] == 'U' => RespCommand.UNWATCH,
                        8 when lastWord == MemoryMarshal.Read<ulong>("ADONLY\r\n"u8) && *(ushort*)(ptr + 8) == MemoryMarshal.Read<ushort>("RE"u8) => RespCommand.READONLY,
                        9 when lastWord == MemoryMarshal.Read<ulong>("DWRITE\r\n"u8) && *(uint*)(ptr + 8) == MemoryMarshal.Read<uint>("READ"u8) => RespCommand.READWRITE,

                        // Commands with fixed number of arguments
                        (1 << 4) | 3 when lastWord == MemoryMarshal.Read<ulong>("3\r\nGET\r\n"u8) => RespCommand.GET,
                        (1 << 4) | 3 when lastWord == MemoryMarshal.Read<ulong>("3\r\nDEL\r\n"u8) => RespCommand.DEL,
                        (1 << 4) | 3 when lastWord == MemoryMarshal.Read<ulong>("3\r\nTTL\r\n"u8) => RespCommand.TTL,
                        (1 << 4) | 4 when lastWord == MemoryMarshal.Read<ulong>("\r\nINCR\r\n"u8) => RespCommand.INCR,
                        (1 << 4) | 4 when lastWord == MemoryMarshal.Read<ulong>("\r\nPTTL\r\n"u8) => RespCommand.PTTL,
                        (1 << 4) | 4 when lastWord == MemoryMarshal.Read<ulong>("\r\nDECR\r\n"u8) => RespCommand.DECR,
                        (1 << 4) | 4 when lastWord == MemoryMarshal.Read<ulong>("EXISTS\r\n"u8) => RespCommand.EXISTS,
                        (1 << 4) | 6 when lastWord == MemoryMarshal.Read<ulong>("GETDEL\r\n"u8) => RespCommand.GETDEL,
                        (1 << 4) | 7 when lastWord == MemoryMarshal.Read<ulong>("ERSIST\r\n"u8) && ptr[8] == 'P' => RespCommand.PERSIST,
                        (1 << 4) | 7 when lastWord == MemoryMarshal.Read<ulong>("PFCOUNT\r\n"u8) && ptr[8] == 'P' => RespCommand.PFCOUNT,
                        (2 << 4) | 3 when lastWord == MemoryMarshal.Read<ulong>("3\r\nSET\r\n"u8) => RespCommand.SET,
                        (2 << 4) | 5 when lastWord == MemoryMarshal.Read<ulong>("\nPFADD\r\n"u8) => RespCommand.PFADD,
                        (2 << 4) | 6 when lastWord == MemoryMarshal.Read<ulong>("INCRBY\r\n"u8) => RespCommand.INCRBY,
                        (2 << 4) | 6 when lastWord == MemoryMarshal.Read<ulong>("DECRBY\r\n"u8) => RespCommand.DECRBY,
                        (2 << 4) | 6 when lastWord == MemoryMarshal.Read<ulong>("GETBIT\r\n"u8) => RespCommand.GETBIT,
                        (2 << 4) | 6 when lastWord == MemoryMarshal.Read<ulong>("APPEND\r\n"u8) => RespCommand.APPEND,
                        (2 << 4) | 6 when lastWord == MemoryMarshal.Read<ulong>("GETSET\r\n"u8) => RespCommand.GETSET,
                        (2 << 4) | 7 when lastWord == MemoryMarshal.Read<ulong>("UBLISH\r\n"u8) && ptr[8] == 'P' => RespCommand.PUBLISH,
                        (2 << 4) | 7 when lastWord == MemoryMarshal.Read<ulong>("FMERGE\r\n"u8) && ptr[8] == 'P' => RespCommand.PFMERGE,
                        (2 << 4) | 5 when lastWord == MemoryMarshal.Read<ulong>("\nSETNX\r\n"u8) => RespCommand.SETNX,
                        (3 << 4) | 5 when lastWord == MemoryMarshal.Read<ulong>("\nSETEX\r\n"u8) => RespCommand.SETEX,
                        (3 << 4) | 6 when lastWord == MemoryMarshal.Read<ulong>("PSETEX\r\n"u8) => RespCommand.PSETEX,
                        (3 << 4) | 6 when lastWord == MemoryMarshal.Read<ulong>("SETBIT\r\n"u8) => RespCommand.SETBIT,
                        (3 << 4) | 6 when lastWord == MemoryMarshal.Read<ulong>("SUBSTR\r\n"u8) => RespCommand.SUBSTR,
                        (3 << 4) | 8 when lastWord == MemoryMarshal.Read<ulong>("TRANGE\r\n"u8) && *(ushort*)(ptr + 8) == MemoryMarshal.Read<ushort>("SE"u8) => RespCommand.SETRANGE,
                        (3 << 4) | 8 when lastWord == MemoryMarshal.Read<ulong>("TRANGE\r\n"u8) && *(ushort*)(ptr + 8) == MemoryMarshal.Read<ushort>("GE"u8) => RespCommand.GETRANGE,

                        _ => ((length << 4) | count) switch
                        {
                            // Commands with dynamic number of arguments
                            >= ((6 << 4) | 2) and <= ((6 << 4) | 3) when lastWord == MemoryMarshal.Read<ulong>("RENAME\r\n"u8) => RespCommand.RENAME,
                            >= ((8 << 4) | 2) and <= ((8 << 4) | 3) when lastWord == MemoryMarshal.Read<ulong>("NAMENX\r\n"u8) && *(ushort*)(ptr + 8) == MemoryMarshal.Read<ushort>("RE"u8) => RespCommand.RENAMENX,
                            >= ((3 << 4) | 3) and <= ((3 << 4) | 7) when lastWord == MemoryMarshal.Read<ulong>("3\r\nSET\r\n"u8) => RespCommand.SETEXNX,
                            >= ((5 << 4) | 1) and <= ((5 << 4) | 3) when lastWord == MemoryMarshal.Read<ulong>("\nGETEX\r\n"u8) => RespCommand.GETEX,
                            >= ((6 << 4) | 0) and <= ((6 << 4) | 9) when lastWord == MemoryMarshal.Read<ulong>("RUNTXP\r\n"u8) => RespCommand.RUNTXP,
                            >= ((6 << 4) | 2) and <= ((6 << 4) | 3) when lastWord == MemoryMarshal.Read<ulong>("EXPIRE\r\n"u8) => RespCommand.EXPIRE,
                            >= ((6 << 4) | 2) and <= ((6 << 4) | 5) when lastWord == MemoryMarshal.Read<ulong>("BITPOS\r\n"u8) => RespCommand.BITPOS,
                            >= ((7 << 4) | 2) and <= ((7 << 4) | 3) when lastWord == MemoryMarshal.Read<ulong>("EXPIRE\r\n"u8) && ptr[8] == 'P' => RespCommand.PEXPIRE,
                            >= ((8 << 4) | 1) and <= ((8 << 4) | 4) when lastWord == MemoryMarshal.Read<ulong>("TCOUNT\r\n"u8) && *(ushort*)(ptr + 8) == MemoryMarshal.Read<ushort>("BI"u8) => RespCommand.BITCOUNT,

                            _ => MatchedNone(this, oldReadHead)
                        }
                    };

                    [MethodImpl(MethodImplOptions.AggressiveInlining)]
                    static RespCommand MatchedNone(RespServerSession session, int oldReadHead)
                    {
                        // Backup the read head, if we didn't find a command and need to continue in the more expensive parsing loop
                        session.readHead = oldReadHead;

                        return RespCommand.NONE;
                    }
                }
            }
            else
            {
                return FastParseInlineCommand(out count);
            }

            // Couldn't find a matching command in this pass
            count = -1;
            return RespCommand.NONE;
        }

        /// <summary>
        /// Fast parsing function for common command names.
        /// Parses the receive buffer starting from the current read head and advances it to the end of
        /// the parsed command/subcommand name.
        /// </summary>
        /// <param name="count">Reference to the number of remaining tokens in the packet. Will be reduced to number of command arguments.</param>
        /// <returns>The parsed command name.</returns>
        private RespCommand FastParseArrayCommand(ref int count, ref ReadOnlySpan<byte> specificErrorMessage)
        {
            // Bytes remaining in the read buffer
            int remainingBytes = bytesRead - readHead;

            // The current read head to continue reading from
            byte* ptr = recvBufferPtr + readHead;

            //
            // Fast-path parsing by (1) command string length, (2) First character of command name (optional) and (3) priority (manual order)
            //

            // NOTE: A valid RESP string is at a minimum 7 characters long "$_\r\n_\r\n"
            if (remainingBytes >= 7)
            {
                var oldReadHead = readHead;

                // Check if this is a string with a single-digit length ("$_\r\n" -> _ omitted)
                if ((*(uint*)ptr & 0xFFFF00FF) == MemoryMarshal.Read<uint>("$\0\r\n"u8))
                {
                    // Extract length from string header
                    var length = ptr[1] - '0';
                    Debug.Assert(length is > 0 and <= 9);

                    // Ensure that the complete command string is contained in the package. Otherwise exit early.
                    // Include 6 bytes to account for command string header and name terminator.
                    // 6 bytes = "$_\r\n" (4 bytes) + "\r\n" (2 bytes) at end of command name
                    if (remainingBytes >= length + 6)
                    {
                        // Optimistically increase read head and decrease the number of remaining elements
                        readHead += length + 6;
                        count -= 1;

                        switch (length)
                        {
                            case 3:
                                if (*(ulong*)(ptr + 1) == MemoryMarshal.Read<ulong>("3\r\nDEL\r\n"u8))
                                {
                                    return RespCommand.DEL;
                                }
                                else if (*(ulong*)(ptr + 1) == MemoryMarshal.Read<ulong>("3\r\nLCS\r\n"u8))
                                {
                                    return RespCommand.LCS;
                                }

                                break;

                            case 4:
                                switch ((ushort)ptr[4])
                                {
                                    case 'E':
                                        if (*(ulong*)(ptr + 2) == MemoryMarshal.Read<ulong>("\r\nEVAL\r\n"u8))
                                        {
                                            return RespCommand.EVAL;
                                        }
                                        break;

                                    case 'H':
                                        if (*(ulong*)(ptr + 2) == MemoryMarshal.Read<ulong>("\r\nHSET\r\n"u8))
                                        {
                                            return RespCommand.HSET;
                                        }
                                        else if (*(ulong*)(ptr + 2) == MemoryMarshal.Read<ulong>("\r\nHGET\r\n"u8))
                                        {
                                            return RespCommand.HGET;
                                        }
                                        else if (*(ulong*)(ptr + 2) == MemoryMarshal.Read<ulong>("\r\nHDEL\r\n"u8))
                                        {
                                            return RespCommand.HDEL;
                                        }
                                        else if (*(ulong*)(ptr + 2) == MemoryMarshal.Read<ulong>("\r\nHLEN\r\n"u8))
                                        {
                                            return RespCommand.HLEN;
                                        }
                                        else if (*(ulong*)(ptr + 2) == MemoryMarshal.Read<ulong>("\r\nHTTL\r\n"u8))
                                        {
                                            return RespCommand.HTTL;
                                        }
                                        break;

                                    case 'K':
                                        if (*(ulong*)(ptr + 2) == MemoryMarshal.Read<ulong>("\r\nKEYS\r\n"u8))
                                        {
                                            return RespCommand.KEYS;
                                        }
                                        break;

                                    case 'L':
                                        if (*(ulong*)(ptr + 2) == MemoryMarshal.Read<ulong>("\r\nLPOP\r\n"u8))
                                        {
                                            return RespCommand.LPOP;
                                        }
                                        else if (*(ulong*)(ptr + 2) == MemoryMarshal.Read<ulong>("\r\nLLEN\r\n"u8))
                                        {
                                            return RespCommand.LLEN;
                                        }
                                        else if (*(ulong*)(ptr + 2) == MemoryMarshal.Read<ulong>("\r\nLREM\r\n"u8))
                                        {
                                            return RespCommand.LREM;
                                        }
                                        else if (*(ulong*)(ptr + 2) == MemoryMarshal.Read<ulong>("\r\nLSET\r\n"u8))
                                        {
                                            return RespCommand.LSET;
                                        }
                                        else if (*(ulong*)(ptr + 2) == MemoryMarshal.Read<ulong>("\r\nLPOS\r\n"u8))
                                        {
                                            return RespCommand.LPOS;
                                        }
                                        break;

                                    case 'M':
                                        if (*(ulong*)(ptr + 2) == MemoryMarshal.Read<ulong>("\r\nMGET\r\n"u8))
                                        {
                                            return RespCommand.MGET;
                                        }
                                        else if (*(ulong*)(ptr + 2) == MemoryMarshal.Read<ulong>("\r\nMSET\r\n"u8))
                                        {
                                            return RespCommand.MSET;
                                        }
                                        break;

                                    case 'R':
                                        if (*(ulong*)(ptr + 2) == MemoryMarshal.Read<ulong>("\r\nRPOP\r\n"u8))
                                        {
                                            return RespCommand.RPOP;
                                        }
                                        break;

                                    case 'S':
                                        if (*(ulong*)(ptr + 2) == MemoryMarshal.Read<ulong>("\r\nSCAN\r\n"u8))
                                        {
                                            return RespCommand.SCAN;
                                        }
                                        else if (*(ulong*)(ptr + 2) == MemoryMarshal.Read<ulong>("\r\nSADD\r\n"u8))
                                        {
                                            return RespCommand.SADD;
                                        }
                                        else if (*(ulong*)(ptr + 2) == MemoryMarshal.Read<ulong>("\r\nSREM\r\n"u8))
                                        {
                                            return RespCommand.SREM;
                                        }
                                        else if (*(ulong*)(ptr + 2) == MemoryMarshal.Read<ulong>("\r\nSPOP\r\n"u8))
                                        {
                                            return RespCommand.SPOP;
                                        }
                                        break;

                                    case 'T':
                                        if (*(ulong*)(ptr + 2) == MemoryMarshal.Read<ulong>("\r\nTYPE\r\n"u8))
                                        {
                                            return RespCommand.TYPE;
                                        }
                                        break;

                                    case 'Z':
                                        if (*(ulong*)(ptr + 2) == MemoryMarshal.Read<ulong>("\r\nZADD\r\n"u8))
                                        {
                                            return RespCommand.ZADD;
                                        }
                                        else if (*(ulong*)(ptr + 2) == MemoryMarshal.Read<ulong>("\r\nZREM\r\n"u8))
                                        {
                                            return RespCommand.ZREM;
                                        }
                                        break;
                                }
                                break;

                            case 5:
                                switch ((ushort)ptr[4])
                                {
                                    case 'B':
                                        if (*(ulong*)(ptr + 3) == MemoryMarshal.Read<ulong>("\nBITOP\r\n"u8))
                                        {
                                            // Check for matching bit-operation
                                            if (remainingBytes > length + 6 + 8)
                                            {
                                                // TODO: AND|OR|XOR|NOT may not correctly handle mixed cases?

                                                // 2-character operations
                                                if (*(uint*)(ptr + 11) == MemoryMarshal.Read<uint>("$2\r\n"u8))
                                                {
                                                    if (*(ulong*)(ptr + 11) == MemoryMarshal.Read<ulong>("$2\r\nOR\r\n"u8) || *(ulong*)(ptr + 11) == MemoryMarshal.Read<ulong>("$2\r\nor\r\n"u8))
                                                    {
                                                        readHead += 8;
                                                        count -= 1;
                                                        return RespCommand.BITOP_OR;
                                                    }
                                                }
                                                // 3-character operations
                                                else if (remainingBytes > length + 6 + 9)
                                                {
                                                    if (*(uint*)(ptr + 11) == MemoryMarshal.Read<uint>("$3\r\n"u8))
                                                    {
                                                        // Optimistically adjust read head and count
                                                        readHead += 9;
                                                        count -= 1;

                                                        if (*(ulong*)(ptr + 12) == MemoryMarshal.Read<ulong>("3\r\nAND\r\n"u8) || *(ulong*)(ptr + 12) == MemoryMarshal.Read<ulong>("3\r\nand\r\n"u8))
                                                        {
                                                            return RespCommand.BITOP_AND;
                                                        }
                                                        else if (*(ulong*)(ptr + 12) == MemoryMarshal.Read<ulong>("3\r\nXOR\r\n"u8) || *(ulong*)(ptr + 12) == MemoryMarshal.Read<ulong>("3\r\nxor\r\n"u8))
                                                        {
                                                            return RespCommand.BITOP_XOR;
                                                        }
                                                        else if (*(ulong*)(ptr + 12) == MemoryMarshal.Read<ulong>("3\r\nNOT\r\n"u8) || *(ulong*)(ptr + 12) == MemoryMarshal.Read<ulong>("3\r\nnot\r\n"u8))
                                                        {
                                                            return RespCommand.BITOP_NOT;
                                                        }

                                                        // Reset read head and count if we didn't match operator.
                                                        readHead -= 9;
                                                        count += 1;
                                                    }
                                                }

                                                // Although we recognize BITOP, the pseudo-subcommand isn't recognized so fail early
                                                specificErrorMessage = CmdStrings.RESP_SYNTAX_ERROR;
                                                return RespCommand.NONE;
                                            }
                                        }
                                        else if (*(ulong*)(ptr + 3) == MemoryMarshal.Read<ulong>("\nBRPOP\r\n"u8))
                                        {
                                            return RespCommand.BRPOP;
                                        }
                                        else if (*(ulong*)(ptr + 3) == MemoryMarshal.Read<ulong>("\nBLPOP\r\n"u8))
                                        {
                                            return RespCommand.BLPOP;
                                        }
                                        break;

                                    case 'H':
                                        if (*(ulong*)(ptr + 3) == MemoryMarshal.Read<ulong>("\nHMSET\r\n"u8))
                                        {
                                            return RespCommand.HMSET;
                                        }
                                        else if (*(ulong*)(ptr + 3) == MemoryMarshal.Read<ulong>("\nHMGET\r\n"u8))
                                        {
                                            return RespCommand.HMGET;
                                        }
                                        else if (*(ulong*)(ptr + 3) == MemoryMarshal.Read<ulong>("\nHKEYS\r\n"u8))
                                        {
                                            return RespCommand.HKEYS;
                                        }
                                        else if (*(ulong*)(ptr + 3) == MemoryMarshal.Read<ulong>("\nHVALS\r\n"u8))
                                        {
                                            return RespCommand.HVALS;
                                        }
                                        else if (*(ulong*)(ptr + 3) == MemoryMarshal.Read<ulong>("\nHSCAN\r\n"u8))
                                        {
                                            return RespCommand.HSCAN;
                                        }
                                        else if (*(ulong*)(ptr + 3) == MemoryMarshal.Read<ulong>("\nHPTTL\r\n"u8))
                                        {
                                            return RespCommand.HPTTL;
                                        }
                                        break;

                                    case 'L':
                                        if (*(ulong*)(ptr + 3) == MemoryMarshal.Read<ulong>("\nLPUSH\r\n"u8))
                                        {
                                            return RespCommand.LPUSH;
                                        }
                                        else if (*(ulong*)(ptr + 3) == MemoryMarshal.Read<ulong>("\nLTRIM\r\n"u8))
                                        {
                                            return RespCommand.LTRIM;
                                        }
                                        else if (*(ulong*)(ptr + 3) == MemoryMarshal.Read<ulong>("\nLMOVE\r\n"u8))
                                        {
                                            return RespCommand.LMOVE;
                                        }
                                        else if (*(ulong*)(ptr + 3) == MemoryMarshal.Read<ulong>("\nLMPOP\r\n"u8))
                                        {
                                            return RespCommand.LMPOP;
                                        }
                                        break;

                                    case 'P':
                                        if (*(ulong*)(ptr + 3) == MemoryMarshal.Read<ulong>("\nPFADD\r\n"u8))
                                        {
                                            return RespCommand.PFADD;
                                        }
                                        break;

                                    case 'R':
                                        if (*(ulong*)(ptr + 3) == MemoryMarshal.Read<ulong>("\nRPUSH\r\n"u8))
                                        {
                                            return RespCommand.RPUSH;
                                        }
                                        break;

                                    case 'S':
                                        if (*(ulong*)(ptr + 3) == MemoryMarshal.Read<ulong>("\nSCARD\r\n"u8))
                                        {
                                            return RespCommand.SCARD;
                                        }
                                        else if (*(ulong*)(ptr + 3) == MemoryMarshal.Read<ulong>("\nSSCAN\r\n"u8))
                                        {
                                            return RespCommand.SSCAN;
                                        }
                                        else if (*(ulong*)(ptr + 3) == MemoryMarshal.Read<ulong>("\nSMOVE\r\n"u8))
                                        {
                                            return RespCommand.SMOVE;
                                        }
                                        else if (*(ulong*)(ptr + 3) == MemoryMarshal.Read<ulong>("\nSDIFF\r\n"u8))
                                        {
                                            return RespCommand.SDIFF;
                                        }
                                        break;

                                    case 'W':
                                        if (*(ulong*)(ptr + 3) == MemoryMarshal.Read<ulong>("\nWATCH\r\n"u8))
                                        {
                                            return RespCommand.WATCH;
                                        }
                                        break;

                                    case 'Z':
                                        if (*(ulong*)(ptr + 3) == MemoryMarshal.Read<ulong>("\nZCARD\r\n"u8))
                                        {
                                            return RespCommand.ZCARD;
                                        }
                                        else if (*(ulong*)(ptr + 3) == MemoryMarshal.Read<ulong>("\nZRANK\r\n"u8))
                                        {
                                            return RespCommand.ZRANK;
                                        }
                                        else if (*(ulong*)(ptr + 3) == MemoryMarshal.Read<ulong>("\nZDIFF\r\n"u8))
                                        {
                                            return RespCommand.ZDIFF;
                                        }
                                        else if (*(ulong*)(ptr + 3) == MemoryMarshal.Read<ulong>("\nZSCAN\r\n"u8))
                                        {
                                            return RespCommand.ZSCAN;
                                        }
                                        else if (*(ulong*)(ptr + 3) == MemoryMarshal.Read<ulong>("\nZMPOP\r\n"u8))
                                        {
                                            return RespCommand.ZMPOP;
                                        }
                                        break;
                                }
                                break;

                            case 6:
                                switch ((ushort)ptr[4])
                                {
                                    case 'B':
                                        if (*(ulong*)(ptr + 4) == MemoryMarshal.Read<ulong>("BLMOVE\r\n"u8))
                                        {
                                            return RespCommand.BLMOVE;
                                        }
                                        else if (*(ulong*)(ptr + 4) == MemoryMarshal.Read<ulong>("BLMPOP\r\n"u8))
                                        {
                                            return RespCommand.BLMPOP;
                                        }
                                        else if (*(ulong*)(ptr + 4) == MemoryMarshal.Read<ulong>("BZMPOP\r\n"u8))
                                        {
                                            return RespCommand.BZMPOP;
                                        }
                                        break;
                                    case 'D':
                                        if (*(ulong*)(ptr + 4) == MemoryMarshal.Read<ulong>("DBSIZE\r\n"u8))
                                        {
                                            return RespCommand.DBSIZE;
                                        }
                                        break;

                                    case 'E':
                                        if (*(ulong*)(ptr + 4) == MemoryMarshal.Read<ulong>("EXISTS\r\n"u8))
                                        {
                                            return RespCommand.EXISTS;
                                        }
                                        break;

                                    case 'G':
                                        if (*(ulong*)(ptr + 4) == MemoryMarshal.Read<ulong>("GEOADD\r\n"u8))
                                        {
                                            return RespCommand.GEOADD;
                                        }
                                        else if (*(ulong*)(ptr + 4) == MemoryMarshal.Read<ulong>("GEOPOS\r\n"u8))
                                        {
                                            return RespCommand.GEOPOS;
                                        }
                                        break;

                                    case 'H':
                                        if (*(ulong*)(ptr + 4) == MemoryMarshal.Read<ulong>("HSETNX\r\n"u8))
                                        {
                                            return RespCommand.HSETNX;
                                        }
                                        break;

                                    case 'L':
                                        if (*(ulong*)(ptr + 4) == MemoryMarshal.Read<ulong>("LPUSHX\r\n"u8))
                                        {
                                            return RespCommand.LPUSHX;
                                        }
                                        else if (*(ulong*)(ptr + 4) == MemoryMarshal.Read<ulong>("LRANGE\r\n"u8))
                                        {
                                            return RespCommand.LRANGE;
                                        }
                                        else if (*(ulong*)(ptr + 4) == MemoryMarshal.Read<ulong>("LINDEX\r\n"u8))
                                        {
                                            return RespCommand.LINDEX;
                                        }
                                        break;

                                    case 'M':
                                        if (*(ulong*)(ptr + 4) == MemoryMarshal.Read<ulong>("MSETNX\r\n"u8))
                                        {
                                            return RespCommand.MSETNX;
                                        }
                                        else if (*(ulong*)(ptr + 4) == MemoryMarshal.Read<ulong>("MEMORY\r\n"u8))
                                        {
                                            // MEMORY USAGE
                                            // 11 = "$5\r\nUSAGE\r\n".Length
                                            if (remainingBytes >= length + 11)
                                            {
                                                if (*(ulong*)(ptr + 12) == MemoryMarshal.Read<ulong>("$5\r\nUSAG"u8) && *(ulong*)(ptr + 15) == MemoryMarshal.Read<ulong>("\nUSAGE\r\n"u8))
                                                {
                                                    count--;
                                                    readHead += 11;
                                                    return RespCommand.MEMORY_USAGE;
                                                }
                                            }
                                        }
                                        break;

                                    case 'R':
                                        if (*(ulong*)(ptr + 4) == MemoryMarshal.Read<ulong>("RPUSHX\r\n"u8))
                                        {
                                            return RespCommand.RPUSHX;
                                        }
                                        break;

                                    case 'S':
                                        if (*(ulong*)(ptr + 4) == MemoryMarshal.Read<ulong>("SELECT\r\n"u8))
                                        {
                                            return RespCommand.SELECT;
                                        }
                                        else if (*(ulong*)(ptr + 4) == MemoryMarshal.Read<ulong>("STRLEN\r\n"u8))
                                        {
                                            return RespCommand.STRLEN;
                                        }
                                        else if (*(ulong*)(ptr + 4) == MemoryMarshal.Read<ulong>("SUNION\r\n"u8))
                                        {
                                            return RespCommand.SUNION;
                                        }
                                        else if (*(ulong*)(ptr + 4) == MemoryMarshal.Read<ulong>("SINTER\r\n"u8))
                                        {
                                            return RespCommand.SINTER;
                                        }
                                        else if (*(ulong*)(ptr + 4) == MemoryMarshal.Read<ulong>("SCRIPT\r\n"u8))
                                        {
                                            // SCRIPT EXISTS => "$6\r\nEXISTS\r\n".Length == 12
                                            // SCRIPT FLUSH  => "$5\r\nFLUSH\r\n".Length  == 11
                                            // SCRIPT LOAD   => "$4\r\nLOAD\r\n".Length   == 10

                                            if (remainingBytes >= length + 10)
                                            {
                                                if (*(ulong*)(ptr + 4 + 8) == MemoryMarshal.Read<ulong>("$4\r\nLOAD"u8) && *(ulong*)(ptr + 4 + 8 + 2) == MemoryMarshal.Read<ulong>("\r\nLOAD\r\n"u8))
                                                {
                                                    count--;
                                                    readHead += 10;
                                                    return RespCommand.SCRIPT_LOAD;
                                                }

                                                if (remainingBytes >= length + 11)
                                                {
                                                    if (*(ulong*)(ptr + 4 + 8) == MemoryMarshal.Read<ulong>("$5\r\nFLUS"u8) && *(ulong*)(ptr + 4 + 8 + 3) == MemoryMarshal.Read<ulong>("\nFLUSH\r\n"u8))
                                                    {
                                                        count--;
                                                        readHead += 11;
                                                        return RespCommand.SCRIPT_FLUSH;
                                                    }

                                                    if (remainingBytes >= length + 12)
                                                    {
                                                        if (*(ulong*)(ptr + 4 + 8) == MemoryMarshal.Read<ulong>("$6\r\nEXIS"u8) && *(ulong*)(ptr + 4 + 8 + 4) == MemoryMarshal.Read<ulong>("EXISTS\r\n"u8))
                                                        {
                                                            count--;
                                                            readHead += 12;
                                                            return RespCommand.SCRIPT_EXISTS;
                                                        }
                                                    }
                                                }
                                            }
                                        }
                                        break;

                                    case 'U':
                                        if (*(ulong*)(ptr + 4) == MemoryMarshal.Read<ulong>("UNLINK\r\n"u8))
                                        {
                                            return RespCommand.UNLINK;
                                        }
                                        break;

                                    case 'Z':
                                        if (*(ulong*)(ptr + 4) == MemoryMarshal.Read<ulong>("ZCOUNT\r\n"u8))
                                        {
                                            return RespCommand.ZCOUNT;
                                        }
                                        else if (*(ulong*)(ptr + 4) == MemoryMarshal.Read<ulong>("ZRANGE\r\n"u8))
                                        {
                                            return RespCommand.ZRANGE;
                                        }
                                        else if (*(ulong*)(ptr + 4) == MemoryMarshal.Read<ulong>("ZUNION\r\n"u8))
                                        {
                                            return RespCommand.ZUNION;
                                        }
                                        if (*(ulong*)(ptr + 4) == MemoryMarshal.Read<ulong>("ZSCORE\r\n"u8))
                                        {
                                            return RespCommand.ZSCORE;
                                        }
                                        if (*(ulong*)(ptr + 4) == MemoryMarshal.Read<ulong>("ZINTER\r\n"u8))
                                        {
                                            return RespCommand.ZINTER;
                                        }
                                        break;
                                }

                                break;
                            case 7:
                                switch ((ushort)ptr[4])
                                {
                                    case 'E':
                                        if (*(ulong*)(ptr + 2) == MemoryMarshal.Read<ulong>("\r\nEVALSHA\r\n"u8))
                                        {
                                            return RespCommand.EVALSHA;
                                        }
                                        break;

                                    case 'G':
                                        if (*(ulong*)(ptr + 4) == MemoryMarshal.Read<ulong>("GEOHASH\r"u8) && *(byte*)(ptr + 12) == '\n')
                                        {
                                            return RespCommand.GEOHASH;
                                        }
                                        else if (*(ulong*)(ptr + 4) == MemoryMarshal.Read<ulong>("GEODIST\r"u8) && *(byte*)(ptr + 12) == '\n')
                                        {
                                            return RespCommand.GEODIST;
                                        }
                                        break;

                                    case 'H':
                                        if (*(ulong*)(ptr + 4) == MemoryMarshal.Read<ulong>("HGETALL\r"u8) && *(byte*)(ptr + 12) == '\n')
                                        {
                                            return RespCommand.HGETALL;
                                        }
                                        else if (*(ulong*)(ptr + 4) == MemoryMarshal.Read<ulong>("HEXISTS\r"u8) && *(byte*)(ptr + 12) == '\n')
                                        {
                                            return RespCommand.HEXISTS;
                                        }
                                        else if (*(ulong*)(ptr + 4) == MemoryMarshal.Read<ulong>("HEXPIRE\r"u8) && *(byte*)(ptr + 12) == '\n')
                                        {
                                            return RespCommand.HEXPIRE;
                                        }
                                        else if (*(ulong*)(ptr + 4) == MemoryMarshal.Read<ulong>("HINCRBY\r"u8) && *(byte*)(ptr + 12) == '\n')
                                        {
                                            return RespCommand.HINCRBY;
                                        }
                                        else if (*(ulong*)(ptr + 4) == MemoryMarshal.Read<ulong>("HSTRLEN\r"u8) && *(byte*)(ptr + 12) == '\n')
                                        {
                                            return RespCommand.HSTRLEN;
                                        }
                                        break;

                                    case 'L':
                                        if (*(ulong*)(ptr + 4) == MemoryMarshal.Read<ulong>("LINSERT\r"u8) && *(byte*)(ptr + 12) == '\n')
                                        {
                                            return RespCommand.LINSERT;
                                        }
                                        break;

                                    case 'M':
                                        if (*(ulong*)(ptr + 4) == MemoryMarshal.Read<ulong>("MONITOR\r"u8) && *(byte*)(ptr + 12) == '\n')
                                        {
                                            return RespCommand.MONITOR;
                                        }
                                        break;

                                    case 'P':
                                        if (*(ulong*)(ptr + 4) == MemoryMarshal.Read<ulong>("PFCOUNT\r"u8) && *(byte*)(ptr + 12) == '\n')
                                        {
                                            return RespCommand.PFCOUNT;
                                        }
                                        else if (*(ulong*)(ptr + 4) == MemoryMarshal.Read<ulong>("PFMERGE\r"u8) && *(byte*)(ptr + 12) == '\n')
                                        {
                                            return RespCommand.PFMERGE;
                                        }
                                        break;
                                    case 'W':
                                        if (*(ulong*)(ptr + 4) == MemoryMarshal.Read<ulong>("WATCHMS\r"u8) && *(byte*)(ptr + 12) == '\n')
                                        {
                                            return RespCommand.WATCHMS;
                                        }

                                        if (*(ulong*)(ptr + 4) == MemoryMarshal.Read<ulong>("WATCHOS\r"u8) && *(byte*)(ptr + 12) == '\n')
                                        {
                                            return RespCommand.WATCHOS;
                                        }

                                        break;

                                    case 'Z':
                                        if (*(ulong*)(ptr + 4) == MemoryMarshal.Read<ulong>("ZPOPMIN\r"u8) && *(byte*)(ptr + 12) == '\n')
                                        {
                                            return RespCommand.ZPOPMIN;
                                        }
                                        else if (*(ulong*)(ptr + 4) == MemoryMarshal.Read<ulong>("ZPOPMAX\r"u8) && *(byte*)(ptr + 12) == '\n')
                                        {
                                            return RespCommand.ZPOPMAX;
                                        }
                                        else if (*(ulong*)(ptr + 4) == MemoryMarshal.Read<ulong>("ZINCRBY\r"u8) && *(byte*)(ptr + 12) == '\n')
                                        {
                                            return RespCommand.ZINCRBY;
                                        }
                                        else if (*(ulong*)(ptr + 4) == MemoryMarshal.Read<ulong>("ZMSCORE\r"u8) && *(byte*)(ptr + 12) == '\n')
                                        {
                                            return RespCommand.ZMSCORE;
                                        }
                                        break;
                                }
                                break;
                            case 8:
                                if (*(ulong*)(ptr + 4) == MemoryMarshal.Read<ulong>("ZREVRANK"u8) && *(ushort*)(ptr + 12) == MemoryMarshal.Read<ushort>("\r\n"u8))
                                {
                                    return RespCommand.ZREVRANK;
                                }
                                else if (*(ulong*)(ptr + 4) == MemoryMarshal.Read<ulong>("SMEMBERS"u8) && *(ushort*)(ptr + 12) == MemoryMarshal.Read<ushort>("\r\n"u8))
                                {
                                    return RespCommand.SMEMBERS;
                                }
                                else if (*(ulong*)(ptr + 4) == MemoryMarshal.Read<ulong>("BITFIELD"u8) && *(ushort*)(ptr + 12) == MemoryMarshal.Read<ushort>("\r\n"u8))
                                {
                                    return RespCommand.BITFIELD;
                                }
                                else if (*(ulong*)(ptr + 4) == MemoryMarshal.Read<ulong>("EXPIREAT"u8) && *(ushort*)(ptr + 12) == MemoryMarshal.Read<ushort>("\r\n"u8))
                                {
                                    return RespCommand.EXPIREAT;
                                }
<<<<<<< HEAD
                                else if (*(ulong*)(ptr + 4) == MemoryMarshal.Read<ulong>("BZPOPMAX"u8) && *(ushort*)(ptr + 12) == MemoryMarshal.Read<ushort>("\r\n"u8))
                                {
                                    return RespCommand.BZPOPMAX;
                                }
                                else if (*(ulong*)(ptr + 4) == MemoryMarshal.Read<ulong>("BZPOPMIN"u8) && *(ushort*)(ptr + 12) == MemoryMarshal.Read<ushort>("\r\n"u8))
                                {
                                    return RespCommand.BZPOPMIN;
=======
                                else if (*(ulong*)(ptr + 4) == MemoryMarshal.Read<ulong>("HPEXPIRE"u8) && *(ushort*)(ptr + 12) == MemoryMarshal.Read<ushort>("\r\n"u8))
                                {
                                    return RespCommand.HPEXPIRE;
                                }
                                else if (*(ulong*)(ptr + 4) == MemoryMarshal.Read<ulong>("HPERSIST"u8) && *(ushort*)(ptr + 12) == MemoryMarshal.Read<ushort>("\r\n"u8))
                                {
                                    return RespCommand.HPERSIST;
>>>>>>> c85e281a
                                }
                                break;
                            case 9:
                                if (*(ulong*)(ptr + 4) == MemoryMarshal.Read<ulong>("SUBSCRIB"u8) && *(uint*)(ptr + 11) == MemoryMarshal.Read<uint>("BE\r\n"u8))
                                {
                                    return RespCommand.SUBSCRIBE;
                                }
                                else if (*(ulong*)(ptr + 4) == MemoryMarshal.Read<ulong>("SISMEMBE"u8) && *(uint*)(ptr + 11) == MemoryMarshal.Read<uint>("ER\r\n"u8))
                                {
                                    return RespCommand.SISMEMBER;
                                }
                                else if (*(ulong*)(ptr + 4) == MemoryMarshal.Read<ulong>("ZLEXCOUN"u8) && *(uint*)(ptr + 11) == MemoryMarshal.Read<uint>("NT\r\n"u8))
                                {
                                    return RespCommand.ZLEXCOUNT;
                                }
                                else if (*(ulong*)(ptr + 4) == MemoryMarshal.Read<ulong>("GEOSEARC"u8) && *(uint*)(ptr + 11) == MemoryMarshal.Read<uint>("CH\r\n"u8))
                                {
                                    return RespCommand.GEOSEARCH;
                                }
                                else if (*(ulong*)(ptr + 4) == MemoryMarshal.Read<ulong>("ZREVRANG"u8) && *(uint*)(ptr + 11) == MemoryMarshal.Read<uint>("GE\r\n"u8))
                                {
                                    return RespCommand.ZREVRANGE;
                                }
                                else if (*(ulong*)(ptr + 4) == MemoryMarshal.Read<ulong>("RPOPLPUS"u8) && *(uint*)(ptr + 11) == MemoryMarshal.Read<uint>("SH\r\n"u8))
                                {
                                    return RespCommand.RPOPLPUSH;
                                }
                                else if (*(ulong*)(ptr + 4) == MemoryMarshal.Read<ulong>("PEXPIREA"u8) && *(uint*)(ptr + 11) == MemoryMarshal.Read<uint>("AT\r\n"u8))
                                {
                                    return RespCommand.PEXPIREAT;
                                }
                                else if (*(ulong*)(ptr + 4) == MemoryMarshal.Read<ulong>("HEXPIREA"u8) && *(uint*)(ptr + 11) == MemoryMarshal.Read<uint>("AT\r\n"u8))
                                {
                                    return RespCommand.HEXPIREAT;
                                }
                                break;
                        }

                        // Reset optimistically changed state, if no matching command was found
                        count += 1;
                        readHead = oldReadHead;
                    }
                }
                // Check if this is a string with a double-digit length ("$__\r" -> _ omitted)
                else if ((*(uint*)ptr & 0xFF0000FF) == MemoryMarshal.Read<uint>("$\0\0\r"u8))
                {
                    // Extract length from string header
                    var length = ptr[2] - '0' + 10;
                    Debug.Assert(length is >= 10 and <= 19);

                    // Ensure that the complete command string is contained in the package. Otherwise exit early.
                    // Include 7 bytes to account for command string header and name terminator.
                    // 7 bytes = "$__\r\n" (5 bytes) + "\r\n" (2 bytes) at end of command name
                    if (remainingBytes >= length + 7)
                    {
                        // Optimistically increase read head and decrease the number of remaining elements
                        readHead += length + 7;
                        count -= 1;

                        // Match remaining character by length
                        // NOTE: Check should include the remaining array length terminator '\n'
                        switch (length)
                        {
                            case 10:
                                if (*(ulong*)(ptr + 1) == MemoryMarshal.Read<ulong>("10\r\nPSUB"u8) && *(ulong*)(ptr + 9) == MemoryMarshal.Read<ulong>("SCRIBE\r\n"u8))
                                {
                                    return RespCommand.PSUBSCRIBE;
                                }
                                else if (*(ulong*)(ptr + 1) == MemoryMarshal.Read<ulong>("10\r\nHRAN"u8) && *(ulong*)(ptr + 9) == MemoryMarshal.Read<ulong>("DFIELD\r\n"u8))
                                {
                                    return RespCommand.HRANDFIELD;
                                }
                                else if (*(ulong*)(ptr + 1) == MemoryMarshal.Read<ulong>("10\r\nSDIF"u8) && *(ulong*)(ptr + 9) == MemoryMarshal.Read<ulong>("FSTORE\r\n"u8))
                                {
                                    return RespCommand.SDIFFSTORE;
                                }
                                else if (*(ulong*)(ptr + 1) == MemoryMarshal.Read<ulong>("10\r\nEXPI"u8) && *(ulong*)(ptr + 9) == MemoryMarshal.Read<ulong>("RETIME\r\n"u8))
                                {
                                    return RespCommand.EXPIRETIME;
                                }
                                else if (*(ulong*)(ptr + 1) == MemoryMarshal.Read<ulong>("10\r\nSMIS"u8) && *(ulong*)(ptr + 9) == MemoryMarshal.Read<ulong>("MEMBER\r\n"u8))
                                {
                                    return RespCommand.SMISMEMBER;
                                }
                                else if (*(ulong*)(ptr + 1) == MemoryMarshal.Read<ulong>("10\r\nSINT"u8) && *(ulong*)(ptr + 9) == MemoryMarshal.Read<ulong>("ERCARD\r\n"u8))
                                {
                                    return RespCommand.SINTERCARD;
                                }
                                else if (*(ulong*)(ptr + 1) == MemoryMarshal.Read<ulong>("10\r\nZDIF"u8) && *(uint*)(ptr + 9) == MemoryMarshal.Read<uint>("FSTORE\r\n"u8))
                                {
                                    return RespCommand.ZDIFFSTORE;
                                }
                                else if (*(ulong*)(ptr + 1) == MemoryMarshal.Read<ulong>("10\r\nBRPO"u8) && *(uint*)(ptr + 9) == MemoryMarshal.Read<uint>("PLPUSH\r\n"u8))
                                {
                                    return RespCommand.BRPOPLPUSH;
                                }
                                else if (*(ulong*)(ptr + 1) == MemoryMarshal.Read<ulong>("10\r\nZINT"u8) && *(ulong*)(ptr + 9) == MemoryMarshal.Read<ulong>("ERCARD\r\n"u8))
                                {
                                    return RespCommand.ZINTERCARD;
                                }
                                else if (*(ulong*)(ptr + 1) == MemoryMarshal.Read<ulong>("10\r\nHPEX"u8) && *(uint*)(ptr + 9) == MemoryMarshal.Read<uint>("PIREAT\r\n"u8))
                                {
                                    return RespCommand.HPEXPIREAT;
                                }
                                break;
                            case 11:
                                if (*(ulong*)(ptr + 2) == MemoryMarshal.Read<ulong>("1\r\nUNSUB"u8) && *(ulong*)(ptr + 10) == MemoryMarshal.Read<ulong>("SCRIBE\r\n"u8))
                                {
                                    return RespCommand.UNSUBSCRIBE;
                                }
                                else if (*(ulong*)(ptr + 2) == MemoryMarshal.Read<ulong>("1\r\nZRAND"u8) && *(ulong*)(ptr + 10) == MemoryMarshal.Read<ulong>("MEMBER\r\n"u8))
                                {
                                    return RespCommand.ZRANDMEMBER;
                                }
                                else if (*(ulong*)(ptr + 2) == MemoryMarshal.Read<ulong>("1\r\nBITFI"u8) && *(ulong*)(ptr + 10) == MemoryMarshal.Read<ulong>("ELD_RO\r\n"u8))
                                {
                                    return RespCommand.BITFIELD_RO;
                                }
                                else if (*(ulong*)(ptr + 2) == MemoryMarshal.Read<ulong>("1\r\nSRAND"u8) && *(ulong*)(ptr + 10) == MemoryMarshal.Read<ulong>("MEMBER\r\n"u8))
                                {
                                    return RespCommand.SRANDMEMBER;
                                }
                                else if (*(ulong*)(ptr + 2) == MemoryMarshal.Read<ulong>("1\r\nSUNIO"u8) && *(ulong*)(ptr + 10) == MemoryMarshal.Read<ulong>("NSTORE\r\n"u8))
                                {
                                    return RespCommand.SUNIONSTORE;
                                }
                                else if (*(ulong*)(ptr + 2) == MemoryMarshal.Read<ulong>("1\r\nSINTE"u8) && *(ulong*)(ptr + 10) == MemoryMarshal.Read<ulong>("RSTORE\r\n"u8))
                                {
                                    return RespCommand.SINTERSTORE;
                                }
                                else if (*(ulong*)(ptr + 2) == MemoryMarshal.Read<ulong>("1\r\nPEXPI"u8) && *(ulong*)(ptr + 10) == MemoryMarshal.Read<ulong>("RETIME\r\n"u8))
                                {
                                    return RespCommand.PEXPIRETIME;
                                }
                                else if (*(ulong*)(ptr + 2) == MemoryMarshal.Read<ulong>("1\r\nINCRB"u8) && *(ulong*)(ptr + 10) == MemoryMarshal.Read<ulong>("YFLOAT\r\n"u8))
                                {
                                    return RespCommand.INCRBYFLOAT;
                                }
                                else if (*(ulong*)(ptr + 2) == MemoryMarshal.Read<ulong>("1\r\nZRANG"u8) && *(ulong*)(ptr + 10) == MemoryMarshal.Read<ulong>("ESTORE\r\n"u8))
                                {
                                    return RespCommand.ZRANGESTORE;
                                }
                                else if (*(ulong*)(ptr + 2) == MemoryMarshal.Read<ulong>("1\r\nZINTE"u8) && *(ulong*)(ptr + 10) == MemoryMarshal.Read<ulong>("RSTORE\r\n"u8))
                                {
                                    return RespCommand.ZINTERSTORE;
                                }
                                else if (*(ulong*)(ptr + 2) == MemoryMarshal.Read<ulong>("1\r\nZUNIO"u8) && *(ulong*)(ptr + 10) == MemoryMarshal.Read<ulong>("NSTORE\r\n"u8))
                                {
                                    return RespCommand.ZUNIONSTORE;
                                }
                                else if (*(ulong*)(ptr + 2) == MemoryMarshal.Read<ulong>("1\r\nHEXPI"u8) && *(ulong*)(ptr + 10) == MemoryMarshal.Read<ulong>("RETIME\r\n"u8))
                                {
                                    return RespCommand.HEXPIRETIME;
                                }
                                break;

                            case 12:
                                if (*(ulong*)(ptr + 3) == MemoryMarshal.Read<ulong>("\r\nPUNSUB"u8) && *(ulong*)(ptr + 11) == MemoryMarshal.Read<ulong>("SCRIBE\r\n"u8))
                                {
                                    return RespCommand.PUNSUBSCRIBE;
                                }
                                else if (*(ulong*)(ptr + 3) == MemoryMarshal.Read<ulong>("\r\nHINCRB"u8) && *(ulong*)(ptr + 11) == MemoryMarshal.Read<ulong>("YFLOAT\r\n"u8))
                                {
                                    return RespCommand.HINCRBYFLOAT;
                                }
                                else if (*(ulong*)(ptr + 3) == MemoryMarshal.Read<ulong>("\r\nHPEXPI"u8) && *(ulong*)(ptr + 11) == MemoryMarshal.Read<ulong>("RETIME\r\n"u8))
                                {
                                    return RespCommand.HPEXPIRETIME;
                                }
                                break;

                            case 13:
                                if (*(ulong*)(ptr + 4) == MemoryMarshal.Read<ulong>("\nZRANGEB"u8) && *(ulong*)(ptr + 12) == MemoryMarshal.Read<ulong>("YSCORE\r\n"u8))
                                {
                                    return RespCommand.ZRANGEBYSCORE;
                                }
                                break;

                            case 14:
                                if (*(ulong*)(ptr + 3) == MemoryMarshal.Read<ulong>("\r\nZREMRA"u8) && *(ulong*)(ptr + 11) == MemoryMarshal.Read<ulong>("NGEBYLEX"u8) && *(ushort*)(ptr + 19) == MemoryMarshal.Read<ushort>("\r\n"u8))
                                {
                                    return RespCommand.ZREMRANGEBYLEX;
                                }
                                else if (*(ulong*)(ptr + 3) == MemoryMarshal.Read<ulong>("\r\nGEOSEA"u8) && *(ulong*)(ptr + 11) == MemoryMarshal.Read<ulong>("RCHSTORE"u8) && *(ushort*)(ptr + 19) == MemoryMarshal.Read<ushort>("\r\n"u8))
                                {
                                    return RespCommand.GEOSEARCHSTORE;
                                }
                                else if (*(ulong*)(ptr + 3) == MemoryMarshal.Read<ulong>("\r\nZREVRA"u8) && *(ulong*)(ptr + 11) == MemoryMarshal.Read<ulong>("NGEBYLEX"u8) && *(ushort*)(ptr + 19) == MemoryMarshal.Read<ushort>("\r\n"u8))
                                {
                                    return RespCommand.ZREVRANGEBYLEX;
                                }
                                break;

                            case 15:
                                if (*(ulong*)(ptr + 4) == MemoryMarshal.Read<ulong>("\nZREMRAN"u8) && *(ulong*)(ptr + 12) == MemoryMarshal.Read<ulong>("GEBYRANK"u8) && *(ushort*)(ptr + 20) == MemoryMarshal.Read<ushort>("\r\n"u8))
                                {
                                    return RespCommand.ZREMRANGEBYRANK;
                                }
                                break;

                            case 16:
                                if (*(ulong*)(ptr + 3) == MemoryMarshal.Read<ulong>("\r\nCUSTOM"u8) && *(ulong*)(ptr + 11) == MemoryMarshal.Read<ulong>("OBJECTSC"u8) && *(ushort*)(ptr + 19) == MemoryMarshal.Read<ushort>("AN\r\n"u8))
                                {
                                    return RespCommand.COSCAN;
                                }
                                else if (*(ulong*)(ptr + 3) == MemoryMarshal.Read<ulong>("\r\nZREMRA"u8) && *(ulong*)(ptr + 11) == MemoryMarshal.Read<ulong>("NGEBYSCO"u8) && *(ushort*)(ptr + 19) == MemoryMarshal.Read<ushort>("RE\r\n"u8))
                                {
                                    return RespCommand.ZREMRANGEBYSCORE;
                                }
                                else if (*(ulong*)(ptr + 3) == MemoryMarshal.Read<ulong>("\r\nZREVRA"u8) && *(ulong*)(ptr + 11) == MemoryMarshal.Read<ulong>("NGEBYSCO"u8) && *(ushort*)(ptr + 19) == MemoryMarshal.Read<ushort>("RE\r\n"u8))
                                {
                                    return RespCommand.ZREVRANGEBYSCORE;
                                }
                                break;
                        }

                        // Reset optimistically changed state, if no matching command was found
                        count += 1;
                        readHead = oldReadHead;
                    }
                }
            }

            // No matching command name found in this pass
            return RespCommand.NONE;
        }

        /// <summary>
        /// Parses the receive buffer, starting from the current read head, for all command names that are
        /// not covered by FastParseArrayCommand() and advances the read head to the end of the command name.
        /// 
        /// NOTE: Assumes the input command names have already been converted to upper-case.
        /// </summary>
        /// <param name="count">Reference to the number of remaining tokens in the packet. Will be reduced to number of command arguments.</param>
        /// <param name="specificErrorMsg">If the command could not be parsed, will be non-empty if a specific error message should be returned.</param>
        /// <param name="success">True if the input RESP string was completely included in the buffer, false if we couldn't read the full command name.</param>
        /// <returns>The parsed command name.</returns>
        private RespCommand SlowParseCommand(ref int count, ref ReadOnlySpan<byte> specificErrorMsg, out bool success)
        {
            // Try to extract the current string from the front of the read head
            var command = GetCommand(out success);

            if (!success)
            {
                return RespCommand.INVALID;
            }

            // Account for the command name being taken off the read head
            count -= 1;

            if (command.SequenceEqual(CmdStrings.SUBSCRIBE))
            {
                return RespCommand.SUBSCRIBE;
            }
            else if (command.SequenceEqual(CmdStrings.RUNTXP))
            {
                return RespCommand.RUNTXP;
            }
            else if (command.SequenceEqual(CmdStrings.ECHO))
            {
                return RespCommand.ECHO;
            }
            else if (command.SequenceEqual(CmdStrings.REPLICAOF))
            {
                return RespCommand.REPLICAOF;
            }
            else if (command.SequenceEqual(CmdStrings.SECONDARYOF) || command.SequenceEqual(CmdStrings.SLAVEOF))
            {
                return RespCommand.SECONDARYOF;
            }
            else if (command.SequenceEqual(CmdStrings.CONFIG))
            {
                if (count == 0)
                {
                    specificErrorMsg = Encoding.ASCII.GetBytes(string.Format(CmdStrings.GenericErrWrongNumArgs,
                        nameof(RespCommand.CONFIG)));
                }
                else if (count >= 1)
                {
                    Span<byte> subCommand = GetCommand(out bool gotSubCommand);
                    if (!gotSubCommand)
                    {
                        success = false;
                        return RespCommand.NONE;
                    }

                    AsciiUtils.ToUpperInPlace(subCommand);

                    count--;

                    if (subCommand.SequenceEqual(CmdStrings.GET))
                    {
                        return RespCommand.CONFIG_GET;
                    }
                    else if (subCommand.SequenceEqual(CmdStrings.REWRITE))
                    {
                        return RespCommand.CONFIG_REWRITE;
                    }
                    else if (subCommand.SequenceEqual(CmdStrings.SET))
                    {
                        return RespCommand.CONFIG_SET;
                    }
                }
            }
            else if (command.SequenceEqual(CmdStrings.CLIENT))
            {
                if (count == 0)
                {
                    specificErrorMsg = Encoding.ASCII.GetBytes(string.Format(CmdStrings.GenericErrWrongNumArgs,
                        nameof(RespCommand.CLIENT)));
                }
                else if (count >= 1)
                {
                    Span<byte> subCommand = GetCommand(out bool gotSubCommand);
                    if (!gotSubCommand)
                    {
                        success = false;
                        return RespCommand.NONE;
                    }

                    AsciiUtils.ToUpperInPlace(subCommand);

                    count--;

                    if (subCommand.SequenceEqual(CmdStrings.ID))
                    {
                        return RespCommand.CLIENT_ID;
                    }
                    else if (subCommand.SequenceEqual(CmdStrings.INFO))
                    {
                        return RespCommand.CLIENT_INFO;
                    }
                    else if (subCommand.SequenceEqual(CmdStrings.LIST))
                    {
                        return RespCommand.CLIENT_LIST;
                    }
                    else if (subCommand.SequenceEqual(CmdStrings.KILL))
                    {
                        return RespCommand.CLIENT_KILL;
                    }
                    else if (subCommand.SequenceEqual(CmdStrings.GETNAME))
                    {
                        return RespCommand.CLIENT_GETNAME;
                    }
                    else if (subCommand.SequenceEqual(CmdStrings.SETNAME))
                    {
                        return RespCommand.CLIENT_SETNAME;
                    }
                    else if (subCommand.SequenceEqual(CmdStrings.SETINFO))
                    {
                        return RespCommand.CLIENT_SETINFO;
                    }
                }
            }
            else if (command.SequenceEqual(CmdStrings.AUTH))
            {
                return RespCommand.AUTH;
            }
            else if (command.SequenceEqual(CmdStrings.INFO))
            {
                return RespCommand.INFO;
            }
            else if (command.SequenceEqual(CmdStrings.COMMAND))
            {
                if (count == 0)
                {
                    return RespCommand.COMMAND;
                }

                Span<byte> subCommand = GetCommand(out bool gotSubCommand);
                if (!gotSubCommand)
                {
                    success = false;
                    return RespCommand.NONE;
                }

                AsciiUtils.ToUpperInPlace(subCommand);

                count--;

                if (subCommand.SequenceEqual(CmdStrings.COUNT))
                {
                    return RespCommand.COMMAND_COUNT;
                }

                if (subCommand.SequenceEqual(CmdStrings.INFO))
                {
                    return RespCommand.COMMAND_INFO;
                }

                if (subCommand.SequenceEqual(CmdStrings.DOCS))
                {
                    return RespCommand.COMMAND_DOCS;
                }

                if (subCommand.EqualsUpperCaseSpanIgnoringCase(CmdStrings.GETKEYS))
                {
                    return RespCommand.COMMAND_GETKEYS;
                }

                if (subCommand.EqualsUpperCaseSpanIgnoringCase(CmdStrings.GETKEYSANDFLAGS))
                {
                    return RespCommand.COMMAND_GETKEYSANDFLAGS;
                }
            }
            else if (command.SequenceEqual(CmdStrings.PING))
            {
                return RespCommand.PING;
            }
            else if (command.SequenceEqual(CmdStrings.HELLO))
            {
                return RespCommand.HELLO;
            }
            else if (command.SequenceEqual(CmdStrings.CLUSTER))
            {
                Span<byte> subCommand = GetCommand(out var gotSubCommand);
                if (!gotSubCommand)
                {
                    success = false;
                    return RespCommand.NONE;
                }

                AsciiUtils.ToUpperInPlace(subCommand);

                count--;

                if (subCommand.SequenceEqual(CmdStrings.BUMPEPOCH))
                {
                    return RespCommand.CLUSTER_BUMPEPOCH;
                }
                else if (subCommand.SequenceEqual(CmdStrings.FORGET))
                {
                    return RespCommand.CLUSTER_FORGET;
                }
                else if (subCommand.SequenceEqual(CmdStrings.gossip))
                {
                    return RespCommand.CLUSTER_GOSSIP;
                }
                else if (subCommand.SequenceEqual(CmdStrings.INFO))
                {
                    return RespCommand.CLUSTER_INFO;
                }
                else if (subCommand.SequenceEqual(CmdStrings.MEET))
                {
                    return RespCommand.CLUSTER_MEET;
                }
                else if (subCommand.SequenceEqual(CmdStrings.MYID))
                {
                    return RespCommand.CLUSTER_MYID;
                }
                else if (subCommand.SequenceEqual(CmdStrings.myparentid))
                {
                    return RespCommand.CLUSTER_MYPARENTID;
                }
                else if (subCommand.SequenceEqual(CmdStrings.NODES))
                {
                    return RespCommand.CLUSTER_NODES;
                }
                else if (subCommand.SequenceEqual(CmdStrings.SHARDS))
                {
                    return RespCommand.CLUSTER_SHARDS;
                }
                else if (subCommand.SequenceEqual(CmdStrings.RESET))
                {
                    return RespCommand.CLUSTER_RESET;
                }
                else if (subCommand.SequenceEqual(CmdStrings.FAILOVER))
                {
                    return RespCommand.CLUSTER_FAILOVER;
                }
                else if (subCommand.SequenceEqual(CmdStrings.ADDSLOTS))
                {
                    return RespCommand.CLUSTER_ADDSLOTS;
                }
                else if (subCommand.SequenceEqual(CmdStrings.ADDSLOTSRANGE))
                {
                    return RespCommand.CLUSTER_ADDSLOTSRANGE;
                }
                else if (subCommand.SequenceEqual(CmdStrings.COUNTKEYSINSLOT))
                {
                    return RespCommand.CLUSTER_COUNTKEYSINSLOT;
                }
                else if (subCommand.SequenceEqual(CmdStrings.DELSLOTS))
                {
                    return RespCommand.CLUSTER_DELSLOTS;
                }
                else if (subCommand.SequenceEqual(CmdStrings.DELSLOTSRANGE))
                {
                    return RespCommand.CLUSTER_DELSLOTSRANGE;
                }
                else if (subCommand.SequenceEqual(CmdStrings.GETKEYSINSLOT))
                {
                    return RespCommand.CLUSTER_GETKEYSINSLOT;
                }
                else if (subCommand.SequenceEqual(CmdStrings.HELP))
                {
                    return RespCommand.CLUSTER_HELP;
                }
                else if (subCommand.SequenceEqual(CmdStrings.KEYSLOT))
                {
                    return RespCommand.CLUSTER_KEYSLOT;
                }
                else if (subCommand.SequenceEqual(CmdStrings.SETSLOT))
                {
                    return RespCommand.CLUSTER_SETSLOT;
                }
                else if (subCommand.SequenceEqual(CmdStrings.SLOTS))
                {
                    return RespCommand.CLUSTER_SLOTS;
                }
                else if (subCommand.SequenceEqual(CmdStrings.REPLICAS))
                {
                    return RespCommand.CLUSTER_REPLICAS;
                }
                else if (subCommand.SequenceEqual(CmdStrings.REPLICATE))
                {
                    return RespCommand.CLUSTER_REPLICATE;
                }
                else if (subCommand.SequenceEqual(CmdStrings.delkeysinslot))
                {
                    return RespCommand.CLUSTER_DELKEYSINSLOT;
                }
                else if (subCommand.SequenceEqual(CmdStrings.delkeysinslotrange))
                {
                    return RespCommand.CLUSTER_DELKEYSINSLOTRANGE;
                }
                else if (subCommand.SequenceEqual(CmdStrings.setslotsrange))
                {
                    return RespCommand.CLUSTER_SETSLOTSRANGE;
                }
                else if (subCommand.SequenceEqual(CmdStrings.slotstate))
                {
                    return RespCommand.CLUSTER_SLOTSTATE;
                }
                else if (subCommand.SequenceEqual(CmdStrings.MIGRATE))
                {
                    return RespCommand.CLUSTER_MIGRATE;
                }
                else if (subCommand.SequenceEqual(CmdStrings.mtasks))
                {
                    return RespCommand.CLUSTER_MTASKS;
                }
                else if (subCommand.SequenceEqual(CmdStrings.aofsync))
                {
                    return RespCommand.CLUSTER_AOFSYNC;
                }
                else if (subCommand.SequenceEqual(CmdStrings.appendlog))
                {
                    return RespCommand.CLUSTER_APPENDLOG;
                }
                else if (subCommand.SequenceEqual(CmdStrings.banlist))
                {
                    return RespCommand.CLUSTER_BANLIST;
                }
                else if (subCommand.SequenceEqual(CmdStrings.begin_replica_recover))
                {
                    return RespCommand.CLUSTER_BEGIN_REPLICA_RECOVER;
                }
                else if (subCommand.SequenceEqual(CmdStrings.endpoint))
                {
                    return RespCommand.CLUSTER_ENDPOINT;
                }
                else if (subCommand.SequenceEqual(CmdStrings.failreplicationoffset))
                {
                    return RespCommand.CLUSTER_FAILREPLICATIONOFFSET;
                }
                else if (subCommand.SequenceEqual(CmdStrings.failstopwrites))
                {
                    return RespCommand.CLUSTER_FAILSTOPWRITES;
                }
                else if (subCommand.SequenceEqual(CmdStrings.SETCONFIGEPOCH))
                {
                    return RespCommand.CLUSTER_SETCONFIGEPOCH;
                }
                else if (subCommand.SequenceEqual(CmdStrings.initiate_replica_sync))
                {
                    return RespCommand.CLUSTER_INITIATE_REPLICA_SYNC;
                }
                else if (subCommand.SequenceEqual(CmdStrings.send_ckpt_file_segment))
                {
                    return RespCommand.CLUSTER_SEND_CKPT_FILE_SEGMENT;
                }
                else if (subCommand.SequenceEqual(CmdStrings.send_ckpt_metadata))
                {
                    return RespCommand.CLUSTER_SEND_CKPT_METADATA;
                }

                string errMsg = string.Format(CmdStrings.GenericErrUnknownSubCommand, Encoding.UTF8.GetString(subCommand), "CLUSTER");
                specificErrorMsg = Encoding.UTF8.GetBytes(errMsg);
            }
            else if (command.SequenceEqual(CmdStrings.LATENCY))
            {
                if (count >= 1)
                {
                    Span<byte> subCommand = GetCommand(out bool gotSubCommand);
                    if (!gotSubCommand)
                    {
                        success = false;
                        return RespCommand.NONE;
                    }

                    AsciiUtils.ToUpperInPlace(subCommand);

                    count--;

                    if (subCommand.SequenceEqual(CmdStrings.HELP))
                    {
                        return RespCommand.LATENCY_HELP;
                    }
                    else if (subCommand.SequenceEqual(CmdStrings.HISTOGRAM))
                    {
                        return RespCommand.LATENCY_HISTOGRAM;
                    }
                    else if (subCommand.SequenceEqual(CmdStrings.RESET))
                    {
                        return RespCommand.LATENCY_RESET;
                    }
                }
            }
            else if (command.SequenceEqual(CmdStrings.TIME))
            {
                return RespCommand.TIME;
            }
            else if (command.SequenceEqual(CmdStrings.QUIT))
            {
                return RespCommand.QUIT;
            }
            else if (command.SequenceEqual(CmdStrings.SAVE))
            {
                return RespCommand.SAVE;
            }
            else if (command.SequenceEqual(CmdStrings.LASTSAVE))
            {
                return RespCommand.LASTSAVE;
            }
            else if (command.SequenceEqual(CmdStrings.BGSAVE))
            {
                return RespCommand.BGSAVE;
            }
            else if (command.SequenceEqual(CmdStrings.COMMITAOF))
            {
                return RespCommand.COMMITAOF;
            }
            else if (command.SequenceEqual(CmdStrings.FLUSHALL))
            {
                return RespCommand.FLUSHALL;
            }
            else if (command.SequenceEqual(CmdStrings.FLUSHDB))
            {
                return RespCommand.FLUSHDB;
            }
            else if (command.SequenceEqual(CmdStrings.FORCEGC))
            {
                return RespCommand.FORCEGC;
            }
            else if (command.SequenceEqual(CmdStrings.MIGRATE))
            {
                return RespCommand.MIGRATE;
            }
            else if (command.SequenceEqual(CmdStrings.PURGEBP))
            {
                return RespCommand.PURGEBP;
            }
            else if (command.SequenceEqual(CmdStrings.FAILOVER))
            {
                return RespCommand.FAILOVER;
            }
            else if (command.SequenceEqual(CmdStrings.MEMORY))
            {
                if (count > 0)
                {
                    ReadOnlySpan<byte> subCommand = GetCommand(out bool gotSubCommand);
                    if (!gotSubCommand)
                    {
                        success = false;
                        return RespCommand.NONE;
                    }

                    count--;

                    if (subCommand.EqualsUpperCaseSpanIgnoringCase(CmdStrings.USAGE))
                    {
                        return RespCommand.MEMORY_USAGE;
                    }
                }
            }
            else if (command.SequenceEqual(CmdStrings.MONITOR))
            {
                return RespCommand.MONITOR;
            }
            else if (command.SequenceEqual(CmdStrings.ACL))
            {
                Span<byte> subCommand = GetCommand(out bool gotSubCommand);
                if (!gotSubCommand)
                {
                    success = false;
                    return RespCommand.NONE;
                }

                AsciiUtils.ToUpperInPlace(subCommand);

                count--;

                if (subCommand.SequenceEqual(CmdStrings.CAT))
                {
                    return RespCommand.ACL_CAT;
                }
                else if (subCommand.SequenceEqual(CmdStrings.DELUSER))
                {
                    return RespCommand.ACL_DELUSER;
                }
                else if (subCommand.SequenceEqual(CmdStrings.LIST))
                {
                    return RespCommand.ACL_LIST;
                }
                else if (subCommand.SequenceEqual(CmdStrings.LOAD))
                {
                    return RespCommand.ACL_LOAD;
                }
                else if (subCommand.SequenceEqual(CmdStrings.SAVE))
                {
                    return RespCommand.ACL_SAVE;
                }
                else if (subCommand.SequenceEqual(CmdStrings.SETUSER))
                {
                    return RespCommand.ACL_SETUSER;
                }
                else if (subCommand.SequenceEqual(CmdStrings.USERS))
                {
                    return RespCommand.ACL_USERS;
                }
                else if (subCommand.SequenceEqual(CmdStrings.WHOAMI))
                {
                    return RespCommand.ACL_WHOAMI;
                }
            }
            else if (command.SequenceEqual(CmdStrings.REGISTERCS))
            {
                return RespCommand.REGISTERCS;
            }
            else if (command.SequenceEqual(CmdStrings.ASYNC))
            {
                return RespCommand.ASYNC;
            }
            else if (command.SequenceEqual(CmdStrings.MODULE))
            {
                Span<byte> subCommand = GetCommand(out var gotSubCommand);
                if (!gotSubCommand)
                {
                    success = false;
                    return RespCommand.NONE;
                }

                count--;
                AsciiUtils.ToUpperInPlace(subCommand);
                if (subCommand.SequenceEqual(CmdStrings.LOADCS))
                {
                    return RespCommand.MODULE_LOADCS;
                }
            }
            else if (command.SequenceEqual(CmdStrings.PUBSUB))
            {
                Span<byte> subCommand = GetCommand(out var gotSubCommand);
                if (!gotSubCommand)
                {
                    success = false;
                    return RespCommand.NONE;
                }

                count--;
                AsciiUtils.ToUpperInPlace(subCommand);
                if (subCommand.SequenceEqual(CmdStrings.CHANNELS))
                {
                    return RespCommand.PUBSUB_CHANNELS;
                }
                else if (subCommand.SequenceEqual(CmdStrings.NUMSUB))
                {
                    return RespCommand.PUBSUB_NUMSUB;
                }
                else if (subCommand.SequenceEqual(CmdStrings.NUMPAT))
                {
                    return RespCommand.PUBSUB_NUMPAT;
                }
                else
                {
                    success = false;
                    return RespCommand.NONE;
                }
            }
            else if (command.SequenceEqual(CmdStrings.HCOLLECT))
            {
                return RespCommand.HCOLLECT;
            }
            else
            {
                // Custom commands should have never been set when we reach this point
                // (they should have been executed and reset)
                Debug.Assert(currentCustomTransaction == null);
                Debug.Assert(currentCustomRawStringCommand == null);
                Debug.Assert(currentCustomObjectCommand == null);
                Debug.Assert(currentCustomProcedure == null);

                if (storeWrapper.customCommandManager.Match(command, out currentCustomTransaction))
                {
                    return RespCommand.CustomTxn;
                }
                else if (storeWrapper.customCommandManager.Match(command, out currentCustomRawStringCommand))
                {
                    return RespCommand.CustomRawStringCmd;
                }
                else if (storeWrapper.customCommandManager.Match(command, out currentCustomObjectCommand))
                {
                    return RespCommand.CustomObjCmd;
                }
                else if (storeWrapper.customCommandManager.Match(command, out currentCustomProcedure))
                {
                    return RespCommand.CustomProcedure;
                }
                else if (command.SequenceEqual(CmdStrings.SETIFMATCH))
                {
                    return RespCommand.SETIFMATCH;
                }
                else if (command.SequenceEqual(CmdStrings.GETWITHETAG))
                {
                    return RespCommand.GETWITHETAG;
                }
                else if (command.SequenceEqual(CmdStrings.GETIFNOTMATCH))
                {
                    return RespCommand.GETIFNOTMATCH;
                }

            }

            // If this command name was not known to the slow pass, we are out of options and the command is unknown.
            return RespCommand.INVALID;
        }

        /// <summary>
        /// Attempts to skip to the end of the line ("\r\n") under the current read head.
        /// </summary>
        /// <returns>True if string terminator was found and readHead and endReadHead was changed, otherwise false. </returns>
        private bool AttemptSkipLine()
        {
            // We might have received an inline command package.Try to find the end of the line.
            logger?.LogWarning("Received malformed input message. Trying to skip line.");

            for (int stringEnd = readHead; stringEnd < bytesRead - 1; stringEnd++)
            {
                if (recvBufferPtr[stringEnd] == '\r' && recvBufferPtr[stringEnd + 1] == '\n')
                {
                    // Skip to the end of the string
                    readHead = endReadHead = stringEnd + 2;
                    return true;
                }
            }

            // We received an incomplete string and require more input.
            return false;
        }

        /// <summary>
        /// Parses the command from the given input buffer.
        /// </summary>
        /// <param name="success">Whether processing should continue or a parsing error occurred (e.g. out of tokens).</param>
        /// <returns>Command parsed from the input buffer.</returns>
        [MethodImpl(MethodImplOptions.AggressiveInlining)]
        private RespCommand ParseCommand(out bool success)
        {
            RespCommand cmd = RespCommand.INVALID;

            // Initialize count as -1 (i.e., read head has not been advanced)
            int count = -1;
            success = true;
            endReadHead = readHead;

            // Attempt parsing using fast parse pass for most common operations
            cmd = FastParseCommand(out count);

            // If we have not found a command, continue parsing on slow path
            if (cmd == RespCommand.NONE)
            {
                cmd = ArrayParseCommand(ref count, ref success);
                if (!success) return cmd;
            }

            // Set up parse state
            parseState.Initialize(count);
            var ptr = recvBufferPtr + readHead;
            for (int i = 0; i < count; i++)
            {
                if (!parseState.Read(i, ref ptr, recvBufferPtr + bytesRead))
                {
                    success = false;
                    return RespCommand.INVALID;
                }
            }
            endReadHead = (int)(ptr - recvBufferPtr);

            if (storeWrapper.appendOnlyFile != null && storeWrapper.serverOptions.WaitForCommit)
                HandleAofCommitMode(cmd);

            return cmd;
        }

        [MethodImpl(MethodImplOptions.NoInlining)]
        private void HandleAofCommitMode(RespCommand cmd)
        {
            // Reset waitForAofBlocking if there is no pending unsent data on the network
            if (dcurr == networkSender.GetResponseObjectHead())
                waitForAofBlocking = false;

            // During a started transaction (Network Skip mode) the cmd is not executed so we can safely skip setting the AOF blocking flag
            if (txnManager.state == TxnState.Started)
                return;

            /* 
                If a previous command marked AOF for blocking we should not change AOF blocking flag.
                If no previous command marked AOF for blocking, then we only change AOF flag to block
                if the current command is AOF dependent.
            */
            waitForAofBlocking = waitForAofBlocking || !cmd.IsAofIndependent();
        }

        [MethodImpl(MethodImplOptions.NoInlining)]
        private RespCommand ArrayParseCommand(ref int count, ref bool success)
        {
            RespCommand cmd = RespCommand.INVALID;
            ReadOnlySpan<byte> specificErrorMessage = default;
            endReadHead = readHead;
            var ptr = recvBufferPtr + readHead;

            // See if input command is all upper-case. If not, convert and try fast parse pass again.
            if (MakeUpperCase(ptr))
            {
                cmd = FastParseCommand(out count);
                if (cmd != RespCommand.NONE)
                {
                    return cmd;
                }
            }

            // Ensure we are attempting to read a RESP array header
            if (recvBufferPtr[readHead] != '*')
            {
                // We might have received an inline command package. Skip until the end of the line in the input package.
                success = AttemptSkipLine();
                return RespCommand.INVALID;
            }

            // Read the array length
            if (!RespReadUtils.ReadUnsignedArrayLength(out count, ref ptr, recvBufferPtr + bytesRead))
            {
                success = false;
                return RespCommand.INVALID;
            }

            // Move readHead to start of command payload
            readHead = (int)(ptr - recvBufferPtr);

            // Try parsing the most important variable-length commands
            cmd = FastParseArrayCommand(ref count, ref specificErrorMessage);

            if (cmd == RespCommand.NONE)
            {
                cmd = SlowParseCommand(ref count, ref specificErrorMessage, out success);
            }

            // Parsing for command name was successful, but the command is unknown
            if (success && cmd == RespCommand.INVALID)
            {
                if (!specificErrorMessage.IsEmpty)
                {
                    while (!RespWriteUtils.WriteError(specificErrorMessage, ref dcurr, dend))
                        SendAndReset();
                }
                else
                {
                    // Return "Unknown RESP Command" message
                    while (!RespWriteUtils.WriteError(CmdStrings.RESP_ERR_GENERIC_UNK_CMD, ref dcurr, dend))
                        SendAndReset();
                }
            }
            return cmd;
        }
    }
}<|MERGE_RESOLUTION|>--- conflicted
+++ resolved
@@ -1392,7 +1392,14 @@
                                 {
                                     return RespCommand.EXPIREAT;
                                 }
-<<<<<<< HEAD
+                                else if (*(ulong*)(ptr + 4) == MemoryMarshal.Read<ulong>("HPEXPIRE"u8) && *(ushort*)(ptr + 12) == MemoryMarshal.Read<ushort>("\r\n"u8))
+                                {
+                                    return RespCommand.HPEXPIRE;
+                                }
+                                else if (*(ulong*)(ptr + 4) == MemoryMarshal.Read<ulong>("HPERSIST"u8) && *(ushort*)(ptr + 12) == MemoryMarshal.Read<ushort>("\r\n"u8))
+                                {
+                                    return RespCommand.HPERSIST;
+                                }
                                 else if (*(ulong*)(ptr + 4) == MemoryMarshal.Read<ulong>("BZPOPMAX"u8) && *(ushort*)(ptr + 12) == MemoryMarshal.Read<ushort>("\r\n"u8))
                                 {
                                     return RespCommand.BZPOPMAX;
@@ -1400,15 +1407,6 @@
                                 else if (*(ulong*)(ptr + 4) == MemoryMarshal.Read<ulong>("BZPOPMIN"u8) && *(ushort*)(ptr + 12) == MemoryMarshal.Read<ushort>("\r\n"u8))
                                 {
                                     return RespCommand.BZPOPMIN;
-=======
-                                else if (*(ulong*)(ptr + 4) == MemoryMarshal.Read<ulong>("HPEXPIRE"u8) && *(ushort*)(ptr + 12) == MemoryMarshal.Read<ushort>("\r\n"u8))
-                                {
-                                    return RespCommand.HPEXPIRE;
-                                }
-                                else if (*(ulong*)(ptr + 4) == MemoryMarshal.Read<ulong>("HPERSIST"u8) && *(ushort*)(ptr + 12) == MemoryMarshal.Read<ushort>("\r\n"u8))
-                                {
-                                    return RespCommand.HPERSIST;
->>>>>>> c85e281a
                                 }
                                 break;
                             case 9:
