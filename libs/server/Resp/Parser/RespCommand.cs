﻿// Copyright (c) Microsoft Corporation.
// Licensed under the MIT license.

using System;
using System.Diagnostics;
using System.Linq;
using System.Runtime.CompilerServices;
using System.Runtime.InteropServices;
using System.Text;
using Garnet.common;
using Microsoft.Extensions.Logging;

namespace Garnet.server
{
    /// <summary>
    /// Basic RESP command enum
    /// </summary>
    public enum RespCommand : ushort
    {
        NONE = 0x00,

        // Read-only commands. NOTE: Should immediately follow NONE.
        BITCOUNT,
        BITFIELD_RO,
        BITPOS,
        COSCAN,
        DBSIZE,
        DUMP,
        EXISTS,
        EXPIRETIME,
        GEODIST,
        GEOHASH,
        GEOPOS,
        GEOSEARCH,
        GET,
        GETBIT,
        GETIFNOTMATCH,
        GETRANGE,
        GETWITHETAG,
        HEXISTS,
        HGET,
        HGETALL,
        HKEYS,
        HLEN,
        HMGET,
        HRANDFIELD,
        HSCAN,
        HSTRLEN,
        HVALS,
        KEYS,
        LCS,
        HTTL,
        HPTTL,
        HEXPIRETIME,
        HPEXPIRETIME,
        LINDEX,
        LLEN,
        LPOS,
        LRANGE,
        MEMORY_USAGE,
        MGET,
        PEXPIRETIME,
        PFCOUNT,
        PTTL,
        SCAN,
        SCARD,
        SDIFF,
        SINTER,
        SINTERCARD,
        SISMEMBER,
        SMEMBERS,
        SMISMEMBER,
        SPUBLISH,
        SRANDMEMBER,
        SSCAN,
        SSUBSCRIBE,
        STRLEN,
        SUBSTR,
        SUNION,
        TTL,
        TYPE,
        WATCH,
        WATCHMS,
        WATCHOS,
        ZCARD,
        ZCOUNT,
        ZDIFF,
        ZINTER,
        ZINTERCARD,
        ZLEXCOUNT,
        ZMSCORE,
        ZRANDMEMBER,
        ZRANGE,
        ZRANGEBYLEX,
        ZRANGEBYSCORE,
        ZRANK,
        ZREVRANGE,
        ZREVRANGEBYLEX,
        ZREVRANGEBYSCORE,
        ZREVRANK,
        ZTTL,
        ZPTTL,
        ZEXPIRETIME,
        ZPEXPIRETIME,
        ZSCAN,
        ZSCORE, // Note: Last read command should immediately precede FirstWriteCommand
        ZUNION,

        // Write commands
        APPEND, // Note: Update FirstWriteCommand if adding new write commands before this
        BITFIELD,
        BZMPOP,
        BZPOPMAX,
        BZPOPMIN,
        DECR,
        DECRBY,
        DEL,
        EXPIRE,
        EXPIREAT,
        FLUSHALL,
        FLUSHDB,
        GEOADD,
        GEOSEARCHSTORE,
        GETDEL,
        GETEX,
        GETSET,
        HCOLLECT,
        HDEL,
        HEXPIRE,
        HPEXPIRE,
        HEXPIREAT,
        HPEXPIREAT,
        HPERSIST,
        HINCRBY,
        HINCRBYFLOAT,
        HMSET,
        HSET,
        HSETNX,
        INCR,
        INCRBY,
        INCRBYFLOAT,
        LINSERT,
        LMOVE,
        LMPOP,
        LPOP,
        LPUSH,
        LPUSHX,
        LREM,
        LSET,
        LTRIM,
        BLPOP,
        BRPOP,
        BLMOVE,
        BRPOPLPUSH,
        BLMPOP,
        MIGRATE,
        MSET,
        MSETNX,
        PERSIST,
        PEXPIRE,
        PEXPIREAT,
        PFADD,
        PFMERGE,
        PSETEX,
        RENAME,
        RESTORE,
        RENAMENX,
        RPOP,
        RPOPLPUSH,
        RPUSH,
        RPUSHX,
        SADD,
        SDIFFSTORE,
        SET,
        SETBIT,
        SETEX,
        SETEXNX,
        SETEXXX,
        SETNX,
        SETIFMATCH,
        SETKEEPTTL,
        SETKEEPTTLXX,
        SETRANGE,
        SINTERSTORE,
        SMOVE,
        SPOP,
        SREM,
        SUNIONSTORE,
        UNLINK,
        ZADD,
        ZCOLLECT,
        ZDIFFSTORE,
        ZEXPIRE,
        ZPEXPIRE,
        ZEXPIREAT,
        ZPEXPIREAT,
        ZPERSIST,
        ZINCRBY,
        ZMPOP,
        ZINTERSTORE,
        ZPOPMAX,
        ZPOPMIN,
        ZRANGESTORE,
        ZREM,
        ZREMRANGEBYLEX,
        ZREMRANGEBYRANK,
        ZREMRANGEBYSCORE,
        ZUNIONSTORE,

        // BITOP is the true command, AND|OR|XOR|NOT are pseudo-subcommands
        BITOP,
        BITOP_AND,
        BITOP_OR,
        BITOP_XOR,
        BITOP_NOT, // Note: Update LastWriteCommand if adding new write commands after this

        // Script execution commands
        EVAL,
        EVALSHA, // Note: Update LastDataCommand if adding new data commands after this

        // Neither read nor write key commands
        ASYNC,

        PING,

        // Pub/Sub commands
        PUBSUB,
        PUBSUB_CHANNELS,
        PUBSUB_NUMPAT,
        PUBSUB_NUMSUB,
        PUBLISH,
        SUBSCRIBE,
        PSUBSCRIBE,
        UNSUBSCRIBE,
        PUNSUBSCRIBE,
        ASKING,
        SELECT,
        ECHO,

        CLIENT,
        CLIENT_ID,
        CLIENT_INFO,
        CLIENT_LIST,
        CLIENT_KILL,
        CLIENT_GETNAME,
        CLIENT_SETNAME,
        CLIENT_SETINFO,
        CLIENT_UNBLOCK,

        MONITOR,
        MODULE,
        MODULE_LOADCS,
        REGISTERCS,

        MULTI,
        EXEC,
        DISCARD,
        UNWATCH,
        RUNTXP,

        READONLY,
        READWRITE,
        REPLICAOF,
        SECONDARYOF,

        INFO,
        TIME,
        ROLE,
        SAVE,
        LASTSAVE,
        BGSAVE,
        COMMITAOF,
        FORCEGC,
        PURGEBP,
        FAILOVER,

        // Custom commands
        CustomTxn,
        CustomRawStringCmd,
        CustomObjCmd,
        CustomProcedure,

        // Script commands
        SCRIPT,
        SCRIPT_EXISTS,
        SCRIPT_FLUSH,
        SCRIPT_LOAD,

        ACL,
        ACL_CAT,
        ACL_DELUSER,
        ACL_LIST,
        ACL_LOAD,
        ACL_SAVE,
        ACL_SETUSER,
        ACL_USERS,
        ACL_WHOAMI,

        COMMAND,
        COMMAND_COUNT,
        COMMAND_DOCS,
        COMMAND_INFO,
        COMMAND_GETKEYS,
        COMMAND_GETKEYSANDFLAGS,

        MEMORY,
        // MEMORY_USAGE is a read-only command, so moved up

        CONFIG,
        CONFIG_GET,
        CONFIG_REWRITE,
        CONFIG_SET,

        DEBUG,

        LATENCY,
        LATENCY_HELP,
        LATENCY_HISTOGRAM,
        LATENCY_RESET,

        // SLOWLOG commands
        SLOWLOG,
        SLOWLOG_HELP,
        SLOWLOG_LEN,
        SLOWLOG_GET,
        SLOWLOG_RESET,

        CLUSTER,
        CLUSTER_ADDSLOTS, // Note: Update IsClusterSubCommand if adding new cluster subcommands before this
        CLUSTER_ADDSLOTSRANGE,
        CLUSTER_AOFSYNC,
        CLUSTER_APPENDLOG,
        CLUSTER_BANLIST,
        CLUSTER_BEGIN_REPLICA_RECOVER,
        CLUSTER_BUMPEPOCH,
        CLUSTER_COUNTKEYSINSLOT,
        CLUSTER_DELKEYSINSLOT,
        CLUSTER_DELKEYSINSLOTRANGE,
        CLUSTER_DELSLOTS,
        CLUSTER_DELSLOTSRANGE,
        CLUSTER_ENDPOINT,
        CLUSTER_FAILOVER,
        CLUSTER_FAILREPLICATIONOFFSET,
        CLUSTER_FAILSTOPWRITES,
        CLUSTER_FORGET,
        CLUSTER_GETKEYSINSLOT,
        CLUSTER_GOSSIP,
        CLUSTER_HELP,
        CLUSTER_INFO,
        CLUSTER_INITIATE_REPLICA_SYNC,
        CLUSTER_KEYSLOT,
        CLUSTER_MEET,
        CLUSTER_MIGRATE,
        CLUSTER_MTASKS,
        CLUSTER_MYID,
        CLUSTER_MYPARENTID,
        CLUSTER_NODES,
        CLUSTER_PUBLISH,
        CLUSTER_SPUBLISH,
        CLUSTER_REPLICAS,
        CLUSTER_REPLICATE,
        CLUSTER_RESET,
        CLUSTER_SEND_CKPT_FILE_SEGMENT,
        CLUSTER_SEND_CKPT_METADATA,
        CLUSTER_SETCONFIGEPOCH,
        CLUSTER_SETSLOT,
        CLUSTER_SETSLOTSRANGE,
        CLUSTER_SHARDS,
        CLUSTER_SLOTS,
        CLUSTER_SLOTSTATE, // Note: Update IsClusterSubCommand if adding new cluster subcommands after this

        // Don't require AUTH (if auth is enabled)
        AUTH, // Note: Update IsNoAuth if adding new no-auth commands before this
        HELLO,
        QUIT, // Note: Update IsNoAuth if adding new no-auth commands after this

        // Max value of this enum (not including INVALID) will determine the size of RespCommand.AofIndependentBitLookup and CommandPermissionSet._commandList,
        // so avoid manually setting high values unless necessary

        INVALID = 0xFFFF,
    }

    /// <summary>
    /// Extension methods for <see cref="RespCommand"/>.
    /// </summary>
    public static class RespCommandExtensions
    {
        private static readonly RespCommand[] ExpandedSET = [RespCommand.SETEXNX, RespCommand.SETEXXX, RespCommand.SETKEEPTTL, RespCommand.SETKEEPTTLXX];
        private static readonly RespCommand[] ExpandedBITOP = [RespCommand.BITOP_AND, RespCommand.BITOP_NOT, RespCommand.BITOP_OR, RespCommand.BITOP_XOR];

        // Commands that are either returning static data or commands that cannot have issues from concurrent AOF interaction in another session
        private static readonly RespCommand[] AofIndependentCommands = [
            RespCommand.ASYNC,
            RespCommand.PING,
            RespCommand.SELECT,
            RespCommand.ECHO,
            RespCommand.MONITOR,
            RespCommand.MODULE_LOADCS,
            RespCommand.REGISTERCS,
            RespCommand.INFO,
            RespCommand.TIME,
            RespCommand.LASTSAVE,
            // ACL
            RespCommand.ACL_CAT,
            RespCommand.ACL_DELUSER,
            RespCommand.ACL_LIST,
            RespCommand.ACL_LOAD,
            RespCommand.ACL_SAVE,
            RespCommand.ACL_SETUSER,
            RespCommand.ACL_USERS,
            RespCommand.ACL_WHOAMI,
            // Client
            RespCommand.CLIENT_ID,
            RespCommand.CLIENT_INFO,
            RespCommand.CLIENT_LIST,
            RespCommand.CLIENT_KILL,
            RespCommand.CLIENT_GETNAME,
            RespCommand.CLIENT_SETNAME,
            RespCommand.CLIENT_SETINFO,
            RespCommand.CLIENT_UNBLOCK,
            // Command
            RespCommand.COMMAND,
            RespCommand.COMMAND_COUNT,
            RespCommand.COMMAND_DOCS,
            RespCommand.COMMAND_INFO,
            RespCommand.COMMAND_GETKEYS,
            RespCommand.COMMAND_GETKEYSANDFLAGS,
            RespCommand.MEMORY_USAGE,
            // Config
            RespCommand.CONFIG_GET,
            RespCommand.CONFIG_REWRITE,
            RespCommand.CONFIG_SET,
            // Latency
            RespCommand.LATENCY_HELP,
            RespCommand.LATENCY_HISTOGRAM,
            RespCommand.LATENCY_RESET,
            // Slowlog
            RespCommand.SLOWLOG_HELP,
            RespCommand.SLOWLOG_LEN,
            RespCommand.SLOWLOG_GET,
            RespCommand.SLOWLOG_RESET,
            // Transactions
            RespCommand.MULTI,
        ];

        private static readonly ulong[] AofIndependentBitLookup;

        private const int sizeOfLong = 64;

        // The static ctor maybe expensive but it is only ever run once, and doesn't interfere with common path
        static RespCommandExtensions()
        {
            // # of bits needed to represent all valid commands
            var maxBitsNeeded = (ushort)LastValidCommand + 1;
            var lookupTableSize = (maxBitsNeeded / 64) + (maxBitsNeeded % 64 == 0 ? 0 : 1);
            AofIndependentBitLookup = new ulong[lookupTableSize];

            foreach (var cmd in Enum.GetValues<RespCommand>())
            {
                if (Array.IndexOf(AofIndependentCommands, cmd) == -1)
                    continue;

                // mark the command as an AOF independent command for lookups later by setting the bit in bit vec
                int bitIdxToUse = (int)cmd / sizeOfLong;
                // set the respCommand's bit to indicate
                int bitIdxOffset = (int)cmd % sizeOfLong;
                ulong bitmask = 1UL << bitIdxOffset;
                AofIndependentBitLookup[bitIdxToUse] |= bitmask;
            }
        }

        /// <summary>
        /// Returns whether or not a Resp command can have a dirty read or is dependent on AOF or not
        /// </summary>
        [MethodImpl(MethodImplOptions.AggressiveInlining)]
        public static bool IsAofIndependent(this RespCommand cmd)
        {
            if (cmd > LastValidCommand) return false;

            // check if cmd maps to a bit vec that was set back when static ctor was run
            int bitIdxToUse = (int)cmd / sizeOfLong;
            int bitIdxOffset = (int)cmd % sizeOfLong;
            ulong bitmask = 1UL << bitIdxOffset;
            return (AofIndependentBitLookup[bitIdxToUse] & bitmask) != 0;
        }

        /// <summary>
        /// Turns any not-quite-a-real-command entries in <see cref="RespCommand"/> into the equivalent command
        /// for ACL'ing purposes and reading command info purposes
        /// </summary>
        [MethodImpl(MethodImplOptions.AggressiveInlining)]
        public static RespCommand NormalizeForACLs(this RespCommand cmd)
        {
            return
                cmd switch
                {
                    RespCommand.SETEXNX => RespCommand.SET,
                    RespCommand.SETEXXX => RespCommand.SET,
                    RespCommand.SETKEEPTTL => RespCommand.SET,
                    RespCommand.SETKEEPTTLXX => RespCommand.SET,
                    RespCommand.BITOP_AND or RespCommand.BITOP_NOT or RespCommand.BITOP_OR or RespCommand.BITOP_XOR => RespCommand.BITOP,
                    _ => cmd
                };
        }

        /// <summary>
        /// Reverses <see cref="NormalizeForACLs(RespCommand)"/>, producing all the equivalent <see cref="RespCommand"/>s which are covered by <paramref name="cmd"/>.
        /// </summary>
        public static ReadOnlySpan<RespCommand> ExpandForACLs(this RespCommand cmd)
        {
            return
                cmd switch
                {
                    RespCommand.SET => ExpandedSET,
                    RespCommand.BITOP => ExpandedBITOP,
                    _ => default
                };
        }

        internal const RespCommand FirstReadCommand = RespCommand.NONE + 1;

        internal const RespCommand LastReadCommand = RespCommand.APPEND - 1;

        internal const RespCommand FirstWriteCommand = RespCommand.APPEND;

        internal const RespCommand LastWriteCommand = RespCommand.BITOP_NOT;

        internal const RespCommand LastDataCommand = RespCommand.EVALSHA;

        /// <summary>
        /// Last valid command (i.e. RespCommand with the largest value excluding INVALID).
        /// </summary>
        public static RespCommand LastValidCommand { get; } = Enum.GetValues<RespCommand>().Where(cmd => cmd != RespCommand.INVALID).Max();

        [MethodImpl(MethodImplOptions.AggressiveInlining)]
        public static bool IsReadOnly(this RespCommand cmd)
            => cmd <= LastReadCommand;

        public static bool IsDataCommand(this RespCommand cmd)
        {
            return cmd switch
            {
                // TODO: validate if these cases need to be excluded
                RespCommand.MIGRATE => false,
                RespCommand.DBSIZE => false,
                RespCommand.MEMORY_USAGE => false,
                RespCommand.FLUSHDB => false,
                RespCommand.FLUSHALL => false,
                RespCommand.KEYS => false,
                RespCommand.SCAN => false,
                _ => cmd >= FirstReadCommand && cmd <= LastDataCommand
            };
        }

        [MethodImpl(MethodImplOptions.AggressiveInlining)]
        public static bool IsWriteOnly(this RespCommand cmd)
        {
            // If cmd < RespCommand.Append - underflows, setting high bits
            var test = (uint)((int)cmd - (int)FirstWriteCommand);

            // Force to be branchless for same reasons as OneIfRead
            return test <= (LastWriteCommand - FirstWriteCommand);
        }

        /// <summary>
        /// Returns 1 if <paramref name="cmd"/> is a write command.
        /// </summary>
        [MethodImpl(MethodImplOptions.AggressiveInlining)]
        public static ulong OneIfWrite(this RespCommand cmd)
        {
            var inRange = cmd.IsWriteOnly();
            return Unsafe.As<bool, byte>(ref inRange);
        }

        /// <summary>
        /// Returns 1 if <paramref name="cmd"/> is a read command.
        /// </summary>
        [MethodImpl(MethodImplOptions.AggressiveInlining)]
        public static ulong OneIfRead(this RespCommand cmd)
        {
            // Force this to be branchless (as predictability is poor)
            // and we're in the hot path
            var inRange = cmd.IsReadOnly();
            return Unsafe.As<bool, byte>(ref inRange);
        }

        /// <summary>
        /// Returns true if <paramref name="cmd"/> can be run even if the user is not authenticated.
        /// </summary>
        [MethodImpl(MethodImplOptions.AggressiveInlining)]
        public static bool IsNoAuth(this RespCommand cmd)
        {
            // If cmd < RespCommand.Auth - underflows, setting high bits
            uint test = (uint)((int)cmd - (int)RespCommand.AUTH);
            bool inRange = test <= (RespCommand.QUIT - RespCommand.AUTH);
            return inRange;
        }

        /// <summary>
        /// Returns true if <paramref name="cmd"/> can is a cluster subcommand.
        /// </summary>
        [MethodImpl(MethodImplOptions.AggressiveInlining)]
        public static bool IsClusterSubCommand(this RespCommand cmd)
        {
            // If cmd < RespCommand.CLUSTER_ADDSLOTS - underflows, setting high bits
            uint test = (uint)((int)cmd - (int)RespCommand.CLUSTER_ADDSLOTS);
            bool inRange = test <= (RespCommand.CLUSTER_SLOTSTATE - RespCommand.CLUSTER_ADDSLOTS);
            return inRange;
        }
    }

    /// <summary>
    /// RESP command options enum
    /// </summary>
    enum RespCommandOption : byte
    {
        EX, NX, XX, GET, PX, EXAT, PXAT, PERSIST, GT, LT
    }

    /// <summary>
    /// Server session for RESP protocol - command definitions and fast parsing
    /// </summary>
    internal sealed unsafe partial class RespServerSession : ServerSessionBase
    {
        /// <summary>
        /// Fast-parses command type for inline RESP commands, starting at the current read head in the receive buffer
        /// and advances read head.
        /// </summary>
        /// <param name="count">Outputs the number of arguments stored with the command.</param>
        /// <returns>RespCommand that was parsed or RespCommand.NONE, if no command was matched in this pass.</returns>
        [MethodImpl(MethodImplOptions.AggressiveInlining)]
        private RespCommand FastParseInlineCommand(out int count)
        {
            byte* ptr = recvBufferPtr + readHead;
            count = 0;

            if (bytesRead - readHead >= 6)
            {
                if ((*(ushort*)(ptr + 4) == MemoryMarshal.Read<ushort>("\r\n"u8)))
                {
                    // Optimistically increase read head
                    readHead += 6;

                    if ((*(uint*)ptr) == MemoryMarshal.Read<uint>("PING"u8))
                    {
                        return RespCommand.PING;
                    }

                    if ((*(uint*)ptr) == MemoryMarshal.Read<uint>("QUIT"u8))
                    {
                        return RespCommand.QUIT;
                    }

                    // Decrease read head, if no match was found
                    readHead -= 6;
                }
            }

            return RespCommand.NONE;
        }

        /// <summary>
        /// Fast-parses for command type, starting at the current read head in the receive buffer
        /// and advances the read head to the position after the parsed command.
        /// </summary>
        /// <param name="count">Outputs the number of arguments stored with the command</param>
        /// <returns>RespCommand that was parsed or RespCommand.NONE, if no command was matched in this pass.</returns>
        [MethodImpl(MethodImplOptions.AggressiveInlining)]
        private RespCommand FastParseCommand(out int count)
        {
            var ptr = recvBufferPtr + readHead;
            var remainingBytes = bytesRead - readHead;

            // Check if the package starts with "*_\r\n$_\r\n" (_ = masked out),
            // i.e. an array with a single-digit length and single-digit first string length.
            if ((remainingBytes >= 8) && (*(ulong*)ptr & 0xFFFF00FFFFFF00FF) == MemoryMarshal.Read<ulong>("*\0\r\n$\0\r\n"u8))
            {
                // Extract total element count from the array header.
                // NOTE: Subtracting one to account for first token being parsed.
                count = ptr[1] - '1';
                Debug.Assert(count is >= 0 and < 9);

                // Extract length of the first string header
                var length = ptr[5] - '0';
                Debug.Assert(length is > 0 and <= 9);

                var oldReadHead = readHead;

                // Ensure that the complete command string is contained in the package. Otherwise exit early.
                // Include 10 bytes to account for array and command string headers, and terminator
                // 10 bytes = "*_\r\n$_\r\n" (8 bytes) + "\r\n" (2 bytes) at end of command name
                if (remainingBytes >= length + 10)
                {
                    // Optimistically advance read head to the end of the command name
                    readHead += length + 10;

                    // Last 8 byte word of the command name, for quick comparison
                    var lastWord = *(ulong*)(ptr + length + 2);

                    //
                    // Fast path for common commands with fixed numbers of arguments
                    //

                    // Only check against commands with the correct count and length.

                    return ((count << 4) | length) switch
                    {
                        // Commands without arguments
                        4 when lastWord == MemoryMarshal.Read<ulong>("\r\nPING\r\n"u8) => RespCommand.PING,
                        4 when lastWord == MemoryMarshal.Read<ulong>("\r\nEXEC\r\n"u8) => RespCommand.EXEC,
                        5 when lastWord == MemoryMarshal.Read<ulong>("\nMULTI\r\n"u8) => RespCommand.MULTI,
                        6 when lastWord == MemoryMarshal.Read<ulong>("ASKING\r\n"u8) => RespCommand.ASKING,
                        7 when lastWord == MemoryMarshal.Read<ulong>("ISCARD\r\n"u8) && ptr[8] == 'D' => RespCommand.DISCARD,
                        7 when lastWord == MemoryMarshal.Read<ulong>("NWATCH\r\n"u8) && ptr[8] == 'U' => RespCommand.UNWATCH,
                        8 when lastWord == MemoryMarshal.Read<ulong>("ADONLY\r\n"u8) && *(ushort*)(ptr + 8) == MemoryMarshal.Read<ushort>("RE"u8) => RespCommand.READONLY,
                        9 when lastWord == MemoryMarshal.Read<ulong>("DWRITE\r\n"u8) && *(uint*)(ptr + 8) == MemoryMarshal.Read<uint>("READ"u8) => RespCommand.READWRITE,

                        // Commands with fixed number of arguments
                        (1 << 4) | 3 when lastWord == MemoryMarshal.Read<ulong>("3\r\nGET\r\n"u8) => RespCommand.GET,
                        (1 << 4) | 3 when lastWord == MemoryMarshal.Read<ulong>("3\r\nDEL\r\n"u8) => RespCommand.DEL,
                        (1 << 4) | 3 when lastWord == MemoryMarshal.Read<ulong>("3\r\nTTL\r\n"u8) => RespCommand.TTL,
                        (1 << 4) | 4 when lastWord == MemoryMarshal.Read<ulong>("\r\nDUMP\r\n"u8) => RespCommand.DUMP,
                        (1 << 4) | 4 when lastWord == MemoryMarshal.Read<ulong>("\r\nINCR\r\n"u8) => RespCommand.INCR,
                        (1 << 4) | 4 when lastWord == MemoryMarshal.Read<ulong>("\r\nPTTL\r\n"u8) => RespCommand.PTTL,
                        (1 << 4) | 4 when lastWord == MemoryMarshal.Read<ulong>("\r\nDECR\r\n"u8) => RespCommand.DECR,
                        (1 << 4) | 4 when lastWord == MemoryMarshal.Read<ulong>("EXISTS\r\n"u8) => RespCommand.EXISTS,
                        (1 << 4) | 6 when lastWord == MemoryMarshal.Read<ulong>("GETDEL\r\n"u8) => RespCommand.GETDEL,
                        (1 << 4) | 7 when lastWord == MemoryMarshal.Read<ulong>("ERSIST\r\n"u8) && ptr[8] == 'P' => RespCommand.PERSIST,
                        (1 << 4) | 7 when lastWord == MemoryMarshal.Read<ulong>("PFCOUNT\r\n"u8) && ptr[8] == 'P' => RespCommand.PFCOUNT,
                        (2 << 4) | 3 when lastWord == MemoryMarshal.Read<ulong>("3\r\nSET\r\n"u8) => RespCommand.SET,
                        (2 << 4) | 5 when lastWord == MemoryMarshal.Read<ulong>("\nPFADD\r\n"u8) => RespCommand.PFADD,
                        (2 << 4) | 6 when lastWord == MemoryMarshal.Read<ulong>("INCRBY\r\n"u8) => RespCommand.INCRBY,
                        (2 << 4) | 6 when lastWord == MemoryMarshal.Read<ulong>("DECRBY\r\n"u8) => RespCommand.DECRBY,
                        (2 << 4) | 6 when lastWord == MemoryMarshal.Read<ulong>("GETBIT\r\n"u8) => RespCommand.GETBIT,
                        (2 << 4) | 6 when lastWord == MemoryMarshal.Read<ulong>("APPEND\r\n"u8) => RespCommand.APPEND,
                        (2 << 4) | 6 when lastWord == MemoryMarshal.Read<ulong>("GETSET\r\n"u8) => RespCommand.GETSET,
                        (2 << 4) | 7 when lastWord == MemoryMarshal.Read<ulong>("UBLISH\r\n"u8) && ptr[8] == 'P' => RespCommand.PUBLISH,
                        (2 << 4) | 7 when lastWord == MemoryMarshal.Read<ulong>("FMERGE\r\n"u8) && ptr[8] == 'P' => RespCommand.PFMERGE,
                        (2 << 4) | 8 when lastWord == MemoryMarshal.Read<ulong>("UBLISH\r\n"u8) && *(ushort*)(ptr + 8) == MemoryMarshal.Read<ushort>("SP"u8) => RespCommand.SPUBLISH,
                        (2 << 4) | 5 when lastWord == MemoryMarshal.Read<ulong>("\nSETNX\r\n"u8) => RespCommand.SETNX,
                        (3 << 4) | 5 when lastWord == MemoryMarshal.Read<ulong>("\nSETEX\r\n"u8) => RespCommand.SETEX,
                        (3 << 4) | 6 when lastWord == MemoryMarshal.Read<ulong>("PSETEX\r\n"u8) => RespCommand.PSETEX,
                        (3 << 4) | 6 when lastWord == MemoryMarshal.Read<ulong>("SETBIT\r\n"u8) => RespCommand.SETBIT,
                        (3 << 4) | 6 when lastWord == MemoryMarshal.Read<ulong>("SUBSTR\r\n"u8) => RespCommand.SUBSTR,
                        (3 << 4) | 7 when lastWord == MemoryMarshal.Read<ulong>("ESTORE\r\n"u8) && ptr[8] == 'R' => RespCommand.RESTORE,
                        (3 << 4) | 8 when lastWord == MemoryMarshal.Read<ulong>("TRANGE\r\n"u8) && *(ushort*)(ptr + 8) == MemoryMarshal.Read<ushort>("SE"u8) => RespCommand.SETRANGE,
                        (3 << 4) | 8 when lastWord == MemoryMarshal.Read<ulong>("TRANGE\r\n"u8) && *(ushort*)(ptr + 8) == MemoryMarshal.Read<ushort>("GE"u8) => RespCommand.GETRANGE,

                        _ => ((length << 4) | count) switch
                        {
                            // Commands with dynamic number of arguments
                            >= ((6 << 4) | 2) and <= ((6 << 4) | 3) when lastWord == MemoryMarshal.Read<ulong>("RENAME\r\n"u8) => RespCommand.RENAME,
                            >= ((8 << 4) | 2) and <= ((8 << 4) | 3) when lastWord == MemoryMarshal.Read<ulong>("NAMENX\r\n"u8) && *(ushort*)(ptr + 8) == MemoryMarshal.Read<ushort>("RE"u8) => RespCommand.RENAMENX,
                            >= ((3 << 4) | 3) and <= ((3 << 4) | 7) when lastWord == MemoryMarshal.Read<ulong>("3\r\nSET\r\n"u8) => RespCommand.SETEXNX,
                            >= ((5 << 4) | 1) and <= ((5 << 4) | 3) when lastWord == MemoryMarshal.Read<ulong>("\nGETEX\r\n"u8) => RespCommand.GETEX,
                            >= ((6 << 4) | 0) and <= ((6 << 4) | 9) when lastWord == MemoryMarshal.Read<ulong>("RUNTXP\r\n"u8) => RespCommand.RUNTXP,
                            >= ((6 << 4) | 2) and <= ((6 << 4) | 3) when lastWord == MemoryMarshal.Read<ulong>("EXPIRE\r\n"u8) => RespCommand.EXPIRE,
                            >= ((6 << 4) | 2) and <= ((6 << 4) | 5) when lastWord == MemoryMarshal.Read<ulong>("BITPOS\r\n"u8) => RespCommand.BITPOS,
                            >= ((7 << 4) | 2) and <= ((7 << 4) | 3) when lastWord == MemoryMarshal.Read<ulong>("EXPIRE\r\n"u8) && ptr[8] == 'P' => RespCommand.PEXPIRE,
                            >= ((8 << 4) | 1) and <= ((8 << 4) | 4) when lastWord == MemoryMarshal.Read<ulong>("TCOUNT\r\n"u8) && *(ushort*)(ptr + 8) == MemoryMarshal.Read<ushort>("BI"u8) => RespCommand.BITCOUNT,
                            _ => MatchedNone(this, oldReadHead)
                        }
                    };

                    [MethodImpl(MethodImplOptions.AggressiveInlining)]
                    static RespCommand MatchedNone(RespServerSession session, int oldReadHead)
                    {
                        // Backup the read head, if we didn't find a command and need to continue in the more expensive parsing loop
                        session.readHead = oldReadHead;

                        return RespCommand.NONE;
                    }
                }
            }
            else
            {
                return FastParseInlineCommand(out count);
            }

            // Couldn't find a matching command in this pass
            count = -1;
            return RespCommand.NONE;
        }

        /// <summary>
        /// Fast parsing function for common command names.
        /// Parses the receive buffer starting from the current read head and advances it to the end of
        /// the parsed command/subcommand name.
        /// </summary>
        /// <param name="count">Reference to the number of remaining tokens in the packet. Will be reduced to number of command arguments.</param>
        /// <returns>The parsed command name.</returns>
        private RespCommand FastParseArrayCommand(ref int count, ref ReadOnlySpan<byte> specificErrorMessage)
        {
            // Bytes remaining in the read buffer
            int remainingBytes = bytesRead - readHead;

            // The current read head to continue reading from
            byte* ptr = recvBufferPtr + readHead;

            //
            // Fast-path parsing by (1) command string length, (2) First character of command name (optional) and (3) priority (manual order)
            //

            // NOTE: A valid RESP string is at a minimum 7 characters long "$_\r\n_\r\n"
            if (remainingBytes >= 7)
            {
                var oldReadHead = readHead;

                // Check if this is a string with a single-digit length ("$_\r\n" -> _ omitted)
                if ((*(uint*)ptr & 0xFFFF00FF) == MemoryMarshal.Read<uint>("$\0\r\n"u8))
                {
                    // Extract length from string header
                    var length = ptr[1] - '0';
                    Debug.Assert(length is > 0 and <= 9);

                    // Ensure that the complete command string is contained in the package. Otherwise exit early.
                    // Include 6 bytes to account for command string header and name terminator.
                    // 6 bytes = "$_\r\n" (4 bytes) + "\r\n" (2 bytes) at end of command name
                    if (remainingBytes >= length + 6)
                    {
                        // Optimistically increase read head and decrease the number of remaining elements
                        readHead += length + 6;
                        count -= 1;

                        switch (length)
                        {
                            case 3:
                                if (*(ulong*)(ptr + 1) == MemoryMarshal.Read<ulong>("3\r\nDEL\r\n"u8))
                                {
                                    return RespCommand.DEL;
                                }
                                else if (*(ulong*)(ptr + 1) == MemoryMarshal.Read<ulong>("3\r\nLCS\r\n"u8))
                                {
                                    return RespCommand.LCS;
                                }

                                break;

                            case 4:
                                switch ((ushort)ptr[4])
                                {
                                    case 'E':
                                        if (*(ulong*)(ptr + 2) == MemoryMarshal.Read<ulong>("\r\nEVAL\r\n"u8))
                                        {
                                            return RespCommand.EVAL;
                                        }
                                        break;

                                    case 'H':
                                        if (*(ulong*)(ptr + 2) == MemoryMarshal.Read<ulong>("\r\nHSET\r\n"u8))
                                        {
                                            return RespCommand.HSET;
                                        }
                                        else if (*(ulong*)(ptr + 2) == MemoryMarshal.Read<ulong>("\r\nHGET\r\n"u8))
                                        {
                                            return RespCommand.HGET;
                                        }
                                        else if (*(ulong*)(ptr + 2) == MemoryMarshal.Read<ulong>("\r\nHDEL\r\n"u8))
                                        {
                                            return RespCommand.HDEL;
                                        }
                                        else if (*(ulong*)(ptr + 2) == MemoryMarshal.Read<ulong>("\r\nHLEN\r\n"u8))
                                        {
                                            return RespCommand.HLEN;
                                        }
                                        else if (*(ulong*)(ptr + 2) == MemoryMarshal.Read<ulong>("\r\nHTTL\r\n"u8))
                                        {
                                            return RespCommand.HTTL;
                                        }
                                        break;

                                    case 'K':
                                        if (*(ulong*)(ptr + 2) == MemoryMarshal.Read<ulong>("\r\nKEYS\r\n"u8))
                                        {
                                            return RespCommand.KEYS;
                                        }
                                        break;

                                    case 'L':
                                        if (*(ulong*)(ptr + 2) == MemoryMarshal.Read<ulong>("\r\nLPOP\r\n"u8))
                                        {
                                            return RespCommand.LPOP;
                                        }
                                        else if (*(ulong*)(ptr + 2) == MemoryMarshal.Read<ulong>("\r\nLLEN\r\n"u8))
                                        {
                                            return RespCommand.LLEN;
                                        }
                                        else if (*(ulong*)(ptr + 2) == MemoryMarshal.Read<ulong>("\r\nLREM\r\n"u8))
                                        {
                                            return RespCommand.LREM;
                                        }
                                        else if (*(ulong*)(ptr + 2) == MemoryMarshal.Read<ulong>("\r\nLSET\r\n"u8))
                                        {
                                            return RespCommand.LSET;
                                        }
                                        else if (*(ulong*)(ptr + 2) == MemoryMarshal.Read<ulong>("\r\nLPOS\r\n"u8))
                                        {
                                            return RespCommand.LPOS;
                                        }
                                        break;

                                    case 'M':
                                        if (*(ulong*)(ptr + 2) == MemoryMarshal.Read<ulong>("\r\nMGET\r\n"u8))
                                        {
                                            return RespCommand.MGET;
                                        }
                                        else if (*(ulong*)(ptr + 2) == MemoryMarshal.Read<ulong>("\r\nMSET\r\n"u8))
                                        {
                                            return RespCommand.MSET;
                                        }
                                        break;

                                    case 'R':
                                        if (*(ulong*)(ptr + 2) == MemoryMarshal.Read<ulong>("\r\nRPOP\r\n"u8))
                                        {
                                            return RespCommand.RPOP;
                                        }
                                        break;

                                    case 'S':
                                        if (*(ulong*)(ptr + 2) == MemoryMarshal.Read<ulong>("\r\nSCAN\r\n"u8))
                                        {
                                            return RespCommand.SCAN;
                                        }
                                        else if (*(ulong*)(ptr + 2) == MemoryMarshal.Read<ulong>("\r\nSADD\r\n"u8))
                                        {
                                            return RespCommand.SADD;
                                        }
                                        else if (*(ulong*)(ptr + 2) == MemoryMarshal.Read<ulong>("\r\nSREM\r\n"u8))
                                        {
                                            return RespCommand.SREM;
                                        }
                                        else if (*(ulong*)(ptr + 2) == MemoryMarshal.Read<ulong>("\r\nSPOP\r\n"u8))
                                        {
                                            return RespCommand.SPOP;
                                        }
                                        break;

                                    case 'T':
                                        if (*(ulong*)(ptr + 2) == MemoryMarshal.Read<ulong>("\r\nTYPE\r\n"u8))
                                        {
                                            return RespCommand.TYPE;
                                        }
                                        break;

                                    case 'Z':
                                        if (*(ulong*)(ptr + 2) == MemoryMarshal.Read<ulong>("\r\nZADD\r\n"u8))
                                        {
                                            return RespCommand.ZADD;
                                        }
                                        else if (*(ulong*)(ptr + 2) == MemoryMarshal.Read<ulong>("\r\nZREM\r\n"u8))
                                        {
                                            return RespCommand.ZREM;
                                        }
                                        else if (*(ulong*)(ptr + 2) == MemoryMarshal.Read<ulong>("\r\nZTTL\r\n"u8))
                                        {
                                            return RespCommand.ZTTL;
                                        }
                                        break;
                                }
                                break;

                            case 5:
                                switch ((ushort)ptr[4])
                                {
                                    case 'B':
                                        if (*(ulong*)(ptr + 3) == MemoryMarshal.Read<ulong>("\nBITOP\r\n"u8))
                                        {
                                            // Check for matching bit-operation
                                            if (remainingBytes > length + 6 + 8)
                                            {
                                                // TODO: AND|OR|XOR|NOT may not correctly handle mixed cases?

                                                // 2-character operations
                                                if (*(uint*)(ptr + 11) == MemoryMarshal.Read<uint>("$2\r\n"u8))
                                                {
                                                    if (*(ulong*)(ptr + 11) == MemoryMarshal.Read<ulong>("$2\r\nOR\r\n"u8) || *(ulong*)(ptr + 11) == MemoryMarshal.Read<ulong>("$2\r\nor\r\n"u8))
                                                    {
                                                        readHead += 8;
                                                        count -= 1;
                                                        return RespCommand.BITOP_OR;
                                                    }
                                                }
                                                // 3-character operations
                                                else if (remainingBytes > length + 6 + 9)
                                                {
                                                    if (*(uint*)(ptr + 11) == MemoryMarshal.Read<uint>("$3\r\n"u8))
                                                    {
                                                        // Optimistically adjust read head and count
                                                        readHead += 9;
                                                        count -= 1;

                                                        if (*(ulong*)(ptr + 12) == MemoryMarshal.Read<ulong>("3\r\nAND\r\n"u8) || *(ulong*)(ptr + 12) == MemoryMarshal.Read<ulong>("3\r\nand\r\n"u8))
                                                        {
                                                            return RespCommand.BITOP_AND;
                                                        }
                                                        else if (*(ulong*)(ptr + 12) == MemoryMarshal.Read<ulong>("3\r\nXOR\r\n"u8) || *(ulong*)(ptr + 12) == MemoryMarshal.Read<ulong>("3\r\nxor\r\n"u8))
                                                        {
                                                            return RespCommand.BITOP_XOR;
                                                        }
                                                        else if (*(ulong*)(ptr + 12) == MemoryMarshal.Read<ulong>("3\r\nNOT\r\n"u8) || *(ulong*)(ptr + 12) == MemoryMarshal.Read<ulong>("3\r\nnot\r\n"u8))
                                                        {
                                                            return RespCommand.BITOP_NOT;
                                                        }

                                                        // Reset read head and count if we didn't match operator.
                                                        readHead -= 9;
                                                        count += 1;
                                                    }
                                                }

                                                // Although we recognize BITOP, the pseudo-subcommand isn't recognized so fail early
                                                specificErrorMessage = CmdStrings.RESP_SYNTAX_ERROR;
                                                return RespCommand.NONE;
                                            }
                                        }
                                        else if (*(ulong*)(ptr + 3) == MemoryMarshal.Read<ulong>("\nBRPOP\r\n"u8))
                                        {
                                            return RespCommand.BRPOP;
                                        }
                                        else if (*(ulong*)(ptr + 3) == MemoryMarshal.Read<ulong>("\nBLPOP\r\n"u8))
                                        {
                                            return RespCommand.BLPOP;
                                        }
                                        break;

                                    case 'H':
                                        if (*(ulong*)(ptr + 3) == MemoryMarshal.Read<ulong>("\nHMSET\r\n"u8))
                                        {
                                            return RespCommand.HMSET;
                                        }
                                        else if (*(ulong*)(ptr + 3) == MemoryMarshal.Read<ulong>("\nHMGET\r\n"u8))
                                        {
                                            return RespCommand.HMGET;
                                        }
                                        else if (*(ulong*)(ptr + 3) == MemoryMarshal.Read<ulong>("\nHKEYS\r\n"u8))
                                        {
                                            return RespCommand.HKEYS;
                                        }
                                        else if (*(ulong*)(ptr + 3) == MemoryMarshal.Read<ulong>("\nHVALS\r\n"u8))
                                        {
                                            return RespCommand.HVALS;
                                        }
                                        else if (*(ulong*)(ptr + 3) == MemoryMarshal.Read<ulong>("\nHSCAN\r\n"u8))
                                        {
                                            return RespCommand.HSCAN;
                                        }
                                        else if (*(ulong*)(ptr + 3) == MemoryMarshal.Read<ulong>("\nHPTTL\r\n"u8))
                                        {
                                            return RespCommand.HPTTL;
                                        }
                                        break;

                                    case 'L':
                                        if (*(ulong*)(ptr + 3) == MemoryMarshal.Read<ulong>("\nLPUSH\r\n"u8))
                                        {
                                            return RespCommand.LPUSH;
                                        }
                                        else if (*(ulong*)(ptr + 3) == MemoryMarshal.Read<ulong>("\nLTRIM\r\n"u8))
                                        {
                                            return RespCommand.LTRIM;
                                        }
                                        else if (*(ulong*)(ptr + 3) == MemoryMarshal.Read<ulong>("\nLMOVE\r\n"u8))
                                        {
                                            return RespCommand.LMOVE;
                                        }
                                        else if (*(ulong*)(ptr + 3) == MemoryMarshal.Read<ulong>("\nLMPOP\r\n"u8))
                                        {
                                            return RespCommand.LMPOP;
                                        }
                                        break;

                                    case 'P':
                                        if (*(ulong*)(ptr + 3) == MemoryMarshal.Read<ulong>("\nPFADD\r\n"u8))
                                        {
                                            return RespCommand.PFADD;
                                        }
                                        break;

                                    case 'R':
                                        if (*(ulong*)(ptr + 3) == MemoryMarshal.Read<ulong>("\nRPUSH\r\n"u8))
                                        {
                                            return RespCommand.RPUSH;
                                        }
                                        break;

                                    case 'S':
                                        if (*(ulong*)(ptr + 3) == MemoryMarshal.Read<ulong>("\nSCARD\r\n"u8))
                                        {
                                            return RespCommand.SCARD;
                                        }
                                        else if (*(ulong*)(ptr + 3) == MemoryMarshal.Read<ulong>("\nSSCAN\r\n"u8))
                                        {
                                            return RespCommand.SSCAN;
                                        }
                                        else if (*(ulong*)(ptr + 3) == MemoryMarshal.Read<ulong>("\nSMOVE\r\n"u8))
                                        {
                                            return RespCommand.SMOVE;
                                        }
                                        else if (*(ulong*)(ptr + 3) == MemoryMarshal.Read<ulong>("\nSDIFF\r\n"u8))
                                        {
                                            return RespCommand.SDIFF;
                                        }
                                        break;

                                    case 'W':
                                        if (*(ulong*)(ptr + 3) == MemoryMarshal.Read<ulong>("\nWATCH\r\n"u8))
                                        {
                                            return RespCommand.WATCH;
                                        }
                                        break;

                                    case 'Z':
                                        if (*(ulong*)(ptr + 3) == MemoryMarshal.Read<ulong>("\nZCARD\r\n"u8))
                                        {
                                            return RespCommand.ZCARD;
                                        }
                                        else if (*(ulong*)(ptr + 3) == MemoryMarshal.Read<ulong>("\nZRANK\r\n"u8))
                                        {
                                            return RespCommand.ZRANK;
                                        }
                                        else if (*(ulong*)(ptr + 3) == MemoryMarshal.Read<ulong>("\nZDIFF\r\n"u8))
                                        {
                                            return RespCommand.ZDIFF;
                                        }
                                        else if (*(ulong*)(ptr + 3) == MemoryMarshal.Read<ulong>("\nZSCAN\r\n"u8))
                                        {
                                            return RespCommand.ZSCAN;
                                        }
                                        else if (*(ulong*)(ptr + 3) == MemoryMarshal.Read<ulong>("\nZMPOP\r\n"u8))
                                        {
                                            return RespCommand.ZMPOP;
                                        }
                                        else if (*(ulong*)(ptr + 3) == MemoryMarshal.Read<ulong>("\nZPTTL\r\n"u8))
                                        {
                                            return RespCommand.ZPTTL;
                                        }
                                        break;
                                }
                                break;

                            case 6:
                                switch ((ushort)ptr[4])
                                {
                                    case 'B':
                                        if (*(ulong*)(ptr + 4) == MemoryMarshal.Read<ulong>("BLMOVE\r\n"u8))
                                        {
                                            return RespCommand.BLMOVE;
                                        }
                                        else if (*(ulong*)(ptr + 4) == MemoryMarshal.Read<ulong>("BLMPOP\r\n"u8))
                                        {
                                            return RespCommand.BLMPOP;
                                        }
                                        else if (*(ulong*)(ptr + 4) == MemoryMarshal.Read<ulong>("BZMPOP\r\n"u8))
                                        {
                                            return RespCommand.BZMPOP;
                                        }
                                        break;
                                    case 'D':
                                        if (*(ulong*)(ptr + 4) == MemoryMarshal.Read<ulong>("DBSIZE\r\n"u8))
                                        {
                                            return RespCommand.DBSIZE;
                                        }
                                        break;

                                    case 'E':
                                        if (*(ulong*)(ptr + 4) == MemoryMarshal.Read<ulong>("EXISTS\r\n"u8))
                                        {
                                            return RespCommand.EXISTS;
                                        }
                                        break;

                                    case 'G':
                                        if (*(ulong*)(ptr + 4) == MemoryMarshal.Read<ulong>("GEOADD\r\n"u8))
                                        {
                                            return RespCommand.GEOADD;
                                        }
                                        else if (*(ulong*)(ptr + 4) == MemoryMarshal.Read<ulong>("GEOPOS\r\n"u8))
                                        {
                                            return RespCommand.GEOPOS;
                                        }
                                        break;

                                    case 'H':
                                        if (*(ulong*)(ptr + 4) == MemoryMarshal.Read<ulong>("HSETNX\r\n"u8))
                                        {
                                            return RespCommand.HSETNX;
                                        }
                                        break;

                                    case 'L':
                                        if (*(ulong*)(ptr + 4) == MemoryMarshal.Read<ulong>("LPUSHX\r\n"u8))
                                        {
                                            return RespCommand.LPUSHX;
                                        }
                                        else if (*(ulong*)(ptr + 4) == MemoryMarshal.Read<ulong>("LRANGE\r\n"u8))
                                        {
                                            return RespCommand.LRANGE;
                                        }
                                        else if (*(ulong*)(ptr + 4) == MemoryMarshal.Read<ulong>("LINDEX\r\n"u8))
                                        {
                                            return RespCommand.LINDEX;
                                        }
                                        break;

                                    case 'M':
                                        if (*(ulong*)(ptr + 4) == MemoryMarshal.Read<ulong>("MSETNX\r\n"u8))
                                        {
                                            return RespCommand.MSETNX;
                                        }
                                        else if (*(ulong*)(ptr + 4) == MemoryMarshal.Read<ulong>("MEMORY\r\n"u8))
                                        {
                                            // MEMORY USAGE
                                            // 11 = "$5\r\nUSAGE\r\n".Length
                                            if (remainingBytes >= length + 11)
                                            {
                                                if (*(ulong*)(ptr + 12) == MemoryMarshal.Read<ulong>("$5\r\nUSAG"u8) && *(ulong*)(ptr + 15) == MemoryMarshal.Read<ulong>("\nUSAGE\r\n"u8))
                                                {
                                                    count--;
                                                    readHead += 11;
                                                    return RespCommand.MEMORY_USAGE;
                                                }
                                            }
                                        }
                                        break;

                                    case 'R':
                                        if (*(ulong*)(ptr + 4) == MemoryMarshal.Read<ulong>("RPUSHX\r\n"u8))
                                        {
                                            return RespCommand.RPUSHX;
                                        }
                                        break;

                                    case 'S':
                                        if (*(ulong*)(ptr + 4) == MemoryMarshal.Read<ulong>("SELECT\r\n"u8))
                                        {
                                            return RespCommand.SELECT;
                                        }
                                        else if (*(ulong*)(ptr + 4) == MemoryMarshal.Read<ulong>("STRLEN\r\n"u8))
                                        {
                                            return RespCommand.STRLEN;
                                        }
                                        else if (*(ulong*)(ptr + 4) == MemoryMarshal.Read<ulong>("SUNION\r\n"u8))
                                        {
                                            return RespCommand.SUNION;
                                        }
                                        else if (*(ulong*)(ptr + 4) == MemoryMarshal.Read<ulong>("SINTER\r\n"u8))
                                        {
                                            return RespCommand.SINTER;
                                        }
                                        else if (*(ulong*)(ptr + 4) == MemoryMarshal.Read<ulong>("SCRIPT\r\n"u8))
                                        {
                                            // SCRIPT EXISTS => "$6\r\nEXISTS\r\n".Length == 12
                                            // SCRIPT FLUSH  => "$5\r\nFLUSH\r\n".Length  == 11
                                            // SCRIPT LOAD   => "$4\r\nLOAD\r\n".Length   == 10

                                            if (remainingBytes >= length + 10)
                                            {
                                                if (*(ulong*)(ptr + 4 + 8) == MemoryMarshal.Read<ulong>("$4\r\nLOAD"u8) && *(ulong*)(ptr + 4 + 8 + 2) == MemoryMarshal.Read<ulong>("\r\nLOAD\r\n"u8))
                                                {
                                                    count--;
                                                    readHead += 10;
                                                    return RespCommand.SCRIPT_LOAD;
                                                }

                                                if (remainingBytes >= length + 11)
                                                {
                                                    if (*(ulong*)(ptr + 4 + 8) == MemoryMarshal.Read<ulong>("$5\r\nFLUS"u8) && *(ulong*)(ptr + 4 + 8 + 3) == MemoryMarshal.Read<ulong>("\nFLUSH\r\n"u8))
                                                    {
                                                        count--;
                                                        readHead += 11;
                                                        return RespCommand.SCRIPT_FLUSH;
                                                    }

                                                    if (remainingBytes >= length + 12)
                                                    {
                                                        if (*(ulong*)(ptr + 4 + 8) == MemoryMarshal.Read<ulong>("$6\r\nEXIS"u8) && *(ulong*)(ptr + 4 + 8 + 4) == MemoryMarshal.Read<ulong>("EXISTS\r\n"u8))
                                                        {
                                                            count--;
                                                            readHead += 12;
                                                            return RespCommand.SCRIPT_EXISTS;
                                                        }
                                                    }
                                                }
                                            }
                                        }
                                        break;

                                    case 'U':
                                        if (*(ulong*)(ptr + 4) == MemoryMarshal.Read<ulong>("UNLINK\r\n"u8))
                                        {
                                            return RespCommand.UNLINK;
                                        }
                                        break;

                                    case 'Z':
                                        if (*(ulong*)(ptr + 4) == MemoryMarshal.Read<ulong>("ZCOUNT\r\n"u8))
                                        {
                                            return RespCommand.ZCOUNT;
                                        }
                                        else if (*(ulong*)(ptr + 4) == MemoryMarshal.Read<ulong>("ZRANGE\r\n"u8))
                                        {
                                            return RespCommand.ZRANGE;
                                        }
                                        else if (*(ulong*)(ptr + 4) == MemoryMarshal.Read<ulong>("ZUNION\r\n"u8))
                                        {
                                            return RespCommand.ZUNION;
                                        }
                                        if (*(ulong*)(ptr + 4) == MemoryMarshal.Read<ulong>("ZSCORE\r\n"u8))
                                        {
                                            return RespCommand.ZSCORE;
                                        }
                                        if (*(ulong*)(ptr + 4) == MemoryMarshal.Read<ulong>("ZINTER\r\n"u8))
                                        {
                                            return RespCommand.ZINTER;
                                        }
                                        break;
                                }

                                break;
                            case 7:
                                switch ((ushort)ptr[4])
                                {
                                    case 'E':
                                        if (*(ulong*)(ptr + 2) == MemoryMarshal.Read<ulong>("\r\nEVALSHA\r\n"u8))
                                        {
                                            return RespCommand.EVALSHA;
                                        }
                                        break;

                                    case 'G':
                                        if (*(ulong*)(ptr + 4) == MemoryMarshal.Read<ulong>("GEOHASH\r"u8) && *(byte*)(ptr + 12) == '\n')
                                        {
                                            return RespCommand.GEOHASH;
                                        }
                                        else if (*(ulong*)(ptr + 4) == MemoryMarshal.Read<ulong>("GEODIST\r"u8) && *(byte*)(ptr + 12) == '\n')
                                        {
                                            return RespCommand.GEODIST;
                                        }
                                        break;

                                    case 'H':
                                        if (*(ulong*)(ptr + 4) == MemoryMarshal.Read<ulong>("HGETALL\r"u8) && *(byte*)(ptr + 12) == '\n')
                                        {
                                            return RespCommand.HGETALL;
                                        }
                                        else if (*(ulong*)(ptr + 4) == MemoryMarshal.Read<ulong>("HEXISTS\r"u8) && *(byte*)(ptr + 12) == '\n')
                                        {
                                            return RespCommand.HEXISTS;
                                        }
                                        else if (*(ulong*)(ptr + 4) == MemoryMarshal.Read<ulong>("HEXPIRE\r"u8) && *(byte*)(ptr + 12) == '\n')
                                        {
                                            return RespCommand.HEXPIRE;
                                        }
                                        else if (*(ulong*)(ptr + 4) == MemoryMarshal.Read<ulong>("HINCRBY\r"u8) && *(byte*)(ptr + 12) == '\n')
                                        {
                                            return RespCommand.HINCRBY;
                                        }
                                        else if (*(ulong*)(ptr + 4) == MemoryMarshal.Read<ulong>("HSTRLEN\r"u8) && *(byte*)(ptr + 12) == '\n')
                                        {
                                            return RespCommand.HSTRLEN;
                                        }
                                        break;

                                    case 'L':
                                        if (*(ulong*)(ptr + 4) == MemoryMarshal.Read<ulong>("LINSERT\r"u8) && *(byte*)(ptr + 12) == '\n')
                                        {
                                            return RespCommand.LINSERT;
                                        }
                                        break;

                                    case 'M':
                                        if (*(ulong*)(ptr + 4) == MemoryMarshal.Read<ulong>("MONITOR\r"u8) && *(byte*)(ptr + 12) == '\n')
                                        {
                                            return RespCommand.MONITOR;
                                        }
                                        break;

                                    case 'P':
                                        if (*(ulong*)(ptr + 4) == MemoryMarshal.Read<ulong>("PFCOUNT\r"u8) && *(byte*)(ptr + 12) == '\n')
                                        {
                                            return RespCommand.PFCOUNT;
                                        }
                                        else if (*(ulong*)(ptr + 4) == MemoryMarshal.Read<ulong>("PFMERGE\r"u8) && *(byte*)(ptr + 12) == '\n')
                                        {
                                            return RespCommand.PFMERGE;
                                        }
                                        break;
                                    case 'W':
                                        if (*(ulong*)(ptr + 4) == MemoryMarshal.Read<ulong>("WATCHMS\r"u8) && *(byte*)(ptr + 12) == '\n')
                                        {
                                            return RespCommand.WATCHMS;
                                        }

                                        if (*(ulong*)(ptr + 4) == MemoryMarshal.Read<ulong>("WATCHOS\r"u8) && *(byte*)(ptr + 12) == '\n')
                                        {
                                            return RespCommand.WATCHOS;
                                        }

                                        break;

                                    case 'Z':
                                        if (*(ulong*)(ptr + 4) == MemoryMarshal.Read<ulong>("ZPOPMIN\r"u8) && *(byte*)(ptr + 12) == '\n')
                                        {
                                            return RespCommand.ZPOPMIN;
                                        }
                                        else if (*(ulong*)(ptr + 4) == MemoryMarshal.Read<ulong>("ZEXPIRE\r"u8) && *(byte*)(ptr + 12) == '\n')
                                        {
                                            return RespCommand.ZEXPIRE;
                                        }
                                        else if (*(ulong*)(ptr + 4) == MemoryMarshal.Read<ulong>("ZPOPMAX\r"u8) && *(byte*)(ptr + 12) == '\n')
                                        {
                                            return RespCommand.ZPOPMAX;
                                        }
                                        else if (*(ulong*)(ptr + 4) == MemoryMarshal.Read<ulong>("ZINCRBY\r"u8) && *(byte*)(ptr + 12) == '\n')
                                        {
                                            return RespCommand.ZINCRBY;
                                        }
                                        else if (*(ulong*)(ptr + 4) == MemoryMarshal.Read<ulong>("ZMSCORE\r"u8) && *(byte*)(ptr + 12) == '\n')
                                        {
                                            return RespCommand.ZMSCORE;
                                        }
                                        break;
                                }
                                break;
                            case 8:
                                if (*(ulong*)(ptr + 4) == MemoryMarshal.Read<ulong>("ZREVRANK"u8) && *(ushort*)(ptr + 12) == MemoryMarshal.Read<ushort>("\r\n"u8))
                                {
                                    return RespCommand.ZREVRANK;
                                }
                                else if (*(ulong*)(ptr + 4) == MemoryMarshal.Read<ulong>("SMEMBERS"u8) && *(ushort*)(ptr + 12) == MemoryMarshal.Read<ushort>("\r\n"u8))
                                {
                                    return RespCommand.SMEMBERS;
                                }
                                else if (*(ulong*)(ptr + 4) == MemoryMarshal.Read<ulong>("BITFIELD"u8) && *(ushort*)(ptr + 12) == MemoryMarshal.Read<ushort>("\r\n"u8))
                                {
                                    return RespCommand.BITFIELD;
                                }
                                else if (*(ulong*)(ptr + 4) == MemoryMarshal.Read<ulong>("EXPIREAT"u8) && *(ushort*)(ptr + 12) == MemoryMarshal.Read<ushort>("\r\n"u8))
                                {
                                    return RespCommand.EXPIREAT;
                                }
                                else if (*(ulong*)(ptr + 4) == MemoryMarshal.Read<ulong>("HPEXPIRE"u8) && *(ushort*)(ptr + 12) == MemoryMarshal.Read<ushort>("\r\n"u8))
                                {
                                    return RespCommand.HPEXPIRE;
                                }
                                else if (*(ulong*)(ptr + 4) == MemoryMarshal.Read<ulong>("HPERSIST"u8) && *(ushort*)(ptr + 12) == MemoryMarshal.Read<ushort>("\r\n"u8))
                                {
                                    return RespCommand.HPERSIST;
                                }
                                else if (*(ulong*)(ptr + 4) == MemoryMarshal.Read<ulong>("ZPEXPIRE"u8) && *(ushort*)(ptr + 12) == MemoryMarshal.Read<ushort>("\r\n"u8))
                                {
                                    return RespCommand.ZPEXPIRE;
                                }
                                else if (*(ulong*)(ptr + 4) == MemoryMarshal.Read<ulong>("ZPERSIST"u8) && *(ushort*)(ptr + 12) == MemoryMarshal.Read<ushort>("\r\n"u8))
                                {
                                    return RespCommand.ZPERSIST;
                                }
                                else if (*(ulong*)(ptr + 4) == MemoryMarshal.Read<ulong>("BZPOPMAX"u8) && *(ushort*)(ptr + 12) == MemoryMarshal.Read<ushort>("\r\n"u8))
                                {
                                    return RespCommand.BZPOPMAX;
                                }
                                else if (*(ulong*)(ptr + 4) == MemoryMarshal.Read<ulong>("BZPOPMIN"u8) && *(ushort*)(ptr + 12) == MemoryMarshal.Read<ushort>("\r\n"u8))
                                {
                                    return RespCommand.BZPOPMIN;
                                }
                                break;
                            case 9:
                                if (*(ulong*)(ptr + 4) == MemoryMarshal.Read<ulong>("SUBSCRIB"u8) && *(uint*)(ptr + 11) == MemoryMarshal.Read<uint>("BE\r\n"u8))
                                {
                                    return RespCommand.SUBSCRIBE;
                                }
                                else if (*(ulong*)(ptr + 4) == MemoryMarshal.Read<ulong>("SISMEMBE"u8) && *(uint*)(ptr + 11) == MemoryMarshal.Read<uint>("ER\r\n"u8))
                                {
                                    return RespCommand.SISMEMBER;
                                }
                                else if (*(ulong*)(ptr + 4) == MemoryMarshal.Read<ulong>("ZLEXCOUN"u8) && *(uint*)(ptr + 11) == MemoryMarshal.Read<uint>("NT\r\n"u8))
                                {
                                    return RespCommand.ZLEXCOUNT;
                                }
                                else if (*(ulong*)(ptr + 4) == MemoryMarshal.Read<ulong>("GEOSEARC"u8) && *(uint*)(ptr + 11) == MemoryMarshal.Read<uint>("CH\r\n"u8))
                                {
                                    return RespCommand.GEOSEARCH;
                                }
                                else if (*(ulong*)(ptr + 4) == MemoryMarshal.Read<ulong>("ZREVRANG"u8) && *(uint*)(ptr + 11) == MemoryMarshal.Read<uint>("GE\r\n"u8))
                                {
                                    return RespCommand.ZREVRANGE;
                                }
                                else if (*(ulong*)(ptr + 4) == MemoryMarshal.Read<ulong>("RPOPLPUS"u8) && *(uint*)(ptr + 11) == MemoryMarshal.Read<uint>("SH\r\n"u8))
                                {
                                    return RespCommand.RPOPLPUSH;
                                }
                                else if (*(ulong*)(ptr + 4) == MemoryMarshal.Read<ulong>("PEXPIREA"u8) && *(uint*)(ptr + 11) == MemoryMarshal.Read<uint>("AT\r\n"u8))
                                {
                                    return RespCommand.PEXPIREAT;
                                }
                                else if (*(ulong*)(ptr + 4) == MemoryMarshal.Read<ulong>("HEXPIREA"u8) && *(uint*)(ptr + 11) == MemoryMarshal.Read<uint>("AT\r\n"u8))
                                {
                                    return RespCommand.HEXPIREAT;
                                }
                                else if (*(ulong*)(ptr + 4) == MemoryMarshal.Read<ulong>("ZEXPIREA"u8) && *(uint*)(ptr + 11) == MemoryMarshal.Read<uint>("AT\r\n"u8))
                                {
                                    return RespCommand.ZEXPIREAT;
                                }
                                break;
                            case 10:
                                if (*(ulong*)(ptr + 4) == MemoryMarshal.Read<ulong>("SSUBSCRI"u8) && *(uint*)(ptr + 11) == MemoryMarshal.Read<uint>("BE\r\n"u8))
                                {
                                    return RespCommand.SSUBSCRIBE;
                                }
                                break;
                        }

                        // Reset optimistically changed state, if no matching command was found
                        count += 1;
                        readHead = oldReadHead;
                    }
                }
                // Check if this is a string with a double-digit length ("$__\r" -> _ omitted)
                else if ((*(uint*)ptr & 0xFF0000FF) == MemoryMarshal.Read<uint>("$\0\0\r"u8))
                {
                    // Extract length from string header
                    var length = ptr[2] - '0' + 10;
                    Debug.Assert(length is >= 10 and <= 19);

                    // Ensure that the complete command string is contained in the package. Otherwise exit early.
                    // Include 7 bytes to account for command string header and name terminator.
                    // 7 bytes = "$__\r\n" (5 bytes) + "\r\n" (2 bytes) at end of command name
                    if (remainingBytes >= length + 7)
                    {
                        // Optimistically increase read head and decrease the number of remaining elements
                        readHead += length + 7;
                        count -= 1;

                        // Match remaining character by length
                        // NOTE: Check should include the remaining array length terminator '\n'
                        switch (length)
                        {
                            case 10:
                                if (*(ulong*)(ptr + 1) == MemoryMarshal.Read<ulong>("10\r\nPSUB"u8) && *(ulong*)(ptr + 9) == MemoryMarshal.Read<ulong>("SCRIBE\r\n"u8))
                                {
                                    return RespCommand.PSUBSCRIBE;
                                }
                                else if (*(ulong*)(ptr + 1) == MemoryMarshal.Read<ulong>("10\r\nHRAN"u8) && *(ulong*)(ptr + 9) == MemoryMarshal.Read<ulong>("DFIELD\r\n"u8))
                                {
                                    return RespCommand.HRANDFIELD;
                                }
                                else if (*(ulong*)(ptr + 1) == MemoryMarshal.Read<ulong>("10\r\nSDIF"u8) && *(ulong*)(ptr + 9) == MemoryMarshal.Read<ulong>("FSTORE\r\n"u8))
                                {
                                    return RespCommand.SDIFFSTORE;
                                }
                                else if (*(ulong*)(ptr + 1) == MemoryMarshal.Read<ulong>("10\r\nEXPI"u8) && *(ulong*)(ptr + 9) == MemoryMarshal.Read<ulong>("RETIME\r\n"u8))
                                {
                                    return RespCommand.EXPIRETIME;
                                }
                                else if (*(ulong*)(ptr + 1) == MemoryMarshal.Read<ulong>("10\r\nSMIS"u8) && *(ulong*)(ptr + 9) == MemoryMarshal.Read<ulong>("MEMBER\r\n"u8))
                                {
                                    return RespCommand.SMISMEMBER;
                                }
                                else if (*(ulong*)(ptr + 1) == MemoryMarshal.Read<ulong>("10\r\nSINT"u8) && *(ulong*)(ptr + 9) == MemoryMarshal.Read<ulong>("ERCARD\r\n"u8))
                                {
                                    return RespCommand.SINTERCARD;
                                }
                                else if (*(ulong*)(ptr + 1) == MemoryMarshal.Read<ulong>("10\r\nZDIF"u8) && *(uint*)(ptr + 9) == MemoryMarshal.Read<uint>("FSTORE\r\n"u8))
                                {
                                    return RespCommand.ZDIFFSTORE;
                                }
                                else if (*(ulong*)(ptr + 1) == MemoryMarshal.Read<ulong>("10\r\nBRPO"u8) && *(uint*)(ptr + 9) == MemoryMarshal.Read<uint>("PLPUSH\r\n"u8))
                                {
                                    return RespCommand.BRPOPLPUSH;
                                }
                                else if (*(ulong*)(ptr + 1) == MemoryMarshal.Read<ulong>("10\r\nZINT"u8) && *(ulong*)(ptr + 9) == MemoryMarshal.Read<ulong>("ERCARD\r\n"u8))
                                {
                                    return RespCommand.ZINTERCARD;
                                }
                                else if (*(ulong*)(ptr + 1) == MemoryMarshal.Read<ulong>("10\r\nHPEX"u8) && *(uint*)(ptr + 9) == MemoryMarshal.Read<uint>("PIREAT\r\n"u8))
                                {
                                    return RespCommand.HPEXPIREAT;
                                }
                                else if (*(ulong*)(ptr + 1) == MemoryMarshal.Read<ulong>("10\r\nZPEX"u8) && *(uint*)(ptr + 9) == MemoryMarshal.Read<uint>("PIREAT\r\n"u8))
                                {
                                    return RespCommand.ZPEXPIREAT;
                                }
                                break;
                            case 11:
                                if (*(ulong*)(ptr + 2) == MemoryMarshal.Read<ulong>("1\r\nUNSUB"u8) && *(ulong*)(ptr + 10) == MemoryMarshal.Read<ulong>("SCRIBE\r\n"u8))
                                {
                                    return RespCommand.UNSUBSCRIBE;
                                }
                                else if (*(ulong*)(ptr + 2) == MemoryMarshal.Read<ulong>("1\r\nZRAND"u8) && *(ulong*)(ptr + 10) == MemoryMarshal.Read<ulong>("MEMBER\r\n"u8))
                                {
                                    return RespCommand.ZRANDMEMBER;
                                }
                                else if (*(ulong*)(ptr + 2) == MemoryMarshal.Read<ulong>("1\r\nBITFI"u8) && *(ulong*)(ptr + 10) == MemoryMarshal.Read<ulong>("ELD_RO\r\n"u8))
                                {
                                    return RespCommand.BITFIELD_RO;
                                }
                                else if (*(ulong*)(ptr + 2) == MemoryMarshal.Read<ulong>("1\r\nSRAND"u8) && *(ulong*)(ptr + 10) == MemoryMarshal.Read<ulong>("MEMBER\r\n"u8))
                                {
                                    return RespCommand.SRANDMEMBER;
                                }
                                else if (*(ulong*)(ptr + 2) == MemoryMarshal.Read<ulong>("1\r\nSUNIO"u8) && *(ulong*)(ptr + 10) == MemoryMarshal.Read<ulong>("NSTORE\r\n"u8))
                                {
                                    return RespCommand.SUNIONSTORE;
                                }
                                else if (*(ulong*)(ptr + 2) == MemoryMarshal.Read<ulong>("1\r\nSINTE"u8) && *(ulong*)(ptr + 10) == MemoryMarshal.Read<ulong>("RSTORE\r\n"u8))
                                {
                                    return RespCommand.SINTERSTORE;
                                }
                                else if (*(ulong*)(ptr + 2) == MemoryMarshal.Read<ulong>("1\r\nPEXPI"u8) && *(ulong*)(ptr + 10) == MemoryMarshal.Read<ulong>("RETIME\r\n"u8))
                                {
                                    return RespCommand.PEXPIRETIME;
                                }
                                else if (*(ulong*)(ptr + 2) == MemoryMarshal.Read<ulong>("1\r\nINCRB"u8) && *(ulong*)(ptr + 10) == MemoryMarshal.Read<ulong>("YFLOAT\r\n"u8))
                                {
                                    return RespCommand.INCRBYFLOAT;
                                }
                                else if (*(ulong*)(ptr + 2) == MemoryMarshal.Read<ulong>("1\r\nZRANG"u8) && *(ulong*)(ptr + 10) == MemoryMarshal.Read<ulong>("ESTORE\r\n"u8))
                                {
                                    return RespCommand.ZRANGESTORE;
                                }
                                else if (*(ulong*)(ptr + 2) == MemoryMarshal.Read<ulong>("1\r\nZRANG"u8) && *(ulong*)(ptr + 10) == MemoryMarshal.Read<ulong>("EBYLEX\r\n"u8))
                                {
                                    return RespCommand.ZRANGEBYLEX;
                                }
                                else if (*(ulong*)(ptr + 2) == MemoryMarshal.Read<ulong>("1\r\nZINTE"u8) && *(ulong*)(ptr + 10) == MemoryMarshal.Read<ulong>("RSTORE\r\n"u8))
                                {
                                    return RespCommand.ZINTERSTORE;
                                }
                                else if (*(ulong*)(ptr + 2) == MemoryMarshal.Read<ulong>("1\r\nZUNIO"u8) && *(ulong*)(ptr + 10) == MemoryMarshal.Read<ulong>("NSTORE\r\n"u8))
                                {
                                    return RespCommand.ZUNIONSTORE;
                                }
                                else if (*(ulong*)(ptr + 2) == MemoryMarshal.Read<ulong>("1\r\nZEXPI"u8) && *(ulong*)(ptr + 10) == MemoryMarshal.Read<ulong>("RETIME\r\n"u8))
                                {
                                    return RespCommand.ZEXPIRETIME;
                                }
                                break;

                            case 12:
                                if (*(ulong*)(ptr + 3) == MemoryMarshal.Read<ulong>("\r\nPUNSUB"u8) && *(ulong*)(ptr + 11) == MemoryMarshal.Read<ulong>("SCRIBE\r\n"u8))
                                {
                                    return RespCommand.PUNSUBSCRIBE;
                                }
                                else if (*(ulong*)(ptr + 3) == MemoryMarshal.Read<ulong>("\r\nHINCRB"u8) && *(ulong*)(ptr + 11) == MemoryMarshal.Read<ulong>("YFLOAT\r\n"u8))
                                {
                                    return RespCommand.HINCRBYFLOAT;
                                }
                                else if (*(ulong*)(ptr + 3) == MemoryMarshal.Read<ulong>("\r\nHPEXPI"u8) && *(ulong*)(ptr + 11) == MemoryMarshal.Read<ulong>("RETIME\r\n"u8))
                                {
                                    return RespCommand.HPEXPIRETIME;
                                }
                                else if (*(ulong*)(ptr + 3) == MemoryMarshal.Read<ulong>("\r\nZPEXPI"u8) && *(ulong*)(ptr + 11) == MemoryMarshal.Read<ulong>("RETIME\r\n"u8))
                                {
                                    return RespCommand.ZPEXPIRETIME;
                                }
                                break;

                            case 13:
                                if (*(ulong*)(ptr + 4) == MemoryMarshal.Read<ulong>("\nZRANGEB"u8) && *(ulong*)(ptr + 12) == MemoryMarshal.Read<ulong>("YSCORE\r\n"u8))
                                {
                                    return RespCommand.ZRANGEBYSCORE;
                                }
                                break;

                            case 14:
                                if (*(ulong*)(ptr + 3) == MemoryMarshal.Read<ulong>("\r\nZREMRA"u8) && *(ulong*)(ptr + 11) == MemoryMarshal.Read<ulong>("NGEBYLEX"u8) && *(ushort*)(ptr + 19) == MemoryMarshal.Read<ushort>("\r\n"u8))
                                {
                                    return RespCommand.ZREMRANGEBYLEX;
                                }
                                else if (*(ulong*)(ptr + 3) == MemoryMarshal.Read<ulong>("\r\nGEOSEA"u8) && *(ulong*)(ptr + 11) == MemoryMarshal.Read<ulong>("RCHSTORE"u8) && *(ushort*)(ptr + 19) == MemoryMarshal.Read<ushort>("\r\n"u8))
                                {
                                    return RespCommand.GEOSEARCHSTORE;
                                }
                                else if (*(ulong*)(ptr + 3) == MemoryMarshal.Read<ulong>("\r\nZREVRA"u8) && *(ulong*)(ptr + 11) == MemoryMarshal.Read<ulong>("NGEBYLEX"u8) && *(ushort*)(ptr + 19) == MemoryMarshal.Read<ushort>("\r\n"u8))
                                {
                                    return RespCommand.ZREVRANGEBYLEX;
                                }
                                break;

                            case 15:
                                if (*(ulong*)(ptr + 4) == MemoryMarshal.Read<ulong>("\nZREMRAN"u8) && *(ulong*)(ptr + 12) == MemoryMarshal.Read<ulong>("GEBYRANK"u8) && *(ushort*)(ptr + 20) == MemoryMarshal.Read<ushort>("\r\n"u8))
                                {
                                    return RespCommand.ZREMRANGEBYRANK;
                                }
                                break;

                            case 16:
                                if (*(ulong*)(ptr + 3) == MemoryMarshal.Read<ulong>("\r\nCUSTOM"u8) && *(ulong*)(ptr + 11) == MemoryMarshal.Read<ulong>("OBJECTSC"u8) && *(ushort*)(ptr + 19) == MemoryMarshal.Read<ushort>("AN\r\n"u8))
                                {
                                    return RespCommand.COSCAN;
                                }
                                else if (*(ulong*)(ptr + 3) == MemoryMarshal.Read<ulong>("\r\nZREMRA"u8) && *(ulong*)(ptr + 11) == MemoryMarshal.Read<ulong>("NGEBYSCO"u8) && *(ushort*)(ptr + 19) == MemoryMarshal.Read<ushort>("RE\r\n"u8))
                                {
                                    return RespCommand.ZREMRANGEBYSCORE;
                                }
                                else if (*(ulong*)(ptr + 3) == MemoryMarshal.Read<ulong>("\r\nZREVRA"u8) && *(ulong*)(ptr + 11) == MemoryMarshal.Read<ulong>("NGEBYSCO"u8) && *(ushort*)(ptr + 19) == MemoryMarshal.Read<ushort>("RE\r\n"u8))
                                {
                                    return RespCommand.ZREVRANGEBYSCORE;
                                }
                                break;
                        }

                        // Reset optimistically changed state, if no matching command was found
                        count += 1;
                        readHead = oldReadHead;
                    }
                }
            }

            // No matching command name found in this pass
            return RespCommand.NONE;
        }

        /// <summary>
        /// Parses the receive buffer, starting from the current read head, for all command names that are
        /// not covered by FastParseArrayCommand() and advances the read head to the end of the command name.
        /// 
        /// NOTE: Assumes the input command names have already been converted to upper-case.
        /// </summary>
        /// <param name="count">Reference to the number of remaining tokens in the packet. Will be reduced to number of command arguments.</param>
        /// <param name="specificErrorMsg">If the command could not be parsed, will be non-empty if a specific error message should be returned.</param>
        /// <param name="success">True if the input RESP string was completely included in the buffer, false if we couldn't read the full command name.</param>
        /// <returns>The parsed command name.</returns>
        private RespCommand SlowParseCommand(ref int count, ref ReadOnlySpan<byte> specificErrorMsg, out bool success)
        {
            // Try to extract the current string from the front of the read head
            var command = GetCommand(out success);

            if (!success)
            {
                return RespCommand.INVALID;
            }

            // Account for the command name being taken off the read head
            count -= 1;

            if (command.SequenceEqual(CmdStrings.SUBSCRIBE))
            {
                return RespCommand.SUBSCRIBE;
            }
            else if (command.SequenceEqual(CmdStrings.SSUBSCRIBE))
            {
                return RespCommand.SSUBSCRIBE;
            }
            else if (command.SequenceEqual(CmdStrings.RUNTXP))
            {
                return RespCommand.RUNTXP;
            }
            else if (command.SequenceEqual(CmdStrings.SCRIPT))
            {
                if (count == 0)
                {
                    specificErrorMsg = Encoding.ASCII.GetBytes(string.Format(CmdStrings.GenericErrWrongNumArgs,
                        nameof(RespCommand.SCRIPT)));
                    return RespCommand.INVALID;
                }

                Span<byte> subCommand = GetCommand(out bool gotSubCommand);
                if (!gotSubCommand)
                {
                    success = false;
                    return RespCommand.NONE;
                }

                AsciiUtils.ToUpperInPlace(subCommand);

                count--;

                if (subCommand.SequenceEqual(CmdStrings.LOAD))
                {
                    return RespCommand.SCRIPT_LOAD;
                }

                if (subCommand.SequenceEqual(CmdStrings.FLUSH))
                {
                    return RespCommand.SCRIPT_FLUSH;
                }

                if (subCommand.SequenceEqual(CmdStrings.EXISTS))
                {
                    return RespCommand.SCRIPT_EXISTS;
                }

                string errMsg = string.Format(CmdStrings.GenericErrUnknownSubCommandNoHelp,
                                              Encoding.UTF8.GetString(subCommand),
                                              nameof(RespCommand.SCRIPT));
                specificErrorMsg = Encoding.UTF8.GetBytes(errMsg);
                return RespCommand.INVALID;
            }
            else if (command.SequenceEqual(CmdStrings.ECHO))
            {
                return RespCommand.ECHO;
            }
            else if (command.SequenceEqual(CmdStrings.REPLICAOF))
            {
                return RespCommand.REPLICAOF;
            }
            else if (command.SequenceEqual(CmdStrings.SECONDARYOF) || command.SequenceEqual(CmdStrings.SLAVEOF))
            {
                return RespCommand.SECONDARYOF;
            }
            else if (command.SequenceEqual(CmdStrings.CONFIG))
            {
                if (count == 0)
                {
                    specificErrorMsg = Encoding.ASCII.GetBytes(string.Format(CmdStrings.GenericErrWrongNumArgs,
                        nameof(RespCommand.CONFIG)));
                    return RespCommand.INVALID;
                }

                Span<byte> subCommand = GetCommand(out bool gotSubCommand);
                if (!gotSubCommand)
                {
                    success = false;
                    return RespCommand.NONE;
                }

                AsciiUtils.ToUpperInPlace(subCommand);

                count--;

                if (subCommand.SequenceEqual(CmdStrings.GET))
                {
                    return RespCommand.CONFIG_GET;
                }
                else if (subCommand.SequenceEqual(CmdStrings.REWRITE))
                {
                    return RespCommand.CONFIG_REWRITE;
                }
                else if (subCommand.SequenceEqual(CmdStrings.SET))
                {
                    return RespCommand.CONFIG_SET;
                }

                string errMsg = string.Format(CmdStrings.GenericErrUnknownSubCommandNoHelp,
                                              Encoding.UTF8.GetString(subCommand),
                                              nameof(RespCommand.CONFIG));
                specificErrorMsg = Encoding.UTF8.GetBytes(errMsg);
                return RespCommand.INVALID;
            }
            else if (command.SequenceEqual(CmdStrings.CLIENT))
            {
                if (count == 0)
                {
                    specificErrorMsg = Encoding.ASCII.GetBytes(string.Format(CmdStrings.GenericErrWrongNumArgs,
                        nameof(RespCommand.CLIENT)));
                    return RespCommand.INVALID;
                }

                Span<byte> subCommand = GetCommand(out bool gotSubCommand);
                if (!gotSubCommand)
                {
                    success = false;
                    return RespCommand.NONE;
                }

                AsciiUtils.ToUpperInPlace(subCommand);

                count--;

                if (subCommand.SequenceEqual(CmdStrings.ID))
                {
                    return RespCommand.CLIENT_ID;
                }
                else if (subCommand.SequenceEqual(CmdStrings.INFO))
                {
                    return RespCommand.CLIENT_INFO;
                }
                else if (subCommand.SequenceEqual(CmdStrings.LIST))
                {
                    return RespCommand.CLIENT_LIST;
                }
                else if (subCommand.SequenceEqual(CmdStrings.KILL))
                {
                    return RespCommand.CLIENT_KILL;
                }
                else if (subCommand.SequenceEqual(CmdStrings.GETNAME))
                {
                    return RespCommand.CLIENT_GETNAME;
                }
                else if (subCommand.SequenceEqual(CmdStrings.SETNAME))
                {
                    return RespCommand.CLIENT_SETNAME;
                }
                else if (subCommand.SequenceEqual(CmdStrings.SETINFO))
                {
                    return RespCommand.CLIENT_SETINFO;
                }
                else if (subCommand.SequenceEqual(CmdStrings.UNBLOCK))
                {
                    return RespCommand.CLIENT_UNBLOCK;
                }

                string errMsg = string.Format(CmdStrings.GenericErrUnknownSubCommandNoHelp,
                                              Encoding.UTF8.GetString(subCommand),
                                              nameof(RespCommand.CLIENT));
                specificErrorMsg = Encoding.UTF8.GetBytes(errMsg);
                return RespCommand.INVALID;
            }
            else if (command.SequenceEqual(CmdStrings.AUTH))
            {
                return RespCommand.AUTH;
            }
            else if (command.SequenceEqual(CmdStrings.INFO))
            {
                return RespCommand.INFO;
            }
            else if (command.SequenceEqual(CmdStrings.ROLE))
            {
                return RespCommand.ROLE;
            }
            else if (command.SequenceEqual(CmdStrings.COMMAND))
            {
                if (count == 0)
                {
                    return RespCommand.COMMAND;
                }

                Span<byte> subCommand = GetCommand(out bool gotSubCommand);
                if (!gotSubCommand)
                {
                    success = false;
                    return RespCommand.NONE;
                }

                AsciiUtils.ToUpperInPlace(subCommand);

                count--;

                if (subCommand.SequenceEqual(CmdStrings.COUNT))
                {
                    return RespCommand.COMMAND_COUNT;
                }

                if (subCommand.SequenceEqual(CmdStrings.INFO))
                {
                    return RespCommand.COMMAND_INFO;
                }

                if (subCommand.SequenceEqual(CmdStrings.DOCS))
                {
                    return RespCommand.COMMAND_DOCS;
                }

                if (subCommand.EqualsUpperCaseSpanIgnoringCase(CmdStrings.GETKEYS))
                {
                    return RespCommand.COMMAND_GETKEYS;
                }

                if (subCommand.EqualsUpperCaseSpanIgnoringCase(CmdStrings.GETKEYSANDFLAGS))
                {
                    return RespCommand.COMMAND_GETKEYSANDFLAGS;
                }

                string errMsg = string.Format(CmdStrings.GenericErrUnknownSubCommandNoHelp,
                                              Encoding.UTF8.GetString(subCommand),
                                              nameof(RespCommand.COMMAND));
                specificErrorMsg = Encoding.UTF8.GetBytes(errMsg);
                return RespCommand.INVALID;
            }
            else if (command.SequenceEqual(CmdStrings.PING))
            {
                return RespCommand.PING;
            }
            else if (command.SequenceEqual(CmdStrings.HELLO))
            {
                return RespCommand.HELLO;
            }
            else if (command.SequenceEqual(CmdStrings.CLUSTER))
            {
                if (count == 0)
                {
                    specificErrorMsg = Encoding.ASCII.GetBytes(string.Format(CmdStrings.GenericErrWrongNumArgs,
                        nameof(RespCommand.CLUSTER)));
                    return RespCommand.INVALID;
                }

                Span<byte> subCommand = GetCommand(out var gotSubCommand);
                if (!gotSubCommand)
                {
                    success = false;
                    return RespCommand.NONE;
                }

                AsciiUtils.ToUpperInPlace(subCommand);

                count--;

                if (subCommand.SequenceEqual(CmdStrings.BUMPEPOCH))
                {
                    return RespCommand.CLUSTER_BUMPEPOCH;
                }
                else if (subCommand.SequenceEqual(CmdStrings.FORGET))
                {
                    return RespCommand.CLUSTER_FORGET;
                }
                else if (subCommand.SequenceEqual(CmdStrings.gossip))
                {
                    return RespCommand.CLUSTER_GOSSIP;
                }
                else if (subCommand.SequenceEqual(CmdStrings.INFO))
                {
                    return RespCommand.CLUSTER_INFO;
                }
                else if (subCommand.SequenceEqual(CmdStrings.MEET))
                {
                    return RespCommand.CLUSTER_MEET;
                }
                else if (subCommand.SequenceEqual(CmdStrings.MYID))
                {
                    return RespCommand.CLUSTER_MYID;
                }
                else if (subCommand.SequenceEqual(CmdStrings.myparentid))
                {
                    return RespCommand.CLUSTER_MYPARENTID;
                }
                else if (subCommand.SequenceEqual(CmdStrings.NODES))
                {
                    return RespCommand.CLUSTER_NODES;
                }
                else if (subCommand.SequenceEqual(CmdStrings.SHARDS))
                {
                    return RespCommand.CLUSTER_SHARDS;
                }
                else if (subCommand.SequenceEqual(CmdStrings.RESET))
                {
                    return RespCommand.CLUSTER_RESET;
                }
                else if (subCommand.SequenceEqual(CmdStrings.FAILOVER))
                {
                    return RespCommand.CLUSTER_FAILOVER;
                }
                else if (subCommand.SequenceEqual(CmdStrings.ADDSLOTS))
                {
                    return RespCommand.CLUSTER_ADDSLOTS;
                }
                else if (subCommand.SequenceEqual(CmdStrings.ADDSLOTSRANGE))
                {
                    return RespCommand.CLUSTER_ADDSLOTSRANGE;
                }
                else if (subCommand.SequenceEqual(CmdStrings.COUNTKEYSINSLOT))
                {
                    return RespCommand.CLUSTER_COUNTKEYSINSLOT;
                }
                else if (subCommand.SequenceEqual(CmdStrings.DELSLOTS))
                {
                    return RespCommand.CLUSTER_DELSLOTS;
                }
                else if (subCommand.SequenceEqual(CmdStrings.DELSLOTSRANGE))
                {
                    return RespCommand.CLUSTER_DELSLOTSRANGE;
                }
                else if (subCommand.SequenceEqual(CmdStrings.GETKEYSINSLOT))
                {
                    return RespCommand.CLUSTER_GETKEYSINSLOT;
                }
                else if (subCommand.SequenceEqual(CmdStrings.HELP))
                {
                    return RespCommand.CLUSTER_HELP;
                }
                else if (subCommand.SequenceEqual(CmdStrings.KEYSLOT))
                {
                    return RespCommand.CLUSTER_KEYSLOT;
                }
                else if (subCommand.SequenceEqual(CmdStrings.SETSLOT))
                {
                    return RespCommand.CLUSTER_SETSLOT;
                }
                else if (subCommand.SequenceEqual(CmdStrings.SLOTS))
                {
                    return RespCommand.CLUSTER_SLOTS;
                }
                else if (subCommand.SequenceEqual(CmdStrings.REPLICAS))
                {
                    return RespCommand.CLUSTER_REPLICAS;
                }
                else if (subCommand.SequenceEqual(CmdStrings.REPLICATE))
                {
                    return RespCommand.CLUSTER_REPLICATE;
                }
                else if (subCommand.SequenceEqual(CmdStrings.delkeysinslot))
                {
                    return RespCommand.CLUSTER_DELKEYSINSLOT;
                }
                else if (subCommand.SequenceEqual(CmdStrings.delkeysinslotrange))
                {
                    return RespCommand.CLUSTER_DELKEYSINSLOTRANGE;
                }
                else if (subCommand.SequenceEqual(CmdStrings.setslotsrange))
                {
                    return RespCommand.CLUSTER_SETSLOTSRANGE;
                }
                else if (subCommand.SequenceEqual(CmdStrings.slotstate))
                {
                    return RespCommand.CLUSTER_SLOTSTATE;
                }
                else if (subCommand.SequenceEqual(CmdStrings.publish))
                {
                    return RespCommand.CLUSTER_PUBLISH;
                }
                else if (subCommand.SequenceEqual(CmdStrings.spublish))
                {
                    return RespCommand.CLUSTER_SPUBLISH;
                }
                else if (subCommand.SequenceEqual(CmdStrings.MIGRATE))
                {
                    return RespCommand.CLUSTER_MIGRATE;
                }
                else if (subCommand.SequenceEqual(CmdStrings.mtasks))
                {
                    return RespCommand.CLUSTER_MTASKS;
                }
                else if (subCommand.SequenceEqual(CmdStrings.aofsync))
                {
                    return RespCommand.CLUSTER_AOFSYNC;
                }
                else if (subCommand.SequenceEqual(CmdStrings.appendlog))
                {
                    return RespCommand.CLUSTER_APPENDLOG;
                }
                else if (subCommand.SequenceEqual(CmdStrings.banlist))
                {
                    return RespCommand.CLUSTER_BANLIST;
                }
                else if (subCommand.SequenceEqual(CmdStrings.begin_replica_recover))
                {
                    return RespCommand.CLUSTER_BEGIN_REPLICA_RECOVER;
                }
                else if (subCommand.SequenceEqual(CmdStrings.endpoint))
                {
                    return RespCommand.CLUSTER_ENDPOINT;
                }
                else if (subCommand.SequenceEqual(CmdStrings.failreplicationoffset))
                {
                    return RespCommand.CLUSTER_FAILREPLICATIONOFFSET;
                }
                else if (subCommand.SequenceEqual(CmdStrings.failstopwrites))
                {
                    return RespCommand.CLUSTER_FAILSTOPWRITES;
                }
                else if (subCommand.SequenceEqual(CmdStrings.SETCONFIGEPOCH))
                {
                    return RespCommand.CLUSTER_SETCONFIGEPOCH;
                }
                else if (subCommand.SequenceEqual(CmdStrings.initiate_replica_sync))
                {
                    return RespCommand.CLUSTER_INITIATE_REPLICA_SYNC;
                }
                else if (subCommand.SequenceEqual(CmdStrings.send_ckpt_file_segment))
                {
                    return RespCommand.CLUSTER_SEND_CKPT_FILE_SEGMENT;
                }
                else if (subCommand.SequenceEqual(CmdStrings.send_ckpt_metadata))
                {
                    return RespCommand.CLUSTER_SEND_CKPT_METADATA;
                }

                string errMsg = string.Format(CmdStrings.GenericErrUnknownSubCommand,
                                              Encoding.UTF8.GetString(subCommand),
                                              nameof(RespCommand.CLUSTER));
                specificErrorMsg = Encoding.UTF8.GetBytes(errMsg);
                return RespCommand.INVALID;
            }
            else if (command.SequenceEqual(CmdStrings.LATENCY))
            {
                if (count == 0)
                {
                    specificErrorMsg = Encoding.ASCII.GetBytes(string.Format(CmdStrings.GenericErrWrongNumArgs,
                        nameof(RespCommand.LATENCY)));
                    return RespCommand.INVALID;
                }

                Span<byte> subCommand = GetCommand(out bool gotSubCommand);
                if (!gotSubCommand)
                {
                    success = false;
                    return RespCommand.NONE;
                }

                AsciiUtils.ToUpperInPlace(subCommand);

                count--;

                if (subCommand.SequenceEqual(CmdStrings.HELP))
                {
                    return RespCommand.LATENCY_HELP;
                }
                else if (subCommand.SequenceEqual(CmdStrings.HISTOGRAM))
                {
                    return RespCommand.LATENCY_HISTOGRAM;
                }
                else if (subCommand.SequenceEqual(CmdStrings.RESET))
                {
                    return RespCommand.LATENCY_RESET;
                }

                string errMsg = string.Format(CmdStrings.GenericErrUnknownSubCommand,
                                              Encoding.UTF8.GetString(subCommand),
                                              nameof(RespCommand.LATENCY));
                specificErrorMsg = Encoding.UTF8.GetBytes(errMsg);
                return RespCommand.INVALID;
            }
            else if (command.SequenceEqual(CmdStrings.SLOWLOG))
            {
                if (count == 0)
                {
                    specificErrorMsg = Encoding.ASCII.GetBytes(string.Format(CmdStrings.GenericErrWrongNumArgs,
                        nameof(RespCommand.SLOWLOG)));
                }
                else if (count >= 1)
                {
                    Span<byte> subCommand = GetCommand(out bool gotSubCommand);
                    if (!gotSubCommand)
                    {
                        success = false;
                        return RespCommand.NONE;
                    }

                    AsciiUtils.ToUpperInPlace(subCommand);

                    count--;

                    if (subCommand.SequenceEqual(CmdStrings.HELP))
                    {
                        return RespCommand.SLOWLOG_HELP;
                    }
                    else if (subCommand.SequenceEqual(CmdStrings.GET))
                    {
                        return RespCommand.SLOWLOG_GET;
                    }
                    else if (subCommand.SequenceEqual(CmdStrings.LEN))
                    {
                        return RespCommand.SLOWLOG_LEN;
                    }
                    else if (subCommand.SequenceEqual(CmdStrings.RESET))
                    {
                        return RespCommand.SLOWLOG_RESET;
                    }
                }
            }
            else if (command.SequenceEqual(CmdStrings.TIME))
            {
                return RespCommand.TIME;
            }
            else if (command.SequenceEqual(CmdStrings.QUIT))
            {
                return RespCommand.QUIT;
            }
            else if (command.SequenceEqual(CmdStrings.SAVE))
            {
                return RespCommand.SAVE;
            }
            else if (command.SequenceEqual(CmdStrings.LASTSAVE))
            {
                return RespCommand.LASTSAVE;
            }
            else if (command.SequenceEqual(CmdStrings.BGSAVE))
            {
                return RespCommand.BGSAVE;
            }
            else if (command.SequenceEqual(CmdStrings.COMMITAOF))
            {
                return RespCommand.COMMITAOF;
            }
            else if (command.SequenceEqual(CmdStrings.FLUSHALL))
            {
                return RespCommand.FLUSHALL;
            }
            else if (command.SequenceEqual(CmdStrings.FLUSHDB))
            {
                return RespCommand.FLUSHDB;
            }
            else if (command.SequenceEqual(CmdStrings.FORCEGC))
            {
                return RespCommand.FORCEGC;
            }
            else if (command.SequenceEqual(CmdStrings.MIGRATE))
            {
                return RespCommand.MIGRATE;
            }
            else if (command.SequenceEqual(CmdStrings.PURGEBP))
            {
                return RespCommand.PURGEBP;
            }
            else if (command.SequenceEqual(CmdStrings.FAILOVER))
            {
                return RespCommand.FAILOVER;
            }
            else if (command.SequenceEqual(CmdStrings.MEMORY))
            {
                if (count == 0)
                {
                    specificErrorMsg = Encoding.ASCII.GetBytes(string.Format(CmdStrings.GenericErrWrongNumArgs,
                        nameof(RespCommand.MEMORY)));
                    return RespCommand.INVALID;
                }

                ReadOnlySpan<byte> subCommand = GetCommand(out bool gotSubCommand);
                if (!gotSubCommand)
                {
                    success = false;
                    return RespCommand.NONE;
                }

                count--;

                if (subCommand.EqualsUpperCaseSpanIgnoringCase(CmdStrings.USAGE))
                {
                    return RespCommand.MEMORY_USAGE;
                }

                string errMsg = string.Format(CmdStrings.GenericErrUnknownSubCommandNoHelp,
                                              Encoding.UTF8.GetString(subCommand),
                                              nameof(RespCommand.MEMORY));
                specificErrorMsg = Encoding.UTF8.GetBytes(errMsg);
                return RespCommand.INVALID;
            }
            else if (command.SequenceEqual(CmdStrings.MONITOR))
            {
                return RespCommand.MONITOR;
            }
            else if (command.SequenceEqual(CmdStrings.ACL))
            {
                if (count == 0)
                {
                    specificErrorMsg = Encoding.ASCII.GetBytes(string.Format(CmdStrings.GenericErrWrongNumArgs,
                        nameof(RespCommand.ACL)));
                    return RespCommand.INVALID;
                }

                Span<byte> subCommand = GetCommand(out bool gotSubCommand);
                if (!gotSubCommand)
                {
                    success = false;
                    return RespCommand.NONE;
                }

                AsciiUtils.ToUpperInPlace(subCommand);

                count--;

                if (subCommand.SequenceEqual(CmdStrings.CAT))
                {
                    return RespCommand.ACL_CAT;
                }
                else if (subCommand.SequenceEqual(CmdStrings.DELUSER))
                {
                    return RespCommand.ACL_DELUSER;
                }
                else if (subCommand.SequenceEqual(CmdStrings.LIST))
                {
                    return RespCommand.ACL_LIST;
                }
                else if (subCommand.SequenceEqual(CmdStrings.LOAD))
                {
                    return RespCommand.ACL_LOAD;
                }
                else if (subCommand.SequenceEqual(CmdStrings.SAVE))
                {
                    return RespCommand.ACL_SAVE;
                }
                else if (subCommand.SequenceEqual(CmdStrings.SETUSER))
                {
                    return RespCommand.ACL_SETUSER;
                }
                else if (subCommand.SequenceEqual(CmdStrings.USERS))
                {
                    return RespCommand.ACL_USERS;
                }
                else if (subCommand.SequenceEqual(CmdStrings.WHOAMI))
                {
                    return RespCommand.ACL_WHOAMI;
                }

                string errMsg = string.Format(CmdStrings.GenericErrUnknownSubCommandNoHelp,
                                              Encoding.UTF8.GetString(subCommand),
                                              nameof(RespCommand.ACL));
                specificErrorMsg = Encoding.UTF8.GetBytes(errMsg);
                return RespCommand.INVALID;
            }
            else if (command.SequenceEqual(CmdStrings.REGISTERCS))
            {
                return RespCommand.REGISTERCS;
            }
            else if (command.SequenceEqual(CmdStrings.ASYNC))
            {
                return RespCommand.ASYNC;
            }
            else if (command.SequenceEqual(CmdStrings.MODULE))
            {
                if (count == 0)
                {
                    specificErrorMsg = Encoding.ASCII.GetBytes(string.Format(CmdStrings.GenericErrWrongNumArgs,
                        nameof(RespCommand.MODULE)));
                    return RespCommand.INVALID;
                }

                Span<byte> subCommand = GetCommand(out var gotSubCommand);
                if (!gotSubCommand)
                {
                    success = false;
                    return RespCommand.NONE;
                }

                count--;
                AsciiUtils.ToUpperInPlace(subCommand);
                if (subCommand.SequenceEqual(CmdStrings.LOADCS))
                {
                    return RespCommand.MODULE_LOADCS;
                }

                string errMsg = string.Format(CmdStrings.GenericErrUnknownSubCommandNoHelp,
                                              Encoding.UTF8.GetString(subCommand),
                                              nameof(RespCommand.MODULE));
                specificErrorMsg = Encoding.UTF8.GetBytes(errMsg);
                return RespCommand.INVALID;
            }
            else if (command.SequenceEqual(CmdStrings.PUBSUB))
            {
                if (count == 0)
                {
                    specificErrorMsg = Encoding.ASCII.GetBytes(string.Format(CmdStrings.GenericErrWrongNumArgs,
                        nameof(RespCommand.PUBSUB)));
                    return RespCommand.INVALID;
                }

                Span<byte> subCommand = GetCommand(out var gotSubCommand);
                if (!gotSubCommand)
                {
                    success = false;
                    return RespCommand.NONE;
                }

                count--;
                AsciiUtils.ToUpperInPlace(subCommand);
                if (subCommand.SequenceEqual(CmdStrings.CHANNELS))
                {
                    return RespCommand.PUBSUB_CHANNELS;
                }
                else if (subCommand.SequenceEqual(CmdStrings.NUMSUB))
                {
                    return RespCommand.PUBSUB_NUMSUB;
                }
                else if (subCommand.SequenceEqual(CmdStrings.NUMPAT))
                {
                    return RespCommand.PUBSUB_NUMPAT;
                }

                string errMsg = string.Format(CmdStrings.GenericErrUnknownSubCommandNoHelp,
                                              Encoding.UTF8.GetString(subCommand),
                                              nameof(RespCommand.PUBSUB));
                specificErrorMsg = Encoding.UTF8.GetBytes(errMsg);
                return RespCommand.INVALID;
            }
            else if (command.SequenceEqual(CmdStrings.HCOLLECT))
            {
                return RespCommand.HCOLLECT;
            }
<<<<<<< HEAD
            else if (command.SequenceEqual(CmdStrings.ZCOLLECT))
            {
                return RespCommand.ZCOLLECT;
=======
            else if (command.SequenceEqual(CmdStrings.DEBUG))
            {
                return RespCommand.DEBUG;
>>>>>>> d7d2bc64
            }
            else
            {
                // Custom commands should have never been set when we reach this point
                // (they should have been executed and reset)
                Debug.Assert(currentCustomTransaction == null);
                Debug.Assert(currentCustomRawStringCommand == null);
                Debug.Assert(currentCustomObjectCommand == null);
                Debug.Assert(currentCustomProcedure == null);

                if (customCommandManagerSession.Match(command, out currentCustomTransaction))
                {
                    return RespCommand.CustomTxn;
                }
                else if (customCommandManagerSession.Match(command, out currentCustomRawStringCommand))
                {
                    return RespCommand.CustomRawStringCmd;
                }
                else if (customCommandManagerSession.Match(command, out currentCustomObjectCommand))
                {
                    return RespCommand.CustomObjCmd;
                }
                else if (customCommandManagerSession.Match(command, out currentCustomProcedure))
                {
                    return RespCommand.CustomProcedure;
                }
                else if (command.SequenceEqual(CmdStrings.SETIFMATCH))
                {
                    return RespCommand.SETIFMATCH;
                }
                else if (command.SequenceEqual(CmdStrings.GETWITHETAG))
                {
                    return RespCommand.GETWITHETAG;
                }
                else if (command.SequenceEqual(CmdStrings.GETIFNOTMATCH))
                {
                    return RespCommand.GETIFNOTMATCH;
                }
            }

            // If this command name was not known to the slow pass, we are out of options and the command is unknown.
            return RespCommand.INVALID;
        }

        /// <summary>
        /// Attempts to skip to the end of the line ("\r\n") under the current read head.
        /// </summary>
        /// <returns>True if string terminator was found and readHead and endReadHead was changed, otherwise false. </returns>
        private bool AttemptSkipLine()
        {
            // We might have received an inline command package.Try to find the end of the line.
            logger?.LogWarning("Received malformed input message. Trying to skip line.");

            for (int stringEnd = readHead; stringEnd < bytesRead - 1; stringEnd++)
            {
                if (recvBufferPtr[stringEnd] == '\r' && recvBufferPtr[stringEnd + 1] == '\n')
                {
                    // Skip to the end of the string
                    readHead = endReadHead = stringEnd + 2;
                    return true;
                }
            }

            // We received an incomplete string and require more input.
            return false;
        }

        /// <summary>
        /// Parses the command from the given input buffer.
        /// </summary>
        /// <param name="success">Whether processing should continue or a parsing error occurred (e.g. out of tokens).</param>
        /// <returns>Command parsed from the input buffer.</returns>
        [MethodImpl(MethodImplOptions.AggressiveInlining)]
        private RespCommand ParseCommand(out bool success)
        {
            RespCommand cmd = RespCommand.INVALID;

            // Initialize count as -1 (i.e., read head has not been advanced)
            int count = -1;
            success = true;
            endReadHead = readHead;

            // Attempt parsing using fast parse pass for most common operations
            cmd = FastParseCommand(out count);

            // If we have not found a command, continue parsing on slow path
            if (cmd == RespCommand.NONE)
            {
                cmd = ArrayParseCommand(ref count, ref success);
                if (!success) return cmd;
            }

            // Set up parse state
            parseState.Initialize(count);
            var ptr = recvBufferPtr + readHead;
            for (int i = 0; i < count; i++)
            {
                if (!parseState.Read(i, ref ptr, recvBufferPtr + bytesRead))
                {
                    success = false;
                    return RespCommand.INVALID;
                }
            }
            endReadHead = (int)(ptr - recvBufferPtr);

            if (storeWrapper.appendOnlyFile != null && storeWrapper.serverOptions.WaitForCommit)
                HandleAofCommitMode(cmd);

            return cmd;
        }

        [MethodImpl(MethodImplOptions.NoInlining)]
        private void HandleAofCommitMode(RespCommand cmd)
        {
            // Reset waitForAofBlocking if there is no pending unsent data on the network
            if (dcurr == networkSender.GetResponseObjectHead())
                waitForAofBlocking = false;

            // During a started transaction (Network Skip mode) the cmd is not executed so we can safely skip setting the AOF blocking flag
            if (txnManager.state == TxnState.Started)
                return;

            /* 
                If a previous command marked AOF for blocking we should not change AOF blocking flag.
                If no previous command marked AOF for blocking, then we only change AOF flag to block
                if the current command is AOF dependent.
            */
            waitForAofBlocking = waitForAofBlocking || !cmd.IsAofIndependent();
        }

        [MethodImpl(MethodImplOptions.NoInlining)]
        private RespCommand ArrayParseCommand(ref int count, ref bool success)
        {
            RespCommand cmd = RespCommand.INVALID;
            ReadOnlySpan<byte> specificErrorMessage = default;
            endReadHead = readHead;
            var ptr = recvBufferPtr + readHead;

            // See if input command is all upper-case. If not, convert and try fast parse pass again.
            if (MakeUpperCase(ptr))
            {
                cmd = FastParseCommand(out count);
                if (cmd != RespCommand.NONE)
                {
                    return cmd;
                }
            }

            // Ensure we are attempting to read a RESP array header
            if (recvBufferPtr[readHead] != '*')
            {
                // We might have received an inline command package. Skip until the end of the line in the input package.
                success = AttemptSkipLine();
                return RespCommand.INVALID;
            }

            // Read the array length
            if (!RespReadUtils.TryReadUnsignedArrayLength(out count, ref ptr, recvBufferPtr + bytesRead))
            {
                success = false;
                return RespCommand.INVALID;
            }

            // Move readHead to start of command payload
            readHead = (int)(ptr - recvBufferPtr);

            // Try parsing the most important variable-length commands
            cmd = FastParseArrayCommand(ref count, ref specificErrorMessage);

            if (cmd == RespCommand.NONE)
            {
                cmd = SlowParseCommand(ref count, ref specificErrorMessage, out success);
            }

            // Parsing for command name was successful, but the command is unknown
            if (success && cmd == RespCommand.INVALID)
            {
                if (!specificErrorMessage.IsEmpty)
                {
                    while (!RespWriteUtils.TryWriteError(specificErrorMessage, ref dcurr, dend))
                        SendAndReset();
                }
                else
                {
                    // Return "Unknown RESP Command" message
                    while (!RespWriteUtils.TryWriteError(CmdStrings.RESP_ERR_GENERIC_UNK_CMD, ref dcurr, dend))
                        SendAndReset();
                }
            }
            return cmd;
        }
    }
}<|MERGE_RESOLUTION|>--- conflicted
+++ resolved
@@ -2457,15 +2457,13 @@
             {
                 return RespCommand.HCOLLECT;
             }
-<<<<<<< HEAD
+            else if (command.SequenceEqual(CmdStrings.DEBUG))
+            {
+                return RespCommand.DEBUG;
+            }
             else if (command.SequenceEqual(CmdStrings.ZCOLLECT))
             {
                 return RespCommand.ZCOLLECT;
-=======
-            else if (command.SequenceEqual(CmdStrings.DEBUG))
-            {
-                return RespCommand.DEBUG;
->>>>>>> d7d2bc64
             }
             else
             {
